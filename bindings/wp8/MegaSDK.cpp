--- conflicted
+++ resolved
@@ -450,8 +450,6 @@
     megaApi->killSession(sessionHandle);
 }
 
-<<<<<<< HEAD
-=======
 void MegaSDK::killAllSessions(MRequestListenerInterface^ listener)
 {
     megaApi->killSession(mega::INVALID_HANDLE, createDelegateMRequestListener(listener));
@@ -462,7 +460,6 @@
     megaApi->killSession(mega::INVALID_HANDLE);
 }
 
->>>>>>> c188beb4
 void MegaSDK::getOwnUserData(MRequestListenerInterface^ listener)
 {
 	megaApi->getUserData(createDelegateMRequestListener(listener));
@@ -2199,7 +2196,6 @@
 }
 
 String^ MegaSDK::getCRCFromFile(String^ filePath)
-<<<<<<< HEAD
 {
     if (filePath == nullptr) return nullptr;
 
@@ -2213,21 +2209,6 @@
 {
     if (fingerprint == nullptr) return nullptr;
 
-=======
-{
-    if (filePath == nullptr) return nullptr;
-
-    std::string utf8filePath;
-    MegaApi::utf16ToUtf8(filePath->Data(), filePath->Length(), &utf8filePath);
-
-    return ref new String((wchar_t *)megaApi->getCRC(utf8filePath.c_str()));
-}
-
-String^ MegaSDK::getCRCFromFingerprint(String^ fingerprint)
-{
-    if (fingerprint == nullptr) return nullptr;
-
->>>>>>> c188beb4
     std::string utf8fingerprint;
     MegaApi::utf16ToUtf8(fingerprint->Data(), fingerprint->Length(), &utf8fingerprint);
 

/*
 * (c) 2013-2015 by Mega Limited, Auckland, New Zealand
 *
 * This file is part of the MEGA SDK - Client Access Engine.
 *
 * Applications using the MEGA API must present a valid application key
 * and comply with the the rules set forth in the Terms of Service.
 *
 * The MEGA SDK is distributed in the hope that it will be useful,\
 * but WITHOUT ANY WARRANTY; without even the implied warranty of
 * MERCHANTABILITY or FITNESS FOR A PARTICULAR PURPOSE.
 * @copyright Simplified (2-clause) BSD License.
 * You should have received a copy of the license along with this
 * program.
 */
package nz.mega.sdk;

import java.io.OutputStream;
import java.util.ArrayList;
import java.util.Collections;
import java.util.Iterator;
import java.util.LinkedHashSet;
import java.util.Set;

/**
 * Java Application Programming Interface (API) to access MEGA SDK services on a MEGA account or shared public folder.
 * <p>
 * An appKey must be specified to use the MEGA SDK. Generate an appKey for free here: <br>
 * - https://mega.co.nz/#sdk
 * <p>
 * Save on data usage and start up time by enabling local node caching. This can be enabled by passing a local path
 * in the constructor. Local node caching prevents the need to download the entire file system each time the MegaApiJava
 * object is logged in.
 * <p>
 * To take advantage of local node caching, the application needs to save the session key after login
 * (MegaApiJava.dumpSession()) and use it to login during the next session. A persistent local node cache will only be
 * loaded if logging in with a session key.
 * Local node caching is also recommended in order to enhance security as it prevents the account password from being
 * stored by the application.
 * <p>
 * To access MEGA services using the MEGA SDK, an object of this class (MegaApiJava) needs to be created and one of the
 * MegaApiJava.login() options used to log into a MEGA account or a public folder. If the login request succeeds,
 * call MegaApiJava.fetchNodes() to get the account's file system from MEGA. Once the file system is retrieved, all other
 * requests including file management and transfers can be used.
 * <p>
 * After using MegaApiJava.logout() you can reuse the same MegaApi object to log in to another MEGA account or a public
 * folder.
 */
public class MegaApiJava {
    MegaApi megaApi;
    MegaGfxProcessor gfxProcessor;

    void runCallback(Runnable runnable) {
        runnable.run();
    }

    static Set<DelegateMegaRequestListener> activeRequestListeners = Collections.synchronizedSet(new LinkedHashSet<DelegateMegaRequestListener>());
    static Set<DelegateMegaTransferListener> activeTransferListeners = Collections.synchronizedSet(new LinkedHashSet<DelegateMegaTransferListener>());
    static Set<DelegateMegaGlobalListener> activeGlobalListeners = Collections.synchronizedSet(new LinkedHashSet<DelegateMegaGlobalListener>());
    static Set<DelegateMegaListener> activeMegaListeners = Collections.synchronizedSet(new LinkedHashSet<DelegateMegaListener>());
    static Set<DelegateMegaLogger> activeMegaLoggers = Collections.synchronizedSet(new LinkedHashSet<DelegateMegaLogger>());
    static Set<DelegateMegaTreeProcessor> activeMegaTreeProcessors = Collections.synchronizedSet(new LinkedHashSet<DelegateMegaTreeProcessor>());
    static Set<DelegateMegaTransferListener> activeHttpServerListeners = Collections.synchronizedSet(new LinkedHashSet<DelegateMegaTransferListener>());

    // Very severe error event that will presumably lead the application to abort.
    public final static int LOG_LEVEL_FATAL = MegaApi.LOG_LEVEL_FATAL;
    // Error information but application will continue run.
    public final static int LOG_LEVEL_ERROR = MegaApi.LOG_LEVEL_ERROR;
    // Information representing errors in application but application will keep running
    public final static int LOG_LEVEL_WARNING = MegaApi.LOG_LEVEL_WARNING;
    // Mainly useful to represent current progress of application.
    public final static int LOG_LEVEL_INFO = MegaApi.LOG_LEVEL_INFO;
    // Informational logs, that are useful for developers. Only applicable if DEBUG is defined.
    public final static int LOG_LEVEL_DEBUG = MegaApi.LOG_LEVEL_DEBUG;
    public final static int LOG_LEVEL_MAX = MegaApi.LOG_LEVEL_MAX;

    public final static int ATTR_TYPE_THUMBNAIL = MegaApi.ATTR_TYPE_THUMBNAIL;
    public final static int ATTR_TYPE_PREVIEW = MegaApi.ATTR_TYPE_PREVIEW;
    
    public final static int USER_ATTR_AVATAR = MegaApi.USER_ATTR_AVATAR;
    public final static int USER_ATTR_FIRSTNAME = MegaApi.USER_ATTR_FIRSTNAME;
    public final static int USER_ATTR_LASTNAME = MegaApi.USER_ATTR_LASTNAME;
    public final static int USER_ATTR_AUTHRING = MegaApi.USER_ATTR_AUTHRING;
    public final static int USER_ATTR_LAST_INTERACTION = MegaApi.USER_ATTR_LAST_INTERACTION;
    public final static int USER_ATTR_ED25519_PUBLIC_KEY = MegaApi.USER_ATTR_ED25519_PUBLIC_KEY;
    public final static int USER_ATTR_CU25519_PUBLIC_KEY = MegaApi.USER_ATTR_CU25519_PUBLIC_KEY;
    public final static int USER_ATTR_KEYRING = MegaApi.USER_ATTR_KEYRING;
    public final static int USER_ATTR_SIG_RSA_PUBLIC_KEY = MegaApi.USER_ATTR_SIG_RSA_PUBLIC_KEY;
    public final static int USER_ATTR_SIG_CU255_PUBLIC_KEY = MegaApi.USER_ATTR_SIG_CU255_PUBLIC_KEY;
    public final static int USER_ATTR_LANGUAGE = MegaApi.USER_ATTR_LANGUAGE;
    public final static int USER_ATTR_PWD_REMINDER = MegaApi.USER_ATTR_PWD_REMINDER;
    public final static int USER_ATTR_DISABLE_VERSIONS = MegaApi.USER_ATTR_DISABLE_VERSIONS;
    public final static int USER_ATTR_CONTACT_LINK_VERIFICATION = MegaApi.USER_ATTR_CONTACT_LINK_VERIFICATION;
    public final static int USER_ATTR_RICH_PREVIEWS = MegaApi.USER_ATTR_RICH_PREVIEWS;
    public final static int USER_ATTR_RUBBISH_TIME = MegaApi.USER_ATTR_RUBBISH_TIME;
    public final static int USER_ATTR_LAST_PSA = MegaApi.USER_ATTR_LAST_PSA;
    public final static int USER_ATTR_STORAGE_STATE = MegaApi.USER_ATTR_STORAGE_STATE;
    public final static int USER_ATTR_GEOLOCATION = MegaApi.USER_ATTR_GEOLOCATION;

    public final static int NODE_ATTR_DURATION = MegaApi.NODE_ATTR_DURATION;
    public final static int NODE_ATTR_COORDINATES = MegaApi.NODE_ATTR_COORDINATES;

    public final static int PAYMENT_METHOD_BALANCE = MegaApi.PAYMENT_METHOD_BALANCE;
    public final static int PAYMENT_METHOD_PAYPAL = MegaApi.PAYMENT_METHOD_PAYPAL;
    public final static int PAYMENT_METHOD_ITUNES = MegaApi.PAYMENT_METHOD_ITUNES;
    public final static int PAYMENT_METHOD_GOOGLE_WALLET = MegaApi.PAYMENT_METHOD_GOOGLE_WALLET;
    public final static int PAYMENT_METHOD_BITCOIN = MegaApi.PAYMENT_METHOD_BITCOIN;
    public final static int PAYMENT_METHOD_UNIONPAY = MegaApi.PAYMENT_METHOD_UNIONPAY;
    public final static int PAYMENT_METHOD_FORTUMO = MegaApi.PAYMENT_METHOD_FORTUMO;
    public final static int PAYMENT_METHOD_CREDIT_CARD = MegaApi.PAYMENT_METHOD_CREDIT_CARD;
    public final static int PAYMENT_METHOD_CENTILI = MegaApi.PAYMENT_METHOD_CENTILI;
    public final static int PAYMENT_METHOD_WINDOWS_STORE = MegaApi.PAYMENT_METHOD_WINDOWS_STORE;
	
    public final static int TRANSFER_METHOD_NORMAL = MegaApi.TRANSFER_METHOD_NORMAL;
    public final static int TRANSFER_METHOD_ALTERNATIVE_PORT = MegaApi.TRANSFER_METHOD_ALTERNATIVE_PORT;
    public final static int TRANSFER_METHOD_AUTO = MegaApi.TRANSFER_METHOD_AUTO;
    public final static int TRANSFER_METHOD_AUTO_NORMAL = MegaApi.TRANSFER_METHOD_AUTO_NORMAL;
    public final static int TRANSFER_METHOD_AUTO_ALTERNATIVE = MegaApi.TRANSFER_METHOD_AUTO_ALTERNATIVE;

    public final static int PUSH_NOTIFICATION_ANDROID = MegaApi.PUSH_NOTIFICATION_ANDROID;
    public final static int PUSH_NOTIFICATION_IOS_VOIP = MegaApi.PUSH_NOTIFICATION_IOS_VOIP;
    public final static int PUSH_NOTIFICATION_IOS_STD = MegaApi.PUSH_NOTIFICATION_IOS_STD;

    public final static int PASSWORD_STRENGTH_VERYWEAK = MegaApi.PASSWORD_STRENGTH_VERYWEAK;
    public final static int PASSWORD_STRENGTH_WEAK = MegaApi.PASSWORD_STRENGTH_WEAK;
    public final static int PASSWORD_STRENGTH_MEDIUM = MegaApi.PASSWORD_STRENGTH_MEDIUM;
    public final static int PASSWORD_STRENGTH_GOOD = MegaApi.PASSWORD_STRENGTH_GOOD;
    public final static int PASSWORD_STRENGTH_STRONG = MegaApi.PASSWORD_STRENGTH_STRONG;

    public final static int RETRY_NONE = MegaApi.RETRY_NONE;
    public final static int RETRY_CONNECTIVITY = MegaApi.RETRY_CONNECTIVITY;
    public final static int RETRY_SERVERS_BUSY = MegaApi.RETRY_SERVERS_BUSY;
    public final static int RETRY_API_LOCK = MegaApi.RETRY_API_LOCK;
    public final static int RETRY_RATE_LIMIT = MegaApi.RETRY_RATE_LIMIT;
    public final static int RETRY_LOCAL_LOCK = MegaApi.RETRY_LOCAL_LOCK;
    public final static int RETRY_UNKNOWN = MegaApi.RETRY_UNKNOWN;

    public final static int KEEP_ALIVE_CAMERA_UPLOADS = MegaApi.KEEP_ALIVE_CAMERA_UPLOADS;

    public final static int STORAGE_STATE_GREEN = MegaApi.STORAGE_STATE_GREEN;
    public final static int STORAGE_STATE_ORANGE = MegaApi.STORAGE_STATE_ORANGE;
    public final static int STORAGE_STATE_RED = MegaApi.STORAGE_STATE_RED;
    public final static int STORAGE_STATE_CHANGE = MegaApi.STORAGE_STATE_CHANGE;

    public final static int ORDER_NONE = MegaApi.ORDER_NONE;
    public final static int ORDER_DEFAULT_ASC = MegaApi.ORDER_DEFAULT_ASC;
    public final static int ORDER_DEFAULT_DESC = MegaApi.ORDER_DEFAULT_DESC;
    public final static int ORDER_SIZE_ASC = MegaApi.ORDER_SIZE_ASC;
    public final static int ORDER_SIZE_DESC = MegaApi.ORDER_SIZE_DESC;
    public final static int ORDER_CREATION_ASC = MegaApi.ORDER_CREATION_ASC;
    public final static int ORDER_CREATION_DESC = MegaApi.ORDER_CREATION_DESC;
    public final static int ORDER_MODIFICATION_ASC = MegaApi.ORDER_MODIFICATION_ASC;
    public final static int ORDER_MODIFICATION_DESC = MegaApi.ORDER_MODIFICATION_DESC;
    public final static int ORDER_ALPHABETICAL_ASC = MegaApi.ORDER_ALPHABETICAL_ASC;
    public final static int ORDER_ALPHABETICAL_DESC = MegaApi.ORDER_ALPHABETICAL_DESC;

    public final static int TCP_SERVER_DENY_ALL = MegaApi.TCP_SERVER_DENY_ALL;
    public final static int TCP_SERVER_ALLOW_ALL = MegaApi.TCP_SERVER_ALLOW_ALL;
    public final static int TCP_SERVER_ALLOW_CREATED_LOCAL_LINKS = MegaApi.TCP_SERVER_ALLOW_CREATED_LOCAL_LINKS;
    public final static int TCP_SERVER_ALLOW_LAST_LOCAL_LINK = MegaApi.TCP_SERVER_ALLOW_LAST_LOCAL_LINK;

    public final static int HTTP_SERVER_DENY_ALL = MegaApi.HTTP_SERVER_DENY_ALL;
    public final static int HTTP_SERVER_ALLOW_ALL = MegaApi.HTTP_SERVER_ALLOW_ALL;
    public final static int HTTP_SERVER_ALLOW_CREATED_LOCAL_LINKS = MegaApi.HTTP_SERVER_ALLOW_CREATED_LOCAL_LINKS;
    public final static int HTTP_SERVER_ALLOW_LAST_LOCAL_LINK = MegaApi.HTTP_SERVER_ALLOW_LAST_LOCAL_LINK;



    MegaApi getMegaApi()
    {
        return megaApi;
    }

    /**
     * Constructor suitable for most applications.
     * 
     * @param appKey
     *            AppKey of your application.
     *            Generate an AppKey for free here: https://mega.co.nz/#sdk
     * 
     * @param basePath
     *            Base path to store the local cache.
     *            If you pass null to this parameter, the SDK won't use any local cache.
     */
    public MegaApiJava(String appKey, String basePath) {
        megaApi = new MegaApi(appKey, basePath);
    }

    /**
     * MegaApi Constructor that allows use of a custom GFX processor.
     * <p>
     * The SDK attaches thumbnails and previews to all uploaded images. To generate them, it needs a graphics processor.
     * You can build the SDK with one of the provided built-in graphics processors. If none are available
     * in your app, you can implement the MegaGfxProcessor interface to provide a custom processor. Please
     * read the documentation of MegaGfxProcessor carefully to ensure that your implementation is valid.
     * 
     * @param appKey
     *            AppKey of your application.
     *            Generate an AppKey for free here: https://mega.co.nz/#sdk
     * 
     * @param userAgent
     *            User agent to use in network requests.
     *            If you pass null to this parameter, a default user agent will be used.
     * 
     * @param basePath
     *            Base path to store the local cache.
     *            If you pass null to this parameter, the SDK won't use any local cache.
     * 
     * @param gfxProcessor
     *            Image processor. The SDK will use it to generate previews and thumbnails.
     *            If you pass null to this parameter, the SDK will try to use the built-in image processors.
     * 
     */
    public MegaApiJava(String appKey, String userAgent, String basePath, MegaGfxProcessor gfxProcessor) {
        this.gfxProcessor = gfxProcessor;
        megaApi = new MegaApi(appKey, gfxProcessor, basePath, userAgent);
    }

    /**
     * Constructor suitable for most applications.
     * 
     * @param appKey
     *            AppKey of your application.
     *            Generate an AppKey for free here: https://mega.co.nz/#sdk
     */
    public MegaApiJava(String appKey) {
        megaApi = new MegaApi(appKey);
    }

    /****************************************************************************************************/
    // LISTENER MANAGEMENT
    /****************************************************************************************************/

    /**
     * Register a listener to receive all events (requests, transfers, global, synchronization).
     * <p>
     * You can use MegaApiJava.removeListener() to stop receiving events.
     * 
     * @param listener
     *            Listener that will receive all events (requests, transfers, global, synchronization).
     */
    public void addListener(MegaListenerInterface listener) {
        megaApi.addListener(createDelegateMegaListener(listener));
    }

    /**
     * Register a listener to receive all events about requests.
     * <p>
     * You can use MegaApiJava.removeRequestListener() to stop receiving events.
     * 
     * @param listener
     *            Listener that will receive all events about requests.
     */
    public void addRequestListener(MegaRequestListenerInterface listener) {
        megaApi.addRequestListener(createDelegateRequestListener(listener, false));
    }

    /**
     * Register a listener to receive all events about transfers.
     * <p>
     * You can use MegaApiJava.removeTransferListener() to stop receiving events.
     * 
     * @param listener
     *            Listener that will receive all events about transfers.
     */
    public void addTransferListener(MegaTransferListenerInterface listener) {
        megaApi.addTransferListener(createDelegateTransferListener(listener, false));
    }

    /**
     * Register a listener to receive global events.
     * <p>
     * You can use MegaApiJava.removeGlobalListener() to stop receiving events.
     * 
     * @param listener
     *            Listener that will receive global events.
     */
    public void addGlobalListener(MegaGlobalListenerInterface listener) {
        megaApi.addGlobalListener(createDelegateGlobalListener(listener));
    }

    /**
     * Unregister a listener.
     * <p>
     * Stop receiving events from the specified listener.
     * 
     * @param listener
     *            Object that is unregistered.
     */
    public void removeListener(MegaListenerInterface listener) {
    	ArrayList<DelegateMegaListener> listenersToRemove = new ArrayList<DelegateMegaListener>();
    	
        synchronized (activeMegaListeners) {
            Iterator<DelegateMegaListener> it = activeMegaListeners.iterator();
            while (it.hasNext()) {
                DelegateMegaListener delegate = it.next();
                if (delegate.getUserListener() == listener) {
                	listenersToRemove.add(delegate);
                    it.remove();
                }
            }
        }
        
        for (int i=0;i<listenersToRemove.size();i++){
        	megaApi.removeListener(listenersToRemove.get(i));
        }        	
    }

    /**
     * Unregister a MegaRequestListener.
     * <p>
     * Stop receiving events from the specified listener.
     * 
     * @param listener
     *            Object that is unregistered.
     */
    public void removeRequestListener(MegaRequestListenerInterface listener) {
    	ArrayList<DelegateMegaRequestListener> listenersToRemove = new ArrayList<DelegateMegaRequestListener>();
        synchronized (activeRequestListeners) {
            Iterator<DelegateMegaRequestListener> it = activeRequestListeners.iterator();
            while (it.hasNext()) {
                DelegateMegaRequestListener delegate = it.next();
                if (delegate.getUserListener() == listener) {
                	listenersToRemove.add(delegate);
                    it.remove();
                }
            }
        }
        
        for (int i=0;i<listenersToRemove.size();i++){
        	megaApi.removeRequestListener(listenersToRemove.get(i));
        }
    }

    /**
     * Unregister a MegaTransferListener.
     * <p>
     * Stop receiving events from the specified listener.
     * 
     * @param listener
     *            Object that is unregistered.
     */
    public void removeTransferListener(MegaTransferListenerInterface listener) {
    	ArrayList<DelegateMegaTransferListener> listenersToRemove = new ArrayList<DelegateMegaTransferListener>();
    	
        synchronized (activeTransferListeners) {
            Iterator<DelegateMegaTransferListener> it = activeTransferListeners.iterator();
            while (it.hasNext()) {
                DelegateMegaTransferListener delegate = it.next();
                if (delegate.getUserListener() == listener) {
                	listenersToRemove.add(delegate);
                    it.remove();
                }
            }
        }
        
        for (int i=0;i<listenersToRemove.size();i++){
        	megaApi.removeTransferListener(listenersToRemove.get(i));
        }
    }

    /**
     * Unregister a MegaGlobalListener.
     * <p>
     * Stop receiving events from the specified listener.
     * 
     * @param listener
     *            Object that is unregistered.
     */
    public void removeGlobalListener(MegaGlobalListenerInterface listener) {
    	ArrayList<DelegateMegaGlobalListener> listenersToRemove = new ArrayList<DelegateMegaGlobalListener>();
    	
        synchronized (activeGlobalListeners) {
            Iterator<DelegateMegaGlobalListener> it = activeGlobalListeners.iterator();
            while (it.hasNext()) {
                DelegateMegaGlobalListener delegate = it.next();
                if (delegate.getUserListener() == listener) {
                	listenersToRemove.add(delegate);
                    it.remove();
                }
            }
        }
        
        for (int i=0;i<listenersToRemove.size();i++){
            megaApi.removeGlobalListener(listenersToRemove.get(i));
        }
    }

    /****************************************************************************************************/
    // UTILS
    /****************************************************************************************************/

    /**
     * Generates a hash based in the provided private key and email.
     * <p>
     * This is a time consuming operation (especially for low-end mobile devices). Since the resulting key is
     * required to log in, this function allows to do this step in a separate function. You should run this function
     * in a background thread, to prevent UI hangs. The resulting key can be used in MegaApiJava.fastLogin().
     * 
     * @param base64pwkey
     *            Private key returned by MegaApiJava.getBase64PwKey().
     * @return Base64-encoded hash.
     * @deprecated Legacy function soon to be removed.
     */
    @Deprecated public String getStringHash(String base64pwkey, String inBuf) {
        return megaApi.getStringHash(base64pwkey, inBuf);
    }

    /**
     * Converts a Base32-encoded user handle (JID) to a MegaHandle.
     * <p>
     * @param base32Handle
     *            Base32-encoded handle (JID).
     * @return User handle.
     */
    public static long base32ToHandle(String base32Handle) {
        return MegaApi.base32ToHandle(base32Handle);
    }

    /**
     * Converts a Base64-encoded node handle to a MegaHandle.
     * <p>
     * The returned value can be used to recover a MegaNode using MegaApiJava.getNodeByHandle().
     * You can revert this operation using MegaApiJava.handleToBase64().
     * 
     * @param base64Handle
     *            Base64-encoded node handle.
     * @return Node handle.
     */
    public static long base64ToHandle(String base64Handle) {
        return MegaApi.base64ToHandle(base64Handle);
    }

    /**
     * Converts a Base64-encoded user handle to a MegaHandle
     *
     * You can revert this operation using MegaApi::userHandleToBase64
     *
     * @param base64Handle Base64-encoded node handle
     * @return Node handle
     */
    public static long base64ToUserHandle(String base64Handle){
        return MegaApi.base64ToUserHandle(base64Handle);
    }

    /**
     * Converts a MegaHandle to a Base64-encoded string.
     * <p>
     * You can revert this operation using MegaApiJava.base64ToHandle().
     * 
     * @param handle
     *            to be converted.
     * @return Base64-encoded node handle.
     */
    public static String handleToBase64(long handle) {
        return MegaApi.handleToBase64(handle);
    }

    /**
     * Converts a MegaHandle to a Base64-encoded string.
     * <p>
     * You take the ownership of the returned value.
     * You can revert this operation using MegaApiJava.base64ToHandle().
     * 
     * @param handle
     *            handle to be converted.
     * @return Base64-encoded user handle.
     */
    public static String userHandleToBase64(long handle) {
        return MegaApi.userHandleToBase64(handle);
    }

    /**
     * Add entropy to internal random number generators.
     * <p>
     * It's recommended to call this function with random data to
     * enhance security.
     * 
     * @param data
     *            Byte array with random data.
     * @param size
     *            Size of the byte array (in bytes).
     */
    public void addEntropy(String data, long size) {
        megaApi.addEntropy(data, size);
    }

    /**
     * Reconnect and retry all transfers.
     */
    public void reconnect() {
        megaApi.retryPendingConnections(true, true);
    }

    /**
     * Retry all pending requests.
     * <p>
     * When requests fails they wait some time before being retried. That delay grows exponentially if the request
     * fails again. For this reason, and since this request is very lightweight, it's recommended to call it with
     * the default parameters on every user interaction with the application. This will prevent very big delays
     * completing requests.
     */
    public void retryPendingConnections() {
        megaApi.retryPendingConnections();
    }

    /**
     * Check if server-side Rubbish Bin autopurging is enabled for the current account
     * @return True if this feature is enabled. Otherwise false.
     */
    public boolean serverSideRubbishBinAutopurgeEnabled(){
        return megaApi.serverSideRubbishBinAutopurgeEnabled();
    }

    /**
     * Check if multi-factor authentication can be enabled for the current account.
     *
     * It's needed to be logged into an account and with the nodes loaded (login + fetchNodes) before
     * using this function. Otherwise it will always return false.
     *
     * @return True if multi-factor authentication can be enabled for the current account, otherwise false.
     */
    public boolean multiFactorAuthAvailable () {
        return megaApi.multiFactorAuthAvailable();
    }

    /**
     * Check if multi-factor authentication is enabled for an account
     *
     * The associated request type with this request is MegaRequest::TYPE_MULTI_FACTOR_AUTH_CHECK
     * Valid data in the MegaRequest object received on callbacks:
     * - MegaRequest::getEmail - Returns the email sent in the first parameter
     *
     * Valid data in the MegaRequest object received in onRequestFinish when the error code
     * is MegaError::API_OK:
     * - MegaRequest::getFlag - Returns true if multi-factor authentication is enabled or false if it's disabled.
     *
     * @param email Email to check
     * @param listener MegaRequestListener to track this request
     */
    public void multiFactorAuthCheck(String email, MegaRequestListenerInterface listener){
        megaApi.multiFactorAuthCheck(email, createDelegateRequestListener(listener));
    }

    /**
     * Check if multi-factor authentication is enabled for an account
     *
     * The associated request type with this request is MegaRequest::TYPE_MULTI_FACTOR_AUTH_CHECK
     * Valid data in the MegaRequest object received on callbacks:
     * - MegaRequest::getEmail - Returns the email sent in the first parameter
     *
     * Valid data in the MegaRequest object received in onRequestFinish when the error code
     * is MegaError::API_OK:
     * - MegaRequest::getFlag - Returns true if multi-factor authentication is enabled or false if it's disabled.
     *
     * @param email Email to check
     */
    public void multiFactorAuthCheck(String email){
        megaApi.multiFactorAuthCheck(email);
    }

    /**
     * Get the secret code of the account to enable multi-factor authentication
     * The MegaApi object must be logged into an account to successfully use this function.
     *
     * The associated request type with this request is MegaRequest::TYPE_MULTI_FACTOR_AUTH_GET
     *
     * Valid data in the MegaRequest object received in onRequestFinish when the error code
     * is MegaError::API_OK:
     * - MegaRequest::getText - Returns the Base32 secret code needed to configure multi-factor authentication.
     *
     * @param listener MegaRequestListener to track this request
     */
    public void multiFactorAuthGetCode(MegaRequestListenerInterface listener){
        megaApi.multiFactorAuthGetCode(createDelegateRequestListener(listener));
    }

    /**
     * Get the secret code of the account to enable multi-factor authentication
     * The MegaApi object must be logged into an account to successfully use this function.
     *
     * The associated request type with this request is MegaRequest::TYPE_MULTI_FACTOR_AUTH_GET
     *
     * Valid data in the MegaRequest object received in onRequestFinish when the error code
     * is MegaError::API_OK:
     * - MegaRequest::getText - Returns the Base32 secret code needed to configure multi-factor authentication.
     */
    public void multiFactorAuthGetCode(){
        megaApi.multiFactorAuthGetCode();
    }

    /**
     * Enable multi-factor authentication for the account
     * The MegaApi object must be logged into an account to successfully use this function.
     *
     * The associated request type with this request is MegaRequest::TYPE_MULTI_FACTOR_AUTH_SET
     * Valid data in the MegaRequest object received on callbacks:
     * - MegaRequest::getFlag - Returns true
     * - MegaRequest::getPassword - Returns the pin sent in the first parameter
     *
     * @param pin Valid pin code for multi-factor authentication
     * @param listener MegaRequestListener to track this request
     */
    public void multiFactorAuthEnable(String pin, MegaRequestListenerInterface listener){
        megaApi.multiFactorAuthEnable(pin, createDelegateRequestListener(listener));
    }

    /**
     * Enable multi-factor authentication for the account
     * The MegaApi object must be logged into an account to successfully use this function.
     *
     * The associated request type with this request is MegaRequest::TYPE_MULTI_FACTOR_AUTH_SET
     * Valid data in the MegaRequest object received on callbacks:
     * - MegaRequest::getFlag - Returns true
     * - MegaRequest::getPassword - Returns the pin sent in the first parameter
     *
     * @param pin Valid pin code for multi-factor authentication
     */
    public void multiFactorAuthEnable(String pin){
        megaApi.multiFactorAuthEnable(pin);
    }

    /**
     * Disable multi-factor authentication for the account
     * The MegaApi object must be logged into an account to successfully use this function.
     *
     * The associated request type with this request is MegaRequest::TYPE_MULTI_FACTOR_AUTH_SET
     * Valid data in the MegaRequest object received on callbacks:
     * - MegaRequest::getFlag - Returns false
     * - MegaRequest::getPassword - Returns the pin sent in the first parameter
     *
     * @param pin Valid pin code for multi-factor authentication
     * @param listener MegaRequestListener to track this request
     */
    public void multiFactorAuthDisable(String pin, MegaRequestListenerInterface listener){
        megaApi.multiFactorAuthDisable(pin, createDelegateRequestListener(listener));
    }

    /**
     * Disable multi-factor authentication for the account
     * The MegaApi object must be logged into an account to successfully use this function.
     *
     * The associated request type with this request is MegaRequest::TYPE_MULTI_FACTOR_AUTH_SET
     * Valid data in the MegaRequest object received on callbacks:
     * - MegaRequest::getFlag - Returns false
     * - MegaRequest::getPassword - Returns the pin sent in the first parameter
     *
     * @param pin Valid pin code for multi-factor authentication
     */
    public void multiFactorAuthDisable(String pin){
        megaApi.multiFactorAuthDisable(pin);
    }

    /**
     * Log in to a MEGA account with multi-factor authentication enabled
     *
     * The associated request type with this request is MegaRequest::TYPE_LOGIN.
     * Valid data in the MegaRequest object received on callbacks:
     * - MegaRequest::getEmail - Returns the first parameter
     * - MegaRequest::getPassword - Returns the second parameter
     * - MegaRequest::getText - Returns the third parameter
     *
     * If the email/password aren't valid the error code provided in onRequestFinish is
     * MegaError::API_ENOENT.
     *
     * @param email Email of the user
     * @param password Password
     * @param pin Pin code for multi-factor authentication
     * @param listener MegaRequestListener to track this request
     */
    public void multiFactorAuthLogin(String email, String password, String pin, MegaRequestListenerInterface listener){
        megaApi.multiFactorAuthLogin(email, password, pin, createDelegateRequestListener(listener));
    }

    /**
     * Log in to a MEGA account with multi-factor authentication enabled
     *
     * The associated request type with this request is MegaRequest::TYPE_LOGIN.
     * Valid data in the MegaRequest object received on callbacks:
     * - MegaRequest::getEmail - Returns the first parameter
     * - MegaRequest::getPassword - Returns the second parameter
     * - MegaRequest::getText - Returns the third parameter
     *
     * If the email/password aren't valid the error code provided in onRequestFinish is
     * MegaError::API_ENOENT.
     *
     * @param email Email of the user
     * @param password Password
     * @param pin Pin code for multi-factor authentication
     */
    public void multiFactorAuthLogin(String email, String password, String pin){
        megaApi.multiFactorAuthLogin(email, password, pin);
    }

    /**
     * Change the password of a MEGA account with multi-factor authentication enabled
     *
     * The associated request type with this request is MegaRequest::TYPE_CHANGE_PW
     * Valid data in the MegaRequest object received on callbacks:
     * - MegaRequest::getPassword - Returns the old password (if it was passed as parameter)
     * - MegaRequest::getNewPassword - Returns the new password
     * - MegaRequest::getText - Returns the pin code for multi-factor authentication
     *
     * @param oldPassword Old password (optional, it can be NULL to not check the old password)
     * @param newPassword New password
     * @param pin Pin code for multi-factor authentication
     * @param listener MegaRequestListener to track this request
     */
    public void multiFactorAuthChangePassword(String oldPassword, String newPassword, String pin, MegaRequestListenerInterface listener){
        megaApi.multiFactorAuthChangePassword(oldPassword, newPassword, pin, createDelegateRequestListener(listener));
    }

    /**
     * Change the password of a MEGA account with multi-factor authentication enabled
     *
     * The associated request type with this request is MegaRequest::TYPE_CHANGE_PW
     * Valid data in the MegaRequest object received on callbacks:
     * - MegaRequest::getPassword - Returns the old password (if it was passed as parameter)
     * - MegaRequest::getNewPassword - Returns the new password
     * - MegaRequest::getText - Returns the pin code for multi-factor authentication
     *
     * @param oldPassword Old password (optional, it can be NULL to not check the old password)
     * @param newPassword New password
     * @param pin Pin code for multi-factor authentication
     */
    public void multiFactorAuthChangePassword(String oldPassword, String newPassword, String pin){
        megaApi.multiFactorAuthChangePassword(oldPassword, newPassword, pin);
    }

    /**
     * Initialize the change of the email address associated to an account with multi-factor authentication enabled.
     *
     * The associated request type with this request is MegaRequest::TYPE_GET_CHANGE_EMAIL_LINK.
     * Valid data in the MegaRequest object received on all callbacks:
     * - MegaRequest::getEmail - Returns the email for the account
     * - MegaRequest::getText - Returns the pin code for multi-factor authentication
     *
     * If this request succeeds, a change-email link will be sent to the specified email address.
     * If no user is logged in, you will get the error code MegaError::API_EACCESS in onRequestFinish().
     *
     * If the MEGA account is a sub-user business account, onRequestFinish will
     * be called with the error code MegaError::API_EMASTERONLY.
     *
     * @param email The new email to be associated to the account.
     * @param pin Pin code for multi-factor authentication
     * @param listener MegaRequestListener to track this request
     */
    public void multiFactorAuthChangeEmail(String email, String pin, MegaRequestListenerInterface listener){
        megaApi.multiFactorAuthChangeEmail(email, pin, createDelegateRequestListener(listener));
    }

    /**
     * Initialize the change of the email address associated to an account with multi-factor authentication enabled.
     *
     * The associated request type with this request is MegaRequest::TYPE_GET_CHANGE_EMAIL_LINK.
     * Valid data in the MegaRequest object received on all callbacks:
     * - MegaRequest::getEmail - Returns the email for the account
     * - MegaRequest::getText - Returns the pin code for multi-factor authentication
     *
     * If this request succeeds, a change-email link will be sent to the specified email address.
     * If no user is logged in, you will get the error code MegaError::API_EACCESS in onRequestFinish().
     *
     * If the MEGA account is a sub-user business account, onRequestFinish will
     * be called with the error code MegaError::API_EMASTERONLY.
     *
     * @param email The new email to be associated to the account.
     * @param pin Pin code for multi-factor authentication
     */
    public void multiFactorAuthChangeEmail(String email, String pin){
        megaApi.multiFactorAuthChangeEmail(email, pin);
    }


    /**
     * Initialize the cancellation of an account.
     *
     * The associated request type with this request is MegaRequest::TYPE_GET_CANCEL_LINK.
     *
     * If this request succeeds, a cancellation link will be sent to the email address of the user.
     * If no user is logged in, you will get the error code MegaError::API_EACCESS in onRequestFinish().
     *
     * Valid data in the MegaRequest object received on all callbacks:
     * - MegaRequest::getText - Returns the pin code for multi-factor authentication
     *
     * If the MEGA account is a sub-user business account, onRequestFinish will
     * be called with the error code MegaError::API_EMASTERONLY.
     *
     * @see MegaApi::confirmCancelAccount
     *
     * @param pin Pin code for multi-factor authentication
     * @param listener MegaRequestListener to track this request
     */
    public void multiFactorAuthCancelAccount(String pin, MegaRequestListenerInterface listener){
        megaApi.multiFactorAuthCancelAccount(pin, createDelegateRequestListener(listener));
    }

    /**
     * Initialize the cancellation of an account.
     *
     * The associated request type with this request is MegaRequest::TYPE_GET_CANCEL_LINK.
     *
     * If this request succeeds, a cancellation link will be sent to the email address of the user.
     * If no user is logged in, you will get the error code MegaError::API_EACCESS in onRequestFinish().
     *
     * Valid data in the MegaRequest object received on all callbacks:
     * - MegaRequest::getText - Returns the pin code for multi-factor authentication
     *
     * If the MEGA account is a sub-user business account, onRequestFinish will
     * be called with the error code MegaError::API_EMASTERONLY.
     *
     * @see MegaApi::confirmCancelAccount
     *
     * @param pin Pin code for multi-factor authentication
     */
    public void multiFactorAuthCancelAccount(String pin){
        megaApi.multiFactorAuthCancelAccount(pin);
    }

    /**
     * Fetch details related to time zones and the current default
     *
     * The associated request type with this request is MegaRequest::TYPE_FETCH_TIMEZONE.
     *
     * Valid data in the MegaRequest object received in onRequestFinish when the error code
     * is MegaError::API_OK:
     * - MegaRequest::getMegaTimeZoneDetails - Returns details about timezones and the current default
     *
     * @param listener MegaRequestListener to track this request
     */
    void fetchTimeZone(MegaRequestListenerInterface listener){
        megaApi.fetchTimeZone(createDelegateRequestListener(listener));
    }

    /**
     * Fetch details related to time zones and the current default
     *
     * The associated request type with this request is MegaRequest::TYPE_FETCH_TIMEZONE.
     *
     * Valid data in the MegaRequest object received in onRequestFinish when the error code
     * is MegaError::API_OK:
     * - MegaRequest::getMegaTimeZoneDetails - Returns details about timezones and the current default
     *
     */
    void fetchTimeZone(){
        megaApi.fetchTimeZone();
    }

    /**
     * Log in to a MEGA account.
     * <p>
     * The associated request type with this request is MegaRequest.TYPE_LOGIN.
     * Valid data in the MegaRequest object received on callbacks: <br>
     * - MegaRequest.getEmail() - Returns the first parameter. <br>
     * - MegaRequest.getPassword() - Returns the second parameter.
     * <p>
     * If the email/password are not valid the error code provided in onRequestFinish() is
     * MegaError.API_ENOENT.
     * 
     * @param email
     *            Email of the user.
     * @param password
     *            Password.
     * @param listener
     *            MegaRequestListener to track this request.
     */
    public void login(String email, String password, MegaRequestListenerInterface listener) {
        megaApi.login(email, password, createDelegateRequestListener(listener));
    }

    /**
     * Log in to a MEGA account.
     * <p>
     * @param email
     *            Email of the user.
     * @param password
     *            Password.
     */
    public void login(String email, String password) {
        megaApi.login(email, password);
    }

    /**
     * Log in to a public folder using a folder link.
     * <p>
     * After a successful login, you should call MegaApiJava.fetchNodes() to get filesystem and
     * start working with the folder.
     * <p>
     * The associated request type with this request is MegaRequest.TYPE_LOGIN.
     * Valid data in the MegaRequest object received on callbacks: <br>
     * - MegaRequest.getEmail() - Returns the string "FOLDER". <br>
     * - MegaRequest.getLink() - Returns the public link to the folder.
     * 
     * @param megaFolderLink
     *            link to a folder in MEGA.
     * @param listener
     *            MegaRequestListener to track this request.
     */
    public void loginToFolder(String megaFolderLink, MegaRequestListenerInterface listener) {
        megaApi.loginToFolder(megaFolderLink, createDelegateRequestListener(listener));
    }

    /**
     * Log in to a public folder using a folder link.
     * <p>
     * After a successful login, you should call MegaApiJava.fetchNodes() to get filesystem and
     * start working with the folder.
     * 
     * @param megaFolderLink
     *            link to a folder in MEGA.
     */
    public void loginToFolder(String megaFolderLink) {
        megaApi.loginToFolder(megaFolderLink);
    }

    /**
     * Log in to a MEGA account using precomputed keys.
     * <p>
     * The associated request type with this request is MegaRequest.TYPE_LOGIN.
     * Valid data in the MegaRequest object received on callbacks: <br>
     * - MegaRequest.getEmail() - Returns the first parameter. <br>
     * - MegaRequest.getPassword() - Returns the second parameter. <br>
     * - MegaRequest.getPrivateKey() - Returns the third parameter.
     * <p>
     * If the email/stringHash/base64pwKey are not valid the error code provided in onRequestFinish() is
     * MegaError.API_ENOENT.
     * 
     * @param email
     *            Email of the user.
     * @param stringHash
     *            Hash of the email returned by MegaApiJava.getStringHash().
     * @param base64pwkey
     *            Private key calculated using MegaApiJava.getBase64PwKey().
     * @param listener
     *            MegaRequestListener to track this request.
     */
    public void fastLogin(String email, String stringHash, String base64pwkey, MegaRequestListenerInterface listener) {
        megaApi.fastLogin(email, stringHash, base64pwkey, createDelegateRequestListener(listener));
    }

    /**
     * Log in to a MEGA account using precomputed keys.
     * 
     * @param email
     *            Email of the user.
     * @param stringHash
     *            Hash of the email returned by MegaApiJava.getStringHash().
     * @param base64pwkey
     *            Private key calculated using MegaApiJava.getBase64PwKey().
     */
    public void fastLogin(String email, String stringHash, String base64pwkey) {
        megaApi.fastLogin(email, stringHash, base64pwkey);
    }

    /**
     * Log in to a MEGA account using a session key.
     * <p>
     * The associated request type with this request is MegaRequest.TYPE_LOGIN.
     * Valid data in the MegaRequest object received on callbacks: <br>
     * - MegaRequest.getSessionKey() - Returns the session key.
     * 
     * @param session
     *            Session key previously dumped with MegaApiJava.dumpSession().
     * @param listener
     *            MegaRequestListener to track this request.
     */
    public void fastLogin(String session, MegaRequestListenerInterface listener) {
        megaApi.fastLogin(session, createDelegateRequestListener(listener));
    }

    /**
     * Log in to a MEGA account using a session key.
     * 
     * @param session
     *            Session key previously dumped with MegaApiJava.dumpSession().
     */
    public void fastLogin(String session) {
        megaApi.fastLogin(session);
    }

    /**
     * Close a MEGA session.
     * 
     * All clients using this session will be automatically logged out.
     * <p>
     * You can get session information using MegaApiJava.getExtendedAccountDetails().
     * Then use MegaAccountDetails.getNumSessions and MegaAccountDetails.getSession
     * to get session info.
     * MegaAccountSession.getHandle provides the handle that this function needs.
     * <p>
     * If you use mega.INVALID_HANDLE, all sessions except the current one will be closed.
     * 
     * @param sessionHandle
     *            of the session. Use mega.INVALID_HANDLE to cancel all sessions except the current one.
     * @param listener
     *            MegaRequestListenerInterface to track this request.
     */
    public void killSession(long sessionHandle, MegaRequestListenerInterface listener) {
        megaApi.killSession(sessionHandle, createDelegateRequestListener(listener));
    }

    /**
     * Close a MEGA session.
     * <p>
     * All clients using this session will be automatically logged out.
     * <p>
     * You can get session information using MegaApiJava.getExtendedAccountDetails().
     * Then use MegaAccountDetails.getNumSessions and MegaAccountDetails.getSession
     * to get session info.
     * MegaAccountSession.getHandle provides the handle that this function needs.
     * <p>
     * If you use mega.INVALID_HANDLE, all sessions except the current one will be closed.
     * 
     * @param sessionHandle
     *            of the session. Use mega.INVALID_HANDLE to cancel all sessions except the current one.
     */
    public void killSession(long sessionHandle) {
        megaApi.killSession(sessionHandle);
    }

    /**
     * Get data about the logged account.
     * <p>
     * The associated request type with this request is MegaRequest.TYPE_GET_USER_DATA.
     * <p>
     * Valid data in the MegaRequest object received in onRequestFinish() when the error code
     * is MegaError.API_OK: <br>
     * - MegaRequest.getName() - Returns the name of the logged user. <br>
     * - MegaRequest.getPassword() - Returns the the public RSA key of the account, Base64-encoded. <br>
     * - MegaRequest.getPrivateKey() - Returns the private RSA key of the account, Base64-encoded.
     * 
     * @param listener
     *            MegaRequestListenerInterface to track this request.
     */
    public void getUserData(MegaRequestListenerInterface listener) {
        megaApi.getUserData(createDelegateRequestListener(listener));
    }

    /**
     * Get data about the logged account.
     * 
     */
    public void getUserData() {
        megaApi.getUserData();
    }

    /**
     * Get data about a contact.
     * <p>
     * The associated request type with this request is MegaRequest.TYPE_GET_USER_DATA.
     * Valid data in the MegaRequest object received on callbacks:
     * - MegaRequest.getEmail - Returns the email of the contact
     * <p>
     * Valid data in the MegaRequest object received in onRequestFinish() when the error code
     * is MegaError.API_OK: <br>
     * - MegaRequest.getText() - Returns the XMPP ID of the contact. <br>
     * - MegaRequest.getPassword() - Returns the public RSA key of the contact, Base64-encoded.
     * 
     * @param user
     *            Contact to get the data.
     * @param listener
     *            MegaRequestListenerInterface to track this request.
     */
    public void getUserData(MegaUser user, MegaRequestListenerInterface listener) {
        megaApi.getUserData(user, createDelegateRequestListener(listener));
    }

    /**
     * Get data about a contact.
     * 
     * @param user
     *            Contact to get the data.
     */
    public void getUserData(MegaUser user) {
        megaApi.getUserData(user);
    }

    /**
     * Get data about a contact.
     * <p>
     * The associated request type with this request is MegaRequest.TYPE_GET_USER_DATA.
     * Valid data in the MegaRequest object received on callbacks: <br>
     * - MegaRequest.getEmail() - Returns the email or the Base64 handle of the contact.
     * <p>
     * Valid data in the MegaRequest object received in onRequestFinish() when the error code
     * is MegaError.API_OK: <br>
     * - MegaRequest.getText() - Returns the XMPP ID of the contact. <br>
     * - MegaRequest.getPassword() - Returns the public RSA key of the contact, Base64-encoded.
     * 
     * @param user
     *            Email or Base64 handle of the contact.
     * @param listener
     *            MegaRequestListenerInterface to track this request.
     */
    public void getUserData(String user, MegaRequestListenerInterface listener) {
        megaApi.getUserData(user, createDelegateRequestListener(listener));
    }

    /**
     * Get data about a contact.
     * 
     * @param user
     *            Email or Base64 handle of the contact.
     */
    public void getUserData(String user) {
        megaApi.getUserData(user);
    }

    /**
     * Returns the current session key.
     * <p>
     * You have to be logged in to get a valid session key. Otherwise,
     * this function returns null.
     * 
     * @return Current session key.
     */
    public String dumpSession() {
        return megaApi.dumpSession();
    }

    /**
     * Initialize the creation of a new MEGA account.
     * <p>
     * The associated request type with this request is MegaRequest.TYPE_CREATE_ACCOUNT.
     * Valid data in the MegaRequest object received on callbacks: <br>
     * - MegaRequest.getEmail() - Returns the email for the account. <br>
     * - MegaRequest.getPassword() - Returns the password for the account. <br>
     * - MegaRequest.getName() - Returns the name of the user. <br>
     * <p>
     * If this request succeed, a confirmation email will be sent to the users.
     * If an account with the same email already exists, you will get the error code
     * MegaError.API_EEXIST in onRequestFinish().
     * 
     * @param email
     *            Email for the account.
     * @param password
     *            Password for the account.
     * @param name
     *            Name of the user.
     * @param listener
     *            MegaRequestListener to track this request.
     *
     * @deprecated This function is deprecated and will eventually be removed. Instead,
     * use the new version with firstname and lastname.
     */
    public void createAccount(String email, String password, String name, MegaRequestListenerInterface listener) {
        megaApi.createAccount(email, password, name, createDelegateRequestListener(listener));
    }

    /**
     * Initialize the creation of a new MEGA account.
     * 
     * @param email
     *            Email for the account.
     * @param password
     *            Password for the account.
     * @param name
     *            Name of the user.
     *
     * @deprecated This function is deprecated and will eventually be removed. Instead,
     * use the new version with firstname and lastname.
     */
    public void createAccount(String email, String password, String name) {
        megaApi.createAccount(email, password, name);
    }

    /**
     * Initialize the creation of a new MEGA account, with firstname and lastname
     *
     * The associated request type with this request is MegaRequest::TYPE_CREATE_ACCOUNT.
     * Valid data in the MegaRequest object received on callbacks:
     * - MegaRequest::getEmail - Returns the email for the account
     * - MegaRequest::getPassword - Returns the password for the account
     * - MegaRequest::getName - Returns the firstname of the user
     * - MegaRequest::getText - Returns the lastname of the user
     *
     * Valid data in the MegaRequest object received in onRequestFinish when the error code
     * is MegaError::API_OK:
     * - MegaRequest::getSessionKey - Returns the session id to resume the process
     *
     * If this request succeed, a new ephemeral session will be created for the new user
     * and a confirmation email will be sent to the specified email address. The app may
     * resume the create-account process by using MegaApi::resumeCreateAccount.
     *
     * If an account with the same email already exists, you will get the error code
     * MegaError::API_EEXIST in onRequestFinish
     *
     * @param email Email for the account
     * @param password Password for the account
     * @param firstname Firstname of the user
     * @param lastname Lastname of the user
     * @param listener MegaRequestListener to track this request
     */
    public void createAccount(String email, String password, String firstname, String lastname, MegaRequestListenerInterface listener){
    	megaApi.createAccount(email, password, firstname, lastname, createDelegateRequestListener(listener));
    }

    /**
     * Resume a registration process
     *
     * When a user begins the account registration process by calling MegaApi::createAccount,
     * an ephemeral account is created.
     *
     * Until the user successfully confirms the signup link sent to the provided email address,
     * you can resume the ephemeral session in order to change the email address, resend the
     * signup link (@see MegaApi::sendSignupLink) and also to receive notifications in case the
     * user confirms the account using another client (MegaGlobalListener::onAccountUpdate or
     * MegaListener::onAccountUpdate).
     *
     * The associated request type with this request is MegaRequest::TYPE_CREATE_ACCOUNT.
     * Valid data in the MegaRequest object received on callbacks:
     * - MegaRequest::getSessionKey - Returns the session id to resume the process
     * - MegaRequest::getParamType - Returns the value 1
     *
     * In case the account is already confirmed, the associated request will fail with
     * error MegaError::API_EARGS.
     *
     * @param sid Session id valid for the ephemeral account (@see MegaApi::createAccount)
     * @param listener MegaRequestListener to track this request
     */
    public void resumeCreateAccount(String sid, MegaRequestListenerInterface listener) {
        megaApi.resumeCreateAccount(sid, createDelegateRequestListener(listener));
    }

    /**
     * Resume a registration process
     *
     * When a user begins the account registration process by calling MegaApi::createAccount,
     * an ephemeral account is created.
     *
     * Until the user successfully confirms the signup link sent to the provided email address,
     * you can resume the ephemeral session in order to change the email address, resend the
     * signup link (@see MegaApi::sendSignupLink) and also to receive notifications in case the
     * user confirms the account using another client (MegaGlobalListener::onAccountUpdate or
     * MegaListener::onAccountUpdate).
     *
     * The associated request type with this request is MegaRequest::TYPE_CREATE_ACCOUNT.
     * Valid data in the MegaRequest object received on callbacks:
     * - MegaRequest::getSessionKey - Returns the session id to resume the process
     * - MegaRequest::getParamType - Returns the value 1
     *
     * In case the account is already confirmed, the associated request will fail with
     * error MegaError::API_EARGS.
     *
     * @param sid Session id valid for the ephemeral account (@see MegaApi::createAccount)
     */
    public void resumeCreateAccount(String sid) {
        megaApi.resumeCreateAccount(sid);
    }

    /**
     * Sends the confirmation email for a new account
     *
     * This function is useful to send the confirmation link again or to send it to a different
     * email address, in case the user mistyped the email at the registration form.
     *
     * @param email Email for the account
     * @param name Firstname of the user
     * @param password Password for the account
     * @param listener MegaRequestListener to track this request
     */
    public void sendSignupLink(String email, String name, String password, MegaRequestListenerInterface listener) {
        megaApi.sendSignupLink(email, name, password, createDelegateRequestListener(listener));
    }

    /**
     * Sends the confirmation email for a new account
     *
     * This function is useful to send the confirmation link again or to send it to a different
     * email address, in case the user mistyped the email at the registration form.
     *
     * @param email Email for the account
     * @param name Firstname of the user
     * @param password Password for the account
     */
    public void sendSignupLink(String email, String name, String password) {
        megaApi.sendSignupLink(email, name, password);
    }

    /**
     * Get information about a confirmation link.
     * <p>
     * The associated request type with this request is MegaRequest.TYPE_QUERY_SIGNUP_LINK.
     * Valid data in the MegaRequest object received on all callbacks: <br>
     * - MegaRequest.getLink() - Returns the confirmation link.
     * <p>
     * Valid data in the MegaRequest object received in onRequestFinish() when the error code
     * is MegaError.API_OK: <br>
     * - MegaRequest.getEmail() - Return the email associated with the confirmation link. <br>
     * - MegaRequest.getName() - Returns the name associated with the confirmation link.
     * 
     * @param link
     *            Confirmation link.
     * @param listener
     *            MegaRequestListener to track this request.
     */
    public void querySignupLink(String link, MegaRequestListenerInterface listener) {
        megaApi.querySignupLink(link, createDelegateRequestListener(listener));
    }

    /**
     * Get information about a confirmation link.
     * 
     * @param link
     *            Confirmation link.
     */
    public void querySignupLink(String link) {
        megaApi.querySignupLink(link);
    }

    /**
     * Confirm a MEGA account using a confirmation link and the user password.
     * <p>
     * The associated request type with this request is MegaRequest.TYPE_CONFIRM_ACCOUNT
     * Valid data in the MegaRequest object received on callbacks: <br>
     * - MegaRequest.getLink() - Returns the confirmation link. <br>
     * - MegaRequest.getPassword() - Returns the password.
     * <p>
     * Valid data in the MegaRequest object received in onRequestFinish() when the error code
     * is MegaError.API_OK: <br>
     * - MegaRequest.getEmail() - Email of the account. <br>
     * - MegaRequest.getName() - Name of the user.
     * 
     * @param link
     *            Confirmation link.
     * @param password
     *            Password for the account.
     * @param listener
     *            MegaRequestListener to track this request.
     */
    public void confirmAccount(String link, String password, MegaRequestListenerInterface listener) {
        megaApi.confirmAccount(link, password, createDelegateRequestListener(listener));
    }

    /**
     * Confirm a MEGA account using a confirmation link and the user password.
     * 
     * @param link
     *            Confirmation link.
     * @param password
     *            Password for the account.
     */
    public void confirmAccount(String link, String password) {
        megaApi.confirmAccount(link, password);
    }

    /**
     * Confirm a MEGA account using a confirmation link and a precomputed key.
     * <p>
     * The associated request type with this request is MegaRequest.TYPE_CONFIRM_ACCOUNT
     * Valid data in the MegaRequest object received on callbacks: <br>
     * - MegaRequest.getLink() - Returns the confirmation link. <br>
     * - MegaRequest.getPrivateKey() - Returns the base64pwkey parameter.
     * <p>
     * Valid data in the MegaRequest object received in onRequestFinish() when the error code
     * is MegaError.API_OK: <br>
     * - MegaRequest.getEmail() - Email of the account. <br>
     * - MegaRequest.getName() - Name of the user.
     * 
     * @param link
     *            Confirmation link.
     * @param base64pwkey
     *            Private key precomputed with MegaApiJava.getBase64PwKey().
     * @param listener
     *            MegaRequestListener to track this request.
     */
    public void fastConfirmAccount(String link, String base64pwkey, MegaRequestListenerInterface listener) {
        megaApi.fastConfirmAccount(link, base64pwkey, createDelegateRequestListener(listener));
    }

    /**
     * Confirm a MEGA account using a confirmation link and a precomputed key.
     * 
     * @param link
     *            Confirmation link.
     * @param base64pwkey
     *            Private key precomputed with MegaApiJava.getBase64PwKey().
     */
    public void fastConfirmAccount(String link, String base64pwkey) {
        megaApi.fastConfirmAccount(link, base64pwkey);
    }

    /**
     * Initialize the reset of the existing password, with and without the Master Key.
     *
     * The associated request type with this request is MegaRequest::TYPE_GET_RECOVERY_LINK.
     * Valid data in the MegaRequest object received on callbacks:
     * - MegaRequest::getEmail - Returns the email for the account
     * - MegaRequest::getFlag - Returns whether the user has a backup of the master key or not.
     *
     * If this request succeed, a recovery link will be sent to the user.
     * If no account is registered under the provided email, you will get the error code
     * MegaError::API_EEXIST in onRequestFinish
     *
     * @param email Email used to register the account whose password wants to be reset.
     * @param hasMasterKey True if the user has a backup of the master key. Otherwise, false.
     * @param listener MegaRequestListener to track this request
     */

    public void resetPassword(String email, boolean hasMasterKey, MegaRequestListenerInterface listener){
        megaApi.resetPassword(email, hasMasterKey, createDelegateRequestListener(listener));
    }

    /**
     * Get information about a recovery link created by MegaApi::resetPassword.
     *
     * The associated request type with this request is MegaRequest::TYPE_QUERY_RECOVERY_LINK
     * Valid data in the MegaRequest object received on all callbacks:
     * - MegaRequest::getLink - Returns the recovery link
     *
     * Valid data in the MegaRequest object received in onRequestFinish when the error code
     * is MegaError::API_OK:
     * - MegaRequest::getEmail - Return the email associated with the link
     * - MegaRequest::getFlag - Return whether the link requires masterkey to reset password.
     *
     * @param link Recovery link (#recover)
     * @param listener MegaRequestListener to track this request
     */
    public void queryResetPasswordLink(String link, MegaRequestListenerInterface listener){
        megaApi.queryResetPasswordLink(link, createDelegateRequestListener(listener));
    }

    /**
     * Set a new password for the account pointed by the recovery link.
     *
     * Recovery links are created by calling MegaApi::resetPassword and may or may not
     * require to provide the Master Key.
     *
     * @see The flag of the MegaRequest::TYPE_QUERY_RECOVERY_LINK in MegaApi::queryResetPasswordLink.
     *
     * The associated request type with this request is MegaRequest::TYPE_CONFIRM_ACCOUNT
     * Valid data in the MegaRequest object received on all callbacks:
     * - MegaRequest::getLink - Returns the recovery link
     * - MegaRequest::getPassword - Returns the new password
     * - MegaRequest::getPrivateKey - Returns the Master Key, when provided
     *
     * Valid data in the MegaRequest object received in onRequestFinish when the error code
     * is MegaError::API_OK:
     * - MegaRequest::getEmail - Return the email associated with the link
     * - MegaRequest::getFlag - Return whether the link requires masterkey to reset password.
     *
     * @param link The recovery link sent to the user's email address.
     * @param newPwd The new password to be set.
     * @param masterKey Base64-encoded string containing the master key (optional).
     * @param listener MegaRequestListener to track this request
     */

    public void confirmResetPassword(String link, String newPwd, String masterKey, MegaRequestListenerInterface listener){
        megaApi.confirmResetPassword(link, newPwd, masterKey, createDelegateRequestListener(listener));
    }

    /**
     * Initialize the cancellation of an account.
     *
     * The associated request type with this request is MegaRequest::TYPE_GET_CANCEL_LINK.
     *
     * If this request succeed, a cancellation link will be sent to the email address of the user.
     * If no user is logged in, you will get the error code MegaError::API_EACCESS in onRequestFinish().
     *
     * If the MEGA account is a sub-user business account, onRequestFinish will
     * be called with the error code MegaError::API_EMASTERONLY.
     *
     * @see MegaApi::confirmCancelAccount
     *
     * @param listener MegaRequestListener to track this request
     */
    public void cancelAccount(MegaRequestListenerInterface listener){
        megaApi.cancelAccount(createDelegateRequestListener(listener));
    }

    /**
     * Get information about a cancel link created by MegaApi::cancelAccount.
     *
     * The associated request type with this request is MegaRequest::TYPE_QUERY_RECOVERY_LINK
     * Valid data in the MegaRequest object received on all callbacks:
     * - MegaRequest::getLink - Returns the cancel link
     *
     * Valid data in the MegaRequest object received in onRequestFinish when the error code
     * is MegaError::API_OK:
     * - MegaRequest::getEmail - Return the email associated with the link
     *
     * @param link Cancel link (#cancel)
     * @param listener MegaRequestListener to track this request
     */
    public void queryCancelLink(String link, MegaRequestListenerInterface listener){
        megaApi.queryCancelLink(link, createDelegateRequestListener(listener));
    }

    /**
     * Effectively parks the user's account without creating a new fresh account.
     *
     * The contents of the account will then be purged after 60 days. Once the account is
     * parked, the user needs to contact MEGA support to restore the account.
     *
     * The associated request type with this request is MegaRequest::TYPE_CONFIRM_CANCEL_LINK.
     * Valid data in the MegaRequest object received on all callbacks:
     * - MegaRequest::getLink - Returns the recovery link
     * - MegaRequest::getPassword - Returns the new password
     *
     * Valid data in the MegaRequest object received in onRequestFinish when the error code
     * is MegaError::API_OK:
     * - MegaRequest::getEmail - Return the email associated with the link
     *
     * @param link Cancellation link sent to the user's email address;
     * @param pwd Password for the account.
     * @param listener MegaRequestListener to track this request
     */

    public void confirmCancelAccount(String link, String pwd, MegaRequestListenerInterface listener){
        megaApi.confirmCancelAccount(link, pwd, createDelegateRequestListener(listener));
    }

    /**
     * Initialize the change of the email address associated to the account.
     *
     * The associated request type with this request is MegaRequest::TYPE_GET_CHANGE_EMAIL_LINK.
     * Valid data in the MegaRequest object received on all callbacks:
     * - MegaRequest::getEmail - Returns the email for the account
     *
     * If this request succeed, a change-email link will be sent to the specified email address.
     * If no user is logged in, you will get the error code MegaError::API_EACCESS in onRequestFinish().
     *
     * If the MEGA account is a sub-user business account, onRequestFinish will
     * be called with the error code MegaError::API_EMASTERONLY.
     *
     * @param email The new email to be associated to the account.
     * @param listener MegaRequestListener to track this request
     */

    public void changeEmail(String email, MegaRequestListenerInterface listener){
        megaApi.changeEmail(email, createDelegateRequestListener(listener));
    }

    /**
     * Get information about a change-email link created by MegaApi::changeEmail.
     *
     * If no user is logged in, you will get the error code MegaError::API_EACCESS in onRequestFinish().
     *
     * The associated request type with this request is MegaRequest::TYPE_QUERY_RECOVERY_LINK
     * Valid data in the MegaRequest object received on all callbacks:
     * - MegaRequest::getLink - Returns the change-email link
     *
     * Valid data in the MegaRequest object received in onRequestFinish when the error code
     * is MegaError::API_OK:
     * - MegaRequest::getEmail - Return the email associated with the link
     *
     * @param link Change-email link (#verify)
     * @param listener MegaRequestListener to track this request
     */

    public void queryChangeEmailLink(String link, MegaRequestListenerInterface listener){
        megaApi.queryChangeEmailLink(link, createDelegateRequestListener(listener));
    }

    /**
     * Effectively changes the email address associated to the account.
     *
     * The associated request type with this request is MegaRequest::TYPE_CONFIRM_CHANGE_EMAIL_LINK.
     * Valid data in the MegaRequest object received on all callbacks:
     * - MegaRequest::getLink - Returns the change-email link
     * - MegaRequest::getPassword - Returns the password
     *
     * Valid data in the MegaRequest object received in onRequestFinish when the error code
     * is MegaError::API_OK:
     * - MegaRequest::getEmail - Return the email associated with the link
     *
     * @param link Change-email link sent to the user's email address.
     * @param pwd Password for the account.
     * @param listener MegaRequestListener to track this request
     */
    public void confirmChangeEmail(String link, String pwd, MegaRequestListenerInterface listener){
        megaApi.confirmChangeEmail(link, pwd, createDelegateRequestListener(listener));
    }

    /**
     * Set proxy settings.
     * <p>
     * The SDK will start using the provided proxy settings as soon as this function returns.
     * 
     * @param proxySettings
     *            settings.
     * @see MegaProxy
     */
    public void setProxySettings(MegaProxy proxySettings) {
        megaApi.setProxySettings(proxySettings);
    }

    /**
     * Try to detect the system's proxy settings.
     * 
     * Automatic proxy detection is currently supported on Windows only.
     * On other platforms, this function will return a MegaProxy object
     * of type MegaProxy.PROXY_NONE.
     * 
     * @return MegaProxy object with the detected proxy settings.
     */
    public MegaProxy getAutoProxySettings() {
        return megaApi.getAutoProxySettings();
    }

    /**
     * Check if the MegaApi object is logged in.
     * 
     * @return 0 if not logged in. Otherwise, a number >= 0.
     */
    public int isLoggedIn() {
        return megaApi.isLoggedIn();
    }

    /**
     * Check the reason of being blocked.
     *
     * The associated request type with this request is MegaRequest::TYPE_WHY_AM_I_BLOCKED.
     *
     * This request can be sent internally at anytime (whenever an account gets blocked), so
     * a MegaGlobalListener should process the result, show the reason and logout.
     *
     * Valid data in the MegaRequest object received in onRequestFinish when the error code
     * is MegaError::API_OK:
     * - MegaRequest::getText - Returns the reason string (in English)
     * - MegaRequest::getNumber - Returns the reason code. Possible values:
     *     0: The account is not blocked
     *     200: suspension message for any type of suspension, but copyright suspension.
     *     300: suspension only for multiple copyright violations.
     *     400: the subuser account has been disabled.
     *     401: the subuser account has been removed.
     *
     * If the error code in the MegaRequest object received in onRequestFinish
     * is MegaError::API_OK, the user is not blocked.
     *
     * @param listener MegaRequestListener to track this request
     */
    void whyAmIBlocked(MegaRequestListenerInterface listener) {
        megaApi.whyAmIBlocked(createDelegateRequestListener(listener));
    }

    /**
     * Check the reason of being blocked.
     *
     * The associated request type with this request is MegaRequest::TYPE_WHY_AM_I_BLOCKED.
     *
     * This request can be sent internally at anytime (whenever an account gets blocked), so
     * a MegaGlobalListener should process the result, show the reason and logout.
     *
     * Valid data in the MegaRequest object received in onRequestFinish when the error code
     * is MegaError::API_OK:
     * - MegaRequest::getText - Returns the reason string (in English)
     * - MegaRequest::getNumber - Returns the reason code. Possible values:
     *     0: The account is not blocked
     *     200: suspension message for any type of suspension, but copyright suspension.
     *     300: suspension only for multiple copyright violations.
     *     400: the subuser account has been disabled.
     *     401: the subuser account has been removed.
     *
     * If the error code in the MegaRequest object received in onRequestFinish
     * is MegaError::API_OK, the user is not blocked.
     */
    void whyAmIBlocked() {
        megaApi.whyAmIBlocked();
    }

    /**
     * Create a contact link
     *
     * The associated request type with this request is MegaRequest::TYPE_CONTACT_LINK_CREATE.
     *
     * Valid data in the MegaRequest object received on all callbacks:
     * - MegaRequest::getFlag - Returns the value of \c renew parameter
     *
     * Valid data in the MegaRequest object received in onRequestFinish when the error code
     * is MegaError::API_OK:
     * - MegaRequest::getNodeHandle - Return the handle of the new contact link
     *
     * @param renew True to invalidate the previous contact link (if any).
     * @param listener MegaRequestListener to track this request
     */
    public void contactLinkCreate(boolean renew, MegaRequestListenerInterface listener){
        megaApi.contactLinkCreate(renew, createDelegateRequestListener(listener));
    }

    /**
     * Create a contact link
     *
     * The associated request type with this request is MegaRequest::TYPE_CONTACT_LINK_CREATE.
     *
     * Valid data in the MegaRequest object received in onRequestFinish when the error code
     * is MegaError::API_OK:
     * - MegaRequest::getNodeHandle - Return the handle of the new contact link
     *
     */
    public void contactLinkCreate(){
        megaApi.contactLinkCreate();
    }

    /**
     * Get information about a contact link
     *
     * The associated request type with this request is MegaRequest::TYPE_CONTACT_LINK_QUERY.
     *
     * Valid data in the MegaRequest object received on all callbacks:
     * - MegaRequest::getNodeHandle - Returns the handle of the contact link
     *
     * Valid data in the MegaRequest object received in onRequestFinish when the error code
     * is MegaError::API_OK:
     * - MegaRequest::getEmail - Returns the email of the contact
     * - MegaRequest::getName - Returns the first name of the contact
     * - MegaRequest::getText - Returns the last name of the contact
     *
     * @param handle Handle of the contact link to check
     * @param listener MegaRequestListener to track this request
     */
    public void contactLinkQuery(long handle, MegaRequestListenerInterface listener){
        megaApi.contactLinkQuery(handle, createDelegateRequestListener(listener));
    }

    /**
     * Get information about a contact link
     *
     * The associated request type with this request is MegaRequest::TYPE_CONTACT_LINK_QUERY.
     *
     * Valid data in the MegaRequest object received on all callbacks:
     * - MegaRequest::getNodeHandle - Returns the handle of the contact link
     *
     * Valid data in the MegaRequest object received in onRequestFinish when the error code
     * is MegaError::API_OK:
     * - MegaRequest::getEmail - Returns the email of the contact
     * - MegaRequest::getName - Returns the first name of the contact
     * - MegaRequest::getText - Returns the last name of the contact
     *
     * @param handle Handle of the contact link to check
     */
    public void contactLinkQuery(long handle){
        megaApi.contactLinkQuery(handle);
    }

    /**
     * Delete a contact link
     *
     * The associated request type with this request is MegaRequest::TYPE_CONTACT_LINK_DELETE.
     *
     * Valid data in the MegaRequest object received on all callbacks:
     * - MegaRequest::getNodeHandle - Returns the handle of the contact link
     *
     * @param handle Handle of the contact link to delete
     * If the parameter is INVALID_HANDLE, the active contact link is deleted
     *
     * @param listener MegaRequestListener to track this request
     */
    public void contactLinkDelete(long handle, MegaRequestListenerInterface listener){
        megaApi.contactLinkDelete(handle, createDelegateRequestListener(listener));
    }

    /**
     * Delete a contact link
     *
     * The associated request type with this request is MegaRequest::TYPE_CONTACT_LINK_DELETE.
     *
     * Valid data in the MegaRequest object received on all callbacks:
     * - MegaRequest::getNodeHandle - Returns the handle of the contact link
     *
     * @param handle Handle of the contact link to delete
     */
    public void contactLinkDelete(long handle){
        megaApi.contactLinkDelete(handle);
    }

    /**
     * Get the next PSA (Public Service Announcement) that should be shown to the user
     *
     * After the PSA has been accepted or dismissed by the user, app should
     * use MegaApi::setPSA to notify API servers about this event and
     * do not get the same PSA again in the next call to this function.
     *
     * The associated request type with this request is MegaRequest::TYPE_GET_PSA.
     *
     * Valid data in the MegaRequest object received in onRequestFinish when the error code
     * is MegaError::API_OK:
     * - MegaRequest::getNumber - Returns the id of the PSA (useful to call MegaApi::setPSA later)
     * - MegaRequest::getName - Returns the title of the PSA
     * - MegaRequest::getText - Returns the text of the PSA
     * - MegaRequest::getFile - Returns the URL of the image of the PSA
     * - MegaRequest::getPassword - Returns the text for the possitive button (or an empty string)
     * - MegaRequest::getLink - Returns the link for the possitive button (or an empty string)
     *
     * If there isn't any new PSA to show, onRequestFinish will be called with the error
     * code MegaError::API_ENOENT
     *
     * @param listener MegaRequestListener to track this request
     * @see MegaApi::setPSA
     */
    void getPSA(MegaRequestListenerInterface listener){
        megaApi.getPSA(createDelegateRequestListener(listener));
    }

    /**
     * Get the next PSA (Public Service Announcement) that should be shown to the user
     *
     * After the PSA has been accepted or dismissed by the user, app should
     * use MegaApi::setPSA to notify API servers about this event and
     * do not get the same PSA again in the next call to this function.
     *
     * The associated request type with this request is MegaRequest::TYPE_GET_PSA.
     *
     * Valid data in the MegaRequest object received in onRequestFinish when the error code
     * is MegaError::API_OK:
     * - MegaRequest::getNumber - Returns the id of the PSA (useful to call MegaApi::setPSA later)
     * - MegaRequest::getName - Returns the title of the PSA
     * - MegaRequest::getText - Returns the text of the PSA
     * - MegaRequest::getFile - Returns the URL of the image of the PSA
     * - MegaRequest::getPassword - Returns the text for the possitive button (or an empty string)
     * - MegaRequest::getLink - Returns the link for the possitive button (or an empty string)
     *
     * If there isn't any new PSA to show, onRequestFinish will be called with the error
     * code MegaError::API_ENOENT
     *
     * @see MegaApi::setPSA
     */
    void getPSA(){
        megaApi.getPSA();
    }

    /**
     * Notify API servers that a PSA (Public Service Announcement) has been already seen
     *
     * The associated request type with this request is MegaRequest::TYPE_SET_ATTR_USER.
     *
     * Valid data in the MegaRequest object received on callbacks:
     * - MegaRequest::getParamType - Returns the value MegaApi::USER_ATTR_LAST_PSA
     * - MegaRequest::getText - Returns the id passed in the first parameter (as a string)
     *
     * @param id Identifier of the PSA
     * @param listener MegaRequestListener to track this request
     *
     * @see MegaApi::getPSA
     */
    void setPSA(int id, MegaRequestListenerInterface listener){
        megaApi.setPSA(id, createDelegateRequestListener(listener));
    }

    /**
     * Notify API servers that a PSA (Public Service Announcement) has been already seen
     *
     * The associated request type with this request is MegaRequest::TYPE_SET_ATTR_USER.
     *
     * Valid data in the MegaRequest object received on callbacks:
     * - MegaRequest::getParamType - Returns the value MegaApi::USER_ATTR_LAST_PSA
     * - MegaRequest::getText - Returns the id passed in the first parameter (as a string)
     *
     * @param id Identifier of the PSA
     *
     * @see MegaApi::getPSA
     */
    void setPSA(int id){
        megaApi.setPSA(id);
    }

    /**
     * Command to acknowledge user alerts.
     *
     * Other clients will be notified that alerts to this point have been seen.
     *
     * @param listener MegaRequestListener to track this request
     */
    public void acknowledgeUserAlerts(MegaRequestListenerInterface listener){
        megaApi.acknowledgeUserAlerts(createDelegateRequestListener(listener));
    }

    /**
     * Command to acknowledge user alerts.
     *
     * Other clients will be notified that alerts to this point have been seen.
     *
     * @see MegaApi::getUserAlerts
     */
    public void acknowledgeUserAlerts(){
        megaApi.acknowledgeUserAlerts();
    }

    /**
     * Returns the email of the currently open account.
     * 
     * If the MegaApi object is not logged in or the email is not available,
     * this function returns null.
     * 
     * @return Email of the account.
     */
    public String getMyEmail() {
        return megaApi.getMyEmail();
    }
    
    /**
     * Returns the user handle of the currently open account
     *
     * If the MegaApi object isn't logged in,
     * this function returns null
     *
     * @return User handle of the account
     */
    public String getMyUserHandle() {
    	return megaApi.getMyUserHandle();
    }

    /**
     * Returns the user handle of the currently open account
     *
     * If the MegaApi object isn't logged in,
     * this function returns INVALID_HANDLE
     *
     * @return User handle of the account
     */
    public long getMyUserHandleBinary(){
        return megaApi.getMyUserHandleBinary();
    }
    
    /**
     * Get the MegaUser of the currently open account
     *
     * If the MegaApi object isn't logged in, this function returns NULL.
     *
     * You take the ownership of the returned value
     *
     * @note The visibility of your own user is unhdefined and shouldn't be used.
     * @return MegaUser of the currently open account, otherwise NULL
     */
    public MegaUser getMyUser(){
    	return megaApi.getMyUser();
    }

    /**
     * Returns whether MEGA Achievements are enabled for the open account
     * @return True if enabled, false otherwise.
     */
    public boolean isAchievementsEnabled() {
        return megaApi.isAchievementsEnabled();
    }

    /**
     * Check if the account is a business account.
     * @return returns true if it's a business account, otherwise false
     */
    public boolean isBusinessAccount() {
        return megaApi.isBusinessAccount();
    }

    /**
     * Check if the account is a master account.
     *
     * When a business account is a sub-user, not the master, some user actions will be blocked.
     * In result, the API will return the error code MegaError::API_EMASTERONLY. Some examples of
     * requests that may fail with this error are:
     *  - MegaApi::cancelAccount
     *  - MegaApi::changeEmail
     *  - MegaApi::remove
     *  - MegaApi::removeVersion
     *
     * @return returns true if it's a master account, false if it's a sub-user account
     */
    public boolean isMasterBusinessAccount() {
        return megaApi.isMasterBusinessAccount();
    }

    /**
     * Check if the business account is active or not.
     *
     * When a business account is not active, some user actions will be blocked. In result, the API
     * will return the error code MegaError::API_EBUSINESSPASTDUE. Some examples of requests
     * that may fail with this error are:
     *  - MegaApi::startDownload
     *  - MegaApi::startUpload
     *  - MegaApi::copyNode
     *  - MegaApi::share
     *  - MegaApi::cleanRubbishBin
     *
     * @return returns true if the account is active, otherwise false
     */
    public boolean isBusinessAccountActive() {
        return megaApi.isBusinessAccountActive();
    }

    /**
     * Get the status of a business account.
     * @return Returns the business account status, possible values:
     *      MegaApi::BUSINESS_STATUS_EXPIRED = -1
     *      MegaApi::BUSINESS_STATUS_INACTIVE = 0
     *      MegaApi::BUSINESS_STATUS_ACTIVE = 1
     *      MegaApi::BUSINESS_STATUS_GRACE_PERIOD = 2
     */
    public int getBusinessStatus() {
        return megaApi.getBusinessStatus();
    }

    /**
     * Check if the password is correct for the current account
     * @param password Password to check
     * @return True if the password is correct for the current account, otherwise false.
     */
    public boolean checkPassword(String password){
        return megaApi.checkPassword(password);
    }

    /**
     * Returns the fingerprint of the signing key of the currently open account
     *
     * If the MegaApi object isn't logged in or there's no signing key available,
     * this function returns NULL
     *
     * You take the ownership of the returned value.
     * Use delete [] to free it.
     *
     * @return Fingerprint of the signing key of the current account
     */
    public String getMyFingerprint(){
        return megaApi.getMyFingerprint();
    }

    /**
     * Set the active log level.
     * <p>
     * This function sets the log level of the logging system. If you set a log listener using
     * MegaApiJava.setLoggerObject(), you will receive logs with the same or a lower level than
     * the one passed to this function.
     * 
     * @param logLevel
     *            Active log level. These are the valid values for this parameter: <br>
     *            - MegaApiJava.LOG_LEVEL_FATAL = 0. <br>
     *            - MegaApiJava.LOG_LEVEL_ERROR = 1. <br>
     *            - MegaApiJava.LOG_LEVEL_WARNING = 2. <br>
     *            - MegaApiJava.LOG_LEVEL_INFO = 3. <br>
     *            - MegaApiJava.LOG_LEVEL_DEBUG = 4. <br>
     *            - MegaApiJava.LOG_LEVEL_MAX = 5.
     */
    public static void setLogLevel(int logLevel) {
        MegaApi.setLogLevel(logLevel);
    }

    /**
     * Add a MegaLogger implementation to receive SDK logs
     *
     * Logs received by this objects depends on the active log level.
     * By default, it is MegaApi::LOG_LEVEL_INFO. You can change it
     * using MegaApi::setLogLevel.
     *
     * You can remove the existing logger by using MegaApi::removeLoggerObject.
     *
     * @param megaLogger MegaLogger implementation
     */
    public static void addLoggerObject(MegaLoggerInterface megaLogger){
        MegaApi.addLoggerObject(createDelegateMegaLogger(megaLogger));
    }

    /**
     * Remove a MegaLogger implementation to stop receiving SDK logs
     *
     * If the logger was registered in the past, it will stop receiving log
     * messages after the call to this function.
     *
     * @param megaLogger Previously registered MegaLogger implementation
     */
    public static void removeLoggerObject(MegaLoggerInterface megaLogger){
        ArrayList<DelegateMegaLogger> listenersToRemove = new ArrayList<DelegateMegaLogger>();

        synchronized (activeMegaLoggers) {
            Iterator<DelegateMegaLogger> it = activeMegaLoggers.iterator();
            while (it.hasNext()) {
                DelegateMegaLogger delegate = it.next();
                if (delegate.getUserListener() == megaLogger) {
                    listenersToRemove.add(delegate);
                    it.remove();
                }
            }
        }

        for (int i=0;i<listenersToRemove.size();i++){
            MegaApi.removeLoggerObject(listenersToRemove.get(i));
        }
    }

    /**
     * Send a log to the logging system.
     * <p>
     * This log will be received by the active logger object (MegaApiJava.setLoggerObject()) if
     * the log level is the same or lower than the active log level (MegaApiJava.setLogLevel()).
     * 
     * @param logLevel
     *            Log level for this message.
     * @param message
     *            Message for the logging system.
     * @param filename
     *            Origin of the log message.
     * @param line
     *            Line of code where this message was generated.
     */
    public static void log(int logLevel, String message, String filename, int line) {
        MegaApi.log(logLevel, message, filename, line);
    }

    /**
     * Send a log to the logging system.
     * <p>
     * This log will be received by the active logger object (MegaApiJava.setLoggerObject()) if
     * the log level is the same or lower than the active log level (MegaApiJava.setLogLevel()).
     * 
     * @param logLevel
     *            Log level for this message.
     * @param message
     *            Message for the logging system.
     * @param filename
     *            Origin of the log message.
     */
    public static void log(int logLevel, String message, String filename) {
        MegaApi.log(logLevel, message, filename);
    }

    /**
     * Send a log to the logging system.
     * <p>
     * This log will be received by the active logger object (MegaApiJava.setLoggerObject()) if
     * the log level is the same or lower than the active log level (MegaApiJava.setLogLevel()).
     * 
     * @param logLevel
     *            Log level for this message.
     * @param message
     *            Message for the logging system.
     */
    public static void log(int logLevel, String message) {
        MegaApi.log(logLevel, message);
    }

    /**
     * Create a folder in the MEGA account
     *
     * The associated request type with this request is MegaRequest::TYPE_CREATE_FOLDER
     * Valid data in the MegaRequest object received on callbacks:
     * - MegaRequest::getParentHandle - Returns the handle of the parent folder
     * - MegaRequest::getName - Returns the name of the new folder
     *
     * Valid data in the MegaRequest object received in onRequestFinish when the error code
     * is MegaError::API_OK:
     * - MegaRequest::getNodeHandle - Handle of the new folder
     *
     * If the MEGA account is a business account and it's status is expired, onRequestFinish will
     * be called with the error code MegaError::API_EBUSINESSPASTDUE.
     *
     * @param name Name of the new folder
     * @param parent Parent folder
     * @param listener MegaRequestListener to track this request
     */
    public void createFolder(String name, MegaNode parent, MegaRequestListenerInterface listener) {
        megaApi.createFolder(name, parent, createDelegateRequestListener(listener));
    }

    /**
     * Create a folder in the MEGA account
     *
     * The associated request type with this request is MegaRequest::TYPE_CREATE_FOLDER
     * Valid data in the MegaRequest object received on callbacks:
     * - MegaRequest::getParentHandle - Returns the handle of the parent folder
     * - MegaRequest::getName - Returns the name of the new folder
     *
     * Valid data in the MegaRequest object received in onRequestFinish when the error code
     * is MegaError::API_OK:
     * - MegaRequest::getNodeHandle - Handle of the new folder
     *
     * If the MEGA account is a business account and it's status is expired, onRequestFinish will
     * be called with the error code MegaError::API_EBUSINESSPASTDUE.
     *
     * @param name Name of the new folder
     * @param parent Parent folder
     */
    public void createFolder(String name, MegaNode parent) {
        megaApi.createFolder(name, parent);
    }

    /**
     * Move a node in the MEGA account
     *
     * The associated request type with this request is MegaRequest::TYPE_MOVE
     * Valid data in the MegaRequest object received on callbacks:
     * - MegaRequest::getNodeHandle - Returns the handle of the node to move
     * - MegaRequest::getParentHandle - Returns the handle of the new parent for the node
     *
     * If the MEGA account is a business account and it's status is expired, onRequestFinish will
     * be called with the error code MegaError::API_EBUSINESSPASTDUE.
     *
     * @param node Node to move
     * @param newParent New parent for the node
     * @param listener MegaRequestListener to track this request
     */
    public void moveNode(MegaNode node, MegaNode newParent, MegaRequestListenerInterface listener) {
        megaApi.moveNode(node, newParent, createDelegateRequestListener(listener));
    }

    /**
     * Move a node in the MEGA account
     *
     * The associated request type with this request is MegaRequest::TYPE_MOVE
     * Valid data in the MegaRequest object received on callbacks:
     * - MegaRequest::getNodeHandle - Returns the handle of the node to move
     * - MegaRequest::getParentHandle - Returns the handle of the new parent for the node
     *
     * If the MEGA account is a business account and it's status is expired, onRequestFinish will
     * be called with the error code MegaError::API_EBUSINESSPASTDUE.
     *
     * @param node Node to move
     * @param newParent New parent for the node
     */
    public void moveNode(MegaNode node, MegaNode newParent) {
        megaApi.moveNode(node, newParent);
    }

    /**
     * Copy a node in the MEGA account
     *
     * The associated request type with this request is MegaRequest::TYPE_COPY
     * Valid data in the MegaRequest object received on callbacks:
     * - MegaRequest::getNodeHandle - Returns the handle of the node to copy
     * - MegaRequest::getParentHandle - Returns the handle of the new parent for the new node
     * - MegaRequest::getPublicMegaNode - Returns the node to copy (if it is a public node)
     *
     * Valid data in the MegaRequest object received in onRequestFinish when the error code
     * is MegaError::API_OK:
     * - MegaRequest::getNodeHandle - Handle of the new node
     *
     * If the status of the business account is expired, onRequestFinish will be called with the error
     * code MegaError::API_EBUSINESSPASTDUE.
     *
     * @param node Node to copy
     * @param newParent Parent for the new node
     * @param listener MegaRequestListener to track this request
     */
    public void copyNode(MegaNode node, MegaNode newParent, MegaRequestListenerInterface listener) {
        megaApi.copyNode(node, newParent, createDelegateRequestListener(listener));
    }

    /**
     * Copy a node in the MEGA account
     *
     * The associated request type with this request is MegaRequest::TYPE_COPY
     * Valid data in the MegaRequest object received on callbacks:
     * - MegaRequest::getNodeHandle - Returns the handle of the node to copy
     * - MegaRequest::getParentHandle - Returns the handle of the new parent for the new node
     * - MegaRequest::getPublicMegaNode - Returns the node to copy (if it is a public node)
     *
     * Valid data in the MegaRequest object received in onRequestFinish when the error code
     * is MegaError::API_OK:
     * - MegaRequest::getNodeHandle - Handle of the new node
     *
     * If the status of the business account is expired, onRequestFinish will be called with the error
     * code MegaError::API_EBUSINESSPASTDUE.
     *
     * @param node Node to copy
     * @param newParent Parent for the new node
     */
    public void copyNode(MegaNode node, MegaNode newParent) {
        megaApi.copyNode(node, newParent);
    }

    /**
     * Copy a node in the MEGA account changing the file name
     *
     * The associated request type with this request is MegaRequest::TYPE_COPY
     * Valid data in the MegaRequest object received on callbacks:
     * - MegaRequest::getNodeHandle - Returns the handle of the node to copy
     * - MegaRequest::getParentHandle - Returns the handle of the new parent for the new node
     * - MegaRequest::getPublicMegaNode - Returns the node to copy
     * - MegaRequest::getName - Returns the name for the new node
     *
     * Valid data in the MegaRequest object received in onRequestFinish when the error code
     * is MegaError::API_OK:
     * - MegaRequest::getNodeHandle - Handle of the new node
     *
     * If the status of the business account is expired, onRequestFinish will be called with the error
     * code MegaError::API_EBUSINESSPASTDUE.
     *
     * @param node Node to copy
     * @param newParent Parent for the new node
     * @param newName Name for the new node
     * @param listener MegaRequestListener to track this request
     */
    public void copyNode(MegaNode node, MegaNode newParent, String newName, MegaRequestListenerInterface listener) {
        megaApi.copyNode(node, newParent, newName, createDelegateRequestListener(listener));
    }

    /**
     * Copy a node in the MEGA account changing the file name
     *
     * The associated request type with this request is MegaRequest::TYPE_COPY
     * Valid data in the MegaRequest object received on callbacks:
     * - MegaRequest::getNodeHandle - Returns the handle of the node to copy
     * - MegaRequest::getParentHandle - Returns the handle of the new parent for the new node
     * - MegaRequest::getPublicMegaNode - Returns the node to copy
     * - MegaRequest::getName - Returns the name for the new node
     *
     * Valid data in the MegaRequest object received in onRequestFinish when the error code
     * is MegaError::API_OK:
     * - MegaRequest::getNodeHandle - Handle of the new node
     *
     * If the status of the business account is expired, onRequestFinish will be called with the error
     * code MegaError::API_EBUSINESSPASTDUE.
     *
     * @param node Node to copy
     * @param newParent Parent for the new node
     * @param newName Name for the new node
     */
    public void copyNode(MegaNode node, MegaNode newParent, String newName) {
        megaApi.copyNode(node, newParent, newName);
    }

    /**
     * Rename a node in the MEGA account
     *
     * The associated request type with this request is MegaRequest::TYPE_RENAME
     * Valid data in the MegaRequest object received on callbacks:
     * - MegaRequest::getNodeHandle - Returns the handle of the node to rename
     * - MegaRequest::getName - Returns the new name for the node
     *
     * If the MEGA account is a business account and it's status is expired, onRequestFinish will
     * be called with the error code MegaError::API_EBUSINESSPASTDUE.
     *
     * @param node Node to modify
     * @param newName New name for the node
     * @param listener MegaRequestListener to track this request
     */
    public void renameNode(MegaNode node, String newName, MegaRequestListenerInterface listener) {
        megaApi.renameNode(node, newName, createDelegateRequestListener(listener));
    }

    /**
     * Rename a node in the MEGA account
     *
     * The associated request type with this request is MegaRequest::TYPE_RENAME
     * Valid data in the MegaRequest object received on callbacks:
     * - MegaRequest::getNodeHandle - Returns the handle of the node to rename
     * - MegaRequest::getName - Returns the new name for the node
     *
     * If the MEGA account is a business account and it's status is expired, onRequestFinish will
     * be called with the error code MegaError::API_EBUSINESSPASTDUE.
     *
     * @param node Node to modify
     * @param newName New name for the node
     */
    public void renameNode(MegaNode node, String newName) {
        megaApi.renameNode(node, newName);
    }

    /**
     * Remove a node from the MEGA account
     *
     * This function doesn't move the node to the Rubbish Bin, it fully removes the node. To move
     * the node to the Rubbish Bin use MegaApi::moveNode
     *
     * If the node has previous versions, they will be deleted too
     *
     * The associated request type with this request is MegaRequest::TYPE_REMOVE
     * Valid data in the MegaRequest object received on callbacks:
     * - MegaRequest::getNodeHandle - Returns the handle of the node to remove
     * - MegaRequest::getFlag - Returns false because previous versions won't be preserved
     *
     * If the MEGA account is a sub-user business account, onRequestFinish will
     * be called with the error code MegaError::API_EMASTERONLY.
     *
     * @param node Node to remove
     * @param listener MegaRequestListener to track this request
     */
    public void remove(MegaNode node, MegaRequestListenerInterface listener) {
        megaApi.remove(node, createDelegateRequestListener(listener));
    }

    /**
     * Remove a node from the MEGA account
     *
     * This function doesn't move the node to the Rubbish Bin, it fully removes the node. To move
     * the node to the Rubbish Bin use MegaApi::moveNode
     *
     * If the node has previous versions, they will be deleted too
     *
     * The associated request type with this request is MegaRequest::TYPE_REMOVE
     * Valid data in the MegaRequest object received on callbacks:
     * - MegaRequest::getNodeHandle - Returns the handle of the node to remove
     * - MegaRequest::getFlag - Returns false because previous versions won't be preserved
     *
     * If the MEGA account is a sub-user business account, onRequestFinish will
     * be called with the error code MegaError::API_EMASTERONLY.
     *
     * @param node Node to remove
     */
    public void remove(MegaNode node) {
        megaApi.remove(node);
    }

    /**
     * Remove all versions from the MEGA account
     *
     * The associated request type with this request is MegaRequest::TYPE_REMOVE_VERSIONS
     *
     * When the request finishes, file versions might not be deleted yet.
     * Deletions are notified using onNodesUpdate callbacks.
     *
     * @param listener MegaRequestListener to track this request
     */
    public void removeVersions(MegaRequestListenerInterface listener){
        megaApi.removeVersions(createDelegateRequestListener(listener));
    }

    /**
     * Remove a version of a file from the MEGA account
     *
     * This function doesn't move the node to the Rubbish Bin, it fully removes the node. To move
     * the node to the Rubbish Bin use MegaApi::moveNode.
     *
     * If the node has previous versions, they won't be deleted.
     *
     * The associated request type with this request is MegaRequest::TYPE_REMOVE
     * Valid data in the MegaRequest object received on callbacks:
     * - MegaRequest::getNodeHandle - Returns the handle of the node to remove
     * - MegaRequest::getFlag - Returns true because previous versions will be preserved
     *
     * If the MEGA account is a sub-user business account, onRequestFinish will
     * be called with the error code MegaError::API_EMASTERONLY.
     *
     * @param node Node to remove
     * @param listener MegaRequestListener to track this request
     */
    public void removeVersion(MegaNode node, MegaRequestListenerInterface listener){
        megaApi.removeVersion(node, createDelegateRequestListener(listener));
    }

    /**
     * Restore a previous version of a file
     *
     * Only versions of a file can be restored, not the current version (because it's already current).
     * The node will be copied and set as current. All the version history will be preserved without changes,
     * being the old current node the previous version of the new current node, and keeping the restored
     * node also in its previous place in the version history.
     *
     * The associated request type with this request is MegaRequest::TYPE_RESTORE
     * Valid data in the MegaRequest object received on callbacks:
     * - MegaRequest::getNodeHandle - Returns the handle of the node to restore
     *
     * If the MEGA account is a business account and it's status is expired, onRequestFinish will
     * be called with the error code MegaError::API_EBUSINESSPASTDUE.
     *
     * @param version Node with the version to restore
     * @param listener MegaRequestListener to track this request
     */
    public void restoreVersion(MegaNode version, MegaRequestListenerInterface listener){
        megaApi.restoreVersion(version, createDelegateRequestListener(listener));
    }

    /**
     * Clean the Rubbish Bin in the MEGA account
     *
     * This function effectively removes every node contained in the Rubbish Bin. In order to
     * avoid accidental deletions, you might want to warn the user about the action.
     *
     * The associated request type with this request is MegaRequest::TYPE_CLEAN_RUBBISH_BIN. This
     * request returns MegaError::API_ENOENT if the Rubbish bin is already empty.
     *
     * If the MEGA account is a business account and it's status is expired, onRequestFinish will
     * be called with the error code MegaError::API_EBUSINESSPASTDUE.
     *
     * @param listener MegaRequestListener to track this request
     */
    public void cleanRubbishBin(MegaRequestListenerInterface listener) {
    	megaApi.cleanRubbishBin(createDelegateRequestListener(listener));
    }

    /**
     * Clean the Rubbish Bin in the MEGA account
     *
     * This function effectively removes every node contained in the Rubbish Bin. In order to
     * avoid accidental deletions, you might want to warn the user about the action.
     *
     * The associated request type with this request is MegaRequest::TYPE_CLEAN_RUBBISH_BIN. This
     * request returns MegaError::API_ENOENT if the Rubbish bin is already empty.
     *
     * If the MEGA account is a business account and it's status is expired, onRequestFinish will
     * be called with the error code MegaError::API_EBUSINESSPASTDUE.
     */
    public void cleanRubbishBin() {
    	megaApi.cleanRubbishBin();
    }

    /**
     * Send a node to the Inbox of another MEGA user using a MegaUser
     *
     * The associated request type with this request is MegaRequest::TYPE_COPY
     * Valid data in the MegaRequest object received on callbacks:
     * - MegaRequest::getNodeHandle - Returns the handle of the node to send
     * - MegaRequest::getEmail - Returns the email of the user that receives the node
     *
     * If the MEGA account is a business account and it's status is expired, onRequestFinish will
     * be called with the error code MegaError::API_EBUSINESSPASTDUE.
     *
     * @param node Node to send
     * @param user User that receives the node
     * @param listener MegaRequestListener to track this request
     */
    public void sendFileToUser(MegaNode node, MegaUser user, MegaRequestListenerInterface listener) {
        megaApi.sendFileToUser(node, user, createDelegateRequestListener(listener));
    }

    /**
     * Send a node to the Inbox of another MEGA user using a MegaUser
     *
     * The associated request type with this request is MegaRequest::TYPE_COPY
     * Valid data in the MegaRequest object received on callbacks:
     * - MegaRequest::getNodeHandle - Returns the handle of the node to send
     * - MegaRequest::getEmail - Returns the email of the user that receives the node
     *
     * If the MEGA account is a business account and it's status is expired, onRequestFinish will
     * be called with the error code MegaError::API_EBUSINESSPASTDUE.
     *
     * @param node Node to send
     * @param user User that receives the node
     */
    public void sendFileToUser(MegaNode node, MegaUser user) {
        megaApi.sendFileToUser(node, user);
    }

    /**
     * Send a node to the Inbox of another MEGA user using his email
     *
     * The associated request type with this request is MegaRequest::TYPE_COPY
     * Valid data in the MegaRequest object received on callbacks:
     * - MegaRequest::getNodeHandle - Returns the handle of the node to send
     * - MegaRequest::getEmail - Returns the email of the user that receives the node
     *
     * If the MEGA account is a business account and it's status is expired, onRequestFinish will
     * be called with the error code MegaError::API_EBUSINESSPASTDUE.
     *
     * @param node Node to send
     * @param email Email of the user that receives the node
     * @param listener MegaRequestListener to track this request
     */
    public void sendFileToUser(MegaNode node, String email, MegaRequestListenerInterface listener){
    	megaApi.sendFileToUser(node, email, createDelegateRequestListener(listener));
    }

    /**
     * Share or stop sharing a folder in MEGA with another user using a MegaUser
     *
     * To share a folder with an user, set the desired access level in the level parameter. If you
     * want to stop sharing a folder use the access level MegaShare::ACCESS_UNKNOWN
     *
     * The associated request type with this request is MegaRequest::TYPE_SHARE
     * Valid data in the MegaRequest object received on callbacks:
     * - MegaRequest::getNodeHandle - Returns the handle of the folder to share
     * - MegaRequest::getEmail - Returns the email of the user that receives the shared folder
     * - MegaRequest::getAccess - Returns the access that is granted to the user
     *
     * If the MEGA account is a business account and it's status is expired, onRequestFinish will
     * be called with the error code MegaError::API_EBUSINESSPASTDUE.
     *
     * @param node The folder to share. It must be a non-root folder
     * @param user User that receives the shared folder
     * @param level Permissions that are granted to the user
     * Valid values for this parameter:
     * - MegaShare::ACCESS_UNKNOWN = -1
     * Stop sharing a folder with this user
     *
     * - MegaShare::ACCESS_READ = 0
     * - MegaShare::ACCESS_READWRITE = 1
     * - MegaShare::ACCESS_FULL = 2
     * - MegaShare::ACCESS_OWNER = 3
     *
     * @param listener MegaRequestListener to track this request
     */
    public void share(MegaNode node, MegaUser user, int level, MegaRequestListenerInterface listener) {
        megaApi.share(node, user, level, createDelegateRequestListener(listener));
    }

    /**
     * Share or stop sharing a folder in MEGA with another user using a MegaUser
     *
     * To share a folder with an user, set the desired access level in the level parameter. If you
     * want to stop sharing a folder use the access level MegaShare::ACCESS_UNKNOWN
     *
     * The associated request type with this request is MegaRequest::TYPE_SHARE
     * Valid data in the MegaRequest object received on callbacks:
     * - MegaRequest::getNodeHandle - Returns the handle of the folder to share
     * - MegaRequest::getEmail - Returns the email of the user that receives the shared folder
     * - MegaRequest::getAccess - Returns the access that is granted to the user
     *
     * If the MEGA account is a business account and it's status is expired, onRequestFinish will
     * be called with the error code MegaError::API_EBUSINESSPASTDUE.
     *
     * @param node The folder to share. It must be a non-root folder
     * @param user User that receives the shared folder
     * @param level Permissions that are granted to the user
     * Valid values for this parameter:
     * - MegaShare::ACCESS_UNKNOWN = -1
     * Stop sharing a folder with this user
     *
     * - MegaShare::ACCESS_READ = 0
     * - MegaShare::ACCESS_READWRITE = 1
     * - MegaShare::ACCESS_FULL = 2
     * - MegaShare::ACCESS_OWNER = 3
     */
    public void share(MegaNode node, MegaUser user, int level) {
        megaApi.share(node, user, level);
    }

    /**
     * Share or stop sharing a folder in MEGA with another user using his email
     *
     * To share a folder with an user, set the desired access level in the level parameter. If you
     * want to stop sharing a folder use the access level MegaShare::ACCESS_UNKNOWN
     *
     * The associated request type with this request is MegaRequest::TYPE_SHARE
     * Valid data in the MegaRequest object received on callbacks:
     * - MegaRequest::getNodeHandle - Returns the handle of the folder to share
     * - MegaRequest::getEmail - Returns the email of the user that receives the shared folder
     * - MegaRequest::getAccess - Returns the access that is granted to the user
     *
     * If the MEGA account is a business account and it's status is expired, onRequestFinish will
     * be called with the error code MegaError::API_EBUSINESSPASTDUE.
     *
     * @param node The folder to share. It must be a non-root folder
     * @param email Email of the user that receives the shared folder. If it doesn't have a MEGA account, the folder will be shared anyway
     * and the user will be invited to register an account.
     *
     * @param level Permissions that are granted to the user
     * Valid values for this parameter:
     * - MegaShare::ACCESS_UNKNOWN = -1
     * Stop sharing a folder with this user
     *
     * - MegaShare::ACCESS_READ = 0
     * - MegaShare::ACCESS_READWRITE = 1
     * - MegaShare::ACCESS_FULL = 2
     * - MegaShare::ACCESS_OWNER = 3
     *
     * @param listener MegaRequestListener to track this request
     */
    public void share(MegaNode node, String email, int level, MegaRequestListenerInterface listener) {
        megaApi.share(node, email, level, createDelegateRequestListener(listener));
    }

    /**
     * Share or stop sharing a folder in MEGA with another user using his email
     *
     * To share a folder with an user, set the desired access level in the level parameter. If you
     * want to stop sharing a folder use the access level MegaShare::ACCESS_UNKNOWN
     *
     * The associated request type with this request is MegaRequest::TYPE_SHARE
     * Valid data in the MegaRequest object received on callbacks:
     * - MegaRequest::getNodeHandle - Returns the handle of the folder to share
     * - MegaRequest::getEmail - Returns the email of the user that receives the shared folder
     * - MegaRequest::getAccess - Returns the access that is granted to the user
     *
     * If the MEGA account is a business account and it's status is expired, onRequestFinish will
     * be called with the error code MegaError::API_EBUSINESSPASTDUE.
     *
     * @param node The folder to share. It must be a non-root folder
     * @param email Email of the user that receives the shared folder. If it doesn't have a MEGA account, the folder will be shared anyway
     * and the user will be invited to register an account.
     *
     * @param level Permissions that are granted to the user
     * Valid values for this parameter:
     * - MegaShare::ACCESS_UNKNOWN = -1
     * Stop sharing a folder with this user
     *
     * - MegaShare::ACCESS_READ = 0
     * - MegaShare::ACCESS_READWRITE = 1
     * - MegaShare::ACCESS_FULL = 2
     * - MegaShare::ACCESS_OWNER = 3
     */
    public void share(MegaNode node, String email, int level) {
        megaApi.share(node, email, level);
    }

    /**
     * Import a public link to the account
     *
     * The associated request type with this request is MegaRequest::TYPE_IMPORT_LINK
     * Valid data in the MegaRequest object received on callbacks:
     * - MegaRequest::getLink - Returns the public link to the file
     * - MegaRequest::getParentHandle - Returns the folder that receives the imported file
     *
     * Valid data in the MegaRequest object received in onRequestFinish when the error code
     * is MegaError::API_OK:
     * - MegaRequest::getNodeHandle - Handle of the new node in the account
     *
     * If the MEGA account is a business account and it's status is expired, onRequestFinish will
     * be called with the error code MegaError::API_EBUSINESSPASTDUE.
     *
     * @param megaFileLink Public link to a file in MEGA
     * @param parent Parent folder for the imported file
     * @param listener MegaRequestListener to track this request
     */
    public void importFileLink(String megaFileLink, MegaNode parent, MegaRequestListenerInterface listener) {
        megaApi.importFileLink(megaFileLink, parent, createDelegateRequestListener(listener));
    }

    /**
     * Import a public link to the account
     *
     * The associated request type with this request is MegaRequest::TYPE_IMPORT_LINK
     * Valid data in the MegaRequest object received on callbacks:
     * - MegaRequest::getLink - Returns the public link to the file
     * - MegaRequest::getParentHandle - Returns the folder that receives the imported file
     *
     * Valid data in the MegaRequest object received in onRequestFinish when the error code
     * is MegaError::API_OK:
     * - MegaRequest::getNodeHandle - Handle of the new node in the account
     *
     * If the MEGA account is a business account and it's status is expired, onRequestFinish will
     * be called with the error code MegaError::API_EBUSINESSPASTDUE.
     *
     * @param megaFileLink Public link to a file in MEGA
     * @param parent Parent folder for the imported file
     */
    public void importFileLink(String megaFileLink, MegaNode parent) {
        megaApi.importFileLink(megaFileLink, parent);
    }

    /**
     * Decrypt password-protected public link
     *
     * The associated request type with this request is MegaRequest::TYPE_PASSWORD_LINK
     * Valid data in the MegaRequest object received on callbacks:
     * - MegaRequest::getLink - Returns the encrypted public link to the file/folder
     * - MegaRequest::getPassword - Returns the password to decrypt the link
     *
     * Valid data in the MegaRequest object received in onRequestFinish when the error code
     * is MegaError::API_OK:
     * - MegaRequest::getText - Decrypted public link
     *
     * @param link Password/protected public link to a file/folder in MEGA
     * @param password Password to decrypt the link
     * @param listener MegaRequestListenerInterface to track this request
     */
    public void decryptPasswordProtectedLink(String link, String password, MegaRequestListenerInterface listener) {
        megaApi.decryptPasswordProtectedLink(link, password, createDelegateRequestListener(listener));
    }

    /**
     * Decrypt password-protected public link
     *
     * The associated request type with this request is MegaRequest::TYPE_PASSWORD_LINK
     * Valid data in the MegaRequest object received on callbacks:
     * - MegaRequest::getLink - Returns the encrypted public link to the file/folder
     * - MegaRequest::getPassword - Returns the password to decrypt the link
     *
     * Valid data in the MegaRequest object received in onRequestFinish when the error code
     * is MegaError::API_OK:
     * - MegaRequest::getText - Decrypted public link
     *
     * @param link Password/protected public link to a file/folder in MEGA
     * @param password Password to decrypt the link
     */
    public void decryptPasswordProtectedLink(String link, String password){
        megaApi.decryptPasswordProtectedLink(link, password);
    }

    /**
     * Encrypt public link with password
     *
     * The associated request type with this request is MegaRequest::TYPE_PASSWORD_LINK
     * Valid data in the MegaRequest object received on callbacks:
     * - MegaRequest::getLink - Returns the public link to be encrypted
     * - MegaRequest::getPassword - Returns the password to encrypt the link
     * - MegaRequest::getFlag - Returns true
     *
     * Valid data in the MegaRequest object received in onRequestFinish when the error code
     * is MegaError::API_OK:
     * - MegaRequest::getText - Encrypted public link
     *
     * @param link Public link to be encrypted, including encryption key for the link
     * @param password Password to encrypt the link
     * @param listener MegaRequestListenerInterface to track this request
     */
    public void encryptLinkWithPassword(String link, String password, MegaRequestListenerInterface listener) {
        megaApi.encryptLinkWithPassword(link, password, createDelegateRequestListener(listener));
    }

    /**
     * Encrypt public link with password
     *
     * The associated request type with this request is MegaRequest::TYPE_PASSWORD_LINK
     * Valid data in the MegaRequest object received on callbacks:
     * - MegaRequest::getLink - Returns the public link to be encrypted
     * - MegaRequest::getPassword - Returns the password to encrypt the link
     * - MegaRequest::getFlag - Returns true
     *
     * Valid data in the MegaRequest object received in onRequestFinish when the error code
     * is MegaError::API_OK:
     * - MegaRequest::getText - Encrypted public link
     *
     * @param link Public link to be encrypted, including encryption key for the link
     * @param password Password to encrypt the link
     */
    public void encryptLinkWithPassword(String link, String password) {
        megaApi.encryptLinkWithPassword(link, password);
    }

    /**
     * Get a MegaNode from a public link to a file
     *
     * A public node can be imported using MegaApi::copyNode or downloaded using MegaApi::startDownload
     *
     * The associated request type with this request is MegaRequest::TYPE_GET_PUBLIC_NODE
     * Valid data in the MegaRequest object received on callbacks:
     * - MegaRequest::getLink - Returns the public link to the file
     *
     * Valid data in the MegaRequest object received in onRequestFinish when the error code
     * is MegaError::API_OK:
     * - MegaRequest::getPublicMegaNode - Public MegaNode corresponding to the public link
     * - MegaRequest::getFlag - Return true if the provided key along the link is invalid.
     *
     * If the MEGA account is a business account and it's status is expired, onRequestFinish will
     * be called with the error code MegaError::API_EBUSINESSPASTDUE.
     *
     * @param megaFileLink Public link to a file in MEGA
     * @param listener MegaRequestListener to track this request
     */
    public void getPublicNode(String megaFileLink, MegaRequestListenerInterface listener) {
        megaApi.getPublicNode(megaFileLink, createDelegateRequestListener(listener));
    }

    /**
     * Get a MegaNode from a public link to a file
     *
     * A public node can be imported using MegaApi::copyNode or downloaded using MegaApi::startDownload
     *
     * The associated request type with this request is MegaRequest::TYPE_GET_PUBLIC_NODE
     * Valid data in the MegaRequest object received on callbacks:
     * - MegaRequest::getLink - Returns the public link to the file
     *
     * Valid data in the MegaRequest object received in onRequestFinish when the error code
     * is MegaError::API_OK:
     * - MegaRequest::getPublicMegaNode - Public MegaNode corresponding to the public link
     * - MegaRequest::getFlag - Return true if the provided key along the link is invalid.
     *
     * If the MEGA account is a business account and it's status is expired, onRequestFinish will
     * be called with the error code MegaError::API_EBUSINESSPASTDUE.
     *
     * @param megaFileLink Public link to a file in MEGA
     */
    public void getPublicNode(String megaFileLink) {
        megaApi.getPublicNode(megaFileLink);
    }

    /**
     * Get the thumbnail of a node.
     * <p>
     * If the node does not have a thumbnail, the request fails with the MegaError.API_ENOENT
     * error code.
     * <p>
     * The associated request type with this request is MegaRequest.TYPE_GET_ATTR_FILE
     * Valid data in the MegaRequest object received on callbacks: <br>
     * - MegaRequest.getNodeHandle() - Returns the handle of the node. <br>
     * - MegaRequest.getFile() - Returns the destination path. <br>
     * - MegaRequest.getParamType() - Returns MegaApiJava.ATTR_TYPE_THUMBNAIL.
     * 
     * @param node
     *            Node to get the thumbnail.
     * @param dstFilePath
     *            Destination path for the thumbnail.
     *            If this path is a local folder, it must end with a '\' or '/' character and (Base64-encoded handle + "0.jpg")
     *            will be used as the file name inside that folder. If the path does not finish with
     *            one of these characters, the file will be downloaded to a file in that path.
     * 
     * @param listener
     *            MegaRequestListener to track this request.
     */
    public void getThumbnail(MegaNode node, String dstFilePath, MegaRequestListenerInterface listener) {
        megaApi.getThumbnail(node, dstFilePath, createDelegateRequestListener(listener));
    }

    /**
     * Get the thumbnail of a node.
     * <p>
     * If the node does not have a thumbnail the request fails with the MegaError.API_ENOENT
     * error code.
     * 
     * @param node
     *            Node to get the thumbnail.
     * @param dstFilePath
     *            Destination path for the thumbnail.
     *            If this path is a local folder, it must end with a '\' or '/' character and (Base64-encoded handle + "0.jpg")
     *            will be used as the file name inside that folder. If the path does not finish with
     *            one of these characters, the file will be downloaded to a file in that path.
     */
    public void getThumbnail(MegaNode node, String dstFilePath) {
        megaApi.getThumbnail(node, dstFilePath);
    }

    /**
     * Get the preview of a node.
     * <p>
     * If the node does not have a preview the request fails with the MegaError.API_ENOENT
     * error code.
     * <p>
     * The associated request type with this request is MegaRequest.TYPE_GET_ATTR_FILE
     * Valid data in the MegaRequest object received on callbacks: <br>
     * - MegaRequest.getNodeHandle() - Returns the handle of the node. <br>
     * - MegaRequest.getFile() - Returns the destination path. <br>
     * - MegaRequest.getParamType() - Returns MegaApiJava.ATTR_TYPE_PREVIEW.
     * 
     * @param node
     *            Node to get the preview.
     * @param dstFilePath
     *            Destination path for the preview.
     *            If this path is a local folder, it must end with a '\' or '/' character and (Base64-encoded handle + "1.jpg")
     *            will be used as the file name inside that folder. If the path does not finish with
     *            one of these characters, the file will be downloaded to a file in that path.
     * 
     * @param listener
     *            MegaRequestListener to track this request.
     */
    public void getPreview(MegaNode node, String dstFilePath, MegaRequestListenerInterface listener) {
        megaApi.getPreview(node, dstFilePath, createDelegateRequestListener(listener));
    }

    /**
     * Get the preview of a node.
     * <p>
     * If the node does not have a preview the request fails with the MegaError.API_ENOENT
     * error code.
     * 
     * @param node
     *            Node to get the preview.
     * @param dstFilePath
     *            Destination path for the preview.
     *            If this path is a local folder, it must end with a '\' or '/' character and (Base64-encoded handle + "1.jpg")
     *            will be used as the file name inside that folder. If the path does not finish with
     *            one of these characters, the file will be downloaded to a file in that path.
     */
    public void getPreview(MegaNode node, String dstFilePath) {
        megaApi.getPreview(node, dstFilePath);
    }

    /**
     * Get the avatar of a MegaUser.
     * <p>
     * The associated request type with this request is MegaRequest.TYPE_GET_ATTR_USER
     * Valid data in the MegaRequest object received on callbacks: <br>
     * - MegaRequest.getFile() - Returns the destination path. <br>
     * - MegaRequest.getEmail() - Returns the email of the user.
     * 
     * @param user
     *            MegaUser to get the avatar.
     * @param dstFilePath
     *            Destination path for the avatar. It has to be a path to a file, not to a folder.
     *            If this path is a local folder, it must end with a '\' or '/' character and (email + "0.jpg")
     *            will be used as the file name inside that folder. If the path does not finish with
     *            one of these characters, the file will be downloaded to a file in that path.
     * 
     * @param listener
     *            MegaRequestListener to track this request.
     */
    public void getUserAvatar(MegaUser user, String dstFilePath, MegaRequestListenerInterface listener) {
        megaApi.getUserAvatar(user, dstFilePath, createDelegateRequestListener(listener));
    }

    /**
     * Get the avatar of a MegaUser.
     * 
     * @param user
     *            MegaUser to get the avatar.
     * @param dstFilePath
     *            Destination path for the avatar. It has to be a path to a file, not to a folder.
     *            If this path is a local folder, it must end with a '\' or '/' character and (email + "0.jpg")
     *            will be used as the file name inside that folder. If the path does not finish with
     *            one of these characters, the file will be downloaded to a file in that path.
     */
    public void getUserAvatar(MegaUser user, String dstFilePath) {
        megaApi.getUserAvatar(user, dstFilePath);
    }
    
    /**
     * Get the avatar of any user in MEGA
     *
     * The associated request type with this request is MegaRequest::TYPE_GET_ATTR_USER
     * Valid data in the MegaRequest object received on callbacks:
     * - MegaRequest::getFile - Returns the destination path
     * - MegaRequest::getEmail - Returns the email or the handle of the user (the provided one as parameter)
     *
     * @param user email_or_user Email or user handle (Base64 encoded) to get the avatar. If this parameter is
     * set to null, the avatar is obtained for the active account
     * @param dstFilePath Destination path for the avatar. It has to be a path to a file, not to a folder.
     * If this path is a local folder, it must end with a '\' or '/' character and (email + "0.jpg")
     * will be used as the file name inside that folder. If the path doesn't finish with
     * one of these characters, the file will be downloaded to a file in that path.
     *
     * @param listener MegaRequestListenerInterface to track this request
     */
    public void getUserAvatar(String email_or_handle, String dstFilePath, MegaRequestListenerInterface listener) {
    	megaApi.getUserAvatar(email_or_handle, dstFilePath, createDelegateRequestListener(listener));
    }
    
    /**
     * Get the avatar of any user in MEGA
     *
     * @param user email_or_user Email or user handle (Base64 encoded) to get the avatar. If this parameter is
     * set to null, the avatar is obtained for the active account
     * @param dstFilePath Destination path for the avatar. It has to be a path to a file, not to a folder.
     * If this path is a local folder, it must end with a '\' or '/' character and (email + "0.jpg")
     * will be used as the file name inside that folder. If the path doesn't finish with
     * one of these characters, the file will be downloaded to a file in that path.
     */
    public void getUserAvatar(String email_or_handle, String dstFilePath) {
    	megaApi.getUserAvatar(email_or_handle, dstFilePath);
    }
    
    /**
     * Get the avatar of the active account
     *
     * The associated request type with this request is MegaRequest::TYPE_GET_ATTR_USER
     * Valid data in the MegaRequest object received on callbacks:
     * - MegaRequest::getFile - Returns the destination path
     * - MegaRequest::getEmail - Returns the email of the user
     *
     * @param dstFilePath Destination path for the avatar. It has to be a path to a file, not to a folder.
     * If this path is a local folder, it must end with a '\' or '/' character and (email + "0.jpg")
     * will be used as the file name inside that folder. If the path doesn't finish with
     * one of these characters, the file will be downloaded to a file in that path.
     *
     * @param listener MegaRequestListenerInterface to track this request
     */
    public void getUserAvatar(String dstFilePath, MegaRequestListenerInterface listener) {
    	megaApi.getUserAvatar(dstFilePath, createDelegateRequestListener(listener));
    }
    
    /**
     * Get the avatar of the active account
     *
     * @param dstFilePath Destination path for the avatar. It has to be a path to a file, not to a folder.
     * If this path is a local folder, it must end with a '\' or '/' character and (email + "0.jpg")
     * will be used as the file name inside that folder. If the path doesn't finish with
     * one of these characters, the file will be downloaded to a file in that path.
     */
    public void getUserAvatar(String dstFilePath) {
    	megaApi.getUserAvatar(dstFilePath);
    }

    /**
     * Get the default color for the avatar.
     *
     * This color should be used only when the user doesn't have an avatar.
     *
     * You take the ownership of the returned value.
     *
     * @param user MegaUser to get the color of the avatar. If this parameter is set to NULL, the color
     *  is obtained for the active account.
     * @return The RGB color as a string with 3 components in hex: #RGB. Ie. "#FF6A19"
     * If the user is not found, this function returns NULL.
     */
    public String getUserAvatarColor(MegaUser user){
        return megaApi.getUserAvatarColor(user);
    }

    /**
     * Get the default color for the avatar.
     *
     * This color should be used only when the user doesn't have an avatar.
     *
     * You take the ownership of the returned value.
     *
     * @param userhandle User handle (Base64 encoded) to get the avatar. If this parameter is
     * set to NULL, the avatar is obtained for the active account
     * @return The RGB color as a string with 3 components in hex: #RGB. Ie. "#FF6A19"
     * If the user is not found (invalid userhandle), this function returns NULL.
     */
    public String getUserAvatarColor(String userhandle){
        return megaApi.getUserAvatarColor(userhandle);
    }

    /**
     * Get an attribute of a MegaUser.
     *
     * User attributes can be private or public. Private attributes are accessible only by
     * your own user, while public ones are retrievable by any of your contacts.
     *
     * The associated request type with this request is MegaRequest::TYPE_GET_ATTR_USER
     * Valid data in the MegaRequest object received on callbacks:
     * - MegaRequest::getParamType - Returns the attribute type
     *
     * Valid data in the MegaRequest object received in onRequestFinish when the error code
     * is MegaError::API_OK:
     * - MegaRequest::getText - Returns the value for public attributes
     * - MegaRequest::getMegaStringMap - Returns the value for private attributes
     *
     * @param user MegaUser to get the attribute. If this parameter is set to NULL, the attribute
     * is obtained for the active account
     * @param type Attribute type
     *
     * Valid values are:
     *
     * MegaApi::USER_ATTR_FIRSTNAME = 1
     * Get the firstname of the user (public)
     * MegaApi::USER_ATTR_LASTNAME = 2
     * Get the lastname of the user (public)
     * MegaApi::USER_ATTR_AUTHRING = 3
     * Get the authentication ring of the user (private)
     * MegaApi::USER_ATTR_LAST_INTERACTION = 4
     * Get the last interaction of the contacts of the user (private)
     * MegaApi::USER_ATTR_ED25519_PUBLIC_KEY = 5
     * Get the public key Ed25519 of the user (public)
     * MegaApi::USER_ATTR_CU25519_PUBLIC_KEY = 6
     * Get the public key Cu25519 of the user (public)
     * MegaApi::USER_ATTR_KEYRING = 7
     * Get the key ring of the user: private keys for Cu25519 and Ed25519 (private)
     * MegaApi::USER_ATTR_SIG_RSA_PUBLIC_KEY = 8
     * Get the signature of RSA public key of the user (public)
     * MegaApi::USER_ATTR_SIG_CU255_PUBLIC_KEY = 9
     * Get the signature of Cu25519 public key of the user (public)
     * MegaApi::USER_ATTR_LANGUAGE = 14
     * Get the preferred language of the user (private, non-encrypted)
     * MegaApi::USER_ATTR_PWD_REMINDER = 15
     * Get the password-reminder-dialog information (private, non-encrypted)
     * MegaApi::USER_ATTR_DISABLE_VERSIONS = 16
     * Get whether user has versions disabled or enabled (private, non-encrypted)
     * MegaApi::USER_ATTR_RICH_PREVIEWS = 18
     * Get whether user generates rich-link messages or not (private)
     * MegaApi::USER_ATTR_RUBBISH_TIME = 19
     * Get number of days for rubbish-bin cleaning scheduler (private non-encrypted)
     * MegaApi::USER_ATTR_STORAGE_STATE = 21
     * Get the state of the storage (private non-encrypted)
     * MegaApi::USER_ATTR_GEOLOCATION = 22
     * Get whether the user has enabled send geolocation messages (private)
     * @param listener MegaRequestListener to track this request
     */
    public void getUserAttribute(MegaUser user, int type, MegaRequestListenerInterface listener) {
        megaApi.getUserAttribute(user, type, createDelegateRequestListener(listener));
    }

    /**
     * Get an attribute of a MegaUser.
     *
     * User attributes can be private or public. Private attributes are accessible only by
     * your own user, while public ones are retrievable by any of your contacts.
     *
     * The associated request type with this request is MegaRequest::TYPE_GET_ATTR_USER
     * Valid data in the MegaRequest object received on callbacks:
     * - MegaRequest::getParamType - Returns the attribute type
     *
     * Valid data in the MegaRequest object received in onRequestFinish when the error code
     * is MegaError::API_OK:
     * - MegaRequest::getText - Returns the value for public attributes
     * - MegaRequest::getMegaStringMap - Returns the value for private attributes
     *
     * @param user MegaUser to get the attribute. If this parameter is set to NULL, the attribute
     * is obtained for the active account
     * @param type Attribute type
     *
     * Valid values are:
     *
     * MegaApi::USER_ATTR_FIRSTNAME = 1
     * Get the firstname of the user (public)
     * MegaApi::USER_ATTR_LASTNAME = 2
     * Get the lastname of the user (public)
     * MegaApi::USER_ATTR_AUTHRING = 3
     * Get the authentication ring of the user (private)
     * MegaApi::USER_ATTR_LAST_INTERACTION = 4
     * Get the last interaction of the contacts of the user (private)
     * MegaApi::USER_ATTR_ED25519_PUBLIC_KEY = 5
     * Get the public key Ed25519 of the user (public)
     * MegaApi::USER_ATTR_CU25519_PUBLIC_KEY = 6
     * Get the public key Cu25519 of the user (public)
     * MegaApi::USER_ATTR_KEYRING = 7
     * Get the key ring of the user: private keys for Cu25519 and Ed25519 (private)
     * MegaApi::USER_ATTR_SIG_RSA_PUBLIC_KEY = 8
     * Get the signature of RSA public key of the user (public)
     * MegaApi::USER_ATTR_SIG_CU255_PUBLIC_KEY = 9
     * Get the signature of Cu25519 public key of the user (public)
     * MegaApi::USER_ATTR_LANGUAGE = 14
     * Get the preferred language of the user (private, non-encrypted)
     * MegaApi::USER_ATTR_PWD_REMINDER = 15
     * Get the password-reminder-dialog information (private, non-encrypted)
     * MegaApi::USER_ATTR_DISABLE_VERSIONS = 16
     * Get whether user has versions disabled or enabled (private, non-encrypted)
     * MegaApi::USER_ATTR_RICH_PREVIEWS = 18
     * Get whether user generates rich-link messages or not (private)
     * MegaApi::USER_ATTR_RUBBISH_TIME = 19
     * Get number of days for rubbish-bin cleaning scheduler (private non-encrypted)
     * MegaApi::USER_ATTR_STORAGE_STATE = 21
     * Get the state of the storage (private non-encrypted)
     * MegaApi::USER_ATTR_GEOLOCATION = 22
     * Get whether the user has enabled send geolocation messages (private)
     */
    public void getUserAttribute(MegaUser user, int type) {
        megaApi.getUserAttribute(user, type);
    }

    /**
     * @brief Get an attribute of any user in MEGA.
     *
     * User attributes can be private or public. Private attributes are accessible only by
     * your own user, while public ones are retrievable by any of your contacts.
     *
     * The associated request type with this request is MegaRequest::TYPE_GET_ATTR_USER
     * Valid data in the MegaRequest object received on callbacks:
     * - MegaRequest::getParamType - Returns the attribute type
     * - MegaRequest::getEmail - Returns the email or the handle of the user (the provided one as parameter)
     *
     * Valid data in the MegaRequest object received in onRequestFinish when the error code
     * is MegaError::API_OK:
     * - MegaRequest::getText - Returns the value for public attributes
     * - MegaRequest::getMegaStringMap - Returns the value for private attributes
     *
     * @param email_or_handle Email or user handle (Base64 encoded) to get the attribute.
     * If this parameter is set to NULL, the attribute is obtained for the active account.
     * @param type Attribute type
     *
     * Valid values are:
     *
     * MegaApi::USER_ATTR_FIRSTNAME = 1
     * Get the firstname of the user (public)
     * MegaApi::USER_ATTR_LASTNAME = 2
     * Get the lastname of the user (public)
     * MegaApi::USER_ATTR_AUTHRING = 3
     * Get the authentication ring of the user (private)
     * MegaApi::USER_ATTR_LAST_INTERACTION = 4
     * Get the last interaction of the contacts of the user (private)
     * MegaApi::USER_ATTR_ED25519_PUBLIC_KEY = 5
     * Get the public key Ed25519 of the user (public)
     * MegaApi::USER_ATTR_CU25519_PUBLIC_KEY = 6
     * Get the public key Cu25519 of the user (public)
     * MegaApi::USER_ATTR_KEYRING = 7
     * Get the key ring of the user: private keys for Cu25519 and Ed25519 (private)
     * MegaApi::USER_ATTR_SIG_RSA_PUBLIC_KEY = 8
     * Get the signature of RSA public key of the user (public)
     * MegaApi::USER_ATTR_SIG_CU255_PUBLIC_KEY = 9
     * Get the signature of Cu25519 public key of the user (public)
     * MegaApi::USER_ATTR_LANGUAGE = 14
     * Get the preferred language of the user (private, non-encrypted)
     * MegaApi::USER_ATTR_PWD_REMINDER = 15
     * Get the password-reminder-dialog information (private, non-encrypted)
     * MegaApi::USER_ATTR_DISABLE_VERSIONS = 16
     * Get whether user has versions disabled or enabled (private, non-encrypted)
     * MegaApi::USER_ATTR_RUBBISH_TIME = 19
     * Get number of days for rubbish-bin cleaning scheduler (private non-encrypted)
     * MegaApi::USER_ATTR_STORAGE_STATE = 21
     * Get the state of the storage (private non-encrypted)
     * MegaApi::USER_ATTR_GEOLOCATION = 22
     * Get whether the user has enabled send geolocation messages (private)
     * @param listener MegaRequestListener to track this request
     */
    public void getUserAttribute(String email_or_handle, int type, MegaRequestListenerInterface listener) {
    	megaApi.getUserAttribute(email_or_handle, type, createDelegateRequestListener(listener));
    }

    /**
     * @brief Get an attribute of any user in MEGA.
     *
     * User attributes can be private or public. Private attributes are accessible only by
     * your own user, while public ones are retrievable by any of your contacts.
     *
     * The associated request type with this request is MegaRequest::TYPE_GET_ATTR_USER
     * Valid data in the MegaRequest object received on callbacks:
     * - MegaRequest::getParamType - Returns the attribute type
     * - MegaRequest::getEmail - Returns the email or the handle of the user (the provided one as parameter)
     *
     * Valid data in the MegaRequest object received in onRequestFinish when the error code
     * is MegaError::API_OK:
     * - MegaRequest::getText - Returns the value for public attributes
     * - MegaRequest::getMegaStringMap - Returns the value for private attributes
     *
     * @param email_or_handle Email or user handle (Base64 encoded) to get the attribute.
     * If this parameter is set to NULL, the attribute is obtained for the active account.
     * @param type Attribute type
     *
     * Valid values are:
     *
     * MegaApi::USER_ATTR_FIRSTNAME = 1
     * Get the firstname of the user (public)
     * MegaApi::USER_ATTR_LASTNAME = 2
     * Get the lastname of the user (public)
     * MegaApi::USER_ATTR_AUTHRING = 3
     * Get the authentication ring of the user (private)
     * MegaApi::USER_ATTR_LAST_INTERACTION = 4
     * Get the last interaction of the contacts of the user (private)
     * MegaApi::USER_ATTR_ED25519_PUBLIC_KEY = 5
     * Get the public key Ed25519 of the user (public)
     * MegaApi::USER_ATTR_CU25519_PUBLIC_KEY = 6
     * Get the public key Cu25519 of the user (public)
     * MegaApi::USER_ATTR_KEYRING = 7
     * Get the key ring of the user: private keys for Cu25519 and Ed25519 (private)
     * MegaApi::USER_ATTR_SIG_RSA_PUBLIC_KEY = 8
     * Get the signature of RSA public key of the user (public)
     * MegaApi::USER_ATTR_SIG_CU255_PUBLIC_KEY = 9
     * Get the signature of Cu25519 public key of the user (public)
     * MegaApi::USER_ATTR_LANGUAGE = 14
     * Get the preferred language of the user (private, non-encrypted)
     * MegaApi::USER_ATTR_PWD_REMINDER = 15
     * Get the password-reminder-dialog information (private, non-encrypted)
     * MegaApi::USER_ATTR_DISABLE_VERSIONS = 16
     * Get whether user has versions disabled or enabled (private, non-encrypted)
     * MegaApi::USER_ATTR_RUBBISH_TIME = 19
     * Get number of days for rubbish-bin cleaning scheduler (private non-encrypted)
     * MegaApi::USER_ATTR_STORAGE_STATE = 21
     * Get the state of the storage (private non-encrypted)
     * MegaApi::USER_ATTR_GEOLOCATION = 22
     * Get whether the user has enabled send geolocation messages (private)
     */
    public void getUserAttribute(String email_or_handle, int type) {
    	megaApi.getUserAttribute(email_or_handle, type);
    }

    /**
     * Get an attribute of the current account.
     *
     * User attributes can be private or public. Private attributes are accessible only by
     * your own user, while public ones are retrievable by any of your contacts.
     *
     * The associated request type with this request is MegaRequest::TYPE_GET_ATTR_USER
     * Valid data in the MegaRequest object received on callbacks:
     * - MegaRequest::getParamType - Returns the attribute type
     *
     * Valid data in the MegaRequest object received in onRequestFinish when the error code
     * is MegaError::API_OK:
     * - MegaRequest::getText - Returns the value for public attributes
     * - MegaRequest::getMegaStringMap - Returns the value for private attributes
     *
     * @param type Attribute type
     *
     * Valid values are:
     *
     * MegaApi::USER_ATTR_FIRSTNAME = 1
     * Get the firstname of the user (public)
     * MegaApi::USER_ATTR_LASTNAME = 2
     * Get the lastname of the user (public)
     * MegaApi::USER_ATTR_AUTHRING = 3
     * Get the authentication ring of the user (private)
     * MegaApi::USER_ATTR_LAST_INTERACTION = 4
     * Get the last interaction of the contacts of the user (private)
     * MegaApi::USER_ATTR_ED25519_PUBLIC_KEY = 5
     * Get the public key Ed25519 of the user (public)
     * MegaApi::USER_ATTR_CU25519_PUBLIC_KEY = 6
     * Get the public key Cu25519 of the user (public)
     * MegaApi::USER_ATTR_KEYRING = 7
     * Get the key ring of the user: private keys for Cu25519 and Ed25519 (private)
     * MegaApi::USER_ATTR_SIG_RSA_PUBLIC_KEY = 8
     * Get the signature of RSA public key of the user (public)
     * MegaApi::USER_ATTR_SIG_CU255_PUBLIC_KEY = 9
     * Get the signature of Cu25519 public key of the user (public)
     * MegaApi::USER_ATTR_LANGUAGE = 14
     * Get the preferred language of the user (private, non-encrypted)
     * MegaApi::USER_ATTR_PWD_REMINDER = 15
     * Get the password-reminder-dialog information (private, non-encrypted)
     * MegaApi::USER_ATTR_DISABLE_VERSIONS = 16
     * Get whether user has versions disabled or enabled (private, non-encrypted)
     * MegaApi::USER_ATTR_RICH_PREVIEWS = 18
     * Get whether user generates rich-link messages or not (private)
     * MegaApi::USER_ATTR_RUBBISH_TIME = 19
     * Get number of days for rubbish-bin cleaning scheduler (private non-encrypted)
     * MegaApi::USER_ATTR_STORAGE_STATE = 21
     * Get the state of the storage (private non-encrypted)
     * MegaApi::USER_ATTR_GEOLOCATION = 22
     * Get whether the user has enabled send geolocation messages (private)
     * @param listener MegaRequestListener to track this request
     */
    public void getUserAttribute(int type, MegaRequestListenerInterface listener) {
        megaApi.getUserAttribute(type, createDelegateRequestListener(listener));
    }

    /**
     * @brief Get an attribute of the current account.
     *
     * User attributes can be private or public. Private attributes are accessible only by
     * your own user, while public ones are retrievable by any of your contacts.
     *
     * The associated request type with this request is MegaRequest::TYPE_GET_ATTR_USER
     * Valid data in the MegaRequest object received on callbacks:
     * - MegaRequest::getParamType - Returns the attribute type
     *
     * Valid data in the MegaRequest object received in onRequestFinish when the error code
     * is MegaError::API_OK:
     * - MegaRequest::getText - Returns the value for public attributes
     * - MegaRequest::getMegaStringMap - Returns the value for private attributes
     *
     * @param type Attribute type
     *
     * Valid values are:
     *
     * MegaApi::USER_ATTR_FIRSTNAME = 1
     * Get the firstname of the user (public)
     * MegaApi::USER_ATTR_LASTNAME = 2
     * Get the lastname of the user (public)
     * MegaApi::USER_ATTR_AUTHRING = 3
     * Get the authentication ring of the user (private)
     * MegaApi::USER_ATTR_LAST_INTERACTION = 4
     * Get the last interaction of the contacts of the user (private)
     * MegaApi::USER_ATTR_ED25519_PUBLIC_KEY = 5
     * Get the public key Ed25519 of the user (public)
     * MegaApi::USER_ATTR_CU25519_PUBLIC_KEY = 6
     * Get the public key Cu25519 of the user (public)
     * MegaApi::USER_ATTR_KEYRING = 7
     * Get the key ring of the user: private keys for Cu25519 and Ed25519 (private)
     * MegaApi::USER_ATTR_SIG_RSA_PUBLIC_KEY = 8
     * Get the signature of RSA public key of the user (public)
     * MegaApi::USER_ATTR_SIG_CU255_PUBLIC_KEY = 9
     * Get the signature of Cu25519 public key of the user (public)
     * MegaApi::USER_ATTR_LANGUAGE = 14
     * Get the preferred language of the user (private, non-encrypted)
     * MegaApi::USER_ATTR_PWD_REMINDER = 15
     * Get the password-reminder-dialog information (private, non-encrypted)
     * MegaApi::USER_ATTR_DISABLE_VERSIONS = 16
     * Get whether user has versions disabled or enabled (private, non-encrypted)
     * MegaApi::USER_ATTR_RICH_PREVIEWS = 18
     * Get whether user generates rich-link messages or not (private)
     * MegaApi::USER_ATTR_RUBBISH_TIME = 19
     * Get number of days for rubbish-bin cleaning scheduler (private non-encrypted)
     * MegaApi::USER_ATTR_STORAGE_STATE = 21
     * Get the state of the storage (private non-encrypted)
     * MegaApi::USER_ATTR_GEOLOCATION = 22
     * Get whether the user has enabled send geolocation messages (private)
     */
    public void getUserAttribute(int type) {
        megaApi.getUserAttribute(type);
    }

    /**
     * Cancel the retrieval of a thumbnail.
     * <p>
     * The associated request type with this request is MegaRequest.TYPE_CANCEL_ATTR_FILE.
     * Valid data in the MegaRequest object received on callbacks: <br>
     * - MegaRequest.getNodeHandle() - Returns the handle of the node. <br>
     * - MegaRequest.getParamType() - Returns MegaApiJava.ATTR_TYPE_THUMBNAIL.
     * 
     * @param node
     *            Node to cancel the retrieval of the thumbnail.
     * @param listener
     *            MegaRequestListener to track this request.
     * @see #getThumbnail(MegaNode node, String dstFilePath)
     */
    public void cancelGetThumbnail(MegaNode node, MegaRequestListenerInterface listener) {
        megaApi.cancelGetThumbnail(node, createDelegateRequestListener(listener));
    }

    /**
     * Cancel the retrieval of a thumbnail.
     * 
     * @param node
     *            Node to cancel the retrieval of the thumbnail.
     * @see #getThumbnail(MegaNode node, String dstFilePath)
     */
    public void cancelGetThumbnail(MegaNode node) {
        megaApi.cancelGetThumbnail(node);
    }

    /**
     * Cancel the retrieval of a preview.
     * <p>
     * The associated request type with this request is MegaRequest.TYPE_CANCEL_ATTR_FILE
     * Valid data in the MegaRequest object received on callbacks: <br>
     * - MegaRequest.getNodeHandle - Returns the handle of the node. <br>
     * - MegaRequest.getParamType - Returns MegaApiJava.ATTR_TYPE_PREVIEW.
     * 
     * @param node
     *            Node to cancel the retrieval of the preview.
     * @param listener
     *            MegaRequestListener to track this request.
     * @see MegaApi#getPreview(MegaNode node, String dstFilePath)
     */
    public void cancelGetPreview(MegaNode node, MegaRequestListenerInterface listener) {
        megaApi.cancelGetPreview(node, createDelegateRequestListener(listener));
    }

    /**
     * Cancel the retrieval of a preview.
     * 
     * @param node
     *            Node to cancel the retrieval of the preview.
     * @see MegaApi#getPreview(MegaNode node, String dstFilePath)
     */
    public void cancelGetPreview(MegaNode node) {
        megaApi.cancelGetPreview(node);
    }

    /**
     * Set the thumbnail of a MegaNode.
     * 
     * The associated request type with this request is MegaRequest.TYPE_SET_ATTR_FILE
     * Valid data in the MegaRequest object received on callbacks: <br>
     * - MegaRequest.getNodeHandle() - Returns the handle of the node. <br>
     * - MegaRequest.getFile() - Returns the source path. <br>
     * - MegaRequest.getParamType() - Returns MegaApiJava.ATTR_TYPE_THUMBNAIL.
     * 
     * @param node
     *            MegaNode to set the thumbnail.
     * @param srcFilePath
     *            Source path of the file that will be set as thumbnail.
     * @param listener
     *            MegaRequestListener to track this request.
     */
    public void setThumbnail(MegaNode node, String srcFilePath, MegaRequestListenerInterface listener) {
        megaApi.setThumbnail(node, srcFilePath, createDelegateRequestListener(listener));
    }

    /**
     * Set the thumbnail of a MegaNode.
     * 
     * @param node
     *            MegaNode to set the thumbnail.
     * @param srcFilePath
     *            Source path of the file that will be set as thumbnail.
     */
    public void setThumbnail(MegaNode node, String srcFilePath) {
        megaApi.setThumbnail(node, srcFilePath);
    }

    /**
     * Set the preview of a MegaNode.
     * <p>
     * The associated request type with this request is MegaRequest.TYPE_SET_ATTR_FILE.
     * Valid data in the MegaRequest object received on callbacks: <br>
     * - MegaRequest.getNodeHandle() - Returns the handle of the node. <br>
     * - MegaRequest.getFile() - Returns the source path. <br>
     * - MegaRequest.getParamType() - Returns MegaApiJava.ATTR_TYPE_PREVIEW.
     * 
     * @param node
     *            MegaNode to set the preview.
     * @param srcFilePath
     *            Source path of the file that will be set as preview.
     * @param listener
     *            MegaRequestListener to track this request.
     */
    public void setPreview(MegaNode node, String srcFilePath, MegaRequestListenerInterface listener) {
        megaApi.setPreview(node, srcFilePath, createDelegateRequestListener(listener));
    }

    /**
     * Set the preview of a MegaNode.
     * 
     * @param node
     *            MegaNode to set the preview.
     * @param srcFilePath
     *            Source path of the file that will be set as preview.
     */
    public void setPreview(MegaNode node, String srcFilePath) {
        megaApi.setPreview(node, srcFilePath);
    }

    /**
     * Set the avatar of the MEGA account.
     * <p>
     * The associated request type with this request is MegaRequest.TYPE_SET_ATTR_USER.
     * Valid data in the MegaRequest object received on callbacks: <br>
     * - MegaRequest.getFile() - Returns the source path.
     * 
     * @param srcFilePath
     *            Source path of the file that will be set as avatar.
     * @param listener
     *            MegaRequestListener to track this request.
     */
    public void setAvatar(String srcFilePath, MegaRequestListenerInterface listener) {
        megaApi.setAvatar(srcFilePath, createDelegateRequestListener(listener));
    }

    /**
     * Set the avatar of the MEGA account.
     * 
     * @param srcFilePath
     *            Source path of the file that will be set as avatar.
     */
    public void setAvatar(String srcFilePath) {
        megaApi.setAvatar(srcFilePath);
    }

    /**
     * Set a public attribute of the current user
     *
     * The associated request type with this request is MegaRequest::TYPE_SET_ATTR_USER
     * Valid data in the MegaRequest object received on callbacks:
     * - MegaRequest::getParamType - Returns the attribute type
     * - MegaRequest::getText - Returns the new value for the attribute
     *
     * @param type Attribute type
     *
     * Valid values are:
     *
     * MegaApi::USER_ATTR_FIRSTNAME = 1
     * Set the firstname of the user (public)
     * MegaApi::USER_ATTR_LASTNAME = 2
     * Set the lastname of the user (public)
     * MegaApi::USER_ATTR_ED25519_PUBLIC_KEY = 5
     * Set the public key Ed25519 of the user (public)
     * MegaApi::USER_ATTR_CU25519_PUBLIC_KEY = 6
     * Set the public key Cu25519 of the user (public)
     * MegaApi::USER_ATTR_RUBBISH_TIME = 19
     * Set number of days for rubbish-bin cleaning scheduler (private non-encrypted)
     *
     * If the MEGA account is a sub-user business account, and the value of the parameter
     * type is equal to MegaApi::USER_ATTR_FIRSTNAME or MegaApi::USER_ATTR_LASTNAME
     * onRequestFinish will be called with the error code MegaError::API_EMASTERONLY.
     *
     * @param value New attribute value
     * @param listener MegaRequestListener to track this request
     */
    public void setUserAttribute(int type, String value, MegaRequestListenerInterface listener) {
        megaApi.setUserAttribute(type, value, createDelegateRequestListener(listener));
    }

    /**
     * Set a public attribute of the current user
     *
     * The associated request type with this request is MegaRequest::TYPE_SET_ATTR_USER
     * Valid data in the MegaRequest object received on callbacks:
     * - MegaRequest::getParamType - Returns the attribute type
     * - MegaRequest::getText - Returns the new value for the attribute
     *
     * @param type Attribute type
     *
     * Valid values are:
     *
     * MegaApi::USER_ATTR_FIRSTNAME = 1
     * Set the firstname of the user (public)
     * MegaApi::USER_ATTR_LASTNAME = 2
     * Set the lastname of the user (public)
     * MegaApi::USER_ATTR_ED25519_PUBLIC_KEY = 5
     * Set the public key Ed25519 of the user (public)
     * MegaApi::USER_ATTR_CU25519_PUBLIC_KEY = 6
     * Set the public key Cu25519 of the user (public)
     * MegaApi::USER_ATTR_RUBBISH_TIME = 19
     * Set number of days for rubbish-bin cleaning scheduler (private non-encrypted)
     *
     * If the MEGA account is a sub-user business account, and the value of the parameter
     * type is equal to MegaApi::USER_ATTR_FIRSTNAME or MegaApi::USER_ATTR_LASTNAME
     * onRequestFinish will be called with the error code MegaError::API_EMASTERONLY.
     *
     * @param value New attribute value
     */
    public void setUserAttribute(int type, String value) {
        megaApi.setUserAttribute(type, value);
    }

    /**
     * Set a custom attribute for the node
     *
     * The associated request type with this request is MegaRequest::TYPE_SET_ATTR_NODE
     * Valid data in the MegaRequest object received on callbacks:
     * - MegaRequest::getNodeHandle - Returns the handle of the node that receive the attribute
     * - MegaRequest::getName - Returns the name of the custom attribute
     * - MegaRequest::getText - Returns the text for the attribute
     * - MegaRequest::getFlag - Returns false (not official attribute)
     *
     * The attribute name must be an UTF8 string with between 1 and 7 bytes
     * If the attribute already has a value, it will be replaced
     * If value is NULL, the attribute will be removed from the node
     *
     * If the MEGA account is a business account and it's status is expired, onRequestFinish will
     * be called with the error code MegaError::API_EBUSINESSPASTDUE.
     *
     * @param node Node that will receive the attribute
     * @param attrName Name of the custom attribute.
     * The length of this parameter must be between 1 and 7 UTF8 bytes
     * @param value Value for the attribute
     * @param listener MegaRequestListener to track this request
     */
    public void setCustomNodeAttribute(MegaNode node, String attrName, String value, MegaRequestListenerInterface listener) {
    	megaApi.setCustomNodeAttribute(node, attrName, value, createDelegateRequestListener(listener));
    }

    /**
     * Set a custom attribute for the node
     *
     * The associated request type with this request is MegaRequest::TYPE_SET_ATTR_NODE
     * Valid data in the MegaRequest object received on callbacks:
     * - MegaRequest::getNodeHandle - Returns the handle of the node that receive the attribute
     * - MegaRequest::getName - Returns the name of the custom attribute
     * - MegaRequest::getText - Returns the text for the attribute
     * - MegaRequest::getFlag - Returns false (not official attribute)
     *
     * The attribute name must be an UTF8 string with between 1 and 7 bytes
     * If the attribute already has a value, it will be replaced
     * If value is NULL, the attribute will be removed from the node
     *
     * If the MEGA account is a business account and it's status is expired, onRequestFinish will
     * be called with the error code MegaError::API_EBUSINESSPASTDUE.
     *
     * @param node Node that will receive the attribute
     * @param attrName Name of the custom attribute.
     * The length of this parameter must be between 1 and 7 UTF8 bytes
     * @param value Value for the attribute
     */
    public void setCustomNodeAttribute(MegaNode node, String attrName, String value) {
    	megaApi.setCustomNodeAttribute(node, attrName, value);
    }

    /**
     * Set the GPS coordinates of image files as a node attribute.
     *
     * To remove the existing coordinates, set both the latitude and longitude to
     * the value MegaNode::INVALID_COORDINATE.
     *
     * The associated request type with this request is MegaRequest::TYPE_SET_ATTR_NODE
     * Valid data in the MegaRequest object received on callbacks:
     * - MegaRequest::getNodeHandle - Returns the handle of the node that receive the attribute
     * - MegaRequest::getFlag - Returns true (official attribute)
     * - MegaRequest::getParamType - Returns MegaApi::NODE_ATTR_COORDINATES
     * - MegaRequest::getNumDetails - Returns the longitude, scaled to integer in the range of [0, 2^24]
     * - MegaRequest::getTransferTag() - Returns the latitude, scaled to integer in the range of [0, 2^24)
     *
     * If the MEGA account is a business account and it's status is expired, onRequestFinish will
     * be called with the error code MegaError::API_EBUSINESSPASTDUE.
     *
     * @param node Node that will receive the information.
     * @param latitude Latitude in signed decimal degrees notation
     * @param longitude Longitude in signed decimal degrees notation
     * @param listener MegaRequestListener to track this request
     */
    public void setNodeCoordinates(MegaNode node, double latitude, double longitude,  MegaRequestListenerInterface listener){
        megaApi.setNodeCoordinates(node, latitude, longitude, createDelegateRequestListener(listener));
    }

    /**
     * Generate a public link of a file/folder in MEGA
     *
     * The associated request type with this request is MegaRequest::TYPE_EXPORT
     * Valid data in the MegaRequest object received on callbacks:
     * - MegaRequest::getNodeHandle - Returns the handle of the node
     * - MegaRequest::getAccess - Returns true
     *
     * Valid data in the MegaRequest object received in onRequestFinish when the error code
     * is MegaError::API_OK:
     * - MegaRequest::getLink - Public link
     *
     * If the MEGA account is a business account and it's status is expired, onRequestFinish will
     * be called with the error code MegaError::API_EBUSINESSPASTDUE.
     *
     * @param node MegaNode to get the public link
     * @param listener MegaRequestListener to track this request
     */
    public void exportNode(MegaNode node, MegaRequestListenerInterface listener) {
        megaApi.exportNode(node, createDelegateRequestListener(listener));
    }

    /**
     * Generate a public link of a file/folder in MEGA
     *
     * The associated request type with this request is MegaRequest::TYPE_EXPORT
     * Valid data in the MegaRequest object received on callbacks:
     * - MegaRequest::getNodeHandle - Returns the handle of the node
     * - MegaRequest::getAccess - Returns true
     *
     * Valid data in the MegaRequest object received in onRequestFinish when the error code
     * is MegaError::API_OK:
     * - MegaRequest::getLink - Public link
     *
     * If the MEGA account is a business account and it's status is expired, onRequestFinish will
     * be called with the error code MegaError::API_EBUSINESSPASTDUE.
     *
     * @param node MegaNode to get the public link
     */
    public void exportNode(MegaNode node) {
        megaApi.exportNode(node);
    }

    /**
     * Generate a temporary public link of a file/folder in MEGA
     *
     * The associated request type with this request is MegaRequest::TYPE_EXPORT
     * Valid data in the MegaRequest object received on callbacks:
     * - MegaRequest::getNodeHandle - Returns the handle of the node
     * - MegaRequest::getAccess - Returns true
     *
     * Valid data in the MegaRequest object received in onRequestFinish when the error code
     * is MegaError::API_OK:
     * - MegaRequest::getLink - Public link
     *
     * If the MEGA account is a business account and it's status is expired, onRequestFinish will
     * be called with the error code MegaError::API_EBUSINESSPASTDUE.
     *
     * @param node MegaNode to get the public link
     * @param expireTime Unix timestamp until the public link will be valid
     * @param listener MegaRequestListener to track this request
     *
     * A Unix timestamp represents the number of seconds since 00:00 hours, Jan 1, 1970 UTC
     */
    public void exportNode(MegaNode node, int expireTime, MegaRequestListenerInterface listener) {
        megaApi.exportNode(node, expireTime, createDelegateRequestListener(listener));
    }

    /**
     * Generate a temporary public link of a file/folder in MEGA
     *
     * The associated request type with this request is MegaRequest::TYPE_EXPORT
     * Valid data in the MegaRequest object received on callbacks:
     * - MegaRequest::getNodeHandle - Returns the handle of the node
     * - MegaRequest::getAccess - Returns true
     *
     * Valid data in the MegaRequest object received in onRequestFinish when the error code
     * is MegaError::API_OK:
     * - MegaRequest::getLink - Public link
     *
     * If the MEGA account is a business account and it's status is expired, onRequestFinish will
     * be called with the error code MegaError::API_EBUSINESSPASTDUE.
     *
     * @param node MegaNode to get the public link
     * @param expireTime Unix timestamp until the public link will be valid
     *
     * A Unix timestamp represents the number of seconds since 00:00 hours, Jan 1, 1970 UTC
     */
    public void exportNode(MegaNode node, int expireTime) {
        megaApi.exportNode(node, expireTime);
    }

    /**
     * Stop sharing a file/folder
     *
     * The associated request type with this request is MegaRequest::TYPE_EXPORT
     * Valid data in the MegaRequest object received on callbacks:
     * - MegaRequest::getNodeHandle - Returns the handle of the node
     * - MegaRequest::getAccess - Returns false
     *
     * If the MEGA account is a business account and it's status is expired, onRequestFinish will
     * be called with the error code MegaError::API_EBUSINESSPASTDUE.
     *
     * @param node MegaNode to stop sharing
     * @param listener MegaRequestListener to track this request
     */
    public void disableExport(MegaNode node, MegaRequestListenerInterface listener) {
        megaApi.disableExport(node, createDelegateRequestListener(listener));
    }

    /**
     * Stop sharing a file/folder
     *
     * The associated request type with this request is MegaRequest::TYPE_EXPORT
     * Valid data in the MegaRequest object received on callbacks:
     * - MegaRequest::getNodeHandle - Returns the handle of the node
     * - MegaRequest::getAccess - Returns false
     *
     * If the MEGA account is a business account and it's status is expired, onRequestFinish will
     * be called with the error code MegaError::API_EBUSINESSPASTDUE.
     *
     * @param node MegaNode to stop sharing
     */
    public void disableExport(MegaNode node) {
        megaApi.disableExport(node);
    }

    /**
     * Fetch the filesystem in MEGA.
     * <p>
     * The MegaApi object must be logged in in an account or a public folder
     * to successfully complete this request.
     * <p>
     * The associated request type with this request is MegaRequest.TYPE_FETCH_NODES.
     * 
     * @param listener
     *            MegaRequestListener to track this request.
     */
    public void fetchNodes(MegaRequestListenerInterface listener) {
        megaApi.fetchNodes(createDelegateRequestListener(listener));
    }

    /**
     * Fetch the filesystem in MEGA.
     * <p>
     * The MegaApi object must be logged in in an account or a public folder
     * to successfully complete this request.
     */
    public void fetchNodes() {
        megaApi.fetchNodes();
    }

    /**
     * Get details about the MEGA account.
     * <p>
     * The associated request type with this request is MegaRequest.TYPE_ACCOUNT_DETAILS.
     * <p>
     * Valid data in the MegaRequest object received in onRequestFinish() when the error code
     * is MegaError.API_OK: <br>
     * - MegaRequest.getMegaAccountDetails() - Details of the MEGA account.
     * 
     * @param listener
     *            MegaRequestListener to track this request.
     */
    public void getAccountDetails(MegaRequestListenerInterface listener) {
        megaApi.getAccountDetails(createDelegateRequestListener(listener));
    }

    /**
     * Get details about the MEGA account.
     */
    public void getAccountDetails() {
        megaApi.getAccountDetails();
    }

    /**
     * Get details about the MEGA account.
     * <p>
     * This function allows to optionally get data about sessions, transactions and purchases related to the account.
     * <p>
     * The associated request type with this request is MegaRequest.TYPE_ACCOUNT_DETAILS.
     * <p>
     * Valid data in the MegaRequest object received in onRequestFinish() when the error code
     * is MegaError.API_OK: <br>
     * - MegaRequest.getMegaAccountDetails() - Details of the MEGA account.
     *
     * @param sessions
     *              Boolean. Get sessions history if true. Do not get sessions history if false.
     * @param purchases
     *              Boolean. Get purchase history if true. Do not get purchase history if false.
     * @param transactions
     *              Boolean. Get transactions history if true. Do not get transactions history if false.
     * @param listener
     *            MegaRequestListener to track this request.
     */
    public void getExtendedAccountDetails(boolean sessions, boolean purchases, boolean transactions, MegaRequestListenerInterface listener) {
        megaApi.getExtendedAccountDetails(sessions, purchases, transactions, createDelegateRequestListener(listener));
    }

    /**
     * Get details about the MEGA account.
     * 
     * This function allows to optionally get data about sessions, transactions and purchases related to the account.
     *
     * @param sessions
     *              Boolean. Get sessions history if true. Do not get sessions history if false.
     * @param purchases
     *              Boolean. Get purchase history if true. Do not get purchase history if false.
     * @param transactions
     *              Boolean. Get transactions history if true. Do not get transactions history if false.
     */
    public void getExtendedAccountDetails(boolean sessions, boolean purchases, boolean transactions) {
        megaApi.getExtendedAccountDetails(sessions, purchases, transactions);
    }

    /**
     * Get details about the MEGA account.
     * 
     * This function allows to optionally get data about sessions and purchases related to the account.
     *
     * @param sessions
     *              Boolean. Get sessions history if true. Do not get sessions history if false.
     * @param purchases
     *              Boolean. Get purchase history if true. Do not get purchase history if false.
     */
    public void getExtendedAccountDetails(boolean sessions, boolean purchases) {
        megaApi.getExtendedAccountDetails(sessions, purchases);
    }

    /**
     * Get details about the MEGA account.
     * 
     * This function allows to optionally get data about sessions related to the account.
     *
     * @param sessions
     *              Boolean. Get sessions history if true. Do not get sessions history if false.
     */
    public void getExtendedAccountDetails(boolean sessions) {
        megaApi.getExtendedAccountDetails(sessions);
    }

    /**
     * Get details about the MEGA account.
     * 
     */
    public void getExtendedAccountDetails() {
        megaApi.getExtendedAccountDetails();
    }

    /**
     * Get the available pricing plans to upgrade a MEGA account.
     * <p>
     * The associated request type with this request is MegaRequest.TYPE_GET_PRICING.
     * <p>
     * Valid data in the MegaRequest object received in onRequestFinish() when the error code
     * is MegaError.API_OK: <br>
     * - MegaRequest.getPricing() - MegaPricing object with all pricing plans.
     * 
     * @param listener
     *            MegaRequestListener to track this request.
     */
    public void getPricing(MegaRequestListenerInterface listener) {
        megaApi.getPricing(createDelegateRequestListener(listener));
    }

    /**
     * Get the available pricing plans to upgrade a MEGA account.
     */
    public void getPricing() {
        megaApi.getPricing();
    }

    /**
     * Get the payment id for an upgrade.
     * <p>
     * The associated request type with this request is MegaRequest.TYPE_GET_PAYMENT_ID
     * Valid data in the MegaRequest object received on callbacks: <br>
     * - MegaRequest.getNodeHandle() - Returns the handle of the product.
     * <p>
     * Valid data in the MegaRequest object received in onRequestFinish() when the error code
     * is MegaError.API_OK: <br>
     * - MegaRequest.getLink() - Payment link.
     * 
     * @param productHandle
     *            Handle of the product (see MegaApiJava.getPricing()).
     * @param listener
     *            MegaRequestListener to track this request.
     * @see #getPricing()
     */
    public void getPaymentId(long productHandle, MegaRequestListenerInterface listener) {
        megaApi.getPaymentId(productHandle, createDelegateRequestListener(listener));
    }

    /**
     * Get the payment URL for an upgrade.
     * 
     * @param productHandle
     *            Handle of the product (see MegaApiJava.getPricing()).
     * 
     * @see #getPricing()
     */
    public void getPaymentId(long productHandle) {
        megaApi.getPaymentId(productHandle);
    }

    /**
     * Get the payment URL for an upgrade
     *
     * The associated request type with this request is MegaRequest::TYPE_GET_PAYMENT_ID
     * Valid data in the MegaRequest object received on callbacks:
     * - MegaRequest::getNodeHandle - Returns the handle of the product
     *
     * Valid data in the MegaRequest object received in onRequestFinish when the error code
     * is MegaError::API_OK:
     * - MegaRequest::getLink - Payment ID
     *
     * @param productHandle Handle of the product (see MegaApi::getPricing)
     * @param lastPublicHandle Last public handle accessed by the user in the last 24h
     * @param listener MegaRequestListener to track this request
     *
     * @see MegaApi::getPricing
     */
    public void getPaymentId(long productHandle, long lastPublicHandle, MegaRequestListenerInterface listener) {
        megaApi.getPaymentId(productHandle, lastPublicHandle, createDelegateRequestListener(listener));
    }

    /**
     * Get the payment URL for an upgrade
     *
     * The associated request type with this request is MegaRequest::TYPE_GET_PAYMENT_ID
     * Valid data in the MegaRequest object received on callbacks:
     * - MegaRequest::getNodeHandle - Returns the handle of the product
     *
     * Valid data in the MegaRequest object received in onRequestFinish when the error code
     * is MegaError::API_OK:
     * - MegaRequest::getLink - Payment ID
     *
     * @param productHandle Handle of the product (see MegaApi::getPricing)
     * @param lastPublicHandle Last public handle accessed by the user in the last 24h
     *
     * @see MegaApi::getPricing
     */
    public void getPaymentId(long productHandle, long lastPublicHandle) {
        megaApi.getPaymentId(productHandle, lastPublicHandle);
    }

    /**
     * Upgrade an account.
     *
     * @param productHandle Product handle to purchase.
     * It is possible to get all pricing plans with their product handles using
     * MegaApi.getPricing().
     *
     * The associated request type with this request is MegaRequest.TYPE_UPGRADE_ACCOUNT.
     *
     * Valid data in the MegaRequest object received on callbacks: <br>
     * - MegaRequest.getNodeHandle() - Returns the handle of the product. <br>
     * - MegaRequest.getNumber() - Returns the payment method.
     *
     * @param paymentMethod Payment method.
     * Valid values are: <br>
     * - MegaApi.PAYMENT_METHOD_BALANCE = 0.
     * Use the account balance for the payment. <br>
     *
     * - MegaApi.PAYMENT_METHOD_CREDIT_CARD = 8.
     * Complete the payment with your credit card. Use MegaApi.creditCardStore to add
     * a credit card to your account.
     *
     * @param listener MegaRequestListener to track this request.
     */
    public void upgradeAccount(long productHandle, int paymentMethod, MegaRequestListenerInterface listener) {
        megaApi.upgradeAccount(productHandle, paymentMethod, createDelegateRequestListener(listener));
    }

    /**
     * Upgrade an account.
     *
     * @param productHandle Product handle to purchase.
     * It is possible to get all pricing plans with their product handles using
     * MegaApi.getPricing().
     *
     * @param paymentMethod Payment method.
     * Valid values are: <br>
     * - MegaApi.PAYMENT_METHOD_BALANCE = 0.
     * Use the account balance for the payment. <br>
     *
     * - MegaApi.PAYMENT_METHOD_CREDIT_CARD = 8.
     * Complete the payment with your credit card. Use MegaApi.creditCardStore() to add
     * a credit card to your account.
     */
    public void upgradeAccount(long productHandle, int paymentMethod) {
        megaApi.upgradeAccount(productHandle, paymentMethod);
    }

    /**
     * Send the Google Play receipt after a correct purchase of a subscription.
     * 
     * @param receipt
     *            String The complete receipt from Google Play.
     * @param listener
     *            MegaRequestListener to track this request.
     * 
     */
    public void submitPurchaseReceipt(String receipt, MegaRequestListenerInterface listener) {
        megaApi.submitPurchaseReceipt(receipt, createDelegateRequestListener(listener));
    }

    /**
     * Send the Google Play receipt after a correct purchase of a subscription.
     * 
     * @param receipt
     *            String The complete receipt from Google Play.
     * 
     */
    public void submitPurchaseReceipt(String receipt) {
        megaApi.submitPurchaseReceipt(receipt);
    }

    /**
     * Submit a purchase receipt for verification
     *
     * The associated request type with this request is MegaRequest::TYPE_SUBMIT_PURCHASE_RECEIPT
     *
     * @param gateway Payment gateway
     * Currently supported payment gateways are:
     * - MegaApi::PAYMENT_METHOD_ITUNES = 2
     * - MegaApi::PAYMENT_METHOD_GOOGLE_WALLET = 3
     * - MegaApi::PAYMENT_METHOD_WINDOWS_STORE = 13
     *
     * @param receipt Purchase receipt
     * @param listener MegaRequestListener to track this request
     */
    public void submitPurchaseReceipt(int gateway, String receipt, MegaRequestListenerInterface listener) {
        megaApi.submitPurchaseReceipt(gateway, receipt, createDelegateRequestListener(listener));
    }

    /**
     * Submit a purchase receipt for verification
     *
     * The associated request type with this request is MegaRequest::TYPE_SUBMIT_PURCHASE_RECEIPT
     *
     * @param gateway Payment gateway
     * Currently supported payment gateways are:
     * - MegaApi::PAYMENT_METHOD_ITUNES = 2
     * - MegaApi::PAYMENT_METHOD_GOOGLE_WALLET = 3
     * - MegaApi::PAYMENT_METHOD_WINDOWS_STORE = 13
     *
     * @param receipt Purchase receipt
     */
    public void submitPurchaseReceipt(int gateway, String receipt) {
        megaApi.submitPurchaseReceipt(gateway, receipt);
    }

    /**
     * Submit a purchase receipt for verification
     *
     * The associated request type with this request is MegaRequest::TYPE_SUBMIT_PURCHASE_RECEIPT
     *
     * @param gateway Payment gateway
     * Currently supported payment gateways are:
     * - MegaApi::PAYMENT_METHOD_ITUNES = 2
     * - MegaApi::PAYMENT_METHOD_GOOGLE_WALLET = 3
     * - MegaApi::PAYMENT_METHOD_WINDOWS_STORE = 13
     *
     * @param receipt Purchase receipt
     * @param lastPublicHandle Last public handle accessed by the user in the last 24h
     * @param listener MegaRequestListener to track this request
     */
    public void submitPurchaseReceipt(int gateway, String receipt, long lastPublicHandle, MegaRequestListenerInterface listener) {
        megaApi.submitPurchaseReceipt(gateway, receipt, lastPublicHandle, createDelegateRequestListener(listener));
    }

    /**
     * Submit a purchase receipt for verification
     *
     * The associated request type with this request is MegaRequest::TYPE_SUBMIT_PURCHASE_RECEIPT
     *
     * @param gateway Payment gateway
     * Currently supported payment gateways are:
     * - MegaApi::PAYMENT_METHOD_ITUNES = 2
     * - MegaApi::PAYMENT_METHOD_GOOGLE_WALLET = 3
     * - MegaApi::PAYMENT_METHOD_WINDOWS_STORE = 13
     *
     * @param receipt Purchase receipt
     * @param lastPublicHandle Last public handle accessed by the user in the last 24h
     */
    public void submitPurchaseReceipt(int gateway, String receipt, long lastPublicHandle) {
        megaApi.submitPurchaseReceipt(gateway, receipt, lastPublicHandle);
    }

    /**
     * Store a credit card.
     * <p>
     * The associated request type with this request is MegaRequest.TYPE_CREDIT_CARD_STORE.
     *
     * @param address1 Billing address.
     * @param address2 Second line of the billing address (optional).
     * @param city City of the billing address.
     * @param province Province of the billing address.
     * @param country Country of the billing address.
     * @param postalcode Postal code of the billing address.
     * @param firstname Firstname of the owner of the credit card.
     * @param lastname Lastname of the owner of the credit card.
     * @param creditcard Credit card number. Only digits, no spaces nor dashes.
     * @param expire_month Expire month of the credit card. Must have two digits ("03" for example).
     * @param expire_year Expire year of the credit card. Must have four digits ("2010" for example).
     * @param cv2 Security code of the credit card (3 digits).
     * @param listener MegaRequestListener to track this request.
     */
    public void creditCardStore(String address1, String address2, String city, String province, String country, String postalcode, String firstname, String lastname, String creditcard, String expire_month, String expire_year, String cv2, MegaRequestListenerInterface listener) {
        megaApi.creditCardStore(address1, address2, city, province, country, postalcode, firstname, lastname, creditcard, expire_month, expire_year, cv2, createDelegateRequestListener(listener));
    }

    /**
     * Store a credit card.
     *
     * @param address1 Billing address.
     * @param address2 Second line of the billing address (optional).
     * @param city City of the billing address.
     * @param province Province of the billing address.
     * @param country Country of the billing address.
     * @param postalcode Postal code of the billing address.
     * @param firstname Firstname of the owner of the credit card.
     * @param lastname Lastname of the owner of the credit card.
     * @param creditcard Credit card number. Only digits, no spaces nor dashes.
     * @param expire_month Expire month of the credit card. Must have two digits ("03" for example).
     * @param expire_year Expire year of the credit card. Must have four digits ("2010" for example).
     * @param cv2 Security code of the credit card (3 digits).
     */
    public void creditCardStore(String address1, String address2, String city, String province, String country, String postalcode, String firstname, String lastname, String creditcard, String expire_month, String expire_year, String cv2) {
        megaApi.creditCardStore(address1, address2, city, province, country, postalcode, firstname, lastname, creditcard, expire_month, expire_year, cv2);
    }

    /**
     * Get the credit card subscriptions of the account.
     * <p>
     * The associated request type with this request is MegaRequest.TYPE_CREDIT_CARD_QUERY_SUBSCRIPTIONS.
     * <p>
     * Valid data in the MegaRequest object received in onRequestFinish() when the error code
     * is MegaError.API_OK: <br>
     * - MegaRequest.getNumber() - Number of credit card subscriptions.
     *
     * @param listener MegaRequestListener to track this request.
     */
    public void creditCardQuerySubscriptions(MegaRequestListenerInterface listener) {
        megaApi.creditCardQuerySubscriptions(createDelegateRequestListener(listener));
    }

    /**
     * Get the credit card subscriptions of the account.
     *
     */
    public void creditCardQuerySubscriptions() {
        megaApi.creditCardQuerySubscriptions();
    }

    /**
     * Cancel credit card subscriptions of the account.
     * <p>
     * The associated request type with this request is MegaRequest.TYPE_CREDIT_CARD_CANCEL_SUBSCRIPTIONS.
     *
     * @param reason Reason for the cancellation. It can be null.
     * @param listener MegaRequestListener to track this request.
     */
    public void creditCardCancelSubscriptions(String reason, MegaRequestListenerInterface listener) {
        megaApi.creditCardCancelSubscriptions(reason, createDelegateRequestListener(listener));
    }

    /**
     * Cancel credit card subscriptions of the account.
     *
     * @param reason Reason for the cancellation. It can be null.
     *
     */
    public void creditCardCancelSubscriptions(String reason) {
        megaApi.creditCardCancelSubscriptions(reason);
    }

    /**
     * Get the available payment methods.
     * <p>
     * The associated request type with this request is MegaRequest.TYPE_GET_PAYMENT_METHODS.
     * <p>
     * Valid data in the MegaRequest object received in onRequestFinish() when the error code
     * is MegaError.API_OK: <br>
     * - MegaRequest.getNumber() - Bitfield with available payment methods.
     *
     * To identify if a payment method is available, the following check can be performed: <br>
     * (request.getNumber() & (1 << MegaApiJava.PAYMENT_METHOD_CREDIT_CARD) != 0).
     *
     * @param listener MegaRequestListener to track this request.
     */
    public void getPaymentMethods(MegaRequestListenerInterface listener) {
        megaApi.getPaymentMethods(createDelegateRequestListener(listener));
    }

    /**
     * Get the available payment methods.
     */
    public void getPaymentMethods() {
        megaApi.getPaymentMethods();
    }

    /**
     * Export the master key of the account.
     * <p>
     * The returned value is a Base64-encoded string.
     * <p>
     * With the master key, it's possible to start the recovery of an account when the
     * password is lost: <br>
     * - https://mega.co.nz/#recovery.
     * 
     * @return Base64-encoded master key.
     */
    public String exportMasterKey() {
        return megaApi.exportMasterKey();
    }

    /**
     * Notify the user has exported the master key
     *
     * This function should be called when the user exports the master key by
     * clicking on "Copy" or "Save file" options.
     *
     * As result, the user attribute MegaApi::USER_ATTR_PWD_REMINDER will be updated
     * to remember the user has a backup of his/her master key. In consequence,
     * MEGA will not ask the user to remind the password for the account.
     *
     * The associated request type with this request is MegaRequest::TYPE_SET_ATTR_USER
     * Valid data in the MegaRequest object received on callbacks:
     * - MegaRequest::getParamType - Returns the attribute type MegaApi::USER_ATTR_PWD_REMINDER
     * - MegaRequest::getText - Returns the new value for the attribute
     *
     * @param listener MegaRequestListener to track this request
     */
    public void masterKeyExported(MegaRequestListenerInterface listener){
        megaApi.masterKeyExported(createDelegateRequestListener(listener));
    }

    /**
     * Check if the master key has been exported
     *
     * The associated request type with this request is MegaRequest::TYPE_GET_ATTR_USER
     * Valid data in the MegaRequest object received on callbacks:
     * - MegaRequest::getParamType - Returns the attribute type MegaApi::USER_ATTR_PWD_REMINDER
     *
     * Valid data in the MegaRequest object received in onRequestFinish when the error code
     * is MegaError::API_OK:
     * - MegaRequest::getAccess - Returns true if the master key has been exported
     *
     * If the corresponding user attribute is not set yet, the request will fail with the
     * error code MegaError::API_ENOENT.
     *
     * @param listener MegaRequestListener to track this request
     */

    public void isMasterKeyExported (MegaRequestListenerInterface listener) {
        megaApi.isMasterKeyExported(createDelegateRequestListener(listener));
    }

    /**
     * Notify the user has successfully checked his password
     *
     * This function should be called when the user demonstrates that he remembers
     * the password to access the account
     *
     * As result, the user attribute MegaApi::USER_ATTR_PWD_REMINDER will be updated
     * to remember this event. In consequence, MEGA will not continue asking the user
     * to remind the password for the account in a short time.
     *
     * The associated request type with this request is MegaRequest::TYPE_SET_ATTR_USER
     * Valid data in the MegaRequest object received on callbacks:
     * - MegaRequest::getParamType - Returns the attribute type MegaApi::USER_ATTR_PWD_REMINDER
     * - MegaRequest::getText - Returns the new value for the attribute
     *
     * @param listener MegaRequestListener to track this request
     */
    public void passwordReminderDialogSucceeded(MegaRequestListenerInterface listener){
        megaApi.passwordReminderDialogSucceeded(createDelegateRequestListener(listener));
    }

    /**
     * Notify the user has successfully skipped the password check
     *
     * This function should be called when the user skips the verification of
     * the password to access the account
     *
     * As result, the user attribute MegaApi::USER_ATTR_PWD_REMINDER will be updated
     * to remember this event. In consequence, MEGA will not continue asking the user
     * to remind the password for the account in a short time.
     *
     * The associated request type with this request is MegaRequest::TYPE_SET_ATTR_USER
     * Valid data in the MegaRequest object received on callbacks:
     * - MegaRequest::getParamType - Returns the attribute type MegaApi::USER_ATTR_PWD_REMINDER
     * - MegaRequest::getText - Returns the new value for the attribute
     *
     * @param listener MegaRequestListener to track this request
     */
    public void passwordReminderDialogSkipped(MegaRequestListenerInterface listener){
        megaApi.passwordReminderDialogSkipped(createDelegateRequestListener(listener));
    }

    /**
     * Notify the user wants to totally disable the password check
     *
     * This function should be called when the user rejects to verify that he remembers
     * the password to access the account and doesn't want to see the reminder again.
     *
     * As result, the user attribute MegaApi::USER_ATTR_PWD_REMINDER will be updated
     * to remember this event. In consequence, MEGA will not ask the user
     * to remind the password for the account again.
     *
     * The associated request type with this request is MegaRequest::TYPE_SET_ATTR_USER
     * Valid data in the MegaRequest object received on callbacks:
     * - MegaRequest::getParamType - Returns the attribute type MegaApi::USER_ATTR_PWD_REMINDER
     * - MegaRequest::getText - Returns the new value for the attribute
     *
     * @param listener MegaRequestListener to track this request
     */
    public void passwordReminderDialogBlocked(MegaRequestListenerInterface listener){
        megaApi.passwordReminderDialogBlocked(createDelegateRequestListener(listener));
    }

    /**
     * Check if the app should show the password reminder dialog to the user
     *
     * The associated request type with this request is MegaRequest::TYPE_GET_ATTR_USER
     * Valid data in the MegaRequest object received on callbacks:
     * - MegaRequest::getParamType - Returns the attribute type MegaApi::USER_ATTR_PWD_REMINDER
     *
     * Valid data in the MegaRequest object received in onRequestFinish when the error code
     * is MegaError::API_OK:
     * - MegaRequest::getFlag - Returns true if the password reminder dialog should be shown
     *
     * @param atLogout True if the check is being done just before a logout
     * @param listener MegaRequestListener to track this request
     */
    public void shouldShowPasswordReminderDialog(boolean atLogout, MegaRequestListenerInterface listener){
        megaApi.shouldShowPasswordReminderDialog(atLogout, createDelegateRequestListener(listener));
    }

    /**
     * Enable or disable the generation of rich previews
     *
     * The associated request type with this request is MegaRequest::TYPE_SET_ATTR_USER
     * Valid data in the MegaRequest object received on callbacks:
     * - MegaRequest::getParamType - Returns the attribute type MegaApi::USER_ATTR_RICH_PREVIEWS
     *
     * @param enable True to enable the generation of rich previews
     * @param listener MegaRequestListener to track this request
     */
    public void enableRichPreviews(boolean enable, MegaRequestListenerInterface listener){
        megaApi.enableRichPreviews(enable, createDelegateRequestListener(listener));
    }

    /**
     * Enable or disable the generation of rich previews
     *
     * The associated request type with this request is MegaRequest::TYPE_SET_ATTR_USER
     * Valid data in the MegaRequest object received on callbacks:
     * - MegaRequest::getParamType - Returns the attribute type MegaApi::USER_ATTR_RICH_PREVIEWS
     *
     * @param enable True to enable the generation of rich previews
     */
    public void enableRichPreviews(boolean enable){
        megaApi.enableRichPreviews(enable);
    }

    /**
     * Check if rich previews are automatically generated
     *
     * The associated request type with this request is MegaRequest::TYPE_GET_ATTR_USER
     * Valid data in the MegaRequest object received on callbacks:
     * - MegaRequest::getParamType - Returns the attribute type MegaApi::USER_ATTR_RICH_PREVIEWS
     * - MegaRequest::getNumDetails - Returns zero
     *
     * Valid data in the MegaRequest object received in onRequestFinish when the error code
     * is MegaError::API_OK:
     * - MegaRequest::getFlag - Returns true if generation of rich previews is enabled
     * - MegaRequest::getMegaStringMap - Returns the raw content of the atribute: [<key><value>]*
     *
     * If the corresponding user attribute is not set yet, the request will fail with the
     * error code MegaError::API_ENOENT, but the value of MegaRequest::getFlag will still be valid (false).
     *
     * @param listener MegaRequestListener to track this request
     */
    public void isRichPreviewsEnabled(MegaRequestListenerInterface listener){
        megaApi.isRichPreviewsEnabled(createDelegateRequestListener(listener));
    }

    /**
     * Check if rich previews are automatically generated
     *
     * The associated request type with this request is MegaRequest::TYPE_GET_ATTR_USER
     * Valid data in the MegaRequest object received on callbacks:
     * - MegaRequest::getParamType - Returns the attribute type MegaApi::USER_ATTR_RICH_PREVIEWS
     * - MegaRequest::getNumDetails - Returns zero
     *
     * Valid data in the MegaRequest object received in onRequestFinish when the error code
     * is MegaError::API_OK:
     * - MegaRequest::getFlag - Returns true if generation of rich previews is enabled
     * - MegaRequest::getMegaStringMap - Returns the raw content of the atribute: [<key><value>]*
     *
     * If the corresponding user attribute is not set yet, the request will fail with the
     * error code MegaError::API_ENOENT, but the value of MegaRequest::getFlag will still be valid (false).
     *
     */
    public void isRichPreviewsEnabled(){
        megaApi.isRichPreviewsEnabled();
    }

    /**
     * Check if the app should show the rich link warning dialog to the user
     *
     * The associated request type with this request is MegaRequest::TYPE_GET_ATTR_USER
     * Valid data in the MegaRequest object received on callbacks:
     * - MegaRequest::getParamType - Returns the attribute type MegaApi::USER_ATTR_RICH_PREVIEWS
     * - MegaRequest::getNumDetails - Returns one
     *
     * Valid data in the MegaRequest object received in onRequestFinish when the error code
     * is MegaError::API_OK:
     * - MegaRequest::getFlag - Returns true if it is necessary to show the rich link warning
     * - MegaRequest::getNumber - Returns the number of times that user has indicated that doesn't want
     * modify the message with a rich link. If number is bigger than three, the extra option "Never"
     * must be added to the warning dialog.
     * - MegaRequest::getMegaStringMap - Returns the raw content of the atribute: [<key><value>]*
     *
     * If the corresponding user attribute is not set yet, the request will fail with the
     * error code MegaError::API_ENOENT, but the value of MegaRequest::getFlag will still be valid (true).
     *
     * @param listener MegaRequestListener to track this request
     */
    public void shouldShowRichLinkWarning(MegaRequestListenerInterface listener){
        megaApi.shouldShowRichLinkWarning(createDelegateRequestListener(listener));
    }

    /**
     * Check if the app should show the rich link warning dialog to the user
     *
     * The associated request type with this request is MegaRequest::TYPE_GET_ATTR_USER
     * Valid data in the MegaRequest object received on callbacks:
     * - MegaRequest::getParamType - Returns the attribute type MegaApi::USER_ATTR_RICH_PREVIEWS
     * - MegaRequest::getNumDetails - Returns one
     *
     * Valid data in the MegaRequest object received in onRequestFinish when the error code
     * is MegaError::API_OK:
     * - MegaRequest::getFlag - Returns true if it is necessary to show the rich link warning
     * - MegaRequest::getNumber - Returns the number of times that user has indicated that doesn't want
     * modify the message with a rich link. If number is bigger than three, the extra option "Never"
     * must be added to the warning dialog.
     * - MegaRequest::getMegaStringMap - Returns the raw content of the atribute: [<key><value>]*
     *
     * If the corresponding user attribute is not set yet, the request will fail with the
     * error code MegaError::API_ENOENT, but the value of MegaRequest::getFlag will still be valid (true).
     *
     */
    public void shouldShowRichLinkWarning(){

        megaApi.shouldShowRichLinkWarning();
    }

    /**
     * Set the number of times "Not now" option has been selected in the rich link warning dialog
     *
     * The associated request type with this request is MegaRequest::TYPE_SET_ATTR_USER
     * Valid data in the MegaRequest object received on callbacks:
     * - MegaRequest::getParamType - Returns the attribute type MegaApi::USER_ATTR_RICH_PREVIEWS
     *
     * @param value Number of times "Not now" option has been selected
     * @param listener MegaRequestListener to track this request
     */
    public void setRichLinkWarningCounterValue(int value, MegaRequestListenerInterface listener){
        megaApi.setRichLinkWarningCounterValue(value, createDelegateRequestListener(listener));
    }

    /**
     * Set the number of times "Not now" option has been selected in the rich link warning dialog
     *
     * The associated request type with this request is MegaRequest::TYPE_SET_ATTR_USER
     * Valid data in the MegaRequest object received on callbacks:
     * - MegaRequest::getParamType - Returns the attribute type MegaApi::USER_ATTR_RICH_PREVIEWS
     *
     * @param value Number of times "Not now" option has been selected
     */
    public void setRichLinkWarningCounterValue(int value){
        megaApi.setRichLinkWarningCounterValue(value);
    }

    /**
     * Enable the sending of geolocation messages
     *
     * The associated request type with this request is MegaRequest::TYPE_SET_ATTR_USER
     * Valid data in the MegaRequest object received on callbacks:
     * - MegaRequest::getParamType - Returns the attribute type MegaApi::USER_ATTR_GEOLOCATION
     *
     * @param listener MegaRequestListener to track this request
     */
    public void enableGeolocation(MegaRequestListenerInterface listener){
        megaApi.enableGeolocation(createDelegateRequestListener(listener));
    }

    /**
     * Check if the sending of geolocation messages is enabled
     *
     * The associated request type with this request is MegaRequest::TYPE_GET_ATTR_USER
     * Valid data in the MegaRequest object received on callbacks:
     * - MegaRequest::getParamType - Returns the attribute type MegaApi::USER_ATTR_GEOLOCATION
     *
     * Sending a Geolocation message is enabled if the MegaRequest object, received in onRequestFinish,
     * has error code MegaError::API_OK. In other cases, send geolocation messages is not enabled and
     * the application has to answer before send a message of this type.
     *
     * @param listener MegaRequestListener to track this request
     */
    public void isGeolocationEnabled(MegaRequestListenerInterface listener){
        megaApi.isGeolocationEnabled(createDelegateRequestListener(listener));
    }

    /**
     * Get the number of days for rubbish-bin cleaning scheduler
     *
     * The associated request type with this request is MegaRequest::TYPE_GET_ATTR_USER
     * Valid data in the MegaRequest object received on callbacks:
     * - MegaRequest::getParamType - Returns the attribute type MegaApi::USER_ATTR_RUBBISH_TIME
     *
     * Valid data in the MegaRequest object received in onRequestFinish when the error code
     * is MegaError::API_OK:
     * - MegaRequest::getNumber - Returns the days for rubbish-bin cleaning scheduler.
     * Zero means that the rubbish-bin cleaning scheduler is disabled (only if the account is PRO)
     * Any negative value means that the configured value is invalid.
     *
     * @param listener MegaRequestListener to track this request
     */
    public void getRubbishBinAutopurgePeriod(MegaRequestListenerInterface listener){
        megaApi.getRubbishBinAutopurgePeriod(createDelegateRequestListener(listener));
    }

    /**
     * Set the number of days for rubbish-bin cleaning scheduler
     *
     * The associated request type with this request is MegaRequest::TYPE_SET_ATTR_USER
     * Valid data in the MegaRequest object received on callbacks:
     * - MegaRequest::getParamType - Returns the attribute type MegaApi::USER_ATTR_RUBBISH_TIME
     * - MegaRequest::getNumber - Returns the days for rubbish-bin cleaning scheduler passed as parameter
     *
     * @param days Number of days for rubbish-bin cleaning scheduler. It must be >= 0.
     * The value zero disables the rubbish-bin cleaning scheduler (only for PRO accounts).
     *
     * @param listener MegaRequestListener to track this request
     */
    public void setRubbishBinAutopurgePeriod(int days, MegaRequestListenerInterface listener){
        megaApi.setRubbishBinAutopurgePeriod(days, createDelegateRequestListener(listener));
    }

    /**
     * Change the password of the MEGA account
     *
     * The associated request type with this request is MegaRequest::TYPE_CHANGE_PW
     * Valid data in the MegaRequest object received on callbacks:
     * - MegaRequest::getPassword - Returns the old password (if it was passed as parameter)
     * - MegaRequest::getNewPassword - Returns the new password
     *
     * @param oldPassword Old password (optional, it can be NULL to not check the old password)
     * @param newPassword New password
     * @param listener MegaRequestListener to track this request
     */
    public void changePassword(String oldPassword, String newPassword, MegaRequestListenerInterface listener) {
        megaApi.changePassword(oldPassword, newPassword, createDelegateRequestListener(listener));
    }

    /**
     * Change the password of the MEGA account
     *
     * The associated request type with this request is MegaRequest::TYPE_CHANGE_PW
     * Valid data in the MegaRequest object received on callbacks:
     * - MegaRequest::getPassword - Returns the old password (if it was passed as parameter)
     * - MegaRequest::getNewPassword - Returns the new password
     *
     * @param oldPassword Old password (optional, it can be NULL to not check the old password)
     * @param newPassword New password
     */
    public void changePassword(String oldPassword, String newPassword) {
        megaApi.changePassword(oldPassword, newPassword);
    }

    /**
     * Invite another person to be your MEGA contact.
     * <p>
     * The user does not need to be registered with MEGA. If the email is not associated with
     * a MEGA account, an invitation email will be sent with the text in the "message" parameter.
     * <p>
     * The associated request type with this request is MegaRequest.TYPE_INVITE_CONTACT.
     * Valid data in the MegaRequest object received on callbacks: <br>
     * - MegaRequest.getEmail() - Returns the email of the contact. <br>
     * - MegaRequest.getText() - Returns the text of the invitation.
     *
     * @param email Email of the new contact.
     * @param message Message for the user (can be null).
     * @param action Action for this contact request. Valid values are: <br>
     * - MegaContactRequest.INVITE_ACTION_ADD = 0. <br>
     * - MegaContactRequest.INVITE_ACTION_DELETE = 1. <br>
     * - MegaContactRequest.INVITE_ACTION_REMIND = 2.
     *
     * @param listener MegaRequestListenerInterface to track this request.
     */
    public void inviteContact(String email, String message, int action, MegaRequestListenerInterface listener) {
        megaApi.inviteContact(email, message, action, createDelegateRequestListener(listener));
    }

    /**
     * Invite another person to be your MEGA contact.
     * <p>
     * The user does not need to be registered on MEGA. If the email is not associated with
     * a MEGA account, an invitation email will be sent with the text in the "message" parameter.
     *
     * @param email Email of the new contact.
     * @param message Message for the user (can be null).
     * @param action Action for this contact request. Valid values are: <br>
     * - MegaContactRequest.INVITE_ACTION_ADD = 0. <br>
     * - MegaContactRequest.INVITE_ACTION_DELETE = 1. <br>
     * - MegaContactRequest.INVITE_ACTION_REMIND = 2.
     */
    public void inviteContact(String email, String message, int action) {
        megaApi.inviteContact(email, message, action);
    }

    /**
     * Invite another person to be your MEGA contact using a contact link handle
     *
     * The associated request type with this request is MegaRequest::TYPE_INVITE_CONTACT
     * Valid data in the MegaRequest object received on callbacks:
     * - MegaRequest::getEmail - Returns the email of the contact
     * - MegaRequest::getText - Returns the text of the invitation
     * - MegaRequest::getNumber - Returns the action
     * - MegaRequest::getNodeHandle - Returns the contact link handle
     *
     * Sending a reminder within a two week period since you started or your last reminder will
     * fail the API returning the error code MegaError::API_EACCESS.
     *
     * @param email Email of the new contact
     * @param message Message for the user (can be NULL)
     * @param action Action for this contact request. Valid values are:
     * - MegaContactRequest::INVITE_ACTION_ADD = 0
     * - MegaContactRequest::INVITE_ACTION_DELETE = 1
     * - MegaContactRequest::INVITE_ACTION_REMIND = 2
     * @param contactLink Contact link handle of the other account. This parameter is considered only if the
     * \c action is MegaContactRequest::INVITE_ACTION_ADD. Otherwise, it's ignored and it has no effect.
     *
     * @param listener MegaRequestListener to track this request
     */
    public void inviteContact(String email, String message, int action, long contactLink, MegaRequestListenerInterface listener){
        megaApi.inviteContact(email, message, action, contactLink, createDelegateRequestListener(listener));
    }

    /**
     * Reply to a contact request.
     *
     * @param request Contact request. You can get your pending contact requests using
     *                MegaApi.getIncomingContactRequests().
     * @param action Action for this contact request. Valid values are: <br>
     * - MegaContactRequest.REPLY_ACTION_ACCEPT = 0. <br>
     * - MegaContactRequest.REPLY_ACTION_DENY = 1. <br>
     * - MegaContactRequest.REPLY_ACTION_IGNORE = 2. <br>
     *
     * The associated request type with this request is MegaRequest.TYPE_REPLY_CONTACT_REQUEST.
     * Valid data in the MegaRequest object received on callbacks: <br>
     * - MegaRequest.getNodeHandle() - Returns the handle of the contact request. <br>
     * - MegaRequest.getNumber() - Returns the action. <br>
     *
     * @param listener MegaRequestListenerInterface to track this request.
     */
    public void replyContactRequest(MegaContactRequest request, int action, MegaRequestListenerInterface listener) {
        megaApi.replyContactRequest(request, action, createDelegateRequestListener(listener));
    }

    /**
     * Reply to a contact request.
     *
     * @param request Contact request. You can get your pending contact requests using MegaApi.getIncomingContactRequests()
     * @param action Action for this contact request. Valid values are: <br>
     * - MegaContactRequest.REPLY_ACTION_ACCEPT = 0. <br>
     * - MegaContactRequest.REPLY_ACTION_DENY = 1. <br>
     * - MegaContactRequest.REPLY_ACTION_IGNORE = 2.
     */
    public void replyContactRequest(MegaContactRequest request, int action) {
        megaApi.replyContactRequest(request, action);
    }
    
    /**
     * Remove a contact to the MEGA account.
     * <p>
     * The associated request type with this request is MegaRequest.TYPE_REMOVE_CONTACT.
     * Valid data in the MegaRequest object received on callbacks: <br>
     * - MegaRequest.getEmail() - Returns the email of the contact.
     * 
     * @param user
     *            Email of the contact.
     * @param listener
     *            MegaRequestListener to track this request.
     */
    public void removeContact(MegaUser user, MegaRequestListenerInterface listener) {
        megaApi.removeContact(user, createDelegateRequestListener(listener));
    }

    /**
     * Remove a contact to the MEGA account.
     * <p>
     * The associated request type with this request is MegaRequest.TYPE_REMOVE_CONTACT.
     * Valid data in the MegaRequest object received on callbacks: <br>
     * - MegaRequest.getEmail() - Returns the email of the contact.
     * @param user
     *            Email of the contact.
     */
    public void removeContact(MegaUser user) {
        megaApi.removeContact(user);
    }

    /**
     * Logout of the MEGA account.
     * 
     * The associated request type with this request is MegaRequest.TYPE_LOGOUT
     * 
     * @param listener
     *            MegaRequestListener to track this request.
     */
    public void logout(MegaRequestListenerInterface listener) {
        megaApi.logout(createDelegateRequestListener(listener));
    }

    /**
     * Logout of the MEGA account.
     */
    public void logout() {
        megaApi.logout();
    }

    /**
     * Logout of the MEGA account without invalidating the session.
     * <p>
     * The associated request type with this request is MegaRequest.TYPE_LOGOUT.
     * 
     * @param listener
     *            MegaRequestListener to track this request.
     */
    public void localLogout(MegaRequestListenerInterface listener) {
        megaApi.localLogout(createDelegateRequestListener(listener));
    }

    /**
     * Logout of the MEGA account without invalidating the session.
     * 
     */
    public void localLogout() {
        megaApi.localLogout();
    }

    /**
     * Invalidate the existing cache and create a fresh one
     */
    public void invalidateCache(){
        megaApi.invalidateCache();
    }

    /**
     * Estimate the strength of a password
     *
     * Possible return values are:
     * - PASSWORD_STRENGTH_VERYWEAK = 0
     * - PASSWORD_STRENGTH_WEAK = 1
     * - PASSWORD_STRENGTH_MEDIUM = 2
     * - PASSWORD_STRENGTH_GOOD = 3
     * - PASSWORD_STRENGTH_STRONG = 4
     *
     * @param password Password to check
     * @return Estimated strength of the password
     */
    public int getPasswordStrength(String password){
        return megaApi.getPasswordStrength(password);
    }

    /**
     * Submit feedback about the app.
     * <p>
     * The User-Agent is used to identify the app. It can be set in MegaApiJava.MegaApi().
     * <p>
     * The associated request type with this request is MegaRequest.TYPE_REPORT_EVENT.
     * Valid data in the MegaRequest object received on callbacks: <br>
     * - MegaRequest.getParamType() - Returns MegaApiJava.EVENT_FEEDBACK. <br>
     * - MegaRequest.getText() - Returns the comment about the app. <br>
     * - MegaRequest.getNumber() - Returns the rating for the app.
     * 
     * @param rating
     *            Integer to rate the app. Valid values: from 1 to 5.
     * @param comment
     *            Comment about the app.
     * @param listener
     *            MegaRequestListener to track this request.
     * @deprecated This function is for internal usage of MEGA apps. This feedback
     *             is sent to MEGA servers.
     * 
     */
    @Deprecated public void submitFeedback(int rating, String comment, MegaRequestListenerInterface listener) {
        megaApi.submitFeedback(rating, comment, createDelegateRequestListener(listener));
    }

    /**
     * Submit feedback about the app.
     * <p>
     * The User-Agent is used to identify the app. It can be set in MegaApiJava.MegaApi().
     * 
     * @param rating
     *            Integer to rate the app. Valid values: from 1 to 5.
     * @param comment
     *            Comment about the app.
     * @deprecated This function is for internal usage of MEGA apps. This feedback
     *             is sent to MEGA servers.
     * 
     */
    @Deprecated public void submitFeedback(int rating, String comment) {
        megaApi.submitFeedback(rating, comment);
    }

    /**
     * Send a debug report.
     * <p>
     * The User-Agent is used to identify the app. It can be set in MegaApiJava.MegaApi()
     * <p>
     * The associated request type with this request is MegaRequest.TYPE_REPORT_EVENT
     * Valid data in the MegaRequest object received on callbacks: <br>
     * - MegaRequest.getParamType() - Returns MegaApiJava.EVENT_DEBUG. <br>
     * - MegaRequest.getText() - Returns the debug message.
     * 
     * @param text
     *            Debug message
     * @param listener
     *            MegaRequestListener to track this request.
     * @deprecated This function is for internal usage of MEGA apps. This feedback
     *             is sent to MEGA servers.
     */
    @Deprecated public void reportDebugEvent(String text, MegaRequestListenerInterface listener) {
        megaApi.reportDebugEvent(text, createDelegateRequestListener(listener));
    }

    /**
     * Send a debug report.
     * <p>
     * The User-Agent is used to identify the app. It can be set in MegaApiJava.MegaApi().
     * <p>
     * The associated request type with this request is MegaRequest.TYPE_REPORT_EVENT
     * Valid data in the MegaRequest object received on callbacks: <br>
     * - MegaRequest.getParamType() - Returns MegaApiJava.EVENT_DEBUG. <br>
     * - MegaRequest.getText() - Returns the debug message.
     * 
     * @param text
     *            Debug message.
     * @deprecated This function is for internal usage of MEGA apps. This feedback
     *             is sent to MEGA servers.
     */
    @Deprecated public void reportDebugEvent(String text) {
        megaApi.reportDebugEvent(text);
    }
    
    /**
     * Use HTTPS communications only
     *
     * The default behavior is to use HTTP for transfers and the persistent connection
     * to wait for external events. Those communications don't require HTTPS because
     * all transfer data is already end-to-end encrypted and no data is transmitted
     * over the connection to wait for events (it's just closed when there are new events).
     *
     * This feature should only be enabled if there are problems to contact MEGA servers
     * through HTTP because otherwise it doesn't have any benefit and will cause a
     * higher CPU usage.
     *
     * See MegaApi::usingHttpsOnly
     *
     * @param httpsOnly True to use HTTPS communications only
     */
    public void useHttpsOnly(boolean httpsOnly) {
    	megaApi.useHttpsOnly(httpsOnly);
    }
    
    /**
     * Check if the SDK is using HTTPS communications only
     *
     * The default behavior is to use HTTP for transfers and the persistent connection
     * to wait for external events. Those communications don't require HTTPS because
     * all transfer data is already end-to-end encrypted and no data is transmitted
     * over the connection to wait for events (it's just closed when there are new events).
     *
     * See MegaApi::useHttpsOnly
     *
     * @return True if the SDK is using HTTPS communications only. Otherwise false.
     */
    public boolean usingHttpsOnly() {
    	return megaApi.usingHttpsOnly();
    }

    /****************************************************************************************************/
    // TRANSFERS
    /****************************************************************************************************/

    /**
     * Upload a file or a folder
     *
     * If the status of the business account is expired, onTransferFinish will be called with the error
     * code MegaError::API_EBUSINESSPASTDUE. In this case, apps should show a warning message similar to
     * "Your business account is overdue, please contact your administrator."
     *
     * @param localPath Local path of the file or folder
     * @param parent Parent node for the file or folder in the MEGA account
     * @param listener MegaTransferListener to track this transfer
     */
    public void startUpload(String localPath, MegaNode parent, MegaTransferListenerInterface listener) {
        megaApi.startUpload(localPath, parent, createDelegateTransferListener(listener));
    }

    /**
     * Upload a file or a folder
     *
     * If the status of the business account is expired, onTransferFinish will be called with the error
     * code MegaError::API_EBUSINESSPASTDUE. In this case, apps should show a warning message similar to
     * "Your business account is overdue, please contact your administrator."
     *
     * @param localPath Local path of the file or folder
     * @param parent Parent node for the file or folder in the MEGA account
     */
    public void startUpload(String localPath, MegaNode parent) {
        megaApi.startUpload(localPath, parent);
    }

    /**
     * Upload a file or a folder with a custom modification time
     *
     *If the status of the business account is expired, onTransferFinish will be called with the error
     * code MegaError::API_EBUSINESSPASTDUE. In this case, apps should show a warning message similar to
     * "Your business account is overdue, please contact your administrator."
     *
     * @param localPath Local path of the file
     * @param parent Parent node for the file in the MEGA account
     * @param mtime Custom modification time for the file in MEGA (in seconds since the epoch)
     * @param listener MegaTransferListener to track this transfer
     *
     * The custom modification time will be only applied for file transfers. If a folder
     * is transferred using this function, the custom modification time won't have any effect,
     */
    public void startUpload(String localPath, MegaNode parent, long mtime, MegaTransferListenerInterface listener) {
        megaApi.startUpload(localPath, parent, mtime, createDelegateTransferListener(listener));
    }

    /**
     * Upload a file or a folder with a custom modification time
     *
     *If the status of the business account is expired, onTransferFinish will be called with the error
     * code MegaError::API_EBUSINESSPASTDUE. In this case, apps should show a warning message similar to
     * "Your business account is overdue, please contact your administrator."
     *
     * @param localPath Local path of the file
     * @param parent Parent node for the file in the MEGA account
     * @param mtime Custom modification time for the file in MEGA (in seconds since the epoch)
     *
     * The custom modification time will be only applied for file transfers. If a folder
     * is transferred using this function, the custom modification time won't have any effect,
     */
    public void startUpload(String localPath, MegaNode parent, long mtime) {
        megaApi.startUpload(localPath, parent, mtime);
    }

    /**
     * Upload a file or folder with a custom name
     *
     *If the status of the business account is expired, onTransferFinish will be called with the error
     * code MegaError::API_EBUSINESSPASTDUE. In this case, apps should show a warning message similar to
     * "Your business account is overdue, please contact your administrator."
     *
     * @param localPath Local path of the file or folder
     * @param parent Parent node for the file or folder in the MEGA account
     * @param fileName Custom file name for the file or folder in MEGA
     * @param listener MegaTransferListener to track this transfer
     */
    public void startUpload(String localPath, MegaNode parent, String fileName, MegaTransferListenerInterface listener) {
        megaApi.startUpload(localPath, parent, fileName, createDelegateTransferListener(listener));
    }

    /**
     * Upload a file or folder with a custom name
     *
     *If the status of the business account is expired, onTransferFinish will be called with the error
     * code MegaError::API_EBUSINESSPASTDUE. In this case, apps should show a warning message similar to
     * "Your business account is overdue, please contact your administrator."
     *
     * @param localPath Local path of the file or folder
     * @param parent Parent node for the file or folder in the MEGA account
     * @param fileName Custom file name for the file or folder in MEGA
     */
    public void startUpload(String localPath, MegaNode parent, String fileName) {
        megaApi.startUpload(localPath, parent, fileName);
    }

    /**
     * Upload a file or a folder with a custom name and a custom modification time
     *
     *If the status of the business account is expired, onTransferFinish will be called with the error
     * code MegaError::API_EBUSINESSPASTDUE. In this case, apps should show a warning message similar to
     * "Your business account is overdue, please contact your administrator."
     *
     * @param localPath Local path of the file
     * @param parent Parent node for the file in the MEGA account
     * @param fileName Custom file name for the file in MEGA
     * @param mtime Custom modification time for the file in MEGA (in seconds since the epoch)
     * @param listener MegaTransferListener to track this transfer
     *
     * The custom modification time will be only applied for file transfers. If a folder
     * is transferred using this function, the custom modification time won't have any effect
     */
    public void startUpload(String localPath, MegaNode parent, String fileName, long mtime, MegaTransferListenerInterface listener) {
        megaApi.startUpload(localPath, parent, fileName, mtime, createDelegateTransferListener(listener));
    }

    /**
     * Upload a file or a folder with a custom name and a custom modification time
     *
     *If the status of the business account is expired, onTransferFinish will be called with the error
     * code MegaError::API_EBUSINESSPASTDUE. In this case, apps should show a warning message similar to
     * "Your business account is overdue, please contact your administrator."
     *
     * @param localPath Local path of the file
     * @param parent Parent node for the file in the MEGA account
     * @param fileName Custom file name for the file in MEGA
     * @param mtime Custom modification time for the file in MEGA (in seconds since the epoch)
     *
     * The custom modification time will be only applied for file transfers. If a folder
     * is transferred using this function, the custom modification time won't have any effect
     */
    public void startUpload(String localPath, MegaNode parent, String fileName, long mtime) {
        megaApi.startUpload(localPath, parent, fileName, mtime);
    }

    /**
     * Upload a file or a folder, saving custom app data during the transfer
     *
     * If the status of the business account is expired, onTransferFinish will be called with the error
     * code MegaError::API_EBUSINESSPASTDUE. In this case, apps should show a warning message similar to
     * "Your business account is overdue, please contact your administrator."
     *
     * @param localPath Local path of the file or folder
     * @param parent Parent node for the file or folder in the MEGA account
     * @param appData Custom app data to save in the MegaTransfer object
     * The data in this parameter can be accessed using MegaTransfer::getAppData in callbacks
     * related to the transfer. If a transfer is started with exactly the same data
     * (local path and target parent) as another one in the transfer queue, the new transfer
     * fails with the error API_EEXISTS and the appData of the new transfer is appended to
     * the appData of the old transfer, using a '!' separator if the old transfer had already
     * appData.
     * @param listener MegaTransferListener to track this transfer
     */
    public void startUploadWithData(String localPath, MegaNode parent, String appData, MegaTransferListenerInterface listener){
        megaApi.startUploadWithData(localPath, parent, appData, createDelegateTransferListener(listener));
    }

    /**
     * Upload a file or a folder, saving custom app data during the transfer
     *
     * If the status of the business account is expired, onTransferFinish will be called with the error
     * code MegaError::API_EBUSINESSPASTDUE. In this case, apps should show a warning message similar to
     * "Your business account is overdue, please contact your administrator."
     *
     * @param localPath Local path of the file or folder
     * @param parent Parent node for the file or folder in the MEGA account
     * @param appData Custom app data to save in the MegaTransfer object
     * The data in this parameter can be accessed using MegaTransfer::getAppData in callbacks
     * related to the transfer. If a transfer is started with exactly the same data
     * (local path and target parent) as another one in the transfer queue, the new transfer
     * fails with the error API_EEXISTS and the appData of the new transfer is appended to
     * the appData of the old transfer, using a '!' separator if the old transfer had already
     * appData.
     */
    public void startUploadWithData(String localPath, MegaNode parent, String appData){
        megaApi.startUploadWithData(localPath, parent, appData);
    }

    /**
     * Upload a file or a folder, putting the transfer on top of the upload queue
     *
     * If the status of the business account is expired, onTransferFinish will be called with the error
     * code MegaError::API_EBUSINESSPASTDUE. In this case, apps should show a warning message similar to
     * "Your business account is overdue, please contact your administrator."
     *
     * @param localPath Local path of the file or folder
     * @param parent Parent node for the file or folder in the MEGA account
     * @param appData Custom app data to save in the MegaTransfer object
     * The data in this parameter can be accessed using MegaTransfer::getAppData in callbacks
     * related to the transfer. If a transfer is started with exactly the same data
     * (local path and target parent) as another one in the transfer queue, the new transfer
     * fails with the error API_EEXISTS and the appData of the new transfer is appended to
     * the appData of the old transfer, using a '!' separator if the old transfer had already
     * appData.
     * @param isSourceTemporary Pass the ownership of the file to the SDK, that will DELETE it when the upload finishes.
     * This parameter is intended to automatically delete temporary files that are only created to be uploaded.
     * Use this parameter with caution. Set it to true only if you are sure about what are you doing.
     * @param listener MegaTransferListener to track this transfer
     */
    public void startUploadWithTopPriority(String localPath, MegaNode parent, String appData, boolean isSourceTemporary, MegaTransferListenerInterface listener){
        megaApi.startUploadWithTopPriority(localPath, parent, appData, isSourceTemporary, createDelegateTransferListener(listener));
    }

    /**
     * Upload a file or a folder, putting the transfer on top of the upload queue
     *
     *If the status of the business account is expired, onTransferFinish will be called with the error
     * code MegaError::API_EBUSINESSPASTDUE. In this case, apps should show a warning message similar to
     * "Your business account is overdue, please contact your administrator."
     *
     * @param localPath Local path of the file or folder
     * @param parent Parent node for the file or folder in the MEGA account
     * @param appData Custom app data to save in the MegaTransfer object
     * The data in this parameter can be accessed using MegaTransfer::getAppData in callbacks
     * related to the transfer. If a transfer is started with exactly the same data
     * (local path and target parent) as another one in the transfer queue, the new transfer
     * fails with the error API_EEXISTS and the appData of the new transfer is appended to
     * the appData of the old transfer, using a '!' separator if the old transfer had already
     * appData.
     * @param isSourceTemporary Pass the ownership of the file to the SDK, that will DELETE it when the upload finishes.
     * This parameter is intended to automatically delete temporary files that are only created to be uploaded.
     * Use this parameter with caution. Set it to true only if you are sure about what are you doing.
     */
    public void startUploadWithTopPriority(String localPath, MegaNode parent, String appData, boolean isSourceTemporary){
        megaApi.startUploadWithTopPriority(localPath, parent, appData, isSourceTemporary);
    }

    /**
     * Download a file or a folder from MEGA
     *
     *If the status of the business account is expired, onTransferFinish will be called with the error
     * code MegaError::API_EBUSINESSPASTDUE. In this case, apps should show a warning message similar to
     * "Your business account is overdue, please contact your administrator."
     *
     * @param node MegaNode that identifies the file or folder
     * @param localPath Destination path for the file or folder
     * If this path is a local folder, it must end with a '\' or '/' character and the file name
     * in MEGA will be used to store a file inside that folder. If the path doesn't finish with
     * one of these characters, the file will be downloaded to a file in that path.
     *
     * @param listener MegaTransferListener to track this transfer
     */
    public void startDownload(MegaNode node, String localPath, MegaTransferListenerInterface listener) {
        megaApi.startDownload(node, localPath, createDelegateTransferListener(listener));
    }

    /**
     * Download a file or a folder from MEGA
     *
     *If the status of the business account is expired, onTransferFinish will be called with the error
     * code MegaError::API_EBUSINESSPASTDUE. In this case, apps should show a warning message similar to
     * "Your business account is overdue, please contact your administrator."
     *
     * @param node MegaNode that identifies the file or folder
     * @param localPath Destination path for the file or folder
     * If this path is a local folder, it must end with a '\' or '/' character and the file name
     * in MEGA will be used to store a file inside that folder. If the path doesn't finish with
     * one of these characters, the file will be downloaded to a file in that path.
     */
    public void startDownload(MegaNode node, String localPath) {
        megaApi.startDownload(node, localPath);
    }

    /**
     * Download a file or a folder from MEGA, saving custom app data during the transfer
     *
     * If the status of the business account is expired, onTransferFinish will be called with the error
     * code MegaError::API_EBUSINESSPASTDUE. In this case, apps should show a warning message similar to
     * "Your business account is overdue, please contact your administrator."
     *
     * @param node MegaNode that identifies the file or folder
     * @param localPath Destination path for the file or folder
     * If this path is a local folder, it must end with a '\' or '/' character and the file name
     * in MEGA will be used to store a file inside that folder. If the path doesn't finish with
     * one of these characters, the file will be downloaded to a file in that path.
     * @param appData Custom app data to save in the MegaTransfer object
     * The data in this parameter can be accessed using MegaTransfer::getAppData in callbacks
     * related to the transfer.
     * @param listener MegaTransferListener to track this transfer
     */
    public void startDownloadWithData(MegaNode node, String localPath, String appData, MegaTransferListenerInterface listener){
        megaApi.startDownloadWithData(node, localPath, appData, createDelegateTransferListener(listener));
    }

    /**
     * Download a file or a folder from MEGA, putting the transfer on top of the download queue.
     *
     * If the status of the business account is expired, onTransferFinish will be called with the error
     * code MegaError::API_EBUSINESSPASTDUE. In this case, apps should show a warning message similar to
     * "Your business account is overdue, please contact your administrator."
     *
     * @param node MegaNode that identifies the file or folder
     * @param localPath Destination path for the file or folder
     * If this path is a local folder, it must end with a '\' or '/' character and the file name
     * in MEGA will be used to store a file inside that folder. If the path doesn't finish with
     * one of these characters, the file will be downloaded to a file in that path.
     * @param appData Custom app data to save in the MegaTransfer object
     * The data in this parameter can be accessed using MegaTransfer::getAppData in callbacks
     * related to the transfer.
     * @param listener MegaTransferListener to track this transfer
     */
    public void startDownloadWithTopPriority(MegaNode node, String localPath, String appData, MegaTransferListenerInterface listener){
        megaApi.startDownloadWithTopPriority(node, localPath, appData, createDelegateTransferListener(listener));
    }

    /**
     * Start an streaming download for a file in MEGA
     *
     * Streaming downloads don't save the downloaded data into a local file. It is provided
     * in MegaTransferListener::onTransferUpdate in a byte buffer. The pointer is returned by
     * MegaTransfer::getLastBytes and the size of the buffer in MegaTransfer::getDeltaSize
     *
     * The same byte array is also provided in the callback MegaTransferListener::onTransferData for
     * compatibility with other programming languages. Only the MegaTransferListener passed to this function
     * will receive MegaTransferListener::onTransferData callbacks. MegaTransferListener objects registered
     * with MegaApi::addTransferListener won't receive them for performance reasons
     *
     * If the status of the business account is expired, onTransferFinish will be called with the error
     * code MegaError::API_EBUSINESSPASTDUE. In this case, apps should show a warning message similar to
     * "Your business account is overdue, please contact your administrator."
     *
     * @param node MegaNode that identifies the file
     * @param startPos First byte to download from the file
     * @param size Size of the data to download
     * @param listener MegaTransferListener to track this transfer
     */
    public void startStreaming(MegaNode node, long startPos, long size, MegaTransferListenerInterface listener) {
        megaApi.startStreaming(node, startPos, size, createDelegateTransferListener(listener));
    }

    /**
     * Cancel a transfer.
     * <p>
     * When a transfer is cancelled, it will finish and will provide the error code
     * MegaError.API_EINCOMPLETE in MegaTransferListener.onTransferFinish() and
     * MegaListener.onTransferFinish().
     * <p>
     * The associated request type with this request is MegaRequest.TYPE_CANCEL_TRANSFER
     * Valid data in the MegaRequest object received on callbacks: <br>
     * - MegaRequest.getTransferTag() - Returns the tag of the cancelled transfer (MegaTransfer.getTag).
     * 
     * @param transfer
     *            MegaTransfer object that identifies the transfer.
     *            You can get this object in any MegaTransferListener callback or any MegaListener callback
     *            related to transfers.
     * @param listener
     *            MegaRequestListener to track this request.
     */
    public void cancelTransfer(MegaTransfer transfer, MegaRequestListenerInterface listener) {
        megaApi.cancelTransfer(transfer, createDelegateRequestListener(listener));
    }

    /**
     * Cancel a transfer.
     * 
     * @param transfer
     *            MegaTransfer object that identifies the transfer.
     *            You can get this object in any MegaTransferListener callback or any MegaListener callback
     *            related to transfers.
     */
    public void cancelTransfer(MegaTransfer transfer) {
        megaApi.cancelTransfer(transfer);
    }

    /**
     * Cancel the transfer with a specific tag.
     * <p>
     * When a transfer is cancelled, it will finish and will provide the error code
     * MegaError.API_EINCOMPLETE in MegaTransferListener.onTransferFinish() and
     * MegaListener.onTransferFinish().
     * <p>
     * The associated request type with this request is MegaRequest.TYPE_CANCEL_TRANSFER
     * Valid data in the MegaRequest object received on callbacks: <br>
     * - MegaRequest.getTransferTag() - Returns the tag of the cancelled transfer (MegaTransfer.getTag).
     * 
     * @param transferTag
     *            tag that identifies the transfer.
     *            You can get this tag using MegaTransfer.getTag().
     * 
     * @param listener
     *            MegaRequestListener to track this request.
     */
    public void cancelTransferByTag(int transferTag, MegaRequestListenerInterface listener) {
        megaApi.cancelTransferByTag(transferTag, createDelegateRequestListener(listener));
    }

    /**
     * Cancel the transfer with a specific tag.
     * 
     * @param transferTag
     *            tag that identifies the transfer.
     *            You can get this tag using MegaTransfer.getTag().
     */
    public void cancelTransferByTag(int transferTag) {
        megaApi.cancelTransferByTag(transferTag);
    }

    /**
     * Cancel all transfers of the same type.
     * <p>
     * The associated request type with this request is MegaRequest.TYPE_CANCEL_TRANSFERS
     * Valid data in the MegaRequest object received on callbacks: <br>
     * - MegaRequest.getParamType() - Returns the first parameter.
     * 
     * @param direction
     *            Type of transfers to cancel.
     *            Valid values are: <br>
     *            - MegaTransfer.TYPE_DOWNLOAD = 0. <br>
     *            - MegaTransfer.TYPE_UPLOAD = 1.
     * 
     * @param listener
     *            MegaRequestListener to track this request.
     */
    public void cancelTransfers(int direction, MegaRequestListenerInterface listener) {
        megaApi.cancelTransfers(direction, createDelegateRequestListener(listener));
    }

    /**
     * Cancel all transfers of the same type.
     * 
     * @param direction
     *            Type of transfers to cancel.
     *            Valid values are: <br>
     *            - MegaTransfer.TYPE_DOWNLOAD = 0. <br>
     *            - MegaTransfer.TYPE_UPLOAD = 1.
     */
    public void cancelTransfers(int direction) {
        megaApi.cancelTransfers(direction);
    }

    /**
     * Pause/resume all transfers.
     * <p>
     * The associated request type with this request is MegaRequest.TYPE_PAUSE_TRANSFERS
     * Valid data in the MegaRequest object received on callbacks: <br>
     * - MegaRequest.getFlag() - Returns the first parameter.
     * 
     * @param pause
     *            true to pause all transfers / false to resume all transfers.
     * @param listener
     *            MegaRequestListener to track this request.
     */
    public void pauseTransfers(boolean pause, MegaRequestListenerInterface listener) {
        megaApi.pauseTransfers(pause, createDelegateRequestListener(listener));
    }

    /**
     * Pause/resume all transfers.
     * 
     * @param pause
     *            true to pause all transfers / false to resume all transfers.
     */
    public void pauseTransfers(boolean pause) {
        megaApi.pauseTransfers(pause);
    }
    
    /**
     * Pause/resume all transfers in one direction (uploads or downloads)
     *
     * The associated request type with this request is MegaRequest::TYPE_PAUSE_TRANSFERS
     * Valid data in the MegaRequest object received on callbacks:
     * - MegaRequest::getFlag - Returns the first parameter
     * - MegaRequest::getNumber - Returns the direction of the transfers to pause/resume
     *
     * @param pause true to pause transfers / false to resume transfers
     * @param direction Direction of transfers to pause/resume
     * Valid values for this parameter are:
     * - MegaTransfer::TYPE_DOWNLOAD = 0
     * - MegaTransfer::TYPE_UPLOAD = 1
     *
     * @param listener MegaRequestListenerInterface to track this request
     */
    public void pauseTransfers(boolean pause, int direction, MegaRequestListenerInterface listener) {
    	megaApi.pauseTransfers(pause, direction, createDelegateRequestListener(listener));
    }
    
    /**
     * Pause/resume all transfers in one direction (uploads or downloads)
     * 
     * @param pause true to pause transfers / false to resume transfers
     * @param direction Direction of transfers to pause/resume
     * Valid values for this parameter are:
     * - MegaTransfer::TYPE_DOWNLOAD = 0
     * - MegaTransfer::TYPE_UPLOAD = 1
     */
    public void pauseTransfers(boolean pause, int direction) {
    	megaApi.pauseTransfers(pause, direction);
    }

    /**
     * Pause/resume a transfer
     *
     * The request finishes with MegaError::API_OK if the state of the transfer is the
     * desired one at that moment. That means that the request succeed when the transfer
     * is successfully paused or resumed, but also if the transfer was already in the
     * desired state and it wasn't needed to change anything.
     *
     * Resumed transfers don't necessarily continue just after the resumption. They
     * are tagged as queued and are processed according to its position on the request queue.
     *
     * The associated request type with this request is MegaRequest::TYPE_PAUSE_TRANSFER
     * Valid data in the MegaRequest object received on callbacks:
     * - MegaRequest::getTransferTag - Returns the tag of the transfer to pause or resume
     * - MegaRequest::getFlag - Returns true if the transfer has to be pause or false if it has to be resumed
     *
     * @param transfer Transfer to pause or resume
     * @param pause True to pause the transfer or false to resume it
     * @param listener MegaRequestListener to track this request
     */
    public void pauseTransfer(MegaTransfer transfer, boolean pause, MegaRequestListenerInterface listener){
        megaApi.pauseTransfer(transfer, pause, createDelegateRequestListener(listener));
    }

    /**
     * Pause/resume a transfer
     *
     * The request finishes with MegaError::API_OK if the state of the transfer is the
     * desired one at that moment. That means that the request succeed when the transfer
     * is successfully paused or resumed, but also if the transfer was already in the
     * desired state and it wasn't needed to change anything.
     *
     * Resumed transfers don't necessarily continue just after the resumption. They
     * are tagged as queued and are processed according to its position on the request queue.
     *
     * The associated request type with this request is MegaRequest::TYPE_PAUSE_TRANSFER
     * Valid data in the MegaRequest object received on callbacks:
     * - MegaRequest::getTransferTag - Returns the tag of the transfer to pause or resume
     * - MegaRequest::getFlag - Returns true if the transfer has to be pause or false if it has to be resumed
     *
     * @param transferTag Tag of the transfer to pause or resume
     * @param pause True to pause the transfer or false to resume it
     * @param listener MegaRequestListener to track this request
     */
    public void pauseTransferByTag(int transferTag, boolean pause, MegaRequestListenerInterface listener){
        megaApi.pauseTransferByTag(transferTag, pause, createDelegateRequestListener(listener));
    }


    /**
     * Enable the resumption of transfers
     *
     * This function enables the cache of transfers, so they can be resumed later.
     * Additionally, if a previous cache already exists (from previous executions),
     * then this function also resumes the existing cached transfers.
     *
     * Cached downloads expire after 10 days since the last time they were active.
     * Cached uploads expire after 24 hours since the last time they were active.
     * Cached transfers related to files that have been modified since they were
     * added to the cache are discarded, since the file has changed.
     *
     * A log in or a log out automatically disables this feature.
     *
     * When the MegaApi object is logged in, the cache of transfers is identified
     * and protected using the session and the master key, so transfers won't
     * be resumable using a different session or a different account. The
     * recommended way of using this function to resume transfers for an account
     * is calling it in the callback onRequestFinish related to MegaApi::fetchNodes
     *
     * When the MegaApi object is not logged in, it's still possible to use this
     * feature. However, since there isn't any available data to identify
     * and protect the cache, a default identifier and key are used. To improve
     * the protection of the transfer cache and allow the usage of this feature
     * with several non logged in instances of MegaApi at once without clashes,
     * it's possible to set a custom identifier for the transfer cache in the
     * optional parameter of this function. If that parameter is used, the
     * encryption key for the transfer cache will be derived from it.
     *
     */
    public void enableTransferResumption(){
        megaApi.enableTransferResumption();
    }

    /**
     * Enable the resumption of transfers
     *
     * This function enables the cache of transfers, so they can be resumed later.
     * Additionally, if a previous cache already exists (from previous executions),
     * then this function also resumes the existing cached transfers.
     *
     * Cached downloads expire after 10 days since the last time they were active.
     * Cached uploads expire after 24 hours since the last time they were active.
     * Cached transfers related to files that have been modified since they were
     * added to the cache are discarded, since the file has changed.
     *
     * A log in or a log out automatically disables this feature.
     *
     * When the MegaApi object is logged in, the cache of transfers is identified
     * and protected using the session and the master key, so transfers won't
     * be resumable using a different session or a different account. The
     * recommended way of using this function to resume transfers for an account
     * is calling it in the callback onRequestFinish related to MegaApi::fetchNodes
     *
     * When the MegaApi object is not logged in, it's still possible to use this
     * feature. However, since there isn't any available data to identify
     * and protect the cache, a default identifier and key are used. To improve
     * the protection of the transfer cache and allow the usage of this feature
     * with several non logged in instances of MegaApi at once without clashes,
     * it's possible to set a custom identifier for the transfer cache in the
     * optional parameter of this function. If that parameter is used, the
     * encryption key for the transfer cache will be derived from it.
     *
     * @param loggedOutId Identifier for a non logged in instance of MegaApi.
     * It doesn't have any effect if MegaApi is logged in.
     */
    public void enableTransferResumption(String loggedOutId){
        megaApi.enableTransferResumption(loggedOutId);
    }

    /**
     * Disable the resumption of transfers
     *
     * This function disables the resumption of transfers and also deletes
     * the transfer cache if it exists. See also MegaApi.enableTransferResumption.
     *
     */
    public void disableTransferResumption(){
        megaApi.disableTransferResumption();
    }

    /**
     * Disable the resumption of transfers
     *
     * This function disables the resumption of transfers and also deletes
     * the transfer cache if it exists. See also MegaApi.enableTransferResumption.
     *
     * @param loggedOutId Identifier for a non logged in instance of MegaApi.
     * It doesn't have any effect if MegaApi is logged in.
     */
    public void disableTransferResumption(String loggedOutId){
        megaApi.disableTransferResumption(loggedOutId);
    }

    /**
     * Returns the state (paused/unpaused) of transfers
     * @param direction Direction of transfers to check
     * Valid values for this parameter are:
     * - MegaTransfer::TYPE_DOWNLOAD = 0
     * - MegaTransfer::TYPE_UPLOAD = 1
     *
     * @return true if transfers on that direction are paused, false otherwise
     */
    public boolean areTransfersPaused(int direction) {
    	return megaApi.areTransfersPaused(direction);
    }
    

    /**
     * Set the upload speed limit.
     * <p>
     * The limit will be applied on the server side when starting a transfer. Thus the limit won't be
     * applied for already started uploads and it's applied per storage server.
     * 
     * @param bpslimit
     *            -1 to automatically select the limit, 0 for no limit, otherwise the speed limit
     *            in bytes per second.
     */
    public void setUploadLimit(int bpslimit) {
        megaApi.setUploadLimit(bpslimit);
    }
    
    /**
     * Set the transfer method for downloads
     *
     * Valid methods are:
     * - TRANSFER_METHOD_NORMAL = 0
     * HTTP transfers using port 80. Data is already encrypted.
     *
     * - TRANSFER_METHOD_ALTERNATIVE_PORT = 1
     * HTTP transfers using port 8080. Data is already encrypted.
     *
     * - TRANSFER_METHOD_AUTO = 2
     * The SDK selects the transfer method automatically
     *
     * - TRANSFER_METHOD_AUTO_NORMAL = 3
     * The SDK selects the transfer method automatically starting with port 80.
     *
     *  - TRANSFER_METHOD_AUTO_ALTERNATIVE = 4
     * The SDK selects the transfer method automatically starting with alternative port 8080.
     *
     * @param method Selected transfer method for downloads
     */
    public void setDownloadMethod(int method) {
    	megaApi.setDownloadMethod(method);
    }
    
    /**
     * Set the transfer method for uploads
     *
     * Valid methods are:
     * - TRANSFER_METHOD_NORMAL = 0
     * HTTP transfers using port 80. Data is already encrypted.
     *
     * - TRANSFER_METHOD_ALTERNATIVE_PORT = 1
     * HTTP transfers using port 8080. Data is already encrypted.
     *
     * - TRANSFER_METHOD_AUTO = 2
     * The SDK selects the transfer method automatically
     *
     * - TRANSFER_METHOD_AUTO_NORMAL = 3
     * The SDK selects the transfer method automatically starting with port 80.
     *
     * - TRANSFER_METHOD_AUTO_ALTERNATIVE = 4
     * The SDK selects the transfer method automatically starting with alternative port 8080.
     *
     * @param method Selected transfer method for uploads
     */
    public void setUploadMethod(int method) {
    	megaApi.setUploadMethod(method);
    }
    
    /**
     * Get the active transfer method for downloads
     *
     * Valid values for the return parameter are:
     * - TRANSFER_METHOD_NORMAL = 0
     * HTTP transfers using port 80. Data is already encrypted.
     *
     * - TRANSFER_METHOD_ALTERNATIVE_PORT = 1
     * HTTP transfers using port 8080. Data is already encrypted.
     *
     * - TRANSFER_METHOD_AUTO = 2
     * The SDK selects the transfer method automatically
     *
     * - TRANSFER_METHOD_AUTO_NORMAL = 3
     * The SDK selects the transfer method automatically starting with port 80.
     *
     * - TRANSFER_METHOD_AUTO_ALTERNATIVE = 4
     * The SDK selects the transfer method automatically starting with alternative port 8080.
     *
     * @return Active transfer method for downloads
     */
    public int getDownloadMethod() {
    	return megaApi.getDownloadMethod();
    }
    
    /**
     * Get the active transfer method for uploads
     *
     * Valid values for the return parameter are:
     * - TRANSFER_METHOD_NORMAL = 0
     * HTTP transfers using port 80. Data is already encrypted.
     *
     * - TRANSFER_METHOD_ALTERNATIVE_PORT = 1
     * HTTP transfers using port 8080. Data is already encrypted.
     *
     * - TRANSFER_METHOD_AUTO = 2
     * The SDK selects the transfer method automatically
     *
     * - TRANSFER_METHOD_AUTO_NORMAL = 3
     * The SDK selects the transfer method automatically starting with port 80.
     *
     * - TRANSFER_METHOD_AUTO_ALTERNATIVE = 4
     * The SDK selects the transfer method automatically starting with alternative port 8080.
     *
     * @return Active transfer method for uploads
     */
    public int getUploadMethod() {
    	return megaApi.getUploadMethod();
    }

    /**
     * Get all active transfers.
     * 
     * @return List with all active transfers.
     */
    public ArrayList<MegaTransfer> getTransfers() {
        return transferListToArray(megaApi.getTransfers());
    }
    
    /**
     * Get all active transfers based on the type.
     * 
     * @param type
     *            MegaTransfer.TYPE_DOWNLOAD || MegaTransfer.TYPE_UPLOAD.
     * 
     * @return List with all active download or upload transfers.
     */
    public ArrayList<MegaTransfer> getTransfers(int type) {
        return transferListToArray(megaApi.getTransfers(type));
    }

    /**
     * Get the transfer with a transfer tag.
     * <p>
     * MegaTransfer.getTag() can be used to get the transfer tag.
     * 
     * @param transferTag
     *            tag to check.
     * @return MegaTransfer object with that tag, or null if there is not any
     *         active transfer with it.
     * 
     */
    public MegaTransfer getTransferByTag(int transferTag) {
        return megaApi.getTransferByTag(transferTag);
    }

    /**
     * Get the maximum download speed in bytes per second
     *
     * The value 0 means unlimited speed
     *
     * @return Download speed in bytes per second
     */
    public int getMaxDownloadSpeed(){
        return megaApi.getMaxDownloadSpeed();
    }

    /**
     * Get the maximum upload speed in bytes per second
     *
     * The value 0 means unlimited speed
     *
     * @return Upload speed in bytes per second
     */
    public int getMaxUploadSpeed(){
        return megaApi.getMaxUploadSpeed();
    }

    /**
     * Return the current download speed
     * @return Download speed in bytes per second
     */
    public int getCurrentDownloadSpeed(){
        return megaApi.getCurrentDownloadSpeed();
    }

    /**
     * Return the current download speed
     * @return Download speed in bytes per second
     */
    public int getCurrentUploadSpeed(){
        return megaApi.getCurrentUploadSpeed();
    }

    /**
     * Return the current transfer speed
     * @param type Type of transfer to get the speed.
     * Valid values are MegaTransfer::TYPE_DOWNLOAD or MegaTransfer::TYPE_UPLOAD
     * @return Transfer speed for the transfer type, or 0 if the parameter is invalid
     */
    public int getCurrentSpeed(int type){
        return megaApi.getCurrentSpeed(type);
    }


    /**
     * Get information about transfer queues
     * @param listener MegaTransferListener to start receiving information about transfers
     * @return Information about transfer queues
     */
    public MegaTransferData getTransferData(MegaTransferListenerInterface listener){
        return megaApi.getTransferData(createDelegateTransferListener(listener, false));
    }

    /**
     * Get the first transfer in a transfer queue
     *
     * You take the ownership of the returned value.
     *
     * @param type queue to get the first transfer (MegaTransfer::TYPE_DOWNLOAD or MegaTransfer::TYPE_UPLOAD)
     * @return MegaTransfer object related to the first transfer in the queue or NULL if there isn't any transfer
     */
    public MegaTransfer getFirstTransfer(int type){
        return megaApi.getFirstTransfer(type);
    }

    /**
     * Force an onTransferUpdate callback for the specified transfer
     *
     * The callback will be received by transfer listeners registered to receive all
     * callbacks related to callbacks and additionally by the listener in the last
     * parameter of this function, if it's not NULL.
     *
     * @param transfer Transfer that will be provided in the onTransferUpdate callback
     * @param listener Listener that will receive the callback
     */
    public void notifyTransfer(MegaTransfer transfer, MegaTransferListenerInterface listener){
        megaApi.notifyTransfer(transfer, createDelegateTransferListener(listener));
    }

    /**
     * Force an onTransferUpdate callback for the specified transfer
     *
     * The callback will be received by transfer listeners registered to receive all
     * callbacks related to callbacks and additionally by the listener in the last
     * parameter of this function, if it's not NULL.
     *
     * @param transferTag Tag of the transfer that will be provided in the onTransferUpdate callback
     * @param listener Listener that will receive the callback
     */
    public void notifyTransferByTag(int transferTag, MegaTransferListenerInterface listener){
        megaApi.notifyTransferByTag(transferTag, createDelegateTransferListener(listener));
    }

    /**
     * Get a list of transfers that belong to a folder transfer
     *
     * This function provides the list of transfers started in the context
     * of a folder transfer.
     *
     * If the tag in the parameter doesn't belong to a folder transfer,
     * this function returns an empty list.
     *
     * The transfers provided by this function are the ones that are added to the
     * transfer queue when this function is called. Finished transfers, or transfers
     * not added to the transfer queue yet (for example, uploads that are waiting for
     * the creation of the parent folder in MEGA) are not returned by this function.
     *
     * @param transferTag Tag of the folder transfer to check
     * @return List of transfers in the context of the selected folder transfer
     * @see MegaTransfer::isFolderTransfer, MegaTransfer::getFolderTransferTag
     */
    public ArrayList<MegaTransfer> getChildTransfers(int transferTag) {
    	return transferListToArray(megaApi.getChildTransfers(transferTag));
    }

    /**
     * Force a loop of the SDK thread.
     * 
     * @deprecated This function is only here for debugging purposes. It will probably
     *             be removed in future updates.
     */
    @Deprecated public void update() {
        megaApi.update();
    }

    /**
     * Check if the SDK is waiting for the server.
     * 
     * @return true if the SDK is waiting for the server to complete a request.
     */
    public int isWaiting() {
        return megaApi.isWaiting();
    }

    /**
     * Check if the SDK is waiting for the server
     * @return true if the SDK is waiting for the server to complete a request
     */
    public int areServersBusy(){
        return megaApi.areServersBusy();
    }

    /**
     * Get the number of pending uploads
     *
     * @return Pending uploads
     *
     * Function related to statistics will be reviewed in future updates to
     * provide more data and avoid race conditions. They could change or be removed in the current form.
     */
    public int getNumPendingUploads() {
        return megaApi.getNumPendingUploads();
    }

    /**
     * Get the number of pending downloads
     * @return Pending downloads
     *
     * Function related to statistics will be reviewed in future updates to
     * provide more data and avoid race conditions. They could change or be removed in the current form.
     */
    public int getNumPendingDownloads() {
        return megaApi.getNumPendingDownloads();
    }

    /**
     * Get the number of queued uploads since the last call to MegaApi::resetTotalUploads
     * @return Number of queued uploads since the last call to MegaApi::resetTotalUploads
     *
     * Function related to statistics will be reviewed in future updates to
     * provide more data and avoid race conditions. They could change or be removed in the current form.
     */
    public int getTotalUploads() {
        return megaApi.getTotalUploads();
    }

    /**
     * Get the number of queued uploads since the last call to MegaApiJava.resetTotalDownloads().
     * 
     * @return Number of queued uploads since the last call to MegaApiJava.resetTotalDownloads().
     * Function related to statistics will be reviewed in future updates. They
     *             could change or be removed in the current form.
     */
    public int getTotalDownloads() {
        return megaApi.getTotalDownloads();
    }

    /**
     * Reset the number of total downloads.
     * <p>
     * This function resets the number returned by MegaApiJava.getTotalDownloads().
     * 
     * Function related to statistics will be reviewed in future updates to
     *             provide more data and avoid race conditions. They could change or be removed in the current form.
     * 
     */
    public void resetTotalDownloads() {
        megaApi.resetTotalDownloads();
    }

    /**
     * Reset the number of total uploads.
     * <p>
     * This function resets the number returned by MegaApiJava.getTotalUploads().
     * 
     * Function related to statistics will be reviewed in future updates to
     *             provide more data and avoid race conditions. They could change or be removed in the current form.
     */
    public void resetTotalUploads() {
        megaApi.resetTotalUploads();
    }

    /**
     * Get the total downloaded bytes
     * @return Total downloaded bytes
     *
     * The count starts with the creation of MegaApi and is reset with calls to MegaApi::resetTotalDownloads
     * or just before a log in or a log out.
     *
     * Function related to statistics will be reviewed in future updates to
     * provide more data and avoid race conditions. They could change or be removed in the current form.
     */
    public long getTotalDownloadedBytes() {
        return megaApi.getTotalDownloadedBytes();
    }

    /**
     * Get the total uploaded bytes
     * @return Total uploaded bytes
     *
     * The count starts with the creation of MegaApi and is reset with calls to MegaApi::resetTotalUploads
     * or just before a log in or a log out.
     *
     * Function related to statistics will be reviewed in future updates to
     * provide more data and avoid race conditions. They could change or be removed in the current form.
     *
     */
    public long getTotalUploadedBytes() {
        return megaApi.getTotalUploadedBytes();
    }

    /**
     * @brief Get the total bytes of started downloads
     * @return Total bytes of started downloads
     *
     * The count starts with the creation of MegaApi and is reset with calls to MegaApi::resetTotalDownloads
     * or just before a log in or a log out.
     *
     * Function related to statistics will be reviewed in future updates to
     * provide more data and avoid race conditions. They could change or be removed in the current form.
     */
    public long getTotalDownloadBytes(){
        return megaApi.getTotalDownloadBytes();
    }

    /**
     * Get the total bytes of started uploads
     * @return Total bytes of started uploads
     *
     * The count starts with the creation of MegaApi and is reset with calls to MegaApi::resetTotalUploads
     * or just before a log in or a log out.
     *
     * Function related to statistics will be reviewed in future updates to
     * provide more data and avoid race conditions. They could change or be removed in the current form.
     *
     */
    public long getTotalUploadBytes(){
        return megaApi.getTotalUploadBytes();
    }

    /**
     * Update the number of pending downloads/uploads.
     * <p>
     * This function forces a count of the pending downloads/uploads. It could
     * affect the return value of MegaApiJava.getNumPendingDownloads() and
     * MegaApiJava.getNumPendingUploads().
     * 
     * @deprecated Function related to statistics will be reviewed in future updates to
     *             provide more data and avoid race conditions. They could change or be removed in the current form.
     * 
     */
    public void updateStats() {
        megaApi.updateStats();
    }

    /**
     * Starts an unbuffered download of a node (file) from the user's MEGA account.
     *
     * @param node The MEGA node to download.
     * @param startOffset long. The byte to start from.
     * @param size long. Size of the download.
     * @param outputStream The output stream object to use for this download.
     * @param listener MegaRequestListener to track this request.
     */
    public void startUnbufferedDownload(MegaNode node, long startOffset, long size, OutputStream outputStream, MegaTransferListenerInterface listener) {
        DelegateMegaTransferListener delegateListener = new DelegateOutputMegaTransferListener(this, outputStream, listener, true);
        activeTransferListeners.add(delegateListener);
        megaApi.startStreaming(node, startOffset, size, delegateListener);
    }

    /**
     * Starts an unbuffered download of a node (file) from the user's MEGA account.
     *
     * @param node The MEGA node to download.
     * @param outputStream The output stream object to use for this download.
     * @param listener MegaRequestListener to track this request.
     */
    public void startUnbufferedDownload(MegaNode node, OutputStream outputStream, MegaTransferListenerInterface listener) {
        startUnbufferedDownload(node, 0, node.getSize(), outputStream, listener);
    }

    /****************************************************************************************************/
    // FILESYSTEM METHODS
    /****************************************************************************************************/

    /**
     * Get the number of child nodes.
     * <p>
     * If the node does not exist in MEGA or is not a folder,
     * this function returns 0.
     * <p>
     * This function does not search recursively, only returns the direct child nodes.
     * 
     * @param parent
     *            Parent node.
     * @return Number of child nodes.
     */
    public int getNumChildren(MegaNode parent) {
        return megaApi.getNumChildren(parent);
    }

    /**
     * Get the number of child files of a node.
     * <p>
     * If the node does not exist in MEGA or is not a folder,
     * this function returns 0.
     * <p>
     * This function does not search recursively, only returns the direct child files.
     * 
     * @param parent
     *            Parent node.
     * @return Number of child files.
     */
    public int getNumChildFiles(MegaNode parent) {
        return megaApi.getNumChildFiles(parent);
    }

    /**
     * Get the number of child folders of a node.
     * <p>
     * If the node does not exist in MEGA or is not a folder,
     * this function returns 0.
     * <p>
     * This function does not search recursively, only returns the direct child folders.
     * 
     * @param parent
     *            Parent node.
     * @return Number of child folders.
     */
    public int getNumChildFolders(MegaNode parent) {
        return megaApi.getNumChildFolders(parent);
    }

    /**
     * Get all children of a MegaNode.
     * <p>
     * If the parent node does not exist or it is not a folder, this function
     * returns null.
     * 
     * @param parent
     *            Parent node.
     * @param order
     *            Order for the returned list.
     *            Valid values for this parameter are: <br>
     *            - MegaApiJava.ORDER_NONE = 0.
     *            Undefined order. <br>
     * 
     *            - MegaApiJava.ORDER_DEFAULT_ASC = 1.
     *            Folders first in alphabetical order, then files in the same order. <br>
     * 
     *            - MegaApiJava.ORDER_DEFAULT_DESC = 2.
     *            Files first in reverse alphabetical order, then folders in the same order. <br>
     * 
     *            - MegaApiJava.ORDER_SIZE_ASC = 3.
     *            Sort by size, ascending. <br>
     * 
     *            - MegaApiJava.ORDER_SIZE_DESC = 4.
     *            Sort by size, descending. <br>
     * 
     *            - MegaApiJava.ORDER_CREATION_ASC = 5.
     *            Sort by creation time in MEGA, ascending. <br>
     * 
     *            - MegaApiJava.ORDER_CREATION_DESC = 6
     *            Sort by creation time in MEGA, descending <br>
     * 
     *            - MegaApiJava.ORDER_MODIFICATION_ASC = 7.
     *            Sort by modification time of the original file, ascending. <br>
     * 
     *            - MegaApiJava.ORDER_MODIFICATION_DESC = 8.
     *            Sort by modification time of the original file, descending. <br>
     * 
     *            - MegaApiJava.ORDER_ALPHABETICAL_ASC = 9.
     *            Sort in alphabetical order, ascending. <br>
     * 
     *            - MegaApiJava.ORDER_ALPHABETICAL_DESC = 10.
     *            Sort in alphabetical order, descending.
     * @return List with all child MegaNode objects.
     */
    public ArrayList<MegaNode> getChildren(MegaNode parent, int order) {
        return nodeListToArray(megaApi.getChildren(parent, order));
    }

    /**
     * Get all versions of a file
     * @param node Node to check
     * @return List with all versions of the node, including the current version
     */
    public ArrayList<MegaNode> getVersions(MegaNode node){
        return nodeListToArray(megaApi.getVersions(node));
    }

    /**
     * Get the number of versions of a file
     * @param node Node to check
     * @return Number of versions of the node, including the current version
     */
    public int getNumVersions(MegaNode node){
        return megaApi.getNumVersions(node);
    }

    /**
     * Check if a file has previous versions
     * @param node Node to check
     * @return true if the node has any previous version
     */
    public boolean hasVersions(MegaNode node){
        return megaApi.hasVersions(node);
    }

    /**
     * Get information about the contents of a folder
     *
     * The associated request type with this request is MegaRequest::TYPE_FOLDER_INFO
     * Valid data in the MegaRequest object received in onRequestFinish when the error code
     * is MegaError::API_OK:
     * - MegaRequest::getMegaFolderInfo - MegaFolderInfo object with the information related to the folder
     *
     * @param node Folder node to inspect
     * @param listener MegaRequestListener to track this request
     */
    public void getFolderInfo(MegaNode node, MegaRequestListenerInterface listener){
        megaApi.getFolderInfo(node, createDelegateRequestListener(listener));
    }

    /**
     * Get file and folder children of a MegaNode separatedly
     *
     * If the parent node doesn't exist or it isn't a folder, this function
     * returns NULL
     *
     * You take the ownership of the returned value
     *
     * @param parent Parent node
     * @param order Order for the returned lists
     * Valid values for this parameter are:
     * - MegaApi::ORDER_NONE = 0
     * Undefined order
     *
     * - MegaApi::ORDER_DEFAULT_ASC = 1
     * Folders first in alphabetical order, then files in the same order
     *
     * - MegaApi::ORDER_DEFAULT_DESC = 2
     * Files first in reverse alphabetical order, then folders in the same order
     *
     * - MegaApi::ORDER_SIZE_ASC = 3
     * Sort by size, ascending
     *
     * - MegaApi::ORDER_SIZE_DESC = 4
     * Sort by size, descending
     *
     * - MegaApi::ORDER_CREATION_ASC = 5
     * Sort by creation time in MEGA, ascending
     *
     * - MegaApi::ORDER_CREATION_DESC = 6
     * Sort by creation time in MEGA, descending
     *
     * - MegaApi::ORDER_MODIFICATION_ASC = 7
     * Sort by modification time of the original file, ascending
     *
     * - MegaApi::ORDER_MODIFICATION_DESC = 8
     * Sort by modification time of the original file, descending
     *
     * - MegaApi::ORDER_ALPHABETICAL_ASC = 9
     * Sort in alphabetical order, ascending
     *
     * - MegaApi::ORDER_ALPHABETICAL_DESC = 10
     * Sort in alphabetical order, descending
     *
     * @return MegaChildren object with two ArrayLists: fileList and FolderList
     */
    public MegaChildren getFileFolderChildren(MegaNode parent, int order){
        MegaChildren children = new MegaChildren();

        MegaChildrenLists childrenList = megaApi.getFileFolderChildren(parent, order);

        children.setFileList(nodeListToArray(childrenList.getFileList()));
        children.setFolderList(nodeListToArray(childrenList.getFolderList()));

        return children;
    }

    /**
     * Get all children of a MegaNode.
     * <p>
     * If the parent node does not exist or if it is not a folder, this function.
     * returns null.
     * 
     * @param parent
     *            Parent node.
     * 
     * @return List with all child MegaNode objects.
     */
    public ArrayList<MegaNode> getChildren(MegaNode parent) {
        return nodeListToArray(megaApi.getChildren(parent));
    }

    /**
     * Returns true if the node has children
     * @return true if the node has children
     */
    public boolean hasChildren(MegaNode parent){
        return megaApi.hasChildren(parent);
    }

    /**
     * Get the current index of the node in the parent folder for a specific sorting order.
     * <p>
     * If the node does not exist or it does not have a parent node (because it's a root node)
     * this function returns -1.
     * 
     * @param node
     *            Node to check.
     * @param order
     *            Sorting order to use.
     * @return Index of the node in its parent folder.
     */
    public int getIndex(MegaNode node, int order) {
        return megaApi.getIndex(node, order);
    }

    /**
     * Get the current index of the node in the parent folder.
     * <p>
     * If the node does not exist or it does not have a parent node (because it's a root node)
     * this function returns -1.
     * 
     * @param node
     *            Node to check.
     * 
     * @return Index of the node in its parent folder.
     */
    public int getIndex(MegaNode node) {
        return megaApi.getIndex(node);
    }

    /**
     * Get the child node with the provided name.
     * <p>
     * If the node does not exist, this function returns null.
     * 
     * @param parent
     *            node.
     * @param name
     *            of the node.
     * @return The MegaNode that has the selected parent and name.
     */
    public MegaNode getChildNode(MegaNode parent, String name) {
        return megaApi.getChildNode(parent, name);
    }

    /**
     * Get the parent node of a MegaNode.
     * <p>
     * If the node does not exist in the account or
     * it is a root node, this function returns null.
     * 
     * @param node
     *            MegaNode to get the parent.
     * @return The parent of the provided node.
     */
    public MegaNode getParentNode(MegaNode node) {
        return megaApi.getParentNode(node);
    }

    /**
     * Get the path of a MegaNode.
     * <p>
     * If the node does not exist, this function returns null.
     * You can recover the node later using MegaApi.getNodeByPath()
     * unless the path contains names with '/', '\' or ':' characters.
     * 
     * @param node
     *            MegaNode for which the path will be returned.
     * @return The path of the node.
     */
    public String getNodePath(MegaNode node) {
        return megaApi.getNodePath(node);
    }

    /**
     * Get the MegaNode in a specific path in the MEGA account.
     * <p>
     * The path separator character is '/'. <br>
     * The Inbox root node is //in/. <br>
     * The Rubbish root node is //bin/.
     * <p>
     * Paths with names containing '/', '\' or ':' are not compatible
     * with this function.
     * 
     * @param path
     *            Path to check.
     * @param baseFolder
     *            Base node if the path is relative.
     * @return The MegaNode object in the path, otherwise null.
     */
    public MegaNode getNodeByPath(String path, MegaNode baseFolder) {
        return megaApi.getNodeByPath(path, baseFolder);
    }

    /**
     * Get the MegaNode in a specific path in the MEGA account.
     * <p>
     * The path separator character is '/'. <br>
     * The Inbox root node is //in/. <br>
     * The Rubbish root node is //bin/.
     * <p>
     * Paths with names containing '/', '\' or ':' are not compatible
     * with this function.
     * 
     * @param path
     *            Path to check.
     * 
     * @return The MegaNode object in the path, otherwise null.
     */
    public MegaNode getNodeByPath(String path) {
        return megaApi.getNodeByPath(path);
    }

    /**
     * Get the MegaNode that has a specific handle.
     * <p>
     * You can get the handle of a MegaNode using MegaNode.getHandle(). The same handle
     * can be got in a Base64-encoded string using MegaNode.getBase64Handle(). Conversions
     * between these formats can be done using MegaApiJava.base64ToHandle() and MegaApiJava.handleToBase64().
     * 
     * @param handle
     *            Node handle to check.
     * @return MegaNode object with the handle, otherwise null.
     */
    public MegaNode getNodeByHandle(long handle) {
        return megaApi.getNodeByHandle(handle);
    }

    /**
     * Get the MegaContactRequest that has a specific handle.
     * <p>
     * You can get the handle of a MegaContactRequest using MegaContactRequestgetHandle().
     * You take the ownership of the returned value.
     *
     * @param handle Contact request handle to check.
     * @return MegaContactRequest object with the handle, otherwise null.
     */
    public MegaContactRequest getContactRequestByHandle(long handle) {
        return megaApi.getContactRequestByHandle(handle);
    }

    /**
     * Get all contacts of this MEGA account.
     * 
     * @return List of MegaUser object with all contacts of this account.
     */
    public ArrayList<MegaUser> getContacts() {
        return userListToArray(megaApi.getContacts());
    }

    /**
     * Get the MegaUser that has a specific email address.
     * <p>
     * You can get the email of a MegaUser using MegaUser.getEmail().
     * 
     * @param email
     *            Email address to check.
     * @return MegaUser that has the email address, otherwise null.
     */
    public MegaUser getContact(String email) {
        return megaApi.getContact(email);
    }

    /**
     * Get all MegaUserAlerts for the logged in user
     *
     * You take the ownership of the returned value
     *
     * @return List of MegaUserAlert objects
     */
    public ArrayList<MegaUserAlert> getUserAlerts(){
        return userAlertListToArray(megaApi.getUserAlerts());
    }

    /**
     * Get the number of unread user alerts for the logged in user
     *
     * @return Number of unread user alerts
     */
    public int getNumUnreadUserAlerts(){
        return megaApi.getNumUnreadUserAlerts();
    }

    /**
     * Get a list with all inbound shares from one MegaUser.
     * 
     * @param user
     *            MegaUser sharing folders with this account.
     * @return List of MegaNode objects that this user is sharing with this account.
     */
    public ArrayList<MegaNode> getInShares(MegaUser user) {
        return nodeListToArray(megaApi.getInShares(user));
    }

    /**
     * Get a list with all inbound shares.
     * 
     * @return List of MegaNode objects that other users are sharing with this account.
     */
    public ArrayList<MegaNode> getInShares() {
        return nodeListToArray(megaApi.getInShares());
    }
    
    /**
     * Get a list with all active inboud sharings
     *
     * You take the ownership of the returned value
     *
     * @return List of MegaShare objects that other users are sharing with this account
     */
    public ArrayList<MegaShare> getInSharesList() {
    	return shareListToArray(megaApi.getInSharesList());
    }

    /**
     * Check if a MegaNode is being shared.
     * <p>
     * For nodes that are being shared, you can get a a list of MegaShare
     * objects using MegaApiJava.getOutShares().
     * 
     * @param node
     *            Node to check.
     * @return true is the MegaNode is being shared, otherwise false.
     */
    public boolean isShared(MegaNode node) {
        return megaApi.isShared(node);
    }
    
    /**
     * Check if a MegaNode is being shared with other users
     *
     * For nodes that are being shared, you can get a list of MegaShare
     * objects using MegaApi::getOutShares
     *
     * @param node Node to check
     * @return true is the MegaNode is being shared, otherwise false
     * @deprecated This function is intended for debugging and internal purposes and will be probably removed in future updates.
     * Use MegaNode::isOutShare instead
     */
    public boolean isOutShare(MegaNode node) {
    	return megaApi.isOutShare(node);
    }
    
    /**
     * Check if a MegaNode belong to another User, but it is shared with you
     *
     * For nodes that are being shared, you can get a list of MegaNode
     * objects using MegaApi::getInShares
     *
     * @param node Node to check
     * @return true is the MegaNode is being shared, otherwise false
     * @deprecated This function is intended for debugging and internal purposes and will be probably removed in future updates.
     * Use MegaNode::isInShare instead
     */
    public boolean isInShare(MegaNode node) {
    	return megaApi.isInShare(node);
    }
    
    /**
     * Check if a MegaNode is pending to be shared with another User. This situation
     * happens when a node is to be shared with a User which is not a contact yet.
     *
     * For nodes that are pending to be shared, you can get a list of MegaNode
     * objects using MegaApi::getPendingShares
     *
     * @param node Node to check
     * @return true is the MegaNode is pending to be shared, otherwise false
     */
    public boolean isPendingShare(MegaNode node) {
    	return megaApi.isPendingShare(node);
    }

    /**
     * Get a list with all active outbound shares.
     * 
     * @return List of MegaShare objects.
     */
    public ArrayList<MegaShare> getOutShares() {
        return shareListToArray(megaApi.getOutShares());
    }

    /**
     * Get a list with the active outbound shares for a MegaNode.
     * <p>
     * If the node does not exist in the account, this function returns an empty list.
     * 
     * @param node
     *            MegaNode to check.
     * @return List of MegaShare objects.
     */
    public ArrayList<MegaShare> getOutShares(MegaNode node) {
        return shareListToArray(megaApi.getOutShares(node));
    }

    /**
     * Get a list with all pending outbound shares.
     *
     * @return List of MegaShare objects.
     */
    public ArrayList<MegaShare> getPendingOutShares() {
        return shareListToArray(megaApi.getPendingOutShares());
    }

    /**
     * Get a list with all pending outbound shares.
     *
     * @param node MegaNode to check.
     * @return List of MegaShare objects.
     */
    public ArrayList<MegaShare> getPendingOutShares(MegaNode node) {
        return shareListToArray(megaApi.getPendingOutShares(node));
    }
    
    /**
     * Get a list with all public links
     *
     * You take the ownership of the returned value
     *
     * @return List of MegaNode objects that are shared with everyone via public link
     */
    public ArrayList<MegaNode> getPublicLinks() {
    	return nodeListToArray(megaApi.getPublicLinks());
    }
    
    /**
     * Get a list with all incoming contact requests.
     *
     * @return List of MegaContactRequest objects.
     */
    public ArrayList<MegaContactRequest> getIncomingContactRequests() {
        return contactRequestListToArray(megaApi.getIncomingContactRequests());
    }

    /**
     * Get a list with all outgoing contact requests.
     *
     * @return List of MegaContactRequest objects.
     */
    public ArrayList<MegaContactRequest> getOutgoingContactRequests() {
        return contactRequestListToArray(megaApi.getOutgoingContactRequests());
    }

    /**
     * Get the access level of a MegaNode.
     * 
     * @param node
     *            MegaNode to check.
     * @return Access level of the node.
     *         Valid values are: <br>
     *         - MegaShare.ACCESS_OWNER. <br>
     *         - MegaShare.ACCESS_FULL. <br>
     *         - MegaShare.ACCESS_READWRITE. <br>
     *         - MegaShare.ACCESS_READ. <br>
     *         - MegaShare.ACCESS_UNKNOWN.
     */
    public int getAccess(MegaNode node) {
        return megaApi.getAccess(node);
    }

    /**
     * Get the size of a node tree.
     * <p>
     * If the MegaNode is a file, this function returns the size of the file.
     * If it's a folder, this function returns the sum of the sizes of all nodes
     * in the node tree.
     * 
     * @param node
     *            Parent node.
     * @return Size of the node tree.
     */
    public long getSize(MegaNode node) {
        return megaApi.getSize(node);
    }

    /**
     * Get a Base64-encoded fingerprint for a local file.
     * <p>
     * The fingerprint is created taking into account the modification time of the file
     * and file contents. This fingerprint can be used to get a corresponding node in MEGA
     * using MegaApiJava.getNodeByFingerprint().
     * <p>
     * If the file can't be found or can't be opened, this function returns null.
     * 
     * @param filePath
     *            Local file path.
     * @return Base64-encoded fingerprint for the file.
     */
    public String getFingerprint(String filePath) {
        return megaApi.getFingerprint(filePath);
    }

    /**
     * Get a Base64-encoded fingerprint for a node.
     * <p>
     * If the node does not exist or does not have a fingerprint, this function returns null.
     * 
     * @param node
     *            Node for which we want to get the fingerprint.
     * @return Base64-encoded fingerprint for the file.
     */
    public String getFingerprint(MegaNode node) {
        return megaApi.getFingerprint(node);
    }

    /**
     * Returns a node with the provided fingerprint.
     * <p>
     * If there is not any node in the account with that fingerprint, this function returns null.
     * 
     * @param fingerprint
     *            Fingerprint to check.
     * @return MegaNode object with the provided fingerprint.
     */
    public MegaNode getNodeByFingerprint(String fingerprint) {
        return megaApi.getNodeByFingerprint(fingerprint);
    }

    /**
     * Returns a node with the provided fingerprint in a preferred parent folder.
     * <p>
     * If there is not any node in the account with that fingerprint, this function returns null.
     * 
     * @param fingerprint
     *            Fingerprint to check.
     * @param preferredParent
     *            Preferred parent if several matches are found.
     * @return MegaNode object with the provided fingerprint.
     */
    public MegaNode getNodeByFingerprint(String fingerprint, MegaNode preferredParent) {
        return megaApi.getNodeByFingerprint(fingerprint, preferredParent);
    }
    
    /**
     * Returns all nodes that have a fingerprint
     *
     * If there isn't any node in the account with that fingerprint, this function returns an empty MegaNodeList.
     *
     * @param fingerprint Fingerprint to check
     * @return List of nodes with the same fingerprint
     */
    public ArrayList<MegaNode> getNodesByFingerprint(String fingerprint) {
    	return nodeListToArray(megaApi.getNodesByFingerprint(fingerprint));
    }

    /**
     * Returns a node with the provided fingerprint that can be exported
     *
     * If there isn't any node in the account with that fingerprint, this function returns null.
     * If a file name is passed in the second parameter, it's also checked if nodes with a matching
     * fingerprint has that name. If there isn't any matching node, this function returns null.
     * This function ignores nodes that are inside the Rubbish Bin because public links to those nodes
     * can't be downloaded.
     *
     * @param fingerprint Fingerprint to check
     * @param name Name that the node should have
     * @return Exportable node that meet the requirements
     */
    public MegaNode getExportableNodeByFingerprint(String fingerprint, String name) {
    	return megaApi.getExportableNodeByFingerprint(fingerprint, name);
    }
    
    /**
     * Returns a node with the provided fingerprint that can be exported
     *
     * If there isn't any node in the account with that fingerprint, this function returns null.
     * This function ignores nodes that are inside the Rubbish Bin because public links to those nodes
     * can't be downloaded.
     *
     * @param fingerprint Fingerprint to check
     * @return Exportable node that meet the requirements
     */
    public MegaNode getExportableNodeByFingerprint(String fingerprint) {
    	return megaApi.getExportableNodeByFingerprint(fingerprint);
    }
    
    
    /**
     * Check if the account already has a node with the provided fingerprint.
     * <p>
     * A fingerprint for a local file can be generated using MegaApiJava.getFingerprint().
     * 
     * @param fingerprint
     *            Fingerprint to check.
     * @return true if the account contains a node with the same fingerprint.
     */
    public boolean hasFingerprint(String fingerprint) {
        return megaApi.hasFingerprint(fingerprint);
    }
    
    /**
     * getCRC Get the CRC of a file
     *
     * The CRC of a file is a hash of its contents.
     * If you need a more realiable method to check files, use fingerprint functions
     * (MegaApi::getFingerprint, MegaApi::getNodeByFingerprint) that also takes into
     * account the size and the modification time of the file to create the fingerprint.
     *
     * @param filePath Local file path
     * @return Base64-encoded CRC of the file
     */
    public String getCRC(String filePath) {
    	return megaApi.getCRC(filePath);
    }
    
    /**
     * Get the CRC from a fingerprint
     *
     * @param fingerprint fingerprint from which we want to get the CRC
     * @return Base64-encoded CRC from the fingerprint
     */
    public String getCRCFromFingerprint(String fingerprint) {
    	return megaApi.getCRCFromFingerprint(fingerprint);
    }
    
    /**
     * getCRC Get the CRC of a node
     *
     * The CRC of a node is a hash of its contents.
     * If you need a more realiable method to check files, use fingerprint functions
     * (MegaApi::getFingerprint, MegaApi::getNodeByFingerprint) that also takes into
     * account the size and the modification time of the node to create the fingerprint.
     *
     * @param node Node for which we want to get the CRC
     * @return Base64-encoded CRC of the node
     */
    public String getCRC(MegaNode node) {
    	return megaApi.getCRC(node);
    }
    
    /**
     * getNodeByCRC Returns a node with the provided CRC
     *
     * If there isn't any node in the selected folder with that CRC, this function returns NULL.
     * If there are several nodes with the same CRC, anyone can be returned.
     *
     * @param crc CRC to check
     * @param parent Parent node to scan. It must be a folder.
     * @return  Node with the selected CRC in the selected folder, or NULL
     * if it's not found.
     */
    public MegaNode getNodeByCRC(String crc, MegaNode parent) {
    	return megaApi.getNodeByCRC(crc, parent);
    }

    /**
     * Check if a node has an access level.
     * 
     * @param node
     *            Node to check.
     * @param level
     *            Access level to check.
     *            Valid values for this parameter are: <br>
     *            - MegaShare.ACCESS_OWNER. <br>
     *            - MegaShare.ACCESS_FULL. <br>
     *            - MegaShare.ACCESS_READWRITE. <br>
     *            - MegaShare.ACCESS_READ.
     * @return MegaError object with the result.
     *         Valid values for the error code are: <br>
     *         - MegaError.API_OK - The node has the required access level. <br>
     *         - MegaError.API_EACCESS - The node does not have the required access level. <br>
     *         - MegaError.API_ENOENT - The node does not exist in the account. <br>
     *         - MegaError.API_EARGS - Invalid parameters.
     */
    public MegaError checkAccess(MegaNode node, int level) {
        return megaApi.checkAccess(node, level);
    }

    /**
     * Check if a node can be moved to a target node.
     * 
     * @param node
     *            Node to check.
     * @param target
     *            Target for the move operation.
     * @return MegaError object with the result.
     *         Valid values for the error code are: <br>
     *         - MegaError.API_OK - The node can be moved to the target. <br>
     *         - MegaError.API_EACCESS - The node can't be moved because of permissions problems. <br>
     *         - MegaError.API_ECIRCULAR - The node can't be moved because that would create a circular linkage. <br>
     *         - MegaError.API_ENOENT - The node or the target does not exist in the account. <br>
     *         - MegaError.API_EARGS - Invalid parameters.
     */
    public MegaError checkMove(MegaNode node, MegaNode target) {
        return megaApi.checkMove(node, target);
    }
    
    /**
     * Check if the MEGA filesystem is available in the local computer
     *
     * This function returns true after a successful call to MegaApi::fetchNodes,
     * otherwise it returns false
     *
     * @return True if the MEGA filesystem is available
     */
    public boolean isFilesystemAvailable() {
    	return megaApi.isFilesystemAvailable();
    }    

    /**
     * Returns the root node of the account.
     * <p>
     * If you haven't successfully called MegaApiJava.fetchNodes() before,
     * this function returns null.
     * 
     * @return Root node of the account.
     */
    public MegaNode getRootNode() {
        return megaApi.getRootNode();
    }

    /**
     * Check if a node is in the Cloud Drive tree
     *
     * @param node Node to check
     * @return True if the node is in the cloud drive
     */
    public boolean isInCloud(MegaNode node){
        return megaApi.isInCloud(node);
    }

    /**
     * Check if a node is in the Rubbish bin tree
     *
     * @param node Node to check
     * @return True if the node is in the Rubbish bin
     */
    public boolean isInRubbish(MegaNode node){
        return megaApi.isInRubbish(node);
    }

    /**
     * Check if a node is in the Inbox tree
     *
     * @param node Node to check
     * @return True if the node is in the Inbox
     */
    public boolean isInInbox(MegaNode node){
        return megaApi.isInInbox(node);
    }

    /**
     * Returns the inbox node of the account.
     * <p>
     * If you haven't successfully called MegaApiJava.fetchNodes() before,
     * this function returns null.
     * 
     * @return Inbox node of the account.
     */
    public MegaNode getInboxNode() {
        return megaApi.getInboxNode();
    }

    /**
     * Returns the rubbish node of the account.
     * <p>
     * If you haven't successfully called MegaApiJava.fetchNodes() before,
     * this function returns null.
     * 
     * @return Rubbish node of the account.
     */
    public MegaNode getRubbishNode() {
        return megaApi.getRubbishNode();
    }
    
    /**
     * Get the time (in seconds) during which transfers will be stopped due to a bandwidth overquota
     * @return Time (in seconds) during which transfers will be stopped, otherwise 0
     */
    public long getBandwidthOverquotaDelay() {
    	return megaApi.getBandwidthOverquotaDelay();
    }

    /**
     * Search nodes containing a search string in their name.
     * <p>
     * The search is case-insensitive.
     *
     * @param parent
     *            The parent node of the tree to explore.
     * @param searchString
     *            Search string. The search is case-insensitive.
     * @param recursive
     *            true if you want to search recursively in the node tree.
     *            false if you want to search in the children of the node only.
     *
     * @param order Order for the returned list
     * Valid values for this parameter are:
     * - MegaApi::ORDER_NONE = 0
     *  Undefined order
     *
     *  - MegaApi::ORDER_DEFAULT_ASC = 1
     *  Folders first in alphabetical order, then files in the same order
     *
     *  - MegaApi::ORDER_DEFAULT_DESC = 2
     *  Files first in reverse alphabetical order, then folders in the same order
     *
     *  - MegaApi::ORDER_SIZE_ASC = 3
     *  Sort by size, ascending
     *
     *  - MegaApi::ORDER_SIZE_DESC = 4
     *  Sort by size, descending
     *
     *  - MegaApi::ORDER_CREATION_ASC = 5
     *  Sort by creation time in MEGA, ascending
     *
     *  - MegaApi::ORDER_CREATION_DESC = 6
     *  Sort by creation time in MEGA, descending
     *
     *  - MegaApi::ORDER_MODIFICATION_ASC = 7
     *  Sort by modification time of the original file, ascending
     *
     *  - MegaApi::ORDER_MODIFICATION_DESC = 8
     *  Sort by modification time of the original file, descending
     *
     *  - MegaApi::ORDER_ALPHABETICAL_ASC = 9
     *  Sort in alphabetical order, ascending
     *
     *  - MegaApi::ORDER_ALPHABETICAL_DESC = 10
     *  Sort in alphabetical order, descending
     *
     * @return List of nodes that contain the desired string in their name.
     */
    public ArrayList<MegaNode> search(MegaNode parent, String searchString, boolean recursive, int order) {
        return nodeListToArray(megaApi.search(parent, searchString, recursive, order));
    }

    /**
     * Search nodes containing a search string in their name.
     * <p>
     * The search is case-insensitive.
     * 
     * @param parent
     *            The parent node of the tree to explore.
     * @param searchString
     *            Search string. The search is case-insensitive.
     * @param recursive
     *            true if you want to search recursively in the node tree.
     *            false if you want to search in the children of the node only.
     * 
     * @return List of nodes that contain the desired string in their name.
     */
    public ArrayList<MegaNode> search(MegaNode parent, String searchString, boolean recursive) {
        return nodeListToArray(megaApi.search(parent, searchString, recursive));
    }

    /**
     * Search nodes containing a search string in their name.
     * <p>
     * The search is case-insensitive.
     * 
     * @param parent
     *            The parent node of the tree to explore.
     * @param searchString
     *            Search string. The search is case-insensitive.
     * 
     * @return List of nodes that contain the desired string in their name.
     */
    public ArrayList<MegaNode> search(MegaNode parent, String searchString) {
        return nodeListToArray(megaApi.search(parent, searchString));
    }

    /**
     * Search nodes containing a search string in their name.
     * <p>
     * The search is case-insensitive.
     *
     * @param searchString
     *            Search string. The search is case-insensitive.
     *
     * @param order Order for the returned list
     * Valid values for this parameter are:
     * - MegaApi::ORDER_NONE = 0
     *  Undefined order
     *
     *  - MegaApi::ORDER_DEFAULT_ASC = 1
     *  Folders first in alphabetical order, then files in the same order
     *
     *  - MegaApi::ORDER_DEFAULT_DESC = 2
     *  Files first in reverse alphabetical order, then folders in the same order
     *
     *  - MegaApi::ORDER_SIZE_ASC = 3
     *  Sort by size, ascending
     *
     *  - MegaApi::ORDER_SIZE_DESC = 4
     *  Sort by size, descending
     *
     *  - MegaApi::ORDER_CREATION_ASC = 5
     *  Sort by creation time in MEGA, ascending
     *
     *  - MegaApi::ORDER_CREATION_DESC = 6
     *  Sort by creation time in MEGA, descending
     *
     *  - MegaApi::ORDER_MODIFICATION_ASC = 7
     *  Sort by modification time of the original file, ascending
     *
     *  - MegaApi::ORDER_MODIFICATION_DESC = 8
     *  Sort by modification time of the original file, descending
     *
     *  - MegaApi::ORDER_ALPHABETICAL_ASC = 9
     *  Sort in alphabetical order, ascending
     *
     *  - MegaApi::ORDER_ALPHABETICAL_DESC = 10
     *  Sort in alphabetical order, descending
     *
     * @return List of nodes that contain the desired string in their name.
     */
    public ArrayList<MegaNode> search(String searchString, int order) {
        return nodeListToArray(megaApi.search(searchString, order));
    }

    /**
     * Search nodes containing a search string in their name
     *
     * The search is case-insensitive.
     *
     * The search will consider every accessible node for the account:
     *  - Cloud drive
     *  - Inbox
     *  - Rubbish bin
     *  - Incoming shares from other users
     *
     * You take the ownership of the returned value.
     *
     * @param searchString Search string. The search is case-insensitive
     *
     * @return List of nodes that contain the desired string in their name
     */
    public ArrayList<MegaNode> search(String searchString) {
        return nodeListToArray(megaApi.search(searchString));
    }

    /**
     * Return a list of buckets, each bucket containing a list of recently added/modified nodes
     *
     * Each bucket contains files that were added/modified in a set, by a single user.
     *
     * @param days Age of actions since added/modified nodes will be considered (in days)
     * @param maxnodes Maximum amount of nodes to be considered
     *
     * @return List of buckets containing nodes that were added/modifed as a set
     */
    public ArrayList<MegaRecentActionBucket> getRecentActions (long days, long maxnodes) {
        return recentActionsToArray(megaApi.getRecentActions(days, maxnodes));
    }

    /**
     * Return a list of buckets, each bucket containing a list of recently added/modified nodes
     *
     * Each bucket contains files that were added/modified in a set, by a single user.
     *
     * This function uses the default parameters for the MEGA apps, which consider (currently)
     * interactions during the last 90 days and max 10.000 nodes.
     *
     * @return List of buckets containing nodes that were added/modifed as a set
     */

    public ArrayList<MegaRecentActionBucket> getRecentActions () {
        return recentActionsToArray(megaApi.getRecentActions());
    }

    /**
     * Process a node tree using a MegaTreeProcessor implementation.
     * 
     * @param parent
     *            The parent node of the tree to explore.
     * @param processor
     *            MegaTreeProcessor that will receive callbacks for every node in the tree.
     * @param recursive
     *            true if you want to recursively process the whole node tree.
     *            false if you want to process the children of the node only.
     * 
     * @return true if all nodes were processed. false otherwise (the operation can be
     *         cancelled by MegaTreeProcessor.processMegaNode()).
     */
    public boolean processMegaTree(MegaNode parent, MegaTreeProcessorInterface processor, boolean recursive) {
        DelegateMegaTreeProcessor delegateListener = new DelegateMegaTreeProcessor(this, processor);
        activeMegaTreeProcessors.add(delegateListener);
        boolean result = megaApi.processMegaTree(parent, delegateListener, recursive);
        activeMegaTreeProcessors.remove(delegateListener);
        return result;
    }

    /**
     * Process a node tree using a MegaTreeProcessor implementation.
     * 
     * @param parent
     *            The parent node of the tree to explore.
     * @param processor
     *            MegaTreeProcessor that will receive callbacks for every node in the tree.
     * 
     * @return true if all nodes were processed. false otherwise (the operation can be
     *         cancelled by MegaTreeProcessor.processMegaNode()).
     */
    public boolean processMegaTree(MegaNode parent, MegaTreeProcessorInterface processor) {
        DelegateMegaTreeProcessor delegateListener = new DelegateMegaTreeProcessor(this, processor);
        activeMegaTreeProcessors.add(delegateListener);
        boolean result = megaApi.processMegaTree(parent, delegateListener);
        activeMegaTreeProcessors.remove(delegateListener);
        return result;
    }

    /**
     * Returns a MegaNode that can be downloaded with any instance of MegaApi
     *
     * This function only allows to authorize file nodes.
     *
     * You can use MegaApi::startDownload with the resulting node with any instance
     * of MegaApi, even if it's logged into another account, a public folder, or not
     * logged in.
     *
     * If the first parameter is a public node or an already authorized node, this
     * function returns a copy of the node, because it can be already downloaded
     * with any MegaApi instance.
     *
     * If the node in the first parameter belongs to the account or public folder
     * in which the current MegaApi object is logged in, this funtion returns an
     * authorized node.
     *
     * If the first parameter is NULL or a node that is not a public node, is not
     * already authorized and doesn't belong to the current MegaApi, this function
     * returns NULL.
     *
     * You take the ownership of the returned value.
     *
     * @param node MegaNode to authorize
     * @return Authorized node, or NULL if the node can't be authorized or is not a file
     */
    public MegaNode authorizeNode(MegaNode node){
        return megaApi.authorizeNode(node);
    }

    /**
     *
     * Returns a MegaNode that can be downloaded/copied with a chat-authorization
     *
     * During preview of chat-links, you need to call this method to authorize the MegaNode
     * from a node-attachment message, so the API allows to access to it. The parameter to
     * authorize the access can be retrieved from MegaChatRoom::getAuthorizationToken when
     * the chatroom in in preview mode.
     *
     * You can use MegaApi::startDownload and/or MegaApi::copyNode with the resulting
     * node with any instance of MegaApi, even if it's logged into another account,
     * a public folder, or not logged in.
     *
     * You take the ownership of the returned value.
     *
     * @param node MegaNode to authorize
     * @param cauth Authorization token (public handle of the chatroom in B64url encoding)
     * @return Authorized node, or NULL if the node can't be authorized
     */
    public MegaNode authorizeChatNode(MegaNode node, String cauth){
        return megaApi.authorizeChatNode(node, cauth);
    }

    /**
     * Get the SDK version.
     * 
     * @return SDK version.
     */
    public String getVersion() {
        return megaApi.getVersion();
    }

    /**
     * Get the User-Agent header used by the SDK.
     * 
     * @return User-Agent used by the SDK.
     */
    public String getUserAgent() {
        return megaApi.getUserAgent();
    }

    /**
     * Changes the API URL.
     *
     * @param apiURL The API URL to change.
     * @param disablepkp boolean. Disable public key pinning if true. Do not disable public key pinning if false.
     */
    public void changeApiUrl(String apiURL, boolean disablepkp) {
        megaApi.changeApiUrl(apiURL, disablepkp);
    }

    /**
     * Changes the API URL.
     * <p>
     * Please note, this method does not disable public key pinning.
     *
     * @param apiURL The API URL to change.
     */
    public void changeApiUrl(String apiURL) {
        megaApi.changeApiUrl(apiURL);
    }

    /**
     * Set the language code used by the app
     * @param languageCode code used by the app
     *
     * @return True if the language code is known for the SDK, otherwise false
     */
    public boolean setLanguage(String languageCode){
        return megaApi.setLanguage(languageCode);
    }

    /**
     * Set the preferred language of the user
     *
     * Valid data in the MegaRequest object received in onRequestFinish:
     * - MegaRequest::getText - Return the language code
     *
     * If the language code is unknown for the SDK, the error code will be MegaError::API_ENOENT
     *
     * This attribute is automatically created by the server. Apps only need
     * to set the new value when the user changes the language.
     *
     * @param Language code to be set
     * @param listener MegaRequestListener to track this request
     */
    public void setLanguagePreference(String languageCode, MegaRequestListenerInterface listener){
        megaApi.setLanguagePreference(languageCode, createDelegateRequestListener(listener));
    }

    /**
     * Get the preferred language of the user
     *
     * Valid data in the MegaRequest object received in onRequestFinish when the error code
     * is MegaError::API_OK:
     * - MegaRequest::getText - Return the language code
     *
     * @param listener MegaRequestListener to track this request
     */
    public void getLanguagePreference(MegaRequestListenerInterface listener){
        megaApi.getLanguagePreference(createDelegateRequestListener(listener));
    }

    /**
     * Enable or disable file versioning
     *
     * The associated request type with this request is MegaRequest::TYPE_SET_ATTR_USER
     *
     * Valid data in the MegaRequest object received on callbacks:
     * - MegaRequest::getParamType - Returns the value MegaApi::USER_ATTR_DISABLE_VERSIONS
     *
     * Valid data in the MegaRequest object received in onRequestFinish:
     * - MegaRequest::getText - "1" for disable, "0" for enable
     *
     * @param disable True to disable file versioning. False to enable it
     * @param listener MegaRequestListener to track this request
     */
    public void setFileVersionsOption(boolean disable, MegaRequestListenerInterface listener){
        megaApi.setFileVersionsOption(disable, createDelegateRequestListener(listener));
    }

    /**
     * Enable or disable the automatic approval of incoming contact requests using a contact link
     *
     * The associated request type with this request is MegaRequest::TYPE_SET_ATTR_USER
     *
     * Valid data in the MegaRequest object received on callbacks:
     * - MegaRequest::getParamType - Returns the value MegaApi::USER_ATTR_CONTACT_LINK_VERIFICATION
     *
     * Valid data in the MegaRequest object received in onRequestFinish:
     * - MegaRequest::getText - "0" for disable, "1" for enable
     *
     * @param disable True to disable the automatic approval of incoming contact requests using a contact link
     * @param listener MegaRequestListener to track this request
     */
    public void setContactLinksOption(boolean disable, MegaRequestListenerInterface listener){
        megaApi.setContactLinksOption(disable, createDelegateRequestListener(listener));
    }

    /**
     * Check if file versioning is enabled or disabled
     *
     * If the option has never been set, the error code will be MegaError::API_ENOENT.
     *
     * The associated request type with this request is MegaRequest::TYPE_GET_ATTR_USER
     *
     * Valid data in the MegaRequest object received on callbacks:
     * - MegaRequest::getParamType - Returns the value MegaApi::USER_ATTR_DISABLE_VERSIONS
     *
     * Valid data in the MegaRequest object received in onRequestFinish when the error code
     * is MegaError::API_OK:
     * - MegaRequest::getText - "1" for disable, "0" for enable
     * - MegaRequest::getFlag - True if disabled, false if enabled
     *
     * @param listener MegaRequestListener to track this request
     */
    public void getFileVersionsOption(MegaRequestListenerInterface listener){
        megaApi.getFileVersionsOption(createDelegateRequestListener(listener));
    }

    /**
     * Check if the automatic approval of incoming contact requests using contact links is enabled or disabled
     *
     * If the option has never been set, the error code will be MegaError::API_ENOENT.
     *
     * The associated request type with this request is MegaRequest::TYPE_GET_ATTR_USER
     *
     * Valid data in the MegaRequest object received on callbacks:
     * - MegaRequest::getParamType - Returns the value MegaApi::USER_ATTR_CONTACT_LINK_VERIFICATION
     *
     * Valid data in the MegaRequest object received in onRequestFinish when the error code
     * is MegaError::API_OK:
     * - MegaRequest::getText - "0" for disable, "1" for enable
     * - MegaRequest::getFlag - false if disabled, true if enabled
     *
     * @param listener MegaRequestListener to track this request
     */
    public void getContactLinksOption(MegaRequestListenerInterface listener){
        megaApi.getContactLinksOption(createDelegateRequestListener(listener));
    }
    
    /**
     * Keep retrying when public key pinning fails
     *
     * By default, when the check of the MEGA public key fails, it causes an automatic
     * logout. Pass false to this function to disable that automatic logout and
     * keep the SDK retrying the request.
     *
     * Even if the automatic logout is disabled, a request of the type MegaRequest::TYPE_LOGOUT
     * will be automatically created and callbacks (onRequestStart, onRequestFinish) will
     * be sent. However, logout won't be really executed and in onRequestFinish the error code
     * for the request will be MegaError::API_EINCOMPLETE
     *
     * @param enable true to keep retrying failed requests due to a fail checking the MEGA public key
     * or false to perform an automatic logout in that case
     */
    public void retrySSLerrors(boolean enable) {
    	megaApi.retrySSLerrors(enable);
    }
    
    /**
     * Enable / disable the public key pinning
     *
     * Public key pinning is enabled by default for all sensible communications.
     * It is strongly discouraged to disable this feature.
     *
     * @param enable true to keep public key pinning enabled, false to disable it
     */
    public void setPublicKeyPinning(boolean enable) {
    	megaApi.setPublicKeyPinning(enable);
    }

    /**
     * Make a name suitable for a file name in the local filesystem.
     * <p>
     * This function escapes (%xx) forbidden characters in the local filesystem if needed.
     * You can revert this operation using MegaApiJava.unescapeFsIncompatible().
     * 
     * @param name
     *            Name to convert.
     * @return Converted name.
     */
    public String escapeFsIncompatible(String name) {
        return megaApi.escapeFsIncompatible(name);
    }

    /**
     * Unescape a file name escaped with MegaApiJava.escapeFsIncompatible().
     * 
     * @param localName
     *            Escaped name to convert.
     * @return Converted name.
     */
    public String unescapeFsIncompatible(String localName) {
        return megaApi.unescapeFsIncompatible(localName);
    }

    /**
     * Create a thumbnail for an image.
     *
     * @param imagePath Image path.
     * @param dstPath Destination path for the thumbnail (including the file name).
     * @return true if the thumbnail was successfully created, otherwise false.
     */
    public boolean createThumbnail(String imagePath, String dstPath) {
        return megaApi.createThumbnail(imagePath, dstPath);
    }

    /**
     * Create a preview for an image.
     *
     * @param imagePath Image path.
     * @param dstPath Destination path for the preview (including the file name).
     * @return true if the preview was successfully created, otherwise false.
     */
    public boolean createPreview(String imagePath, String dstPath) {
        return megaApi.createPreview(imagePath, dstPath);
    }

    /**
     * Convert a Base64 string to Base32.
     * <p>
     * If the input pointer is null, this function will return null.
     * If the input character array is not a valid base64 string
     * the effect is undefined.
     * 
     * @param base64
     *            null-terminated Base64 character array.
     * @return null-terminated Base32 character array.
     */
    public static String base64ToBase32(String base64) {
        return MegaApi.base64ToBase32(base64);
    }

    /**
     * Convert a Base32 string to Base64.
     * 
     * If the input pointer is null, this function will return null.
     * If the input character array is not a valid base32 string
     * the effect is undefined.
     * 
     * @param base32
     *            null-terminated Base32 character array.
     * @return null-terminated Base64 character array.
     */
    public static String base32ToBase64(String base32) {
        return MegaApi.base32ToBase64(base32);
    }

    /**
    * Recursively remove all local files/folders inside a local path
    * @param path Local path of a folder to start the recursive deletion
    * The folder itself is not deleted
    */
    public static void removeRecursively(String localPath) {
        MegaApi.removeRecursively(localPath);
    }
    
    /**
     * Check if the connection with MEGA servers is OK
     *
     * It can briefly return false even if the connection is good enough when
     * some storage servers are temporarily not available or the load of API
     * servers is high.
     *
     * @return true if the connection is perfectly OK, otherwise false
     */
    public boolean isOnline() {
    	return megaApi.isOnline();
    }

    /**
     * Start an HTTP proxy server in specified port
     *
     * If this function returns true, that means that the server is
     * ready to accept connections. The initialization is synchronous.
     *
     * The server will serve files using this URL format:
     * http://127.0.0.1/<NodeHandle>/<NodeName>
     *
     * The node name must be URL encoded and must match with the node handle.
     * You can generate a correct link for a MegaNode using MegaApi::httpServerGetLocalLink
     *
     * If the node handle belongs to a folder node, a web with the list of files
     * inside the folder is returned.
     *
     * It's important to know that the HTTP proxy server has several configuration options
     * that can restrict the nodes that will be served and the connections that will be accepted.
     *
     * These are the default options:
     * - The restricted mode of the server is set to MegaApi::HTTP_SERVER_ALLOW_CREATED_LOCAL_LINKS
     * (see MegaApi::httpServerSetRestrictedMode)
     *
     * - Folder nodes are NOT allowed to be served (see MegaApi::httpServerEnableFolderServer)
     * - File nodes are allowed to be served (see MegaApi::httpServerEnableFileServer)
     * - Subtitles support is disabled (see MegaApi::httpServerEnableSubtitlesSupport)
     *
     * The HTTP server will only stream a node if it's allowed by all configuration options.
     *
     * @param localOnly true to listen on 127.0.0.1 only, false to listen on all network interfaces
     * @param port Port in which the server must accept connections
     * @return True is the server is ready, false if the initialization failed
     */
    public boolean httpServerStart(boolean localOnly, int port) {
        return megaApi.httpServerStart(localOnly, port);
    }

    /**
     * Start an HTTP proxy server in specified port
     *
     * If this function returns true, that means that the server is
     * ready to accept connections. The initialization is synchronous.
     *
     * The server will serve files using this URL format:
     * http://127.0.0.1/<NodeHandle>/<NodeName>
     *
     * The node name must be URL encoded and must match with the node handle.
     * You can generate a correct link for a MegaNode using MegaApi::httpServerGetLocalLink
     *
     * If the node handle belongs to a folder node, a web with the list of files
     * inside the folder is returned.
     *
     * It's important to know that the HTTP proxy server has several configuration options
     * that can restrict the nodes that will be served and the connections that will be accepted.
     *
     * These are the default options:
     * - The restricted mode of the server is set to MegaApi::HTTP_SERVER_ALLOW_CREATED_LOCAL_LINKS
     * (see MegaApi::httpServerSetRestrictedMode)
     *
     * - Folder nodes are NOT allowed to be served (see MegaApi::httpServerEnableFolderServer)
     * - File nodes are allowed to be served (see MegaApi::httpServerEnableFileServer)
     * - Subtitles support is disabled (see MegaApi::httpServerEnableSubtitlesSupport)
     *
     * The HTTP server will only stream a node if it's allowed by all configuration options.
     *
     * @param localOnly true to listen on 127.0.0.1 only, false to listen on all network interfaces
     * @return True is the server is ready, false if the initialization failed
     */
    public boolean httpServerStart(boolean localOnly) {
        return megaApi.httpServerStart(localOnly);
    }

    /**
     * Start an HTTP proxy server in specified port
     *
     * If this function returns true, that means that the server is
     * ready to accept connections. The initialization is synchronous.
     *
     * The server will serve files using this URL format:
     * http://127.0.0.1/<NodeHandle>/<NodeName>
     *
     * The node name must be URL encoded and must match with the node handle.
     * You can generate a correct link for a MegaNode using MegaApi::httpServerGetLocalLink
     *
     * If the node handle belongs to a folder node, a web with the list of files
     * inside the folder is returned.
     *
     * It's important to know that the HTTP proxy server has several configuration options
     * that can restrict the nodes that will be served and the connections that will be accepted.
     *
     * These are the default options:
     * - The restricted mode of the server is set to MegaApi::HTTP_SERVER_ALLOW_CREATED_LOCAL_LINKS
     * (see MegaApi::httpServerSetRestrictedMode)
     *
     * - Folder nodes are NOT allowed to be served (see MegaApi::httpServerEnableFolderServer)
     * - File nodes are allowed to be served (see MegaApi::httpServerEnableFileServer)
     * - Subtitles support is disabled (see MegaApi::httpServerEnableSubtitlesSupport)
     *
     * The HTTP server will only stream a node if it's allowed by all configuration options.
     *
     * @return True is the server is ready, false if the initialization failed
     */
    public boolean httpServerStart() {
        return megaApi.httpServerStart();
    }

    /**
     * Stop the HTTP proxy server
     *
     * When this function returns, the server is already shutdown.
     * If the HTTP proxy server isn't running, this functions does nothing
     */
    public void httpServerStop(){
        megaApi.httpServerStop();
    }

    /**
     * Check if the HTTP proxy server is running
     * @return 0 if the server is not running. Otherwise the port in which it's listening to
     */
    public int httpServerIsRunning(){
        return megaApi.httpServerIsRunning();
    }

    /**
     * Check if the HTTP proxy server is listening on all network interfaces
     * @return true if the HTTP proxy server is listening on 127.0.0.1 only, or it's not started.
     * If it's started and listening on all network interfaces, this function returns false
     */
    public boolean httpServerIsLocalOnly() {
        return megaApi.httpServerIsLocalOnly();
    }

    /**
     * Allow/forbid to serve files
     *
     * By default, files are served (when the server is running)
     *
     * Even if files are allowed to be served by this function, restrictions related to
     * other configuration options (MegaApi::httpServerSetRestrictedMode) are still applied.
     *
     * @param enable true to allow to server files, false to forbid it
     */
    public void httpServerEnableFileServer(boolean enable) {
        megaApi.httpServerEnableFileServer(enable);
    }

    /**
     * Check if it's allowed to serve files
     *
     * This function can return true even if the HTTP proxy server is not running
     *
     * Even if files are allowed to be served by this function, restrictions related to
     * other configuration options (MegaApi::httpServerSetRestrictedMode) are still applied.
     *
     * @return true if it's allowed to serve files, otherwise false
     */
    public boolean httpServerIsFileServerEnabled() {
        return megaApi.httpServerIsFileServerEnabled();
    }

    /**
     * Allow/forbid to serve folders
     *
     * By default, folders are NOT served
     *
     * Even if folders are allowed to be served by this function, restrictions related to
     * other configuration options (MegaApi::httpServerSetRestrictedMode) are still applied.
     *
     * @param enable true to allow to server folders, false to forbid it
     */
    public void httpServerEnableFolderServer(boolean enable) {
        megaApi.httpServerEnableFolderServer(enable);
    }

    /**
     * Check if it's allowed to serve folders
     *
     * This function can return true even if the HTTP proxy server is not running
     *
     * Even if folders are allowed to be served by this function, restrictions related to
     * other configuration options (MegaApi::httpServerSetRestrictedMode) are still applied.
     *
     * @return true if it's allowed to serve folders, otherwise false
     */
    public boolean httpServerIsFolderServerEnabled() {
        return megaApi.httpServerIsFolderServerEnabled();
    }

    /**
     * Enable/disable the restricted mode of the HTTP server
     *
     * This function allows to restrict the nodes that are allowed to be served.
     * For not allowed links, the server will return "407 Forbidden".
     *
     * Possible values are:
     * - HTTP_SERVER_DENY_ALL = -1
     * All nodes are forbidden
     *
     * - HTTP_SERVER_ALLOW_ALL = 0
     * All nodes are allowed to be served
     *
     * - HTTP_SERVER_ALLOW_CREATED_LOCAL_LINKS = 1 (default)
     * Only links created with MegaApi::httpServerGetLocalLink are allowed to be served
     *
     * - HTTP_SERVER_ALLOW_LAST_LOCAL_LINK = 2
     * Only the last link created with MegaApi::httpServerGetLocalLink is allowed to be served
     *
     * If a different value from the list above is passed to this function, it won't have any effect and the previous
     * state of this option will be preserved.
     *
     * The default value of this property is MegaApi::HTTP_SERVER_ALLOW_CREATED_LOCAL_LINKS
     *
     * The state of this option is preserved even if the HTTP server is restarted, but the
     * the HTTP proxy server only remembers the generated links since the last call to
     * MegaApi::httpServerStart
     *
     * Even if nodes are allowed to be served by this function, restrictions related to
     * other configuration options (MegaApi::httpServerEnableFileServer,
     * MegaApi::httpServerEnableFolderServer) are still applied.
     *
     * @param mode Required state for the restricted mode of the HTTP proxy server
     */
    public void httpServerSetRestrictedMode(int mode) {
        megaApi.httpServerSetRestrictedMode(mode);
    }

    /**
     * Check if the HTTP proxy server is working in restricted mode
     *
     * Possible return values are:
     * - HTTP_SERVER_DENY_ALL = -1
     * All nodes are forbidden
     *
     * - HTTP_SERVER_ALLOW_ALL = 0
     * All nodes are allowed to be served
     *
     * - HTTP_SERVER_ALLOW_CREATED_LOCAL_LINKS = 1
     * Only links created with MegaApi::httpServerGetLocalLink are allowed to be served
     *
     * - HTTP_SERVER_ALLOW_LAST_LOCAL_LINK = 2
     * Only the last link created with MegaApi::httpServerGetLocalLink is allowed to be served
     *
     * The default value of this property is MegaApi::HTTP_SERVER_ALLOW_CREATED_LOCAL_LINKS
     *
     * See MegaApi::httpServerEnableRestrictedMode and MegaApi::httpServerStart
     *
     * Even if nodes are allowed to be served by this function, restrictions related to
     * other configuration options (MegaApi::httpServerEnableFileServer,
     * MegaApi::httpServerEnableFolderServer) are still applied.
     *
     * @return State of the restricted mode of the HTTP proxy server
     */
    public int httpServerGetRestrictedMode() {
        return megaApi.httpServerGetRestrictedMode();
    }

    /**
     * Enable/disable the support for subtitles
     *
     * Subtitles support allows to stream some special links that otherwise wouldn't be valid.
     * For example, let's suppose that the server is streaming this video:
     * http://120.0.0.1:4443/<Base64Handle>/MyHolidays.avi
     *
     * Some media players scan HTTP servers looking for subtitle files and request links like these ones:
     * http://120.0.0.1:4443/<Base64Handle>/MyHolidays.txt
     * http://120.0.0.1:4443/<Base64Handle>/MyHolidays.srt
     *
     * Even if a file with that name is in the same folder of the MEGA account, the node wouldn't be served because
     * the node handle wouldn't match.
     *
     * When this feature is enabled, the HTTP proxy server will check if there are files with that name
     * in the same folder as the node corresponding to the handle in the link.
     *
     * If a matching file is found, the name is exactly the same as the the node with the specified handle
     * (except the extension), the node with that handle is allowed to be streamed and this feature is enabled
     * the HTTP proxy server will serve that file.
     *
     * This feature is disabled by default.
     *
     * @param enable True to enable subtitles support, false to disable it
     */
    public void httpServerEnableSubtitlesSupport(boolean enable) {
        megaApi.httpServerEnableSubtitlesSupport(enable);
    }

    /**
     * Check if the support for subtitles is enabled
     *
     * See MegaApi::httpServerEnableSubtitlesSupport.
     *
     * This feature is disabled by default.
     *
     * @return true of the support for subtibles is enables, otherwise false
     */
    public boolean httpServerIsSubtitlesSupportEnabled() {
        return megaApi.httpServerIsSubtitlesSupportEnabled();
    }

    /**
     * Add a listener to receive information about the HTTP proxy server
     *
     * This is the valid data that will be provided on callbacks:
     * - MegaTransfer::getType - It will be MegaTransfer::TYPE_LOCAL_HTTP_DOWNLOAD
     * - MegaTransfer::getPath - URL requested to the HTTP proxy server
     * - MegaTransfer::getFileName - Name of the requested file (if any, otherwise NULL)
     * - MegaTransfer::getNodeHandle - Handle of the requested file (if any, otherwise NULL)
     * - MegaTransfer::getTotalBytes - Total bytes of the response (response headers + file, if required)
     * - MegaTransfer::getStartPos - Start position (for range requests only, otherwise -1)
     * - MegaTransfer::getEndPos - End position (for range requests only, otherwise -1)
     *
     * On the onTransferFinish error, the error code associated to the MegaError can be:
     * - MegaError::API_EINCOMPLETE - If the whole response wasn't sent
     * (it's normal to get this error code sometimes because media players close connections when they have
     * the data that they need)
     *
     * - MegaError::API_EREAD - If the connection with MEGA storage servers failed
     * - MegaError::API_EAGAIN - If the download speed is too slow for streaming
     * - A number > 0 means an HTTP error code returned to the client
     *
     * @param listener Listener to receive information about the HTTP proxy server
     */
    public void httpServerAddListener(MegaTransferListenerInterface listener) {
        megaApi.httpServerAddListener(createDelegateHttpServerListener(listener, false));
    }

    /**
     * Stop the reception of callbacks related to the HTTP proxy server on this listener
     * @param listener Listener that won't continue receiving information
     */
    public void httpServerRemoveListener(MegaTransferListenerInterface listener) {
        ArrayList<DelegateMegaTransferListener> listenersToRemove = new ArrayList<DelegateMegaTransferListener>();

        synchronized (activeHttpServerListeners) {
            Iterator<DelegateMegaTransferListener> it = activeHttpServerListeners.iterator();
            while (it.hasNext()) {
                DelegateMegaTransferListener delegate = it.next();
                if (delegate.getUserListener() == listener) {
                    listenersToRemove.add(delegate);
                    it.remove();
                }
            }
        }

        for (int i=0;i<listenersToRemove.size();i++){
            megaApi.httpServerRemoveListener(listenersToRemove.get(i));
        }
    }

    /**
     * Returns a URL to a node in the local HTTP proxy server
     *
     * The HTTP proxy server must be running before using this function, otherwise
     * it will return NULL.
     *
     * You take the ownership of the returned value
     *
     * @param node Node to generate the local HTTP link
     * @return URL to the node in the local HTTP proxy server, otherwise NULL
     */
    public String httpServerGetLocalLink(MegaNode node) {
        return megaApi.httpServerGetLocalLink(node);
    }

    /**
     * Set the maximum buffer size for the internal buffer
     *
     * The HTTP proxy server has an internal buffer to store the data received from MEGA
     * while it's being sent to clients. When the buffer is full, the connection with
     * the MEGA storage server is closed, when the buffer has few data, the connection
     * with the MEGA storage server is started again.
     *
     * Even with very fast connections, due to the possible latency starting new connections,
     * if this buffer is small the streaming can have problems due to the overhead caused by
     * the excessive number of POST requests.
     *
     * It's recommended to set this buffer at least to 1MB
     *
     * For connections that request less data than the buffer size, the HTTP proxy server
     * will only allocate the required memory to complete the request to minimize the
     * memory usage.
     *
     * The new value will be taken into account since the next request received by
     * the HTTP proxy server, not for ongoing requests. It's possible and effective
     * to call this function even before the server has been started, and the value
     * will be still active even if the server is stopped and started again.
     *
     * @param bufferSize Maximum buffer size (in bytes) or a number <= 0 to use the
     * internal default value
     */
    public void httpServerSetMaxBufferSize(int bufferSize) {
        megaApi.httpServerSetMaxBufferSize(bufferSize);
    }

    /**
     * Get the maximum size of the internal buffer size
     *
     * See MegaApi::httpServerSetMaxBufferSize
     *
     * @return Maximum size of the internal buffer size (in bytes)
     */
    public int httpServerGetMaxBufferSize() {
        return megaApi.httpServerGetMaxBufferSize();
    }

    /**
     * Set the maximum size of packets sent to clients
     *
     * For each connection, the HTTP proxy server only sends one write to the underlying
     * socket at once. This parameter allows to set the size of that write.
     *
     * A small value could cause a lot of writes and would lower the performance.
     *
     * A big value could send too much data to the output buffer of the socket. That could
     * keep the internal buffer full of data that hasn't been sent to the client yet,
     * preventing the retrieval of additional data from the MEGA storage server. In that
     * circumstances, the client could read a lot of data at once and the HTTP server
     * could not have enough time to get more data fast enough.
     *
     * It's recommended to set this value to at least 8192 and no more than the 25% of
     * the maximum buffer size (MegaApi::httpServerSetMaxBufferSize).
     *
     * The new value will be takein into account since the next request received by
     * the HTTP proxy server, not for ongoing requests. It's possible and effective
     * to call this function even before the server has been started, and the value
     * will be still active even if the server is stopped and started again.
     *
     * @param outputSize Maximun size of data packets sent to clients (in bytes) or
     * a number <= 0 to use the internal default value
     */
    public void httpServerSetMaxOutputSize(int outputSize) {
        megaApi.httpServerSetMaxOutputSize(outputSize);
    }

    /**
     * Get the maximum size of the packets sent to clients
     *
     * See MegaApi::httpServerSetMaxOutputSize
     *
     * @return Maximum size of the packets sent to clients (in bytes)
     */
    public int httpServerGetMaxOutputSize() {
        return megaApi.httpServerGetMaxOutputSize();
    }

    /**
     * Get the MIME type associated with the extension
     *
     * You take the ownership of the returned value
     *
     * @param extension File extension (with or without a leading dot)
     * @return MIME type associated with the extension
     */
    public static String getMimeType(String extension) {
        return MegaApi.getMimeType(extension);
    }

    /**
     * Register a token for push notifications
     *
     * This function attach a token to the current session, which is intended to get push notifications
     * on mobile platforms like Android and iOS.
     *
     * The associated request type with this request is MegaRequest::TYPE_REGISTER_PUSH_NOTIFICATION
     * Valid data in the MegaRequest object received on callbacks:
     * - MegaRequest::getText - Returns the token provided.
     * - MegaRequest::getNumber - Returns the device type provided.
     *
     * @param deviceType Integer id for the provider. 1 for Android, 2 for iOS
     * @param token Character array representing the token to be registered.
     * @param listener MegaRequestListenerInterface to track this request
     */
    public void registerPushNotifications(int deviceType, String token, MegaRequestListenerInterface listener) {
        megaApi.registerPushNotifications(deviceType, token, createDelegateRequestListener(listener));
    }

    /**
     * Register a token for push notifications
     *
     * This function attach a token to the current session, which is intended to get push notifications
     * on mobile platforms like Android and iOS.
     *
     * @param deviceType Integer id for the provider. 1 for Android, 2 for iOS
     * @param token Character array representing the token to be registered.
     */
    public void registerPushNotifications(int deviceType, String token) {
        megaApi.registerPushNotifications(deviceType, token);
    }

    /**
     * Get the MEGA Achievements of the account logged in
     *
     * The associated request type with this request is MegaRequest::TYPE_GET_ACHIEVEMENTS
     * Valid data in the MegaRequest object received on callbacks:
     * - MegaRequest::getFlag - Always false
     *
     * Valid data in the MegaRequest object received in onRequestFinish when the error code
     * is MegaError::API_OK:
     * - MegaRequest::getMegaAchievementsDetails - Details of the MEGA Achievements of this account
     *
     * @param listener MegaRequestListenerInterface to track this request
     */
    public void getAccountAchievements(MegaRequestListenerInterface listener) {
        megaApi.getAccountAchievements(createDelegateRequestListener(listener));
    }

    /**
     * Get the MEGA Achievements of the account logged in
     *
     * The associated request type with this request is MegaRequest::TYPE_GET_ACHIEVEMENTS
     * Valid data in the MegaRequest object received on callbacks:
     * - MegaRequest::getFlag - Always false
     *
     * Valid data in the MegaRequest object received in onRequestFinish when the error code
     * is MegaError::API_OK:
     * - MegaRequest::getMegaAchievementsDetails - Details of the MEGA Achievements of this account
     */
    public void getAccountAchievements(){
        megaApi.getAccountAchievements();
    }

    /**
     * Get the list of existing MEGA Achievements
     *
     * Similar to MegaApi::getAccountAchievements, this method returns only the base storage and
     * the details for the different achievement classes, but not awards or rewards related to the
     * account that is logged in.
     * This function can be used to give an indication of what is available for advertising
     * for unregistered users, despite it can be used with a logged in account with no difference.
     *
     * @note: if the IP address is not achievement enabled (it belongs to a country where MEGA
     * Achievements are not enabled), the request will fail with MegaError::API_EACCESS.
     *
     * The associated request type with this request is MegaRequest::TYPE_GET_ACHIEVEMENTS
     * Valid data in the MegaRequest object received on callbacks:
     * - MegaRequest::getFlag - Always true
     *
     * Valid data in the MegaRequest object received in onRequestFinish when the error code
     * is MegaError::API_OK:
     * - MegaRequest::getMegaAchievementsDetails - Details of the list of existing MEGA Achievements
     *
     * @param listener MegaRequestListenerInterface to track this request
     */
    public void getMegaAchievements(MegaRequestListenerInterface listener) {
        megaApi.getMegaAchievements(createDelegateRequestListener(listener));
    }

    /**
     * Get the list of existing MEGA Achievements
     *
     * Similar to MegaApi::getAccountAchievements, this method returns only the base storage and
     * the details for the different achievement classes, but not awards or rewards related to the
     * account that is logged in.
     * This function can be used to give an indication of what is available for advertising
     * for unregistered users, despite it can be used with a logged in account with no difference.
     *
     * @note: if the IP address is not achievement enabled (it belongs to a country where MEGA
     * Achievements are not enabled), the request will fail with MegaError::API_EACCESS.
     *
     * The associated request type with this request is MegaRequest::TYPE_GET_ACHIEVEMENTS
     * Valid data in the MegaRequest object received on callbacks:
     * - MegaRequest::getFlag - Always true
     *
     * Valid data in the MegaRequest object received in onRequestFinish when the error code
     * is MegaError::API_OK:
     * - MegaRequest::getMegaAchievementsDetails - Details of the list of existing MEGA Achievements
     */
    public void getMegaAchievements() {
        megaApi.getMegaAchievements();
    }
    
    /**
     * Set original fingerprint for MegaNode
     *
     * @param node
     * @param fingerprint
     * @param listener
     */
    
    public void setOriginalFingerprint(MegaNode node, String fingerprint, MegaRequestListenerInterface listener){
        megaApi.setOriginalFingerprint(node,fingerprint,createDelegateRequestListener(listener));
    }
    
    /**
     * Get MegaNode list by original fingerprint
     *
     * @param originalfingerprint
     * @param parent
     */
    
    public MegaNodeList getNodesByOriginalFingerprint(String originalfingerprint, MegaNode parent){
        return megaApi.getNodesByOriginalFingerprint(originalfingerprint, parent);
    }
    
    /**
     * @brief Retrieve basic information about a folder link
     *
     * This function retrieves basic information from a folder link, like the number of files / folders
     * and the name of the folder. For folder links containing a lot of files/folders,
     * this function is more efficient than a fetchnodes.
     *
     * Valid data in the MegaRequest object received on all callbacks:
     * - MegaRequest::getLink() - Returns the public link to the folder
     *
     * Valid data in the MegaRequest object received in onRequestFinish when the error code
     * is MegaError::API_OK:
     * - MegaRequest::getMegaFolderInfo() - Returns information about the contents of the folder
     * - MegaRequest::getNodeHandle() - Returns the public handle of the folder
     * - MegaRequest::getParentHandle() - Returns the handle of the owner of the folder
     * - MegaRequest::getText() - Returns the name of the folder.
     * If there's no name, it returns the special status string "CRYPTO_ERROR".
     * If the length of the name is zero, it returns the special status string "BLANK".
     *
     * On the onRequestFinish error, the error code associated to the MegaError can be:
     * - MegaError::API_EARGS  - If the link is not a valid folder link
     * - MegaError::API_EKEY - If the public link does not contain the key or it is invalid
     *
     * @param megaFolderLink Public link to a folder in MEGA
     * @param listener MegaRequestListener to track this request
     */
    public void getPublicLinkInformation(String megaFolderLink, MegaRequestListenerInterface listener) {
        megaApi.getPublicLinkInformation(megaFolderLink, createDelegateRequestListener(listener));
    }

    /**
     * @brief Retrieve basic information about a folder link
     *
     * This function retrieves basic information from a folder link, like the number of files / folders
     * and the name of the folder. For folder links containing a lot of files/folders,
     * this function is more efficient than a fetchnodes.
     *
     * Valid data in the MegaRequest object received on all callbacks:
     * - MegaRequest::getLink() - Returns the public link to the folder
     *
     * Valid data in the MegaRequest object received in onRequestFinish when the error code
     * is MegaError::API_OK:
     * - MegaRequest::getMegaFolderInfo() - Returns information about the contents of the folder
     * - MegaRequest::getNodeHandle() - Returns the public handle of the folder
     * - MegaRequest::getParentHandle() - Returns the handle of the owner of the folder
     * - MegaRequest::getText() - Returns the name of the folder.
     * If there's no name, it returns the special status string "CRYPTO_ERROR".
     * If the length of the name is zero, it returns the special status string "BLANK".
     *
     * On the onRequestFinish error, the error code associated to the MegaError can be:
     * - MegaError::API_EARGS  - If the link is not a valid folder link
     * - MegaError::API_EKEY - If the public link does not contain the key or it is invalid
     *
     * @param megaFolderLink Public link to a folder in MEGA
     */
    public void getPublicLinkInformation(String megaFolderLink) {
        megaApi.getPublicLinkInformation(megaFolderLink);
    }
    
    /****************************************************************************************************/
    // INTERNAL METHODS
    /****************************************************************************************************/
    private MegaRequestListener createDelegateRequestListener(MegaRequestListenerInterface listener) {
        DelegateMegaRequestListener delegateListener = new DelegateMegaRequestListener(this, listener, true);
        activeRequestListeners.add(delegateListener);
        return delegateListener;
    }

    private MegaRequestListener createDelegateRequestListener(MegaRequestListenerInterface listener, boolean singleListener) {
        DelegateMegaRequestListener delegateListener = new DelegateMegaRequestListener(this, listener, singleListener);
        activeRequestListeners.add(delegateListener);
        return delegateListener;
    }

    private MegaTransferListener createDelegateTransferListener(MegaTransferListenerInterface listener) {
        DelegateMegaTransferListener delegateListener = new DelegateMegaTransferListener(this, listener, true);
        activeTransferListeners.add(delegateListener);
        return delegateListener;
    }

    private MegaTransferListener createDelegateTransferListener(MegaTransferListenerInterface listener, boolean singleListener) {
        DelegateMegaTransferListener delegateListener = new DelegateMegaTransferListener(this, listener, singleListener);
        activeTransferListeners.add(delegateListener);
        return delegateListener;
    }

    private MegaGlobalListener createDelegateGlobalListener(MegaGlobalListenerInterface listener) {
        DelegateMegaGlobalListener delegateListener = new DelegateMegaGlobalListener(this, listener);
        activeGlobalListeners.add(delegateListener);
        return delegateListener;
    }

    private MegaListener createDelegateMegaListener(MegaListenerInterface listener) {
        DelegateMegaListener delegateListener = new DelegateMegaListener(this, listener);
        activeMegaListeners.add(delegateListener);
        return delegateListener;
    }

    private static MegaLogger createDelegateMegaLogger(MegaLoggerInterface listener){
        DelegateMegaLogger delegateLogger = new DelegateMegaLogger(listener);
        activeMegaLoggers.add(delegateLogger);
        return delegateLogger;
    }

    private MegaTransferListener createDelegateHttpServerListener(MegaTransferListenerInterface listener) {
        DelegateMegaTransferListener delegateListener = new DelegateMegaTransferListener(this, listener, true);
        activeHttpServerListeners.add(delegateListener);
        return delegateListener;
    }

    private MegaTransferListener createDelegateHttpServerListener(MegaTransferListenerInterface listener, boolean singleListener) {
        DelegateMegaTransferListener delegateListener = new DelegateMegaTransferListener(this, listener, singleListener);
        activeHttpServerListeners.add(delegateListener);
        return delegateListener;
    }

    void privateFreeRequestListener(DelegateMegaRequestListener listener) {
        activeRequestListeners.remove(listener);
    }

    void privateFreeTransferListener(DelegateMegaTransferListener listener) {
        activeTransferListeners.remove(listener);
    }

    static public ArrayList<MegaNode> nodeListToArray(MegaNodeList nodeList) {
        if (nodeList == null) {
            return null;
        }

        ArrayList<MegaNode> result = new ArrayList<MegaNode>(nodeList.size());
        for (int i = 0; i < nodeList.size(); i++) {
            result.add(nodeList.get(i).copy());
        }

        return result;
    }

    static ArrayList<MegaShare> shareListToArray(MegaShareList shareList) {
        if (shareList == null) {
            return null;
        }

        ArrayList<MegaShare> result = new ArrayList<MegaShare>(shareList.size());
        for (int i = 0; i < shareList.size(); i++) {
            result.add(shareList.get(i).copy());
        }

        return result;
    }

    static ArrayList<MegaContactRequest> contactRequestListToArray(MegaContactRequestList contactRequestList) {
        if (contactRequestList == null) {
            return null;
        }

        ArrayList<MegaContactRequest> result = new ArrayList<MegaContactRequest>(contactRequestList.size());
        for(int i=0; i<contactRequestList.size(); i++) {
            result.add(contactRequestList.get(i).copy());
        }

        return result;
    }

    static ArrayList<MegaTransfer> transferListToArray(MegaTransferList transferList) {
        if (transferList == null) {
            return null;
        }

        ArrayList<MegaTransfer> result = new ArrayList<MegaTransfer>(transferList.size());
        for (int i = 0; i < transferList.size(); i++) {
            result.add(transferList.get(i).copy());
        }

        return result;
    }

    static ArrayList<MegaUser> userListToArray(MegaUserList userList) {

        if (userList == null) {
            return null;
        }

        ArrayList<MegaUser> result = new ArrayList<MegaUser>(userList.size());
        for (int i = 0; i < userList.size(); i++) {
            result.add(userList.get(i).copy());
        }

        return result;
    }

    static ArrayList<MegaUserAlert> userAlertListToArray(MegaUserAlertList userAlertList){

        if (userAlertList == null){
            return null;
        }

        ArrayList<MegaUserAlert> result = new ArrayList<MegaUserAlert>(userAlertList.size());
        for (int i = 0; i < userAlertList.size(); i++){
            result.add(userAlertList.get(i).copy());
        }

        return result;
    }

    static ArrayList<MegaRecentActionBucket> recentActionsToArray(MegaRecentActionBucketList recentActionList) {
        if (recentActionList == null) {
            return null;
        }

        ArrayList<MegaRecentActionBucket> result = new ArrayList<>(recentActionList.size());
        for (int i = 0; i< recentActionList.size(); i++) {
            result.add(recentActionList.get(i).copy());
        }

        return result;
    }

    /**
     * Provide a phone number to get verification code.
     *
     * @param phoneNumber the phone number to receive the txt with verification code.
     * @param listener callback of this request.
     */
    public void sendSMSVerificationCode(String phoneNumber,nz.mega.sdk.MegaRequestListenerInterface listener) {
        megaApi.sendSMSVerificationCode(phoneNumber,createDelegateRequestListener(listener));
    }

    public void sendSMSVerificationCode(String phoneNumber,nz.mega.sdk.MegaRequestListenerInterface listener,boolean reverifying_whitelisted) {
        megaApi.sendSMSVerificationCode(phoneNumber,createDelegateRequestListener(listener),reverifying_whitelisted);
    }

    /**
     * Send the verification code to verifiy phone number.
     *
     * @param verificationCode received 6 digits verification code.
     * @param listener callback of this request.
     */
    public void checkSMSVerificationCode(String verificationCode,nz.mega.sdk.MegaRequestListenerInterface listener) {
        megaApi.checkSMSVerificationCode(verificationCode,createDelegateRequestListener(listener));
    }

    /**
     * Get the verified phone number of the mega account.
     *
     * @return verified phone number.
     */
    public String smsVerifiedPhoneNumber() {
        return megaApi.smsVerifiedPhoneNumber();
    }
    
    /**
     * Requests the contacts that are registered at MEGA (currently verified through SMS)
     *
     * @param contacts The map of contacts to get registered contacts from
     * @param listener MegaRequestListener to track this request
     */
    public void getRegisteredContacts(MegaStringMap contacts, nz.mega.sdk.MegaRequestListenerInterface listener) {
        megaApi.getRegisteredContacts(contacts, createDelegateRequestListener(listener));
    }
    
    /**
     * Requests the currently available country calling codes
     *
     * @param listener MegaRequestListener to track this request
     */
    public void getCountryCallingCodes(nz.mega.sdk.MegaRequestListenerInterface listener) {
        megaApi.getCountryCallingCodes(createDelegateRequestListener(listener));
    }

    /**
     * Get the state to see whether blocked account could do SMS verification
     * 
     * @return the state 
     */
    public int smsAllowedState() {
        return megaApi.smsAllowedState();
    }

    /**
     * @brief Returns the email of the user who made the changes
     *
     * The SDK retains the ownership of the returned value. It will be valid until
     * the MegaRecentActionBucket object is deleted.
     *
     * @return The associated user's email
     */
    public void getUserEmail(long handle, nz.mega.sdk.MegaRequestListenerInterface listener) {
        megaApi.getUserEmail(handle, createDelegateRequestListener(listener));
<<<<<<< HEAD
=======
    }
>>>>>>> b4532c43

    /**
     * @brief Cancel a registration process
     *
     * If a signup link has been generated during registration process, call this function
     * to invalidate it. The ephemeral session will not be invalidated, only the signup link.
     *
     * The associated request type with this request is MegaRequest::TYPE_CREATE_ACCOUNT.
     * Valid data in the MegaRequest object received on callbacks:
     * - MegaRequest::getParamType - Returns the value 2
     *
     * @param listener MegaRequestListener to track this request
     */
    public void cancelCreateAccount(MegaRequestListenerInterface listener){
        megaApi.cancelCreateAccount(createDelegateRequestListener(listener));
    }
}<|MERGE_RESOLUTION|>--- conflicted
+++ resolved
@@ -8467,10 +8467,7 @@
      */
     public void getUserEmail(long handle, nz.mega.sdk.MegaRequestListenerInterface listener) {
         megaApi.getUserEmail(handle, createDelegateRequestListener(listener));
-<<<<<<< HEAD
-=======
-    }
->>>>>>> b4532c43
+    }
 
     /**
      * @brief Cancel a registration process

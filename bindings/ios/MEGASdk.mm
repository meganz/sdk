/**
 * @file MEGASdk.mm
 * @brief Allows to control a MEGA account or a shared folder
 *
 * (c) 2013-2014 by Mega Limited, Auckland, New Zealand
 *
 * This file is part of the MEGA SDK - Client Access Engine.
 *
 * Applications using the MEGA API must present a valid application key
 * and comply with the the rules set forth in the Terms of Service.
 *
 * The MEGA SDK is distributed in the hope that it will be useful,
 * but WITHOUT ANY WARRANTY; without even the implied warranty of
 * MERCHANTABILITY or FITNESS FOR A PARTICULAR PURPOSE.
 *
 * @copyright Simplified (2-clause) BSD License.
 *
 * You should have received a copy of the license along with this
 * program.
 */

#import "MEGASdk.h"
#import "megaapi.h"
#import "MEGANode+init.h"
#import "MEGAUser+init.h"
#import "MEGATransfer+init.h"
#import "MEGATransferList+init.h"
#import "MEGANodeList+init.h"
#import "MEGAUserList+init.h"
#import "MEGAUserAlertList+init.h"
#import "MEGAError+init.h"
#import "MEGAShareList+init.h"
#import "MEGAContactRequest+init.h"
#import "MEGAContactRequestList+init.h"
#import "MEGAChildrenLists+init.h"
#import "MEGARecentActionBucket+init.h"
#import "MEGABackgroundMediaUpload+init.h"
#import "DelegateMEGARequestListener.h"
#import "DelegateMEGATransferListener.h"
#import "DelegateMEGAGlobalListener.h"
#import "DelegateMEGAListener.h"
#import "DelegateMEGALoggerListener.h"
#import "DelegateMEGATreeProcessorListener.h"
#import "MEGAFileInputStream.h"
#import "MEGADataInputStream.h"
#import "MEGACancelToken+init.h"
#import "MEGAPushNotificationSettings+init.h"

#import <set>
#import <pthread.h>

NSString * const MEGAIsBeingLogoutNotification = @"nz.mega.isBeingLogout";

using namespace mega;

@interface MEGASdk () {
    pthread_mutex_t listenerMutex;
}

@property (nonatomic, assign) std::set<DelegateMEGARequestListener *>activeRequestListeners;
@property (nonatomic, assign) std::set<DelegateMEGATransferListener *>activeTransferListeners;
@property (nonatomic, assign) std::set<DelegateMEGAGlobalListener *>activeGlobalListeners;
@property (nonatomic, assign) std::set<DelegateMEGAListener *>activeMegaListeners;
@property (nonatomic, assign) std::set<DelegateMEGALoggerListener *>activeLoggerListeners;

- (MegaRequestListener *)createDelegateMEGARequestListener:(id<MEGARequestDelegate>)delegate singleListener:(BOOL)singleListener;
- (MegaRequestListener *)createDelegateMEGARequestListener:(id<MEGARequestDelegate>)delegate singleListener:(BOOL)singleListener queueType:(ListenerQueueType)queueType;
- (MegaTransferListener *)createDelegateMEGATransferListener:(id<MEGATransferDelegate>)delegate singleListener:(BOOL)singleListener;
- (MegaGlobalListener *)createDelegateMEGAGlobalListener:(id<MEGAGlobalDelegate>)delegate;
- (MegaListener *)createDelegateMEGAListener:(id<MEGADelegate>)delegate;
- (MegaLogger *)createDelegateMegaLogger:(id<MEGALoggerDelegate>)delegate;

@property (nonatomic, nullable) MegaApi *megaApi;

@end

@implementation MEGASdk

#pragma mark - Properties

- (NSString *)myEmail {
    if (self.megaApi == nil) return nil;
    const char *val = self.megaApi->getMyEmail();
    if (!val) return nil;
    
    NSString *ret = [[NSString alloc] initWithUTF8String:val];
    
    delete [] val;
    return ret;
}

- (NSDate *)accountCreationDate {
    if (self.megaApi == nil) return nil;
    NSTimeInterval accountCreationTs = self.megaApi->getAccountCreationTs();
    return accountCreationTs ? [NSDate dateWithTimeIntervalSince1970:accountCreationTs] : nil;
}

- (MEGANode *)rootNode {
    if (self.megaApi == nil) return nil;
    MegaNode *node = self.megaApi->getRootNode();
    return node ? [[MEGANode alloc] initWithMegaNode:node cMemoryOwn:YES] : nil;
}

- (MEGANode *)rubbishNode {
    if (self.megaApi == nil) return nil;
    MegaNode *node = self.megaApi->getRubbishNode();
    return node ? [[MEGANode alloc] initWithMegaNode:node cMemoryOwn:YES] : nil;
}

- (MEGANode *)inboxNode {
    if (self.megaApi == nil) return nil;
    MegaNode *node = self.megaApi->getInboxNode();
    return node ? [[MEGANode alloc] initWithMegaNode:node cMemoryOwn:YES] : nil;
}

- (MEGATransferList *)transfers {
    if (self.megaApi == nil) return nil;
    return [[MEGATransferList alloc] initWithTransferList:self.megaApi->getTransfers() cMemoryOwn:YES];
}

- (MEGATransferList *)downloadTransfers {
    if (self.megaApi == nil) return nil;
    return [[MEGATransferList alloc] initWithTransferList:self.megaApi->getTransfers(MegaTransfer::TYPE_DOWNLOAD) cMemoryOwn:YES];
}

- (MEGATransferList *)uploadTransfers {
    if (self.megaApi == nil) return nil;
    return [[MEGATransferList alloc] initWithTransferList:self.megaApi->getTransfers(MegaTransfer::TYPE_UPLOAD) cMemoryOwn:YES];
}

- (Retry)waiting {
    if (self.megaApi == nil) return RetryUnknown;
    return (Retry) self.megaApi->isWaiting();
}

- (NSNumber *)totalsDownloadBytes {
    if (self.megaApi == nil) return nil;
    return [[NSNumber alloc] initWithLongLong:self.megaApi->getTotalDownloadBytes()];
}

- (NSNumber *)totalsUploadBytes {
    if (self.megaApi == nil) return nil;
    return [[NSNumber alloc] initWithLongLong:self.megaApi->getTotalUploadBytes()];
}

- (NSNumber *)totalsDownloadedBytes {
    if (self.megaApi == nil) return nil;
    return [[NSNumber alloc] initWithLongLong:self.megaApi->getTotalDownloadedBytes()];
}

- (NSNumber *)totalsUploadedBytes {
    if (self.megaApi == nil) return nil;
    return [[NSNumber alloc] initWithLongLong:self.megaApi->getTotalUploadedBytes()];
}

- (NSUInteger)totalNodes {
    if (self.megaApi == nil) return 0;
    return self.megaApi->getNumNodes();
}

- (NSString *)masterKey {
    if (self.megaApi == nil) return nil;
    const char *val = self.megaApi->exportMasterKey();
    if (!val) return nil;
    
    NSString *ret = [[NSString alloc] initWithUTF8String:val];
    
    delete [] val;
    return ret;
}

- (NSString *)userAgent {
    if (self.megaApi == nil) return nil;
    const char *val = self.megaApi->getUserAgent();
    if (!val) return nil;
    
    NSString *ret = [[NSString alloc] initWithUTF8String:val];
    
    return ret;
}

- (MEGAUser *)myUser {
    if (self.megaApi == nil) return nil;
    MegaUser *user = self.megaApi->getMyUser();
    return user ? [[MEGAUser alloc] initWithMegaUser:user cMemoryOwn:YES] : nil;
}

- (BOOL)isAchievementsEnabled {
    if (self.megaApi == nil) return NO;
    return self.megaApi->isAchievementsEnabled();
}

#pragma mark - Business

- (BOOL)isBusinessAccount {
    if (self.megaApi == nil) return NO;
    return self.megaApi->isBusinessAccount();
}

- (BOOL)isMasterBusinessAccount {
    if (self.megaApi == nil) return NO;
    return self.megaApi->isMasterBusinessAccount();
}

- (BOOL)isBusinessAccountActive {
    if (self.megaApi == nil) return NO;
    return self.megaApi->isBusinessAccountActive();
}

- (BusinessStatus)businessStatus {
    if (self.megaApi == nil) return BusinessStatusInactive;
    return (BusinessStatus) self.megaApi->getBusinessStatus();
}

- (NSInteger)numUnreadUserAlerts {
    if (self.megaApi == nil) return 0;
    return self.megaApi->getNumUnreadUserAlerts();
}

- (long long)bandwidthOverquotaDelay {
    if (self.megaApi == nil) return 0;
    return self.megaApi->getBandwidthOverquotaDelay();
}

#pragma mark - Init

- (instancetype)initWithAppKey:(NSString *)appKey userAgent:(NSString *)userAgent {
    self.megaApi = new MegaApi(appKey.UTF8String, (const char *)NULL, userAgent.UTF8String);
    
    if (pthread_mutex_init(&listenerMutex, NULL)) {
        return nil;
    }
    
    return self;
}

- (instancetype)initWithAppKey:(NSString *)appKey userAgent:(NSString *)userAgent basePath:(NSString *)basePath {
    self.megaApi = new MegaApi(appKey.UTF8String, basePath.UTF8String, userAgent.UTF8String);
    
    if (pthread_mutex_init(&listenerMutex, NULL)) {
        return nil;
    }
    
    return self;
}

- (void)deleteMegaApi {    
    delete _megaApi;
    _megaApi = nil;
    pthread_mutex_destroy(&listenerMutex);
}

- (void)dealloc {
    delete _megaApi;
    _megaApi = nil;
    pthread_mutex_destroy(&listenerMutex);
}

- (MegaApi *)getCPtr {
    return _megaApi;
}

#pragma mark - Add and remove delegates

- (void)addMEGADelegate:(id<MEGADelegate>)delegate {
    if (self.megaApi) {
        self.megaApi->addListener([self createDelegateMEGAListener:delegate]);
    }
}

- (void)addMEGARequestDelegate:(id<MEGARequestDelegate>)delegate {
    if (self.megaApi) {
        self.megaApi->addRequestListener([self createDelegateMEGARequestListener:delegate singleListener:NO]);
    }
}

- (void)addMEGATransferDelegate:(id<MEGATransferDelegate>)delegate {
    if (self.megaApi) {
        self.megaApi->addTransferListener([self createDelegateMEGATransferListener:delegate singleListener:NO]);
    }
}

- (void)addMEGAGlobalDelegate:(id<MEGAGlobalDelegate>)delegate {
    if (self.megaApi) {
        self.megaApi->addGlobalListener([self createDelegateMEGAGlobalListener:delegate]);
    }
}

- (void)removeMEGADelegate:(id<MEGADelegate>)delegate {
    std::vector<DelegateMEGAListener *> listenersToRemove;
    
    pthread_mutex_lock(&listenerMutex);
    std::set<DelegateMEGAListener *>::iterator it = _activeMegaListeners.begin();
    while (it != _activeMegaListeners.end()) {
        DelegateMEGAListener *delegateListener = *it;
        if (delegateListener->getUserListener() == delegate) {
            listenersToRemove.push_back(delegateListener);
            _activeMegaListeners.erase(it++);
        }
        else {
            it++;
        }
    }
    pthread_mutex_unlock(&listenerMutex);
    
    for (int i = 0; i < listenersToRemove.size(); i++)
    {
        if (self.megaApi) {
            self.megaApi->removeListener(listenersToRemove[i]);
        }
        delete listenersToRemove[i];
    }
}

- (void)removeMEGARequestDelegate:(id<MEGARequestDelegate>)delegate {
    std::vector<DelegateMEGARequestListener *> listenersToRemove;
    
    pthread_mutex_lock(&listenerMutex);
    std::set<DelegateMEGARequestListener *>::iterator it = _activeRequestListeners.begin();
    while (it != _activeRequestListeners.end()) {
        DelegateMEGARequestListener *delegateListener = *it;
        if (delegateListener->getUserListener() == delegate) {
            listenersToRemove.push_back(delegateListener);
            _activeRequestListeners.erase(it++);
        }
        else {
            it++;
        }
    }
    pthread_mutex_unlock(&listenerMutex);
    
    for (int i = 0; i < listenersToRemove.size(); i++)
    {
        if (self.megaApi) {
            self.megaApi->removeRequestListener(listenersToRemove[i]);
        }
        delete listenersToRemove[i];
    }
}

- (void)removeMEGATransferDelegate:(id<MEGATransferDelegate>)delegate {
    std::vector<DelegateMEGATransferListener *> listenersToRemove;
    
    pthread_mutex_lock(&listenerMutex);
    std::set<DelegateMEGATransferListener *>::iterator it = _activeTransferListeners.begin();
    while (it != _activeTransferListeners.end()) {
        DelegateMEGATransferListener *delegateListener = *it;
        if (delegateListener->getUserListener() == delegate) {
            listenersToRemove.push_back(delegateListener);
            _activeTransferListeners.erase(it++);
        }
        else {
            it++;
        }
    }
    pthread_mutex_unlock(&listenerMutex);
    
    for (int i = 0; i < listenersToRemove.size(); i++)
    {
        if (self.megaApi) {
            self.megaApi->removeTransferListener(listenersToRemove[i]);
        }
        delete listenersToRemove[i];
    }
}

- (void)removeMEGAGlobalDelegate:(id<MEGAGlobalDelegate>)delegate {
    std::vector<DelegateMEGAGlobalListener *> listenersToRemove;
    
    pthread_mutex_lock(&listenerMutex);
    std::set<DelegateMEGAGlobalListener *>::iterator it = _activeGlobalListeners.begin();
    while (it != _activeGlobalListeners.end()) {
        DelegateMEGAGlobalListener *delegateListener = *it;
        if (delegateListener->getUserListener() == delegate) {
            listenersToRemove.push_back(delegateListener);
            _activeGlobalListeners.erase(it++);
        }
        else {
            it++;
        }
    }
    pthread_mutex_unlock(&listenerMutex);
    
    
    for (int i = 0; i < listenersToRemove.size(); i++)
    {
        if (self.megaApi) {
            self.megaApi->removeGlobalListener(listenersToRemove[i]);
        }
        delete listenersToRemove[i];
    }
    
}

- (void)addLoggerDelegate:(id<MEGALoggerDelegate>)delegate {
    MegaApi::addLoggerObject([self createDelegateMegaLogger:delegate]);
}

- (void)removeLoggerDelegate:(id<MEGALoggerDelegate>)delegate {
    std::vector<DelegateMEGALoggerListener *> listenersToRemove;
    
    pthread_mutex_lock(&listenerMutex);
    std::set<DelegateMEGALoggerListener *>::iterator it = _activeLoggerListeners.begin();
    while (it != _activeLoggerListeners.end()) {
        DelegateMEGALoggerListener *delegateListener = *it;
        if (delegateListener->getUserListener() == delegate) {
            listenersToRemove.push_back(delegateListener);
            _activeLoggerListeners.erase(it++);
        }
        else {
            it++;
        }
    }
    pthread_mutex_unlock(&listenerMutex);
    
    for (int i = 0; i < listenersToRemove.size(); i++)
    {
        MegaApi::removeLoggerObject(listenersToRemove[i]);
        delete listenersToRemove[i];
    }
}

#pragma mark - Utils

- (NSString *)hashForBase64pwkey:(NSString *)base64pwkey email:(NSString *)email {
    if(base64pwkey == nil || email == nil || self.megaApi == nil)  return  nil;
    
    const char *val = self.megaApi->getStringHash([base64pwkey UTF8String], [email UTF8String]);
    if (!val) return nil;
    
    NSString *ret = [[NSString alloc] initWithUTF8String:val];
    
    delete [] val;
    return ret;
}

+ (uint64_t)handleForBase64Handle:(NSString *)base64Handle {
    if(base64Handle == nil) return ::mega::INVALID_HANDLE;
    
    return MegaApi::base64ToHandle([base64Handle UTF8String]);
}

+ (uint64_t)handleForBase64UserHandle:(NSString *)base64UserHandle {
    if(base64UserHandle == nil) return ::mega::INVALID_HANDLE;
    
    return MegaApi::base64ToUserHandle([base64UserHandle UTF8String]);
}

+ (NSString *)base64HandleForHandle:(uint64_t)handle {
    const char *val = MegaApi::handleToBase64(handle);
    if (!val) return nil;
    
    NSString *ret = [[NSString alloc] initWithUTF8String:val];
    
    delete [] val;
    return ret;
}

+ (NSString *)base64HandleForUserHandle:(uint64_t)userhandle {
    const char *val = MegaApi::userHandleToBase64(userhandle);
    if (!val) return nil;
    
    NSString *ret = [[NSString alloc] initWithUTF8String:val];
    
    delete [] val;
    return ret;
}

- (void)retryPendingConnections {
    if (self.megaApi) {
        self.megaApi->retryPendingConnections();
    }
}

- (void)reconnect {
    if (self.megaApi) {
        self.megaApi->retryPendingConnections(true, true);
    }
}

- (BOOL)serverSideRubbishBinAutopurgeEnabled {
    if (self.megaApi == nil) return NO;
    return self.megaApi->serverSideRubbishBinAutopurgeEnabled();
}

- (BOOL)appleVoipPushEnabled {
    if (self.megaApi == nil) return NO;
    return self.megaApi->appleVoipPushEnabled();
}

- (void)getSessionTransferURL:(NSString *)path delegate:(id<MEGARequestDelegate>)delegate {
    if (self.megaApi) {
        self.megaApi->getSessionTransferURL(path.UTF8String, [self createDelegateMEGARequestListener:delegate singleListener:YES]);
    }
}

- (void)getSessionTransferURL:(NSString *)path {
    if (self.megaApi) {
        self.megaApi->getSessionTransferURL(path.UTF8String);
    }
}

#pragma mark - Login Requests

- (BOOL)multiFactorAuthAvailable {
    if (self.megaApi == nil) return NO;
    return self.megaApi->multiFactorAuthAvailable();
}

- (void)multiFactorAuthCheckWithEmail:(NSString *)email delegate:(id<MEGARequestDelegate>)delegate {
    if (self.megaApi) {
        self.megaApi->multiFactorAuthCheck(email.UTF8String, [self createDelegateMEGARequestListener:delegate singleListener:YES]);
    }
}

- (void)multiFactorAuthCheckWithEmail:(NSString *)email {
    if (self.megaApi) {
        self.megaApi->multiFactorAuthCheck(email.UTF8String);
    }
}

- (void)multiFactorAuthGetCodeWithDelegate:(id<MEGARequestDelegate>)delegate {
    if (self.megaApi) {
        self.megaApi->multiFactorAuthGetCode([self createDelegateMEGARequestListener:delegate singleListener:YES]);
    }
}

- (void)multiFactorAuthGetCode {
    if (self.megaApi) {
        self.megaApi->multiFactorAuthGetCode();
    }
}

- (void)multiFactorAuthEnableWithPin:(NSString *)pin delegate:(id<MEGARequestDelegate>)delegate {
    if (self.megaApi) {
        self.megaApi->multiFactorAuthEnable(pin.UTF8String, [self createDelegateMEGARequestListener:delegate singleListener:YES]);
    }
}

- (void)multiFactorAuthEnableWithPin:(NSString *)pin  {
    if (self.megaApi) {
        self.megaApi->multiFactorAuthEnable(pin.UTF8String);
    }
}

- (void)multiFactorAuthDisableWithPin:(NSString *)pin delegate:(id<MEGARequestDelegate>)delegate {
    if (self.megaApi) {
        self.megaApi->multiFactorAuthDisable(pin.UTF8String, [self createDelegateMEGARequestListener:delegate singleListener:YES]);
    }
}

- (void)multiFactorAuthDisableWithPin:(NSString *)pin {
    if (self.megaApi) {
        self.megaApi->multiFactorAuthDisable(pin.UTF8String);
    }
}

- (void)multiFactorAuthLoginWithEmail:(NSString *)email password:(NSString *)password pin:(NSString *)pin delegate:(id<MEGARequestDelegate>)delegate {
    if (self.megaApi) {
        self.megaApi->multiFactorAuthLogin(email.UTF8String, password.UTF8String, pin.UTF8String, [self createDelegateMEGARequestListener:delegate singleListener:YES]);
    }
}

- (void)multiFactorAuthLoginWithEmail:(NSString *)email password:(NSString *)password pin:(NSString *)pin {
    if (self.megaApi) {
        self.megaApi->multiFactorAuthLogin(email.UTF8String, password.UTF8String, pin.UTF8String);
    }
}

- (void)multiFactorAuthChangePassword:(NSString *)oldPassword newPassword:(NSString *)newPassword pin:(NSString *)pin delegate:(id<MEGARequestDelegate>)delegate {
    if (self.megaApi) {
        self.megaApi->multiFactorAuthChangePassword(oldPassword.UTF8String, newPassword.UTF8String, pin.UTF8String, [self createDelegateMEGARequestListener:delegate singleListener:YES]);
    }
}

- (void)multiFactorAuthChangePassword:(NSString *)oldPassword newPassword:(NSString *)newPassword pin:(NSString *)pin {
    if (self.megaApi) {
        self.megaApi->multiFactorAuthChangePassword(oldPassword.UTF8String, newPassword.UTF8String, pin.UTF8String);
    }
}

- (void)multiFactorAuthChangeEmail:(NSString *)email pin:(NSString *)pin delegate:(id<MEGARequestDelegate>)delegate {
    if (self.megaApi) {
        self.megaApi->multiFactorAuthChangeEmail(email.UTF8String, pin.UTF8String, [self createDelegateMEGARequestListener:delegate singleListener:YES]);
    }
}

- (void)multiFactorAuthChangeEmail:(NSString *)email pin:(NSString *)pin {
    if (self.megaApi) {
        self.megaApi->multiFactorAuthChangeEmail(email.UTF8String, pin.UTF8String);
    }
}

- (void)multiFactorAuthCancelAccountWithPin:(NSString *)pin delegate:(id<MEGARequestDelegate>)delegate {
    if (self.megaApi) {
        self.megaApi->multiFactorAuthCancelAccount(pin.UTF8String, [self createDelegateMEGARequestListener:delegate singleListener:YES]);
    }
}

- (void)multiFactorAuthCancelAccountWithPin:(NSString *)pin {
    if (self.megaApi) {
        self.megaApi->multiFactorAuthCancelAccount(pin.UTF8String);
    }
}

- (void)fetchTimeZoneWithDelegate:(id<MEGARequestDelegate>)delegate {
    if (self.megaApi) {
        self.megaApi->fetchTimeZone([self createDelegateMEGARequestListener:delegate singleListener:YES]);
    }
}

- (void)fetchTimeZone {
    if (self.megaApi) {
        self.megaApi->fetchTimeZone();
    }
}

- (void)loginWithEmail:(NSString *)email password:(NSString *)password {
    if (self.megaApi) {
        self.megaApi->login(email.UTF8String, password.UTF8String);
    }
}

- (void)loginWithEmail:(NSString *)email password:(NSString *)password delegate:(id<MEGARequestDelegate>)delegate{
    if (self.megaApi) {
        self.megaApi->login(email.UTF8String, password.UTF8String, [self createDelegateMEGARequestListener:delegate singleListener:YES]);
    }
}

- (void)sendDevCommand:(NSString *)command email:(NSString *)email delegate:(id<MEGARequestDelegate>)delegate {
    if (self.megaApi) {
        self.megaApi->sendDevCommand(command.UTF8String, email.UTF8String, [self createDelegateMEGARequestListener:delegate singleListener:YES]);
    }
}

<<<<<<< HEAD
- (NSString *)dumpSession {
    if (self.megaApi == nil) return nil;
    const char *val = self.megaApi->dumpSession();
=======
- (NSString *)dumpSession:(BOOL)offline {
    const char *val = self.megaApi->dumpSession(offline);

>>>>>>> 316a36c7
    if (!val) return nil;
    
    NSString *ret = [[NSString alloc] initWithUTF8String:val];
    
    delete [] val;
    return ret;
}

- (NSString *)sequenceNumber {
    if (self.megaApi == nil) return nil;
    const char *val = self.megaApi->getSequenceNumber();
    if (!val) return nil;
    
    NSString *ret = [[NSString alloc] initWithUTF8String:val];
    
    delete [] val;
    return ret;
}

- (NSString *)accountAuth {
    if (self.megaApi == nil) return nil;
    const char *val = self.megaApi->getAccountAuth();
    if (!val) return nil;
    
    NSString *ret = [[NSString alloc] initWithUTF8String:val];
    
    delete [] val;
    return ret;
}

- (void)setAccountAuth:(NSString *)accountAuth {
    if (self.megaApi) {
        self.megaApi->setAccountAuth(accountAuth.UTF8String);
    }
}

- (void)fastLoginWithEmail:(NSString *)email stringHash:(NSString *)stringHash base64pwKey:(NSString *)base64pwKey {
    if (self.megaApi) {
        self.megaApi->fastLogin(email.UTF8String, stringHash.UTF8String, base64pwKey.UTF8String);
    }
}

- (void)fastLoginWithEmail:(NSString *)email stringHash:(NSString *)stringHash base64pwKey:(NSString *)base64pwKey delegate:(id<MEGARequestDelegate>)delegate {
    if (self.megaApi) {
        self.megaApi->fastLogin(email.UTF8String, stringHash.UTF8String, base64pwKey.UTF8String, [self createDelegateMEGARequestListener:delegate singleListener:YES]);
    }
}

- (void)fastLoginWithSession:(NSString *)session {
    if (self.megaApi) {
        self.megaApi->fastLogin(session.UTF8String);
    }
}

- (void)fastLoginWithSession:(NSString *)session delegate:(id<MEGARequestDelegate>)delegate {
    if (self.megaApi) {
        self.megaApi->fastLogin(session.UTF8String, [self createDelegateMEGARequestListener:delegate singleListener:YES]);
    }
}

- (void)fastLoginWithSessionOffline:(NSString *)session delegate:(id<MEGARequestDelegate>)delegate {
    self.megaApi->fastLoginOffline((session != nil) ? [session UTF8String] : NULL, [self createDelegateMEGARequestListener:delegate singleListener:YES]);
}

- (void)loginToFolderLinkAuthed:(NSString *)folderLink folderAuth:(NSString *)folderAuth offline:(BOOL)offline delegate:(id<MEGARequestDelegate>)delegate {
    self.megaApi->loginToFolder((folderLink != nil) ? [folderLink UTF8String] : NULL, (folderAuth != nil) ? [folderAuth UTF8String] : NULL, offline, [self createDelegateMEGARequestListener:delegate singleListener:YES]);
}

- (void)loginToFolderLink:(NSString *)folderLink delegate:(id<MEGARequestDelegate>)delegate {
    if (self.megaApi) {
        self.megaApi->loginToFolder(folderLink.UTF8String, [self createDelegateMEGARequestListener:delegate singleListener:YES]);
    }
}

- (void)loginToFolderLink:(NSString *)folderLink {
    if (self.megaApi) {
        self.megaApi->loginToFolder(folderLink.UTF8String);
    }
}

- (NSInteger)isLoggedIn {
    if (self.megaApi == nil) return 0;
    return self.megaApi->isLoggedIn();
}

- (BOOL)isEphemeralPlusPlus {
    if (self.megaApi == nil) return false;
    return self.megaApi->isEphemeralPlusPlus();
}

- (void)fetchNodesWithDelegate:(id<MEGARequestDelegate>)delegate {
    if (self.megaApi) {
        self.megaApi->fetchNodes([self createDelegateMEGARequestListener:delegate singleListener:YES]);
    }
}

- (void)fetchNodes {
    if (self.megaApi) {
        self.megaApi->fetchNodes();
    }
}

- (void)logoutWithDelegate:(id<MEGARequestDelegate>)delegate {
    [NSNotificationCenter.defaultCenter postNotificationName:MEGAIsBeingLogoutNotification object:nil];
    if (self.megaApi) {
        self.megaApi->logout([self createDelegateMEGARequestListener:delegate singleListener:YES]);
    }
}

- (void)logout {
    [NSNotificationCenter.defaultCenter postNotificationName:MEGAIsBeingLogoutNotification object:nil];
    if (self.megaApi) {
        self.megaApi->logout(NULL);
    }
}

- (void)localLogoutWithDelegate:(id<MEGARequestDelegate>)delegate {
    if (self.megaApi) {
        self.megaApi->localLogout([self createDelegateMEGARequestListener:delegate singleListener:YES queueType:ListenerQueueTypeCurrent]);
    }
}

- (void)localLogout {
    if (self.megaApi) {
        self.megaApi->localLogout();
    }
}

- (void)invalidateCache {
    if (self.megaApi) {
        self.megaApi->invalidateCache();
    }
}

- (PasswordStrength)passwordStrength:(NSString *)password {
    if (self.megaApi == nil) return PasswordStrengthVeryWeak;
    return (PasswordStrength) self.megaApi->getPasswordStrength(password.UTF8String);
}

- (BOOL)checkPassword:(NSString *)password {
    if (self.megaApi == nil) return NO;
    return self.megaApi->checkPassword(password.UTF8String);
}

- (NSString *)myCredentials {
    if (self.megaApi == nil) return nil;
    const char *val = self.megaApi->getMyCredentials();
    if (val) {
        NSString *ret = [NSString.alloc initWithUTF8String:val];
        delete [] val;
        return ret;
    } else {
        return nil;
    }
}

- (void)getUserCredentials:(MEGAUser *)user delegate:(id<MEGARequestDelegate>)delegate {
    if (self.megaApi) {
        self.megaApi->getUserCredentials(user.getCPtr, [self createDelegateMEGARequestListener:delegate singleListener:YES]);
    }
}

- (void)getUserCredentials:(MEGAUser *)user {
    if (self.megaApi) {
        self.megaApi->getUserCredentials(user.getCPtr);
    }
}

- (BOOL)areCredentialsVerifiedOfUser:(MEGAUser *)user {
    if (self.megaApi == nil) return NO;
    return self.megaApi->areCredentialsVerified(user.getCPtr);
}

- (void)verifyCredentialsOfUser:(MEGAUser *)user delegate:(id<MEGARequestDelegate>)delegate {
    if (self.megaApi) {
        self.megaApi->verifyCredentials(user.getCPtr, [self createDelegateMEGARequestListener:delegate singleListener:YES]);
    }
}

- (void)verifyCredentialsOfUser:(MEGAUser *)user {
    if (self.megaApi) {
        self.megaApi->verifyCredentials(user.getCPtr);
    }
}

- (void)resetCredentialsOfUser:(MEGAUser *)user delegate:(id<MEGARequestDelegate>)delegate {
    if (self.megaApi) {
        self.megaApi->resetCredentials(user.getCPtr, [self createDelegateMEGARequestListener:delegate singleListener:YES]);
    }
}

- (void)resetCredentialsOfUser:(MEGAUser *)user {
    if (self.megaApi) {
        self.megaApi->resetCredentials(user.getCPtr);
    }
}

#pragma mark - Create account and confirm account Requests

- (void)createEphemeralAccountPlusPlusWithFirstname:(NSString *)firstname lastname:(NSString *)lastname {
    if (self.megaApi) {
        self.megaApi->createEphemeralAccountPlusPlus(firstname.UTF8String, lastname.UTF8String);
    }
}

- (void)createEphemeralAccountPlusPlusWithFirstname:(NSString *)firstname lastname:(NSString *)lastname delegate:(id<MEGARequestDelegate>)delegate {
    if (self.megaApi) {
        self.megaApi->createEphemeralAccountPlusPlus(firstname.UTF8String, lastname.UTF8String, [self createDelegateMEGARequestListener:delegate singleListener:YES]);
    }
}

- (void)createAccountWithEmail:(NSString *)email password:(NSString *)password firstname:(NSString *)firstname lastname:(NSString *)lastname {
    if (self.megaApi) {
        self.megaApi->createAccount(email.UTF8String, password.UTF8String, firstname.UTF8String, lastname.UTF8String);
    }
}

- (void)createAccountWithEmail:(NSString *)email password:(NSString *)password firstname:(NSString *)firstname lastname:(NSString *)lastname delegate:(id<MEGARequestDelegate>)delegate {
    if (self.megaApi) {
        self.megaApi->createAccount(email.UTF8String, password.UTF8String, firstname.UTF8String, lastname.UTF8String, [self createDelegateMEGARequestListener:delegate singleListener:YES]);
    }
}

- (void)createAccountWithEmail:(NSString *)email password:(NSString *)password firstname:(NSString *)firstname lastname:(NSString *)lastname lastPublicHandle:(uint64_t)lastPublicHandle lastPublicHandleType:(AffiliateType)lastPublicHandleType lastAccessTimestamp:(uint64_t)lastAccessTimestamp {
    if (self.megaApi) {
        self.megaApi->createAccount(email.UTF8String, password.UTF8String, firstname.UTF8String, lastname.UTF8String, lastPublicHandle, (int)lastPublicHandleType, lastAccessTimestamp);
    }
}

- (void)createAccountWithEmail:(NSString *)email password:(NSString *)password firstname:(NSString *)firstname lastname:(NSString *)lastname lastPublicHandle:(uint64_t)lastPublicHandle lastPublicHandleType:(AffiliateType)lastPublicHandleType lastAccessTimestamp:(uint64_t)lastAccessTimestamp delegate:(id<MEGARequestDelegate>)delegate {
    if (self.megaApi) {
        self.megaApi->createAccount(email.UTF8String, password.UTF8String, firstname.UTF8String, lastname.UTF8String, lastPublicHandle, (int)lastPublicHandleType, lastAccessTimestamp, [self createDelegateMEGARequestListener:delegate singleListener:YES]);
    }
}

- (void)resumeCreateAccountWithSessionId:(NSString *)sessionId delegate:(id<MEGARequestDelegate>)delegate {
    if (self.megaApi) {
        self.megaApi->resumeCreateAccount(sessionId.UTF8String, [self createDelegateMEGARequestListener:delegate singleListener:YES]);
    }
}

- (void)resumeCreateAccountWithSessionId:(NSString *)sessionId {
    if (self.megaApi) {
        self.megaApi->resumeCreateAccount(sessionId.UTF8String);
    }
}

- (void)cancelCreateAccountWithDelegate:(id<MEGARequestDelegate>)delegate {
    if (self.megaApi) {
        self.megaApi->cancelCreateAccount([self createDelegateMEGARequestListener:delegate singleListener:YES]);
    }
}

- (void)cancelCreateAccount {
    if (self.megaApi) {
        self.megaApi->cancelCreateAccount();
    }
}

- (void)sendSignupLinkWithEmail:(NSString *)email name:(NSString *)name password:(NSString *)password delegate:(id<MEGARequestDelegate>)delegate {
    if (self.megaApi) {
        self.megaApi->sendSignupLink(email.UTF8String, name.UTF8String, password.UTF8String, [self createDelegateMEGARequestListener:delegate singleListener:YES]);
    }
}

- (void)sendSignupLinkWithEmail:(NSString *)email name:(NSString *)name password:(NSString *)password {
    if (self.megaApi) {
        self.megaApi->sendSignupLink(email.UTF8String, name.UTF8String, password.UTF8String);
    }
}

- (void)fastSendSignupLinkWithEmail:(NSString *)email base64pwkey:(NSString *)base64pwkey name:(NSString *)name delegate:(id<MEGARequestDelegate>)delegate {
    if (self.megaApi) {
        self.megaApi->fastSendSignupLink(email.UTF8String, base64pwkey.UTF8String, name.UTF8String, [self createDelegateMEGARequestListener:delegate singleListener:YES]);
    }
}

- (void)fastSendSignupLinkWithEmail:(NSString *)email base64pwkey:(NSString *)base64pwkey name:(NSString *)name {
    if (self.megaApi) {
        self.megaApi->fastSendSignupLink(email.UTF8String, base64pwkey.UTF8String, name.UTF8String);
    }
}

- (void)querySignupLink:(NSString *)link {
    if (self.megaApi) {
        self.megaApi->querySignupLink(link.UTF8String);
    }
}

- (void)querySignupLink:(NSString *)link delegate:(id<MEGARequestDelegate>)delegate {
    if (self.megaApi) {
        self.megaApi->querySignupLink(link.UTF8String, [self createDelegateMEGARequestListener:delegate singleListener:YES]);
    }
}

- (void)confirmAccountWithLink:(NSString *)link password:(NSString *)password {
    if (self.megaApi) {
        self.megaApi->confirmAccount(link.UTF8String, password.UTF8String);
    }
}

- (void)confirmAccountWithLink:(NSString *)link password:(NSString *)password delegate:(id<MEGARequestDelegate>)delegate {
    if (self.megaApi) {
        self.megaApi->confirmAccount(link.UTF8String, password.UTF8String, [self createDelegateMEGARequestListener:delegate singleListener:YES]);
    }
}

- (void)fastConfirmAccountWithLink:(NSString *)link base64pwkey:(NSString *)base64pwkey {
    if (self.megaApi) {
        self.megaApi->fastConfirmAccount(link.UTF8String, base64pwkey.UTF8String);
    }
}


- (void)fastConfirmAccountWithLink:(NSString *)link base64pwkey:(NSString *)base64pwkey delegate:(id<MEGARequestDelegate>)delegate {
    if (self.megaApi) {
        self.megaApi->fastConfirmAccount(link.UTF8String, base64pwkey.UTF8String, [self createDelegateMEGARequestListener:delegate singleListener:YES]);
    }
}

- (void)resetPasswordWithEmail:(NSString *)email hasMasterKey:(BOOL)hasMasterKey delegate:(id<MEGARequestDelegate>)delegate {
    if (self.megaApi) {
        self.megaApi->resetPassword(email.UTF8String, hasMasterKey, [self createDelegateMEGARequestListener:delegate singleListener:YES]);
    }
}

- (void)resetPasswordWithEmail:(NSString *)email hasMasterKey:(BOOL)hasMasterKey {
    if (self.megaApi) {
        self.megaApi->resetPassword(email.UTF8String, hasMasterKey);
    }
}

- (void)queryResetPasswordLink:(NSString *)link delegate:(id<MEGARequestDelegate>)delegate {
    if (self.megaApi) {
        self.megaApi->queryResetPasswordLink(link.UTF8String, [self createDelegateMEGARequestListener:delegate singleListener:YES]);
    }
}

- (void)queryResetPasswordLink:(NSString *)link {
    if (self.megaApi) {
        self.megaApi->queryResetPasswordLink(link.UTF8String);
    }
}

- (void)confirmResetPasswordWithLink:(NSString *)link newPassword:(NSString *)newPassword masterKey:(nullable NSString *)masterKey delegate:(id<MEGARequestDelegate>)delegate {
    if (self.megaApi) {
        self.megaApi->confirmResetPassword(link.UTF8String, newPassword.UTF8String, masterKey.UTF8String, [self createDelegateMEGARequestListener:delegate singleListener:YES]);
    }
}

- (void)confirmResetPasswordWithLink:(NSString *)link newPassword:(NSString *)newPassword masterKey:(nullable NSString *)masterKey {
    if (self.megaApi) {
        self.megaApi->confirmResetPassword(link.UTF8String, newPassword.UTF8String, masterKey.UTF8String);
    }
}

- (void)cancelAccountWithDelegate:(id<MEGARequestDelegate>)delegate {
    if (self.megaApi) {
        self.megaApi->cancelAccount([self createDelegateMEGARequestListener:delegate singleListener:YES]);
    }
}

- (void)cancelAccount {
    if (self.megaApi) {
        self.megaApi->cancelAccount();
    }
}

- (void)queryCancelLink:(NSString *)link {
    if (self.megaApi) {
        self.megaApi->queryCancelLink(link.UTF8String);
    }
}

- (void)queryCancelLink:(NSString *)link delegate:(id<MEGARequestDelegate>)delegate {
    if (self.megaApi) {
        self.megaApi->queryCancelLink(link.UTF8String, [self createDelegateMEGARequestListener:delegate singleListener:YES]);
    }
}

- (void)confirmCancelAccountWithLink:(NSString *)link password:(NSString *)password delegate:(id<MEGARequestDelegate>)delegate {
    if (self.megaApi) {
        self.megaApi->confirmCancelAccount(link.UTF8String, password.UTF8String, [self createDelegateMEGARequestListener:delegate singleListener:YES]);
    }
}

- (void)confirmCancelAccountWithLink:(NSString *)link password:(NSString *)password {
    if (self.megaApi) {
        self.megaApi->confirmCancelAccount(link.UTF8String, password.UTF8String);
    }
}

- (void)resendVerificationEmailWithDelegate:(id<MEGARequestDelegate>)delegate {
    if (self.megaApi) {
        self.megaApi->resendVerificationEmail([self createDelegateMEGARequestListener:delegate singleListener:YES]);
    }
}

- (void)resendVerificationEmail {
    if (self.megaApi) {
        self.megaApi->resendVerificationEmail();
    }
}

- (void)changeEmail:(NSString *)email delegate:(id<MEGARequestDelegate>)delegate {
    if (self.megaApi) {
        self.megaApi->changeEmail(email.UTF8String, [self createDelegateMEGARequestListener:delegate singleListener:YES]);
    }
}

- (void)changeEmail:(NSString *)email {
    if (self.megaApi) {
        self.megaApi->changeEmail(email.UTF8String);
    }
}

- (void)queryChangeEmailLink:(NSString *)link delegate:(id<MEGARequestDelegate>)delegate {
    if (self.megaApi) {
        self.megaApi->queryChangeEmailLink(link.UTF8String, [self createDelegateMEGARequestListener:delegate singleListener:YES]);
    }
}

- (void)queryChangeEmailLink:(NSString *)link {
    if (self.megaApi) {
        self.megaApi->queryChangeEmailLink(link.UTF8String);
    }
}

- (void)confirmChangeEmailWithLink:(NSString *)link password:(NSString *)password delegate:(id<MEGARequestDelegate>)delegate {
    if (self.megaApi) {
        self.megaApi->confirmChangeEmail(link.UTF8String, password.UTF8String, [self createDelegateMEGARequestListener:delegate singleListener:YES]);
    }
}

- (void)confirmChangeEmailWithLink:(NSString *)link password:(NSString *)password {
    if (self.megaApi) {
        self.megaApi->confirmChangeEmail(link.UTF8String, password.UTF8String);
    }
}

- (void)contactLinkCreateRenew:(BOOL)renew delegate:(id<MEGARequestDelegate>)delegate {
    if (self.megaApi) {
        self.megaApi->contactLinkCreate(renew, [self createDelegateMEGARequestListener:delegate singleListener:YES]);
    }
}

- (void)contactLinkCreateRenew:(BOOL)renew {
    if (self.megaApi) {
        self.megaApi->contactLinkCreate(renew);
    }
}

- (void)contactLinkQueryWithHandle:(uint64_t)handle delegate:(id<MEGARequestDelegate>)delegate {
    if (self.megaApi) {
        self.megaApi->contactLinkQuery(handle, [self createDelegateMEGARequestListener:delegate singleListener:YES]);
    }
}

- (void)contactLinkQueryWithHandle:(uint64_t)handle {
    if (self.megaApi) {
        self.megaApi->contactLinkQuery(handle);
    }
}

- (void)contactLinkDeleteWithDelegate:(id<MEGARequestDelegate>)delegate {
    if (self.megaApi) {
        self.megaApi->contactLinkDelete(INVALID_HANDLE, [self createDelegateMEGARequestListener:delegate singleListener:YES]);
    }
}

- (void)contactLinkDelete {
    if (self.megaApi) {
        self.megaApi->contactLinkDelete();
    }
}

- (void)keepMeAliveWithType:(KeepMeAlive)type enable:(BOOL)enable delegate:(id<MEGARequestDelegate>)delegate {
    if (self.megaApi) {
        self.megaApi->keepMeAlive((int) type, enable, [self createDelegateMEGARequestListener:delegate singleListener:YES]);
    }
}

- (void)keepMeAliveWithType:(KeepMeAlive)type enable:(BOOL)enable {
    if (self.megaApi) {
        self.megaApi->keepMeAlive((int) type, enable);
    }
}

- (void)whyAmIBlockedWithDelegate:(id<MEGARequestDelegate>)delegate {
    if (self.megaApi) {
        self.megaApi->whyAmIBlocked([self createDelegateMEGARequestListener:delegate singleListener:YES]);
    }
}

- (void)whyAmIBlocked {
    if (self.megaApi) {
        self.megaApi->whyAmIBlocked();
    }
}

- (void)getPSAWithDelegate:(id<MEGARequestDelegate>)delegate {
    if (self.megaApi) {
        self.megaApi->getPSA([self createDelegateMEGARequestListener:delegate singleListener:YES]);
    }
}

- (void)getPSA{
    if (self.megaApi) {
        self.megaApi->getPSA();
    }
}

- (void)getURLPublicServiceAnnouncementWithDelegate:(id<MEGARequestDelegate>)delegate {
    if (self.megaApi) {
        self.megaApi->getPSAWithUrl([self createDelegateMEGARequestListener:delegate singleListener:YES]);
    }
}

- (void)setPSAWithIdentifier:(NSInteger)identifier delegate:(id<MEGARequestDelegate>)delegate {
    if (self.megaApi) {
        self.megaApi->setPSA((int)identifier, [self createDelegateMEGARequestListener:delegate singleListener:YES]);
    }
}

- (void)setPSAWithIdentifier:(NSInteger)identifier {
    if (self.megaApi) {
        self.megaApi->setPSA((int)identifier);
    }
}

- (void)acknowledgeUserAlertsWithDelegate:(id<MEGARequestDelegate>)delegate {
    if (self.megaApi) {
        self.megaApi->acknowledgeUserAlerts([self createDelegateMEGARequestListener:delegate singleListener:YES]);
    }
}

- (void)acknowledgeUserAlerts {
    if (self.megaApi) {
        self.megaApi->acknowledgeUserAlerts();
    }
}

#pragma mark - Filesystem changes Requests

- (void)createFolderWithName:(NSString *)name parent:(MEGANode *)parent delegate:(id<MEGARequestDelegate>)delegate {
    if (self.megaApi) {
        self.megaApi->createFolder(name.UTF8String, parent.getCPtr, [self createDelegateMEGARequestListener:delegate singleListener:YES]);
    }
}

- (void)createFolderWithName:(NSString *)name parent:(MEGANode *)parent {
    if (self.megaApi) {
        self.megaApi->createFolder(name.UTF8String, parent.getCPtr);
    }
}

- (void)moveNode:(MEGANode *)node newParent:(MEGANode *)newParent delegate:(id<MEGARequestDelegate>)delegate {
    if (self.megaApi) {
        self.megaApi->moveNode(node.getCPtr, newParent.getCPtr, [self createDelegateMEGARequestListener:delegate singleListener:YES]);
    }
}

- (void)moveNode:(MEGANode *)node newParent:(MEGANode *)newParent {
    if (self.megaApi) {
        self.megaApi->moveNode(node.getCPtr, newParent.getCPtr);
    }
}

- (void)moveNode:(MEGANode *)node newParent:(MEGANode *)newParent newName:(NSString *)newName delegate:(id<MEGARequestDelegate>)delegate {
    if (self.megaApi) {
        self.megaApi->moveNode(node.getCPtr, newParent.getCPtr, newName.UTF8String, [self createDelegateMEGARequestListener:delegate singleListener:YES]);
    }
}

- (void)moveNode:(MEGANode *)node newParent:(MEGANode *)newParent newName:(NSString *)newName {
    if (self.megaApi) {
        self.megaApi->moveNode(node.getCPtr, newParent.getCPtr, newName.UTF8String);
    }
}

- (void)copyNode:(MEGANode *)node newParent:(MEGANode *)newParent delegate:(id<MEGARequestDelegate>)delegate {
    if (self.megaApi) {
        self.megaApi->copyNode(node.getCPtr, newParent.getCPtr, [self createDelegateMEGARequestListener:delegate singleListener:YES]);
    }
}

- (void)copyNode:(MEGANode *)node newParent:(MEGANode *)newParent {
    if (self.megaApi) {
        self.megaApi->copyNode(node.getCPtr, newParent.getCPtr);
    }
}

- (void)copyNode:(MEGANode *)node newParent:(MEGANode *)newParent newName:(NSString *)newName delegate:(id<MEGARequestDelegate>)delegate {
    if (self.megaApi) {
        self.megaApi->copyNode(node.getCPtr, newParent.getCPtr, newName.UTF8String, [self createDelegateMEGARequestListener:delegate singleListener:YES]);
    }
}

- (void)copyNode:(MEGANode *)node newParent:(MEGANode *)newParent newName:(NSString *)newName {
    if (self.megaApi) {
        self.megaApi->copyNode(node.getCPtr, newParent.getCPtr, newName.UTF8String);
    }
}

- (void)renameNode:(MEGANode *)node newName:(NSString *)newName delegate:(id<MEGARequestDelegate>)delegate {
    if (self.megaApi) {
        self.megaApi->renameNode(node.getCPtr, newName.UTF8String, [self createDelegateMEGARequestListener:delegate singleListener:YES]);
    }
}

- (void)renameNode:(MEGANode *)node newName:(NSString *)newName {
    if (self.megaApi) {
        self.megaApi->renameNode(node.getCPtr, newName.UTF8String);
    }
}

- (void)removeNode:(MEGANode *)node delegate:(id<MEGARequestDelegate>)delegate {
    if (self.megaApi) {
        self.megaApi->remove(node.getCPtr, [self createDelegateMEGARequestListener:delegate singleListener:YES]);
    }
}

- (void)removeNode:(MEGANode *)node {
    if (self.megaApi) {
        self.megaApi->remove(node.getCPtr);
    }
}

- (void)removeVersionsWithDelegate:(id<MEGARequestDelegate>)delegate {
    if (self.megaApi) {
        self.megaApi->removeVersions([self createDelegateMEGARequestListener:delegate singleListener:YES]);
    }
}

- (void)removeVersions {
    if (self.megaApi) {
        self.megaApi->removeVersions();
    }
}

- (void)removeVersionNode:(MEGANode *)node delegate:(id<MEGARequestDelegate>)delegate {
    if (self.megaApi) {
        self.megaApi->removeVersion(node.getCPtr, [self createDelegateMEGARequestListener:delegate singleListener:YES]);
    }
}

- (void)removeVersionNode:(MEGANode *)node {
    if (self.megaApi) {
        self.megaApi->removeVersion(node.getCPtr);
    }
}

- (void)restoreVersionNode:(MEGANode *)node delegate:(id<MEGARequestDelegate>)delegate {
    if (self.megaApi) {
        self.megaApi->restoreVersion(node.getCPtr, [self createDelegateMEGARequestListener:delegate singleListener:YES]);
    }
}

- (void)restoreVersionNode:(MEGANode *)node {
    if (self.megaApi) {
        self.megaApi->restoreVersion(node.getCPtr);
    }
}

- (void)cleanRubbishBinWithDelegate:(id<MEGARequestDelegate>)delegate {
    if (self.megaApi) {
        self.megaApi->cleanRubbishBin([self createDelegateMEGARequestListener:delegate singleListener:YES]);
    }
}

- (void)cleanRubbishBin {
    if (self.megaApi) {
        self.megaApi->cleanRubbishBin();
    }
}

#pragma mark - Sharing Requests

- (void)shareNode:(MEGANode *)node withUser:(MEGAUser *)user level:(NSInteger)level delegate:(id<MEGARequestDelegate>)delegate {
    if (self.megaApi) {
        self.megaApi->share(node.getCPtr, user.getCPtr, (int)level, [self createDelegateMEGARequestListener:delegate singleListener:YES]);
    }
}

- (void)shareNode:(MEGANode *)node withUser:(MEGAUser *)user level:(NSInteger)level {
    if (self.megaApi) {
        self.megaApi->share(node.getCPtr, user.getCPtr, (int)level);
    }
}

- (void)shareNode:(MEGANode *)node withEmail:(NSString *)email level:(NSInteger)level delegate:(id<MEGARequestDelegate>)delegate {
    if (self.megaApi) {
        self.megaApi->share(node.getCPtr, email.UTF8String, (int)level, [self createDelegateMEGARequestListener:delegate singleListener:YES]);
    }
}

- (void)shareNode:(MEGANode *)node withEmail:(NSString *)email level:(NSInteger)level {
    if (self.megaApi) {
        self.megaApi->share(node.getCPtr, email.UTF8String, (int)level);
    }
}

- (void)importMegaFileLink:(NSString *)megaFileLink parent:(MEGANode *)parent delegate:(id<MEGARequestDelegate>)delegate {
    if (self.megaApi) {
        self.megaApi->importFileLink(megaFileLink.UTF8String, parent.getCPtr, [self createDelegateMEGARequestListener:delegate singleListener:YES]);
    }
}

- (void)importMegaFileLink:(NSString *)megaFileLink parent:(MEGANode *)parent {
    if (self.megaApi) {
        self.megaApi->importFileLink(megaFileLink.UTF8String, parent.getCPtr);
    }
}


- (void)decryptPasswordProtectedLink:(NSString *)link password:(NSString *)password delegate:(id<MEGARequestDelegate>)delegate {
    if (self.megaApi) {
        self.megaApi->decryptPasswordProtectedLink(link.UTF8String, password.UTF8String, [self createDelegateMEGARequestListener:delegate singleListener:YES]);
    }
}

- (void)decryptPasswordProtectedLink:(NSString *)link password:(NSString *)password {
    if (self.megaApi) {
        self.megaApi->decryptPasswordProtectedLink(link.UTF8String, password.UTF8String);
    }
}

- (void)encryptLinkWithPassword:(NSString *)link password:(NSString *)password delegate:(id<MEGARequestDelegate>)delegate {
    if (self.megaApi) {
        self.megaApi->encryptLinkWithPassword(link.UTF8String, password.UTF8String, [self createDelegateMEGARequestListener:delegate singleListener:YES]);
    }
}

- (void)encryptLinkWithPassword:(NSString *)link password:(NSString *)password {
    if (self.megaApi) {
        self.megaApi->encryptLinkWithPassword(link.UTF8String, password.UTF8String);
    }
}

- (void)publicNodeForMegaFileLink:(NSString *)megaFileLink delegate:(id<MEGARequestDelegate>)delegate {
    if (self.megaApi) {
        self.megaApi->getPublicNode(megaFileLink.UTF8String, [self createDelegateMEGARequestListener:delegate singleListener:YES]);
    }
}

- (void)publicNodeForMegaFileLink:(NSString *)megaFileLink {
    if (self.megaApi) {
        self.megaApi->getPublicNode(megaFileLink.UTF8String);
    }
}

- (NSString *)buildPublicLinkForHandle:(NSString *)publicHandle key:(NSString *)key isFolder:(BOOL)isFolder {
    if (self.megaApi == nil) return nil;
    const char *link = self.megaApi->buildPublicLink(publicHandle.UTF8String, key.UTF8String, isFolder);
    
    if (!link) return nil;
    NSString *stringLink = [NSString.alloc initWithUTF8String:link];
    
    delete [] link;
    return stringLink;
}

- (void)setNodeLabel:(MEGANode *)node label:(MEGANodeLabel)label delegate:(id<MEGARequestDelegate>)delegate {
    if (self.megaApi) {
        self.megaApi->setNodeLabel(node.getCPtr, (int)label, [self createDelegateMEGARequestListener:delegate singleListener:YES]);
    }
}

- (void)setNodeLabel:(MEGANode *)node label:(MEGANodeLabel)label {
    if (self.megaApi) {
        self.megaApi->setNodeLabel(node.getCPtr, (int)label);
    }
}

- (void)resetNodeLabel:(MEGANode *)node delegate:(id<MEGARequestDelegate>)delegate {
    if (self.megaApi) {
        self.megaApi->resetNodeLabel(node.getCPtr, [self createDelegateMEGARequestListener:delegate singleListener:YES]);
    }
}

- (void)resetNodeLabel:(MEGANode *)node {
    if (self.megaApi) {
        self.megaApi->resetNodeLabel(node.getCPtr);
    }
}

- (void)setNodeFavourite:(MEGANode *)node favourite:(BOOL)favourite delegate:(id<MEGARequestDelegate>)delegate {
    if (self.megaApi) {
        self.megaApi->setNodeFavourite(node.getCPtr, favourite, [self createDelegateMEGARequestListener:delegate singleListener:YES]);
    }
}

- (void)setNodeFavourite:(MEGANode *)node favourite:(BOOL)favourite {
    if (self.megaApi) {
        self.megaApi->setNodeFavourite(node.getCPtr, favourite);
    }
}

- (void)favouritesForParent:(nullable MEGANode *)node count:(NSInteger)count delegate:(id<MEGARequestDelegate>)delegate {
    if (self.megaApi) {
        self.megaApi->getFavourites(node.getCPtr, (int)count, [self createDelegateMEGARequestListener:delegate singleListener:YES]);
    }
}

- (void)favouritesForParent:(nullable MEGANode *)node count:(NSInteger)count {
    if (self.megaApi) {
        self.megaApi->getFavourites(node.getCPtr, (int)count);
    }
}

- (void)setNodeCoordinates:(MEGANode *)node latitude:(NSNumber *)latitude longitude:(NSNumber *)longitude delegate:(id<MEGARequestDelegate>)delegate {
    if (self.megaApi) {
        self.megaApi->setNodeCoordinates(node.getCPtr, (latitude ? latitude.doubleValue : MegaNode::INVALID_COORDINATE), (longitude ? longitude.doubleValue : MegaNode::INVALID_COORDINATE), [self createDelegateMEGARequestListener:delegate singleListener:YES]);
    }
}

- (void)setNodeCoordinates:(MEGANode *)node latitude:(NSNumber *)latitude longitude:(NSNumber *)longitude {
    if (self.megaApi) {
        self.megaApi->setNodeCoordinates(node.getCPtr, (latitude ? latitude.doubleValue : MegaNode::INVALID_COORDINATE), (longitude ? longitude.doubleValue : MegaNode::INVALID_COORDINATE));
    }
}

- (void)setUnshareableNodeCoordinates:(MEGANode *)node latitude:(NSNumber *)latitude longitude:(NSNumber *)longitude delegate:(id<MEGARequestDelegate>)delegate {
    if (self.megaApi) {
        self.megaApi->setUnshareableNodeCoordinates(node.getCPtr, (latitude ? latitude.doubleValue : MegaNode::INVALID_COORDINATE), (longitude ? longitude.doubleValue : MegaNode::INVALID_COORDINATE), [self createDelegateMEGARequestListener:delegate singleListener:YES]);
    }
}

- (void)exportNode:(MEGANode *)node delegate:(id<MEGARequestDelegate>)delegate {
    if (self.megaApi) {
        self.megaApi->exportNode(node. getCPtr, [self createDelegateMEGARequestListener:delegate singleListener:YES]);
    }
}

- (void)exportNodeWritable:(MEGANode *)node writable:(BOOL)writable delegate:(id<MEGARequestDelegate>)delegate {
    MegaNode* n = (node != nil) ? [node getCPtr] : NULL;
    bool w = writable;
    self.megaApi->exportNode(n, w, [self createDelegateMEGARequestListener:delegate singleListener:YES]);
}

- (void)exportNode:(MEGANode *)node {
    if (self.megaApi) {
        self.megaApi->exportNode(node.getCPtr);
    }
}

- (void)exportNode:(MEGANode *)node expireTime:(NSDate *)expireTime delegate:(id<MEGARequestDelegate>)delegate {
    if (self.megaApi) {
        self.megaApi->exportNode(node.getCPtr, (int64_t)[expireTime timeIntervalSince1970], [self createDelegateMEGARequestListener:delegate singleListener:YES]);
    }
}

- (void)exportNode:(MEGANode *)node expireTime:(NSDate *)expireTime {
    if (self.megaApi) {
        self.megaApi->exportNode(node.getCPtr, (int64_t)[expireTime timeIntervalSince1970]);
    }
}

- (void)disableExportNode:(MEGANode *)node delegate:(id<MEGARequestDelegate>)delegate {
    if (self.megaApi) {
        self.megaApi->disableExport(node.getCPtr, [self createDelegateMEGARequestListener:delegate singleListener:YES]);
    }
}

- (void)disableExportNode:(MEGANode *)node {
    if (self.megaApi) {
        self.megaApi->disableExport(node.getCPtr);
    }
}

#pragma mark - Attributes Requests

- (void)getThumbnailNode:(MEGANode *)node destinationFilePath:(NSString *)destinationFilePath delegate:(id<MEGARequestDelegate>)delegate {
    if (self.megaApi) {
        self.megaApi->getThumbnail(node.getCPtr, destinationFilePath.UTF8String, [self createDelegateMEGARequestListener:delegate singleListener:YES]);
    }
}

- (void)getThumbnailNode:(MEGANode *)node destinationFilePath:(NSString *)destinationFilePath {
    if (self.megaApi) {
        self.megaApi->getThumbnail(node.getCPtr, destinationFilePath.UTF8String);
    }
}

- (void)cancelGetThumbnailNode:(MEGANode *)node delegate:(id<MEGARequestDelegate>)delegate {
    if (self.megaApi) {
        self.megaApi->cancelGetThumbnail(node.getCPtr, [self createDelegateMEGARequestListener:delegate singleListener:YES]);
    }
}

- (void)cancelGetThumbnailNode:(MEGANode *)node {
    if (self.megaApi) {
        self.megaApi->cancelGetThumbnail(node.getCPtr);
    }
}

- (void)setThumbnailNode:(MEGANode *)node sourceFilePath:(NSString *)sourceFilePath delegate:(id<MEGARequestDelegate>)delegate {
    if (self.megaApi) {
        self.megaApi->setThumbnail(node.getCPtr, sourceFilePath.UTF8String, [self createDelegateMEGARequestListener:delegate singleListener:YES]);
    }
}

- (void)setThumbnailNode:(MEGANode *)node sourceFilePath:(NSString *)sourceFilePath {
    if (self.megaApi) {
        self.megaApi->setThumbnail(node.getCPtr, sourceFilePath.UTF8String);
    }
}

- (void)getPreviewNode:(MEGANode *)node destinationFilePath:(NSString *)destinationFilePath delegate:(id<MEGARequestDelegate>)delegate {
    if (self.megaApi) {
        self.megaApi->getPreview(node.getCPtr, destinationFilePath.UTF8String, [self createDelegateMEGARequestListener:delegate singleListener:YES]);
    }
}

- (void)getPreviewNode:(MEGANode *)node destinationFilePath:(NSString *)destinationFilePath {
    if (self.megaApi) {
        self.megaApi->getPreview(node.getCPtr, destinationFilePath.UTF8String);
    }
}

- (void)cancelGetPreviewNode:(MEGANode *)node delegate:(id<MEGARequestDelegate>)delegate {
    if (self.megaApi) {
        self.megaApi->cancelGetPreview(node.getCPtr, [self createDelegateMEGARequestListener:delegate singleListener:YES]);
    }
}

- (void)cancelGetPreviewNode:(MEGANode *)node {
    if (self.megaApi) {
        self.megaApi->cancelGetPreview(node.getCPtr);
    }
}

- (void)setPreviewNode:(MEGANode *)node sourceFilePath:(NSString *)sourceFilePath delegate:(id<MEGARequestDelegate>)delegate {
    if (self.megaApi) {
        self.megaApi->setPreview(node.getCPtr, sourceFilePath.UTF8String, [self createDelegateMEGARequestListener:delegate singleListener:YES]);
    }
}

- (void)setPreviewByHandle:(MEGANode *)node sourceNode:(MEGANode *)sourceNode delegate:(id<MEGARequestDelegate>)delegate  {
    self.megaApi->setPreviewByHandle((node != nil) ? [node getCPtr] : NULL, (sourceNode != nil) ? [sourceNode getCPtr] : NULL, [self createDelegateMEGARequestListener:delegate singleListener:YES]);
}

- (void)setThumbnailByHandle:(MEGANode *)node sourceNode:(MEGANode *)sourceNode delegate:(id<MEGARequestDelegate>)delegate {
    self.megaApi->setThumbnailByHandle((node != nil) ? [node getCPtr] : NULL, (sourceNode != nil) ? [sourceNode getCPtr] : NULL, [self createDelegateMEGARequestListener:delegate singleListener:YES]);
}

- (void)setPreviewNode:(MEGANode *)node sourceFilePath:(NSString *)sourceFilePath {
    if (self.megaApi) {
        self.megaApi->setPreview(node.getCPtr, sourceFilePath.UTF8String);
    }
}

- (void)getAvatarUser:(MEGAUser *)user destinationFilePath:(NSString *)destinationFilePath delegate:(id<MEGARequestDelegate>)delegate {
    if (self.megaApi) {
        self.megaApi->getUserAvatar(user.getCPtr, destinationFilePath.UTF8String, [self createDelegateMEGARequestListener:delegate singleListener:YES]);
    }
}

- (void)getAvatarUser:(MEGAUser *)user destinationFilePath:(NSString *)destinationFilePath {
    if (self.megaApi) {
        self.megaApi->getUserAvatar(user.getCPtr, destinationFilePath.UTF8String);
    }
}

- (void)getAvatarUserWithEmailOrHandle:(NSString *)emailOrHandle destinationFilePath:(NSString *)destinationFilePath delegate:(id<MEGARequestDelegate>)delegate {
    if (self.megaApi) {
        self.megaApi->getUserAvatar(emailOrHandle.UTF8String, destinationFilePath.UTF8String, [self createDelegateMEGARequestListener:delegate singleListener:YES]);
    }
}

- (void)getAvatarUserWithEmailOrHandle:(NSString *)emailOrHandle destinationFilePath:(NSString *)destinationFilePath {
    if (self.megaApi) {
        self.megaApi->getUserAvatar(emailOrHandle.UTF8String, destinationFilePath.UTF8String);
    }
}

+ (NSString *)avatarColorForUser:(MEGAUser *)user {
    const char *val = MegaApi::getUserAvatarColor(user.getCPtr);
    if (!val) return nil;
    
    NSString *ret = [[NSString alloc] initWithUTF8String:val];
    
    delete [] val;
    return ret;
}

+ (NSString *)avatarColorForBase64UserHandle:(NSString *)base64UserHandle {
    const char *val = MegaApi::getUserAvatarColor(base64UserHandle.UTF8String);
    if (!val) return nil;
    
    NSString *ret = [[NSString alloc] initWithUTF8String:val];
    
    delete [] val;
    return ret;
}

+ (NSString *)avatarSecondaryColorForUser:(MEGAUser *)user {
    const char *val = MegaApi::getUserAvatarSecondaryColor(user.getCPtr);
    if (!val) return nil;
    
    NSString *ret = [[NSString alloc] initWithUTF8String:val];
    
    delete [] val;
    return ret;
}

+ (NSString *)avatarSecondaryColorForBase64UserHandle:(NSString *)base64UserHandle {
    const char *val = MegaApi::getUserAvatarSecondaryColor(base64UserHandle.UTF8String);
    if (!val) return nil;
    
    NSString *ret = [[NSString alloc] initWithUTF8String:val];
    
    delete [] val;
    return ret;
}

- (void)setAvatarUserWithSourceFilePath:(NSString *)sourceFilePath delegate:(id<MEGARequestDelegate>)delegate {
    if (self.megaApi) {
        self.megaApi->setAvatar(sourceFilePath.UTF8String, [self createDelegateMEGARequestListener:delegate singleListener:YES]);
    }
}

- (void)setAvatarUserWithSourceFilePath:(NSString *)sourceFilePath {
    if (self.megaApi) {
        self.megaApi->setAvatar(sourceFilePath.UTF8String);
    }
}

- (void)getUserAttributeForUser:(MEGAUser *)user type:(MEGAUserAttribute)type {
    if (self.megaApi) {
        self.megaApi->getUserAttribute(user.getCPtr, (int)type);
    }
}

- (void)getUserAttributeForUser:(MEGAUser *)user type:(MEGAUserAttribute)type delegate:(id<MEGARequestDelegate>)delegate {
    if (self.megaApi) {
        self.megaApi->getUserAttribute(user.getCPtr, (int)type, [self createDelegateMEGARequestListener:delegate singleListener:YES]);
    }
}

- (void)getUserAttributeForEmailOrHandle:(NSString *)emailOrHandle type:(MEGAUserAttribute)type {
    if (self.megaApi) {
        self.megaApi->getUserAttribute(emailOrHandle.UTF8String, (int)type);
    }
}

- (void)getUserAttributeForEmailOrHandle:(NSString *)emailOrHandle type:(MEGAUserAttribute)type delegate:(id<MEGARequestDelegate>)delegate {
    if (self.megaApi) {
        self.megaApi->getUserAttribute(emailOrHandle.UTF8String, (int)type, [self createDelegateMEGARequestListener:delegate singleListener:YES]);
    }
}

- (void)getUserAttributeType:(MEGAUserAttribute)type {
    if (self.megaApi) {
        self.megaApi->getUserAttribute((int)type);
    }
}

- (void)getUserAttributeType:(MEGAUserAttribute)type delegate:(id<MEGARequestDelegate>)delegate {
    if (self.megaApi) {
        self.megaApi->getUserAttribute((int)type, [self createDelegateMEGARequestListener:delegate singleListener:YES queueType:ListenerQueueTypeCurrent]);
    }
}

- (void)setUserAttributeType:(MEGAUserAttribute)type value:(NSString *)value {
    if (self.megaApi) {
        self.megaApi->setUserAttribute((int)type, value.UTF8String);
    }
}

- (void)setUserAttributeType:(MEGAUserAttribute)type value:(NSString *)value delegate:(id<MEGARequestDelegate>)delegate {
    if (self.megaApi) {
        self.megaApi->setUserAttribute((int)type, value.UTF8String, [self createDelegateMEGARequestListener:delegate singleListener:YES]);
    }
}

- (void)setCustomNodeAttribute:(MEGANode *)node name:(NSString *)attrName value:(NSString *)attrValue delegate:(id<MEGARequestDelegate>)delegate {
    self.megaApi->setCustomNodeAttribute([node getCPtr], [attrName UTF8String], [attrValue UTF8String], [self createDelegateMEGARequestListener:delegate singleListener:YES]);
}

- (void)getUserAliasWithHandle:(uint64_t)handle delegate:(id<MEGARequestDelegate>)delegate {
    if (self.megaApi) {
        self.megaApi->getUserAlias(handle, [self createDelegateMEGARequestListener:delegate singleListener:YES]);
    }
}

- (void)getUserAliasWithHandle:(uint64_t)handle {
    if (self.megaApi) {
        self.megaApi->getUserAlias(handle);
    }
}

- (void)setUserAlias:(nullable NSString *)alias forHandle:(uint64_t)handle delegate:(id<MEGARequestDelegate>)delegate {
    if (self.megaApi) {
        self.megaApi->setUserAlias(handle,
                                   alias.UTF8String,
                                   [self createDelegateMEGARequestListener:delegate singleListener:YES]);
    }
}

- (void)setUserAlias:(nullable NSString *)alias forHandle:(uint64_t)handle {
    if (self.megaApi) {
        self.megaApi->setUserAlias(handle, alias.UTF8String);
    }
}

#pragma mark - Account management Requests

- (void)getAccountDetailsWithDelegate:(id<MEGARequestDelegate>)delegate {
    if (self.megaApi) {
        self.megaApi->getAccountDetails([self createDelegateMEGARequestListener:delegate singleListener:YES]);
    }
}

- (void)getAccountDetails {
    if (self.megaApi) {
        self.megaApi->getAccountDetails();
    }
}

- (void)queryTransferQuotaWithSize:(long long)size delegate:(id<MEGARequestDelegate>)delegate {
    if (self.megaApi) {
        self.megaApi->queryTransferQuota(size, [self createDelegateMEGARequestListener:delegate singleListener:YES]);
    }
}

- (void)queryTransferQuotaWithSize:(long long)size {
    if (self.megaApi) {
        self.megaApi->queryTransferQuota(size);
    }
}

- (void)getPricingWithDelegate:(id<MEGARequestDelegate>)delegate {
    if (self.megaApi) {
        self.megaApi->getPricing([self createDelegateMEGARequestListener:delegate singleListener:YES]);
    }
}

- (void)getPricing {
    if (self.megaApi) {
        self.megaApi->getPricing();
    }
}

- (void)getPaymentIdForProductHandle:(uint64_t)productHandle delegate:(id<MEGARequestDelegate>)delegate {
    if (self.megaApi) {
        self.megaApi->getPaymentId(productHandle, [self createDelegateMEGARequestListener:delegate singleListener:YES]);
    }
}

- (void)getPaymentIdForProductHandle:(uint64_t)productHandle {
    if (self.megaApi) {
        self.megaApi->getPaymentId(productHandle);
    }
}

- (void)getPaymentIdForProductHandle:(uint64_t)productHandle lastPublicHandle:(uint64_t)lastPublicHandle lastPublicHandleType:(AffiliateType)lastPublicHandleType lastAccessTimestamp:(uint64_t)lastAccessTimestamp delegate:(id<MEGARequestDelegate>)delegate {
    if (self.megaApi) {
        self.megaApi->getPaymentId(productHandle, lastPublicHandle, (int)lastPublicHandleType, lastAccessTimestamp, [self createDelegateMEGARequestListener:delegate singleListener:YES]);
    }
}

- (void)getPaymentIdForProductHandle:(uint64_t)productHandle lastPublicHandle:(uint64_t)lastPublicHandle lastPublicHandleType:(AffiliateType)lastPublicHandleType lastAccessTimestamp:(uint64_t)lastAccessTimestamp {
    if (self.megaApi) {
        self.megaApi->getPaymentId(productHandle, lastPublicHandle, (int)lastPublicHandleType, lastAccessTimestamp);
    }
}

- (void)submitPurchase:(MEGAPaymentMethod)gateway receipt:(NSString *)receipt delegate:(id<MEGARequestDelegate>)delegate {
    if (self.megaApi) {
        self.megaApi->submitPurchaseReceipt((int)gateway, receipt.UTF8String, [self createDelegateMEGARequestListener:delegate singleListener:YES]);
    }
}

- (void)submitPurchase:(MEGAPaymentMethod)gateway receipt:(NSString *)receipt {
    if (self.megaApi) {
        self.megaApi->submitPurchaseReceipt((int)gateway, receipt.UTF8String);
    }
}

- (void)submitPurchase:(MEGAPaymentMethod)gateway receipt:(NSString *)receipt lastPublicHandle:(uint64_t)lastPublicHandle delegate:(id<MEGARequestDelegate>)delegate {
    if (self.megaApi) {
        self.megaApi->submitPurchaseReceipt((int)gateway, receipt.UTF8String, lastPublicHandle, [self createDelegateMEGARequestListener:delegate singleListener:YES]);
    }
}

- (void)submitPurchase:(MEGAPaymentMethod)gateway receipt:(NSString *)receipt lastPublicHandle:(uint64_t)lastPublicHandle {
    if (self.megaApi) {
        self.megaApi->submitPurchaseReceipt((int)gateway, receipt.UTF8String, lastPublicHandle);
    }
}

- (void)submitPurchase:(MEGAPaymentMethod)gateway receipt:(NSString *)receipt lastPublicHandle:(uint64_t)lastPublicHandle lastPublicHandleType:(AffiliateType)lastPublicHandleType lastAccessTimestamp:(uint64_t)lastAccessTimestamp delegate:(id<MEGARequestDelegate>)delegate {
    if (self.megaApi) {
        self.megaApi->submitPurchaseReceipt((int)gateway, receipt.UTF8String, lastPublicHandle, (int)lastPublicHandleType, lastAccessTimestamp, [self createDelegateMEGARequestListener:delegate singleListener:YES]);
    }
}

- (void)submitPurchase:(MEGAPaymentMethod)gateway receipt:(NSString *)receipt lastPublicHandle:(uint64_t)lastPublicHandle lastPublicHandleType:(AffiliateType)lastPublicHandleType lastAccessTimestamp:(uint64_t)lastAccessTimestamp {
    if (self.megaApi) {
        self.megaApi->submitPurchaseReceipt((int)gateway, receipt.UTF8String, lastPublicHandle, (int)lastPublicHandleType, lastAccessTimestamp);
    }
}

- (void)changePassword:(NSString *)oldPassword newPassword:(NSString *)newPassword delegate:(id<MEGARequestDelegate>)delegate {
    if (self.megaApi) {
        self.megaApi->changePassword(oldPassword.UTF8String, newPassword.UTF8String, [self createDelegateMEGARequestListener:delegate singleListener:YES]);
    }
}

- (void)changePassword:(NSString *)oldPassword newPassword:(NSString *)newPassword {
    if (self.megaApi) {
        self.megaApi->changePassword(oldPassword.UTF8String, newPassword.UTF8String);
    }
}

- (void)masterKeyExportedWithDelegate:(id<MEGARequestDelegate>)delegate {
    if (self.megaApi) {
        self.megaApi->masterKeyExported([self createDelegateMEGARequestListener:delegate singleListener:YES]);
    }
}

- (void)masterKeyExported {
    if (self.megaApi) {
        self.megaApi->masterKeyExported();
    }
}

- (void)passwordReminderDialogSucceededWithDelegate:(id<MEGARequestDelegate>)delegate {
    if (self.megaApi) {
        self.megaApi->passwordReminderDialogSucceeded([self createDelegateMEGARequestListener:delegate singleListener:YES]);
    }
}

- (void)passwordReminderDialogSucceeded {
    if (self.megaApi) {
        self.megaApi->passwordReminderDialogSucceeded();
    }
}

- (void)passwordReminderDialogSkippedWithDelegate:(id<MEGARequestDelegate>)delegate {
    if (self.megaApi) {
        self.megaApi->passwordReminderDialogSkipped([self createDelegateMEGARequestListener:delegate singleListener:YES]);
    }
}

- (void)passwordReminderDialogSkipped {
    if (self.megaApi) {
        self.megaApi->passwordReminderDialogSkipped();
    }
}

- (void)passwordReminderDialogBlockedWithDelegate:(id<MEGARequestDelegate>)delegate {
    if (self.megaApi) {
        self.megaApi->passwordReminderDialogBlocked([self createDelegateMEGARequestListener:delegate singleListener:YES]);
    }
}

- (void)passwordReminderDialogBlocked {
    if (self.megaApi) {
        self.megaApi->passwordReminderDialogBlocked();
    }
}

- (void)shouldShowPasswordReminderDialogAtLogout:(BOOL)atLogout delegate:(id<MEGARequestDelegate>)delegate {
    if (self.megaApi) {
        self.megaApi->shouldShowPasswordReminderDialog(atLogout, [self createDelegateMEGARequestListener:delegate singleListener:YES]);
    }
}

- (void)shouldShowPasswordReminderDialogAtLogout:(BOOL)atLogout {
    if (self.megaApi) {
        self.megaApi->shouldShowPasswordReminderDialog(atLogout);
    }
}

- (void)isMasterKeyExportedWithDelegate:(id<MEGARequestDelegate>)delegate {
    if (self.megaApi) {
        self.megaApi->isMasterKeyExported([self createDelegateMEGARequestListener:delegate singleListener:YES]);
    }
}

- (void)isMasterKeyExported {
    if (self.megaApi) {
        self.megaApi->isMasterKeyExported();
    }
}

#ifdef ENABLE_CHAT

- (void)enableRichPreviews:(BOOL)enable delegate:(id<MEGARequestDelegate>)delegate {
    if (self.megaApi) {
        self.megaApi->enableRichPreviews(enable, [self createDelegateMEGARequestListener:delegate singleListener:YES]);
    }
}

- (void)enableRichPreviews:(BOOL)enable {
    if (self.megaApi) {
        self.megaApi->enableRichPreviews(enable);
    }
}

- (void)isRichPreviewsEnabledWithDelegate:(id<MEGARequestDelegate>)delegate {
    if (self.megaApi) {
        self.megaApi->isRichPreviewsEnabled([self createDelegateMEGARequestListener:delegate singleListener:YES]);
    }
}

- (void)isRichPreviewsEnabled {
    if (self.megaApi) {
        self.megaApi->isRichPreviewsEnabled();
    }
}

- (void)shouldShowRichLinkWarningWithDelegate:(id<MEGARequestDelegate>)delegate {
    if (self.megaApi) {
        self.megaApi->shouldShowRichLinkWarning([self createDelegateMEGARequestListener:delegate singleListener:YES]);
    }
}

- (void)shouldShowRichLinkWarning {
    if (self.megaApi) {
        self.megaApi->shouldShowRichLinkWarning();
    }
}

- (void)setRichLinkWarningCounterValue:(NSUInteger)value delegate:(id<MEGARequestDelegate>)delegate {
    if (self.megaApi) {
        self.megaApi->setRichLinkWarningCounterValue((int)value, [self createDelegateMEGARequestListener:delegate singleListener:YES]);
    }
}

- (void)setRichLinkWarningCounterValue:(NSUInteger)value {
    if (self.megaApi) {
        self.megaApi->setRichLinkWarningCounterValue((int)value);
    }
}

- (void)enableGeolocationWithDelegate:(id<MEGARequestDelegate>)delegate {
    if (self.megaApi) {
        self.megaApi->enableGeolocation([self createDelegateMEGARequestListener:delegate singleListener:YES]);
    }
}

- (void)enableGeolocation {
    if (self.megaApi) {
        self.megaApi->enableGeolocation();
    }
}

- (void)isGeolocationEnabledWithDelegate:(id<MEGARequestDelegate>)delegate {
    if (self.megaApi) {
        self.megaApi->isGeolocationEnabled([self createDelegateMEGARequestListener:delegate singleListener:YES]);
    }
}

- (void)isGeolocationEnabled {
    if (self.megaApi) {
        self.megaApi->isGeolocationEnabled();
    }
}

#endif

- (void)setMyChatFilesFolderWithHandle:(uint64_t)handle delegate:(id<MEGARequestDelegate>)delegate {
    if (self.megaApi) {
        self.megaApi->setMyChatFilesFolder(handle, [self createDelegateMEGARequestListener:delegate singleListener:YES]);
    }
}

- (void)setMyChatFilesFolderWithHandle:(uint64_t)handle {
    if (self.megaApi) {
        self.megaApi->setMyChatFilesFolder(handle);
    }
}

- (void)getMyChatFilesFolderWithDelegate:(id<MEGARequestDelegate>)delegate {
    if (self.megaApi) {
        self.megaApi->getMyChatFilesFolder([self createDelegateMEGARequestListener:delegate singleListener:YES]);
    }
}

- (void)getMyChatFilesFolder {
    if (self.megaApi) {
        self.megaApi->getMyChatFilesFolder();
    }
}

- (void)setCameraUploadsFolderWithHandle:(uint64_t)handle delegate:(id<MEGARequestDelegate>)delegate {
    if (self.megaApi) {
        self.megaApi->setCameraUploadsFolder(handle, [self createDelegateMEGARequestListener:delegate singleListener:YES queueType:ListenerQueueTypeCurrent]);
    }
}

- (void)setCameraUploadsFolderWithHandle:(uint64_t)handle {
    if (self.megaApi) {
        self.megaApi->setCameraUploadsFolder(handle);
    }
}

- (void)getCameraUploadsFolderWithDelegate:(id<MEGARequestDelegate>)delegate {
    if (self.megaApi) {
        self.megaApi->getCameraUploadsFolder([self createDelegateMEGARequestListener:delegate singleListener:YES queueType:ListenerQueueTypeCurrent]);
    }
}

- (void)getCameraUploadsFolder {
    if (self.megaApi) {
        self.megaApi->getCameraUploadsFolder();
    }
}

- (void)getMyBackupsFolderWithDelegate:(id<MEGARequestDelegate>)delegate {
    if (self.megaApi) {
        self.megaApi->getMyBackupsFolder([self createDelegateMEGARequestListener:delegate singleListener:YES queueType:ListenerQueueTypeCurrent]);
    }
}

- (void)getMyBackupsFolder {
    if (self.megaApi) {
        self.megaApi->getMyBackupsFolder();
    }
}

- (void)getRubbishBinAutopurgePeriodWithDelegate:(id<MEGARequestDelegate>)delegate {
    if (self.megaApi) {
        self.megaApi->getRubbishBinAutopurgePeriod([self createDelegateMEGARequestListener:delegate singleListener:YES]);
    }
}

- (void)getRubbishBinAutopurgePeriod {
    if (self.megaApi) {
        self.megaApi->getRubbishBinAutopurgePeriod();
    }
}

- (void)setRubbishBinAutopurgePeriodInDays:(NSInteger)days delegate:(id<MEGARequestDelegate>)delegate {
    if (self.megaApi) {
        self.megaApi->setRubbishBinAutopurgePeriod((int)days, [self createDelegateMEGARequestListener:delegate singleListener:YES]);
    }
}

- (void)setRubbishBinAutopurgePeriodInDays:(NSInteger)days {
    if (self.megaApi) {
        self.megaApi->setRubbishBinAutopurgePeriod((int)days);
    }
}

- (void)useHttpsOnly:(BOOL)httpsOnly delegate:(id<MEGARequestDelegate>)delegate {
    if (self.megaApi) {
        self.megaApi->useHttpsOnly(httpsOnly, [self createDelegateMEGARequestListener:delegate singleListener:YES]);
    }
}

- (void)useHttpsOnly:(BOOL)httpsOnly {
    if (self.megaApi) {
        self.megaApi->useHttpsOnly(httpsOnly);
    }
}

- (BOOL)usingHttpsOnly {
    if (self.megaApi == nil) return NO;
    return self.megaApi->usingHttpsOnly();
}

- (void)inviteContactWithEmail:(NSString *)email message:(NSString *)message action:(MEGAInviteAction)action delegate:(id<MEGARequestDelegate>)delegate {
    if (self.megaApi) {
        self.megaApi->inviteContact(email.UTF8String, message.UTF8String, (int)action, [self createDelegateMEGARequestListener:delegate singleListener:YES]);
    }
}

- (void)inviteContactWithEmail:(NSString *)email message:(NSString *)message action:(MEGAInviteAction)action {
    if (self.megaApi) {
        self.megaApi->inviteContact(email.UTF8String, message.UTF8String, (int)action);
    }
}

- (void)inviteContactWithEmail:(NSString *)email message:(NSString *)message action:(MEGAInviteAction)action handle:(uint64_t)handle delegate:(id<MEGARequestDelegate>)delegate {
    if (self.megaApi) {
        self.megaApi->inviteContact(email.UTF8String, message.UTF8String, (int)action, handle, [self createDelegateMEGARequestListener:delegate singleListener:YES]);
    }
}

- (void)inviteContactWithEmail:(NSString *)email message:(NSString *)message action:(MEGAInviteAction)action handle:(uint64_t)handle {
    if (self.megaApi) {
        self.megaApi->inviteContact(email.UTF8String, message.UTF8String, (int)action, handle);
    }
}

- (void)replyContactRequest:(MEGAContactRequest *)request action:(MEGAReplyAction)action delegate:(id<MEGARequestDelegate>)delegate {
    if (self.megaApi) {
        self.megaApi->replyContactRequest(request.getCPtr, (int)action, [self createDelegateMEGARequestListener:delegate singleListener:YES]);
    }
}

- (void)replyContactRequest:(MEGAContactRequest *)request action:(MEGAReplyAction)action {
    if (self.megaApi) {
        self.megaApi->replyContactRequest(request.getCPtr, (int)action);
    }
}

- (void)removeContactUser:(MEGAUser *)user delegate:(id<MEGARequestDelegate>)delegate {
    if (self.megaApi) {
        self.megaApi->removeContact(user.getCPtr, [self createDelegateMEGARequestListener:delegate singleListener:YES]);
    }
}

- (void)removeContactUser:(MEGAUser *)user {
    if (self.megaApi) {
        self.megaApi->removeContact(user.getCPtr);
    }
}

- (void)submitFeedbackWithRating:(NSInteger)rating comment:(NSString *)comment delegate:(id<MEGARequestDelegate>)delegate {
    if (self.megaApi) {
        self.megaApi->submitFeedback((int)rating, comment.UTF8String, [self createDelegateMEGARequestListener:delegate singleListener:YES]);
    }
}

- (void)submitFeedbackWithRating:(NSInteger)rating comment:(NSString *)comment {
    if (self.megaApi) {
        self.megaApi->submitFeedback((int)rating, comment.UTF8String);
    }
}

- (void)reportDebugEventWithText:(NSString *)text delegate:(id<MEGARequestDelegate>)delegate {
    if (self.megaApi) {
        self.megaApi->reportDebugEvent(text.UTF8String, [self createDelegateMEGARequestListener:delegate singleListener:YES]);
    }
}

- (void)reportDebugEventWithText:(NSString *)text {
    if (self.megaApi) {
        self.megaApi->reportDebugEvent(text.UTF8String);
    }
}

- (void)getUserDataWithDelegate:(id<MEGARequestDelegate>)delegate {
    if (self.megaApi) {
        self.megaApi->getUserData([self createDelegateMEGARequestListener:delegate singleListener:YES]);
    }
}

- (void)getUserData {
    if (self.megaApi) {
        self.megaApi->getUserData();
    }
}

- (void)getUserDataWithMEGAUser:(MEGAUser *)user delegate:(id<MEGARequestDelegate>)delegate {
    if (self.megaApi) {
        self.megaApi->getUserData(user.getCPtr, [self createDelegateMEGARequestListener:delegate singleListener:YES]);
    }
}

- (void)getUserDataWithMEGAUser:(MEGAUser *)user {
    if (self.megaApi) {
        self.megaApi->getUserData(user.getCPtr);
    }
}

- (void)getUserDataWithUser:(NSString *)user delegate:(id<MEGARequestDelegate>)delegate {
    if (self.megaApi) {
        self.megaApi->getUserData(user.UTF8String, [self createDelegateMEGARequestListener:delegate singleListener:YES]);
    }
}

- (void)getUserDataWithUser:(NSString *)user {
    if (self.megaApi) {
        self.megaApi->getUserData(user.UTF8String);
    }
}

- (void)getMiscFlagsWithDelegate:(id<MEGARequestDelegate>)delegate {
    if (self.megaApi) {
        self.megaApi->getMiscFlags([self createDelegateMEGARequestListener:delegate singleListener:YES]);
    }
}

- (void)getMiscFlags {
    if (self.megaApi) {
        self.megaApi->getMiscFlags();
    }
}

- (void)killSession:(uint64_t)sessionHandle delegate:(id<MEGARequestDelegate>)delegate {
    if (self.megaApi) {
        self.megaApi->killSession(sessionHandle, [self createDelegateMEGARequestListener:delegate singleListener:YES]);
    }
}

- (void)killSession:(uint64_t)sessionHandle {
    if (self.megaApi) {
        self.megaApi->killSession(sessionHandle);
    }
}

- (NSDate *)overquotaDeadlineDate {
    if (self.megaApi == nil) return nil;
    return [[NSDate alloc] initWithTimeIntervalSince1970:self.megaApi->getOverquotaDeadlineTs()];
}

- (NSArray<NSDate *> *)overquotaWarningDateList {
    if (self.megaApi == nil) return nil;
    MegaIntegerList *warningTimeIntervalList = self.megaApi->getOverquotaWarningsTs();
    int sizeOfWarningTimestamps = warningTimeIntervalList->size();
    NSMutableArray *warningDateList = [[NSMutableArray alloc] initWithCapacity:sizeOfWarningTimestamps];
    
    for (int i = 0; i < sizeOfWarningTimestamps; i++) {
        NSDate *warningDate = [[NSDate alloc] initWithTimeIntervalSince1970:warningTimeIntervalList->get(i)];
        [warningDateList addObject:warningDate];
    }
    return [warningDateList copy];
}

- (BOOL)setRLimitFileCount:(NSInteger)fileCount {
    if (self.megaApi == nil) return NO;
    return self.megaApi->platformSetRLimitNumFile((int)fileCount);
}

#pragma mark - Transfer

- (MEGATransfer *)transferByTag:(NSInteger)transferTag {
    if (self.megaApi == nil) return nil;
    MegaTransfer *transfer = self.megaApi->getTransferByTag((int)transferTag);
    
    return transfer ? [[MEGATransfer alloc] initWithMegaTransfer:transfer cMemoryOwn:YES] : nil;
}

- (void)startUploadWithLocalPath:(NSString *)localPath parent:(MEGANode *)parent delegate:(id<MEGATransferDelegate>)delegate {
    if (self.megaApi) {
        self.megaApi->startUpload(localPath.UTF8String, parent.getCPtr, [self createDelegateMEGATransferListener:delegate singleListener:YES]);
    }
}

- (void)startUploadWithLocalPath:(NSString *)localPath parent:(MEGANode *)parent {
    if (self.megaApi) {
        self.megaApi->startUpload(localPath.UTF8String, parent.getCPtr);
    }
}

- (void)startUploadToFileWithLocalPath:(NSString *)localPath parent:(MEGANode *)parent filename:(NSString *)filename delegate:(id<MEGATransferDelegate>)delegate {
    if (self.megaApi) {
        self.megaApi->startUpload(localPath.UTF8String, parent.getCPtr, filename.UTF8String, [self createDelegateMEGATransferListener:delegate singleListener:YES]);
    }
}

- (void)startUploadToFileWithLocalPath:(NSString *)localPath parent:(MEGANode *)parent filename:(NSString *)filename {
    if (self.megaApi) {
        self.megaApi->startUpload(localPath.UTF8String, parent.getCPtr, filename.UTF8String);
    }
}

- (void)startUploadWithLocalPath:(NSString *)localPath parent:(MEGANode *)parent appData:(nullable NSString *)appData delegate:(id<MEGATransferDelegate>)delegate {
    if (self.megaApi) {
        self.megaApi->startUploadWithData(localPath.UTF8String, parent.getCPtr, appData.UTF8String, [self createDelegateMEGATransferListener:delegate singleListener:YES]);
    }
}

- (void)startUploadWithLocalPath:(NSString *)localPath parent:(MEGANode *)parent appData:(nullable NSString *)appData {
    if (self.megaApi) {
        self.megaApi->startUploadWithData(localPath.UTF8String, parent.getCPtr, appData.UTF8String);
    }
}

- (void)startUploadWithLocalPath:(NSString *)localPath parent:(MEGANode *)parent appData:(nullable NSString *)appData isSourceTemporary:(BOOL)isSourceTemporary delegate:(id<MEGATransferDelegate>)delegate {
    if (self.megaApi) {
        self.megaApi->startUploadWithData(localPath.UTF8String, parent.getCPtr, appData.UTF8String, isSourceTemporary, [self createDelegateMEGATransferListener:delegate singleListener:YES]);
    }
}

- (void)startUploadWithLocalPath:(NSString *)localPath parent:(MEGANode *)parent appData:(nullable NSString *)appData isSourceTemporary:(BOOL)isSourceTemporary {
    if (self.megaApi) {
        self.megaApi->startUploadWithData(localPath.UTF8String, parent.getCPtr, appData.UTF8String, isSourceTemporary);
    }
}

- (BOOL)platformSetRLimitNumFile:(NSInteger)newNumFileLimit {
    return self.megaApi->platformSetRLimitNumFile(int(newNumFileLimit));
}

- (void)startUploadTopPriorityWithLocalPath:(NSString *)localPath parent:(MEGANode *)parent appData:(nullable NSString *)appData isSourceTemporary:(BOOL)isSourceTemporary delegate:(id<MEGATransferDelegate>)delegate {
    if (self.megaApi) {
        self.megaApi->startUploadWithTopPriority(localPath.UTF8String, parent.getCPtr, appData.UTF8String, isSourceTemporary, [self createDelegateMEGATransferListener:delegate singleListener:YES]);
    }
}

- (void)startUploadTopPriorityWithLocalPath:(NSString *)localPath parent:(MEGANode *)parent appData:(nullable NSString *)appData isSourceTemporary:(BOOL)isSourceTemporary {
    if (self.megaApi) {
        self.megaApi->startUploadWithTopPriority(localPath.UTF8String, parent.getCPtr, appData.UTF8String, isSourceTemporary);
    }
}

- (void)startUploadForChatWithLocalPath:(NSString *)localPath
                                 parent:(MEGANode *)parent
                                appData:(nullable NSString *)appData
                      isSourceTemporary:(BOOL)isSourceTemporary
                               delegate:(id<MEGATransferDelegate>)delegate {
    if (self.megaApi) {
        self.megaApi->startUploadForChat(localPath.UTF8String,
                                         parent.getCPtr,
                                         appData.UTF8String,
                                         isSourceTemporary,
                                         [self createDelegateMEGATransferListener:delegate singleListener:YES]);
    }
}

- (void)startDownloadNode:(MEGANode *)node localPath:(NSString *)localPath delegate:(id<MEGATransferDelegate>)delegate {
    if (self.megaApi) {
        self.megaApi->startDownload(node.getCPtr, localPath.UTF8String, [self createDelegateMEGATransferListener:delegate singleListener:YES]);
    }
}

- (void)startDownloadNode:(MEGANode *)node localPath:(NSString *)localPath {
    if (self.megaApi) {
        self.megaApi->startDownload(node.getCPtr, localPath.UTF8String);
    }
}

- (void)startDownloadNode:(MEGANode *)node localPath:(NSString *)localPath appData:(nullable NSString *)appData {
    if (self.megaApi) {
        self.megaApi->startDownloadWithData(node.getCPtr, localPath.UTF8String, appData.UTF8String);
    }
}

- (void)startDownloadNode:(MEGANode *)node localPath:(NSString *)localPath appData:(nullable NSString *)appData delegate:(id<MEGATransferDelegate>)delegate {
    if (self.megaApi) {
        self.megaApi->startDownloadWithData(node.getCPtr, localPath.UTF8String, appData.UTF8String, [self createDelegateMEGATransferListener:delegate singleListener:YES]);
    }
}

- (void)startDownloadTopPriorityWithNode:(MEGANode *)node localPath:(NSString *)localPath appData:(nullable NSString *)appData delegate:(id<MEGATransferDelegate>)delegate {
    if (self.megaApi) {
        self.megaApi->startDownloadWithTopPriority(node.getCPtr, localPath.UTF8String, appData.UTF8String, [self createDelegateMEGATransferListener:delegate singleListener:YES]);
    }
}

- (void)startDownloadTopPriorityWithNode:(MEGANode *)node localPath:(NSString *)localPath appData:(nullable NSString *)appData {
    if (self.megaApi) {
        self.megaApi->startDownloadWithTopPriority(node.getCPtr, localPath.UTF8String, appData.UTF8String);
    }
}

- (void)startStreamingNode:(MEGANode *)node startPos:(NSNumber *)startPos size:(NSNumber *)size delegate:(id<MEGATransferDelegate>)delegate {
    if (self.megaApi) {
        self.megaApi->startStreaming(node.getCPtr, (startPos != nil) ? [startPos longLongValue] : 0, (size != nil) ? [size longLongValue] : 0, [self createDelegateMEGATransferListener:delegate singleListener:YES]);
    }
}

- (void)startStreamingNode:(MEGANode *)node startPos:(NSNumber *)startPos size:(NSNumber *)size {
    if (self.megaApi) {
        self.megaApi->startStreaming(node.getCPtr, (startPos != nil) ? [startPos longLongValue] : 0, (size != nil) ? [size longLongValue] : 0, NULL);
    }
}

- (void)resetTotalDownloads {
    if (self.megaApi) {
        self.megaApi->resetTotalDownloads();
    }
}

- (void)resetTotalUploads {
    if (self.megaApi) {
        self.megaApi->resetTotalUploads();
    }
}

- (void)cancelTransfer:(MEGATransfer *)transfer delegate:(id<MEGARequestDelegate>)delegate {
    if (self.megaApi) {
        self.megaApi->cancelTransfer(transfer.getCPtr, [self createDelegateMEGARequestListener:delegate singleListener:YES]);
    }
}

- (void)cancelTransfer:(MEGATransfer *)transfer {
    if (self.megaApi) {
        self.megaApi->cancelTransfer(transfer.getCPtr);
    }
}

- (void)retryTransfer:(MEGATransfer *)transfer delegate:(id<MEGATransferDelegate>)delegate {
    if (self.megaApi) {
        self.megaApi->retryTransfer(transfer.getCPtr, [self createDelegateMEGATransferListener:delegate singleListener:YES]);
    }
}

- (void)retryTransfer:(MEGATransfer *)transfer {
    if (self.megaApi) {
        self.megaApi->retryTransfer(transfer.getCPtr);
    }
}

- (void)moveTransferToFirst:(MEGATransfer *)transfer delegate:(id<MEGARequestDelegate>)delegate {
    if (self.megaApi) {
        self.megaApi->moveTransferToFirst(transfer.getCPtr, [self createDelegateMEGARequestListener:delegate singleListener:YES]);
    }
}

- (void)moveTransferToFirst:(MEGATransfer *)transfer {
    if (self.megaApi) {
        self.megaApi->moveTransferToFirst(transfer.getCPtr);
    }
}

- (void)moveTransferToLast:(MEGATransfer *)transfer delegate:(id<MEGARequestDelegate>)delegate {
    if (self.megaApi) {
        self.megaApi->moveTransferToLast(transfer.getCPtr, [self createDelegateMEGARequestListener:delegate singleListener:YES]);
    }
}

- (void)moveTransferToLast:(MEGATransfer *)transfer {
    if (self.megaApi) {
        self.megaApi->moveTransferToLast(transfer.getCPtr);
    }
}

- (void)moveTransferBefore:(MEGATransfer *)transfer prevTransfer:(MEGATransfer *)prevTransfer delegate:(id<MEGARequestDelegate>)delegate {
    if (self.megaApi) {
        self.megaApi->moveTransferBefore(transfer.getCPtr, prevTransfer.getCPtr, [self createDelegateMEGARequestListener:delegate singleListener:YES]);
    }
}

- (void)moveTransferBefore:(MEGATransfer *)transfer prevTransfer:(MEGATransfer *)prevTransfer {
    if (self.megaApi) {
        self.megaApi->moveTransferBefore(transfer.getCPtr, prevTransfer.getCPtr);
    }
}

- (void)cancelTransfersForDirection:(NSInteger)direction delegate:(id<MEGARequestDelegate>)delegate {
    if (self.megaApi) {
        self.megaApi->cancelTransfers((int)direction, [self createDelegateMEGARequestListener:delegate singleListener:YES]);
    }
}

- (void)cancelTransfersForDirection:(NSInteger)direction {
    if (self.megaApi) {
        self.megaApi->cancelTransfers((int)direction);
    }
}

- (void)cancelTransferByTag:(NSInteger)transferTag delegate:(id<MEGARequestDelegate>)delegate {
    if (self.megaApi) {
        self.megaApi->cancelTransferByTag((int)transferTag, [self createDelegateMEGARequestListener:delegate singleListener:YES]);
    }
}

- (void)cancelTransferByTag:(NSInteger)transferTag {
    if (self.megaApi) {
        self.megaApi->cancelTransferByTag((int)transferTag);
    }
}

- (void)pauseTransfers:(BOOL)pause delegate:(id<MEGARequestDelegate>)delegate {
    if (self.megaApi) {
        self.megaApi->pauseTransfers(pause, [self createDelegateMEGARequestListener:delegate singleListener:YES]);
    }
}

- (void)pauseTransfers:(BOOL)pause {
    if (self.megaApi) {
        self.megaApi->pauseTransfers(pause);
    }
}

- (void)pauseTransfers:(BOOL)pause forDirection:(NSInteger)direction delegate:(id<MEGARequestDelegate>)delegate {
    if (self.megaApi) {
        self.megaApi->pauseTransfers(pause, (int)direction, [self createDelegateMEGARequestListener:delegate singleListener:YES]);
    }
}

- (void)pauseTransfers:(BOOL)pause forDirection:(NSInteger)direction {
    if (self.megaApi) {
        self.megaApi->pauseTransfers(pause, (int)direction);
    }
}

- (void)pauseTransfer:(MEGATransfer *)transfer pause:(BOOL)pause delegate:(id<MEGARequestDelegate>)delegate {
    if (self.megaApi) {
        self.megaApi->pauseTransfer(transfer.getCPtr, pause, [self createDelegateMEGARequestListener:delegate singleListener:YES]);
    }
}

- (void)pauseTransfer:(MEGATransfer *)transfer pause:(BOOL)pause {
    if (self.megaApi) {
        self.megaApi->pauseTransfer(transfer.getCPtr, pause);
    }
}

- (void)pauseTransferByTag:(NSInteger)transferTag pause:(BOOL)pause delegate:(id<MEGARequestDelegate>)delegate {
    if (self.megaApi) {
        self.megaApi->pauseTransferByTag((int)transferTag, pause, [self createDelegateMEGARequestListener:delegate singleListener:YES]);
    }
}

- (void)pauseTransferByTag:(NSInteger)transferTag pause:(BOOL)pause {
    if (self.megaApi) {
        self.megaApi->pauseTransferByTag((int)transferTag, pause);
    }
}

- (BOOL)areTransferPausedForDirection:(NSInteger)direction {
    if (self.megaApi == nil) return NO;
    return self.megaApi->areTransfersPaused((int)direction);
}

- (void)setUploadLimitWithBpsLimit:(NSInteger)bpsLimit {
    if (self.megaApi) {
        self.megaApi->setUploadLimit((int)bpsLimit);
    }
}

- (void)requestBackgroundUploadURLWithFileSize:(int64_t)filesize mediaUpload:(MEGABackgroundMediaUpload *)mediaUpload delegate:(id<MEGARequestDelegate>)delegate {
    if (self.megaApi) {
        self.megaApi->backgroundMediaUploadRequestUploadURL(filesize, mediaUpload.getCPtr, [self createDelegateMEGARequestListener:delegate singleListener:YES queueType:ListenerQueueTypeCurrent]);
    }
}

- (void)completeBackgroundMediaUpload:(MEGABackgroundMediaUpload *)mediaUpload fileName:(NSString *)fileName parentNode:(MEGANode *)parentNode fingerprint:(NSString *)fingerprint originalFingerprint:(NSString *)originalFingerprint binaryUploadToken:(NSData *)token delegate:(id<MEGARequestDelegate>)delegate {
    if (self.megaApi) {
        const char *base64Token = MegaApi::binaryToBase64((const char *)token.bytes, token.length);
        self.megaApi->backgroundMediaUploadComplete(mediaUpload.getCPtr, fileName.UTF8String, parentNode.getCPtr, fingerprint.UTF8String, originalFingerprint.UTF8String, base64Token, [self createDelegateMEGARequestListener:delegate singleListener:YES queueType:ListenerQueueTypeCurrent]);
    }
}

- (BOOL)ensureMediaInfo {
    if (self.megaApi == nil) return NO;
    return self.megaApi->ensureMediaInfo();
}

- (BOOL)testAllocationByAllocationCount:(NSUInteger)count allocationSize:(NSUInteger)size {
    if (self.megaApi == nil) return NO;
    return self.megaApi->testAllocation((unsigned)count, size);
}

#pragma mark - Filesystem inspection

- (NSInteger)numberChildrenForParent:(MEGANode *)parent {
    if (self.megaApi == nil) return 0;
    return self.megaApi->getNumChildren(parent.getCPtr);
}

- (NSInteger)numberChildFilesForParent:(MEGANode *)parent {
    if (self.megaApi == nil) return 0;
    return self.megaApi->getNumChildFiles(parent.getCPtr);
}

- (NSInteger)numberChildFoldersForParent:(MEGANode *)parent {
    if (self.megaApi == nil) return 0;
    return self.megaApi->getNumChildFolders(parent.getCPtr);
}

- (MEGANodeList *)childrenForParent:(MEGANode *)parent order:(NSInteger)order {
    if (self.megaApi == nil) return nil;
    return [[MEGANodeList alloc] initWithNodeList:self.megaApi->getChildren(parent.getCPtr, (int)order) cMemoryOwn:YES];
}

- (MEGANodeList *)childrenForParent:(MEGANode *)parent {
    if (self.megaApi == nil) return nil;
    return [[MEGANodeList alloc] initWithNodeList:self.megaApi->getChildren(parent.getCPtr) cMemoryOwn:YES];
}

- (MEGANodeList *)versionsForNode:(MEGANode *)node {
    if (self.megaApi == nil) return nil;
    return [[MEGANodeList alloc] initWithNodeList:self.megaApi->getVersions(node.getCPtr) cMemoryOwn:YES];
}

- (NSInteger)numberOfVersionsForNode:(MEGANode *)node {
    if (self.megaApi == nil) return 0;
    return self.megaApi->getNumVersions(node.getCPtr);
}

- (BOOL)hasVersionsForNode:(MEGANode *)node {
    if (self.megaApi == nil) return NO;
    return self.megaApi->hasVersions(node.getCPtr);
}

- (void)getFolderInfoForNode:(MEGANode *)node delegate:(id<MEGARequestDelegate>)delegate {
    if (self.megaApi) {
        self.megaApi->getFolderInfo(node.getCPtr, [self createDelegateMEGARequestListener:delegate singleListener:YES]);
    }
}

- (void)getFolderInfoForNode:(MEGANode *)node {
    if (self.megaApi) {
        self.megaApi->getFolderInfo(node.getCPtr);
    }
}

- (MEGAChildrenLists *)fileFolderChildrenForParent:(MEGANode *)parent order:(NSInteger)order {
    if (self.megaApi == nil) return nil;
    return [[MEGAChildrenLists alloc] initWithMegaChildrenLists:self.megaApi->getFileFolderChildren(parent.getCPtr, (int)order) cMemoryOwn:YES];
}

- (MEGAChildrenLists *)fileFolderChildrenForParent:(MEGANode *)parent {
    if (self.megaApi == nil) return nil;
    return [[MEGAChildrenLists alloc] initWithMegaChildrenLists:self.megaApi->getFileFolderChildren(parent.getCPtr) cMemoryOwn:YES];
}

- (MEGANode *)childNodeForParent:(MEGANode *)parent name:(NSString *)name {
    if (parent == nil || name == nil || self.megaApi == nil) return nil;
    
    MegaNode *node = self.megaApi->getChildNode([parent getCPtr], [name UTF8String]);
    
    return node ? [[MEGANode alloc] initWithMegaNode:node cMemoryOwn:YES] : nil;
}

- (MEGANode *)parentNodeForNode:(MEGANode *)node {
    if (node == nil || self.megaApi == nil) return nil;
    
    MegaNode *parent = self.megaApi->getParentNode([node getCPtr]);
    
    return parent ? [[MEGANode alloc] initWithMegaNode:parent cMemoryOwn:YES] : nil;
}

- (NSString *)nodePathForNode:(MEGANode *)node {
    if (node == nil || self.megaApi == nil) return nil;
    
    const char *val = self.megaApi->getNodePath([node getCPtr]);
    if (!val) return nil;
    
    NSString *ret = [[NSString alloc] initWithUTF8String:val];
    
    delete [] val;
    return ret;
}

- (MEGANode *)nodeForPath:(NSString *)path node:(MEGANode *)node {
    if (path == nil || node == nil || self.megaApi == nil) return nil;
    
    MegaNode *n = self.megaApi->getNodeByPath([path UTF8String], [node getCPtr]);
    
    return n ? [[MEGANode alloc] initWithMegaNode:n cMemoryOwn:YES] : Nil;
}

- (MEGANode *)nodeForPath:(NSString *)path {
    if (path == nil || self.megaApi == nil) return nil;
    
    MegaNode *node = self.megaApi->getNodeByPath([path UTF8String]);
    
    return node ? [[MEGANode alloc] initWithMegaNode:node cMemoryOwn:YES] : nil;
}

- (MEGANode *)nodeForHandle:(uint64_t)handle {
    if (handle == ::mega::INVALID_HANDLE || self.megaApi == nil) return nil;
    
    MegaNode *node = self.megaApi->getNodeByHandle(handle);
    
    return node ? [[MEGANode alloc] initWithMegaNode:node cMemoryOwn:YES] : nil;
}

- (MEGAUserList *)contacts {
    if (self.megaApi == nil) return nil;
    return [[MEGAUserList alloc] initWithUserList:self.megaApi->getContacts() cMemoryOwn:YES];
}

- (MEGAUser *)contactForEmail:(NSString *)email {
    if (email == nil || self.megaApi == nil) return nil;
    
    MegaUser *user = self.megaApi->getContact([email UTF8String]);
    return user ? [[MEGAUser alloc] initWithMegaUser:user cMemoryOwn:YES] : nil;
}

- (MEGAUserAlertList *)userAlertList {
    if (self.megaApi == nil) return nil;
    return [[MEGAUserAlertList alloc] initWithMegaUserAlertList:self.megaApi->getUserAlerts() cMemoryOwn:YES];
}

- (MEGANodeList *)inSharesForUser:(MEGAUser *)user {
    if (self.megaApi == nil) return nil;
    return [[MEGANodeList alloc] initWithNodeList:self.megaApi->getInShares(user.getCPtr) cMemoryOwn:YES];
}

- (MEGANodeList *)inShares {
    if (self.megaApi == nil) return nil;
    return [[MEGANodeList alloc] initWithNodeList:self.megaApi->getInShares() cMemoryOwn:YES];
}

- (MEGAShareList *)inSharesList:(MEGASortOrderType)order {
    if (self.megaApi == nil) return nil;
    return [[MEGAShareList alloc] initWithShareList:self.megaApi->getInSharesList((int)order) cMemoryOwn:YES];
}

- (MEGAUser *)userFromInShareNode:(MEGANode *)node {
    if (self.megaApi == nil) return nil;
    return [[MEGAUser alloc] initWithMegaUser:self.megaApi->getUserFromInShare(node.getCPtr) cMemoryOwn:YES];
}

- (MEGAUser *)userFromInShareNode:(MEGANode *)node recurse:(BOOL)recurse {
    if (self.megaApi == nil) return nil;
    return [MEGAUser.alloc initWithMegaUser:self.megaApi->getUserFromInShare(node.getCPtr, recurse) cMemoryOwn:YES];
}

- (BOOL)isSharedNode:(MEGANode *)node {
    if (!node || !self.megaApi) return NO;
    
    return self.megaApi->isShared([node getCPtr]);
}

- (MEGAShareList *)outShares:(MEGASortOrderType)order {
    if (self.megaApi == nil) return nil;
    return [[MEGAShareList alloc] initWithShareList:self.megaApi->getOutShares((int)order) cMemoryOwn:YES];
}

- (MEGAShareList *)outSharesForNode:(MEGANode *)node {
    if (self.megaApi == nil) return nil;
    return [[MEGAShareList alloc] initWithShareList:self.megaApi->getOutShares(node.getCPtr) cMemoryOwn:YES];
}

- (BOOL)isPrivateNode:(uint64_t)handle {
    return self.megaApi->isPrivateNode(handle);
}

- (BOOL)isForeignNode:(uint64_t)handle{
    return self.megaApi->isForeignNode(handle);
}

- (MEGANodeList *)publicLinks:(MEGASortOrderType)order {
    if (self.megaApi == nil) return nil;
    return [[MEGANodeList alloc] initWithNodeList:self.megaApi->getPublicLinks((int)order) cMemoryOwn:YES];
}

- (MEGAContactRequestList *)incomingContactRequests {
    if (self.megaApi == nil) return nil;
    return [[MEGAContactRequestList alloc] initWithMegaContactRequestList:self.megaApi->getIncomingContactRequests() cMemoryOwn:YES];
}

- (MEGAContactRequestList *)outgoingContactRequests {
    if (self.megaApi == nil) return nil;
    return [[MEGAContactRequestList alloc] initWithMegaContactRequestList:self.megaApi->getOutgoingContactRequests() cMemoryOwn:YES];
}

- (NSString *)fingerprintForFilePath:(NSString *)filePath {
    if (filePath == nil || self.megaApi == nil) return nil;
    
    const char *val = self.megaApi->getFingerprint([filePath UTF8String]);
    if (!val) return nil;
    
    NSString *ret = [[NSString alloc] initWithUTF8String:val];
    
    delete [] val;
    return ret;
}

- (NSString *)fingerprintForData:(NSData *)data modificationTime:(NSDate *)modificationTime {
    if (data == nil || self.megaApi == nil) return nil;
    
    MEGADataInputStream mis = MEGADataInputStream(data);
    return [self fingerprintForInputStream:&mis modificationTime:modificationTime];
}

- (NSString *)fingerprintForFilePath:(NSString *)filePath modificationTime:(NSDate *)modificationTime {
    if (filePath.length == 0) return nil;
    
    MEGAFileInputStream mis = MEGAFileInputStream(filePath);
    return [self fingerprintForInputStream:&mis modificationTime:modificationTime];
}

- (NSString *)fingerprintForInputStream:(MegaInputStream *)stream modificationTime:(NSDate *)modificationTime {
    if (self.megaApi == nil) return nil;
    const char *val = self.megaApi->getFingerprint(stream, (long long)[modificationTime timeIntervalSince1970]);
    if (val != NULL) {
        NSString *ret = [[NSString alloc] initWithUTF8String:val];
        delete [] val;
        return ret;
    } else {
        return nil;
    }
}

- (NSString *)fingerprintForNode:(MEGANode *)node {
    if (node == nil || self.megaApi == nil) return nil;
    
    const char *val = self.megaApi->getFingerprint([node getCPtr]);
    if (!val) return nil;
    
    NSString *ret = [[NSString alloc] initWithUTF8String:val];
    
    delete [] val;
    return ret;
}

- (MEGANode *)nodeForFingerprint:(NSString *)fingerprint {
    if (fingerprint == nil || self.megaApi == nil) return nil;
    
    MegaNode *node = self.megaApi->getNodeByFingerprint([fingerprint UTF8String]);
    
    return node ? [[MEGANode alloc] initWithMegaNode:node cMemoryOwn:YES] : nil;
}

- (MEGANode *)nodeForFingerprint:(NSString *)fingerprint parent:(MEGANode *)parent {
    if (fingerprint == nil || self.megaApi == nil) return nil;
    
    MegaNode *node = self.megaApi->getNodeByFingerprint(fingerprint.UTF8String, parent.getCPtr);
    
    return node ? [[MEGANode alloc] initWithMegaNode:node cMemoryOwn:YES] : nil;
}

- (MEGANodeList *)nodesForOriginalFingerprint:(NSString *)fingerprint {
    if (fingerprint.length == 0) {
        return nil;
    }
    
    return [[MEGANodeList alloc] initWithNodeList:self.megaApi->getNodesByOriginalFingerprint([fingerprint UTF8String], NULL) cMemoryOwn:YES];
}

- (BOOL)hasFingerprint:(NSString *)fingerprint{
    if (fingerprint == nil || self.megaApi == nil) return NO;
    
    return self.megaApi->hasFingerprint([fingerprint UTF8String]);
}

- (NSString *)CRCForFilePath:(NSString *)filePath {
    if (filePath == nil || self.megaApi == nil) return nil;
    
    const char *val = self.megaApi->getCRC([filePath UTF8String]);
    if (!val) return nil;
    
    NSString *ret = [[NSString alloc] initWithUTF8String:val];
    
    delete [] val;
    return ret;
}

- (NSString *)CRCForFingerprint:(NSString *)fingerprint{
    if (fingerprint == nil || self.megaApi == nil) {
        return nil;
    }
    
    const char *val = self.megaApi->getCRCFromFingerprint([fingerprint UTF8String]);
    if (!val) return nil;
    
    NSString *ret = [[NSString alloc] initWithUTF8String:val];
    
    delete [] val;
    return ret;
}

- (NSString *)CRCForNode:(MEGANode *)node {
    if (node == nil || self.megaApi == nil) return nil;
    
    const char *val = self.megaApi->getCRC([node getCPtr]);
    if (!val) return nil;
    
    NSString *ret = [[NSString alloc] initWithUTF8String:val];
    
    delete [] val;
    return ret;
}

- (MEGANode *)nodeByCRC:(NSString *)crc parent:(MEGANode *)parent {
    if (crc == nil || self.megaApi == nil) return nil;
    
    MegaNode *node = self.megaApi->getNodeByCRC([crc UTF8String], parent.getCPtr);
    
    return node ? [[MEGANode alloc] initWithMegaNode:node cMemoryOwn:YES] : nil;
}

- (MEGAShareType)accessLevelForNode:(MEGANode *)node {
    if (node == nil || self.megaApi == nil) return MEGAShareTypeAccessUnknown;
    
    return (MEGAShareType) self.megaApi->getAccess([node getCPtr]);
}

- (MEGAError *)checkAccessErrorExtendedForNode:(MEGANode *)node level:(MEGAShareType)level {
    if (self.megaApi == nil) return nil;
    return [[MEGAError alloc] initWithMegaError:self.megaApi->checkAccessErrorExtended(node.getCPtr, (int)level) cMemoryOwn:YES];
}

- (BOOL)isNodeInRubbish:(MEGANode *)node {
    if (self.megaApi == nil) return NO;
    return self.megaApi->isInRubbish(node.getCPtr);
}

- (MEGAError *)checkMoveErrorExtendedForNode:(MEGANode *)node target:(MEGANode *)target {
    if (self.megaApi == nil) return nil;
    return [[MEGAError alloc] initWithMegaError:self.megaApi->checkMoveErrorExtended(node.getCPtr, target.getCPtr) cMemoryOwn:YES];
}

- (MEGANodeList *)nodeListSearchForNode:(MEGANode *)node searchString:(NSString *)searchString recursive:(BOOL)recursive {
    if (self.megaApi == nil) return nil;
    return [[MEGANodeList alloc] initWithNodeList:self.megaApi->search(node.getCPtr, searchString.UTF8String, recursive) cMemoryOwn:YES];
}

- (MEGANodeList *)nodeListSearchForNode:(MEGANode *)node searchString:(NSString *)searchString cancelToken:(MEGACancelToken *)cancelToken recursive:(BOOL)recursive order:(MEGASortOrderType)order {
    if (self.megaApi == nil) return nil;
    return [MEGANodeList.alloc initWithNodeList:self.megaApi->search(node.getCPtr, searchString.UTF8String, cancelToken.getCPtr, recursive, (int)order) cMemoryOwn:YES];
}

- (MEGANodeList *)nodeListSearchForNode:(MEGANode *)node searchString:(NSString *)searchString {
    if (self.megaApi == nil) return nil;
    return [[MEGANodeList alloc] initWithNodeList:self.megaApi->search(node.getCPtr, searchString.UTF8String, YES) cMemoryOwn:YES];
}

- (MEGANodeList *)nodeListSearchForNode:(MEGANode *)node
                           searchString:(nullable NSString *)searchString
                            cancelToken:(MEGACancelToken *)cancelToken
                              recursive:(BOOL)recursive
                              orderType:(MEGASortOrderType)orderType
                         nodeFormatType:(MEGANodeFormatType)nodeFormatType
                       folderTargetType:(MEGAFolderTargetType)folderTargetType {
    if (self.megaApi == nil) return nil;
    return [MEGANodeList.alloc initWithNodeList:self.megaApi->searchByType(node.getCPtr, searchString.UTF8String, cancelToken.getCPtr, recursive, (int)orderType, (int)nodeFormatType, (int)folderTargetType) cMemoryOwn:YES];
}

- (NSMutableArray *)recentActions {
    if (self.megaApi == nil) return nil;
    MegaRecentActionBucketList *megaRecentActionBucketList = self.megaApi->getRecentActions();
    int count = megaRecentActionBucketList->size();
    NSMutableArray *recentActionBucketMutableArray = [NSMutableArray.alloc initWithCapacity:(NSInteger)count];
    for (int i = 0; i < count; i++) {
        MEGARecentActionBucket *recentActionBucket = [MEGARecentActionBucket.alloc initWithMegaRecentActionBucket:megaRecentActionBucketList->get(i)->copy() cMemoryOwn:YES];
        [recentActionBucketMutableArray addObject:recentActionBucket];
    }
    
    delete megaRecentActionBucketList;
    
    return recentActionBucketMutableArray;
}

- (NSMutableArray *)recentActionsSinceDays:(NSInteger)days maxNodes:(NSInteger)maxNodes {
    if (self.megaApi == nil) return nil;
    MegaRecentActionBucketList *megaRecentActionBucketList = self.megaApi->getRecentActions((int)days, (int)maxNodes);
    int count = megaRecentActionBucketList->size();
    NSMutableArray *recentActionBucketMutableArray = [NSMutableArray.alloc initWithCapacity:(NSInteger)count];
    for (int i = 0; i < count; i++) {
        MEGARecentActionBucket *recentActionBucket = [MEGARecentActionBucket.alloc initWithMegaRecentActionBucket:megaRecentActionBucketList->get(i)->copy() cMemoryOwn:YES];
        [recentActionBucketMutableArray addObject:recentActionBucket];
    }
    
    return recentActionBucketMutableArray;
}

- (BOOL)processMEGANodeTree:(MEGANode *)node recursive:(BOOL)recursive delegate:(id<MEGATreeProcessorDelegate>)delegate {
    if (self.megaApi == nil) return NO;
    return self.megaApi->processMegaTree(node.getCPtr, [self createMegaTreeProcessor:delegate], recursive);
}

- (MEGANode *)authorizeNode:(MEGANode *)node {
    if (self.megaApi == nil) return nil;
    return [[MEGANode alloc] initWithMegaNode:self.megaApi->authorizeNode(node.getCPtr) cMemoryOwn:YES];
}

#ifdef ENABLE_CHAT

- (MEGANode *)authorizeChatNode:(MEGANode *)node cauth:(NSString *)cauth {
    if (self.megaApi == nil) return nil;
    return [[MEGANode alloc] initWithMegaNode:self.megaApi->authorizeChatNode(node.getCPtr, cauth.UTF8String) cMemoryOwn:YES];
}

#endif

- (NSNumber *)sizeForNode:(MEGANode *)node {
    if (self.megaApi == nil) return nil;
    return [[NSNumber alloc] initWithLongLong:self.megaApi->getSize([node getCPtr])];
}

- (NSString *)escapeFsIncompatible:(NSString *)name {
    if (name == nil || self.megaApi == nil) return nil;
    
    const char *val = self.megaApi->escapeFsIncompatible([name UTF8String]);
    if (!val) return nil;
    
    NSString *ret = [[NSString alloc] initWithUTF8String:val];
    
    delete [] val;
    return ret;
}

- (NSString *)escapeFsIncompatible:(NSString *)name destinationPath:(NSString *)destinationPath {
    if (name == nil || self.megaApi == nil) return nil;
    
    const char *val = self.megaApi->escapeFsIncompatible(name.UTF8String, destinationPath.UTF8String);
    if (!val) return nil;
    
    NSString *ret = [[NSString alloc] initWithUTF8String:val];
    
    delete [] val;
    return ret;
}

- (NSString *)unescapeFsIncompatible:(NSString *)localName {
    if (localName == nil || self.megaApi == nil) return nil;
    
    const char *val = self.megaApi->unescapeFsIncompatible([localName UTF8String]);
    if (!val) return nil;
    
    NSString *ret = [[NSString alloc] initWithUTF8String:val];
    
    delete [] val;
    return ret;
}

- (NSString *)unescapeFsIncompatible:(NSString *)localName destinationPath:(NSString *)destinationPath {
    if (localName == nil || self.megaApi == nil) return nil;
    
    const char *val = self.megaApi->unescapeFsIncompatible(localName.UTF8String, destinationPath.UTF8String);
    if (!val) return nil;
    
    NSString *ret = [[NSString alloc] initWithUTF8String:val];
    
    delete [] val;
    return ret;
}

- (void)changeApiUrl:(NSString *)apiURL disablepkp:(BOOL)disablepkp {
    if (self.megaApi) {
        self.megaApi->changeApiUrl(apiURL.UTF8String, disablepkp);
    }
}

- (BOOL)setLanguageCode:(NSString *)languageCode {
    if (self.megaApi == nil) return NO;
    return self.megaApi->setLanguage(languageCode.UTF8String);
}

- (void)setLanguangePreferenceCode:(NSString *)languageCode delegate:(id<MEGARequestDelegate>)delegate {
    if (self.megaApi) {
        self.megaApi->setLanguagePreference(languageCode.UTF8String, [self createDelegateMEGARequestListener:delegate singleListener:YES]);
    }
}

- (void)setLanguangePreferenceCode:(NSString *)languageCode {
    if (self.megaApi) {
        self.megaApi->setLanguagePreference(languageCode.UTF8String);
    }
}

- (void)getLanguagePreferenceWithDelegate:(id<MEGARequestDelegate>)delegate {
    if (self.megaApi) {
        self.megaApi->getLanguagePreference([self createDelegateMEGARequestListener:delegate singleListener:YES]);
    }
}

- (void)getLanguagePreference {
    if (self.megaApi) {
        self.megaApi->getLanguagePreference();
    }
}

- (void)setFileVersionsOption:(BOOL)disable delegate:(id<MEGARequestDelegate>)delegate {
    if (self.megaApi) {
        self.megaApi->setFileVersionsOption(disable, [self createDelegateMEGARequestListener:delegate singleListener:YES]);
    }
}

- (void)setFileVersionsOption:(BOOL)disable {
    if (self.megaApi) {
        self.megaApi->setFileVersionsOption(disable);
    }
}

- (void)getFileVersionsOptionWithDelegate:(id<MEGARequestDelegate>)delegate {
    if (self.megaApi) {
        self.megaApi->getFileVersionsOption([self createDelegateMEGARequestListener:delegate singleListener:YES]);
    }
}

- (void)getFileVersionsOption {
    if (self.megaApi) {
        self.megaApi->getFileVersionsOption();
    }
}

- (void)setContactLinksOptionDisable:(BOOL)disable delegate:(id<MEGARequestDelegate>)delegate {
    if (self.megaApi) {
        self.megaApi->setContactLinksOption(disable, [self createDelegateMEGARequestListener:delegate singleListener:YES]);
    }
}

- (void)setContactLinksOptionDisable:(BOOL)disable {
    if (self.megaApi) {
        self.megaApi->setContactLinksOption(disable);
    }
}

- (void)getContactLinksOptionWithDelegate:(id<MEGARequestDelegate>)delegate {
    if (self.megaApi) {
        self.megaApi->getContactLinksOption([self createDelegateMEGARequestListener:delegate singleListener:YES]);
    }
}

- (void)getContactLinksOption {
    if (self.megaApi) {
        self.megaApi->getContactLinksOption();
    }
}

- (void)retrySSLErrors:(BOOL)enable {
    if (self.megaApi) {
        self.megaApi->retrySSLerrors(enable);
    }
}

- (void)setPublicKeyPinning:(BOOL)enable {
    if (self.megaApi) {
        self.megaApi->setPublicKeyPinning(enable);
    }
}

- (BOOL)createThumbnail:(NSString *)imagePath destinatioPath:(NSString *)destinationPath {
    if (imagePath == nil || destinationPath == nil || self.megaApi == nil) return NO;
    
    return self.megaApi->createThumbnail([imagePath UTF8String], [destinationPath UTF8String]);
}

- (BOOL)createPreview:(NSString *)imagePath destinatioPath:(NSString *)destinationPath {
    if (imagePath == nil || destinationPath == nil || self.megaApi == nil) return NO;
    
    return self.megaApi->createPreview([imagePath UTF8String], [destinationPath UTF8String]);
}

- (BOOL)createAvatar:(NSString *)imagePath destinationPath:(NSString *)destinationPath {
    if (imagePath == nil || destinationPath == nil || self.megaApi == nil) return NO;
    
    return self.megaApi->createAvatar([imagePath UTF8String], [destinationPath UTF8String]);
}

#if 0 //def HAVE_LIBUV

#pragma mark - HTTP Proxy Server

- (BOOL)httpServerStart:(BOOL)localOnly port:(NSInteger)port {
    if (self.megaApi == nil) return NO;
    return self.megaApi->httpServerStart(localOnly, (int)port, false, NULL, NULL, true);
}

- (void)httpServerStop {
    if (self.megaApi) {
        self.megaApi->httpServerStop();
    }
}

- (NSInteger)httpServerIsRunning {
    if (self.megaApi == nil) return 0;
    return (NSInteger)self.megaApi->httpServerIsRunning();
}

- (BOOL)httpServerIsLocalOnly {
    if (self.megaApi == nil) return NO;
    return self.megaApi->httpServerIsLocalOnly();
}

- (void)httpServerEnableFileServer:(BOOL)enable {
    if (self.megaApi) {
        self.megaApi->httpServerEnableFileServer(enable);
    }
}

- (BOOL)httpServerIsFileServerEnabled {
    if (self.megaApi == nil) return NO;
    return self.megaApi->httpServerIsFileServerEnabled();
}

- (void)httpServerEnableFolderServer:(BOOL)enable {
    if (self.megaApi) {
        self.megaApi->httpServerEnableFolderServer(enable);
    }
}

- (BOOL)httpServerIsFolderServerEnabled {
    if (self.megaApi == nil) return NO;
    return self.megaApi->httpServerIsFolderServerEnabled();
}

- (void)httpServerSetRestrictedMode:(NSInteger)mode {
    if (self.megaApi) {
        self.megaApi->httpServerSetRestrictedMode((int)mode);
    }
}

- (NSInteger)httpServerGetRestrictedMode {
    if (self.megaApi == nil) return 0;
    return (NSInteger)self.megaApi->httpServerGetRestrictedMode();
}

- (void)httpServerEnableSubtitlesSupport:(BOOL)enable {
    if (self.megaApi) {
        self.megaApi->httpServerEnableSubtitlesSupport(enable);
    }
}

- (BOOL)httpServerIsSubtitlesSupportEnabled {
    if (self.megaApi == nil) return NO;
    return self.megaApi->httpServerIsSubtitlesSupportEnabled();
}

- (void)httpServerAddDelegate:(id<MEGATransferDelegate>)delegate {
    if (self.megaApi) {
        self.megaApi->httpServerAddListener([self createDelegateMEGATransferListener:delegate singleListener:NO]);
    }
}

- (void)httpServerRemoveDelegate:(id<MEGATransferDelegate>)delegate {
    if (self.megaApi) {
        self.megaApi->httpServerRemoveListener([self createDelegateMEGATransferListener:delegate singleListener:NO]);
    }
}

- (NSURL *)httpServerGetLocalLink:(MEGANode *)node {
    if (self.megaApi == nil) return nil;
    const char *val = self.megaApi->httpServerGetLocalLink([node getCPtr]);
    if (!val) return nil;
    
    NSURL *ret = [NSURL URLWithString:[NSString stringWithUTF8String:val]];
    
    delete [] val;
    return ret;
}

- (void)httpServerSetMaxBufferSize:(NSInteger)bufferSize {
    if (self.megaApi) {
        self.megaApi->httpServerSetMaxBufferSize((int)bufferSize);
    }
}

- (NSInteger)httpServerGetMaxBufferSize {
    if (self.megaApi == nil) return 0;
    return (NSInteger)self.megaApi->httpServerGetMaxBufferSize();
}

- (void)httpServerSetMaxOutputSize:(NSInteger)outputSize {
    if (self.megaApi) {
        self.megaApi->httpServerSetMaxOutputSize((int)outputSize);
    }
}

- (NSInteger)httpServerGetMaxOutputSize {
    if (self.megaApi == nil) return 0;
    return (NSInteger)self.megaApi->httpServerGetMaxOutputSize();
}

#endif

+ (NSString *)mimeTypeByExtension:(NSString *)extension {
    const char *val = MegaApi::getMimeType([extension UTF8String]);
    if (!val) return nil;
    
    NSString *ret = [[NSString alloc] initWithUTF8String:val];
    
    delete [] val;
    return ret;
}

#ifdef ENABLE_CHAT

- (void)registeriOSdeviceToken:(NSString *)deviceToken delegate:(id<MEGARequestDelegate>)delegate {
    if (self.megaApi) {
        self.megaApi->registerPushNotifications(PushNotificationTokenTypeiOSStandard, deviceToken.UTF8String, [self createDelegateMEGARequestListener:delegate singleListener:YES]);
    }
}

- (void)registeriOSdeviceToken:(NSString *)deviceToken {
    if (self.megaApi) {
        self.megaApi->registerPushNotifications(PushNotificationTokenTypeiOSStandard, deviceToken.UTF8String);
    }
}

- (void)registeriOSVoIPdeviceToken:(NSString *)deviceToken delegate:(id<MEGARequestDelegate>)delegate {
    if (self.megaApi) {
        self.megaApi->registerPushNotifications(PushNotificationTokenTypeiOSVoIP, deviceToken.UTF8String, [self createDelegateMEGARequestListener:delegate singleListener:YES]);
    }
}

- (void)registeriOSVoIPdeviceToken:(NSString *)deviceToken {
    if (self.megaApi) {
        self.megaApi->registerPushNotifications(PushNotificationTokenTypeiOSVoIP, deviceToken.UTF8String);
    }
}

#endif

- (void)getAccountAchievementsWithDelegate:(id<MEGARequestDelegate>)delegate {
    if (self.megaApi) {
        self.megaApi->getAccountAchievements([self createDelegateMEGARequestListener:delegate singleListener:YES]);
    }
}

- (void)getAccountAchievements {
    if (self.megaApi) {
        self.megaApi->getAccountAchievements();
    }
}

- (void)getMegaAchievementsWithDelegate:(id<MEGARequestDelegate>)delegate {
    if (self.megaApi) {
        self.megaApi->getMegaAchievements([self createDelegateMEGARequestListener:delegate singleListener:YES]);
    }
}

- (void)getMegaAchievements {
    if (self.megaApi) {
        self.megaApi->getMegaAchievements();
    }
}

- (void)catchupWithDelegate:(id<MEGARequestDelegate>)delegate {
    if (self.megaApi) {
        self.megaApi->catchup([self createDelegateMEGARequestListener:delegate singleListener:YES]);
    }
}

- (void)getPublicLinkInformationWithFolderLink:(NSString *)folderLink delegate:(id<MEGARequestDelegate>)delegate {
    if (self.megaApi) {
        self.megaApi->getPublicLinkInformation(folderLink.UTF8String, [self createDelegateMEGARequestListener:delegate singleListener:YES]);
    }
}

- (void)getPublicLinkInformationWithFolderLink:(NSString *)folderLink {
    if (self.megaApi) {
        self.megaApi->getPublicLinkInformation(folderLink.UTF8String);
    }
}

#pragma mark - SMS

- (SMSState)smsAllowedState {
    if (self.megaApi == nil) return SMSStateNotAllowed;
    return (SMSState)self.megaApi->smsAllowedState();
}

- (nullable NSString *)smsVerifiedPhoneNumber {
    if (self.megaApi == nil) return nil;
    char *number = self.megaApi->smsVerifiedPhoneNumber();
    
    if (number == NULL) {
        return nil;
    }
    
    NSString *numberString = @(number);
    delete [] number;
    return numberString;
}

- (void)getRegisteredContacts:(NSArray<NSDictionary *> *)contacts delegate:(id<MEGARequestDelegate>)delegate {
    MegaStringMap *stringMapContacts = MegaStringMap::createInstance();
    for (NSDictionary *contact in contacts) {
        NSString *key = contact.allKeys.firstObject;
        NSString *value = contact.allValues.firstObject;
        stringMapContacts->set(key.UTF8String, value.UTF8String);
    }
    
    if (self.megaApi) {
        self.megaApi->getRegisteredContacts(stringMapContacts, [self createDelegateMEGARequestListener:delegate singleListener:YES]);
    }
    
    delete stringMapContacts;
}

- (void)getCountryCallingCodesWithDelegate:(id<MEGARequestDelegate>)delegate {
    if (self.megaApi) {
        self.megaApi->getCountryCallingCodes([self createDelegateMEGARequestListener:delegate singleListener:YES]);
    }
}

- (void)sendSMSVerificationCodeToPhoneNumber:(NSString *)phoneNumber delegate:(id<MEGARequestDelegate>)delegate {
    if (self.megaApi) {
        self.megaApi->sendSMSVerificationCode([phoneNumber UTF8String], [self createDelegateMEGARequestListener:delegate singleListener:YES], YES);
    }
}

- (void)checkSMSVerificationCode:(NSString *)verificationCode delegate:(id<MEGARequestDelegate>)delegate {
    if (self.megaApi) {
        self.megaApi->checkSMSVerificationCode([verificationCode UTF8String], [self createDelegateMEGARequestListener:delegate singleListener:YES]);
    }
}

- (void)resetSmsVerifiedPhoneNumberWithDelegate:(id<MEGARequestDelegate>)delegate {
    if (self.megaApi) {
        self.megaApi->resetSmsVerifiedPhoneNumber([self createDelegateMEGARequestListener:delegate singleListener:YES]);
    }
}

- (void)resetSmsVerifiedPhoneNumber {
    if (self.megaApi) {
        self.megaApi->resetSmsVerifiedPhoneNumber();
    }
}

#pragma mark - Push Notification Settings

- (void)getPushNotificationSettingsWithDelegate:(id<MEGARequestDelegate>)delegate {
    if (self.megaApi) {
        self.megaApi->getPushNotificationSettings([self createDelegateMEGARequestListener:delegate singleListener:YES]);
    }
}

- (void)getPushNotificationSettings {
    if (self.megaApi) {
        self.megaApi->getPushNotificationSettings();
    }
}

- (void)setPushNotificationSettings:(MEGAPushNotificationSettings *)pushNotificationSettings
                           delegate:(id<MEGARequestDelegate>)delegate {
    if (self.megaApi) {
        self.megaApi->setPushNotificationSettings(pushNotificationSettings.getCPtr,
                                                  [self createDelegateMEGARequestListener:delegate singleListener:YES]);
    }
}

- (void)setPushNotificationSettings:(MEGAPushNotificationSettings *)pushNotificationSettings {
    if (self.megaApi) {
        self.megaApi->setPushNotificationSettings(pushNotificationSettings.getCPtr);
    }
}

#pragma mark - Banner

- (void)getBanners:(id<MEGARequestDelegate>)delegate {
    if (self.megaApi) {
        self.megaApi -> getBanners([self createDelegateMEGARequestListener:delegate singleListener:YES]);
    }
}

- (void)dismissBanner:(NSInteger)bannerIdentifier delegate:(id<MEGARequestDelegate>)delegate {
    if (self.megaApi) {
        self.megaApi -> dismissBanner((int)bannerIdentifier, [self createDelegateMEGARequestListener:delegate singleListener:YES]);
    }
}

#pragma mark - Backup Heartbeat

- (void)registerBackup:(BackUpType)type targetNode:(MEGANode *)node folderPath:(NSString *)path name:(NSString *)name state:(BackUpState)state delegate:(id<MEGARequestDelegate>)delegate {
    if (self.megaApi) {
        self.megaApi->setBackup((int)type, node.handle, path.UTF8String, name.UTF8String, (int)state, 0, [self createDelegateMEGARequestListener:delegate singleListener:YES queueType:ListenerQueueTypeCurrent]);
    }
}

- (void)updateBackup:(MEGAHandle)backupId backupType:(BackUpType)type targetNode:(MEGANode *)node folderPath:(NSString *)path backupName:(NSString *)name state:(BackUpState)state delegate:(id<MEGARequestDelegate>)delegate {
    if (self.megaApi) {
        self.megaApi->updateBackup(backupId, (int)type, node.handle, path.UTF8String, name.UTF8String, (int)state, 0, [self createDelegateMEGARequestListener:delegate singleListener:YES queueType:ListenerQueueTypeCurrent]);
    }
}

- (void)unregisterBackup:(MEGAHandle)backupId delegate:(id<MEGARequestDelegate>)delegate {
    if (self.megaApi) {
        self.megaApi->removeBackup(backupId, [self createDelegateMEGARequestListener:delegate singleListener:YES queueType:ListenerQueueTypeCurrent]);
    }
}

- (void)sendBackupHeartbeat:(MEGAHandle)backupId status:(BackupHeartbeatStatus)status progress:(NSInteger)progress pendingUploadCount:(NSUInteger)pendingUploadCount lastActionDate:(NSDate *)lastActionDate lastBackupNode:(MEGANode *)lastBackupNode delegate:(id<MEGARequestDelegate>)delegate {
    if (self.megaApi) {
        self.megaApi->sendBackupHeartbeat(backupId, (int)status, (int)progress, (int)pendingUploadCount, 0, (long long)[lastActionDate timeIntervalSince1970], lastBackupNode.handle, [self createDelegateMEGARequestListener:delegate singleListener:YES queueType:ListenerQueueTypeCurrent]);
    }
}

- (void)getDeviceNameWithDelegate:(id<MEGARequestDelegate>)delegate {
    if (self.megaApi) {
        self.megaApi->getDeviceName([self createDelegateMEGARequestListener:delegate singleListener:YES queueType:ListenerQueueTypeCurrent]);
    }
}

- (void)setDeviceName:(NSString *)name delegate:(id<MEGARequestDelegate>)delegate {
    if (self.megaApi) {
        self.megaApi->setDeviceName(name.UTF8String, [self createDelegateMEGARequestListener:delegate singleListener:YES queueType:ListenerQueueTypeCurrent]);
    }
}

#pragma mark - Debug

+ (void)setLogLevel:(MEGALogLevel)logLevel {
    MegaApi::setLogLevel((int)logLevel);
}

+ (void)setLogToConsole:(BOOL)enable {
    MegaApi::setLogToConsole(enable);
}

+ (void)logWithLevel:(MEGALogLevel)logLevel message:(NSString *)message filename:(NSString *)filename line:(NSInteger)line {
    MegaApi::log((int)logLevel, message.UTF8String, filename.UTF8String, (int)line);
}

+ (void)logWithLevel:(MEGALogLevel)logLevel message:(NSString *)message filename:(NSString *)filename {
    MegaApi::log((int)logLevel, message.UTF8String, filename.UTF8String);
}

+ (void)logWithLevel:(MEGALogLevel)logLevel message:(NSString *)message {
    MegaApi::log((int)logLevel, message.UTF8String);
}

- (void)sendEvent:(NSInteger)eventType message:(NSString *)message delegate:(id<MEGARequestDelegate>)delegate {
    if (self.megaApi) {
        self.megaApi->sendEvent((int)eventType, message.UTF8String, [self createDelegateMEGARequestListener:delegate singleListener:YES]);
    }
}

- (void)sendEvent:(NSInteger)eventType message:(NSString *)message {
    if (self.megaApi) {
        self.megaApi->sendEvent((int)eventType, message.UTF8String);
    }
}

#pragma mark - Private methods

- (MegaRequestListener *)createDelegateMEGARequestListener:(id<MEGARequestDelegate>)delegate singleListener:(BOOL)singleListener {
    return [self createDelegateMEGARequestListener:delegate singleListener:singleListener queueType:ListenerQueueTypeMain];
}

- (MegaRequestListener *)createDelegateMEGARequestListener:(id<MEGARequestDelegate>)delegate singleListener:(BOOL)singleListener queueType:(ListenerQueueType)queueType {
    if (delegate == nil) return nil;
    
    DelegateMEGARequestListener *delegateListener = new DelegateMEGARequestListener(self, delegate, singleListener, queueType);
    pthread_mutex_lock(&listenerMutex);
    _activeRequestListeners.insert(delegateListener);
    pthread_mutex_unlock(&listenerMutex);
    return delegateListener;
}

- (MegaTransferListener *)createDelegateMEGATransferListener:(id<MEGATransferDelegate>)delegate singleListener:(BOOL)singleListener {
    if (delegate == nil) return nil;
    
    DelegateMEGATransferListener *delegateListener = new DelegateMEGATransferListener(self, delegate, singleListener);
    pthread_mutex_lock(&listenerMutex);
    _activeTransferListeners.insert(delegateListener);
    pthread_mutex_unlock(&listenerMutex);
    return delegateListener;
}

- (MegaGlobalListener *)createDelegateMEGAGlobalListener:(id<MEGAGlobalDelegate>)delegate {
    if (delegate == nil) return nil;
    
    DelegateMEGAGlobalListener *delegateListener = new DelegateMEGAGlobalListener(self, delegate);
    pthread_mutex_lock(&listenerMutex);
    _activeGlobalListeners.insert(delegateListener);
    pthread_mutex_unlock(&listenerMutex);
    return delegateListener;
}

- (MegaListener *)createDelegateMEGAListener:(id<MEGADelegate>)delegate {
    if (delegate == nil) return nil;
    
    DelegateMEGAListener *delegateListener = new DelegateMEGAListener(self, delegate);
    pthread_mutex_lock(&listenerMutex);
    _activeMegaListeners.insert(delegateListener);
    pthread_mutex_unlock(&listenerMutex);
    return delegateListener;
}

- (MegaLogger *)createDelegateMegaLogger:(id<MEGALoggerDelegate>)delegate {
    if (delegate == nil) return nil;
    
    DelegateMEGALoggerListener *delegateListener = new DelegateMEGALoggerListener(delegate);
    pthread_mutex_lock(&listenerMutex);
    _activeLoggerListeners.insert(delegateListener);
    pthread_mutex_unlock(&listenerMutex);
    return delegateListener;
}

- (MegaTreeProcessor *)createMegaTreeProcessor:(id<MEGATreeProcessorDelegate>)delegate {
    if (delegate == nil) return nil;
    
    DelegateMEGATreeProcessorListener *delegateListener = new DelegateMEGATreeProcessorListener(delegate);
    
    return delegateListener;
}

- (void)freeRequestListener:(DelegateMEGARequestListener *)delegate {
    if (delegate == nil) return;
    
    pthread_mutex_lock(&listenerMutex);
    _activeRequestListeners.erase(delegate);
    pthread_mutex_unlock(&listenerMutex);
    delete delegate;
}

- (void)freeTransferListener:(DelegateMEGATransferListener *)delegate {
    if (delegate == nil) return;
    
    pthread_mutex_lock(&listenerMutex);
    _activeTransferListeners.erase(delegate);
    pthread_mutex_unlock(&listenerMutex);
    delete delegate;
}

#pragma mark - Cookie Dialog

- (void)setCookieSettings:(NSInteger)settings delegate:(id<MEGARequestDelegate>)delegate {
    if (self.megaApi) {
        self.megaApi->setCookieSettings((int)settings, [self createDelegateMEGARequestListener:delegate singleListener:YES]);
    }
}

- (void)setCookieSettings:(NSInteger)settings {
    if (self.megaApi) {
        self.megaApi->setCookieSettings((int)settings);
    }
}

- (void)cookieSettingsWithDelegate:(id<MEGARequestDelegate>)delegate {
    if (self.megaApi) {
        self.megaApi->getCookieSettings([self createDelegateMEGARequestListener:delegate singleListener:YES]);
    }
}

- (void)cookieSettings {
    if (self.megaApi) {
        self.megaApi->getCookieSettings();
    }
}

- (BOOL)cookieBannerEnabled {
    if (self.megaApi == nil) return NO;
    return self.megaApi->cookieBannerEnabled();
}


@end<|MERGE_RESOLUTION|>--- conflicted
+++ resolved
@@ -633,15 +633,11 @@
     }
 }
 
-<<<<<<< HEAD
-- (NSString *)dumpSession {
+- (NSString *)dumpSession:(BOOL)offline {
     if (self.megaApi == nil) return nil;
     const char *val = self.megaApi->dumpSession();
-=======
-- (NSString *)dumpSession:(BOOL)offline {
     const char *val = self.megaApi->dumpSession(offline);
 
->>>>>>> 316a36c7
     if (!val) return nil;
     
     NSString *ret = [[NSString alloc] initWithUTF8String:val];

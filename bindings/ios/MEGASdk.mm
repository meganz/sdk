--- conflicted
+++ resolved
@@ -596,11 +596,7 @@
 
 - (void)logout {
     [NSNotificationCenter.defaultCenter postNotificationName:MEGAIsBeingLogoutNotification object:nil];
-<<<<<<< HEAD
-    self.megaApi->logout(NULL);
-=======
     self.megaApi->logout(false, NULL);
->>>>>>> 3d7b8c37
 }
 
 - (void)localLogoutWithDelegate:(id<MEGARequestDelegate>)delegate {

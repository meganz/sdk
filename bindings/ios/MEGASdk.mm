--- conflicted
+++ resolved
@@ -2169,13 +2169,6 @@
 - (void)getRegisteredContacts:(NSArray<NSDictionary *> *)contacts delegate:(id<MEGARequestDelegate>)delegate {
     MegaStringMap *stringMapContacts = MegaStringMap::createInstance();
     for (NSDictionary *contact in contacts) {
-<<<<<<< HEAD
-        NSString *key = contact.allKeys[0];
-        NSString *value = contact.allValues[0];
-        stringMapContacts->set(key.UTF8String, value.UTF8String);
-    }
-    self.megaApi->getRegisteredContacts(stringMapContacts, [self createDelegateMEGARequestListener:delegate singleListener:YES]);
-=======
         NSString *key = contact.allKeys.firstObject;
         NSString *value = contact.allValues.firstObject;
         stringMapContacts->set(key.UTF8String, value.UTF8String);
@@ -2184,7 +2177,6 @@
     self.megaApi->getRegisteredContacts(stringMapContacts, [self createDelegateMEGARequestListener:delegate singleListener:YES]);
 
     delete stringMapContacts;    
->>>>>>> b4532c43
 }
 
 - (void)getCountryCallingCodesWithDelegate:(id<MEGARequestDelegate>)delegate {

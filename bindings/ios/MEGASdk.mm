/**
 * @file MEGASdk.mm
 * @brief Allows to control a MEGA account or a shared folder
 *
 * (c) 2013-2014 by Mega Limited, Auckland, New Zealand
 *
 * This file is part of the MEGA SDK - Client Access Engine.
 *
 * Applications using the MEGA API must present a valid application key
 * and comply with the the rules set forth in the Terms of Service.
 *
 * The MEGA SDK is distributed in the hope that it will be useful,
 * but WITHOUT ANY WARRANTY; without even the implied warranty of
 * MERCHANTABILITY or FITNESS FOR A PARTICULAR PURPOSE.
 *
 * @copyright Simplified (2-clause) BSD License.
 *
 * You should have received a copy of the license along with this
 * program.
 */

#import "MEGASdk.h"
#import "megaapi.h"
#import "MEGANode+init.h"
#import "MEGAUser+init.h"
#import "MEGATransfer+init.h"
#import "MEGATransferList+init.h"
#import "MEGANodeList+init.h"
#import "MEGAUserList+init.h"
#import "MEGAUserAlertList+init.h"
#import "MEGAError+init.h"
#import "MEGAShareList+init.h"
#import "MEGAContactRequest+init.h"
#import "MEGAContactRequestList+init.h"
#import "MEGAChildrenLists+init.h"
#import "MEGARecentActionBucket+init.h"
#import "MEGABackgroundMediaUpload+init.h"
#import "DelegateMEGARequestListener.h"
#import "DelegateMEGATransferListener.h"
#import "DelegateMEGAGlobalListener.h"
#import "DelegateMEGAListener.h"
#import "DelegateMEGALoggerListener.h"
#import "DelegateMEGATreeProcessorListener.h"
#import "MEGAFileInputStream.h"
#import "MEGADataInputStream.h"
#import "MEGACancelToken+init.h"
#import "MEGAPushNotificationSettings+init.h"

#import <set>
#import <pthread.h>

NSString * const MEGAIsBeingLogoutNotification = @"nz.mega.isBeingLogout";

using namespace mega;

@interface MEGASdk () {
    pthread_mutex_t listenerMutex;
}

@property (nonatomic, assign) std::set<DelegateMEGARequestListener *>activeRequestListeners;
@property (nonatomic, assign) std::set<DelegateMEGATransferListener *>activeTransferListeners;
@property (nonatomic, assign) std::set<DelegateMEGAGlobalListener *>activeGlobalListeners;
@property (nonatomic, assign) std::set<DelegateMEGAListener *>activeMegaListeners;
@property (nonatomic, assign) std::set<DelegateMEGALoggerListener *>activeLoggerListeners;

- (MegaRequestListener *)createDelegateMEGARequestListener:(id<MEGARequestDelegate>)delegate singleListener:(BOOL)singleListener;
- (MegaRequestListener *)createDelegateMEGARequestListener:(id<MEGARequestDelegate>)delegate singleListener:(BOOL)singleListener queueType:(ListenerQueueType)queueType;
- (MegaTransferListener *)createDelegateMEGATransferListener:(id<MEGATransferDelegate>)delegate singleListener:(BOOL)singleListener;
- (MegaTransferListener *)createDelegateMEGATransferListener:(id<MEGATransferDelegate>)delegate singleListener:(BOOL)singleListener queueType:(ListenerQueueType)queueType;
- (MegaGlobalListener *)createDelegateMEGAGlobalListener:(id<MEGAGlobalDelegate>)delegate;
- (MegaListener *)createDelegateMEGAListener:(id<MEGADelegate>)delegate;
- (MegaLogger *)createDelegateMegaLogger:(id<MEGALoggerDelegate>)delegate;

@property (nonatomic, nullable) MegaApi *megaApi;

@end

@implementation MEGASdk

#pragma mark - Properties

- (NSString *)myEmail {
    if (self.megaApi == nil) return nil;
    const char *val = self.megaApi->getMyEmail();
    if (!val) return nil;
    
    NSString *ret = [[NSString alloc] initWithUTF8String:val];
    
    delete [] val;
    return ret;
}

- (NSDate *)accountCreationDate {
    if (self.megaApi == nil) return nil;
    NSTimeInterval accountCreationTs = self.megaApi->getAccountCreationTs();
    return accountCreationTs ? [NSDate dateWithTimeIntervalSince1970:accountCreationTs] : nil;
}

- (MEGANode *)rootNode {
    if (self.megaApi == nil) return nil;
    MegaNode *node = self.megaApi->getRootNode();
    return node ? [[MEGANode alloc] initWithMegaNode:node cMemoryOwn:YES] : nil;
}

- (MEGANode *)rubbishNode {
    if (self.megaApi == nil) return nil;
    MegaNode *node = self.megaApi->getRubbishNode();
    return node ? [[MEGANode alloc] initWithMegaNode:node cMemoryOwn:YES] : nil;
}

- (MEGANode *)inboxNode {
    if (self.megaApi == nil) return nil;
    MegaNode *node = self.megaApi->getInboxNode();
    return node ? [[MEGANode alloc] initWithMegaNode:node cMemoryOwn:YES] : nil;
}

- (MEGATransferList *)transfers {
    if (self.megaApi == nil) return nil;
    return [[MEGATransferList alloc] initWithTransferList:self.megaApi->getTransfers() cMemoryOwn:YES];
}

- (MEGATransferList *)downloadTransfers {
    if (self.megaApi == nil) return nil;
    return [[MEGATransferList alloc] initWithTransferList:self.megaApi->getTransfers(MegaTransfer::TYPE_DOWNLOAD) cMemoryOwn:YES];
}

- (MEGATransferList *)uploadTransfers {
    if (self.megaApi == nil) return nil;
    return [[MEGATransferList alloc] initWithTransferList:self.megaApi->getTransfers(MegaTransfer::TYPE_UPLOAD) cMemoryOwn:YES];
}

- (Retry)waiting {
    if (self.megaApi == nil) return RetryUnknown;
    return (Retry) self.megaApi->isWaiting();
}

- (NSNumber *)totalsDownloadBytes {
    if (self.megaApi == nil) return nil;
    return [[NSNumber alloc] initWithLongLong:self.megaApi->getTotalDownloadBytes()];
}

- (NSNumber *)totalsUploadBytes {
    if (self.megaApi == nil) return nil;
    return [[NSNumber alloc] initWithLongLong:self.megaApi->getTotalUploadBytes()];
}

- (NSNumber *)totalsDownloadedBytes {
    if (self.megaApi == nil) return nil;
    return [[NSNumber alloc] initWithLongLong:self.megaApi->getTotalDownloadedBytes()];
}

- (NSNumber *)totalsUploadedBytes {
    if (self.megaApi == nil) return nil;
    return [[NSNumber alloc] initWithLongLong:self.megaApi->getTotalUploadedBytes()];
}

- (NSUInteger)totalNodes {
    if (self.megaApi == nil) return 0;
    return self.megaApi->getNumNodes();
}

- (NSString *)masterKey {
    if (self.megaApi == nil) return nil;
    const char *val = self.megaApi->exportMasterKey();
    if (!val) return nil;
    
    NSString *ret = [[NSString alloc] initWithUTF8String:val];
    
    delete [] val;
    return ret;
}

- (NSString *)userAgent {
    if (self.megaApi == nil) return nil;
    const char *val = self.megaApi->getUserAgent();
    if (!val) return nil;
    
    NSString *ret = [[NSString alloc] initWithUTF8String:val];
    
    return ret;
}

- (MEGAUser *)myUser {
    if (self.megaApi == nil) return nil;
    MegaUser *user = self.megaApi->getMyUser();
    return user ? [[MEGAUser alloc] initWithMegaUser:user cMemoryOwn:YES] : nil;
}

- (BOOL)isAchievementsEnabled {
    if (self.megaApi == nil) return NO;
    return self.megaApi->isAchievementsEnabled();
}

#pragma mark - Business

- (BOOL)isBusinessAccount {
    if (self.megaApi == nil) return NO;
    return self.megaApi->isBusinessAccount();
}

- (BOOL)isMasterBusinessAccount {
    if (self.megaApi == nil) return NO;
    return self.megaApi->isMasterBusinessAccount();
}

- (BOOL)isBusinessAccountActive {
    if (self.megaApi == nil) return NO;
    return self.megaApi->isBusinessAccountActive();
}

- (BusinessStatus)businessStatus {
    if (self.megaApi == nil) return BusinessStatusInactive;
    return (BusinessStatus) self.megaApi->getBusinessStatus();
}

- (NSInteger)numUnreadUserAlerts {
    if (self.megaApi == nil) return 0;
    return self.megaApi->getNumUnreadUserAlerts();
}

- (long long)bandwidthOverquotaDelay {
    if (self.megaApi == nil) return 0;
    return self.megaApi->getBandwidthOverquotaDelay();
}

#pragma mark - Init

- (instancetype)initWithAppKey:(NSString *)appKey userAgent:(NSString *)userAgent {
    self.megaApi = new MegaApi(appKey.UTF8String, (const char *)NULL, userAgent.UTF8String);
    
    if (pthread_mutex_init(&listenerMutex, NULL)) {
        return nil;
    }
    
    return self;
}

- (instancetype)initWithAppKey:(NSString *)appKey userAgent:(NSString *)userAgent basePath:(NSString *)basePath {
    self.megaApi = new MegaApi(appKey.UTF8String, basePath.UTF8String, userAgent.UTF8String);
    
    if (pthread_mutex_init(&listenerMutex, NULL)) {
        return nil;
    }
    
    return self;
}

- (void)deleteMegaApi {    
    delete _megaApi;
    _megaApi = nil;
    pthread_mutex_destroy(&listenerMutex);
}

- (void)dealloc {
    delete _megaApi;
    _megaApi = nil;
    pthread_mutex_destroy(&listenerMutex);
}

- (MegaApi *)getCPtr {
    return _megaApi;
}

#pragma mark - Add and remove delegates

- (void)addMEGADelegate:(id<MEGADelegate>)delegate {
    if (self.megaApi) {
        self.megaApi->addListener([self createDelegateMEGAListener:delegate]);
    }
}

- (void)addMEGARequestDelegate:(id<MEGARequestDelegate>)delegate {
    if (self.megaApi) {
        self.megaApi->addRequestListener([self createDelegateMEGARequestListener:delegate singleListener:NO]);
    }
}

- (void)addMEGATransferDelegate:(id<MEGATransferDelegate>)delegate {
    if (self.megaApi) {
        self.megaApi->addTransferListener([self createDelegateMEGATransferListener:delegate singleListener:NO]);
    }
}

- (void)addMEGAGlobalDelegate:(id<MEGAGlobalDelegate>)delegate {
    if (self.megaApi) {
        self.megaApi->addGlobalListener([self createDelegateMEGAGlobalListener:delegate]);
    }
}

- (void)removeMEGADelegate:(id<MEGADelegate>)delegate {
    std::vector<DelegateMEGAListener *> listenersToRemove;
    
    pthread_mutex_lock(&listenerMutex);
    std::set<DelegateMEGAListener *>::iterator it = _activeMegaListeners.begin();
    while (it != _activeMegaListeners.end()) {
        DelegateMEGAListener *delegateListener = *it;
        if (delegateListener->getUserListener() == delegate) {
            listenersToRemove.push_back(delegateListener);
            _activeMegaListeners.erase(it++);
        }
        else {
            it++;
        }
    }
    pthread_mutex_unlock(&listenerMutex);
    
    for (int i = 0; i < listenersToRemove.size(); i++)
    {
        if (self.megaApi) {
            self.megaApi->removeListener(listenersToRemove[i]);
        }
        delete listenersToRemove[i];
    }
}

- (void)removeMEGARequestDelegate:(id<MEGARequestDelegate>)delegate {
    std::vector<DelegateMEGARequestListener *> listenersToRemove;
    
    pthread_mutex_lock(&listenerMutex);
    std::set<DelegateMEGARequestListener *>::iterator it = _activeRequestListeners.begin();
    while (it != _activeRequestListeners.end()) {
        DelegateMEGARequestListener *delegateListener = *it;
        if (delegateListener->getUserListener() == delegate) {
            listenersToRemove.push_back(delegateListener);
            _activeRequestListeners.erase(it++);
        }
        else {
            it++;
        }
    }
    pthread_mutex_unlock(&listenerMutex);
    
    for (int i = 0; i < listenersToRemove.size(); i++)
    {
        if (self.megaApi) {
            self.megaApi->removeRequestListener(listenersToRemove[i]);
        }
        delete listenersToRemove[i];
    }
}

- (void)removeMEGATransferDelegate:(id<MEGATransferDelegate>)delegate {
    std::vector<DelegateMEGATransferListener *> listenersToRemove;
    
    pthread_mutex_lock(&listenerMutex);
    std::set<DelegateMEGATransferListener *>::iterator it = _activeTransferListeners.begin();
    while (it != _activeTransferListeners.end()) {
        DelegateMEGATransferListener *delegateListener = *it;
        if (delegateListener->getUserListener() == delegate) {
            listenersToRemove.push_back(delegateListener);
            _activeTransferListeners.erase(it++);
        }
        else {
            it++;
        }
    }
    pthread_mutex_unlock(&listenerMutex);
    
    for (int i = 0; i < listenersToRemove.size(); i++)
    {
        if (self.megaApi) {
            self.megaApi->removeTransferListener(listenersToRemove[i]);
        }
        delete listenersToRemove[i];
    }
}

- (void)removeMEGAGlobalDelegate:(id<MEGAGlobalDelegate>)delegate {
    std::vector<DelegateMEGAGlobalListener *> listenersToRemove;
    
    pthread_mutex_lock(&listenerMutex);
    std::set<DelegateMEGAGlobalListener *>::iterator it = _activeGlobalListeners.begin();
    while (it != _activeGlobalListeners.end()) {
        DelegateMEGAGlobalListener *delegateListener = *it;
        if (delegateListener->getUserListener() == delegate) {
            listenersToRemove.push_back(delegateListener);
            _activeGlobalListeners.erase(it++);
        }
        else {
            it++;
        }
    }
    pthread_mutex_unlock(&listenerMutex);
    
    
    for (int i = 0; i < listenersToRemove.size(); i++)
    {
        if (self.megaApi) {
            self.megaApi->removeGlobalListener(listenersToRemove[i]);
        }
        delete listenersToRemove[i];
    }
    
}

- (void)addLoggerDelegate:(id<MEGALoggerDelegate>)delegate {
    MegaApi::addLoggerObject([self createDelegateMegaLogger:delegate]);
}

- (void)removeLoggerDelegate:(id<MEGALoggerDelegate>)delegate {
    std::vector<DelegateMEGALoggerListener *> listenersToRemove;
    
    pthread_mutex_lock(&listenerMutex);
    std::set<DelegateMEGALoggerListener *>::iterator it = _activeLoggerListeners.begin();
    while (it != _activeLoggerListeners.end()) {
        DelegateMEGALoggerListener *delegateListener = *it;
        if (delegateListener->getUserListener() == delegate) {
            listenersToRemove.push_back(delegateListener);
            _activeLoggerListeners.erase(it++);
        }
        else {
            it++;
        }
    }
    pthread_mutex_unlock(&listenerMutex);
    
    for (int i = 0; i < listenersToRemove.size(); i++)
    {
        MegaApi::removeLoggerObject(listenersToRemove[i]);
        delete listenersToRemove[i];
    }
}

#pragma mark - Utils

+ (uint64_t)handleForBase64Handle:(NSString *)base64Handle {
    if(base64Handle == nil) return ::mega::INVALID_HANDLE;
    
    return MegaApi::base64ToHandle([base64Handle UTF8String]);
}

+ (uint64_t)handleForBase64UserHandle:(NSString *)base64UserHandle {
    if(base64UserHandle == nil) return ::mega::INVALID_HANDLE;
    
    return MegaApi::base64ToUserHandle([base64UserHandle UTF8String]);
}

+ (NSString *)base64HandleForHandle:(uint64_t)handle {
    const char *val = MegaApi::handleToBase64(handle);
    if (!val) return nil;
    
    NSString *ret = [[NSString alloc] initWithUTF8String:val];
    
    delete [] val;
    return ret;
}

+ (NSString *)base64HandleForUserHandle:(uint64_t)userhandle {
    const char *val = MegaApi::userHandleToBase64(userhandle);
    if (!val) return nil;
    
    NSString *ret = [[NSString alloc] initWithUTF8String:val];
    
    delete [] val;
    return ret;
}

- (void)retryPendingConnections {
    if (self.megaApi) {
        self.megaApi->retryPendingConnections();
    }
}

- (void)reconnect {
    if (self.megaApi) {
        self.megaApi->retryPendingConnections(true, true);
    }
}

- (BOOL)serverSideRubbishBinAutopurgeEnabled {
    if (self.megaApi == nil) return NO;
    return self.megaApi->serverSideRubbishBinAutopurgeEnabled();
}

- (BOOL)appleVoipPushEnabled {
    if (self.megaApi == nil) return NO;
    return self.megaApi->appleVoipPushEnabled();
}

- (void)getSessionTransferURL:(NSString *)path delegate:(id<MEGARequestDelegate>)delegate {
    if (self.megaApi) {
        self.megaApi->getSessionTransferURL(path.UTF8String, [self createDelegateMEGARequestListener:delegate singleListener:YES]);
    }
}

- (void)getSessionTransferURL:(NSString *)path {
    if (self.megaApi) {
        self.megaApi->getSessionTransferURL(path.UTF8String);
    }
}

#pragma mark - Login Requests

- (BOOL)multiFactorAuthAvailable {
    if (self.megaApi == nil) return NO;
    return self.megaApi->multiFactorAuthAvailable();
}

- (void)multiFactorAuthCheckWithEmail:(NSString *)email delegate:(id<MEGARequestDelegate>)delegate {
    if (self.megaApi) {
        self.megaApi->multiFactorAuthCheck(email.UTF8String, [self createDelegateMEGARequestListener:delegate singleListener:YES]);
    }
}

- (void)multiFactorAuthCheckWithEmail:(NSString *)email {
    if (self.megaApi) {
        self.megaApi->multiFactorAuthCheck(email.UTF8String);
    }
}

- (void)multiFactorAuthGetCodeWithDelegate:(id<MEGARequestDelegate>)delegate {
    if (self.megaApi) {
        self.megaApi->multiFactorAuthGetCode([self createDelegateMEGARequestListener:delegate singleListener:YES]);
    }
}

- (void)multiFactorAuthGetCode {
    if (self.megaApi) {
        self.megaApi->multiFactorAuthGetCode();
    }
}

- (void)multiFactorAuthEnableWithPin:(NSString *)pin delegate:(id<MEGARequestDelegate>)delegate {
    if (self.megaApi) {
        self.megaApi->multiFactorAuthEnable(pin.UTF8String, [self createDelegateMEGARequestListener:delegate singleListener:YES]);
    }
}

- (void)multiFactorAuthEnableWithPin:(NSString *)pin  {
    if (self.megaApi) {
        self.megaApi->multiFactorAuthEnable(pin.UTF8String);
    }
}

- (void)multiFactorAuthDisableWithPin:(NSString *)pin delegate:(id<MEGARequestDelegate>)delegate {
    if (self.megaApi) {
        self.megaApi->multiFactorAuthDisable(pin.UTF8String, [self createDelegateMEGARequestListener:delegate singleListener:YES]);
    }
}

- (void)multiFactorAuthDisableWithPin:(NSString *)pin {
    if (self.megaApi) {
        self.megaApi->multiFactorAuthDisable(pin.UTF8String);
    }
}

- (void)multiFactorAuthLoginWithEmail:(NSString *)email password:(NSString *)password pin:(NSString *)pin delegate:(id<MEGARequestDelegate>)delegate {
    if (self.megaApi) {
        self.megaApi->multiFactorAuthLogin(email.UTF8String, password.UTF8String, pin.UTF8String, [self createDelegateMEGARequestListener:delegate singleListener:YES]);
    }
}

- (void)multiFactorAuthLoginWithEmail:(NSString *)email password:(NSString *)password pin:(NSString *)pin {
    if (self.megaApi) {
        self.megaApi->multiFactorAuthLogin(email.UTF8String, password.UTF8String, pin.UTF8String);
    }
}

- (void)multiFactorAuthChangePassword:(NSString *)oldPassword newPassword:(NSString *)newPassword pin:(NSString *)pin delegate:(id<MEGARequestDelegate>)delegate {
    if (self.megaApi) {
        self.megaApi->multiFactorAuthChangePassword(oldPassword.UTF8String, newPassword.UTF8String, pin.UTF8String, [self createDelegateMEGARequestListener:delegate singleListener:YES]);
    }
}

- (void)multiFactorAuthChangePassword:(NSString *)oldPassword newPassword:(NSString *)newPassword pin:(NSString *)pin {
    if (self.megaApi) {
        self.megaApi->multiFactorAuthChangePassword(oldPassword.UTF8String, newPassword.UTF8String, pin.UTF8String);
    }
}

- (void)multiFactorAuthChangeEmail:(NSString *)email pin:(NSString *)pin delegate:(id<MEGARequestDelegate>)delegate {
    if (self.megaApi) {
        self.megaApi->multiFactorAuthChangeEmail(email.UTF8String, pin.UTF8String, [self createDelegateMEGARequestListener:delegate singleListener:YES]);
    }
}

- (void)multiFactorAuthChangeEmail:(NSString *)email pin:(NSString *)pin {
    if (self.megaApi) {
        self.megaApi->multiFactorAuthChangeEmail(email.UTF8String, pin.UTF8String);
    }
}

- (void)multiFactorAuthCancelAccountWithPin:(NSString *)pin delegate:(id<MEGARequestDelegate>)delegate {
    if (self.megaApi) {
        self.megaApi->multiFactorAuthCancelAccount(pin.UTF8String, [self createDelegateMEGARequestListener:delegate singleListener:YES]);
    }
}

- (void)multiFactorAuthCancelAccountWithPin:(NSString *)pin {
    if (self.megaApi) {
        self.megaApi->multiFactorAuthCancelAccount(pin.UTF8String);
    }
}

- (void)fetchTimeZoneWithDelegate:(id<MEGARequestDelegate>)delegate {
    if (self.megaApi) {
        self.megaApi->fetchTimeZone([self createDelegateMEGARequestListener:delegate singleListener:YES]);
    }
}

- (void)fetchTimeZone {
    if (self.megaApi) {
        self.megaApi->fetchTimeZone();
    }
}

- (void)loginWithEmail:(NSString *)email password:(NSString *)password {
    if (self.megaApi) {
        self.megaApi->login(email.UTF8String, password.UTF8String);
    }
}

- (void)loginWithEmail:(NSString *)email password:(NSString *)password delegate:(id<MEGARequestDelegate>)delegate{
    if (self.megaApi) {
        self.megaApi->login(email.UTF8String, password.UTF8String, [self createDelegateMEGARequestListener:delegate singleListener:YES]);
    }
}

- (void)sendDevCommand:(NSString *)command email:(NSString *)email delegate:(id<MEGARequestDelegate>)delegate {
    if (self.megaApi) {
        self.megaApi->sendDevCommand(command.UTF8String, email.UTF8String, [self createDelegateMEGARequestListener:delegate singleListener:YES]);
    }
}

- (NSString *)dumpSession {
    if (self.megaApi == nil) return nil;
    const char *val = self.megaApi->dumpSession();
    if (!val) return nil;
    
    NSString *ret = [[NSString alloc] initWithUTF8String:val];
    
    delete [] val;
    return ret;
}

- (NSString *)sequenceNumber {
    if (self.megaApi == nil) return nil;
    const char *val = self.megaApi->getSequenceNumber();
    if (!val) return nil;
    
    NSString *ret = [[NSString alloc] initWithUTF8String:val];
    
    delete [] val;
    return ret;
}

- (NSString *)accountAuth {
    if (self.megaApi == nil) return nil;
    const char *val = self.megaApi->getAccountAuth();
    if (!val) return nil;
    
    NSString *ret = [[NSString alloc] initWithUTF8String:val];
    
    delete [] val;
    return ret;
}

- (void)setAccountAuth:(NSString *)accountAuth {
    if (self.megaApi) {
        self.megaApi->setAccountAuth(accountAuth.UTF8String);
    }
}

- (void)fastLoginWithSession:(NSString *)session {
    if (self.megaApi) {
        self.megaApi->fastLogin(session.UTF8String);
    }
}

- (void)fastLoginWithSession:(NSString *)session delegate:(id<MEGARequestDelegate>)delegate {
    if (self.megaApi) {
        self.megaApi->fastLogin(session.UTF8String, [self createDelegateMEGARequestListener:delegate singleListener:YES]);
    }
}

- (void)loginToFolderLink:(NSString *)folderLink delegate:(id<MEGARequestDelegate>)delegate {
    if (self.megaApi) {
        self.megaApi->loginToFolder(folderLink.UTF8String, [self createDelegateMEGARequestListener:delegate singleListener:YES]);
    }
}

- (void)loginToFolderLink:(NSString *)folderLink {
    if (self.megaApi) {
        self.megaApi->loginToFolder(folderLink.UTF8String);
    }
}

- (NSInteger)isLoggedIn {
    if (self.megaApi == nil) return 0;
    return self.megaApi->isLoggedIn();
}

- (BOOL)isEphemeralPlusPlus {
    if (self.megaApi == nil) return false;
    return self.megaApi->isEphemeralPlusPlus();
}

- (void)fetchNodesWithDelegate:(id<MEGARequestDelegate>)delegate {
    if (self.megaApi) {
        self.megaApi->fetchNodes([self createDelegateMEGARequestListener:delegate singleListener:YES]);
    }
}

- (void)fetchNodes {
    if (self.megaApi) {
        self.megaApi->fetchNodes();
    }
}

- (void)logoutWithDelegate:(id<MEGARequestDelegate>)delegate {
    [NSNotificationCenter.defaultCenter postNotificationName:MEGAIsBeingLogoutNotification object:nil];
    if (self.megaApi) {
        self.megaApi->logout([self createDelegateMEGARequestListener:delegate singleListener:YES]);
    }
}

- (void)logout {
    [NSNotificationCenter.defaultCenter postNotificationName:MEGAIsBeingLogoutNotification object:nil];
    if (self.megaApi) {
        self.megaApi->logout(NULL);
    }
}

- (void)localLogoutWithDelegate:(id<MEGARequestDelegate>)delegate {
    if (self.megaApi) {
        self.megaApi->localLogout([self createDelegateMEGARequestListener:delegate singleListener:YES queueType:ListenerQueueTypeCurrent]);
    }
}

- (void)localLogout {
    if (self.megaApi) {
        self.megaApi->localLogout();
    }
}

- (void)invalidateCache {
    if (self.megaApi) {
        self.megaApi->invalidateCache();
    }
}

- (PasswordStrength)passwordStrength:(NSString *)password {
    if (self.megaApi == nil) return PasswordStrengthVeryWeak;
    return (PasswordStrength) self.megaApi->getPasswordStrength(password.UTF8String);
}

- (BOOL)checkPassword:(NSString *)password {
    if (self.megaApi == nil) return NO;
    return self.megaApi->checkPassword(password.UTF8String);
}

- (NSString *)myCredentials {
    if (self.megaApi == nil) return nil;
    const char *val = self.megaApi->getMyCredentials();
    if (val) {
        NSString *ret = [NSString.alloc initWithUTF8String:val];
        delete [] val;
        return ret;
    } else {
        return nil;
    }
}

- (void)getUserCredentials:(MEGAUser *)user delegate:(id<MEGARequestDelegate>)delegate {
    if (self.megaApi) {
        self.megaApi->getUserCredentials(user.getCPtr, [self createDelegateMEGARequestListener:delegate singleListener:YES]);
    }
}

- (void)getUserCredentials:(MEGAUser *)user {
    if (self.megaApi) {
        self.megaApi->getUserCredentials(user.getCPtr);
    }
}

- (BOOL)areCredentialsVerifiedOfUser:(MEGAUser *)user {
    if (self.megaApi == nil) return NO;
    return self.megaApi->areCredentialsVerified(user.getCPtr);
}

- (void)verifyCredentialsOfUser:(MEGAUser *)user delegate:(id<MEGARequestDelegate>)delegate {
    if (self.megaApi) {
        self.megaApi->verifyCredentials(user.getCPtr, [self createDelegateMEGARequestListener:delegate singleListener:YES]);
    }
}

- (void)verifyCredentialsOfUser:(MEGAUser *)user {
    if (self.megaApi) {
        self.megaApi->verifyCredentials(user.getCPtr);
    }
}

- (void)resetCredentialsOfUser:(MEGAUser *)user delegate:(id<MEGARequestDelegate>)delegate {
    if (self.megaApi) {
        self.megaApi->resetCredentials(user.getCPtr, [self createDelegateMEGARequestListener:delegate singleListener:YES]);
    }
}

- (void)resetCredentialsOfUser:(MEGAUser *)user {
    if (self.megaApi) {
        self.megaApi->resetCredentials(user.getCPtr);
    }
}

#pragma mark - Create account and confirm account Requests

- (void)createEphemeralAccountPlusPlusWithFirstname:(NSString *)firstname lastname:(NSString *)lastname {
    if (self.megaApi) {
        self.megaApi->createEphemeralAccountPlusPlus(firstname.UTF8String, lastname.UTF8String);
    }
}

- (void)createEphemeralAccountPlusPlusWithFirstname:(NSString *)firstname lastname:(NSString *)lastname delegate:(id<MEGARequestDelegate>)delegate {
    if (self.megaApi) {
        self.megaApi->createEphemeralAccountPlusPlus(firstname.UTF8String, lastname.UTF8String, [self createDelegateMEGARequestListener:delegate singleListener:YES]);
    }
}

- (void)createAccountWithEmail:(NSString *)email password:(NSString *)password firstname:(NSString *)firstname lastname:(NSString *)lastname {
    if (self.megaApi) {
        self.megaApi->createAccount(email.UTF8String, password.UTF8String, firstname.UTF8String, lastname.UTF8String);
    }
}

- (void)createAccountWithEmail:(NSString *)email password:(NSString *)password firstname:(NSString *)firstname lastname:(NSString *)lastname delegate:(id<MEGARequestDelegate>)delegate {
    if (self.megaApi) {
        self.megaApi->createAccount(email.UTF8String, password.UTF8String, firstname.UTF8String, lastname.UTF8String, [self createDelegateMEGARequestListener:delegate singleListener:YES]);
    }
}

- (void)createAccountWithEmail:(NSString *)email password:(NSString *)password firstname:(NSString *)firstname lastname:(NSString *)lastname lastPublicHandle:(uint64_t)lastPublicHandle lastPublicHandleType:(AffiliateType)lastPublicHandleType lastAccessTimestamp:(uint64_t)lastAccessTimestamp {
    if (self.megaApi) {
        self.megaApi->createAccount(email.UTF8String, password.UTF8String, firstname.UTF8String, lastname.UTF8String, lastPublicHandle, (int)lastPublicHandleType, lastAccessTimestamp);
    }
}

- (void)createAccountWithEmail:(NSString *)email password:(NSString *)password firstname:(NSString *)firstname lastname:(NSString *)lastname lastPublicHandle:(uint64_t)lastPublicHandle lastPublicHandleType:(AffiliateType)lastPublicHandleType lastAccessTimestamp:(uint64_t)lastAccessTimestamp delegate:(id<MEGARequestDelegate>)delegate {
    if (self.megaApi) {
        self.megaApi->createAccount(email.UTF8String, password.UTF8String, firstname.UTF8String, lastname.UTF8String, lastPublicHandle, (int)lastPublicHandleType, lastAccessTimestamp, [self createDelegateMEGARequestListener:delegate singleListener:YES]);
    }
}

- (void)resumeCreateAccountWithSessionId:(NSString *)sessionId delegate:(id<MEGARequestDelegate>)delegate {
    if (self.megaApi) {
        self.megaApi->resumeCreateAccount(sessionId.UTF8String, [self createDelegateMEGARequestListener:delegate singleListener:YES]);
    }
}

- (void)resumeCreateAccountWithSessionId:(NSString *)sessionId {
    if (self.megaApi) {
        self.megaApi->resumeCreateAccount(sessionId.UTF8String);
    }
}

- (void)cancelCreateAccountWithDelegate:(id<MEGARequestDelegate>)delegate {
    if (self.megaApi) {
        self.megaApi->cancelCreateAccount([self createDelegateMEGARequestListener:delegate singleListener:YES]);
    }
}

- (void)cancelCreateAccount {
    if (self.megaApi) {
        self.megaApi->cancelCreateAccount();
    }
}

- (void)sendSignupLinkWithEmail:(NSString *)email name:(NSString *)name password:(NSString *)password delegate:(id<MEGARequestDelegate>)delegate {
    if (self.megaApi) {
        self.megaApi->sendSignupLink(email.UTF8String, name.UTF8String, password.UTF8String, [self createDelegateMEGARequestListener:delegate singleListener:YES]);
    }
}

- (void)sendSignupLinkWithEmail:(NSString *)email name:(NSString *)name password:(NSString *)password {
    if (self.megaApi) {
        self.megaApi->sendSignupLink(email.UTF8String, name.UTF8String, password.UTF8String);
    }
}

- (void)querySignupLink:(NSString *)link {
    if (self.megaApi) {
        self.megaApi->querySignupLink(link.UTF8String);
    }
}

- (void)querySignupLink:(NSString *)link delegate:(id<MEGARequestDelegate>)delegate {
    if (self.megaApi) {
        self.megaApi->querySignupLink(link.UTF8String, [self createDelegateMEGARequestListener:delegate singleListener:YES]);
    }
}

- (void)confirmAccountWithLink:(NSString *)link password:(NSString *)password {
    if (self.megaApi) {
        self.megaApi->confirmAccount(link.UTF8String, password.UTF8String);
    }
}

- (void)confirmAccountWithLink:(NSString *)link password:(NSString *)password delegate:(id<MEGARequestDelegate>)delegate {
    if (self.megaApi) {
        self.megaApi->confirmAccount(link.UTF8String, password.UTF8String, [self createDelegateMEGARequestListener:delegate singleListener:YES]);
    }
}

- (void)resetPasswordWithEmail:(NSString *)email hasMasterKey:(BOOL)hasMasterKey delegate:(id<MEGARequestDelegate>)delegate {
    if (self.megaApi) {
        self.megaApi->resetPassword(email.UTF8String, hasMasterKey, [self createDelegateMEGARequestListener:delegate singleListener:YES]);
    }
}

- (void)resetPasswordWithEmail:(NSString *)email hasMasterKey:(BOOL)hasMasterKey {
    if (self.megaApi) {
        self.megaApi->resetPassword(email.UTF8String, hasMasterKey);
    }
}

- (void)queryResetPasswordLink:(NSString *)link delegate:(id<MEGARequestDelegate>)delegate {
    if (self.megaApi) {
        self.megaApi->queryResetPasswordLink(link.UTF8String, [self createDelegateMEGARequestListener:delegate singleListener:YES]);
    }
}

- (void)queryResetPasswordLink:(NSString *)link {
    if (self.megaApi) {
        self.megaApi->queryResetPasswordLink(link.UTF8String);
    }
}

- (void)confirmResetPasswordWithLink:(NSString *)link newPassword:(NSString *)newPassword masterKey:(nullable NSString *)masterKey delegate:(id<MEGARequestDelegate>)delegate {
    if (self.megaApi) {
        self.megaApi->confirmResetPassword(link.UTF8String, newPassword.UTF8String, masterKey.UTF8String, [self createDelegateMEGARequestListener:delegate singleListener:YES]);
    }
}

- (void)confirmResetPasswordWithLink:(NSString *)link newPassword:(NSString *)newPassword masterKey:(nullable NSString *)masterKey {
    if (self.megaApi) {
        self.megaApi->confirmResetPassword(link.UTF8String, newPassword.UTF8String, masterKey.UTF8String);
    }
}

- (void)cancelAccountWithDelegate:(id<MEGARequestDelegate>)delegate {
    if (self.megaApi) {
        self.megaApi->cancelAccount([self createDelegateMEGARequestListener:delegate singleListener:YES]);
    }
}

- (void)cancelAccount {
    if (self.megaApi) {
        self.megaApi->cancelAccount();
    }
}

- (void)queryCancelLink:(NSString *)link {
    if (self.megaApi) {
        self.megaApi->queryCancelLink(link.UTF8String);
    }
}

- (void)queryCancelLink:(NSString *)link delegate:(id<MEGARequestDelegate>)delegate {
    if (self.megaApi) {
        self.megaApi->queryCancelLink(link.UTF8String, [self createDelegateMEGARequestListener:delegate singleListener:YES]);
    }
}

- (void)confirmCancelAccountWithLink:(NSString *)link password:(NSString *)password delegate:(id<MEGARequestDelegate>)delegate {
    if (self.megaApi) {
        self.megaApi->confirmCancelAccount(link.UTF8String, password.UTF8String, [self createDelegateMEGARequestListener:delegate singleListener:YES]);
    }
}

- (void)confirmCancelAccountWithLink:(NSString *)link password:(NSString *)password {
    if (self.megaApi) {
        self.megaApi->confirmCancelAccount(link.UTF8String, password.UTF8String);
    }
}

- (void)resendVerificationEmailWithDelegate:(id<MEGARequestDelegate>)delegate {
    if (self.megaApi) {
        self.megaApi->resendVerificationEmail([self createDelegateMEGARequestListener:delegate singleListener:YES]);
    }
}

- (void)resendVerificationEmail {
    if (self.megaApi) {
        self.megaApi->resendVerificationEmail();
    }
}

- (void)changeEmail:(NSString *)email delegate:(id<MEGARequestDelegate>)delegate {
    if (self.megaApi) {
        self.megaApi->changeEmail(email.UTF8String, [self createDelegateMEGARequestListener:delegate singleListener:YES]);
    }
}

- (void)changeEmail:(NSString *)email {
    if (self.megaApi) {
        self.megaApi->changeEmail(email.UTF8String);
    }
}

- (void)queryChangeEmailLink:(NSString *)link delegate:(id<MEGARequestDelegate>)delegate {
    if (self.megaApi) {
        self.megaApi->queryChangeEmailLink(link.UTF8String, [self createDelegateMEGARequestListener:delegate singleListener:YES]);
    }
}

- (void)queryChangeEmailLink:(NSString *)link {
    if (self.megaApi) {
        self.megaApi->queryChangeEmailLink(link.UTF8String);
    }
}

- (void)confirmChangeEmailWithLink:(NSString *)link password:(NSString *)password delegate:(id<MEGARequestDelegate>)delegate {
    if (self.megaApi) {
        self.megaApi->confirmChangeEmail(link.UTF8String, password.UTF8String, [self createDelegateMEGARequestListener:delegate singleListener:YES]);
    }
}

- (void)confirmChangeEmailWithLink:(NSString *)link password:(NSString *)password {
    if (self.megaApi) {
        self.megaApi->confirmChangeEmail(link.UTF8String, password.UTF8String);
    }
}

- (void)contactLinkCreateRenew:(BOOL)renew delegate:(id<MEGARequestDelegate>)delegate {
    if (self.megaApi) {
        self.megaApi->contactLinkCreate(renew, [self createDelegateMEGARequestListener:delegate singleListener:YES]);
    }
}

- (void)contactLinkCreateRenew:(BOOL)renew {
    if (self.megaApi) {
        self.megaApi->contactLinkCreate(renew);
    }
}

- (void)contactLinkQueryWithHandle:(uint64_t)handle delegate:(id<MEGARequestDelegate>)delegate {
    if (self.megaApi) {
        self.megaApi->contactLinkQuery(handle, [self createDelegateMEGARequestListener:delegate singleListener:YES]);
    }
}

- (void)contactLinkQueryWithHandle:(uint64_t)handle {
    if (self.megaApi) {
        self.megaApi->contactLinkQuery(handle);
    }
}

- (void)contactLinkDeleteWithDelegate:(id<MEGARequestDelegate>)delegate {
    if (self.megaApi) {
        self.megaApi->contactLinkDelete(INVALID_HANDLE, [self createDelegateMEGARequestListener:delegate singleListener:YES]);
    }
}

- (void)contactLinkDelete {
    if (self.megaApi) {
        self.megaApi->contactLinkDelete();
    }
}

- (void)keepMeAliveWithType:(KeepMeAlive)type enable:(BOOL)enable delegate:(id<MEGARequestDelegate>)delegate {
    if (self.megaApi) {
        self.megaApi->keepMeAlive((int) type, enable, [self createDelegateMEGARequestListener:delegate singleListener:YES]);
    }
}

- (void)keepMeAliveWithType:(KeepMeAlive)type enable:(BOOL)enable {
    if (self.megaApi) {
        self.megaApi->keepMeAlive((int) type, enable);
    }
}

- (void)whyAmIBlockedWithDelegate:(id<MEGARequestDelegate>)delegate {
    if (self.megaApi) {
        self.megaApi->whyAmIBlocked([self createDelegateMEGARequestListener:delegate singleListener:YES]);
    }
}

- (void)whyAmIBlocked {
    if (self.megaApi) {
        self.megaApi->whyAmIBlocked();
    }
}

- (void)getPSAWithDelegate:(id<MEGARequestDelegate>)delegate {
    if (self.megaApi) {
        self.megaApi->getPSA([self createDelegateMEGARequestListener:delegate singleListener:YES]);
    }
}

- (void)getPSA{
    if (self.megaApi) {
        self.megaApi->getPSA();
    }
}

- (void)getURLPublicServiceAnnouncementWithDelegate:(id<MEGARequestDelegate>)delegate {
    if (self.megaApi) {
        self.megaApi->getPSAWithUrl([self createDelegateMEGARequestListener:delegate singleListener:YES]);
    }
}

- (void)setPSAWithIdentifier:(NSInteger)identifier delegate:(id<MEGARequestDelegate>)delegate {
    if (self.megaApi) {
        self.megaApi->setPSA((int)identifier, [self createDelegateMEGARequestListener:delegate singleListener:YES]);
    }
}

- (void)setPSAWithIdentifier:(NSInteger)identifier {
    if (self.megaApi) {
        self.megaApi->setPSA((int)identifier);
    }
}

- (void)acknowledgeUserAlertsWithDelegate:(id<MEGARequestDelegate>)delegate {
    if (self.megaApi) {
        self.megaApi->acknowledgeUserAlerts([self createDelegateMEGARequestListener:delegate singleListener:YES]);
    }
}

- (void)acknowledgeUserAlerts {
    if (self.megaApi) {
        self.megaApi->acknowledgeUserAlerts();
    }
}

#pragma mark - Filesystem changes Requests

- (void)createFolderWithName:(NSString *)name parent:(MEGANode *)parent delegate:(id<MEGARequestDelegate>)delegate {
    if (self.megaApi) {
        self.megaApi->createFolder(name.UTF8String, parent.getCPtr, [self createDelegateMEGARequestListener:delegate singleListener:YES]);
    }
}

- (void)createFolderWithName:(NSString *)name parent:(MEGANode *)parent {
    if (self.megaApi) {
        self.megaApi->createFolder(name.UTF8String, parent.getCPtr);
    }
}

- (void)moveNode:(MEGANode *)node newParent:(MEGANode *)newParent delegate:(id<MEGARequestDelegate>)delegate {
    if (self.megaApi) {
        self.megaApi->moveNode(node.getCPtr, newParent.getCPtr, [self createDelegateMEGARequestListener:delegate singleListener:YES]);
    }
}

- (void)moveNode:(MEGANode *)node newParent:(MEGANode *)newParent {
    if (self.megaApi) {
        self.megaApi->moveNode(node.getCPtr, newParent.getCPtr);
    }
}

- (void)moveNode:(MEGANode *)node newParent:(MEGANode *)newParent newName:(NSString *)newName delegate:(id<MEGARequestDelegate>)delegate {
    if (self.megaApi) {
        self.megaApi->moveNode(node.getCPtr, newParent.getCPtr, newName.UTF8String, [self createDelegateMEGARequestListener:delegate singleListener:YES]);
    }
}

- (void)moveNode:(MEGANode *)node newParent:(MEGANode *)newParent newName:(NSString *)newName {
    if (self.megaApi) {
        self.megaApi->moveNode(node.getCPtr, newParent.getCPtr, newName.UTF8String);
    }
}

- (void)copyNode:(MEGANode *)node newParent:(MEGANode *)newParent delegate:(id<MEGARequestDelegate>)delegate {
    if (self.megaApi) {
        self.megaApi->copyNode(node.getCPtr, newParent.getCPtr, [self createDelegateMEGARequestListener:delegate singleListener:YES]);
    }
}

- (void)copyNode:(MEGANode *)node newParent:(MEGANode *)newParent {
    if (self.megaApi) {
        self.megaApi->copyNode(node.getCPtr, newParent.getCPtr);
    }
}

- (void)copyNode:(MEGANode *)node newParent:(MEGANode *)newParent newName:(NSString *)newName delegate:(id<MEGARequestDelegate>)delegate {
    if (self.megaApi) {
        self.megaApi->copyNode(node.getCPtr, newParent.getCPtr, newName.UTF8String, [self createDelegateMEGARequestListener:delegate singleListener:YES]);
    }
}

- (void)copyNode:(MEGANode *)node newParent:(MEGANode *)newParent newName:(NSString *)newName {
    if (self.megaApi) {
        self.megaApi->copyNode(node.getCPtr, newParent.getCPtr, newName.UTF8String);
    }
}

- (void)renameNode:(MEGANode *)node newName:(NSString *)newName delegate:(id<MEGARequestDelegate>)delegate {
    if (self.megaApi) {
        self.megaApi->renameNode(node.getCPtr, newName.UTF8String, [self createDelegateMEGARequestListener:delegate singleListener:YES]);
    }
}

- (void)renameNode:(MEGANode *)node newName:(NSString *)newName {
    if (self.megaApi) {
        self.megaApi->renameNode(node.getCPtr, newName.UTF8String);
    }
}

- (void)removeNode:(MEGANode *)node delegate:(id<MEGARequestDelegate>)delegate {
    if (self.megaApi) {
        self.megaApi->remove(node.getCPtr, [self createDelegateMEGARequestListener:delegate singleListener:YES]);
    }
}

- (void)removeNode:(MEGANode *)node {
    if (self.megaApi) {
        self.megaApi->remove(node.getCPtr);
    }
}

- (void)removeVersionsWithDelegate:(id<MEGARequestDelegate>)delegate {
    if (self.megaApi) {
        self.megaApi->removeVersions([self createDelegateMEGARequestListener:delegate singleListener:YES]);
    }
}

- (void)removeVersions {
    if (self.megaApi) {
        self.megaApi->removeVersions();
    }
}

- (void)removeVersionNode:(MEGANode *)node delegate:(id<MEGARequestDelegate>)delegate {
    if (self.megaApi) {
        self.megaApi->removeVersion(node.getCPtr, [self createDelegateMEGARequestListener:delegate singleListener:YES]);
    }
}

- (void)removeVersionNode:(MEGANode *)node {
    if (self.megaApi) {
        self.megaApi->removeVersion(node.getCPtr);
    }
}

- (void)restoreVersionNode:(MEGANode *)node delegate:(id<MEGARequestDelegate>)delegate {
    if (self.megaApi) {
        self.megaApi->restoreVersion(node.getCPtr, [self createDelegateMEGARequestListener:delegate singleListener:YES]);
    }
}

- (void)restoreVersionNode:(MEGANode *)node {
    if (self.megaApi) {
        self.megaApi->restoreVersion(node.getCPtr);
    }
}

- (void)cleanRubbishBinWithDelegate:(id<MEGARequestDelegate>)delegate {
    if (self.megaApi) {
        self.megaApi->cleanRubbishBin([self createDelegateMEGARequestListener:delegate singleListener:YES]);
    }
}

- (void)cleanRubbishBin {
    if (self.megaApi) {
        self.megaApi->cleanRubbishBin();
    }
}

#pragma mark - Sharing Requests

- (void)shareNode:(MEGANode *)node withUser:(MEGAUser *)user level:(NSInteger)level delegate:(id<MEGARequestDelegate>)delegate {
    if (self.megaApi) {
        self.megaApi->share(node.getCPtr, user.getCPtr, (int)level, [self createDelegateMEGARequestListener:delegate singleListener:YES]);
    }
}

- (void)shareNode:(MEGANode *)node withUser:(MEGAUser *)user level:(NSInteger)level {
    if (self.megaApi) {
        self.megaApi->share(node.getCPtr, user.getCPtr, (int)level);
    }
}

- (void)shareNode:(MEGANode *)node withEmail:(NSString *)email level:(NSInteger)level delegate:(id<MEGARequestDelegate>)delegate {
    if (self.megaApi) {
        self.megaApi->share(node.getCPtr, email.UTF8String, (int)level, [self createDelegateMEGARequestListener:delegate singleListener:YES]);
    }
}

- (void)shareNode:(MEGANode *)node withEmail:(NSString *)email level:(NSInteger)level {
    if (self.megaApi) {
        self.megaApi->share(node.getCPtr, email.UTF8String, (int)level);
    }
}

- (void)importMegaFileLink:(NSString *)megaFileLink parent:(MEGANode *)parent delegate:(id<MEGARequestDelegate>)delegate {
    if (self.megaApi) {
        self.megaApi->importFileLink(megaFileLink.UTF8String, parent.getCPtr, [self createDelegateMEGARequestListener:delegate singleListener:YES]);
    }
}

- (void)importMegaFileLink:(NSString *)megaFileLink parent:(MEGANode *)parent {
    if (self.megaApi) {
        self.megaApi->importFileLink(megaFileLink.UTF8String, parent.getCPtr);
    }
}


- (void)decryptPasswordProtectedLink:(NSString *)link password:(NSString *)password delegate:(id<MEGARequestDelegate>)delegate {
    if (self.megaApi) {
        self.megaApi->decryptPasswordProtectedLink(link.UTF8String, password.UTF8String, [self createDelegateMEGARequestListener:delegate singleListener:YES]);
    }
}

- (void)decryptPasswordProtectedLink:(NSString *)link password:(NSString *)password {
    if (self.megaApi) {
        self.megaApi->decryptPasswordProtectedLink(link.UTF8String, password.UTF8String);
    }
}

- (void)encryptLinkWithPassword:(NSString *)link password:(NSString *)password delegate:(id<MEGARequestDelegate>)delegate {
    if (self.megaApi) {
        self.megaApi->encryptLinkWithPassword(link.UTF8String, password.UTF8String, [self createDelegateMEGARequestListener:delegate singleListener:YES]);
    }
}

- (void)encryptLinkWithPassword:(NSString *)link password:(NSString *)password {
    if (self.megaApi) {
        self.megaApi->encryptLinkWithPassword(link.UTF8String, password.UTF8String);
    }
}

- (void)publicNodeForMegaFileLink:(NSString *)megaFileLink delegate:(id<MEGARequestDelegate>)delegate {
    if (self.megaApi) {
        self.megaApi->getPublicNode(megaFileLink.UTF8String, [self createDelegateMEGARequestListener:delegate singleListener:YES]);
    }
}

- (void)publicNodeForMegaFileLink:(NSString *)megaFileLink {
    if (self.megaApi) {
        self.megaApi->getPublicNode(megaFileLink.UTF8String);
    }
}

- (NSString *)buildPublicLinkForHandle:(NSString *)publicHandle key:(NSString *)key isFolder:(BOOL)isFolder {
    if (self.megaApi == nil) return nil;
    const char *link = self.megaApi->buildPublicLink(publicHandle.UTF8String, key.UTF8String, isFolder);
    
    if (!link) return nil;
    NSString *stringLink = [NSString.alloc initWithUTF8String:link];
    
    delete [] link;
    return stringLink;
}

- (void)setNodeLabel:(MEGANode *)node label:(MEGANodeLabel)label delegate:(id<MEGARequestDelegate>)delegate {
    if (self.megaApi) {
        self.megaApi->setNodeLabel(node.getCPtr, (int)label, [self createDelegateMEGARequestListener:delegate singleListener:YES]);
    }
}

- (void)setNodeLabel:(MEGANode *)node label:(MEGANodeLabel)label {
    if (self.megaApi) {
        self.megaApi->setNodeLabel(node.getCPtr, (int)label);
    }
}

- (void)resetNodeLabel:(MEGANode *)node delegate:(id<MEGARequestDelegate>)delegate {
    if (self.megaApi) {
        self.megaApi->resetNodeLabel(node.getCPtr, [self createDelegateMEGARequestListener:delegate singleListener:YES]);
    }
}

- (void)resetNodeLabel:(MEGANode *)node {
    if (self.megaApi) {
        self.megaApi->resetNodeLabel(node.getCPtr);
    }
}

- (void)setNodeFavourite:(MEGANode *)node favourite:(BOOL)favourite delegate:(id<MEGARequestDelegate>)delegate {
    if (self.megaApi) {
        self.megaApi->setNodeFavourite(node.getCPtr, favourite, [self createDelegateMEGARequestListener:delegate singleListener:YES]);
    }
}

- (void)setNodeFavourite:(MEGANode *)node favourite:(BOOL)favourite {
    if (self.megaApi) {
        self.megaApi->setNodeFavourite(node.getCPtr, favourite);
    }
}

- (void)favouritesForParent:(nullable MEGANode *)node count:(NSInteger)count delegate:(id<MEGARequestDelegate>)delegate {
    if (self.megaApi) {
        self.megaApi->getFavourites(node.getCPtr, (int)count, [self createDelegateMEGARequestListener:delegate singleListener:YES]);
    }
}

- (void)favouritesForParent:(nullable MEGANode *)node count:(NSInteger)count {
    if (self.megaApi) {
        self.megaApi->getFavourites(node.getCPtr, (int)count);
    }
}

- (void)setNodeCoordinates:(MEGANode *)node latitude:(NSNumber *)latitude longitude:(NSNumber *)longitude delegate:(id<MEGARequestDelegate>)delegate {
    if (self.megaApi) {
        self.megaApi->setNodeCoordinates(node.getCPtr, (latitude ? latitude.doubleValue : MegaNode::INVALID_COORDINATE), (longitude ? longitude.doubleValue : MegaNode::INVALID_COORDINATE), [self createDelegateMEGARequestListener:delegate singleListener:YES]);
    }
}

- (void)setNodeCoordinates:(MEGANode *)node latitude:(NSNumber *)latitude longitude:(NSNumber *)longitude {
    if (self.megaApi) {
        self.megaApi->setNodeCoordinates(node.getCPtr, (latitude ? latitude.doubleValue : MegaNode::INVALID_COORDINATE), (longitude ? longitude.doubleValue : MegaNode::INVALID_COORDINATE));
    }
}

- (void)setUnshareableNodeCoordinates:(MEGANode *)node latitude:(NSNumber *)latitude longitude:(NSNumber *)longitude delegate:(id<MEGARequestDelegate>)delegate {
    if (self.megaApi) {
        self.megaApi->setUnshareableNodeCoordinates(node.getCPtr, (latitude ? latitude.doubleValue : MegaNode::INVALID_COORDINATE), (longitude ? longitude.doubleValue : MegaNode::INVALID_COORDINATE), [self createDelegateMEGARequestListener:delegate singleListener:YES]);
    }
}

- (void)exportNode:(MEGANode *)node delegate:(id<MEGARequestDelegate>)delegate {
    if (self.megaApi) {
        self.megaApi->exportNode(node. getCPtr, [self createDelegateMEGARequestListener:delegate singleListener:YES]);
    }
}

- (void)exportNode:(MEGANode *)node {
    if (self.megaApi) {
        self.megaApi->exportNode(node.getCPtr);
    }
}

- (void)exportNode:(MEGANode *)node expireTime:(NSDate *)expireTime delegate:(id<MEGARequestDelegate>)delegate {
    if (self.megaApi) {
        self.megaApi->exportNode(node.getCPtr, (int64_t)[expireTime timeIntervalSince1970], [self createDelegateMEGARequestListener:delegate singleListener:YES]);
    }
}

- (void)exportNode:(MEGANode *)node expireTime:(NSDate *)expireTime {
    if (self.megaApi) {
        self.megaApi->exportNode(node.getCPtr, (int64_t)[expireTime timeIntervalSince1970]);
    }
}

- (void)disableExportNode:(MEGANode *)node delegate:(id<MEGARequestDelegate>)delegate {
    if (self.megaApi) {
        self.megaApi->disableExport(node.getCPtr, [self createDelegateMEGARequestListener:delegate singleListener:YES]);
    }
}

- (void)disableExportNode:(MEGANode *)node {
    if (self.megaApi) {
        self.megaApi->disableExport(node.getCPtr);
    }
}

#pragma mark - Attributes Requests

- (void)getThumbnailNode:(MEGANode *)node destinationFilePath:(NSString *)destinationFilePath delegate:(id<MEGARequestDelegate>)delegate {
    if (self.megaApi) {
        self.megaApi->getThumbnail(node.getCPtr, destinationFilePath.UTF8String, [self createDelegateMEGARequestListener:delegate singleListener:YES]);
    }
}

- (void)getThumbnailNode:(MEGANode *)node destinationFilePath:(NSString *)destinationFilePath {
    if (self.megaApi) {
        self.megaApi->getThumbnail(node.getCPtr, destinationFilePath.UTF8String);
    }
}

- (void)cancelGetThumbnailNode:(MEGANode *)node delegate:(id<MEGARequestDelegate>)delegate {
    if (self.megaApi) {
        self.megaApi->cancelGetThumbnail(node.getCPtr, [self createDelegateMEGARequestListener:delegate singleListener:YES]);
    }
}

- (void)cancelGetThumbnailNode:(MEGANode *)node {
    if (self.megaApi) {
        self.megaApi->cancelGetThumbnail(node.getCPtr);
    }
}

- (void)setThumbnailNode:(MEGANode *)node sourceFilePath:(NSString *)sourceFilePath delegate:(id<MEGARequestDelegate>)delegate {
    if (self.megaApi) {
        self.megaApi->setThumbnail(node.getCPtr, sourceFilePath.UTF8String, [self createDelegateMEGARequestListener:delegate singleListener:YES]);
    }
}

- (void)setThumbnailNode:(MEGANode *)node sourceFilePath:(NSString *)sourceFilePath {
    if (self.megaApi) {
        self.megaApi->setThumbnail(node.getCPtr, sourceFilePath.UTF8String);
    }
}

- (void)getPreviewNode:(MEGANode *)node destinationFilePath:(NSString *)destinationFilePath delegate:(id<MEGARequestDelegate>)delegate {
    if (self.megaApi) {
        self.megaApi->getPreview(node.getCPtr, destinationFilePath.UTF8String, [self createDelegateMEGARequestListener:delegate singleListener:YES]);
    }
}

- (void)getPreviewNode:(MEGANode *)node destinationFilePath:(NSString *)destinationFilePath {
    if (self.megaApi) {
        self.megaApi->getPreview(node.getCPtr, destinationFilePath.UTF8String);
    }
}

- (void)cancelGetPreviewNode:(MEGANode *)node delegate:(id<MEGARequestDelegate>)delegate {
    if (self.megaApi) {
        self.megaApi->cancelGetPreview(node.getCPtr, [self createDelegateMEGARequestListener:delegate singleListener:YES]);
    }
}

- (void)cancelGetPreviewNode:(MEGANode *)node {
    if (self.megaApi) {
        self.megaApi->cancelGetPreview(node.getCPtr);
    }
}

- (void)setPreviewNode:(MEGANode *)node sourceFilePath:(NSString *)sourceFilePath delegate:(id<MEGARequestDelegate>)delegate {
    if (self.megaApi) {
        self.megaApi->setPreview(node.getCPtr, sourceFilePath.UTF8String, [self createDelegateMEGARequestListener:delegate singleListener:YES]);
    }
}

- (void)setPreviewNode:(MEGANode *)node sourceFilePath:(NSString *)sourceFilePath {
    if (self.megaApi) {
        self.megaApi->setPreview(node.getCPtr, sourceFilePath.UTF8String);
    }
}

- (void)getAvatarUser:(MEGAUser *)user destinationFilePath:(NSString *)destinationFilePath delegate:(id<MEGARequestDelegate>)delegate {
    if (self.megaApi) {
        self.megaApi->getUserAvatar(user.getCPtr, destinationFilePath.UTF8String, [self createDelegateMEGARequestListener:delegate singleListener:YES]);
    }
}

- (void)getAvatarUser:(MEGAUser *)user destinationFilePath:(NSString *)destinationFilePath {
    if (self.megaApi) {
        self.megaApi->getUserAvatar(user.getCPtr, destinationFilePath.UTF8String);
    }
}

- (void)getAvatarUserWithEmailOrHandle:(NSString *)emailOrHandle destinationFilePath:(NSString *)destinationFilePath delegate:(id<MEGARequestDelegate>)delegate {
    if (self.megaApi) {
        self.megaApi->getUserAvatar(emailOrHandle.UTF8String, destinationFilePath.UTF8String, [self createDelegateMEGARequestListener:delegate singleListener:YES]);
    }
}

- (void)getAvatarUserWithEmailOrHandle:(NSString *)emailOrHandle destinationFilePath:(NSString *)destinationFilePath {
    if (self.megaApi) {
        self.megaApi->getUserAvatar(emailOrHandle.UTF8String, destinationFilePath.UTF8String);
    }
}

+ (NSString *)avatarColorForUser:(MEGAUser *)user {
    const char *val = MegaApi::getUserAvatarColor(user.getCPtr);
    if (!val) return nil;
    
    NSString *ret = [[NSString alloc] initWithUTF8String:val];
    
    delete [] val;
    return ret;
}

+ (NSString *)avatarColorForBase64UserHandle:(NSString *)base64UserHandle {
    const char *val = MegaApi::getUserAvatarColor(base64UserHandle.UTF8String);
    if (!val) return nil;
    
    NSString *ret = [[NSString alloc] initWithUTF8String:val];
    
    delete [] val;
    return ret;
}

+ (NSString *)avatarSecondaryColorForUser:(MEGAUser *)user {
    const char *val = MegaApi::getUserAvatarSecondaryColor(user.getCPtr);
    if (!val) return nil;
    
    NSString *ret = [[NSString alloc] initWithUTF8String:val];
    
    delete [] val;
    return ret;
}

+ (NSString *)avatarSecondaryColorForBase64UserHandle:(NSString *)base64UserHandle {
    const char *val = MegaApi::getUserAvatarSecondaryColor(base64UserHandle.UTF8String);
    if (!val) return nil;
    
    NSString *ret = [[NSString alloc] initWithUTF8String:val];
    
    delete [] val;
    return ret;
}

- (void)setAvatarUserWithSourceFilePath:(NSString *)sourceFilePath delegate:(id<MEGARequestDelegate>)delegate {
    if (self.megaApi) {
        self.megaApi->setAvatar(sourceFilePath.UTF8String, [self createDelegateMEGARequestListener:delegate singleListener:YES]);
    }
}

- (void)setAvatarUserWithSourceFilePath:(NSString *)sourceFilePath {
    if (self.megaApi) {
        self.megaApi->setAvatar(sourceFilePath.UTF8String);
    }
}

- (void)getUserAttributeForUser:(MEGAUser *)user type:(MEGAUserAttribute)type {
    if (self.megaApi) {
        self.megaApi->getUserAttribute(user.getCPtr, (int)type);
    }
}

- (void)getUserAttributeForUser:(MEGAUser *)user type:(MEGAUserAttribute)type delegate:(id<MEGARequestDelegate>)delegate {
    if (self.megaApi) {
        self.megaApi->getUserAttribute(user.getCPtr, (int)type, [self createDelegateMEGARequestListener:delegate singleListener:YES]);
    }
}

- (void)getUserAttributeForEmailOrHandle:(NSString *)emailOrHandle type:(MEGAUserAttribute)type {
    if (self.megaApi) {
        self.megaApi->getUserAttribute(emailOrHandle.UTF8String, (int)type);
    }
}

- (void)getUserAttributeForEmailOrHandle:(NSString *)emailOrHandle type:(MEGAUserAttribute)type delegate:(id<MEGARequestDelegate>)delegate {
    if (self.megaApi) {
        self.megaApi->getUserAttribute(emailOrHandle.UTF8String, (int)type, [self createDelegateMEGARequestListener:delegate singleListener:YES]);
    }
}

- (void)getUserAttributeType:(MEGAUserAttribute)type {
    if (self.megaApi) {
        self.megaApi->getUserAttribute((int)type);
    }
}

- (void)getUserAttributeType:(MEGAUserAttribute)type delegate:(id<MEGARequestDelegate>)delegate {
    if (self.megaApi) {
        self.megaApi->getUserAttribute((int)type, [self createDelegateMEGARequestListener:delegate singleListener:YES queueType:ListenerQueueTypeCurrent]);
    }
}

- (void)setUserAttributeType:(MEGAUserAttribute)type value:(NSString *)value {
    if (self.megaApi) {
        self.megaApi->setUserAttribute((int)type, value.UTF8String);
    }
}

- (void)setUserAttributeType:(MEGAUserAttribute)type value:(NSString *)value delegate:(id<MEGARequestDelegate>)delegate {
    if (self.megaApi) {
        self.megaApi->setUserAttribute((int)type, value.UTF8String, [self createDelegateMEGARequestListener:delegate singleListener:YES]);
    }
}

- (void)getUserAliasWithHandle:(uint64_t)handle delegate:(id<MEGARequestDelegate>)delegate {
    if (self.megaApi) {
        self.megaApi->getUserAlias(handle, [self createDelegateMEGARequestListener:delegate singleListener:YES]);
    }
}

- (void)getUserAliasWithHandle:(uint64_t)handle {
    if (self.megaApi) {
        self.megaApi->getUserAlias(handle);
    }
}

- (void)setUserAlias:(nullable NSString *)alias forHandle:(uint64_t)handle delegate:(id<MEGARequestDelegate>)delegate {
    if (self.megaApi) {
        self.megaApi->setUserAlias(handle,
                                   alias.UTF8String,
                                   [self createDelegateMEGARequestListener:delegate singleListener:YES]);
    }
}

- (void)setUserAlias:(nullable NSString *)alias forHandle:(uint64_t)handle {
    if (self.megaApi) {
        self.megaApi->setUserAlias(handle, alias.UTF8String);
    }
}

#pragma mark - Account management Requests

- (void)getAccountDetailsWithDelegate:(id<MEGARequestDelegate>)delegate {
    if (self.megaApi) {
        self.megaApi->getAccountDetails([self createDelegateMEGARequestListener:delegate singleListener:YES]);
    }
}

- (void)getAccountDetails {
    if (self.megaApi) {
        self.megaApi->getAccountDetails();
    }
}

- (void)queryTransferQuotaWithSize:(long long)size delegate:(id<MEGARequestDelegate>)delegate {
    if (self.megaApi) {
        self.megaApi->queryTransferQuota(size, [self createDelegateMEGARequestListener:delegate singleListener:YES]);
    }
}

- (void)queryTransferQuotaWithSize:(long long)size {
    if (self.megaApi) {
        self.megaApi->queryTransferQuota(size);
    }
}

- (void)getPricingWithDelegate:(id<MEGARequestDelegate>)delegate {
    if (self.megaApi) {
        self.megaApi->getPricing([self createDelegateMEGARequestListener:delegate singleListener:YES]);
    }
}

- (void)getPricing {
    if (self.megaApi) {
        self.megaApi->getPricing();
    }
}

- (void)getPaymentIdForProductHandle:(uint64_t)productHandle delegate:(id<MEGARequestDelegate>)delegate {
    if (self.megaApi) {
        self.megaApi->getPaymentId(productHandle, [self createDelegateMEGARequestListener:delegate singleListener:YES]);
    }
}

- (void)getPaymentIdForProductHandle:(uint64_t)productHandle {
    if (self.megaApi) {
        self.megaApi->getPaymentId(productHandle);
    }
}

- (void)getPaymentIdForProductHandle:(uint64_t)productHandle lastPublicHandle:(uint64_t)lastPublicHandle lastPublicHandleType:(AffiliateType)lastPublicHandleType lastAccessTimestamp:(uint64_t)lastAccessTimestamp delegate:(id<MEGARequestDelegate>)delegate {
    if (self.megaApi) {
        self.megaApi->getPaymentId(productHandle, lastPublicHandle, (int)lastPublicHandleType, lastAccessTimestamp, [self createDelegateMEGARequestListener:delegate singleListener:YES]);
    }
}

- (void)getPaymentIdForProductHandle:(uint64_t)productHandle lastPublicHandle:(uint64_t)lastPublicHandle lastPublicHandleType:(AffiliateType)lastPublicHandleType lastAccessTimestamp:(uint64_t)lastAccessTimestamp {
    if (self.megaApi) {
        self.megaApi->getPaymentId(productHandle, lastPublicHandle, (int)lastPublicHandleType, lastAccessTimestamp);
    }
}

- (void)submitPurchase:(MEGAPaymentMethod)gateway receipt:(NSString *)receipt delegate:(id<MEGARequestDelegate>)delegate {
    if (self.megaApi) {
        self.megaApi->submitPurchaseReceipt((int)gateway, receipt.UTF8String, [self createDelegateMEGARequestListener:delegate singleListener:YES]);
    }
}

- (void)submitPurchase:(MEGAPaymentMethod)gateway receipt:(NSString *)receipt {
    if (self.megaApi) {
        self.megaApi->submitPurchaseReceipt((int)gateway, receipt.UTF8String);
    }
}

- (void)submitPurchase:(MEGAPaymentMethod)gateway receipt:(NSString *)receipt lastPublicHandle:(uint64_t)lastPublicHandle delegate:(id<MEGARequestDelegate>)delegate {
    if (self.megaApi) {
        self.megaApi->submitPurchaseReceipt((int)gateway, receipt.UTF8String, lastPublicHandle, [self createDelegateMEGARequestListener:delegate singleListener:YES]);
    }
}

- (void)submitPurchase:(MEGAPaymentMethod)gateway receipt:(NSString *)receipt lastPublicHandle:(uint64_t)lastPublicHandle {
    if (self.megaApi) {
        self.megaApi->submitPurchaseReceipt((int)gateway, receipt.UTF8String, lastPublicHandle);
    }
}

- (void)submitPurchase:(MEGAPaymentMethod)gateway receipt:(NSString *)receipt lastPublicHandle:(uint64_t)lastPublicHandle lastPublicHandleType:(AffiliateType)lastPublicHandleType lastAccessTimestamp:(uint64_t)lastAccessTimestamp delegate:(id<MEGARequestDelegate>)delegate {
    if (self.megaApi) {
        self.megaApi->submitPurchaseReceipt((int)gateway, receipt.UTF8String, lastPublicHandle, (int)lastPublicHandleType, lastAccessTimestamp, [self createDelegateMEGARequestListener:delegate singleListener:YES]);
    }
}

- (void)submitPurchase:(MEGAPaymentMethod)gateway receipt:(NSString *)receipt lastPublicHandle:(uint64_t)lastPublicHandle lastPublicHandleType:(AffiliateType)lastPublicHandleType lastAccessTimestamp:(uint64_t)lastAccessTimestamp {
    if (self.megaApi) {
        self.megaApi->submitPurchaseReceipt((int)gateway, receipt.UTF8String, lastPublicHandle, (int)lastPublicHandleType, lastAccessTimestamp);
    }
}

- (void)creditCardCancelSubscriptions:(nullable NSString *)reason delegate:(id<MEGARequestDelegate>)delegate {
    if (self.megaApi) {
        self.megaApi->creditCardCancelSubscriptions(reason.UTF8String, [self createDelegateMEGARequestListener:delegate singleListener:YES]);
    }
}

- (void)changePassword:(NSString *)oldPassword newPassword:(NSString *)newPassword delegate:(id<MEGARequestDelegate>)delegate {
    if (self.megaApi) {
        self.megaApi->changePassword(oldPassword.UTF8String, newPassword.UTF8String, [self createDelegateMEGARequestListener:delegate singleListener:YES]);
    }
}

- (void)changePassword:(NSString *)oldPassword newPassword:(NSString *)newPassword {
    if (self.megaApi) {
        self.megaApi->changePassword(oldPassword.UTF8String, newPassword.UTF8String);
    }
}

- (void)masterKeyExportedWithDelegate:(id<MEGARequestDelegate>)delegate {
    if (self.megaApi) {
        self.megaApi->masterKeyExported([self createDelegateMEGARequestListener:delegate singleListener:YES]);
    }
}

- (void)masterKeyExported {
    if (self.megaApi) {
        self.megaApi->masterKeyExported();
    }
}

- (void)passwordReminderDialogSucceededWithDelegate:(id<MEGARequestDelegate>)delegate {
    if (self.megaApi) {
        self.megaApi->passwordReminderDialogSucceeded([self createDelegateMEGARequestListener:delegate singleListener:YES]);
    }
}

- (void)passwordReminderDialogSucceeded {
    if (self.megaApi) {
        self.megaApi->passwordReminderDialogSucceeded();
    }
}

- (void)passwordReminderDialogSkippedWithDelegate:(id<MEGARequestDelegate>)delegate {
    if (self.megaApi) {
        self.megaApi->passwordReminderDialogSkipped([self createDelegateMEGARequestListener:delegate singleListener:YES]);
    }
}

- (void)passwordReminderDialogSkipped {
    if (self.megaApi) {
        self.megaApi->passwordReminderDialogSkipped();
    }
}

- (void)passwordReminderDialogBlockedWithDelegate:(id<MEGARequestDelegate>)delegate {
    if (self.megaApi) {
        self.megaApi->passwordReminderDialogBlocked([self createDelegateMEGARequestListener:delegate singleListener:YES]);
    }
}

- (void)passwordReminderDialogBlocked {
    if (self.megaApi) {
        self.megaApi->passwordReminderDialogBlocked();
    }
}

- (void)shouldShowPasswordReminderDialogAtLogout:(BOOL)atLogout delegate:(id<MEGARequestDelegate>)delegate {
    if (self.megaApi) {
        self.megaApi->shouldShowPasswordReminderDialog(atLogout, [self createDelegateMEGARequestListener:delegate singleListener:YES]);
    }
}

- (void)shouldShowPasswordReminderDialogAtLogout:(BOOL)atLogout {
    if (self.megaApi) {
        self.megaApi->shouldShowPasswordReminderDialog(atLogout);
    }
}

- (void)isMasterKeyExportedWithDelegate:(id<MEGARequestDelegate>)delegate {
    if (self.megaApi) {
        self.megaApi->isMasterKeyExported([self createDelegateMEGARequestListener:delegate singleListener:YES]);
    }
}

- (void)isMasterKeyExported {
    if (self.megaApi) {
        self.megaApi->isMasterKeyExported();
    }
}

#ifdef ENABLE_CHAT

- (void)enableRichPreviews:(BOOL)enable delegate:(id<MEGARequestDelegate>)delegate {
    if (self.megaApi) {
        self.megaApi->enableRichPreviews(enable, [self createDelegateMEGARequestListener:delegate singleListener:YES]);
    }
}

- (void)enableRichPreviews:(BOOL)enable {
    if (self.megaApi) {
        self.megaApi->enableRichPreviews(enable);
    }
}

- (void)isRichPreviewsEnabledWithDelegate:(id<MEGARequestDelegate>)delegate {
    if (self.megaApi) {
        self.megaApi->isRichPreviewsEnabled([self createDelegateMEGARequestListener:delegate singleListener:YES]);
    }
}

- (void)isRichPreviewsEnabled {
    if (self.megaApi) {
        self.megaApi->isRichPreviewsEnabled();
    }
}

- (void)shouldShowRichLinkWarningWithDelegate:(id<MEGARequestDelegate>)delegate {
    if (self.megaApi) {
        self.megaApi->shouldShowRichLinkWarning([self createDelegateMEGARequestListener:delegate singleListener:YES]);
    }
}

- (void)shouldShowRichLinkWarning {
    if (self.megaApi) {
        self.megaApi->shouldShowRichLinkWarning();
    }
}

- (void)setRichLinkWarningCounterValue:(NSUInteger)value delegate:(id<MEGARequestDelegate>)delegate {
    if (self.megaApi) {
        self.megaApi->setRichLinkWarningCounterValue((int)value, [self createDelegateMEGARequestListener:delegate singleListener:YES]);
    }
}

- (void)setRichLinkWarningCounterValue:(NSUInteger)value {
    if (self.megaApi) {
        self.megaApi->setRichLinkWarningCounterValue((int)value);
    }
}

- (void)enableGeolocationWithDelegate:(id<MEGARequestDelegate>)delegate {
    if (self.megaApi) {
        self.megaApi->enableGeolocation([self createDelegateMEGARequestListener:delegate singleListener:YES]);
    }
}

- (void)enableGeolocation {
    if (self.megaApi) {
        self.megaApi->enableGeolocation();
    }
}

- (void)isGeolocationEnabledWithDelegate:(id<MEGARequestDelegate>)delegate {
    if (self.megaApi) {
        self.megaApi->isGeolocationEnabled([self createDelegateMEGARequestListener:delegate singleListener:YES]);
    }
}

- (void)isGeolocationEnabled {
    if (self.megaApi) {
        self.megaApi->isGeolocationEnabled();
    }
}

#endif

- (void)setMyChatFilesFolderWithHandle:(uint64_t)handle delegate:(id<MEGARequestDelegate>)delegate {
    if (self.megaApi) {
        self.megaApi->setMyChatFilesFolder(handle, [self createDelegateMEGARequestListener:delegate singleListener:YES]);
    }
}

- (void)setMyChatFilesFolderWithHandle:(uint64_t)handle {
    if (self.megaApi) {
        self.megaApi->setMyChatFilesFolder(handle);
    }
}

- (void)getMyChatFilesFolderWithDelegate:(id<MEGARequestDelegate>)delegate {
    if (self.megaApi) {
        self.megaApi->getMyChatFilesFolder([self createDelegateMEGARequestListener:delegate singleListener:YES]);
    }
}

- (void)getMyChatFilesFolder {
    if (self.megaApi) {
        self.megaApi->getMyChatFilesFolder();
    }
}

- (void)setCameraUploadsFolderWithHandle:(uint64_t)handle delegate:(id<MEGARequestDelegate>)delegate {
    if (self.megaApi) {
        self.megaApi->setCameraUploadsFolder(handle, [self createDelegateMEGARequestListener:delegate singleListener:YES queueType:ListenerQueueTypeCurrent]);
    }
}

- (void)setCameraUploadsFolderWithHandle:(uint64_t)handle {
    if (self.megaApi) {
        self.megaApi->setCameraUploadsFolder(handle);
    }
}

- (void)getCameraUploadsFolderWithDelegate:(id<MEGARequestDelegate>)delegate {
    if (self.megaApi) {
        self.megaApi->getCameraUploadsFolder([self createDelegateMEGARequestListener:delegate singleListener:YES queueType:ListenerQueueTypeCurrent]);
    }
}

- (void)getCameraUploadsFolder {
    if (self.megaApi) {
        self.megaApi->getCameraUploadsFolder();
    }
}

- (void)getMyBackupsFolderWithDelegate:(id<MEGARequestDelegate>)delegate {
    if (self.megaApi) {
        self.megaApi->getMyBackupsFolder([self createDelegateMEGARequestListener:delegate singleListener:YES queueType:ListenerQueueTypeCurrent]);
    }
}

- (void)getMyBackupsFolder {
    if (self.megaApi) {
        self.megaApi->getMyBackupsFolder();
    }
}

- (void)getRubbishBinAutopurgePeriodWithDelegate:(id<MEGARequestDelegate>)delegate {
    if (self.megaApi) {
        self.megaApi->getRubbishBinAutopurgePeriod([self createDelegateMEGARequestListener:delegate singleListener:YES]);
    }
}

- (void)getRubbishBinAutopurgePeriod {
    if (self.megaApi) {
        self.megaApi->getRubbishBinAutopurgePeriod();
    }
}

- (void)setRubbishBinAutopurgePeriodInDays:(NSInteger)days delegate:(id<MEGARequestDelegate>)delegate {
    if (self.megaApi) {
        self.megaApi->setRubbishBinAutopurgePeriod((int)days, [self createDelegateMEGARequestListener:delegate singleListener:YES]);
    }
}

- (void)setRubbishBinAutopurgePeriodInDays:(NSInteger)days {
    if (self.megaApi) {
        self.megaApi->setRubbishBinAutopurgePeriod((int)days);
    }
}

- (void)useHttpsOnly:(BOOL)httpsOnly delegate:(id<MEGARequestDelegate>)delegate {
    if (self.megaApi) {
        self.megaApi->useHttpsOnly(httpsOnly, [self createDelegateMEGARequestListener:delegate singleListener:YES]);
    }
}

- (void)useHttpsOnly:(BOOL)httpsOnly {
    if (self.megaApi) {
        self.megaApi->useHttpsOnly(httpsOnly);
    }
}

- (BOOL)usingHttpsOnly {
    if (self.megaApi == nil) return NO;
    return self.megaApi->usingHttpsOnly();
}

- (void)inviteContactWithEmail:(NSString *)email message:(NSString *)message action:(MEGAInviteAction)action delegate:(id<MEGARequestDelegate>)delegate {
    if (self.megaApi) {
        self.megaApi->inviteContact(email.UTF8String, message.UTF8String, (int)action, [self createDelegateMEGARequestListener:delegate singleListener:YES]);
    }
}

- (void)inviteContactWithEmail:(NSString *)email message:(NSString *)message action:(MEGAInviteAction)action {
    if (self.megaApi) {
        self.megaApi->inviteContact(email.UTF8String, message.UTF8String, (int)action);
    }
}

- (void)inviteContactWithEmail:(NSString *)email message:(NSString *)message action:(MEGAInviteAction)action handle:(uint64_t)handle delegate:(id<MEGARequestDelegate>)delegate {
    if (self.megaApi) {
        self.megaApi->inviteContact(email.UTF8String, message.UTF8String, (int)action, handle, [self createDelegateMEGARequestListener:delegate singleListener:YES]);
    }
}

- (void)inviteContactWithEmail:(NSString *)email message:(NSString *)message action:(MEGAInviteAction)action handle:(uint64_t)handle {
    if (self.megaApi) {
        self.megaApi->inviteContact(email.UTF8String, message.UTF8String, (int)action, handle);
    }
}

- (void)replyContactRequest:(MEGAContactRequest *)request action:(MEGAReplyAction)action delegate:(id<MEGARequestDelegate>)delegate {
    if (self.megaApi) {
        self.megaApi->replyContactRequest(request.getCPtr, (int)action, [self createDelegateMEGARequestListener:delegate singleListener:YES]);
    }
}

- (void)replyContactRequest:(MEGAContactRequest *)request action:(MEGAReplyAction)action {
    if (self.megaApi) {
        self.megaApi->replyContactRequest(request.getCPtr, (int)action);
    }
}

- (void)removeContactUser:(MEGAUser *)user delegate:(id<MEGARequestDelegate>)delegate {
    if (self.megaApi) {
        self.megaApi->removeContact(user.getCPtr, [self createDelegateMEGARequestListener:delegate singleListener:YES]);
    }
}

- (void)removeContactUser:(MEGAUser *)user {
    if (self.megaApi) {
        self.megaApi->removeContact(user.getCPtr);
    }
}

- (void)submitFeedbackWithRating:(NSInteger)rating comment:(NSString *)comment delegate:(id<MEGARequestDelegate>)delegate {
    if (self.megaApi) {
        self.megaApi->submitFeedback((int)rating, comment.UTF8String, [self createDelegateMEGARequestListener:delegate singleListener:YES]);
    }
}

- (void)submitFeedbackWithRating:(NSInteger)rating comment:(NSString *)comment {
    if (self.megaApi) {
        self.megaApi->submitFeedback((int)rating, comment.UTF8String);
    }
}

- (void)reportDebugEventWithText:(NSString *)text delegate:(id<MEGARequestDelegate>)delegate {
    if (self.megaApi) {
        self.megaApi->reportDebugEvent(text.UTF8String, [self createDelegateMEGARequestListener:delegate singleListener:YES]);
    }
}

- (void)reportDebugEventWithText:(NSString *)text {
    if (self.megaApi) {
        self.megaApi->reportDebugEvent(text.UTF8String);
    }
}

- (void)getUserDataWithDelegate:(id<MEGARequestDelegate>)delegate {
    if (self.megaApi) {
        self.megaApi->getUserData([self createDelegateMEGARequestListener:delegate singleListener:YES]);
    }
}

- (void)getUserData {
    if (self.megaApi) {
        self.megaApi->getUserData();
    }
}

- (void)getUserDataWithMEGAUser:(MEGAUser *)user delegate:(id<MEGARequestDelegate>)delegate {
    if (self.megaApi) {
        self.megaApi->getUserData(user.getCPtr, [self createDelegateMEGARequestListener:delegate singleListener:YES]);
    }
}

- (void)getUserDataWithMEGAUser:(MEGAUser *)user {
    if (self.megaApi) {
        self.megaApi->getUserData(user.getCPtr);
    }
}

- (void)getUserDataWithUser:(NSString *)user delegate:(id<MEGARequestDelegate>)delegate {
    if (self.megaApi) {
        self.megaApi->getUserData(user.UTF8String, [self createDelegateMEGARequestListener:delegate singleListener:YES]);
    }
}

- (void)getUserDataWithUser:(NSString *)user {
    if (self.megaApi) {
        self.megaApi->getUserData(user.UTF8String);
    }
}

- (void)getMiscFlagsWithDelegate:(id<MEGARequestDelegate>)delegate {
    if (self.megaApi) {
        self.megaApi->getMiscFlags([self createDelegateMEGARequestListener:delegate singleListener:YES]);
    }
}

- (void)getMiscFlags {
    if (self.megaApi) {
        self.megaApi->getMiscFlags();
    }
}

- (void)killSession:(uint64_t)sessionHandle delegate:(id<MEGARequestDelegate>)delegate {
    if (self.megaApi) {
        self.megaApi->killSession(sessionHandle, [self createDelegateMEGARequestListener:delegate singleListener:YES]);
    }
}

- (void)killSession:(uint64_t)sessionHandle {
    if (self.megaApi) {
        self.megaApi->killSession(sessionHandle);
    }
}

- (NSDate *)overquotaDeadlineDate {
    if (self.megaApi == nil) return nil;
    return [[NSDate alloc] initWithTimeIntervalSince1970:self.megaApi->getOverquotaDeadlineTs()];
}

- (NSArray<NSDate *> *)overquotaWarningDateList {
    if (self.megaApi == nil) return nil;
    MegaIntegerList *warningTimeIntervalList = self.megaApi->getOverquotaWarningsTs();
    int sizeOfWarningTimestamps = warningTimeIntervalList->size();
    NSMutableArray *warningDateList = [[NSMutableArray alloc] initWithCapacity:sizeOfWarningTimestamps];
    
    for (int i = 0; i < sizeOfWarningTimestamps; i++) {
        NSDate *warningDate = [[NSDate alloc] initWithTimeIntervalSince1970:warningTimeIntervalList->get(i)];
        [warningDateList addObject:warningDate];
    }
    return [warningDateList copy];
}

- (BOOL)setRLimitFileCount:(NSInteger)fileCount {
    if (self.megaApi == nil) return NO;
    return self.megaApi->platformSetRLimitNumFile((int)fileCount);
}

#pragma mark - Transfer

- (MEGATransfer *)transferByTag:(NSInteger)transferTag {
    if (self.megaApi == nil) return nil;
    MegaTransfer *transfer = self.megaApi->getTransferByTag((int)transferTag);
    
    return transfer ? [[MEGATransfer alloc] initWithMegaTransfer:transfer cMemoryOwn:YES] : nil;
}

<<<<<<< HEAD
- (void)startUploadForSupportWithLocalPath:(NSString *)localPath isSourceTemporary:(BOOL)isSourceTemporary {
=======
- (void)startUploadForSupportWithLocalPath:(NSString *)localPath isSourceTemporary:(BOOL)isSourceTemporary delegate:(id<MEGATransferDelegate>)delegate {
    if (self.megaApi) {
        self.megaApi->startUploadForSupport(localPath.UTF8String, isSourceTemporary, [self createDelegateMEGATransferListener:delegate singleListener:YES queueType:ListenerQueueTypeCurrent]);
    }
}

- (void)startUploadForSupportWithLocalPath:(NSString *)localPath isSourceTemporary:(BOOL)isSourceTemporary {
    if (self.megaApi) {
        self.megaApi->startUploadForSupport(localPath.UTF8String, isSourceTemporary);
    }
}

- (void)startUploadWithLocalPath:(NSString *)localPath parent:(MEGANode *)parent delegate:(id<MEGATransferDelegate>)delegate {
>>>>>>> cb40d3db
    if (self.megaApi) {
        self.megaApi->startUploadForSupport(localPath.UTF8String, isSourceTemporary);
    }
}

- (void)startUploadForSupportWithLocalPath:(NSString *)localPath isSourceTemporary:(BOOL)isSourceTemporary delegate:(id<MEGATransferDelegate>)delegate {
    if (self.megaApi) {
        self.megaApi->startUploadForSupport(localPath.UTF8String, isSourceTemporary, [self createDelegateMEGATransferListener:delegate singleListener:YES]);
    }
}

- (void)startUploadWithLocalPath:(NSString *)localPath parent:(MEGANode *)parent fileName:(nullable NSString *)fileName appData:(nullable NSString *)appData isSourceTemporary:(BOOL)isSourceTemporary startFirst:(BOOL)startFirst cancelToken:(MEGACancelToken *)cancelToken {
    if (self.megaApi) {
        self.megaApi->startUpload(localPath.UTF8String, parent.getCPtr, fileName.UTF8String, 0, appData.UTF8String, isSourceTemporary, startFirst, cancelToken.getCPtr);
    }
}

- (void)startUploadWithLocalPath:(NSString *)localPath parent:(MEGANode *)parent fileName:(nullable NSString *)fileName appData:(nullable NSString *)appData isSourceTemporary:(BOOL)isSourceTemporary startFirst:(BOOL)startFirst cancelToken:(MEGACancelToken *)cancelToken delegate:(id<MEGATransferDelegate>)delegate {
    if (self.megaApi) {
        self.megaApi->startUpload(localPath.UTF8String, parent.getCPtr, fileName.UTF8String, 0, appData.UTF8String, isSourceTemporary, startFirst, cancelToken.getCPtr, [self createDelegateMEGATransferListener:delegate singleListener:YES]);
    }
}

- (void)startUploadForChatWithLocalPath:(NSString *)localPath parent:(MEGANode *)parent appData:(nullable NSString *)appData isSourceTemporary:(BOOL)isSourceTemporary fileName:(nullable NSString*)fileName {
    if (self.megaApi) {
        self.megaApi->startUploadForChat(localPath.UTF8String, parent.getCPtr, appData.UTF8String, isSourceTemporary, fileName.UTF8String);
    }
}

- (void)startUploadForChatWithLocalPath:(NSString *)localPath parent:(MEGANode *)parent appData:(nullable NSString *)appData isSourceTemporary:(BOOL)isSourceTemporary fileName:(nullable NSString*)fileName delegate:(id<MEGATransferDelegate>)delegate {
    if (self.megaApi) {
        self.megaApi->startUploadForChat(localPath.UTF8String, parent.getCPtr, appData.UTF8String, isSourceTemporary, fileName.UTF8String, [self createDelegateMEGATransferListener:delegate singleListener:YES]);
    }
}

- (void)startDownloadNode:(MEGANode *)node localPath:(NSString *)localPath  fileName:(nullable NSString*)fileName appData:(nullable NSString *)appData startFirst:(BOOL) startFirst cancelToken:(MEGACancelToken *)cancelToken {
    if (self.megaApi) {
        self.megaApi->startDownload(node.getCPtr, localPath.UTF8String, fileName.UTF8String, appData.UTF8String, startFirst, cancelToken.getCPtr);
    }
}

- (void)startDownloadNode:(MEGANode *)node localPath:(NSString *)localPath  fileName:(nullable NSString*)fileName appData:(nullable NSString *)appData startFirst:(BOOL) startFirst cancelToken:(MEGACancelToken *)cancelToken delegate:(id<MEGATransferDelegate>)delegate {
    if (self.megaApi) {
        self.megaApi->startDownload(node.getCPtr, localPath.UTF8String, fileName.UTF8String, appData.UTF8String, startFirst, cancelToken.getCPtr, [self createDelegateMEGATransferListener:delegate singleListener:YES]);
    }
}

- (void)startStreamingNode:(MEGANode *)node startPos:(NSNumber *)startPos size:(NSNumber *)size {
    if (self.megaApi) {
        self.megaApi->startStreaming(node.getCPtr, (startPos != nil) ? [startPos longLongValue] : 0, (size != nil) ? [size longLongValue] : 0, NULL);
    }
}

- (void)resetTotalDownloads {
    if (self.megaApi) {
        self.megaApi->resetTotalDownloads();
    }
}

- (void)resetTotalUploads {
    if (self.megaApi) {
        self.megaApi->resetTotalUploads();
    }
}

- (void)cancelTransfer:(MEGATransfer *)transfer delegate:(id<MEGARequestDelegate>)delegate {
    if (self.megaApi) {
        self.megaApi->cancelTransfer(transfer.getCPtr, [self createDelegateMEGARequestListener:delegate singleListener:YES]);
    }
}

- (void)cancelTransfer:(MEGATransfer *)transfer {
    if (self.megaApi) {
        self.megaApi->cancelTransfer(transfer.getCPtr);
    }
}

- (void)retryTransfer:(MEGATransfer *)transfer delegate:(id<MEGATransferDelegate>)delegate {
    if (self.megaApi) {
        self.megaApi->retryTransfer(transfer.getCPtr, [self createDelegateMEGATransferListener:delegate singleListener:YES]);
    }
}

- (void)retryTransfer:(MEGATransfer *)transfer {
    if (self.megaApi) {
        self.megaApi->retryTransfer(transfer.getCPtr);
    }
}

- (void)moveTransferToFirst:(MEGATransfer *)transfer delegate:(id<MEGARequestDelegate>)delegate {
    if (self.megaApi) {
        self.megaApi->moveTransferToFirst(transfer.getCPtr, [self createDelegateMEGARequestListener:delegate singleListener:YES]);
    }
}

- (void)moveTransferToFirst:(MEGATransfer *)transfer {
    if (self.megaApi) {
        self.megaApi->moveTransferToFirst(transfer.getCPtr);
    }
}

- (void)moveTransferToLast:(MEGATransfer *)transfer delegate:(id<MEGARequestDelegate>)delegate {
    if (self.megaApi) {
        self.megaApi->moveTransferToLast(transfer.getCPtr, [self createDelegateMEGARequestListener:delegate singleListener:YES]);
    }
}

- (void)moveTransferToLast:(MEGATransfer *)transfer {
    if (self.megaApi) {
        self.megaApi->moveTransferToLast(transfer.getCPtr);
    }
}

- (void)moveTransferBefore:(MEGATransfer *)transfer prevTransfer:(MEGATransfer *)prevTransfer delegate:(id<MEGARequestDelegate>)delegate {
    if (self.megaApi) {
        self.megaApi->moveTransferBefore(transfer.getCPtr, prevTransfer.getCPtr, [self createDelegateMEGARequestListener:delegate singleListener:YES]);
    }
}

- (void)moveTransferBefore:(MEGATransfer *)transfer prevTransfer:(MEGATransfer *)prevTransfer {
    if (self.megaApi) {
        self.megaApi->moveTransferBefore(transfer.getCPtr, prevTransfer.getCPtr);
    }
}

- (void)cancelTransfersForDirection:(NSInteger)direction delegate:(id<MEGARequestDelegate>)delegate {
    if (self.megaApi) {
        self.megaApi->cancelTransfers((int)direction, [self createDelegateMEGARequestListener:delegate singleListener:YES]);
    }
}

- (void)cancelTransfersForDirection:(NSInteger)direction {
    if (self.megaApi) {
        self.megaApi->cancelTransfers((int)direction);
    }
}

- (void)cancelTransferByTag:(NSInteger)transferTag delegate:(id<MEGARequestDelegate>)delegate {
    if (self.megaApi) {
        self.megaApi->cancelTransferByTag((int)transferTag, [self createDelegateMEGARequestListener:delegate singleListener:YES]);
    }
}

- (void)cancelTransferByTag:(NSInteger)transferTag {
    if (self.megaApi) {
        self.megaApi->cancelTransferByTag((int)transferTag);
    }
}

- (void)pauseTransfers:(BOOL)pause delegate:(id<MEGARequestDelegate>)delegate {
    if (self.megaApi) {
        self.megaApi->pauseTransfers(pause, [self createDelegateMEGARequestListener:delegate singleListener:YES]);
    }
}

- (void)pauseTransfers:(BOOL)pause {
    if (self.megaApi) {
        self.megaApi->pauseTransfers(pause);
    }
}

- (void)pauseTransfers:(BOOL)pause forDirection:(NSInteger)direction delegate:(id<MEGARequestDelegate>)delegate {
    if (self.megaApi) {
        self.megaApi->pauseTransfers(pause, (int)direction, [self createDelegateMEGARequestListener:delegate singleListener:YES]);
    }
}

- (void)pauseTransfers:(BOOL)pause forDirection:(NSInteger)direction {
    if (self.megaApi) {
        self.megaApi->pauseTransfers(pause, (int)direction);
    }
}

- (void)pauseTransfer:(MEGATransfer *)transfer pause:(BOOL)pause delegate:(id<MEGARequestDelegate>)delegate {
    if (self.megaApi) {
        self.megaApi->pauseTransfer(transfer.getCPtr, pause, [self createDelegateMEGARequestListener:delegate singleListener:YES]);
    }
}

- (void)pauseTransfer:(MEGATransfer *)transfer pause:(BOOL)pause {
    if (self.megaApi) {
        self.megaApi->pauseTransfer(transfer.getCPtr, pause);
    }
}

- (void)pauseTransferByTag:(NSInteger)transferTag pause:(BOOL)pause delegate:(id<MEGARequestDelegate>)delegate {
    if (self.megaApi) {
        self.megaApi->pauseTransferByTag((int)transferTag, pause, [self createDelegateMEGARequestListener:delegate singleListener:YES]);
    }
}

- (void)pauseTransferByTag:(NSInteger)transferTag pause:(BOOL)pause {
    if (self.megaApi) {
        self.megaApi->pauseTransferByTag((int)transferTag, pause);
    }
}

- (BOOL)areTransferPausedForDirection:(NSInteger)direction {
    if (self.megaApi == nil) return NO;
    return self.megaApi->areTransfersPaused((int)direction);
}

- (void)setUploadLimitWithBpsLimit:(NSInteger)bpsLimit {
    if (self.megaApi) {
        self.megaApi->setUploadLimit((int)bpsLimit);
    }
}

- (void)requestBackgroundUploadURLWithFileSize:(int64_t)filesize mediaUpload:(MEGABackgroundMediaUpload *)mediaUpload delegate:(id<MEGARequestDelegate>)delegate {
    if (self.megaApi) {
        self.megaApi->backgroundMediaUploadRequestUploadURL(filesize, mediaUpload.getCPtr, [self createDelegateMEGARequestListener:delegate singleListener:YES queueType:ListenerQueueTypeCurrent]);
    }
}

- (void)completeBackgroundMediaUpload:(MEGABackgroundMediaUpload *)mediaUpload fileName:(NSString *)fileName parentNode:(MEGANode *)parentNode fingerprint:(NSString *)fingerprint originalFingerprint:(NSString *)originalFingerprint binaryUploadToken:(NSData *)token delegate:(id<MEGARequestDelegate>)delegate {
    if (self.megaApi) {
        const char *base64Token = MegaApi::binaryToBase64((const char *)token.bytes, token.length);
        self.megaApi->backgroundMediaUploadComplete(mediaUpload.getCPtr, fileName.UTF8String, parentNode.getCPtr, fingerprint.UTF8String, originalFingerprint.UTF8String, base64Token, [self createDelegateMEGARequestListener:delegate singleListener:YES queueType:ListenerQueueTypeCurrent]);
    }
}

- (BOOL)ensureMediaInfo {
    if (self.megaApi == nil) return NO;
    return self.megaApi->ensureMediaInfo();
}

- (BOOL)testAllocationByAllocationCount:(NSUInteger)count allocationSize:(NSUInteger)size {
    if (self.megaApi == nil) return NO;
    return self.megaApi->testAllocation((unsigned)count, size);
}

#pragma mark - Filesystem inspection

- (NSInteger)numberChildrenForParent:(MEGANode *)parent {
    if (self.megaApi == nil) return 0;
    return self.megaApi->getNumChildren(parent.getCPtr);
}

- (NSInteger)numberChildFilesForParent:(MEGANode *)parent {
    if (self.megaApi == nil) return 0;
    return self.megaApi->getNumChildFiles(parent.getCPtr);
}

- (NSInteger)numberChildFoldersForParent:(MEGANode *)parent {
    if (self.megaApi == nil) return 0;
    return self.megaApi->getNumChildFolders(parent.getCPtr);
}

- (MEGANodeList *)childrenForParent:(MEGANode *)parent order:(NSInteger)order {
    if (self.megaApi == nil) return nil;
    return [[MEGANodeList alloc] initWithNodeList:self.megaApi->getChildren(parent.getCPtr, (int)order) cMemoryOwn:YES];
}

- (MEGANodeList *)childrenForParent:(MEGANode *)parent {
    if (self.megaApi == nil) return nil;
    return [[MEGANodeList alloc] initWithNodeList:self.megaApi->getChildren(parent.getCPtr) cMemoryOwn:YES];
}

- (MEGANodeList *)versionsForNode:(MEGANode *)node {
    if (self.megaApi == nil) return nil;
    return [[MEGANodeList alloc] initWithNodeList:self.megaApi->getVersions(node.getCPtr) cMemoryOwn:YES];
}

- (NSInteger)numberOfVersionsForNode:(MEGANode *)node {
    if (self.megaApi == nil) return 0;
    return self.megaApi->getNumVersions(node.getCPtr);
}

- (BOOL)hasVersionsForNode:(MEGANode *)node {
    if (self.megaApi == nil) return NO;
    return self.megaApi->hasVersions(node.getCPtr);
}

- (void)getFolderInfoForNode:(MEGANode *)node delegate:(id<MEGARequestDelegate>)delegate {
    if (self.megaApi) {
        self.megaApi->getFolderInfo(node.getCPtr, [self createDelegateMEGARequestListener:delegate singleListener:YES]);
    }
}

- (void)getFolderInfoForNode:(MEGANode *)node {
    if (self.megaApi) {
        self.megaApi->getFolderInfo(node.getCPtr);
    }
}

- (MEGAChildrenLists *)fileFolderChildrenForParent:(MEGANode *)parent order:(NSInteger)order {
    if (self.megaApi == nil) return nil;
    return [[MEGAChildrenLists alloc] initWithMegaChildrenLists:self.megaApi->getFileFolderChildren(parent.getCPtr, (int)order) cMemoryOwn:YES];
}

- (MEGAChildrenLists *)fileFolderChildrenForParent:(MEGANode *)parent {
    if (self.megaApi == nil) return nil;
    return [[MEGAChildrenLists alloc] initWithMegaChildrenLists:self.megaApi->getFileFolderChildren(parent.getCPtr) cMemoryOwn:YES];
}

- (MEGANode *)childNodeForParent:(MEGANode *)parent name:(NSString *)name {
    if (parent == nil || name == nil || self.megaApi == nil) return nil;
    
    MegaNode *node = self.megaApi->getChildNode([parent getCPtr], [name UTF8String]);
    
    return node ? [[MEGANode alloc] initWithMegaNode:node cMemoryOwn:YES] : nil;
}

- (MEGANode *)childNodeForParent:(MEGANode *)parent name:(NSString *)name type:(NSInteger)type {
    if (parent == nil || name == nil || self.megaApi == nil) return nil;
    
    MegaNode *node = self.megaApi->getChildNodeOfType(parent.getCPtr, name.UTF8String, (int)type);
    
    return node ? [[MEGANode alloc] initWithMegaNode:node cMemoryOwn:YES] : nil;
}

- (MEGANode *)parentNodeForNode:(MEGANode *)node {
    if (node == nil || self.megaApi == nil) return nil;
    
    MegaNode *parent = self.megaApi->getParentNode([node getCPtr]);
    
    return parent ? [[MEGANode alloc] initWithMegaNode:parent cMemoryOwn:YES] : nil;
}

- (NSString *)nodePathForNode:(MEGANode *)node {
    if (node == nil || self.megaApi == nil) return nil;
    
    const char *val = self.megaApi->getNodePath([node getCPtr]);
    if (!val) return nil;
    
    NSString *ret = [[NSString alloc] initWithUTF8String:val];
    
    delete [] val;
    return ret;
}

- (MEGANode *)nodeForPath:(NSString *)path node:(MEGANode *)node {
    if (path == nil || node == nil || self.megaApi == nil) return nil;
    
    MegaNode *n = self.megaApi->getNodeByPath([path UTF8String], [node getCPtr]);
    
    return n ? [[MEGANode alloc] initWithMegaNode:n cMemoryOwn:YES] : Nil;
}

- (MEGANode *)nodeForPath:(NSString *)path {
    if (path == nil || self.megaApi == nil) return nil;
    
    MegaNode *node = self.megaApi->getNodeByPath([path UTF8String]);
    
    return node ? [[MEGANode alloc] initWithMegaNode:node cMemoryOwn:YES] : nil;
}

- (MEGANode *)nodeForHandle:(uint64_t)handle {
    if (handle == ::mega::INVALID_HANDLE || self.megaApi == nil) return nil;
    
    MegaNode *node = self.megaApi->getNodeByHandle(handle);
    
    return node ? [[MEGANode alloc] initWithMegaNode:node cMemoryOwn:YES] : nil;
}

- (MEGAUserList *)contacts {
    if (self.megaApi == nil) return nil;
    return [[MEGAUserList alloc] initWithUserList:self.megaApi->getContacts() cMemoryOwn:YES];
}

- (MEGAUser *)contactForEmail:(NSString *)email {
    if (email == nil || self.megaApi == nil) return nil;
    
    MegaUser *user = self.megaApi->getContact([email UTF8String]);
    return user ? [[MEGAUser alloc] initWithMegaUser:user cMemoryOwn:YES] : nil;
}

- (MEGAUserAlertList *)userAlertList {
    if (self.megaApi == nil) return nil;
    return [[MEGAUserAlertList alloc] initWithMegaUserAlertList:self.megaApi->getUserAlerts() cMemoryOwn:YES];
}

- (MEGANodeList *)inSharesForUser:(MEGAUser *)user {
    if (self.megaApi == nil) return nil;
    return [[MEGANodeList alloc] initWithNodeList:self.megaApi->getInShares(user.getCPtr) cMemoryOwn:YES];
}

- (MEGANodeList *)inShares {
    if (self.megaApi == nil) return nil;
    return [[MEGANodeList alloc] initWithNodeList:self.megaApi->getInShares() cMemoryOwn:YES];
}

- (MEGAShareList *)inSharesList:(MEGASortOrderType)order {
    if (self.megaApi == nil) return nil;
    return [[MEGAShareList alloc] initWithShareList:self.megaApi->getInSharesList((int)order) cMemoryOwn:YES];
}

- (MEGAUser *)userFromInShareNode:(MEGANode *)node {
    if (self.megaApi == nil) return nil;
    return [[MEGAUser alloc] initWithMegaUser:self.megaApi->getUserFromInShare(node.getCPtr) cMemoryOwn:YES];
}

- (MEGAUser *)userFromInShareNode:(MEGANode *)node recurse:(BOOL)recurse {
    if (self.megaApi == nil) return nil;
    return [MEGAUser.alloc initWithMegaUser:self.megaApi->getUserFromInShare(node.getCPtr, recurse) cMemoryOwn:YES];
}

- (BOOL)isSharedNode:(MEGANode *)node {
    if (!node || !self.megaApi) return NO;
    
    return self.megaApi->isShared([node getCPtr]);
}

- (MEGAShareList *)outShares:(MEGASortOrderType)order {
    if (self.megaApi == nil) return nil;
    return [[MEGAShareList alloc] initWithShareList:self.megaApi->getOutShares((int)order) cMemoryOwn:YES];
}

- (MEGAShareList *)outSharesForNode:(MEGANode *)node {
    if (self.megaApi == nil) return nil;
    return [[MEGAShareList alloc] initWithShareList:self.megaApi->getOutShares(node.getCPtr) cMemoryOwn:YES];
}

- (BOOL)isPrivateNode:(uint64_t)handle {
    return self.megaApi->isPrivateNode(handle);
}

- (BOOL)isForeignNode:(uint64_t)handle{
    return self.megaApi->isForeignNode(handle);
}

- (MEGANodeList *)publicLinks:(MEGASortOrderType)order {
    if (self.megaApi == nil) return nil;
    return [[MEGANodeList alloc] initWithNodeList:self.megaApi->getPublicLinks((int)order) cMemoryOwn:YES];
}

- (MEGAContactRequestList *)incomingContactRequests {
    if (self.megaApi == nil) return nil;
    return [[MEGAContactRequestList alloc] initWithMegaContactRequestList:self.megaApi->getIncomingContactRequests() cMemoryOwn:YES];
}

- (MEGAContactRequestList *)outgoingContactRequests {
    if (self.megaApi == nil) return nil;
    return [[MEGAContactRequestList alloc] initWithMegaContactRequestList:self.megaApi->getOutgoingContactRequests() cMemoryOwn:YES];
}

- (NSString *)fingerprintForFilePath:(NSString *)filePath {
    if (filePath == nil || self.megaApi == nil) return nil;
    
    const char *val = self.megaApi->getFingerprint([filePath UTF8String]);
    if (!val) return nil;
    
    NSString *ret = [[NSString alloc] initWithUTF8String:val];
    
    delete [] val;
    return ret;
}

- (NSString *)fingerprintForData:(NSData *)data modificationTime:(NSDate *)modificationTime {
    if (data == nil || self.megaApi == nil) return nil;
    
    MEGADataInputStream mis = MEGADataInputStream(data);
    return [self fingerprintForInputStream:&mis modificationTime:modificationTime];
}

- (NSString *)fingerprintForFilePath:(NSString *)filePath modificationTime:(NSDate *)modificationTime {
    if (filePath.length == 0) return nil;
    
    MEGAFileInputStream mis = MEGAFileInputStream(filePath);
    return [self fingerprintForInputStream:&mis modificationTime:modificationTime];
}

- (NSString *)fingerprintForInputStream:(MegaInputStream *)stream modificationTime:(NSDate *)modificationTime {
    if (self.megaApi == nil) return nil;
    const char *val = self.megaApi->getFingerprint(stream, (long long)[modificationTime timeIntervalSince1970]);
    if (val != NULL) {
        NSString *ret = [[NSString alloc] initWithUTF8String:val];
        delete [] val;
        return ret;
    } else {
        return nil;
    }
}

- (NSString *)fingerprintForNode:(MEGANode *)node {
    if (node == nil || self.megaApi == nil) return nil;
    
    const char *val = self.megaApi->getFingerprint([node getCPtr]);
    if (!val) return nil;
    
    NSString *ret = [[NSString alloc] initWithUTF8String:val];
    
    delete [] val;
    return ret;
}

- (MEGANode *)nodeForFingerprint:(NSString *)fingerprint {
    if (fingerprint == nil || self.megaApi == nil) return nil;
    
    MegaNode *node = self.megaApi->getNodeByFingerprint([fingerprint UTF8String]);
    
    return node ? [[MEGANode alloc] initWithMegaNode:node cMemoryOwn:YES] : nil;
}

- (MEGANode *)nodeForFingerprint:(NSString *)fingerprint parent:(MEGANode *)parent {
    if (fingerprint == nil || self.megaApi == nil) return nil;
    
    MegaNode *node = self.megaApi->getNodeByFingerprint(fingerprint.UTF8String, parent.getCPtr);
    
    return node ? [[MEGANode alloc] initWithMegaNode:node cMemoryOwn:YES] : nil;
}

- (MEGANodeList *)nodesForOriginalFingerprint:(NSString *)fingerprint {
    if (fingerprint.length == 0) {
        return nil;
    }
    
    return [[MEGANodeList alloc] initWithNodeList:self.megaApi->getNodesByOriginalFingerprint([fingerprint UTF8String], NULL) cMemoryOwn:YES];
}

- (BOOL)hasFingerprint:(NSString *)fingerprint{
    if (fingerprint == nil || self.megaApi == nil) return NO;
    
    return self.megaApi->hasFingerprint([fingerprint UTF8String]);
}

- (NSString *)CRCForFilePath:(NSString *)filePath {
    if (filePath == nil || self.megaApi == nil) return nil;
    
    const char *val = self.megaApi->getCRC([filePath UTF8String]);
    if (!val) return nil;
    
    NSString *ret = [[NSString alloc] initWithUTF8String:val];
    
    delete [] val;
    return ret;
}

- (NSString *)CRCForFingerprint:(NSString *)fingerprint{
    if (fingerprint == nil || self.megaApi == nil) {
        return nil;
    }
    
    const char *val = self.megaApi->getCRCFromFingerprint([fingerprint UTF8String]);
    if (!val) return nil;
    
    NSString *ret = [[NSString alloc] initWithUTF8String:val];
    
    delete [] val;
    return ret;
}

- (NSString *)CRCForNode:(MEGANode *)node {
    if (node == nil || self.megaApi == nil) return nil;
    
    const char *val = self.megaApi->getCRC([node getCPtr]);
    if (!val) return nil;
    
    NSString *ret = [[NSString alloc] initWithUTF8String:val];
    
    delete [] val;
    return ret;
}

- (MEGANode *)nodeByCRC:(NSString *)crc parent:(MEGANode *)parent {
    if (crc == nil || self.megaApi == nil) return nil;
    
    MegaNode *node = self.megaApi->getNodeByCRC([crc UTF8String], parent.getCPtr);
    
    return node ? [[MEGANode alloc] initWithMegaNode:node cMemoryOwn:YES] : nil;
}

- (MEGAShareType)accessLevelForNode:(MEGANode *)node {
    if (node == nil || self.megaApi == nil) return MEGAShareTypeAccessUnknown;
    
    return (MEGAShareType) self.megaApi->getAccess([node getCPtr]);
}

- (MEGAError *)checkAccessErrorExtendedForNode:(MEGANode *)node level:(MEGAShareType)level {
    if (self.megaApi == nil) return nil;
    return [[MEGAError alloc] initWithMegaError:self.megaApi->checkAccessErrorExtended(node.getCPtr, (int)level) cMemoryOwn:YES];
}

- (BOOL)isNodeInRubbish:(MEGANode *)node {
    if (self.megaApi == nil) return NO;
    return self.megaApi->isInRubbish(node.getCPtr);
}

- (MEGAError *)checkMoveErrorExtendedForNode:(MEGANode *)node target:(MEGANode *)target {
    if (self.megaApi == nil) return nil;
    return [[MEGAError alloc] initWithMegaError:self.megaApi->checkMoveErrorExtended(node.getCPtr, target.getCPtr) cMemoryOwn:YES];
}

- (MEGANodeList *)nodeListSearchForNode:(MEGANode *)node searchString:(NSString *)searchString recursive:(BOOL)recursive {
    if (self.megaApi == nil) return nil;
    return [[MEGANodeList alloc] initWithNodeList:self.megaApi->search(node.getCPtr, searchString.UTF8String, recursive) cMemoryOwn:YES];
}

- (MEGANodeList *)nodeListSearchForNode:(MEGANode *)node searchString:(NSString *)searchString cancelToken:(MEGACancelToken *)cancelToken recursive:(BOOL)recursive order:(MEGASortOrderType)order {
    if (self.megaApi == nil) return nil;
    return [MEGANodeList.alloc initWithNodeList:self.megaApi->search(node.getCPtr, searchString.UTF8String, cancelToken.getCPtr, recursive, (int)order) cMemoryOwn:YES];
}

- (MEGANodeList *)nodeListSearchForNode:(MEGANode *)node searchString:(NSString *)searchString {
    if (self.megaApi == nil) return nil;
    return [[MEGANodeList alloc] initWithNodeList:self.megaApi->search(node.getCPtr, searchString.UTF8String, YES) cMemoryOwn:YES];
}

- (MEGANodeList *)nodeListSearchForNode:(MEGANode *)node
                           searchString:(nullable NSString *)searchString
                            cancelToken:(MEGACancelToken *)cancelToken
                              recursive:(BOOL)recursive
                              orderType:(MEGASortOrderType)orderType
                         nodeFormatType:(MEGANodeFormatType)nodeFormatType
                       folderTargetType:(MEGAFolderTargetType)folderTargetType {
    if (self.megaApi == nil) return nil;
    return [MEGANodeList.alloc initWithNodeList:self.megaApi->searchByType(node.getCPtr, searchString.UTF8String, cancelToken.getCPtr, recursive, (int)orderType, (int)nodeFormatType, (int)folderTargetType) cMemoryOwn:YES];
}

- (NSMutableArray *)recentActions {
    if (self.megaApi == nil) return nil;
    MegaRecentActionBucketList *megaRecentActionBucketList = self.megaApi->getRecentActions();
    int count = megaRecentActionBucketList->size();
    NSMutableArray *recentActionBucketMutableArray = [NSMutableArray.alloc initWithCapacity:(NSInteger)count];
    for (int i = 0; i < count; i++) {
        MEGARecentActionBucket *recentActionBucket = [MEGARecentActionBucket.alloc initWithMegaRecentActionBucket:megaRecentActionBucketList->get(i)->copy() cMemoryOwn:YES];
        [recentActionBucketMutableArray addObject:recentActionBucket];
    }
    
    delete megaRecentActionBucketList;
    
    return recentActionBucketMutableArray;
}

- (NSMutableArray *)recentActionsSinceDays:(NSInteger)days maxNodes:(NSInteger)maxNodes {
    if (self.megaApi == nil) return nil;
    MegaRecentActionBucketList *megaRecentActionBucketList = self.megaApi->getRecentActions((int)days, (int)maxNodes);
    int count = megaRecentActionBucketList->size();
    NSMutableArray *recentActionBucketMutableArray = [NSMutableArray.alloc initWithCapacity:(NSInteger)count];
    for (int i = 0; i < count; i++) {
        MEGARecentActionBucket *recentActionBucket = [MEGARecentActionBucket.alloc initWithMegaRecentActionBucket:megaRecentActionBucketList->get(i)->copy() cMemoryOwn:YES];
        [recentActionBucketMutableArray addObject:recentActionBucket];
    }
    
    return recentActionBucketMutableArray;
}

- (BOOL)processMEGANodeTree:(MEGANode *)node recursive:(BOOL)recursive delegate:(id<MEGATreeProcessorDelegate>)delegate {
    if (self.megaApi == nil) return NO;
    return self.megaApi->processMegaTree(node.getCPtr, [self createMegaTreeProcessor:delegate], recursive);
}

- (MEGANode *)authorizeNode:(MEGANode *)node {
    if (self.megaApi == nil) return nil;
    return [[MEGANode alloc] initWithMegaNode:self.megaApi->authorizeNode(node.getCPtr) cMemoryOwn:YES];
}

#ifdef ENABLE_CHAT

- (MEGANode *)authorizeChatNode:(MEGANode *)node cauth:(NSString *)cauth {
    if (self.megaApi == nil) return nil;
    return [[MEGANode alloc] initWithMegaNode:self.megaApi->authorizeChatNode(node.getCPtr, cauth.UTF8String) cMemoryOwn:YES];
}

#endif

- (NSNumber *)sizeForNode:(MEGANode *)node {
    if (self.megaApi == nil) return nil;
    return [[NSNumber alloc] initWithLongLong:self.megaApi->getSize([node getCPtr])];
}

- (NSString *)escapeFsIncompatible:(NSString *)name {
    if (name == nil || self.megaApi == nil) return nil;
    
    const char *val = self.megaApi->escapeFsIncompatible([name UTF8String]);
    if (!val) return nil;
    
    NSString *ret = [[NSString alloc] initWithUTF8String:val];
    
    delete [] val;
    return ret;
}

- (NSString *)escapeFsIncompatible:(NSString *)name destinationPath:(NSString *)destinationPath {
    if (name == nil || self.megaApi == nil) return nil;
    
    const char *val = self.megaApi->escapeFsIncompatible(name.UTF8String, destinationPath.UTF8String);
    if (!val) return nil;
    
    NSString *ret = [[NSString alloc] initWithUTF8String:val];
    
    delete [] val;
    return ret;
}

- (NSString *)unescapeFsIncompatible:(NSString *)localName {
    if (localName == nil || self.megaApi == nil) return nil;
    
    const char *val = self.megaApi->unescapeFsIncompatible([localName UTF8String]);
    if (!val) return nil;
    
    NSString *ret = [[NSString alloc] initWithUTF8String:val];
    
    delete [] val;
    return ret;
}

- (NSString *)unescapeFsIncompatible:(NSString *)localName destinationPath:(NSString *)destinationPath {
    if (localName == nil || self.megaApi == nil) return nil;
    
    const char *val = self.megaApi->unescapeFsIncompatible(localName.UTF8String, destinationPath.UTF8String);
    if (!val) return nil;
    
    NSString *ret = [[NSString alloc] initWithUTF8String:val];
    
    delete [] val;
    return ret;
}

- (void)changeApiUrl:(NSString *)apiURL disablepkp:(BOOL)disablepkp {
    if (self.megaApi) {
        self.megaApi->changeApiUrl(apiURL.UTF8String, disablepkp);
    }
}

- (BOOL)setLanguageCode:(NSString *)languageCode {
    if (self.megaApi == nil) return NO;
    return self.megaApi->setLanguage(languageCode.UTF8String);
}

- (void)setLanguangePreferenceCode:(NSString *)languageCode delegate:(id<MEGARequestDelegate>)delegate {
    if (self.megaApi) {
        self.megaApi->setLanguagePreference(languageCode.UTF8String, [self createDelegateMEGARequestListener:delegate singleListener:YES]);
    }
}

- (void)setLanguangePreferenceCode:(NSString *)languageCode {
    if (self.megaApi) {
        self.megaApi->setLanguagePreference(languageCode.UTF8String);
    }
}

- (void)getLanguagePreferenceWithDelegate:(id<MEGARequestDelegate>)delegate {
    if (self.megaApi) {
        self.megaApi->getLanguagePreference([self createDelegateMEGARequestListener:delegate singleListener:YES]);
    }
}

- (void)getLanguagePreference {
    if (self.megaApi) {
        self.megaApi->getLanguagePreference();
    }
}

- (void)setFileVersionsOption:(BOOL)disable delegate:(id<MEGARequestDelegate>)delegate {
    if (self.megaApi) {
        self.megaApi->setFileVersionsOption(disable, [self createDelegateMEGARequestListener:delegate singleListener:YES]);
    }
}

- (void)setFileVersionsOption:(BOOL)disable {
    if (self.megaApi) {
        self.megaApi->setFileVersionsOption(disable);
    }
}

- (void)getFileVersionsOptionWithDelegate:(id<MEGARequestDelegate>)delegate {
    if (self.megaApi) {
        self.megaApi->getFileVersionsOption([self createDelegateMEGARequestListener:delegate singleListener:YES]);
    }
}

- (void)getFileVersionsOption {
    if (self.megaApi) {
        self.megaApi->getFileVersionsOption();
    }
}

- (void)setContactLinksOptionDisable:(BOOL)disable delegate:(id<MEGARequestDelegate>)delegate {
    if (self.megaApi) {
        self.megaApi->setContactLinksOption(disable, [self createDelegateMEGARequestListener:delegate singleListener:YES]);
    }
}

- (void)setContactLinksOptionDisable:(BOOL)disable {
    if (self.megaApi) {
        self.megaApi->setContactLinksOption(disable);
    }
}

- (void)getContactLinksOptionWithDelegate:(id<MEGARequestDelegate>)delegate {
    if (self.megaApi) {
        self.megaApi->getContactLinksOption([self createDelegateMEGARequestListener:delegate singleListener:YES]);
    }
}

- (void)getContactLinksOption {
    if (self.megaApi) {
        self.megaApi->getContactLinksOption();
    }
}

- (void)retrySSLErrors:(BOOL)enable {
    if (self.megaApi) {
        self.megaApi->retrySSLerrors(enable);
    }
}

- (void)setPublicKeyPinning:(BOOL)enable {
    if (self.megaApi) {
        self.megaApi->setPublicKeyPinning(enable);
    }
}

- (BOOL)createThumbnail:(NSString *)imagePath destinatioPath:(NSString *)destinationPath {
    if (imagePath == nil || destinationPath == nil || self.megaApi == nil) return NO;
    
    return self.megaApi->createThumbnail([imagePath UTF8String], [destinationPath UTF8String]);
}

- (BOOL)createPreview:(NSString *)imagePath destinatioPath:(NSString *)destinationPath {
    if (imagePath == nil || destinationPath == nil || self.megaApi == nil) return NO;
    
    return self.megaApi->createPreview([imagePath UTF8String], [destinationPath UTF8String]);
}

- (BOOL)createAvatar:(NSString *)imagePath destinationPath:(NSString *)destinationPath {
    if (imagePath == nil || destinationPath == nil || self.megaApi == nil) return NO;
    
    return self.megaApi->createAvatar([imagePath UTF8String], [destinationPath UTF8String]);
}

#ifdef HAVE_LIBUV

#pragma mark - HTTP Proxy Server

- (BOOL)httpServerStart:(BOOL)localOnly port:(NSInteger)port {
    if (self.megaApi == nil) return NO;
    return self.megaApi->httpServerStart(localOnly, (int)port, false, NULL, NULL, true);
}

- (void)httpServerStop {
    if (self.megaApi) {
        self.megaApi->httpServerStop();
    }
}

- (NSInteger)httpServerIsRunning {
    if (self.megaApi == nil) return 0;
    return (NSInteger)self.megaApi->httpServerIsRunning();
}

- (BOOL)httpServerIsLocalOnly {
    if (self.megaApi == nil) return NO;
    return self.megaApi->httpServerIsLocalOnly();
}

- (void)httpServerEnableFileServer:(BOOL)enable {
    if (self.megaApi) {
        self.megaApi->httpServerEnableFileServer(enable);
    }
}

- (BOOL)httpServerIsFileServerEnabled {
    if (self.megaApi == nil) return NO;
    return self.megaApi->httpServerIsFileServerEnabled();
}

- (void)httpServerEnableFolderServer:(BOOL)enable {
    if (self.megaApi) {
        self.megaApi->httpServerEnableFolderServer(enable);
    }
}

- (BOOL)httpServerIsFolderServerEnabled {
    if (self.megaApi == nil) return NO;
    return self.megaApi->httpServerIsFolderServerEnabled();
}

- (void)httpServerSetRestrictedMode:(NSInteger)mode {
    if (self.megaApi) {
        self.megaApi->httpServerSetRestrictedMode((int)mode);
    }
}

- (NSInteger)httpServerGetRestrictedMode {
    if (self.megaApi == nil) return 0;
    return (NSInteger)self.megaApi->httpServerGetRestrictedMode();
}

- (void)httpServerEnableSubtitlesSupport:(BOOL)enable {
    if (self.megaApi) {
        self.megaApi->httpServerEnableSubtitlesSupport(enable);
    }
}

- (BOOL)httpServerIsSubtitlesSupportEnabled {
    if (self.megaApi == nil) return NO;
    return self.megaApi->httpServerIsSubtitlesSupportEnabled();
}

- (void)httpServerAddDelegate:(id<MEGATransferDelegate>)delegate {
    if (self.megaApi) {
        self.megaApi->httpServerAddListener([self createDelegateMEGATransferListener:delegate singleListener:NO]);
    }
}

- (void)httpServerRemoveDelegate:(id<MEGATransferDelegate>)delegate {
    if (self.megaApi) {
        self.megaApi->httpServerRemoveListener([self createDelegateMEGATransferListener:delegate singleListener:NO]);
    }
}

- (NSURL *)httpServerGetLocalLink:(MEGANode *)node {
    if (self.megaApi == nil) return nil;
    const char *val = self.megaApi->httpServerGetLocalLink([node getCPtr]);
    if (!val) return nil;
    
    NSURL *ret = [NSURL URLWithString:[NSString stringWithUTF8String:val]];
    
    delete [] val;
    return ret;
}

- (void)httpServerSetMaxBufferSize:(NSInteger)bufferSize {
    if (self.megaApi) {
        self.megaApi->httpServerSetMaxBufferSize((int)bufferSize);
    }
}

- (NSInteger)httpServerGetMaxBufferSize {
    if (self.megaApi == nil) return 0;
    return (NSInteger)self.megaApi->httpServerGetMaxBufferSize();
}

- (void)httpServerSetMaxOutputSize:(NSInteger)outputSize {
    if (self.megaApi) {
        self.megaApi->httpServerSetMaxOutputSize((int)outputSize);
    }
}

- (NSInteger)httpServerGetMaxOutputSize {
    if (self.megaApi == nil) return 0;
    return (NSInteger)self.megaApi->httpServerGetMaxOutputSize();
}

#endif

+ (NSString *)mimeTypeByExtension:(NSString *)extension {
    const char *val = MegaApi::getMimeType([extension UTF8String]);
    if (!val) return nil;
    
    NSString *ret = [[NSString alloc] initWithUTF8String:val];
    
    delete [] val;
    return ret;
}

#ifdef ENABLE_CHAT

- (void)registeriOSdeviceToken:(NSString *)deviceToken delegate:(id<MEGARequestDelegate>)delegate {
    if (self.megaApi) {
        self.megaApi->registerPushNotifications(PushNotificationTokenTypeiOSStandard, deviceToken.UTF8String, [self createDelegateMEGARequestListener:delegate singleListener:YES]);
    }
}

- (void)registeriOSdeviceToken:(NSString *)deviceToken {
    if (self.megaApi) {
        self.megaApi->registerPushNotifications(PushNotificationTokenTypeiOSStandard, deviceToken.UTF8String);
    }
}

- (void)registeriOSVoIPdeviceToken:(NSString *)deviceToken delegate:(id<MEGARequestDelegate>)delegate {
    if (self.megaApi) {
        self.megaApi->registerPushNotifications(PushNotificationTokenTypeiOSVoIP, deviceToken.UTF8String, [self createDelegateMEGARequestListener:delegate singleListener:YES]);
    }
}

- (void)registeriOSVoIPdeviceToken:(NSString *)deviceToken {
    if (self.megaApi) {
        self.megaApi->registerPushNotifications(PushNotificationTokenTypeiOSVoIP, deviceToken.UTF8String);
    }
}

#endif

- (void)getAccountAchievementsWithDelegate:(id<MEGARequestDelegate>)delegate {
    if (self.megaApi) {
        self.megaApi->getAccountAchievements([self createDelegateMEGARequestListener:delegate singleListener:YES]);
    }
}

- (void)getAccountAchievements {
    if (self.megaApi) {
        self.megaApi->getAccountAchievements();
    }
}

- (void)getMegaAchievementsWithDelegate:(id<MEGARequestDelegate>)delegate {
    if (self.megaApi) {
        self.megaApi->getMegaAchievements([self createDelegateMEGARequestListener:delegate singleListener:YES]);
    }
}

- (void)getMegaAchievements {
    if (self.megaApi) {
        self.megaApi->getMegaAchievements();
    }
}

- (void)catchupWithDelegate:(id<MEGARequestDelegate>)delegate {
    if (self.megaApi) {
        self.megaApi->catchup([self createDelegateMEGARequestListener:delegate singleListener:YES]);
    }
}

- (void)getPublicLinkInformationWithFolderLink:(NSString *)folderLink delegate:(id<MEGARequestDelegate>)delegate {
    if (self.megaApi) {
        self.megaApi->getPublicLinkInformation(folderLink.UTF8String, [self createDelegateMEGARequestListener:delegate singleListener:YES]);
    }
}

- (void)getPublicLinkInformationWithFolderLink:(NSString *)folderLink {
    if (self.megaApi) {
        self.megaApi->getPublicLinkInformation(folderLink.UTF8String);
    }
}

#pragma mark - SMS

- (SMSState)smsAllowedState {
    if (self.megaApi == nil) return SMSStateNotAllowed;
    return (SMSState)self.megaApi->smsAllowedState();
}

- (nullable NSString *)smsVerifiedPhoneNumber {
    if (self.megaApi == nil) return nil;
    char *number = self.megaApi->smsVerifiedPhoneNumber();
    
    if (number == NULL) {
        return nil;
    }
    
    NSString *numberString = @(number);
    delete [] number;
    return numberString;
}

- (void)getRegisteredContacts:(NSArray<NSDictionary *> *)contacts delegate:(id<MEGARequestDelegate>)delegate {
    MegaStringMap *stringMapContacts = MegaStringMap::createInstance();
    for (NSDictionary *contact in contacts) {
        NSString *key = contact.allKeys.firstObject;
        NSString *value = contact.allValues.firstObject;
        stringMapContacts->set(key.UTF8String, value.UTF8String);
    }
    
    if (self.megaApi) {
        self.megaApi->getRegisteredContacts(stringMapContacts, [self createDelegateMEGARequestListener:delegate singleListener:YES]);
    }
    
    delete stringMapContacts;
}

- (void)getCountryCallingCodesWithDelegate:(id<MEGARequestDelegate>)delegate {
    if (self.megaApi) {
        self.megaApi->getCountryCallingCodes([self createDelegateMEGARequestListener:delegate singleListener:YES]);
    }
}

- (void)sendSMSVerificationCodeToPhoneNumber:(NSString *)phoneNumber delegate:(id<MEGARequestDelegate>)delegate {
    if (self.megaApi) {
        self.megaApi->sendSMSVerificationCode([phoneNumber UTF8String], [self createDelegateMEGARequestListener:delegate singleListener:YES], YES);
    }
}

- (void)checkSMSVerificationCode:(NSString *)verificationCode delegate:(id<MEGARequestDelegate>)delegate {
    if (self.megaApi) {
        self.megaApi->checkSMSVerificationCode([verificationCode UTF8String], [self createDelegateMEGARequestListener:delegate singleListener:YES]);
    }
}

- (void)resetSmsVerifiedPhoneNumberWithDelegate:(id<MEGARequestDelegate>)delegate {
    if (self.megaApi) {
        self.megaApi->resetSmsVerifiedPhoneNumber([self createDelegateMEGARequestListener:delegate singleListener:YES]);
    }
}

- (void)resetSmsVerifiedPhoneNumber {
    if (self.megaApi) {
        self.megaApi->resetSmsVerifiedPhoneNumber();
    }
}

#pragma mark - Push Notification Settings

- (void)getPushNotificationSettingsWithDelegate:(id<MEGARequestDelegate>)delegate {
    if (self.megaApi) {
        self.megaApi->getPushNotificationSettings([self createDelegateMEGARequestListener:delegate singleListener:YES]);
    }
}

- (void)getPushNotificationSettings {
    if (self.megaApi) {
        self.megaApi->getPushNotificationSettings();
    }
}

- (void)setPushNotificationSettings:(MEGAPushNotificationSettings *)pushNotificationSettings
                           delegate:(id<MEGARequestDelegate>)delegate {
    if (self.megaApi) {
        self.megaApi->setPushNotificationSettings(pushNotificationSettings.getCPtr,
                                                  [self createDelegateMEGARequestListener:delegate singleListener:YES]);
    }
}

- (void)setPushNotificationSettings:(MEGAPushNotificationSettings *)pushNotificationSettings {
    if (self.megaApi) {
        self.megaApi->setPushNotificationSettings(pushNotificationSettings.getCPtr);
    }
}

#pragma mark - Banner

- (void)getBanners:(id<MEGARequestDelegate>)delegate {
    if (self.megaApi) {
        self.megaApi -> getBanners([self createDelegateMEGARequestListener:delegate singleListener:YES]);
    }
}

- (void)dismissBanner:(NSInteger)bannerIdentifier delegate:(id<MEGARequestDelegate>)delegate {
    if (self.megaApi) {
        self.megaApi -> dismissBanner((int)bannerIdentifier, [self createDelegateMEGARequestListener:delegate singleListener:YES]);
    }
}

#pragma mark - Backup Heartbeat

- (void)registerBackup:(BackUpType)type targetNode:(MEGANode *)node folderPath:(NSString *)path name:(NSString *)name state:(BackUpState)state delegate:(id<MEGARequestDelegate>)delegate {
    if (self.megaApi) {
        self.megaApi->setBackup((int)type, node.handle, path.UTF8String, name.UTF8String, (int)state, 0, [self createDelegateMEGARequestListener:delegate singleListener:YES queueType:ListenerQueueTypeCurrent]);
    }
}

- (void)updateBackup:(MEGAHandle)backupId backupType:(BackUpType)type targetNode:(MEGANode *)node folderPath:(NSString *)path backupName:(NSString *)name state:(BackUpState)state delegate:(id<MEGARequestDelegate>)delegate {
    if (self.megaApi) {
        self.megaApi->updateBackup(backupId, (int)type, node.handle, path.UTF8String, name.UTF8String, (int)state, 0, [self createDelegateMEGARequestListener:delegate singleListener:YES queueType:ListenerQueueTypeCurrent]);
    }
}

- (void)unregisterBackup:(MEGAHandle)backupId delegate:(id<MEGARequestDelegate>)delegate {
    if (self.megaApi) {
        self.megaApi->removeBackup(backupId, [self createDelegateMEGARequestListener:delegate singleListener:YES queueType:ListenerQueueTypeCurrent]);
    }
}

- (void)sendBackupHeartbeat:(MEGAHandle)backupId status:(BackupHeartbeatStatus)status progress:(NSInteger)progress pendingUploadCount:(NSUInteger)pendingUploadCount lastActionDate:(NSDate *)lastActionDate lastBackupNode:(MEGANode *)lastBackupNode delegate:(id<MEGARequestDelegate>)delegate {
    if (self.megaApi) {
        self.megaApi->sendBackupHeartbeat(backupId, (int)status, (int)progress, (int)pendingUploadCount, 0, (long long)[lastActionDate timeIntervalSince1970], lastBackupNode.handle, [self createDelegateMEGARequestListener:delegate singleListener:YES queueType:ListenerQueueTypeCurrent]);
    }
}

- (void)getDeviceNameWithDelegate:(id<MEGARequestDelegate>)delegate {
    if (self.megaApi) {
        self.megaApi->getDeviceName([self createDelegateMEGARequestListener:delegate singleListener:YES queueType:ListenerQueueTypeCurrent]);
    }
}

- (void)setDeviceName:(NSString *)name delegate:(id<MEGARequestDelegate>)delegate {
    if (self.megaApi) {
        self.megaApi->setDeviceName(name.UTF8String, [self createDelegateMEGARequestListener:delegate singleListener:YES queueType:ListenerQueueTypeCurrent]);
    }
}

#pragma mark - Debug

+ (void)setLogLevel:(MEGALogLevel)logLevel {
    MegaApi::setLogLevel((int)logLevel);
}

+ (void)setLogToConsole:(BOOL)enable {
    MegaApi::setLogToConsole(enable);
}

+ (void)logWithLevel:(MEGALogLevel)logLevel message:(NSString *)message filename:(NSString *)filename line:(NSInteger)line {
    MegaApi::log((int)logLevel, message.UTF8String, filename.UTF8String, (int)line);
}

+ (void)logWithLevel:(MEGALogLevel)logLevel message:(NSString *)message filename:(NSString *)filename {
    MegaApi::log((int)logLevel, message.UTF8String, filename.UTF8String);
}

+ (void)logWithLevel:(MEGALogLevel)logLevel message:(NSString *)message {
    MegaApi::log((int)logLevel, message.UTF8String);
}

- (void)sendEvent:(NSInteger)eventType message:(NSString *)message delegate:(id<MEGARequestDelegate>)delegate {
    if (self.megaApi) {
        self.megaApi->sendEvent((int)eventType, message.UTF8String, [self createDelegateMEGARequestListener:delegate singleListener:YES]);
    }
}

- (void)sendEvent:(NSInteger)eventType message:(NSString *)message {
    if (self.megaApi) {
        self.megaApi->sendEvent((int)eventType, message.UTF8String);
    }
}

- (void)createSupportTicketWithMessage:(NSString *)message type:(NSInteger)type delegate:(id<MEGARequestDelegate>)delegate {
    if (self.megaApi) {
        self.megaApi->createSupportTicket(message.UTF8String, (int)type, [self createDelegateMEGARequestListener:delegate singleListener:YES]);
    }
}

- (void)createSupportTicketWithMessage:(NSString *)message type:(NSInteger)type {
    if (self.megaApi) {
        self.megaApi->createSupportTicket(message.UTF8String, (int)type);
    }
}

#pragma mark - Private methods

- (MegaRequestListener *)createDelegateMEGARequestListener:(id<MEGARequestDelegate>)delegate singleListener:(BOOL)singleListener {
    return [self createDelegateMEGARequestListener:delegate singleListener:singleListener queueType:ListenerQueueTypeMain];
}

- (MegaRequestListener *)createDelegateMEGARequestListener:(id<MEGARequestDelegate>)delegate singleListener:(BOOL)singleListener queueType:(ListenerQueueType)queueType {
    if (delegate == nil) return nil;
    
    DelegateMEGARequestListener *delegateListener = new DelegateMEGARequestListener(self, delegate, singleListener, queueType);
    pthread_mutex_lock(&listenerMutex);
    _activeRequestListeners.insert(delegateListener);
    pthread_mutex_unlock(&listenerMutex);
    return delegateListener;
}

- (MegaTransferListener *)createDelegateMEGATransferListener:(id<MEGATransferDelegate>)delegate singleListener:(BOOL)singleListener {
    return [self createDelegateMEGATransferListener:delegate singleListener:singleListener queueType:ListenerQueueTypeMain];
}

- (MegaTransferListener *)createDelegateMEGATransferListener:(id<MEGATransferDelegate>)delegate singleListener:(BOOL)singleListener queueType:(ListenerQueueType)queueType {
    if (delegate == nil) return nil;
    
    DelegateMEGATransferListener *delegateListener = new DelegateMEGATransferListener(self, delegate, singleListener, queueType);
    pthread_mutex_lock(&listenerMutex);
    _activeTransferListeners.insert(delegateListener);
    pthread_mutex_unlock(&listenerMutex);
    return delegateListener;
}

- (MegaGlobalListener *)createDelegateMEGAGlobalListener:(id<MEGAGlobalDelegate>)delegate {
    if (delegate == nil) return nil;
    
    DelegateMEGAGlobalListener *delegateListener = new DelegateMEGAGlobalListener(self, delegate);
    pthread_mutex_lock(&listenerMutex);
    _activeGlobalListeners.insert(delegateListener);
    pthread_mutex_unlock(&listenerMutex);
    return delegateListener;
}

- (MegaListener *)createDelegateMEGAListener:(id<MEGADelegate>)delegate {
    if (delegate == nil) return nil;
    
    DelegateMEGAListener *delegateListener = new DelegateMEGAListener(self, delegate);
    pthread_mutex_lock(&listenerMutex);
    _activeMegaListeners.insert(delegateListener);
    pthread_mutex_unlock(&listenerMutex);
    return delegateListener;
}

- (MegaLogger *)createDelegateMegaLogger:(id<MEGALoggerDelegate>)delegate {
    if (delegate == nil) return nil;
    
    DelegateMEGALoggerListener *delegateListener = new DelegateMEGALoggerListener(delegate);
    pthread_mutex_lock(&listenerMutex);
    _activeLoggerListeners.insert(delegateListener);
    pthread_mutex_unlock(&listenerMutex);
    return delegateListener;
}

- (MegaTreeProcessor *)createMegaTreeProcessor:(id<MEGATreeProcessorDelegate>)delegate {
    if (delegate == nil) return nil;
    
    DelegateMEGATreeProcessorListener *delegateListener = new DelegateMEGATreeProcessorListener(delegate);
    
    return delegateListener;
}

- (void)freeRequestListener:(DelegateMEGARequestListener *)delegate {
    if (delegate == nil) return;
    
    pthread_mutex_lock(&listenerMutex);
    _activeRequestListeners.erase(delegate);
    pthread_mutex_unlock(&listenerMutex);
    delete delegate;
}

- (void)freeTransferListener:(DelegateMEGATransferListener *)delegate {
    if (delegate == nil) return;
    
    pthread_mutex_lock(&listenerMutex);
    _activeTransferListeners.erase(delegate);
    pthread_mutex_unlock(&listenerMutex);
    delete delegate;
}

#pragma mark - Cookie Dialog

- (void)setCookieSettings:(NSInteger)settings delegate:(id<MEGARequestDelegate>)delegate {
    if (self.megaApi) {
        self.megaApi->setCookieSettings((int)settings, [self createDelegateMEGARequestListener:delegate singleListener:YES]);
    }
}

- (void)setCookieSettings:(NSInteger)settings {
    if (self.megaApi) {
        self.megaApi->setCookieSettings((int)settings);
    }
}

- (void)cookieSettingsWithDelegate:(id<MEGARequestDelegate>)delegate {
    if (self.megaApi) {
        self.megaApi->getCookieSettings([self createDelegateMEGARequestListener:delegate singleListener:YES]);
    }
}

- (void)cookieSettings {
    if (self.megaApi) {
        self.megaApi->getCookieSettings();
    }
}

- (BOOL)cookieBannerEnabled {
    if (self.megaApi == nil) return NO;
    return self.megaApi->cookieBannerEnabled();
}


@end<|MERGE_RESOLUTION|>--- conflicted
+++ resolved
@@ -2197,31 +2197,15 @@
     return transfer ? [[MEGATransfer alloc] initWithMegaTransfer:transfer cMemoryOwn:YES] : nil;
 }
 
-<<<<<<< HEAD
+- (void)startUploadForSupportWithLocalPath:(NSString *)localPath isSourceTemporary:(BOOL)isSourceTemporary delegate:(id<MEGATransferDelegate>)delegate {
+    if (self.megaApi) {
+        self.megaApi->startUploadForSupport(localPath.UTF8String, isSourceTemporary, [self createDelegateMEGATransferListener:delegate singleListener:YES queueType:ListenerQueueTypeCurrent]);
+    }
+}
+
 - (void)startUploadForSupportWithLocalPath:(NSString *)localPath isSourceTemporary:(BOOL)isSourceTemporary {
-=======
-- (void)startUploadForSupportWithLocalPath:(NSString *)localPath isSourceTemporary:(BOOL)isSourceTemporary delegate:(id<MEGATransferDelegate>)delegate {
-    if (self.megaApi) {
-        self.megaApi->startUploadForSupport(localPath.UTF8String, isSourceTemporary, [self createDelegateMEGATransferListener:delegate singleListener:YES queueType:ListenerQueueTypeCurrent]);
-    }
-}
-
-- (void)startUploadForSupportWithLocalPath:(NSString *)localPath isSourceTemporary:(BOOL)isSourceTemporary {
     if (self.megaApi) {
         self.megaApi->startUploadForSupport(localPath.UTF8String, isSourceTemporary);
-    }
-}
-
-- (void)startUploadWithLocalPath:(NSString *)localPath parent:(MEGANode *)parent delegate:(id<MEGATransferDelegate>)delegate {
->>>>>>> cb40d3db
-    if (self.megaApi) {
-        self.megaApi->startUploadForSupport(localPath.UTF8String, isSourceTemporary);
-    }
-}
-
-- (void)startUploadForSupportWithLocalPath:(NSString *)localPath isSourceTemporary:(BOOL)isSourceTemporary delegate:(id<MEGATransferDelegate>)delegate {
-    if (self.megaApi) {
-        self.megaApi->startUploadForSupport(localPath.UTF8String, isSourceTemporary, [self createDelegateMEGATransferListener:delegate singleListener:YES]);
     }
 }
 

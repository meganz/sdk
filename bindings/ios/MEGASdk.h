/**
 * @file MEGASdk.h
 * @brief Allows to control a MEGA account or a public folder
 *
 * (c) 2013-2014 by Mega Limited, Auckland, New Zealand
 *
 * This file is part of the MEGA SDK - Client Access Engine.
 *
 * Applications using the MEGA API must present a valid application key
 * and comply with the the rules set forth in the Terms of Service.
 *
 * The MEGA SDK is distributed in the hope that it will be useful,
 * but WITHOUT ANY WARRANTY; without even the implied warranty of
 * MERCHANTABILITY or FITNESS FOR A PARTICULAR PURPOSE.
 *
 * @copyright Simplified (2-clause) BSD License.
 *
 * You should have received a copy of the license along with this
 * program.
 */

#import <Foundation/Foundation.h>
#import <AssetsLibrary/AssetsLibrary.h>

#import "MEGAAccountDetails.h"
#import "MEGAAchievementsDetails.h"
#import "MEGAChildrenLists.h"
#import "MEGAContactRequest.h"
#import "MEGAContactRequestList.h"
#import "MEGADelegate.h"
#import "MEGAError.h"
#import "MEGAEvent.h"
#import "MEGAGlobalDelegate.h"
#import "MEGANodeList.h"
#import "MEGANode.h"
#import "MEGALoggerDelegate.h"
#import "MEGAPricing.h"
#import "MEGARecentActionBucket.h"
#import "MEGARequest.h"
#import "MEGARequestDelegate.h"
#import "MEGAShareList.h"
#import "MEGATransfer.h"
#import "MEGATransferDelegate.h"
#import "MEGATransferList.h"
#import "MEGATreeProcessorDelegate.h"
#import "MEGAUser.h"
#import "MEGAUserList.h"
#import "MEGABackgroundMediaUpload.h"
#import "MEGACancelToken.h"
#import "MEGAPushNotificationSettings.h"

NS_ASSUME_NONNULL_BEGIN

/**
 * @brief MEGAIsBeingLogoutNotification will be published before app starts logout.
 */
extern NSString * const MEGAIsBeingLogoutNotification;

typedef uint64_t MEGAHandle;

typedef NS_ENUM (NSInteger, MEGASortOrderType) {
    MEGASortOrderTypeNone,
    MEGASortOrderTypeDefaultAsc,
    MEGASortOrderTypeDefaultDesc,
    MEGASortOrderTypeSizeAsc,
    MEGASortOrderTypeSizeDesc,
    MEGASortOrderTypeCreationAsc,
    MEGASortOrderTypeCreationDesc,
    MEGASortOrderTypeModificationAsc,
    MEGASortOrderTypeModificationDesc,
    MEGASortOrderTypeAlphabeticalAsc,
    MEGASortOrderTypeAlphabeticalDesc,
    MEGASortOrderTypePhotoAsc,
    MEGASortOrderTypePhotoDesc,
    MEGASortOrderTypeVideoAsc,
    MEGASortOrderTypeVideoDesc,
    MEGASortOrderTypeLinkCreationAsc,
    MEGASortOrderTypeLinkCreationDesc,
    MEGASortOrderTypeLabelAsc,
    MEGASortOrderTypeLabelDesc,
    MEGASortOrderTypeFavouriteAsc,
    MEGASortOrderTypeFavouriteDesc
};

typedef NS_ENUM (NSInteger, MEGANodeFormatType) {
    MEGANodeFormatTypeUnknown = 0,
    MEGANodeFormatTypePhoto,
    MEGANodeFormatTypeAudio,
    MEGANodeFormatTypeVideo,
    MEGANodeFormatTypeDocument,
};

typedef NS_ENUM (NSInteger, MEGAFolderTargetType) {
    MEGAFolderTargetTypeInShare = 0,
    MEGAFolderTargetTypeOutShare,
    MEGAFolderTargetTypePublicLink,
    MEGAFolderTargetTypeRootNode,
    MEGAFolderTargetTypeAll,
};

typedef NS_ENUM (NSInteger, MEGAEventType) {
    MEGAEventTypeFeedback = 0,
    MEGAEventTypeDebug,
    MEGAEventTypeInvalid
};

typedef NS_ENUM (NSInteger, MEGALogLevel) {
    MEGALogLevelFatal = 0,
    MEGALogLevelError,      // Error information but will continue application to keep running.
    MEGALogLevelWarning,    // Information representing errors in application but application will keep running
    MEGALogLevelInfo,       // Mainly useful to represent current progress of application.
    MEGALogLevelDebug,      // Informational logs, that are useful for developers. Only applicable if DEBUG is defined.
    MEGALogLevelMax
};

typedef NS_ENUM (NSInteger, MEGAAttributeType) {
    MEGAAttributeTypeThumbnail = 0,
    MEGAAttributeTypePreview
};

typedef NS_ENUM(NSInteger, MEGAUserAttribute) {
    MEGAUserAttributeAvatar                  = 0, // public - char array
    MEGAUserAttributeFirstname               = 1, // public - char array
    MEGAUserAttributeLastname                = 2, // public - char array
    MEGAUserAttributeAuthRing                = 3, // private - byte array
    MEGAUserAttributeLastInteraction         = 4, // private - byte array
    MEGAUserAttributeED25519PublicKey        = 5, // public - byte array
    MEGAUserAttributeCU25519PublicKey        = 6, // public - byte array
    MEGAUserAttributeKeyring                 = 7, // private - byte array
    MEGAUserAttributeSigRsaPublicKey         = 8, // public - byte array
    MEGAUserAttributeSigCU255PublicKey       = 9, // public - byte array
    MEGAUserAttributeLanguage                = 14, // private - char array
    MEGAUserAttributePwdReminder             = 15, // private - char array
    MEGAUserAttributeDisableVersions         = 16, // private - byte array
    MEGAUserAttributeContactLinkVerification = 17, // private - byte array
    MEGAUserAttributeRichPreviews            = 18, // private - byte array
    MEGAUserAttributeRubbishTime             = 19, // private - byte array
    MEGAUserAttributeLastPSA                 = 20, // private - char array
    MEGAUserAttributeStorageState            = 21, // private - char array
    MEGAUserAttributeGeolocation             = 22, // private - byte array
    MEGAUserAttributeCameraUploadsFolder     = 23, // private - byte array
    MEGAUserAttributeMyChatFilesFolder       = 24, // private - byte array
    MEGAUserAttributePushSettings            = 25, // private - char array
    MEGAUserAttributeAlias                   = 27 // private - char array
};

typedef NS_ENUM(NSInteger, MEGANodeAttribute) {
    MEGANodeAttributeDuration       = 0,
    MEGANodeAttributeCoordinates    = 1,
    MEGANodeAttributeOriginalFingerprint = 2,
    MEGANodeAttributeLabel = 3,
    MEGANodeAttributeFav = 4
};

typedef NS_ENUM(NSInteger, MEGAPaymentMethod) {
    MEGAPaymentMethodBalance      = 0,
    MEGAPaymentMethodPaypal       = 1,
    MEGAPaymentMethodItunes       = 2,
    MEGAPaymentMethodGoogleWallet = 3,
    MEGAPaymentMethodBitcoin      = 4,
    MEGAPaymentMethodUnionPay     = 5,
    MEGAPaymentMethodFortumo      = 6,
    MEGAPaymentMethodCreditCard   = 8,
    MEGAPaymentMethodCentili      = 9,
    MEGAPaymentMethodWindowsStore = 13
};

typedef NS_ENUM(NSInteger, HTTPServer) {
    HTTPServerDenyAll                = -1,
    HTTPServerAllowAll               = 0,
    HTTPServerAllowCreatedLocalLinks = 1,
    HTTPServerAllowLastLocalLink     = 2
};

typedef NS_ENUM(NSUInteger, PushNotificationTokenType) {
    PushNotificationTokenTypeAndroid = 1,
    PushNotificationTokenTypeiOSVoIP = 2,
    PushNotificationTokenTypeiOSStandard = 3
};

typedef NS_ENUM(NSUInteger, PasswordStrength) {
    PasswordStrengthVeryWeak = 0,
    PasswordStrengthWeak = 1,
    PasswordStrengthMedium = 2,
    PasswordStrengthGood = 3,
    PasswordStrengthStrong = 4
};

typedef NS_ENUM(NSUInteger, Retry) {
    RetryNone = 0,
    RetryConnectivity = 1,
    RetryServersBusy = 2,
    RetryApiLock = 3,
    RetryRateLimit = 4,
    RetryLocalLock = 5,
    RetryUnknown = 6
};

typedef NS_ENUM(NSInteger, KeepMeAlive) {
    KeepMeAliveCameraUploads = 0
};

typedef NS_ENUM(NSUInteger, StorageState) {
    StorageStateGreen = 0,
    StorageStateOrange = 1,
    StorageStateRed = 2,
    StorageStateChange = 3,
    StorageStatePaywall = 4
};

typedef NS_ENUM(NSInteger, SMSState) {
    SMSStateNotAllowed = 0,
    SMSStateOnlyUnblock = 1,
    SMSStateOptInAndUnblock = 2,
};

typedef NS_ENUM(NSInteger, AccountSuspensionType) {
    AccountSuspensionTypeNone = 0, // The account is not blocked
    AccountSuspensionTypeNonCopyright = 200, // suspension for any type of suspension, but copyright suspension
    AccountSuspensionTypeCopyright = 300, // suspension only for multiple copyright violations
    AccountSuspensionTypeBusinessDisabled = 400, // the subuser of a business account has been disabled
    AccountSuspensionTypeBusinessRemoved = 401, // the subuser of a business account has been removed
    AccountSuspensionTypeSMSVerification = 500, // The account needs to be verified by an SMS code.
    AccountSuspensionTypeEmailVerification = 700, // The account needs to be verified by password change trough email.
};

typedef NS_ENUM(NSInteger, BusinessStatus) {
    BusinessStatusExpired = -1,
    BusinessStatusInactive = 0, // no business subscription
    BusinessStatusActive = 1,
    BusinessStatusGracePeriod = 2
};

typedef NS_ENUM(NSInteger, AffiliateType) {
    AffiliateTypeInvalid = 0, // legacy mode
    AffiliateTypeId = 1,
    AffiliateTypeFileFolder = 2,
    AffiliateTypeChat = 3,
    AffiliateTypeContact = 4
};

typedef NS_ENUM(NSInteger, BackUpType) {
    BackUpTypeInvalid = -1,
    BackUpTypeTwoWaySync = 0,
    BackUpTypeUpSync = 1,
    BackUpTypeDownSync = 2,
    BackUpTypeCameraUploads = 3,
    BackUpTypeMediaUploads = 4
};

typedef NS_ENUM(NSUInteger, BackUpState) {
    BackUpStateActive = 1,
    BackUpStateFailed = 2,
    BackUpStateTemporaryDisabled = 3,
    BackUpStateDisabled = 4,
    BackUpStatePauseUp = 5,
    BackUpStatePauseDown = 6,
    BackUpStatePauseFull = 7
};

typedef NS_ENUM(NSUInteger, BackupHeartbeatStatus) {
    BackupHeartbeatStatusUpToDate = 1,
    BackupHeartbeatStatusSyncing = 2,
    BackupHeartbeatStatusPending = 3,
    BackupHeartbeatStatusInactive = 4,
    BackupHeartbeatStatusUnknown = 5
};

/**
 * @brief Allows to control a MEGA account or a public folder.
 *
 * You must provide an appKey to use this SDK. You can generate an appKey for your app for free here:
 * - https://mega.co.nz/#sdk
 *
 * You can enable local node caching by passing a local path in the constructor of this class. That saves many data usage
 * and many time starting your app because the entire filesystem won't have to be downloaded each time. The persistent
 * node cache will only be loaded by logging in with a session key. To take advantage of this feature, apart of passing the
 * local path to the constructor, your application have to save the session key after login ([MEGASdk dumpSession]) and use
 * it to log in the next time. This is highly recommended also to enhance the security, because in this was the access password
 * doesn't have to be stored by the application.
 *
 * To access MEGA using this SDK, you have to create an object of this class and use one of the [MEGASdk loginWithEmail:password:]
 * options (to log in to a MEGA account or a public folder). If the login request succeed, you must call [MEGASdk fetchnodes] to get the
 * filesystem in MEGA.
 * After that, you can use all other requests, manage the files and start transfers.
 *
 * After using [MEGASdk logout] you can reuse the same MEGASdk object to log in to another MEGA account or a public folder.
 *
 */
@interface MEGASdk : NSObject 

#pragma mark - Properties

/**
 * @brief Email of the currently open account.
 *
 * If the MEGASdk object isn't logged in or the email isn't available,
 * this property is nil.
 *
 */
@property (readonly, nonatomic, nullable) NSString *myEmail;

/**
 * @brief Date when the account was created
 *
 */
@property (readonly, nonatomic, nullable) NSDate *accountCreationDate;

/**
 * @brief Root node of the account.
 *
 * If you haven't successfully called [MEGASdk fetchNodes] before,
 * this property is nil.
 *
 */
@property (readonly, nonatomic, nullable) MEGANode *rootNode;

/**
 * @brief Rubbish node of the account.
 *
 * If you haven't successfully called [MEGASdk fetchNodes] before,
 * this property is nil.
 *
 */
@property (readonly, nonatomic, nullable) MEGANode *rubbishNode;

/**
 * @brief Inbox node of the account.
 *
 * If you haven't successfully called [MEGASdk fetchNodes] before,
 * this property is nil.
 *
 */
@property (readonly, nonatomic, nullable) MEGANode *inboxNode;

/**
 * @brief All active transfers.
 */
@property (readonly, nonatomic) MEGATransferList *transfers;

/**
 * @brief Download active transfers.
 */
@property (readonly, nonatomic) MEGATransferList *downloadTransfers;

/**
 * @brief Upload active transfers.
 */
@property (readonly, nonatomic) MEGATransferList *uploadTransfers;

/**
 * @brief Check if the SDK is waiting to complete a request and get the reason
 * @return State of SDK.
 *
 * Valid values are:
 * - RetryNone = 0
 * SDK is not waiting for the server to complete a request
 *
 * - RetryConnectivity = 1
 * SDK is waiting for the server to complete a request due to connectivity issues
 *
 * - RetryServersBusy = 2
 * SDK is waiting for the server to complete a request due to a HTTP error 500
 *
 * - RetryApiLock = 3
 * SDK is waiting for the server to complete a request due to an API lock (API error -3)
 *
 * - RetryRateLimit = 4,
 * SDK is waiting for the server to complete a request due to a rate limit (API error -4)
 *
 * - RetryLocalLock = 5
 * SDK is waiting for a local locked file
 *
 * - RetryUnknown = 6
 * SDK is waiting for the server to complete a request with unknown reason
 *
 */
@property (readonly, nonatomic) Retry waiting;

/*
 * @brief Get the total bytes of started downloads
 * @return Total bytes of started downloads
 *
 * The count starts with the creation of MegaApi and is reset with calls to [MEGASdk resetTotalDownloads]
 * or just before a log in or a log out.
 *
 * Function related to statistics will be reviewed in future updates to
 * provide more data and avoid race conditions. They could change or be removed in the current form.
 */
@property (readonly, nonatomic) NSNumber *totalsDownloadBytes __attribute__((deprecated("They could change or be removed in the current form.")));

/**
 * @brief Total downloaded bytes since the creation of the MEGASdk object.
 *
 * @deprecated Property related to statistics will be reviewed in future updates to
 * provide more data and avoid race conditions. They could change or be removed in the current form.
 */
@property (readonly, nonatomic) NSNumber *totalsDownloadedBytes __attribute__((deprecated("They could change or be removed in the current form.")));

/**
 * Get the total bytes of started uploads
 * @return Total bytes of started uploads
 *
 * The count starts with the creation of MegaApi and is reset with calls to [MEGASdk resetTotalDownloads]
 * or just before a log in or a log out.
 *
 * Function related to statistics will be reviewed in future updates to
 * provide more data and avoid race conditions. They could change or be removed in the current form.
 *
 */
@property (readonly, nonatomic) NSNumber *totalsUploadBytes __attribute__((deprecated("They could change or be removed in the current form.")));

/**
 * @brief Total uploaded bytes since the creation of the MEGASdk object.
 *
 * @deprecated Property related to statistics will be reviewed in future updates to
 * provide more data and avoid race conditions. They could change or be removed in the current form.
 *
 */
@property (readonly, nonatomic) NSNumber *totalsUploadedBytes __attribute__((deprecated("They could change or be removed in the current form.")));

/**
 * @brief The total number of nodes in the account
 */
@property (readonly, nonatomic) NSUInteger totalNodes;

/**
 * @brief The master key of the account.
 *
 * The value is a Base64-encoded string.
 *
 * With the master key, it's possible to start the recovery of an account when the
 * password is lost:
 * - https://mega.co.nz/#recovery
 *
 */
@property (readonly, nonatomic, nullable) NSString *masterKey;

/**
 * @brief User-Agent header used by the SDK
 *
 * The User-Agent used by the SDK
 */
@property (readonly, nonatomic, nullable) NSString *userAgent;

/**
 * @brief MEGAUser of the currently open account
 *
 * If the MEGASdk object isn't logged in, this property is nil.
 */
@property (readonly, nonatomic, nullable) MEGAUser *myUser;

/**
 * @brief Returns whether MEGA Achievements are enabled for the open account
 * YES if enabled, NO otherwise.
 */
@property (readonly, nonatomic, getter=isAchievementsEnabled) BOOL achievementsEnabled;

#pragma mark - Business

/**
 * @brief Returns YES if it's a business account, otherwise NO.
 *
 * @note This function must be called only if we have received the callback
 * [MEGAGlobalDelegate onEvent:event:] and the callback [MEGADelegate onEvent:event:]
 * with the event type EventBusinessStatus
 *
 */
@property (readonly, nonatomic, getter=isBusinessAccount) BOOL businessAccount;

/**
 * @brief Returns YES if it's a master account, NO if it's a sub-user account.
 *
 * When a business account is a sub-user, not the master, some user actions will be blocked.
 * In result, the API will return the error code MEGAErrorTypeApiEMasterOnly. Some examples of
 * requests that may fail with this error are:
 *  - [MEGASdk cancelAccount]
 *  - [MEGASdk changeEmail]
 *  - [MEGASdk remove]
 *  - [MEGASdk removeVersion]
 *
 * @note This function must be called only if we have received the callback
 * [MEGAGlobalDelegate onEvent:event:] and the callback [MEGADelegate onEvent:event:]
 * with the event type EventBusinessStatus
 *
 */
@property (readonly, nonatomic, getter=isMasterBusinessAccount) BOOL masterBusinessAccount;

/**
 * @brief Returns YES if it is an active business account, otherwise NO.
 *
 * When a business account is not active, some user actions will be blocked. In result, the API
 * will return the error code MEGAErrorTypeApiEBusinessPastDue. Some examples of requests
 * that may fail with this error are:
 *  - [MEGASdk startDownload]
 *  - [MEGASdk startUpload]
 *  - [MEGASdk copyNode]
 *  - [MEGASdk shareNode]
 *  - [MEGASdk cleanRubbishBin]
 *
 * @note This function must be called only if we have received the callback
 * [MEGAGlobalDelegate onEvent:event:] and the callback [MEGADelegate onEvent:event:]
 * with the event type EventBusinessStatus
 */
@property (readonly, nonatomic, getter=isBusinessAccountActive) BOOL businessAccountActive;

/**
 * @brief Get the status of a business account.
 *
 * @note This function must be called only if we have received the callback
 * [MEGAGlobalDelegate onEvent:event:] and the callback [MEGADelegate onEvent:event:]
 * with the event type EventBusinessStatus
 *
 * @return Returns the business account status, possible values:
 *      BusinessStatusExpired = -1
 *      BusinessStatusInactive = 0
 *      BusinessStatusActive = 1
 *      BusinessStatusGracePeriod = 2
 */
@property (readonly, nonatomic) BusinessStatus businessStatus;

/**
 * @brief The number of unread user alerts for the logged in user
 */
@property (readonly, nonatomic) NSInteger numUnreadUserAlerts;

/**
 * @brief The time (in seconds) during which transfers will be stopped due to a bandwidth overquota, otherwise 0
 */
@property (readonly, nonatomic) long long bandwidthOverquotaDelay;

#pragma mark - Init

/**
 * @brief Constructor suitable for most applications.
 * @param appKey AppKey of your application.
 * You can generate your AppKey for free here:
 * - https://mega.co.nz/#sdk
 *
 * @param userAgent User agent to use in network requests.
 * If you pass nil to this parameter, a default user agent will be used[].
 *
 */
- (nullable instancetype)initWithAppKey:(NSString *)appKey userAgent:(nullable NSString *)userAgent;

/**
 * @brief Constructor suitable for most applications.
 * @param appKey AppKey of your application.
 * You can generate your AppKey for free here:
 * - https://mega.co.nz/#sdk
 *
 * @param userAgent User agent to use in network requests.
 * If you pass nil to this parameter, a default user agent will be used.
 *
 * @param basePath Base path to store the local cache.
 * If you pass nil to this parameter, the SDK won't use any local cache.
 *
 */
- (nullable instancetype)initWithAppKey:(NSString *)appKey userAgent:(nullable NSString *)userAgent basePath:(nullable NSString *)basePath;

#pragma mark - Add and remove delegates

/**
 * @brief Register a delegate to receive all events (requests, transfers, global).
 *
 * You can use [MEGASdk removeMEGADelegate:] to stop receiving events.
 *
 * @param delegate Delegate that will receive all events (requests, transfers, global).
 */
- (void)addMEGADelegate:(id<MEGADelegate>)delegate;

/**
 * @brief Register a delegate to receive all events about requests.
 *
 * You can use [MEGASdk removeMEGARequestDelegate:] to stop receiving events.
 *
 * @param delegate Delegate that will receive all events about requests.
 */
- (void)addMEGARequestDelegate:(id<MEGARequestDelegate>)delegate;

/**
 * @brief Register a delegate to receive all events about transfers.
 *
 * You can use [MEGASdk removeMEGATransferDelegate:] to stop receiving events.
 *
 * @param delegate Delegate that will receive all events about transfers.
 */
- (void)addMEGATransferDelegate:(id<MEGATransferDelegate>)delegate;

/**
 * @brief Register a delegate to receive global events.
 *
 * You can use [MEGASdk removeMEGAGlobalDelegate:] to stop receiving events.
 *
 * @param delegate Delegate that will receive global events.
 */
- (void)addMEGAGlobalDelegate:(id<MEGAGlobalDelegate>)delegate;

/**
 * @brief Unregister a delegate.
 *
 * This delegate won't receive more events.
 *
 * @param delegate Delegate that is unregistered.
 */
- (void)removeMEGADelegate:(id<MEGADelegate>)delegate;

/**
 * @brief Unregister a MEGARequestDelegate.
 *
 * This delegate won't receive more events.
 *
 * @param delegate Delegate that is unregistered.
 */
- (void)removeMEGARequestDelegate:(id<MEGARequestDelegate>)delegate;

/**
 * @brief Unregister a MEGATransferDelegate.
 *
 * This delegate won't receive more events.
 *
 * @param delegate Delegate that is unregistered.
 */
- (void)removeMEGATransferDelegate:(id<MEGATransferDelegate>)delegate;

/**
 * @brief Unregister a MEGAGlobalDelegate.
 *
 * This delegate won't receive more events.
 *
 * @param delegate Delegate that is unregistered.
 */
- (void)removeMEGAGlobalDelegate:(id<MEGAGlobalDelegate>)delegate;


/**
 * @brief Add a MEGALoggerDelegate implementation to receive SDK logs
 *
 * Logs received by this objects depends on the active log level.
 * By default, it is MEGALogLevelInfo. You can change it
 * using [MEGASdk setLogLevel].
 *
 * You can remove the existing logger by using [MEGASdk removeLoggerObject:].
 *
 * @param delegate Delegate implementation
 */
- (void)addLoggerDelegate:(id<MEGALoggerDelegate>)delegate;

/**
 * @brief Remove a MEGALoggerDelegate implementation to stop receiving SDK logs
 *
 * If the logger was registered in the past, it will stop receiving log
 * messages after the call to this function.
 *
 * @param delegate Previously registered MegaLogger implementation
 */
- (void)removeLoggerDelegate:(id<MEGALoggerDelegate>)delegate;

#pragma mark - Utils

/**
 * @brief Generates a hash based in the provided private key and email.
 *
 * This is a time consuming operation (specially for low-end mobile devices). Since the resulting key is
 * required to log in, this function allows to do this step in a separate function. You should run this function
 * in a background thread, to prevent UI hangs. The resulting key can be used in 
 * [MEGASdk fastLoginWithEmail:stringHash:base64pwKey:].
 *
 * @param base64pwkey Private key returned by [MEGARequest privateKey] in the onRequestFinish callback of createAccount
 * @param email Email to create the hash
 * @return Base64-encoded hash
 *
 * @deprecated This function is only useful for old accounts. Once enabled the new registration logic,
 * this function will return an empty string for new accounts and will be removed few time after.
 */
- (nullable NSString *)hashForBase64pwkey:(NSString *)base64pwkey email:(NSString *)email __attribute__((deprecated("This function will return an empty string for new accounts and will be removed few time after")));

/**
 * @brief Converts a Base64-encoded node handle to a MegaHandle.
 *
 * The returned value can be used to recover a MEGANode using [MEGASdk nodeForHandle:].
 * You can revert this operation using [MEGASdk base64handleForHandle:].
 *
 * @param base64Handle Base64-encoded node handle.
 * @return Node handle.
 */
+ (uint64_t)handleForBase64Handle:(NSString *)base64Handle;

/**
 * @brief Converts a Base64-encoded user handle to a MegaHandle
 *
 * You can revert this operation using [MEGASdk base64handleForUserHandle:].
 *
 * @param base64UserHandle Base64-encoded user handle
 * @return User handle
 */
+ (uint64_t)handleForBase64UserHandle:(NSString *)base64UserHandle;

/**
 * @brief Converts the handle of a node to a Base64-encoded NSString
 *
 * You take the ownership of the returned value
 * You can revert this operation using [MEGASdk handleForBase64Handle:]
 *
 * @param handle Node handle to be converted
 * @return Base64-encoded node handle
 */
+ (nullable NSString *)base64HandleForHandle:(uint64_t)handle;

/**
 * @brief Converts the handle of a user to a Base64-encoded string
 *
 * @param userhandle User handle to be converted
 * @return Base64-encoded user handle
 */
+ (nullable NSString *)base64HandleForUserHandle:(uint64_t)userhandle;

/**
 * @brief Retry all pending requests.
 *
 * When requests fails they wait some time before being retried. That delay grows exponentially if the request
 * fails again.
 *
 * The associated request type with this request is MEGARequestTypeRetryPendingConnections.
 * Valid data in the MEGARequest object received on callbacks:
 * - [MEGARequest flag] - Returns the first parameter
 * - [MEGARequest number] - Returns the second parameter
 */
- (void)retryPendingConnections;

/**
 * @brief Retry all pending requests and transfers.
 *
 * When requests and/or transfers fails they wait some time before being retried. That delay grows exponentially 
 * if the request or transfers fails again.
 *
 * Disconnect already connected requests and transfers
 *
 * The associated request type with this request is MEGARequestTypeRetryPendingConnections.
 * Valid data in the MEGARequest object received on callbacks:
 * - [MEGARequest flag] - Returns the first parameter
 * - [MEGARequest number] - Returns the second parameter
 */
- (void)reconnect;

/**
 * @brief Check if server-side Rubbish Bin autopurging is enabled for the current account
 * @return YES if this feature is enabled. Otherwise NO.
 */
- (BOOL)serverSideRubbishBinAutopurgeEnabled;

/**
 * @brief Check if the account has VOIP push enabled
 * @return YES if this feature is enabled. Otherwise NO.
 */
- (BOOL)appleVoipPushEnabled;

/* This function creates a new session for the link so logging out in the web client won't log out
* the current session.
*
* The associated request type with this request is MEGARequestTypeGetSessionTransferUrl
* Valid data in the MEGARequest object received in onRequestFinish when the error code
* is MEGAErrorTypeApiOk:
* - [MEGARequest link] - URL to open the desired page with the same account
*
* @param url URL inside https://mega.nz/# that we want to open with the current session
*
* For example, if you want to open https://mega.nz/#pro, the parameter of this function should be "pro".
*
* @param delegate MEGARequestDelegate to track this request
*/
- (void)getSessionTransferURL:(NSString *)path delegate:(id<MEGARequestDelegate>)delegate;

/* This function creates a new session for the link so logging out in the web client won't log out
* the current session.
*
* The associated request type with this request is MEGARequestTypeGetSessionTransferUrl
* Valid data in the MEGARequest object received in onRequestFinish when the error code
* is MEGAErrorTypeApiOk:
* - [MEGARequest link] - URL to open the desired page with the same account
*
* @param url URL inside https://mega.nz/# that we want to open with the current session
*
* For example, if you want to open https://mega.nz/#pro, the parameter of this function should be "pro".
*/
- (void)getSessionTransferURL:(NSString *)path;

#pragma mark - Login Requests

/**
 * @brief Check if multi-factor authentication can be enabled for the current account.
 *
 * It's needed to be logged into an account and with the nodes loaded (login + fetchNodes) before
 * using this function. Otherwise it will always return NO.
 *
 * @return YES if multi-factor authentication can be enabled for the current account, otherwise NO.
 */
- (BOOL)multiFactorAuthAvailable;

/**
 * @brief Check if multi-factor authentication is enabled for an account
 *
 * The associated request type with this request is MEGARequestTypeMultiFactorAuthCheck
 * Valid data in the MEGARequest object received on callbacks:
 * - [MEGARequest email] - Returns the email sent in the first parameter
 *
 * Valid data in the MEGARequest object received in onRequestFinish when the error code
 * is MEGAErrorTypeApiOk:
 * - [MEGARequest flag] - Returns YES if multi-factor authentication is enabled or NO if it's disabled.
 *
 * @param email Email to check
 * @param delegate MEGARequestDelegate to track this request
 */
- (void)multiFactorAuthCheckWithEmail:(NSString *)email delegate:(id<MEGARequestDelegate>)delegate;

/**
 * @brief Check if multi-factor authentication is enabled for an account
 *
 * The associated request type with this request is MEGARequestTypeMultiFactorAuthCheck
 * Valid data in the MEGARequest object received on callbacks:
 * - [MEGARequest email] - Returns the email sent in the first parameter
 *
 * Valid data in the MEGARequest object received in onRequestFinish when the error code
 * is MEGAErrorTypeApiOk:
 * - [MEGARequest flag] - Returns YES if multi-factor authentication is enabled or NO if it's disabled.
 *
 * @param email Email to check
 */
- (void)multiFactorAuthCheckWithEmail:(NSString *)email;

/**
 * @brief Get the secret code of the account to enable multi-factor authentication
 * The MEGASdk object must be logged into an account to successfully use this function.
 *
 * The associated request type with this request is MEGARequestTypeMultiFactorAuthGet
 *
 * Valid data in the MEGARequest object received in onRequestFinish when the error code
 * is MEGAErrorTypeApiOk:
 * - [MEGARequest text] - Returns the Base32 secret code needed to configure multi-factor authentication.
 *
 * @param delegate MEGARequestDelegate to track this request
 */
- (void)multiFactorAuthGetCodeWithDelegate:(id<MEGARequestDelegate>)delegate;

/**
 * @brief Get the secret code of the account to enable multi-factor authentication
 * The MEGASdk object must be logged into an account to successfully use this function.
 *
 * The associated request type with this request is MEGARequestTypeMultiFactorAuthGet
 *
 * Valid data in the MEGARequest object received in onRequestFinish when the error code
 * is MEGAErrorTypeApiOk:
 * - [MEGARequest text] - Returns the Base32 secret code needed to configure multi-factor authentication.
 *
 */
- (void)multiFactorAuthGetCode;

/**
 * @brief Enable multi-factor authentication for the account
 * The MEGASdk object must be logged into an account to successfully use this function.
 *
 * The associated request type with this request is MEGARequestTypeMultiFactorAuthSet
 * Valid data in the MEGARequest object received on callbacks:
 * - [MEGARequest flag] - Returns YES
 * - [MEGARequest password] - Returns the pin sent in the first parameter
 *
 * @param pin Valid pin code for multi-factor authentication
 * @param delegate MEGARequestDelegate to track this request
 */
- (void)multiFactorAuthEnableWithPin:(NSString *)pin delegate:(id<MEGARequestDelegate>)delegate;

/**
 * @brief Enable multi-factor authentication for the account
 * The MEGASdk object must be logged into an account to successfully use this function.
 *
 * The associated request type with this request is MEGARequestTypeMultiFactorAuthSet
 * Valid data in the MEGARequest object received on callbacks:
 * - [MEGARequest flag] - Returns YES
 * - [MEGARequest password] - Returns the pin sent in the first parameter
 *
 * @param pin Valid pin code for multi-factor authentication
 */
- (void)multiFactorAuthEnableWithPin:(NSString *)pin;

/**
 * @brief Disable multi-factor authentication for the account
 * The MEGASdk object must be logged into an account to successfully use this function.
 *
 * The associated request type with this request is MEGARequestTypeMultiFactorAuthSet
 * Valid data in the MEGARequest object received on callbacks:
 * - [MEGARequest flag] - Returns NO
 * - [MEGARequest password] - Returns the pin sent in the first parameter
 *
 * @param pin Valid pin code for multi-factor authentication
 * @param delegate MEGARequestDelegate to track this request
 */
- (void)multiFactorAuthDisableWithPin:(NSString *)pin delegate:(id<MEGARequestDelegate>)delegate;

/**
 * @brief Disable multi-factor authentication for the account
 * The MEGASdk object must be logged into an account to successfully use this function.
 *
 * The associated request type with this request is MEGARequestTypeMultiFactorAuthSet
 * Valid data in the MEGARequest object received on callbacks:
 * - [MEGARequest flag] - Returns NO
 * - [MEGARequest password] - Returns the pin sent in the first parameter
 *
 * @param pin Valid pin code for multi-factor authentication
 */
- (void)multiFactorAuthDisableWithPin:(NSString *)pin;

/**
 * @brief Log in to a MEGA account with multi-factor authentication enabled
 *
 * The associated request type with this request is MEGARequestTypeLogin.
 * Valid data in the MEGARequest object received on callbacks:
 * - [MEGARequest email] - Returns the first parameter
 * - [MEGARequest password] - Returns the second parameter
 * - [MEGARequest text] - Returns the third parameter
 *
 * If the email/password aren't valid the error code provided in onRequestFinish is
 * MEGAErrorTypeApiENoent.
 *
 * @param email Email of the user
 * @param password Password
 * @param pin Pin code for multi-factor authentication
 * @param delegate MEGARequestDelegate to track this request
 */
- (void)multiFactorAuthLoginWithEmail:(NSString *)email password:(NSString *)password pin:(NSString *)pin delegate:(id<MEGARequestDelegate>)delegate;

/**
 * @brief Log in to a MEGA account with multi-factor authentication enabled
 *
 * The associated request type with this request is MEGARequestTypeLogin.
 * Valid data in the MEGARequest object received on callbacks:
 * - [MEGARequest email] - Returns the first parameter
 * - [MEGARequest password] - Returns the second parameter
 * - [MEGARequest text] - Returns the third parameter
 *
 * If the email/password aren't valid the error code provided in onRequestFinish is
 * MEGAErrorTypeApiENoent.
 *
 * @param email Email of the user
 * @param password Password
 * @param pin Pin code for multi-factor authentication
 */
- (void)multiFactorAuthLoginWithEmail:(NSString *)email password:(NSString *)password pin:(NSString *)pin;

/**
 * @brief Change the password of a MEGA account with multi-factor authentication enabled
 *
 * The associated request type with this request is MEGARequestTypeChangePassword
 * Valid data in the MEGARequest object received on callbacks:
 * - [MEGARequest password] - Returns the old password (if it was passed as parameter)
 * - [MEGARequest newPassword] - Returns the new password
 * - [MEGARequest text] - Returns the pin code for multi-factor authentication
 *
 * @param oldPassword Old password (optional, it can be nil to not check the old password)
 * @param newPassword New password
 * @param pin Pin code for multi-factor authentication
 * @param delegate MEGARequestDelegate to track this request
 */
- (void)multiFactorAuthChangePassword:(nullable NSString *)oldPassword newPassword:(NSString *)newPassword pin:(NSString *)pin delegate:(id<MEGARequestDelegate>)delegate;

/**
 * @brief Change the password of a MEGA account with multi-factor authentication enabled
 *
 * The associated request type with this request is MEGARequestTypeChangePassword
 * Valid data in the MEGARequest object received on callbacks:
 * - [MEGARequest password] - Returns the old password (if it was passed as parameter)
 * - [MEGARequest newPassword] - Returns the new password
 * - [MEGARequest text] - Returns the pin code for multi-factor authentication
 *
 * @param oldPassword Old password (optional, it can be nil to not check the old password)
 * @param newPassword New password
 * @param pin Pin code for multi-factor authentication
 */
- (void)multiFactorAuthChangePassword:(nullable NSString *)oldPassword newPassword:(NSString *)newPassword pin:(NSString *)pin;

/**
 * @brief Initialize the change of the email address associated to an account with multi-factor authentication enabled.
 *
 * The associated request type with this request is MEGARequestTypeGetChangeEmailLink.
 * Valid data in the MEGARequest object received on all callbacks:
 * - [MEGARequest email] - Returns the email for the account
 * - [MEGARequest text] - Returns the pin code for multi-factor authentication
 *
 * If this request succeeds, a change-email link will be sent to the specified email address.
 * If no user is logged in, you will get the error code MEGAErrorTypeApiEAccess in onRequestFinish().
 *
 * If the MEGA account is a sub-user business account, onRequestFinish will
 * be called with the error code MEGAErrorTypeApiEMasterOnly.
 *
 * @param email The new email to be associated to the account.
 * @param pin Pin code for multi-factor authentication
 * @param delegate MEGARequestDelegate to track this request
 */
- (void)multiFactorAuthChangeEmail:(NSString *)email pin:(NSString *)pin delegate:(id<MEGARequestDelegate>)delegate;

/**
 * @brief Initialize the change of the email address associated to an account with multi-factor authentication enabled.
 *
 * The associated request type with this request is MEGARequestTypeGetChangeEmailLink.
 * Valid data in the MEGARequest object received on all callbacks:
 * - [MEGARequest email] - Returns the email for the account
 * - [MEGARequest text] - Returns the pin code for multi-factor authentication
 *
 * If this request succeeds, a change-email link will be sent to the specified email address.
 * If no user is logged in, you will get the error code MEGAErrorTypeApiEAccess in onRequestFinish().
 *
 * If the MEGA account is a sub-user business account, onRequestFinish will
 * be called with the error code MEGAErrorTypeApiEMasterOnly.
 *
 * @param email The new email to be associated to the account.
 * @param pin Pin code for multi-factor authentication
 */
- (void)multiFactorAuthChangeEmail:(NSString *)email pin:(NSString *)pin;

/**
 * @brief Initialize the cancellation of an account.
 *
 * The associated request type with this request is MEGARequestTypeGetCancelLink.
 *
 * If this request succeeds, a cancellation link will be sent to the email address of the user.
 * If no user is logged in, you will get the error code MEGAErrorTypeApiEAccess in onRequestFinish().
 *
 * Valid data in the MEGARequest object received on all callbacks:
 * - [MEGARequest text] - Returns the pin code for multi-factor authentication
 *
 * If the MEGA account is a sub-user business account, onRequestFinish will
 * be called with the error code MEGAErrorTypeApiEMasterOnly.
 *
 * @see [MEGASdk confirmCancelAccountWithLink:password:]
 *
 * @param pin Pin code for multi-factor authentication
 * @param delegate MEGARequestDelegate to track this request
 */
- (void)multiFactorAuthCancelAccountWithPin:(NSString *)pin delegate:(id<MEGARequestDelegate>)delegate;

/**
 * @brief Initialize the cancellation of an account.
 *
 * The associated request type with this request is MEGARequestTypeGetCancelLink.
 *
 * If this request succeeds, a cancellation link will be sent to the email address of the user.
 * If no user is logged in, you will get the error code MEGAErrorTypeApiEAccess in onRequestFinish().
 *
 * Valid data in the MEGARequest object received on all callbacks:
 * - [MEGARequest text] - Returns the pin code for multi-factor authentication
 *
 * If the MEGA account is a sub-user business account, onRequestFinish will
 * be called with the error code MEGAErrorTypeApiEMasterOnly.
 *
 * @see [MEGASdk confirmCancelAccountWithLink:password:]
 *
 * @param pin Pin code for multi-factor authentication
 */
- (void)multiFactorAuthCancelAccountWithPin:(NSString *)pin;

/**
 * @brief Fetch details related to time zones and the current default
 *
 * The associated request type with this request is MEGARequestTypeFetchTimeZone.
 *
 * Valid data in the MEGARequest object received in onRequestFinish when the error code
 * is MEGAErrorTypeApiOk:
 * - [MEGARequest megaTimeZoneDetails] - Returns details about timezones and the current default
 *
 * @param delegate MEGARequestDelegate to track this request
 */
- (void)fetchTimeZoneWithDelegate:(id<MEGARequestDelegate>)delegate;

/**
 * @brief Fetch details related to time zones and the current default
 *
 * The associated request type with this request is MEGARequestTypeFetchTimeZone.
 *
 * Valid data in the MEGARequest object received in onRequestFinish when the error code
 * is MEGAErrorTypeApiOk:
 * - [MEGARequest megaTimeZoneDetails] - Returns details about timezones and the current default
 *
 */
- (void)fetchTimeZone;

/**
 * @brief Log in to a MEGA account.
 *
 * The associated request type with this request is MEGARequestTypeLogin.
 * Valid data in the MEGARequest object received on callbacks:
 * - [MEGARequest email] - Returns the first parameter
 * - [MEGARequest password] - Returns the second parameter
 *
 * If the email/password aren't valid the error code provided in onRequestFinish is
 * MEGAErrorTypeApiENoent.
 *
 * @param email Email of the user.
 * @param password Password.
 * @param delegate Delegate to track this request.
 */
- (void)loginWithEmail:(NSString *)email password:(NSString *)password delegate:(id<MEGARequestDelegate>)delegate;

/**
 * @brief Log in to a MEGA account.
 *
 * The associated request type with this request is MEGARequestTypeLogin.
 * Valid data in the MEGARequest object received on callbacks:
 * - [MEGARequest email] - Returns the first parameter
 * - [MEGARequest password] - Returns the second parameter
 *
 * If the email/password aren't valid the error code provided in onRequestFinish is
 * MEGAErrorTypeApiENoent.
 *
 * @param email Email of the user.
 * @param password Password.
 */
- (void)loginWithEmail:(NSString *)email password:(NSString *)password;

/**
 * @brief Log in to a MEGA account using precomputed keys.
 *
 * The associated request type with this request is MEGARequestTypeLogin.
 * Valid data in the MEGARequest object received on callbacks:
 * - [MEGARequest email] - Returns the first parameter
 * - [MEGARequest password] - Returns the second parameter
 * - [MEGARequest privateKey] - Returns the third parameter
 *
 * If the email/stringHash/base64pwKey aren't valid the error code provided in onRequestFinish is
 * MEGAErrorTypeApiENoent.
 *
 * @param email Email of the user.
 * @param stringHash Hash of the email returned by [MEGASdk hashForBase64pwkey:email:].
 * @param base64pwKey Private key calculated using [MEGASdk base64PwKeyWithPassword:].
 * @param delegate Delegate to track this request.
 *
 * @deprecated The parameter stringHash is no longer for new accounts so this function will be replaced by another
 * one soon. Please use [MEGASdk loginWithEmail:password:delegate:] or [MEGASdk fastLoginWithSession:delegate]
 * instead when possible.
 */
- (void)fastLoginWithEmail:(NSString *)email stringHash:(NSString *)stringHash base64pwKey:(NSString *)base64pwKey delegate:(id<MEGARequestDelegate>)delegate __attribute__((deprecated("The parameter stringHash is no longer for new accounts so this function will be replaced by another one soon. Please use [MEGASdk loginWithEmail:password:delegate:] or [MEGASdk fastLoginWithSession:delegate:] instead when possible.")));

/**
 * @brief Log in to a MEGA account using precomputed keys.
 *
 * The associated request type with this request is MEGARequestTypeLogin.
 * Valid data in the MEGARequest object received on callbacks:
 * - [MEGARequest email] - Returns the first parameter
 * - [MEGARequest password] - Returns the second parameter
 * - [MEGARequest privateKey] - Returns the third parameter
 *
 * If the email/stringHash/base64pwKey aren't valid the error code provided in onRequestFinish is
 * MEGAErrorTypeApiENoent.
 *
 * @param email Email of the user.
 * @param stringHash Hash of the email returned by [MEGASdk hashForBase64pwkey:email:].
 * @param base64pwKey Private key calculated using [MEGASdk base64PwKeyWithPassword:].
 *
 * @deprecated The parameter stringHash is no longer for new accounts so this function will be replaced by another
 * one soon. Please use [MEGASdk loginWithEmail:password:] or [MEGASdk fastLoginWithSession:] instead when possible.
 */
- (void)fastLoginWithEmail:(NSString *)email stringHash:(NSString *)stringHash base64pwKey:(NSString *)base64pwKey __attribute__((deprecated("The parameter stringHash is no longer for new accounts so this function will be replaced by another one soon. Please use [MEGASdk loginWithEmail:password:] or [MEGASdk fastLoginWithSession:] instead when possible.")));

/**
 * @brief Log in to a MEGA account using a session key.
 *
 * The associated request type with this request is MEGARequestTypeFastLogin.
 * Valid data in the MEGARequest object received on callbacks:
 * - [MEGARequest sessionKey] - Returns the session key.
 *
 * @param session Session key previously dumped with [MEGASdk dumpSession].
 * @param delegate Delegate to track this request.
 */
- (void)fastLoginWithSession:(NSString *)session delegate:(id<MEGARequestDelegate>)delegate;

/**
 * @brief Log in to a MEGA account using a session key.
 *
 * The associated request type with this request is MEGARequestTypeFastLogin.
 * Valid data in the MEGARequest object received on callbacks:
 * - [MEGARequest sessionKey] - Returns the session key
 *
 * @param session Session key previously dumped with [MEGASdk dumpSession].
 */
- (void)fastLoginWithSession:(NSString *)session;

/**
 * @brief Log in to a public folder using a folder link.
 *
 * After a successful login, you should call [MEGAsdk fetchnodes] to get filesystem and
 * start working with the folder.
 *
 * The associated request type with this request is MEGARequestTypeLogin.
 * Valid data in the MEGARequest object received on callbacks:
 * - [MEGARequest email] - Retuns the string "FOLDER"
 * - [MEGARequest link] - Returns the public link to the folder
 *
 * @param folderLink Link to a folder in MEGA.
 * @param delegate Delegate to track this request.
 */
- (void)loginToFolderLink:(NSString *)folderLink delegate:(id<MEGARequestDelegate>)delegate;

/**
 * @brief Log in to a public folder using a folder link.
 *
 * After a successful login, you should call [MEGAsdk fetchnodes] to get filesystem and
 * start working with the folder.
 *
 * The associated request type with this request is MEGARequestTypeLogin.
 * Valid data in the MEGARequest object received on callbacks:
 * - [MEGARequest email] - Retuns the string "FOLDER"
 * - [MEGARequest link] - Returns the public link to the folder
 *
 * @param folderLink Link to a folder in MEGA.
 */
- (void)loginToFolderLink:(NSString *)folderLink;

/**
 * @brief Trigger special account state changes for own accounts, for testing
 *
 * Because the dev API command allows a wide variety of state changes including suspension and unsuspension,
 * it has restrictions on which accounts you can target, and where it can be called from.
 *
 * Your client must be on a company VPN IP address.
 *
 * The target account must be an @mega email address. The target account must either be the calling account,
 * OR a related account via a prefix and + character. For example if the calling account is name1+test@mega.co.nz
 * then it can perform a dev command on itself or on name1@mega.co.nz, name1+bob@mega.co.nz etc, but NOT on
 * name2@mega.co.nz or name2+test@meg.co.nz.
 *
 * The associated request type with this request is MEGARequestTypeSendDevCommand.
 * Valid data in the MegaRequest object received on callbacks:
 * - [MEGARequest name] - Returns the first parameter
 * - [MEGARequest email] - Returns the second parameter
 *
 * Possible errors are:
 *  - MEGAErrorTypeApiEAccess if the calling account is not allowed to perform this method (not a mega email account, not the right IP, etc).
 *  - MEGAErrorTypeApiEArgs if the subcommand is not present or is invalid
 *  - MEGAErrorTypeApiEBlocked if the target account is not allowed (this could also happen if the target account does not exist)
 *
 * Possible commands:
 *  - "aodq" - Advance ODQ Warning State
 *      If called, this will advance your ODQ warning state until the final warning state,
 *      at which point it will turn on the ODQ paywall for your account. It requires an account lock on the target account.
 *      This subcommand will return the 'step' of the warning flow you have advanced to - 1, 2, 3 or 4
 *      (the paywall is turned on at step 4)
 *
 *      Valid data in the MEGARequest object received in onRequestFinish when the error code is MEGAErrorTypeApiOk:
 *       + [MEGARequest number] - Returns the number of warnings (1, 2, 3 or 4).
 *
 *      Possible errors in addition to the standard dev ones are:
 *       + MEGAErrorTypeApiEFailed - your account is not in the RED stoplight state
 *
 * @param command The subcommand for the specific operation
 * @param email Optional email of the target email's account. If nil, it will use the logged-in account
 * @param delegate MEGARequestDelegate to track this request
 */
- (void)sendDevCommand:(NSString *)command email:(NSString *)email delegate:(id<MEGARequestDelegate>)delegate;

/**
 * @brief Returns the current session key.
 *
 * You have to be logged in to get a valid session key. Otherwise,
 * this function returns nil.
 *
 * @return Current session key.
 */
- (nullable NSString *)dumpSession;

/**
 * @brief Returns the current sequence number
 *
 * The sequence number indicates the state of a MEGA account known by the SDK.
 * When external changes are received via actionpackets, the sequence number is
 * updated and changes are commited to the local cache.
 *
 * @return The current sequence number
*/
- (nullable NSString *)sequenceNumber;

/**
 * @brief Check if the MEGASdk object is logged in.
 * @return 0 if not logged in, Otherwise, a number >= 0.
 */
- (NSInteger)isLoggedIn;

/**
 * @brief Fetch the filesystem in MEGA.
 *
 * The MEGASdk object must be logged in in an account or a public folder
 * to successfully complete this request.
 *
 * The associated request type with this request is MEGARequestTypeFetchNodes.
 *
 * @param delegate Delegate to track this request.
 */
- (void)fetchNodesWithDelegate:(id<MEGARequestDelegate>)delegate;

/**
 * @brief Fetch the filesystem in MEGA.
 *
 * The MEGASdk object must be logged in in an account or a public folder
 * to successfully complete this request.
 *
 * The associated request type with this request is MEGARequestTypeFetchNodes.
 *
 */
- (void)fetchNodes;

/**
 * @brief Logout of the MEGA account.
 *
 * The associated request type with this request is MEGARequestTypeLogout.
 *
 * @param delegate Delegate to track this request.
 */
- (void)logoutWithDelegate:(id<MEGARequestDelegate>)delegate;

/**
 * @brief Logout of the MEGA account.
 *
 * The associated request type with this request is MEGARequestTypeLogout.
 *
 */
- (void)logout;

/**
 * @brief Logout of the MEGA account without invalidating the session
 *
 * The associated request type with this request is MEGARequestTypeLogout
 *
 * @param delegate Delegate to track this request.
 */
- (void)localLogoutWithDelegate:(id<MEGARequestDelegate>)delegate;

/**
 * @brief Logout of the MEGA account without invalidating the session
 *
 * The associated request type with this request is MEGARequestTypeLogout
 *
 */
- (void)localLogout;

/**
 * @brief Invalidate the existing cache and create a fresh one
 */
- (void)invalidateCache;

/**
 * @brief Estimate the strength of a password
 *
 * Possible return values are:
 * - PasswordStrengthVeryWeak = 0
 * - PasswordStrengthWeak = 1
 * - PasswordStrengthMedium = 2
 * - PasswordStrengthGood = 3
 * - PasswordStrengthStrong = 4
 *
 * @param password Password to check
 * @return Estimated strength of the password
 */
- (PasswordStrength)passwordStrength:(NSString *)password;

/**
 * @brief Check if the password is correct for the current account
 * @param password Password to check
 * @return YES if the password is correct for the current account, otherwise NO.
 */
- (BOOL)checkPassword:(NSString *)password;

/**
 * @brief Returns the credentials of the currently open account
 *
 * If the MEGASdk object isn't logged in or there's no signing key available,
 * this function returns nil
 *
 * @return Fingerprint of the signing key of the current account
 */
- (NSString *)myCredentials;

/**
 * Returns the credentials of a given user
 *
 * The associated request type with this request is MEGARequestTypeGetAttrUser
 * Valid data in the MEGARequest object received on callbacks:
 * - [MEGARequest paramType] - Returns MEGAUserAttributeED25519PublicKey
 * - [MEGARequest flag] - Returns YES
 *
 * Valid data in the MEGARequest object received in onRequestFinish when the error code
 * is MEGAErrorTypeApiOk:
 * - [MEGARequest password] - Returns the credentials in hexadecimal format
 *
 * @param user MEGAUser of the contact (@see [MEGASDK contactForEmail:]) to get the fingerprint
 * @param delegate MEGARequestDelegate to track this request
 */
- (void)getUserCredentials:(MEGAUser *)user delegate:(id<MEGARequestDelegate>)delegate;

/**
 * @brief Checks if credentials are verified for the given user
 *
 * @param user MEGAUser of the contact whose credentiasl want to be checked
 * @return YES if verified, NO otherwise
 */
- (BOOL)areCredentialsVerifiedOfUser:(MEGAUser *)user;

/**
 * @brief Verify credentials of a given user
 *
 * This function allow to tag credentials of a user as verified. It should be called when the
 * logged in user compares the fingerprint of the user (provided by an independent and secure
 * method) with the fingerprint shown by the app (@see [MEGASDK getUserCredentials:]).
 *
 * The associated request type with this request is MEGARequestTypeVerifyCredentials
 * Valid data in the MEGARequest object received on callbacks:
 * - [MEGARequest nodeHandle] - Returns userhandle
 *
 * @param user MEGAUser of the contact whose credentials want to be verified
 * @param delegate MEGARequestDelegate to track this request
 */
- (void)verifyCredentialsOfUser:(MEGAUser *)user delegate:(id<MEGARequestDelegate>)delegate;

/**
 * @brief Reset credentials of a given user
 *
 * Call this function to forget the existing authentication of keys and signatures for a given
 * user. A full reload of the account will start the authentication process again.
 *
 * The associated request type with this request is MEGARequestTypeVerifyCredentials
 * Valid data in the MEGARequest object received on callbacks:
 * - [MEGARequest  nodeHandle] - Returns userhandle
 * - [MEGARequest flag] - Returns YES
 *
 * @param user MEGAUser of the contact whose credentials want to be reset
 * @param delegate MEGARequestDelegate to track this request
 */
- (void)resetCredentialsOfUser:(MEGAUser *)user delegate:(id<MEGARequestDelegate>)delegate;

/**
 * @brief Reset credentials of a given user
 *
 * Call this function to forget the existing authentication of keys and signatures for a given
 * user. A full reload of the account will start the authentication process again.
 *
 * The associated request type with this request is MEGARequestTypeVerifyCredentials
 * Valid data in the MEGARequest object received on callbacks:
 * - [MEGARequest  nodeHandle] - Returns userhandle
 * - [MEGARequest flag] - Returns YES
 *
 * @param user MEGAUser of the contact whose credentials want to be reset
 */
- (void)resetCredentialsOfUser:(MEGAUser *)user;

#pragma mark - Create account and confirm account Requests

/**
 * @brief Initialize the creation of a new MEGA account.
 *
 * The associated request type with this request is MEGARequestTypeCreateAccount.
 * Valid data in the MEGARequest object received on callbacks:
 * - [MEGARequest email] - Returns the email for the account
 * - [MEGARequest password] - Returns the password for the account
 * - [MEGARequest name] - Returns the firstname of the user
 * - [MEGARequest text] - Returns the lastname of the user
 *
 * Valid data in the MEGARequest object received in onRequestFinish when the error code
 * is MEGAErrorTypeApiOk:
 * - [MEGARequest sessionKey] - Returns the session id to resume the process
 *
 * If this request succeed, a new ephemeral session will be created for the new user
 * and a confirmation email will be sent to the specified email address. The app may
 * resume the create-account process by using [MEGASdk resumeCreateAccountWithSessionId:].
 *
 * If an account with the same email already exists, you will get the error code
 * MEGAErrorTypeApiEExist in onRequestFinish
 *
 * @param email Email for the account
 * @param password Password for the account
 * @param firstname Firstname of the user
 * @param lastname Lastname of the user
 * @param delegate Delegate to track this request.
 */
- (void)createAccountWithEmail:(NSString *)email password:(NSString *)password firstname:(NSString *)firstname lastname:(NSString *)lastname delegate:(id<MEGARequestDelegate>)delegate;

/**
 * @brief Initialize the creation of a new MEGA account.
 *
 * The associated request type with this request is MEGARequestTypeCreateAccount.
 * Valid data in the MEGARequest object received on callbacks:
 * - [MEGARequest email] - Returns the email for the account
 * - [MEGARequest password] - Returns the password for the account
 * - [MEGARequest name] - Returns the firstname of the user
 * - [MEGARequest text] - Returns the lastname of the user
 *
 * Valid data in the MEGARequest object received in onRequestFinish when the error code
 * is MEGAErrorTypeApiOk:
 * - [MEGARequest sessionKey] - Returns the session id to resume the process
 *
 * If this request succeed, a new ephemeral session will be created for the new user
 * and a confirmation email will be sent to the specified email address. The app may
 * resume the create-account process by using [MEGASdk resumeCreateAccountWithSessionId:].
 *
 * If an account with the same email already exists, you will get the error code
 * MEGAErrorTypeApiEExist in onRequestFinish
 *
 * @param email Email for the account
 * @param password Password for the account
 * @param firstname Firstname of the user
 * @param lastname Lastname of the user
 */
- (void)createAccountWithEmail:(NSString *)email password:(NSString *)password firstname:(NSString *)firstname lastname:(NSString *)lastname;

/**
 * @brief Initialize the creation of a new MEGA account, with firstname and lastname
 *
 * The associated request type with this request is MEGARequestTypeCreateAccount.
 * Valid data in the MEGARequest object received on callbacks:
 * - [MEGARequest email] - Returns the email for the account
 * - [MEGARequest password] - Returns the password for the account
 * - [MEGARequest name] - Returns the firstname of the user
 * - [MEGARequest text] - Returns the lastname of the user
 * - [MEGARequest nodeHandle] - Returns the last public node handle accessed
 * - [MEGARequest access] - Returns the type of lastPublicHandle
 * - [MEGARequest transferredBytes] - Returns the timestamp of the last access
 *
 * Valid data in the MEGARequest object received in onRequestFinish when the error code
 * is MEGAErrorTypeApiOk:
 * - [MEGARequest sessionKey] - Returns the session id to resume the process
 *
 * If this request succeed, a new ephemeral session will be created for the new user
 * and a confirmation email will be sent to the specified email address. The app may
 * resume the create-account process by using [MEGASdk resumeCreateAccountWithSessionId:].
 *
 * If an account with the same email already exists, you will get the error code
 * MEGAErrorTypeApiEExist in onRequestFinish
 *
 * @param email Email for the account
 * @param password Password for the account
 * @param firstname Firstname of the user
 * @param lastname Lastname of the user
 * @param lastPublicHandle Last public node handle accessed by the user in the last 24h
 * @param lastPublicHandleType Indicates the type of lastPublicHandle, valid values are:
 *      - AffiliateTypeId = 1
 *      - AffiliateTypeFileFolder = 2
 *      - AffiliateTypeChat = 3
 *      - AffiliateTypeContact = 4
 *
 * @param lastAccessTimestamp Timestamp of the last access
 * @param delegate Delegate to track this request.
 */
- (void)createAccountWithEmail:(NSString *)email password:(NSString *)password firstname:(NSString *)firstname lastname:(NSString *)lastname lastPublicHandle:(uint64_t)lastPublicHandle lastPublicHandleType:(AffiliateType)lastPublicHandleType lastAccessTimestamp:(uint64_t)lastAccessTimestamp delegate:(id<MEGARequestDelegate>)delegate;

/**
 * @brief Initialize the creation of a new MEGA account, with firstname and lastname
 *
 * The associated request type with this request is MEGARequestTypeCreateAccount.
 * Valid data in the MEGARequest object received on callbacks:
 * - [MEGARequest email] - Returns the email for the account
 * - [MEGARequest password] - Returns the password for the account
 * - [MEGARequest name] - Returns the firstname of the user
 * - [MEGARequest text] - Returns the lastname of the user
 * - [MEGARequest nodeHandle] - Returns the last public node handle accessed
 * - [MEGARequest access] - Returns the type of lastPublicHandle
 * - [MEGARequest transferredBytes] - Returns the timestamp of the last access
 *
 * Valid data in the MEGARequest object received in onRequestFinish when the error code
 * is MEGAErrorTypeApiOk:
 * - [MEGARequest sessionKey] - Returns the session id to resume the process
 *
 * If this request succeed, a new ephemeral session will be created for the new user
 * and a confirmation email will be sent to the specified email address. The app may
 * resume the create-account process by using [MEGASdk resumeCreateAccountWithSessionId:].
 *
 * If an account with the same email already exists, you will get the error code
 * MEGAErrorTypeApiEExist in onRequestFinish
 *
 * @param email Email for the account
 * @param password Password for the account
 * @param firstname Firstname of the user
 * @param lastname Lastname of the user
 * @param lastPublicHandle Last public node handle accessed by the user in the last 24h
 * @param lastPublicHandleType Indicates the type of lastPublicHandle, valid values are:
 *      - AffiliateTypeId = 1
 *      - AffiliateTypeFileFolder = 2
 *      - AffiliateTypeChat = 3
 *      - AffiliateTypeContact = 4
 *
 * @param lastAccessTimestamp Timestamp of the last access
 */
- (void)createAccountWithEmail:(NSString *)email password:(NSString *)password firstname:(NSString *)firstname lastname:(NSString *)lastname lastPublicHandle:(uint64_t)lastPublicHandle lastPublicHandleType:(AffiliateType)lastPublicHandleType lastAccessTimestamp:(uint64_t)lastAccessTimestamp;

/**
 * @brief Resume a registration process
 *
 * When a user begins the account registration process by calling [MEGASdk createAccountWithEmail:
 * password:firstname:lastname:delegate:], an ephemeral account is created.
 *
 * Until the user successfully confirms the signup link sent to the provided email address,
 * you can resume the ephemeral session in order to change the email address, resend the
 * signup link (@see [MEGASdk sendSignupLinkWithEmail:name:password:delegate:]) and also
 * to receive notifications in case the user confirms the account using another client
 * ([MEGAGlobalDelegate onAccountUpdate:] or [MEGADelegate onAccountUpdate:]).It is also possible
 * to cancel the registration process by [MEGASdk cancelCreateAccount:delegate:], which invalidates
 * the signup link associated to the ephemeral session (the session will be still valid).
 *
 * The associated request type with this request is MEGARequestTypeCreateAccount.
 * Valid data in the MEGARequest object received on callbacks:
 * - [MEGARequest sessionKey] - Returns the session id to resume the process
 * - [MEGARequest paramType] - Returns the value 1
 *
 * In case the account is already confirmed, the associated request will fail with
 * error MEGAErrorTypeApiEArgs.
 *
 * @param sessionId Session id valid for the ephemeral account (@see [MEGASdk createAccountWithEmail:password:firstname:lastname:])
 * @param delegate MEGARequestDelegate to track this request
 */
- (void)resumeCreateAccountWithSessionId:(NSString *)sessionId delegate:(id<MEGARequestDelegate>)delegate;

/**
 * @brief Resume a registration process
 *
 * When a user begins the account registration process by calling [MEGASdk createAccountWithEmail:
 * password:firstname:lastname:delegate:], an ephemeral account is created.
 *
 * Until the user successfully confirms the signup link sent to the provided email address,
 * you can resume the ephemeral session in order to change the email address, resend the
 * signup link (@see [MEGASdk sendSignupLinkWithEmail:name:password:delegate:]) and also
 * to receive notifications in case the user confirms the account using another client
 * ([MEGAGlobalDelegate onAccountUpdate:] or [MEGADelegate onAccountUpdate:]).It is also possible
 * to cancel the registration process by [MEGASdk cancelCreateAccount:delegate:], which invalidates
 * the signup link associated to the ephemeral session (the session will be still valid).
 *
 * The associated request type with this request is MEGARequestTypeCreateAccount.
 * Valid data in the MEGARequest object received on callbacks:
 * - [MEGARequest sessionKey] - Returns the session id to resume the process
 * - [MEGARequest paramType] - Returns the value 1
 *
 * In case the account is already confirmed, the associated request will fail with
 * error MEGAErrorTypeApiEArgs.
 *
 * @param sessionId Session id valid for the ephemeral account (@see [MEGASdk createAccountWithEmail:password:firstname:lastname:])
 */
- (void)resumeCreateAccountWithSessionId:(NSString *)sessionId;

/**
 * @brief Cancel a registration process
 *
 * If a signup link has been generated during registration process, call this function
 * to invalidate it. The ephemeral session will not be invalidated, only the signup link.
 *
 * The associated request type with this request is MEGARequestTypeCreateAccount.
 * Valid data in the MegaRequest object received on callbacks:
 * - [MEGARequest paramType] - Returns the value 2
 *
 * @param delegate MEGARequestDelegate to track this request
 */
- (void)cancelCreateAccountWithDelegate:(id<MEGARequestDelegate>)delegate;

/**
 * @brief Cancel a registration process
 *
 * If a signup link has been generated during registration process, call this function
 * to invalidate it. The ephemeral session will not be invalidated, only the signup link.
 *
 * The associated request type with this request is MEGARequestTypeCreateAccount.
 * Valid data in the MegaRequest object received on callbacks:
 * - [MEGARequest paramType] - Returns the value 2
 *
 */
- (void)cancelCreateAccount;

/**
 * @brief Sends the confirmation email for a new account
 *
 * This function is useful to send the confirmation link again or to send it to a different
 * email address, in case the user mistyped the email at the registration form.
 *
 * @param email Email for the account
 * @param name Firstname of the user
 * @param password Password for the account
 * @param delegate MEGARequestDelegate to track this request
 */
- (void)sendSignupLinkWithEmail:(NSString *)email name:(NSString *)name password:(NSString *)password delegate:(id<MEGARequestDelegate>)delegate;

/**
 * @brief Sends the confirmation email for a new account
 *
 * This function is useful to send the confirmation link again or to send it to a different
 * email address, in case the user mistyped the email at the registration form.
 *
 * @param email Email for the account
 * @param name Firstname of the user
 * @param password Password for the account
 */
- (void)sendSignupLinkWithEmail:(NSString *)email name:(NSString *)name password:(NSString *)password;

/**
 * @brief Sends the confirmation email for a new account
 *
 * This function is useful to send the confirmation link again or to send it to a different
 * email address, in case the user mistyped the email at the registration form.
 *
 * @param email Email for the account
 * @param name Firstname of the user
 * @param base64pwkey key returned by [MEGARequest privateKey] in the onRequestFinish callback of createAccount
 * @param delegate MEGARequestDelegate to track this request
 *
 * @deprecated This function only works using the old registration method and will be removed soon.
 * Please use [MEGASdk sendSignupLinkWithEmail:name:password:delegate:] instead.
 */
- (void)fastSendSignupLinkWithEmail:(NSString *)email base64pwkey:(NSString *)base64pwkey name:(NSString *)name delegate:(id<MEGARequestDelegate>)delegate __attribute__((deprecated("This function only works using the old registration method and will be removed soon. Please use [MEGASdk sendSignupLinkWithEmail:name:password:delegate:] instead.")));

/**
 * @brief Sends the confirmation email for a new account
 *
 * This function is useful to send the confirmation link again or to send it to a different
 * email address, in case the user mistyped the email at the registration form.
 *
 * @param email Email for the account
 * @param name Firstname of the user
 * @param base64pwkey key returned by [MEGARequest privateKey] in the onRequestFinish callback of createAccount
 *
 * @deprecated This function only works using the old registration method and will be removed soon.
 * Please use [MEGASdk sendSignupLinkWithEmail:name:password:] instead.
 */
- (void)fastSendSignupLinkWithEmail:(NSString *)email base64pwkey:(NSString *)base64pwkey name:(NSString *)name __attribute__((deprecated("This function only works using the old registration method and will be removed soon. Please use [MEGASdk sendSignupLinkWithEmail:name:password:] instead.")));

/**
 * @brief Get information about a confirmation link or a new signup link.
 *
 * The associated request type with this request is MEGARequestTypeQuerySignUpLink.
 * Valid data in the MEGARequest object received on all callbacks:
 * - [MEGARequest link] - Returns the confirmation link
 *
 * Valid data in the MEGARequest object received in onRequestFinish when the error code
 * is MEGAErrorTypeApiOk:
 * - [MEGARequest email] - Return the email associated with the confirmation link.
 * - [MEGARequest name] - Returns the name associated with the confirmation link.
 * - [MEGARequest flag] - Returns true if the account was automatically confirmed, otherwise false
 
 * If [MEGARequest flag] returns YES, the account was automatically confirmed and it's not needed
 * to call [MEGASdk confirmAccountWithLink:password:delegate]. If it returns NO, it's needed to call [MEGASdk confirmAccountWithLink:password:delegate]
 * as usual. New accounts (V2, starting from April 2018) do not require a confirmation with the password,
 * but old confirmation links (V1) require it, so it's needed to check that parameter in onRequestFinish
 * to know how to proceed.
 *
 * If already logged-in into a different account, you will get the error code MEGAErrorTypeApiEAccess
 * in onRequestFinish.
 * If logged-in into the account that is attempted to confirm and the account is already confirmed, you
 * will get the error code MEGAErrorTypeApiEExpired in onRequestFinish.
 * In both cases, the [MEGARequest email] will return the email of the account that was attempted
 * to confirm, and the [MEGARequest name] will return the name.
 *
 * @param link Confirmation link
 * @param delegate Delegate to track this request
 */
- (void)querySignupLink:(NSString *)link delegate:(id<MEGARequestDelegate>)delegate;

/**
 * @brief Get information about a confirmation link or a new signup link.
 *
 * The associated request type with this request is MEGARequestTypeQuerySignUpLink.
 * Valid data in the MEGARequest object received on all callbacks:
 * - [MEGARequest link] - Returns the confirmation link
 *
 * Valid data in the MEGARequest object received in onRequestFinish when the error code
 * is MEGAErrorTypeApiOk:
 * - [MEGARequest email] - Return the email associated with the confirmation link.
 * - [MEGARequest name] - Returns the name associated with the confirmation link.
 * - [MEGARequest flag] - Returns true if the account was automatically confirmed, otherwise false
 
 * If [MEGARequest flag] returns YES, the account was automatically confirmed and it's not needed
 * to call [MEGASdk confirmAccountWithLink:password:delegate]. If it returns NO, it's needed to call [MEGASdk confirmAccountWithLink:password:delegate]
 * as usual. New accounts (V2, starting from April 2018) do not require a confirmation with the password,
 * but old confirmation links (V1) require it, so it's needed to check that parameter in onRequestFinish
 * to know how to proceed.
 *
 * If already logged-in into a different account, you will get the error code MEGAErrorTypeApiEAccess
 * in onRequestFinish.
 * If logged-in into the account that is attempted to confirm and the account is already confirmed, you
 * will get the error code MEGAErrorTypeApiEExpired in onRequestFinish.
 * In both cases, the [MEGARequest email] will return the email of the account that was attempted
 * to confirm, and the [MEGARequest name] will return the name.
 *
 * @param link Confirmation link.
 */
- (void)querySignupLink:(NSString *)link;

/**
 * @brief Confirm a MEGA account using a confirmation link and the user password.
 *
 * The associated request type with this request is MEGARequestTypeConfirmAccount.
 * Valid data in the MEGARequest object received on callbacks:
 * - [MEGARequest link] - Returns the confirmation link
 * - [MEGARequest password] - Returns the password
 *
 * Valid data in the MEGARequest object received in onRequestFinish when the error code
 * is MEGAErrorTypeApiOk:
 * - [MEGARequest email] - Email of the account
 * - [MEGARequest name] - Name of the user
 *
 * As a result of a successfull confirmation, the app will receive the callback
 * [MEGADelegate onEvent: event:] and [MEGAGlobalDelegate onEvent: event:] with an event of type
 * EventAccountConfirmation. You can check the email used to confirm
 * the account by checking [MEGAEvent text]. @see [MEGADelegate onEvent: event:].
 *
 * If already logged-in into a different account, you will get the error code MEGAErrorTypeApiEAccess
 * in onRequestFinish.
 * If logged-in into the account that is attempted to confirm and the account is already confirmed, you
 * will get the error code MEGAErrorTypeApiEExpired in onRequestFinish.
 * In both cases, the [MEGARequest email] will return the email of the account that was attempted
 * to confirm, and the [MEGARequest name] will return the name.
 *
 * @param link Confirmation link.
 * @param password Password for the account.
 * @param delegate Delegate to track this request.
 */
- (void)confirmAccountWithLink:(NSString *)link password:(NSString *)password delegate:(id<MEGARequestDelegate>)delegate;

/**
 * @brief Confirm a MEGA account using a confirmation link and the user password.
 *
 * The associated request type with this request is MEGARequestTypeConfirmAccount.
 * Valid data in the MEGARequest object received on callbacks:
 * - [MEGARequest link] - Returns the confirmation link
 * - [MEGARequest password] - Returns the password
 *
 * Valid data in the MEGARequest object received in onRequestFinish when the error code
 * is MEGAErrorTypeApiOk:
 * - [MEGARequest email] - Email of the account
 * - [MEGARequest name] - Name of the user
 *
 * As a result of a successfull confirmation, the app will receive the callback
 * [MEGADelegate onEvent: event:] and [MEGAGlobalDelegate onEvent: event:] with an event of type
 * EventAccountConfirmation. You can check the email used to confirm
 * the account by checking [MEGAEvent text]. @see [MEGADelegate onEvent: event:].
 *
 * If already logged-in into a different account, you will get the error code MEGAErrorTypeApiEAccess
 * in onRequestFinish.
 * If logged-in into the account that is attempted to confirm and the account is already confirmed, you
 * will get the error code MEGAErrorTypeApiEExpired in onRequestFinish.
 * In both cases, the [MEGARequest email] will return the email of the account that was attempted
 * to confirm, and the [MEGARequest name] will return the name.
 *
 * @param link Confirmation link.
 * @param password Password for the account.
 */
- (void)confirmAccountWithLink:(NSString *)link password:(NSString *)password;

/**
 * @brief Confirm a MEGA account using a confirmation link and a precomputed key.
 *
 * The associated request type with this request is MEGARequestTypeConfirmAccount.
 * Valid data in the MEGARequest object received on callbacks:
 * - [MEGARequest link] - Returns the confirmation link
 * - [MEGARequest privateKey] - Returns the base64pwkey parameter
 *
 * Valid data in the MEGARequest object received in onRequestFinish when the error code
 * is MEGAErrorTypeApiOk:
 * - [MEGARequest email] - Email of the account
 * - [MEGARequest name] - Name of the user
 *
 * @param link Confirmation link.
 * @param base64pwkey Private key precomputed with [MEGASdk base64pwkeyForPassword:].
 * @param delegate Delegate to track this request.
 * @deprecated This function only works using the old registration method and will be removed soon.
 * Please use [MEGASdk confirmAccountWithLink:password:delegate] instead.
 */
- (void)fastConfirmAccountWithLink:(NSString *)link base64pwkey:(NSString *)base64pwkey delegate:(id<MEGARequestDelegate>)delegate __attribute__((deprecated("This function only works using the old registration method and will be removed soon.")));

/**
 * @brief Confirm a MEGA account using a confirmation link and a precomputed key.
 *
 * The associated request type with this request is MEGARequestTypeConfirmAccount.
 * Valid data in the MEGARequest object received on callbacks:
 * - [MEGARequest link] - Returns the confirmation link
 * - [MEGARequest privateKey] - Returns the base64pwkey parameter
 *
 * Valid data in the MEGARequest object received in onRequestFinish when the error code
 * is MEGAErrorTypeApiOk:
 * - [MEGARequest email] - Email of the account
 * - [MEGARequest name] - Name of the user
 *
 * @param link Confirmation link.
 * @param base64pwkey Private key precomputed with [MEGASdk base64pwkeyForPassword:].
 * @deprecated This function only works using the old registration method and will be removed soon.
 * Please use [MEGASdk confirmAccountWithLink:password] instead.
 */
- (void)fastConfirmAccountWithLink:(NSString *)link base64pwkey:(NSString *)base64pwkey __attribute__((deprecated("This function only works using the old registration method and will be removed soon.")));

/**
 * @brief Initialize the reset of the existing password, with and without the Master Key.
 *
 * The associated request type with this request is MEGARequestTypeGetRecoveryLink.
 * Valid data in the MEGARequest object received on callbacks:
 * - [MEGARequest email] - Returns the email for the account
 * - [MEGARequest flag] - Returns whether the user has a backup of the master key or not.
 *
 * If this request succeed, a recovery link will be sent to the user.
 * If no account is registered under the provided email, you will get the error code
 * MEGAErrorTypeApiENoent in onRequestFinish
 *
 * @param email Email used to register the account whose password wants to be reset.
 * @param hasMasterKey YES if the user has a backup of the master key. Otherwise, NO.
 * @param delegate Delegate to track this request.
 */
- (void)resetPasswordWithEmail:(NSString *)email hasMasterKey:(BOOL)hasMasterKey delegate:(id<MEGARequestDelegate>)delegate;

/**
 * @brief Initialize the reset of the existing password, with and without the Master Key.
 *
 * The associated request type with this request is MEGARequestTypeGetRecoveryLink.
 * Valid data in the MEGARequest object received on callbacks:
 * - [MEGARequest email] - Returns the email for the account
 * - [MEGARequest flag] - Returns whether the user has a backup of the master key or not.
 *
 * If this request succeed, a recovery link will be sent to the user.
 * If no account is registered under the provided email, you will get the error code
 * MEGAErrorTypeApiENoent in onRequestFinish
 *
 * @param email Email used to register the account whose password wants to be reset.
 * @param hasMasterKey YES if the user has a backup of the master key. Otherwise, NO.
 */
- (void)resetPasswordWithEmail:(NSString *)email hasMasterKey:(BOOL)hasMasterKey;

/**
 * @brief Get information about a recovery link created by [MEGASdk resetPasswordWithEmail:hasMasterKey:].
 *
 * The associated request type with this request is MEGARequestTypeQueryRecoveryLink
 * Valid data in the MEGARequest object received on all callbacks:
 * - [MEGARequest link] - Returns the recovery link
 *
 * Valid data in the MEGARequest object received in onRequestFinish when the error code
 * is MEGAErrorTypeApiOk:
 * - [MEGARequest email] - Return the email associated with the link
 * - [MEGARequest flag] - Return whether the link requires masterkey to reset password.
 *
 * @param link Recovery link (#recover)
 * @param delegate Delegate to track this request
 */
- (void)queryResetPasswordLink:(NSString *)link delegate:(id<MEGARequestDelegate>)delegate;

/**
 * @brief Get information about a recovery link created by [MEGASdk resetPasswordWithEmail:hasMasterKey:].
 *
 * The associated request type with this request is MEGARequestTypeQueryRecoveryLink
 * Valid data in the MEGARequest object received on all callbacks:
 * - [MEGARequest link] - Returns the recovery link
 *
 * Valid data in the MEGARequest object received in onRequestFinish when the error code
 * is MEGAErrorTypeApiOk:
 * - [MEGARequest email] - Return the email associated with the link
 * - [MEGARequest flag] - Return whether the link requires masterkey to reset password.
 *
 * @param link Recovery link (#recover)
 */
- (void)queryResetPasswordLink:(NSString *)link;

/**
 * @brief Set a new password for the account pointed by the recovery link.
 *
 * Recovery links are created by calling [MEGASdk resetPasswordWithEmail:hasMasterKey:] and may or may not
 * require to provide the master key.
 *
 * @see The flag of the MEGARequestTypeQueryRecoveryLink in [MEGASdk queryResetPasswordLink:]
 *
 * The associated request type with this request is MEGARequestTypeConfirmRecoveryLink
 * Valid data in the MEGARequest object received on all callbacks:
 * - [MEGARequest link] - Returns the recovery link
 * - [MEGARequest password] - Returns the new password
 * - [MEGARequest privateKey] - Returns the Master Key, when provided
 *
 * Valid data in the MEGARequest object received in onRequestFinish when the error code
 * is MEGAErrorTypeApiOk:
 * - [MEGARequest email] - Return the email associated with the link
 * - [MEGARequest flag] - Return whether the link requires masterkey to reset password.
 *
 * @param link The recovery link sent to the user's email address.
 * @param newPassword The new password to be set.
 * @param masterKey Base64-encoded string containing the master key (optional).
 * @param delegate Delegate to track this request
 */
- (void)confirmResetPasswordWithLink:(NSString *)link newPassword:(NSString *)newPassword masterKey:(nullable NSString *)masterKey delegate:(id<MEGARequestDelegate>)delegate;

/**
 * @brief Set a new password for the account pointed by the recovery link.
 *
 * Recovery links are created by calling [MEGASdk resetPasswordWithEmail:hasMasterKey:] and may or may not
 * require to provide the master key.
 *
 * @see The flag of the MEGARequestTypeQueryRecoveryLink in [MEGASdk queryResetPasswordLink:]
 *
 * The associated request type with this request is MEGARequestTypeConfirmRecoveryLink
 * Valid data in the MEGARequest object received on all callbacks:
 * - [MEGARequest link] - Returns the recovery link
 * - [MEGARequest password] - Returns the new password
 * - [MEGARequest privateKey] - Returns the Master Key, when provided
 *
 * Valid data in the MEGARequest object received in onRequestFinish when the error code
 * is MEGAErrorTypeApiOk:
 * - [MEGARequest email] - Return the email associated with the link
 * - [MEGARequest flag] - Return whether the link requires masterkey to reset password.
 *
 * @param link The recovery link sent to the user's email address.
 * @param newPassword The new password to be set.
 * @param masterKey Base64-encoded string containing the master key (optional).
 */
- (void)confirmResetPasswordWithLink:(NSString *)link newPassword:(NSString *)newPassword masterKey:(nullable NSString *)masterKey;

/**
 * @brief Initialize the cancellation of an account.
 *
 * The associated request type with this request is MEGARequestTypeGetCancelLink.
 *
 * If this request succeed, a cancellation link will be sent to the email address of the user.
 * If no user is logged in, you will get the error code MEGAErrorTypeApiEAccess in onRequestFinish.
 *
 * If the MEGA account is a sub-user business account, onRequestFinish will
 * be called with the error code MEGAErrorTypeApiEMasterOnly.
 *
 * @see [MEGASdk confirmCancelAccountWithLink:password:]
 *
 * @param delegate Delegate to track this request
 */
- (void)cancelAccountWithDelegate:(id<MEGARequestDelegate>)delegate;

/**
 * @brief Initialize the cancellation of an account.
 *
 * The associated request type with this request is MEGARequestTypeGetCancelLink.
 *
 * If this request succeed, a cancellation link will be sent to the email address of the user.
 * If no user is logged in, you will get the error code MEGAErrorTypeApiEAccess in onRequestFinish.
 *
 * If the MEGA account is a sub-user business account, onRequestFinish will
 * be called with the error code MEGAErrorTypeApiEMasterOnly.
 *
 * @see [MEGASdk confirmCancelAccountWithLink:password:]
 *
 */
- (void)cancelAccount;

/**
 * @brief Get information about a cancel link created by [MEGASdk cancelAccount].
 *
 * The associated request type with this request is MEGARequestTypeQueryRecoveryLink
 * Valid data in the MEGARequest object received on all callbacks:
 * - [MEGARequest link] - Returns the cancel link
 *
 * Valid data in the MEGARequest object received in onRequestFinish when the error code
 * is MEGAErrorTypeApiOk:
 * - [MEGARequest email] - Return the email associated with the link
 *
 * @param link Cancel link (#cancel)
 * @param delegate Delegate to track this request
 */
- (void)queryCancelLink:(NSString *)link delegate:(id<MEGARequestDelegate>)delegate;

/**
* @brief Get information about a cancel link created by [MEGASdk cancelAccount].
*
* The associated request type with this request is MEGARequestTypeQueryRecoveryLink
* Valid data in the MEGARequest object received on all callbacks:
* - [MEGARequest link] - Returns the cancel link
*
* Valid data in the MEGARequest object received in onRequestFinish when the error code
* is MEGAErrorTypeApiOk:
* - [MEGARequest email] - Return the email associated with the link
*
* @param link Cancel link (#cancel)
*/
- (void)queryCancelLink:(NSString *)link;

/**
 * @brief Effectively parks the user's account without creating a new fresh account.
 *
 * If no user is logged in, you will get the error code MEGAErrorTypeApiEAccess in onRequestFinish.
 *
 * The contents of the account will then be purged after 60 days. Once the account is
 * parked, the user needs to contact MEGA support to restore the account.
 *
 * The associated request type with this request is MEGARequestTypeConfirmCancelLink.
 * Valid data in the MEGARequest object received on all callbacks:
 * - [MEGARequest link] - Returns the recovery link
 * - [MEGARequest password] - Returns the new password
 *
 * Valid data in the MEGARequest object received in onRequestFinish when the error code
 * is MEGAErrorTypeApiOk:
 * - [MEGARequest email] - Return the email associated with the link
 *
 * @param link Cancellation link sent to the user's email address;
 * @param password Password for the account.
 * @param delegate Delegate to track this request
 */
- (void)confirmCancelAccountWithLink:(NSString *)link password:(NSString *)password delegate:(id<MEGARequestDelegate>)delegate;

/**
 * @brief Effectively parks the user's account without creating a new fresh account.
 *
 * If no user is logged in, you will get the error code MEGAErrorTypeApiEAccess in onRequestFinish.
 *
 * The contents of the account will then be purged after 60 days. Once the account is
 * parked, the user needs to contact MEGA support to restore the account.
 *
 * The associated request type with this request is MEGARequestTypeConfirmCancelLink.
 * Valid data in the MEGARequest object received on all callbacks:
 * - [MEGARequest link] - Returns the recovery link
 * - [MEGARequest password] - Returns the new password
 *
 * Valid data in the MEGARequest object received in onRequestFinish when the error code
 * is MEGAErrorTypeApiOk:
 * - [MEGARequest email] - Return the email associated with the link
 *
 * @param link Cancellation link sent to the user's email address;
 * @param password Password for the account.
 */
- (void)confirmCancelAccountWithLink:(NSString *)link password:(NSString *)password;

/**
* @brief Allow to resend the verification email for Weak Account Protection
*
* The verification email will be resent to the same address as it was previously sent to.
*
* This function can be called if the the reason for being blocked is:
*      700: the account is supended for Weak Account Protection.
*
* If the logged in account is not suspended or is suspended for some other reason,
* onRequestFinish will be called with the error code MEGAErrorTypeApiEAccess.
*
* If the logged in account has not been sent the unlock email before,
* onRequestFinish will be called with the error code MEGAErrorTypeApiEArgs.
*
* @param delegate MEGARequestDelegate to track this request
*/
- (void)resendVerificationEmailWithDelegate:(id<MEGARequestDelegate>)delegate;

/**
* @brief Allow to resend the verification email for Weak Account Protection
*
* The verification email will be resent to the same address as it was previously sent to.
*
* This function can be called if the the reason for being blocked is:
*      700: the account is supended for Weak Account Protection.
*
* If the logged in account is not suspended or is suspended for some other reason,
* onRequestFinish will be called with the error code MEGAErrorTypeApiEAccess.
*
* If the logged in account has not been sent the unlock email before,
* onRequestFinish will be called with the error code MEGAErrorTypeApiEArgs.
*/
- (void)resendVerificationEmail;

/**
 * @brief Initialize the change of the email address associated to the account.
 *
 * The associated request type with this request is MEGARequestTypeGetChangeEmailLink.
 * Valid data in the MEGARequest object received on all callbacks:
 * - [MEGARequest email] - Return the email associated with the link
 *
 * If this request succeed, a change-email link will be sent to the specified email address.
 * If no user is logged in, you will get the error code MEGAErrorTypeApiEAccess in onRequestFinish.
 *
 * If the MEGA account is a sub-user business account, onRequestFinish will
 * be called with the error code MEGAErrorTypeApiEMasterOnly.
 *
 * @param email The new email to be associated to the account.
 * @param delegate Delegate to track this request
 */
- (void)changeEmail:(NSString *)email delegate:(id<MEGARequestDelegate>)delegate;

/**
 * @brief Initialize the change of the email address associated to the account.
 *
 * The associated request type with this request is MEGARequestTypeGetChangeEmailLink.
 * Valid data in the MEGARequest object received on all callbacks:
 * - [MEGARequest email] - Return the email associated with the link
 *
 * If this request succeed, a change-email link will be sent to the specified email address.
 * If no user is logged in, you will get the error code MEGAErrorTypeApiEAccess in onRequestFinish.
 *
 * @param email The new email to be associated to the account.
 */
- (void)changeEmail:(NSString *)email;

/**
 * @brief Get information about a change-email link created by [MEGASdk changeEmail:].
 *
 * If no user is logged in, you will get the error code MEGAErrorTypeApiEAccess in onRequestFinish.
 *
 * The associated request type with this request is MEGARequestTypeQueryRecoveryLink
 * Valid data in the MEGARequest object received on all callbacks:
 * - [MEGARequest link] - Returns the recovery link
 *
 * Valid data in the MEGARequest object received in onRequestFinish when the error code
 * is MEGAErrorTypeApiOk:
 * - [MEGARequest email] - Return the email associated with the link
 *
 * @param link Change-email link (#verify)
 * @param delegate Delegate to track this request
 */
- (void)queryChangeEmailLink:(NSString *)link delegate:(id<MEGARequestDelegate>)delegate;

/**
 * @brief Get information about a change-email link created by [MEGASdk changeEmail:].
 *
 * If no user is logged in, you will get the error code MEGAErrorTypeApiEAccess in onRequestFinish.
 *
 * The associated request type with this request is MEGARequestTypeQueryRecoveryLink
 * Valid data in the MEGARequest object received on all callbacks:
 * - [MEGARequest link] - Returns the recovery link
 *
 * Valid data in the MEGARequest object received in onRequestFinish when the error code
 * is MEGAErrorTypeApiOk:
 * - [MEGARequest email] - Return the email associated with the link
 *
 * If the account logged-in is different account than the one for which the link
 * was generated, onRequestFinish will be called with the error code MEGAErrorTypeApiEAccess.
 *
 * @param link Change-email link (#verify)
 */
- (void)queryChangeEmailLink:(NSString *)link;

/**
 * @brief Effectively changes the email address associated to the account.
 *
 * If no user is logged in, you will get the error code MEGAErrorTypeApiEAccess in onRequestFinish.
 *
 * The associated request type with this request is MEGARequestTypeConfirmChangeEmailLink.
 * Valid data in the MEGARequest object received on all callbacks:
 * - [MEGARequest link] - Returns the recovery link
 * - [MEGARequest password] - Returns the new password
 *
 * Valid data in the MEGARequest object received in onRequestFinish when the error code
 * is MEGAErrorTypeApiOk:
 * - [MEGARequest email] - Return the email associated with the link
 *
 * @param link Change-email link sent to the user's email address.
 * @param password Password for the account.
 * @param delegate Delegate to track this request
 */
- (void)confirmChangeEmailWithLink:(NSString *)link password:(NSString *)password delegate:(id<MEGARequestDelegate>)delegate;

/**
 * @brief Effectively changes the email address associated to the account.
 *
 * If no user is logged in, you will get the error code MEGAErrorTypeApiEAccess in onRequestFinish.
 *
 * The associated request type with this request is MEGARequestTypeConfirmChangeEmailLink.
 * Valid data in the MEGARequest object received on all callbacks:
 * - [MEGARequest link] - Returns the recovery link
 * - [MEGARequest password] - Returns the new password
 *
 * Valid data in the MEGARequest object received in onRequestFinish when the error code
 * is MEGAErrorTypeApiOk:
 * - [MEGARequest email] - Return the email associated with the link
 *
 * @param link Change-email link sent to the user's email address.
 * @param password Password for the account.
 */
- (void)confirmChangeEmailWithLink:(NSString *)link password:(NSString *)password;

/**
 * @brief Create a contact link
 *
 * The associated request type with this request is MEGARequestTypeContactLinkCreate.
 *
 * Valid data in the MEGARequest object received on all callbacks:
 * - [MEGARequest flag] - Returns the value of \c renew parameter
 *
 * Valid data in the MEGARequest object received in onRequestFinish when the error code
 * is MEGAErrorTypeApiOk:
 * - [MEGARequest nodeHandle] - Return the handle of the new contact link
 *
 * @param renew YES to invalidate the previous contact link (if any).
 * @param delegate Delegate to track this request
 */
- (void)contactLinkCreateRenew:(BOOL)renew delegate:(id<MEGARequestDelegate>)delegate;

/**
 * @brief Create a contact link
 *
 * The associated request type with this request is MEGARequestTypeContactLinkCreate.
 *
 * Valid data in the MEGARequest object received on all callbacks:
 * - [MEGARequest flag] - Returns the value of \c renew parameter
 *
 * Valid data in the MEGARequest object received in onRequestFinish when the error code
 * is MEGAErrorTypeApiOk:
 * - [MEGARequest nodeHandle] - Return the handle of the new contact link
 *
 * @param renew YES to invalidate the previous contact link (if any).
 */
- (void)contactLinkCreateRenew:(BOOL)renew;

/**
 * @brief Get information about a contact link
 *
 * The associated request type with this request is MEGARequestTypeContactLinkQuery.
 *
 * Valid data in the MEGARequest object received on all callbacks:
 * - [MEGARequest nodeHandle] - Returns the handle of the contact link
 *
 * Valid data in the MEGARequest object received in onRequestFinish when the error code
 * is MEGAErrorTypeApiOk:
 * - [MEGARequest parentHandle] - Returns the userhandle of the contact
 * - [MEGARequest email] - Returns the email of the contact
 * - [MEGARequest name] - Returns the first name of the contact
 * - [MEGARequest text] - Returns the last name of the contact
 *
 * @param handle Handle of the contact link to check
 * @param delegate Delegate to track this request
 */
- (void)contactLinkQueryWithHandle:(uint64_t)handle delegate:(id<MEGARequestDelegate>)delegate;

/**
 * @brief Get information about a contact link
 *
 * The associated request type with this request is MEGARequestTypeContactLinkQuery.
 *
 * Valid data in the MEGARequest object received on all callbacks:
 * - [MEGARequest nodeHandle] - Returns the handle of the contact link
 *
 * Valid data in the MEGARequest object received in onRequestFinish when the error code
 * is MEGAErrorTypeApiOk:
 * - [MEGARequest parentHandle] - Returns the userhandle of the contact
 * - [MEGARequest email] - Returns the email of the contact
 * - [MEGARequest name] - Returns the first name of the contact
 * - [MEGARequest text] - Returns the last name of the contact
 *
 * @param handle Handle of the contact link to check
 */
- (void)contactLinkQueryWithHandle:(uint64_t)handle;

/**
 * @brief Delete the active contact link
 *
 * The associated request type with this request is MEGARequestTypeContactLinkDelete.
 *
 * Valid data in the MEGARequest object received on all callbacks:
 * - [MEGARequest nodeHandle] - Returns the handle of the contact link
 *
 * @param delegate Delegate to track this request
 */
- (void)contactLinkDeleteWithDelegate:(id<MEGARequestDelegate>)delegate;

/**
 * @brief Delete the active contact link
 *
 * The associated request type with this request is MEGARequestTypeContactLinkDelete.
 *
 * Valid data in the MEGARequest object received on all callbacks:
 * - [MEGARequest nodeHandle] - Returns the handle of the contact link
 */
- (void)contactLinkDelete;

/**
 * @brief Command to keep mobile apps alive when needed
 *
 * When this feature is enabled, API servers will regularly send push notifications
 * to keep the application running. Before using this function, it's needed to register
 * a notification token using [MEGASdk registeriOSdeviceToken:]
 *
 * The associated request type with this request is MEGARequestTypeKeepMeAlive.
 *
 * Valid data in the MEGARequest object received on all callbacks:
 * - MEGARequest.paramType - Returns the type send in the first parameter
 * - MEGARequest.flag - Returns YES when the feature is being enabled, otherwise NO
 *
 * @param type Type of keep alive desired
 * Valid values for this parameter:
 * - KeepMeAliveCameraUploads = 0
 *
 * @param enable YES to enable this feature, NO to disable it
 * @param delegate MEGARequestDelegate to track this request
 *
 * @see [MEGASdk registeriOSdeviceToken:]
 */
- (void)keepMeAliveWithType:(KeepMeAlive)type enable:(BOOL)enable delegate:(id<MEGARequestDelegate>)delegate;

/**
 * @brief Command to keep mobile apps alive when needed
 *
 * When this feature is enabled, API servers will regularly send push notifications
 * to keep the application running. Before using this function, it's needed to register
 * a notification token using [MEGASdk registeriOSdeviceToken:]
 *
 * The associated request type with this request is MEGARequestTypeKeepMeAlive.
 *
 * Valid data in the MEGARequest object received on all callbacks:
 * - MEGARequest.paramType - Returns the type send in the first parameter
 * - MEGARequest.flag - Returns YES when the feature is being enabled, otherwise NO
 *
 * @param type Type of keep alive desired
 * Valid values for this parameter:
 * - KeepMeAliveCameraUploads = 0
 *
 * @param enable YES to enable this feature, NO to disable it
 *
 * @see [MEGASdk registeriOSdeviceToken:]
 */
- (void)keepMeAliveWithType:(KeepMeAlive)type enable:(BOOL)enable;

/**
 * @brief Check the reason of being blocked.
 *
 * The associated request type with this request is MEGARequestTypeWhyAmIBlocked.
 *
 * This request can be sent internally at anytime (whenever an account gets blocked), so
 * a MEGAGlobalListener should process the result, show the reason and logout.
 *
 * Valid data in the MegaRequest object received in onRequestFinish when the error code
 * is MEGAErrorTypeApiOk:
 * - MEGARequest.text - Returns the reason string (in English)
 * - MEGARequest.number - Returns the reason code. Possible values:
 *     0: The account is not blocked
 *     200: suspension message for any type of suspension, but copyright suspension.
 *     300: suspension only for multiple copyright violations.
 *     400: the subuser account has been disabled.
 *     401: the subuser account has been removed.
 *     500: The account needs to be verified by an SMS code.
 *     700: the account is supended for Weak Account Protection.
 *
 * If the error code in the MEGARequest object received in onRequestFinish
 * is MEGAErrorTypeApiOk, the user is not blocked.
 *
 * @param delegate MEGARequestDelegate to track this request
 */
- (void)whyAmIBlockedWithDelegate:(id<MEGARequestDelegate>)delegate;

/**
 * @brief Check the reason of being blocked.
 *
 * The associated request type with this request is MEGARequestTypeWhyAmIBlocked.
 *
 * This request can be sent internally at anytime (whenever an account gets blocked), so
 * a MEGAGlobalListener should process the result, show the reason and logout.
 *
 * Valid data in the MegaRequest object received in onRequestFinish when the error code
 * is MEGAErrorTypeApiOk:
 * - MEGARequest.text - Returns the reason string (in English)
 * - MEGARequest.number - Returns the reason code. Possible values:
 *     0: The account is not blocked
 *     200: suspension message for any type of suspension, but copyright suspension.
 *     300: suspension only for multiple copyright violations.
 *     400: the subuser account has been disabled.
 *     401: the subuser account has been removed.
 *     500: The account needs to be verified by an SMS code.
 *     700: the account is supended for Weak Account Protection.
 *
 * If the error code in the MEGARequest object received in onRequestFinish
 * is MEGAErrorTypeApiOk, the user is not blocked.
*/
- (void)whyAmIBlocked;

/**
 * @brief Get the next PSA (Public Service Announcement) that should be shown to the user
 *
 * After the PSA has been accepted or dismissed by the user, app should
 * use [MEGASdk setPSAWithIdentifier:] [MEGASdk setPSAWithIdentifier:delegate:] to notify API servers about
 * this event and do not get the same PSA again in the next call to this function.
 *
 * The associated request type with this request is MEGARequestTypeGetPSA.
 *
 * Valid data in the MEGARequest object received in onRequestFinish when the error code
 * is MEGAErrorTypeApiOk:
 * - [MEGARequest number] - Returns the id of the PSA (useful to call [MEGASdk setPSAWithIdentifier:]
 *                          [MEGASdk setPSAWithIdentifier:delegate:] later)
 * - [MEGARequest name] - Returns the title of the PSA
 * - [MEGARequest text] - Returns the text of the PSA
 * - [MEGARequest file] - Returns the URL of the image of the PSA
 * - [MEGARequest password] - Returns the text for the possitive button (or an empty string)
 * - [MEGARequest link] - Returns the link for the possitive button (or an empty string)
 *
 * If there isn't any new PSA to show, onRequestFinish will be called with the error
 * code MEGAErrorTypeApiENoent
 *
 * @param delegate MEGARequestDelegate to track this request
 * @see [MEGASdk setPSAWithIdentifier:] [MEGASdk setPSAWithIdentifier:delegate:]
 */
- (void)getPSAWithDelegate:(id<MEGARequestDelegate>)delegate;

/**
 * @brief Get the next PSA (Public Service Announcement) that should be shown to the user
 *
 * After the PSA has been accepted or dismissed by the user, app should
 * use [MEGASdk setPSAWithIdentifier:] [MEGASdk setPSAWithIdentifier:delegate:] to notify API servers about
 * this event and do not get the same PSA again in the next call to this function.
 *
 * The associated request type with this request is MEGARequestTypeGetPSA.
 *
 * Valid data in the MEGARequest object received in onRequestFinish when the error code
 * is MEGAErrorTypeApiOk:
 * - [MEGARequest number] - Returns the id of the PSA (useful to call [MEGASdk setPSAWithIdentifier:]
 *                          [MEGASdk setPSAWithIdentifier:delegate:] later)
 * - [MEGARequest name] - Returns the title of the PSA
 * - [MEGARequest text] - Returns the text of the PSA
 * - [MEGARequest file] - Returns the URL of the image of the PSA
 * - [MEGARequest password] - Returns the text for the possitive button (or an empty string)
 * - [MEGARequest link] - Returns the link for the possitive button (or an empty string)
 *
 * If there isn't any new PSA to show, onRequestFinish will be called with the error
 * code MEGAErrorTypeApiENoent
 *
 * @see [MEGASdk setPSAWithIdentifier:] [MEGASdk setPSAWithIdentifier:delegate:]
 */
- (void)getPSA;

/**
 * @brief Get the next PSA (Public Service Announcement) that should be shown to the user
 *
 * After the PSA has been accepted or dismissed by the user, app should
 * use [MEGASdk setPSAWithIdentifier:] or [MEGASdk setPSAWithIdentifier:delegate:] to notify API servers about
 * this event and do not get the same PSA again in the next call to this function.
 *
 * The associated request type with this request is MEGARequestTypeGetPSA.
 *
 * Valid data in the MEGARequest object received in onRequestFinish when the error code
 * is MEGAErrorTypeApiOk:
 * - [MEGARequest number] - Returns the id of the PSA (useful to call [MEGASdk setPSAWithIdentifier:]
 *                          [MEGASdk setPSAWithIdentifier:delegate:] later)
 * - [MEGARequest email] - Returns the URL (or an empty string)
 * - [MEGARequest name] - Returns the title of the PSA
 * - [MEGARequest text] - Returns the text of the PSA
 * - [MEGARequest file] - Returns the URL of the image of the PSA
 * - [MEGARequest password] - Returns the text for the possitive button (or an empty string)
 * - [MEGARequest link] - Returns the link for the possitive button (or an empty string)
 *
 * If there isn't any new PSA to show, onRequestFinish will be called with the error
 * code MEGAErrorTypeApiENoent
 *
 * @param delegate MEGARequestDelegate to track this request
 * @see [MEGASdk setPSAWithIdentifier:] [MEGASdk setPSAWithIdentifier:delegate:]
 */
- (void)getURLPublicServiceAnnouncementWithDelegate:(id<MEGARequestDelegate>)delegate;

/**
 * @brief Notify API servers that a PSA (Public Service Announcement) has been already seen
 *
 * The associated request type with this request is MEGARequestTypeSetAttrUser.
 *
 * Valid data in the MEGARequest object received on callbacks:
 * - [MEGARequest paramType] - Returns the value MEGAUserAttributeLastPSA
 * - [MEGARequest text] - Returns the id passed in the first parameter (as a string)
 *
 * @param identifier Identifier of the PSA
 * @param delegate MEGARequestDelegate to track this request
 *
 * @see [MEGASdk getPSA] [MEGASdk getPSAWithDelegate:]
 */
- (void)setPSAWithIdentifier:(NSInteger)identifier delegate:(id<MEGARequestDelegate>)delegate;

/**
 * @brief Notify API servers that a PSA (Public Service Announcement) has been already seen
 *
 * The associated request type with this request is MEGARequestTypeSetAttrUser.
 *
 * Valid data in the MEGARequest object received on callbacks:
 * - [MEGARequest paramType] - Returns the value MEGAUserAttributeLastPSA
 * - [MEGARequest text] - Returns the id passed in the first parameter (as a string)
 *
 * @param identifier Identifier of the PSA
 *
 * @see [MEGASdk getPSA] [MEGASdk getPSAWithDelegate:]
 */
- (void)setPSAWithIdentifier:(NSInteger)identifier;

/**
 * @brief Command to acknowledge user alerts.
 *
 * Other clients will be notified that alerts to this point have been seen.
 *
 * @see [MEGASdk userAlertList]
 */
- (void)acknowledgeUserAlertsWithDelegate:(id<MEGARequestDelegate>)delegate;

/**
 * @brief Command to acknowledge user alerts.
 *
 * Other clients will be notified that alerts to this point have been seen.
 *
 * @see [MEGASdk userAlertList]
 */
- (void)acknowledgeUserAlerts;

#pragma mark - Filesystem changes Requests

/**
 * @brief Create a folder in the MEGA account.
 *
 * The associated request type with this request is MEGARequestTypeCreateAccount.
 * Valid data in the MEGARequest object received on callbacks:
 * - [MEGARequest parentHandle] - Returns the handle of the parent folder
 * - [MEGARequest name] - Returns the name of the new folder
 *
 * Valid data in the MEGARequest object received in onRequestFinish when the error code
 * is MEGAErrorTypeApiOk:
 * - [MEGARequest nodeHandle] - Handle of the new folder
 *
 * If the MEGA account is a business account and it's status is expired, onRequestFinish will
 * be called with the error code MEGAErrorTypeApiEBusinessPastDue.
 *
 * @param name Name of the new folder.
 * @param parent Parent folder.
 * @param delegate Delegate to track this request.
 */
- (void)createFolderWithName:(NSString *)name parent:(MEGANode *)parent delegate:(id<MEGARequestDelegate>)delegate;

/**
 * @brief Create a folder in the MEGA account.
 *
 * The associated request type with this request is MEGARequestTypeCreateAccount.
 * Valid data in the MEGARequest object received on callbacks:
 * - [MEGARequest parentHandle] - Returns the handle of the parent folder
 * - [MEGARequest name] - Returns the name of the new folder
 *
 * Valid data in the MEGARequest object received in onRequestFinish when the error code
 * is MEGAErrorTypeApiOk:
 * - [MEGARequest nodeHandle] - Handle of the new folder
 *
 * If the MEGA account is a business account and it's status is expired, onRequestFinish will
 * be called with the error code MEGAErrorTypeApiEBusinessPastDue.
 *
 * @param name Name of the new folder.
 * @param parent Parent folder.
 */
- (void)createFolderWithName:(NSString *)name parent:(MEGANode *)parent;

/**
 * @brief Move a node in the MEGA account.
 *
 * The associated request type with this request is MEGARequestTypeMove.
 * Valid data in the MEGARequest object received on callbacks:
 * - [MEGARequest nodeHandle] - Returns the handle of the node to move
 * - [MEGARequest parentHandle] - Returns the handle of the new parent for the node
 *
 * If the MEGA account is a business account and it's status is expired, onRequestFinish will
 * be called with the error code MEGAErrorTypeApiEBusinessPastDue.
 *
 * @param node Node to move.
 * @param newParent New parent for the node.
 * @param delegate Delegate to track this request.
 */
- (void)moveNode:(MEGANode *)node newParent:(MEGANode *)newParent delegate:(id<MEGARequestDelegate>)delegate;

/**
 * @brief Move a node in the MEGA account.
 *
 * The associated request type with this request is MEGARequestTypeMove.
 * Valid data in the MEGARequest object received on callbacks:
 * - [MEGARequest nodeHandle] - Returns the handle of the node to move
 * - [MEGARequest parentHandle] - Returns the handle of the new parent for the node
 *
 * If the MEGA account is a business account and it's status is expired, onRequestFinish will
 * be called with the error code MEGAErrorTypeApiEBusinessPastDue.
 *
 * @param node Node to move.
 * @param newParent New parent for the node.
 */
- (void)moveNode:(MEGANode *)node newParent:(MEGANode *)newParent;

/**
 * @brief Move a node in the MEGA account.
 *
 * The associated request type with this request is MEGARequestTypeMove.
 * Valid data in the MEGARequest object received on callbacks:
 * - [MEGARequest nodeHandle] - Returns the handle of the node to move
 * - [MEGARequest parentHandle] - Returns the handle of the new parent for the node
 * - [MEGARequest name] - Returns the name for the new node
 *
 * If the MEGA account is a business account and it's status is expired, onRequestFinish will
 * be called with the error code MEGAErrorTypeApiEBusinessPastDue.
 *
 * @param node Node to move.
 * @param newParent New parent for the node.
 * @param newName Name for the new node.
 * @param delegate Delegate to track this request.
 */
- (void)moveNode:(MEGANode *)node newParent:(MEGANode *)newParent newName:(NSString *)newName delegate:(id<MEGARequestDelegate>)delegate;

/**
 * @brief Move a node in the MEGA account.
 *
 * The associated request type with this request is MEGARequestTypeMove.
 * Valid data in the MEGARequest object received on callbacks:
 * - [MEGARequest nodeHandle] - Returns the handle of the node to move
 * - [MEGARequest parentHandle] - Returns the handle of the new parent for the node
 * - [MEGARequest name] - Returns the name for the new node
 *
 * If the MEGA account is a business account and it's status is expired, onRequestFinish will
 * be called with the error code MEGAErrorTypeApiEBusinessPastDue.
 *
 * @param node Node to move.
 * @param newParent New parent for the node.
 * @param newName Name for the new node.
 */
- (void)moveNode:(MEGANode *)node newParent:(MEGANode *)newParent newName:(NSString *)newName;

/**
 * @brief Copy a node in the MEGA account.
 *
 * The associated request type with this request is MEGARequestTypeCopy.
 * Valid data in the MEGARequest object received on callbacks:
 * - [MEGARequest nodeHandle] - Returns the handle of the node to move
 * - [MEGARequest parentHandle] - Returns the handle of the new parent for the node
 * - [MEGARequest publicNode] - Returns the node to copy (if it is a public node)
 *
 * If the MEGA account is a business account and it's status is expired, onRequestFinish will
 * be called with the error code MEGAErrorTypeApiEBusinessPastDue.
 *
 * @param node Node to copy.
 * @param newParent New parent for the node.
 * @param delegate Delegate to track this request.
 */
- (void)copyNode:(MEGANode *)node newParent:(MEGANode *)newParent delegate:(id<MEGARequestDelegate>)delegate;

/**
 * @brief Copy a node in the MEGA account.
 *
 * The associated request type with this request is MEGARequestTypeCopy.
 * Valid data in the MEGARequest object received on callbacks:
 * - [MEGARequest nodeHandle] - Returns the handle of the node to move
 * - [MEGARequest parentHandle] - Returns the handle of the new parent for the node
 * - [MEGARequest publicNode] - Returns the node to copy (if it is a public node)
 *
 * If the MEGA account is a business account and it's status is expired, onRequestFinish will
 * be called with the error code MEGAErrorTypeApiEBusinessPastDue.
 *
 * @param node Node to copy.
 * @param newParent New parent for the node.
 */
- (void)copyNode:(MEGANode *)node newParent:(MEGANode *)newParent;

/**
 * @brief Copy a node in the MEGA account changing the file name
 *
 * The associated request type with this request is MEGARequestTypeCopy
 * Valid data in the MEGARequest object received on callbacks:
 * - [MEGARequest nodeHandle] - Returns the handle of the node to copy
 * - [MEGARequest parentHandle] - Returns the handle of the new parent for the new node
 * - [MEGARequest publicNode] - Returns the node to copy
 * - [MEGARequest name] - Returns the name for the new node
 *
 * Valid data in the MEGARequest object received in onRequestFinish when the error code
 * is MEGAErrorTypeApiOk:
 * - [MEGARequest nodeHandle] - Handle of the new node
 *
 * If the MEGA account is a business account and it's status is expired, onRequestFinish will
 * be called with the error code MEGAErrorTypeApiEBusinessPastDue.
 *
 * @param node Node to copy
 * @param newParent Parent for the new node
 * @param newName Name for the new node
 *
 * This parameter is only used if the original node is a file and it isn't a public node,
 * otherwise, it's ignored.
 *
 * @param delegate Delegate to track this request
 */
- (void)copyNode:(MEGANode *)node newParent:(MEGANode *)newParent newName:(NSString *)newName delegate:(id<MEGARequestDelegate>)delegate;

/**
 * @brief Copy a node in the MEGA account changing the file name
 *
 * The associated request type with this request is MEGARequestTypeCopy
 * Valid data in the MEGARequest object received on callbacks:
 * - [MEGARequest nodeHandle] - Returns the handle of the node to copy
 * - [MEGARequest parentHandle] - Returns the handle of the new parent for the new node
 * - [MEGARequest publicNode] - Returns the node to copy
 * - [MEGARequest name] - Returns the name for the new node
 *
 * Valid data in the MEGARequest object received in onRequestFinish when the error code
 * is MEGAErrorTypeApiOk:
 * - [MEGARequest nodeHandle] - Handle of the new node
 *
 * If the MEGA account is a business account and it's status is expired, onRequestFinish will
 * be called with the error code MEGAErrorTypeApiEBusinessPastDue.
 *
 * @param node Node to copy
 * @param newParent Parent for the new node
 * @param newName Name for the new node
 *
 * This parameter is only used if the original node is a file and it isn't a public node,
 * otherwise, it's ignored.
 */
- (void)copyNode:(MEGANode *)node newParent:(MEGANode *)newParent newName:(NSString *)newName;

/**
 * @brief Rename a node in the MEGA account.
 *
 * The associated request type with this request is MEGARequestTypeRename.
 * Valid data in the MEGARequest object received on callbacks:
 * - [MEGARequest nodeHandle] - Returns the handle of the node to rename
 * - [MEGARequest name] - Returns the new name for the node
 *
 * If the MEGA account is a business account and it's status is expired, onRequestFinish will
 * be called with the error code MEGAErrorTypeApiEBusinessPastDue.
 *
 * @param node Node to modify.
 * @param newName New name for the node.
 * @param delegate Delegate to track this request.
 */
- (void)renameNode:(MEGANode *)node newName:(NSString *)newName delegate:(id<MEGARequestDelegate>)delegate;

/**
 * @brief Rename a node in the MEGA account.
 *
 * The associated request type with this request is MEGARequestTypeRename.
 * Valid data in the MEGARequest object received on callbacks:
 * - [MEGARequest nodeHandle] - Returns the handle of the node to rename
 * - [MEGARequest name] - Returns the new name for the node
 *
 * If the MEGA account is a business account and it's status is expired, onRequestFinish will
 * be called with the error code MEGAErrorTypeApiEBusinessPastDue.
 *
 * @param node Node to modify.
 * @param newName New name for the node.
 */
- (void)renameNode:(MEGANode *)node newName:(NSString *)newName;

/**
 * @brief Remove a node from the MEGA account.
 *
 * This function doesn't move the node to the Rubbish Bin, it fully removes the node. To move
 * the node to the Rubbish Bin use [MEGASdk moveNode:newParent:delegate:].
 *
 * If the node has previous versions, they will be deleted too.
 *
 * The associated request type with this request is MEGARequestTypeRemove.
 * Valid data in the MEGARequest object received on callbacks:
 * - [MEGARequest nodeHandle] - Returns the handle of the node to rename
 * - [MEGARequest flag] - Returns NO because previous versions won't be preserved
 *
 * If the MEGA account is a sub-user business account, onRequestFinish will
 * be called with the error code MEGAErrorTypeApiEMasterOnly.
 *
 * @param node Node to remove.
 * @param delegate Delegate to track this request.
 */
- (void)removeNode:(MEGANode *)node delegate:(id<MEGARequestDelegate>)delegate;

/**
 * @brief Remove a node from the MEGA account.
 *
 * This function doesn't move the node to the Rubbish Bin, it fully removes the node. To move
 * the node to the Rubbish Bin use [MEGASdk moveNode:newParent:delegate:].
 *
 * If the node has previous versions, they will be deleted too.
 *
 * The associated request type with this request is MEGARequestTypeRemove.
 * Valid data in the MEGARequest object received on callbacks:
 * - [MEGARequest nodeHandle] - Returns the handle of the node to rename
 * - [MEGARequest flag] - Returns NO because previous versions won't be preserved
 *
 * If the MEGA account is a sub-user business account, onRequestFinish will
 * be called with the error code MEGAErrorTypeApiEMasterOnly.
 *
 * @param node Node to remove.
 */
- (void)removeNode:(MEGANode *)node;

/**
 * @brief Remove all versions from the MEGA account
 *
 * The associated request type with this request is MEGARequestTypeRemoveVersions
 *
 * When the request finishes, file versions might not be deleted yet.
 * Deletions are notified using onNodesUpdate callbacks.
 *
 * @param delegate MEGARequestDelegate Delegate to track this request
 */
- (void)removeVersionsWithDelegate:(id<MEGARequestDelegate>)delegate;

/**
 * @brief Remove all versions from the MEGA account
 *
 * The associated request type with this request is MEGARequestTypeRemoveVersions
 *
 * When the request finishes, file versions might not be deleted yet.
 * Deletions are notified using onNodesUpdate callbacks.
 *
 */
- (void)removeVersions;

/**
 * @brief Remove a version of a file from the MEGA account
 *
 * This function doesn't move the node to the Rubbish Bin, it fully removes the node. To move
 * the node to the Rubbish Bin use [MEGASdk moveNode:newParent:delegate:].
 *
 * If the node has previous versions, they won't be deleted.
 *
 * The associated request type with this request is MEGARequestTypeRemove
 * Valid data in the MEGARequest object received on callbacks:
 * - [MEGARequest nodeHandle] - Returns the handle of the node to remove
 * - [MEGARequest flag] - Returns YES because previous versions will be preserved
 *
 * If the MEGA account is a sub-user business account, onRequestFinish will
 * be called with the error code MEGAErrorTypeApiEMasterOnly.
 *
 * @param node Node to remove
 * @param delegate MEGARequestDelegate to track this request
 */
- (void)removeVersionNode:(MEGANode *)node delegate:(id<MEGARequestDelegate>)delegate;

/**
 * @brief Remove a version of a file from the MEGA account
 *
 * This function doesn't move the node to the Rubbish Bin, it fully removes the node. To move
 * the node to the Rubbish Bin use [MEGASdk moveNode:newParent:delegate:].
 *
 * If the node has previous versions, they won't be deleted.
 *
 * The associated request type with this request is MEGARequestTypeRemove
 * Valid data in the MEGARequest object received on callbacks:
 * - [MEGARequest nodeHandle] - Returns the handle of the node to remove
 * - [MEGARequest flag] - Returns YES because previous versions will be preserved
 *
 * If the MEGA account is a sub-user business account, onRequestFinish will
 * be called with the error code MEGAErrorTypeApiEMasterOnly.
 *
 * @param node Node to remove
 */
- (void)removeVersionNode:(MEGANode *)node;

/**
 * @brief Restore a previous version of a file
 *
 * Only versions of a file can be restored, not the current version (because it's already current).
 * The node will be copied and set as current. All the version history will be preserved without changes,
 * being the old current node the previous version of the new current node, and keeping the restored
 * node also in its previous place in the version history.
 *
 * The associated request type with this request is MEGARequestTypeRestore
 * Valid data in the MEGARequest object received on callbacks:
 * - [MEGARequest nodeHandle] - Returns the handle of the node to restore
 *
 * If the MEGA account is a business account and it's status is expired, onRequestFinish will
 * be called with the error code MEGAErrorTypeApiEBusinessPastDue.
 *
 * @param node Node with the version to restore
 * @param delegate MEGARequestDelegate to track this request
 */
- (void)restoreVersionNode:(MEGANode *)node delegate:(id<MEGARequestDelegate>)delegate;

/**
 * @brief Restore a previous version of a file
 *
 * Only versions of a file can be restored, not the current version (because it's already current).
 * The node will be copied and set as current. All the version history will be preserved without changes,
 * being the old current node the previous version of the new current node, and keeping the restored
 * node also in its previous place in the version history.
 *
 * The associated request type with this request is MEGARequestTypeRestore
 * Valid data in the MEGARequest object received on callbacks:
 * - [MEGARequest nodeHandle] - Returns the handle of the node to restore
 *
 * If the MEGA account is a business account and it's status is expired, onRequestFinish will
 * be called with the error code MEGAErrorTypeApiEBusinessPastDue.
 *
 * @param node Node with the version to restore
 */
- (void)restoreVersionNode:(MEGANode *)node;

/**
 * @brief Clean the Rubbish Bin in the MEGA account
 *
 * This function effectively removes every node contained in the Rubbish Bin. In order to
 * avoid accidental deletions, you might want to warn the user about the action.
 *
 * The associated request type with this request is MEGARequestTypeCleanRubbishBin. This
 * request returns MEGAErrorTypeApiENoent if the Rubbish bin is already empty.
 *
 * If the MEGA account is a business account and it's status is expired, onRequestFinish will
 * be called with the error code MEGAErrorTypeApiEBusinessPastDue.
 *
 * @param delegate MEGARequestDelegate to track this request
 */
- (void)cleanRubbishBinWithDelegate:(id<MEGARequestDelegate>)delegate;

/**
 * @brief Clean the Rubbish Bin in the MEGA account
 *
 * This function effectively removes every node contained in the Rubbish Bin. In order to
 * avoid accidental deletions, you might want to warn the user about the action.
 *
 * The associated request type with this request is MEGARequestTypeCleanRubbishBin. This
 * request returns MEGAErrorTypeApiENoent if the Rubbish bin is already empty.
 *
 * If the MEGA account is a business account and it's status is expired, onRequestFinish will
 * be called with the error code MEGAErrorTypeApiEBusinessPastDue.
 *
 */
- (void)cleanRubbishBin;

#pragma mark - Sharing Requests

/**
 * @brief Share or stop sharing a folder in MEGA with another user using a MEGAUser.
 *
 * To share a folder with an user, set the desired access level in the level parameter. If you
 * want to stop sharing a folder use the access level MEGAShareTypeAccessUnknown.
 *
 * The associated request type with this request is MEGARequestTypeShare.
 * Valid data in the MEGARequest object received on callbacks:
 * - [MEGARequest nodeHandle] - Returns the handle of the folder to share
 * - [MEGARequest email] - Returns the email of the user that receives the shared folder
 * - [MEGARequest access] - Returns the access that is granted to the user
 *
 * If the MEGA account is a business account and it's status is expired, onRequestFinish will
 * be called with the error code MEGAErrorTypeApiEBusinessPastDue.
 *
 * @param node The folder to share. It must be a non-root folder.
 * @param user User that receives the shared folder.
 * @param level Permissions that are granted to the user.
 * Valid values for this parameter:
 * - MEGAShareTypeAccessUnknown = -1
 * Stop sharing a folder with this user
 *
 * - MEGAShareTypeAccessRead = 0
 * - MEGAShareTypeAccessReadWrite = 1
 * - MEGAShareTypeAccessFull = 2
 * - MEGAShareTypeAccessOwner = 3
 *
 * @param delegate Delegate to track this request.
 */
- (void)shareNode:(MEGANode *)node withUser:(MEGAUser *)user level:(NSInteger)level delegate:(id<MEGARequestDelegate>)delegate;

/**
 * @brief Share or stop sharing a folder in MEGA with another user using a MEGAUser.
 *
 * To share a folder with an user, set the desired access level in the level parameter. If you
 * want to stop sharing a folder use the access level MEGAShareTypeAccessUnknown.
 *
 * The associated request type with this request is MEGARequestTypeShare.
 * Valid data in the MEGARequest object received on callbacks:
 * - [MEGARequest nodeHandle] - Returns the handle of the folder to share
 * - [MEGARequest email] - Returns the email of the user that receives the shared folder
 * - [MEGARequest access] - Returns the access that is granted to the user
 *
 * If the MEGA account is a business account and it's status is expired, onRequestFinish will
 * be called with the error code MEGAErrorTypeApiEBusinessPastDue.
 *
 * @param node The folder to share. It must be a non-root folder.
 * @param user User that receives the shared folder.
 * @param level Permissions that are granted to the user.
 * Valid values for this parameter:
 * - MEGAShareTypeAccessUnknown = -1
 * Stop sharing a folder with this user
 *
 * - MEGAShareTypeAccessRead = 0
 * - MEGAShareTypeAccessReadWrite = 1
 * - MEGAShareTypeAccessFull = 2
 * - MEGAShareTypeAccessOwner = 3
 *
 */
- (void)shareNode:(MEGANode *)node withUser:(MEGAUser *)user level:(NSInteger)level;

/**
 * @brief Share or stop sharing a folder in MEGA with another user using his email
 *
 * To share a folder with an user, set the desired access level in the level parameter. If you
 * want to stop sharing a folder use the access level MEGAShareTypeAccessUnknown
 *
 * The associated request type with this request is MEGARequestTypeShare
 * Valid data in the MEGARequest object received on callbacks:
 * - [MEGARequest nodeHandle] - Returns the handle of the folder to share
 * - [MEGARequest email] - Returns the email of the user that receives the shared folder
 * - [MEGARequest access] - Returns the access that is granted to the user
 *
 * If the MEGA account is a business account and it's status is expired, onRequestFinish will
 * be called with the error code MEGAErrorTypeApiEBusinessPastDue.
 *
 * @param node The folder to share. It must be a non-root folder
 * @param email Email of the user that receives the shared folder. If it doesn't have a MEGA account, the folder will be shared anyway
 * and the user will be invited to register an account.
 *
 * @param level Permissions that are granted to the user
 * Valid values for this parameter:
 * - MEGAShareTypeAccessUnknown = -1
 * Stop sharing a folder with this user
 *
 * - MEGAShareTypeAccessRead = 0
 * - MEGAShareTypeAccessReadWrite = 1
 * - MEGAShareTypeAccessFull = 2
 * - MEGAShareTypeAccessOwner = 3
 *
 * @param delegate MEGARequestDelegate to track this request
 */
- (void)shareNode:(MEGANode *)node withEmail:(NSString *)email level:(NSInteger)level delegate:(id<MEGARequestDelegate>)delegate;

/**
 * @brief Share or stop sharing a folder in MEGA with another user using his email
 *
 * To share a folder with an user, set the desired access level in the level parameter. If you
 * want to stop sharing a folder use the access level MEGAShareTypeAccessUnknown
 *
 * The associated request type with this request is MEGARequestTypeShare
 * Valid data in the MEGARequest object received on callbacks:
 * - [MEGARequest nodeHandle] - Returns the handle of the folder to share
 * - [MEGARequest email] - Returns the email of the user that receives the shared folder
 * - [MEGARequest access] - Returns the access that is granted to the user
 *
 * If the MEGA account is a business account and it's status is expired, onRequestFinish will
 * be called with the error code MEGAErrorTypeApiEBusinessPastDue.
 *
 * @param node The folder to share. It must be a non-root folder
 * @param email Email of the user that receives the shared folder. If it doesn't have a MEGA account, the folder will be shared anyway
 * and the user will be invited to register an account.
 *
 * @param level Permissions that are granted to the user
 * Valid values for this parameter:
 * - MEGAShareTypeAccessUnknown = -1
 * Stop sharing a folder with this user
 *
 * - MEGAShareTypeAccessRead = 0
 * - MEGAShareTypeAccessReadWrite = 1
 * - MEGAShareTypeAccessFull = 2
 * - MEGAShareTypeAccessOwner = 3
 *
 */
- (void)shareNode:(MEGANode *)node withEmail:(NSString *)email level:(NSInteger)level;

/**
 * @brief Import a public link to the account.
 *
 * The associated request type with this request is MEGARequestTypeImportLink.
 * Valid data in the MEGARequest object received on callbacks:
 * - [MEGARequest link] - Returns the public link to the file
 * - [MEGARequest parentHandle] - Returns the folder that receives the imported file
 *
 * Valid data in the MEGARequest object received in onRequestFinish when the error code
 * is MEGAErrorTypeApiOk:
 * - [MEGARequest nodeHandle] - Handle of the new node in the account
 *
 * If the MEGA account is a business account and it's status is expired, onRequestFinish will
 * be called with the error code MEGAErrorTypeApiEBusinessPastDue.
 *
 * @param megaFileLink Public link to a file in MEGA.
 * @param parent Parent folder for the imported file.
 * @param delegate Delegate to track this request.
 */
- (void)importMegaFileLink:(NSString *)megaFileLink parent:(MEGANode *)parent delegate:(id<MEGARequestDelegate>)delegate;

/**
 * @brief Import a public link to the account.
 *
 * The associated request type with this request is MEGARequestTypeImportLink.
 * Valid data in the MEGARequest object received on callbacks:
 * - [MEGARequest link] - Returns the public link to the file
 * - [MEGARequest parentHandle] - Returns the folder that receives the imported file
 *
 * If the MEGA account is a business account and it's status is expired, onRequestFinish will
 * be called with the error code MEGAErrorTypeApiEBusinessPastDue.
 *
 * Valid data in the MEGARequest object received in onRequestFinish when the error code
 * is MEGAErrorTypeApiOk:
 * - [MEGARequest nodeHandle] - Handle of the new node in the account
 *
 * @param megaFileLink Public link to a file in MEGA.
 * @param parent Parent folder for the imported file.
 */
- (void)importMegaFileLink:(NSString *)megaFileLink parent:(MEGANode *)parent;

/**
 * @brief Decrypt password-protected public link
 *
 * The associated request type with this request is MEGARequestTypePasswordLink
 * Valid data in the MEGARequest object received on callbacks:
 * - [MEGARequest link] - Returns the encrypted public link to the file/folder
 * - [MEGARequest password] - Returns the password to decrypt the link
 *
 * Valid data in the MEGARequest object received in onRequestFinish when the error code
 * is MEGAErrorTypeApiOk:
 * - [MEGARequest text] - Decrypted public link
 *
 * @param link Password/protected public link to a file/folder in MEGA
 * @param password Password to decrypt the link
 * @param delegate MEGARequestDelegate to track this request
 */
- (void)decryptPasswordProtectedLink:(NSString *)link password:(NSString *)password delegate:(id<MEGARequestDelegate>)delegate;

/**
 * @brief Decrypt password-protected public link
 *
 * The associated request type with this request is MEGARequestTypePasswordLink
 * Valid data in the MEGARequest object received on callbacks:
 * - [MEGARequest link] - Returns the encrypted public link to the file/folder
 * - [MEGARequest password] - Returns the password to decrypt the link
 *
 * Valid data in the MEGARequest object received in onRequestFinish when the error code
 * is MEGAErrorTypeApiOk:
 * - [MEGARequest text] - Decrypted public link
 *
 * @param link Password/protected public link to a file/folder in MEGA
 * @param password Password to decrypt the link
 */
- (void)decryptPasswordProtectedLink:(NSString *)link password:(NSString *)password;

/**
 * @brief Encrypt public link with password
 *
 * The associated request type with this request is MEGARequestTypePasswordLink
 * Valid data in the MEGARequest object received on callbacks:
 * - [MEGARequest link] - Returns the public link to be encrypted
 * - [MEGARequest password] - Returns the password to encrypt the link
 * - [MEGARequest flag] - Returns YES
 *
 * Valid data in the MEGARequest object received in onRequestFinish when the error code
 * is MEGAErrorTypeApiOk:
 * - [MEGARequest text] - Encrypted public link
 *
 * @param link Public link to be encrypted, including encryption key for the link
 * @param password Password to encrypt the link
 * @param delegate MEGARequestDelegate to track this request
 */
- (void)encryptLinkWithPassword:(NSString *)link password:(NSString *)password delegate:(id<MEGARequestDelegate>)delegate;

/**
 * @brief Encrypt public link with password
 *
 * The associated request type with this request is MEGARequestTypePasswordLink
 * Valid data in the MEGARequest object received on callbacks:
 * - [MEGARequest link] - Returns the public link to be encrypted
 * - [MEGARequest password] - Returns the password to encrypt the link
 * - [MEGARequest flag] - Returns YES
 *
 * Valid data in the MEGARequest object received in onRequestFinish when the error code
 * is MEGAErrorTypeApiOk:
 * - [MEGARequest text] - Encrypted public link
 *
 * @param link Public link to be encrypted, including encryption key for the link
 * @param password Password to encrypt the link
 */
- (void)encryptLinkWithPassword:(NSString *)link password:(NSString *)password;

/**
 * @brief Get a MEGANode from a public link to a file.
 *
 * A public node can be imported using [MEGASdk copyNode:newParent:] or downloaded using [MEGASdk startDownloadNode:localPath:]
 *
 * The associated request type with this request is MEGARequestTypeGetPublicNode.
 * Valid data in the MEGARequest object received on callbacks:
 * - [MEGARequest link] - Returns the public link to the file
 *
 * If the MEGA account is a business account and it's status is expired, onRequestFinish will
 * be called with the error code MEGAErrorTypeApiEBusinessPastDue.
 *
 * Valid data in the MEGARequest object received in onRequestFinish when the error code
 * is MEGAErrorTypeApiOk:
 * - [MEGARequest publicNode] - Public MEGANode corresponding to the public link
 *
 * @param megaFileLink Public link to a file in MEGA.
 * @param delegate Delegate to track this request.
 */
- (void)publicNodeForMegaFileLink:(NSString *)megaFileLink delegate:(id<MEGARequestDelegate>)delegate;

/**
 * @brief Get a MEGANode from a public link to a file.
 *
 * A public node can be imported using [MEGASdk copyNode:newParent:] or downloaded using [MEGASdk startDownloadNode:localPath:].
 *
 * The associated request type with this request is MEGARequestTypeGetPublicNode.
 * Valid data in the MEGARequest object received on callbacks:
 * - [MEGARequest link] - Returns the public link to the file
 *
 * If the MEGA account is a business account and it's status is expired, onRequestFinish will
 * be called with the error code MEGAErrorTypeApiEBusinessPastDue.
 *
 * Valid data in the MEGARequest object received in onRequestFinish when the error code
 * is MEGAErrorTypeApiOk:
 * - [MEGARequest publicNode] - Public MEGANode corresponding to the public link
 *
 * @param megaFileLink Public link to a file in MEGA.
 */
- (void)publicNodeForMegaFileLink:(NSString *)megaFileLink;

/**
* @brief Build the URL for a public link
*
* @note This function does not create the public link itself. It simply builds the URL
* from the provided data.
*
* @param publicHandle Public handle of the link, in B64url encoding.
* @param key Encryption key of the link.
* @param isFolder True for folder links, false for file links.
* @return The public link for the provided data
*/
- (NSString *)buildPublicLinkForHandle:(NSString *)publicHandle key:(NSString *)key isFolder:(BOOL)isFolder;

/**
 * @brief Set node label as a node attribute.
 * Valid values for label attribute are:
 *  - MEGANodeLabelRed = 1
 *  - MEGANodeLabelOrange = 2
 *  - MEGANodeLabelYellow = 3
 *  - MEGANodeLabelGreen = 4
 *  - MEGANodeLabelBlue = 5
 *  - MEGANodeLabelPurple = 6
 *  - MEGANodeLabelGrey = 7
 *
 * The associated request type with this request is MEGARequestTypeSetAttrNode
 * Valid data in the MEGARequest object received on callbacks:
 * - [MEGARequest nodeHandle] - Returns the handle of the node that receive the attribute
 * - [MEGARequest numDetails] - Returns the label for the node
 * - [MEGARequest flag] - Returns YES (official attribute)
 * - [MEGARequest paramType] - Returns MEGANodeAttributeLabel
 *
 * @param node Node that will receive the information.
 * @param label Label of the node
 * @param delegate MEGARequestDelegate to track this request
 */
- (void)setNodeLabel:(MEGANode *)node label:(MEGANodeLabel)label delegate:(id<MEGARequestDelegate>)delegate;

/**
 * @brief Set node label as a node attribute.
 * Valid values for label attribute are:
 *  - MEGANodeLabelRed = 1
 *  - MEGANodeLabelOrange = 2
 *  - MEGANodeLabelYellow = 3
 *  - MEGANodeLabelGreen = 4
 *  - MEGANodeLabelBlue = 5
 *  - MEGANodeLabelPurple = 6
 *  - MEGANodeLabelGrey = 7
 *
 * The associated request type with this request is MEGARequestTypeSetAttrNode
 * Valid data in the MEGARequest object received on callbacks:
 * - [MEGARequest nodeHandle] - Returns the handle of the node that receive the attribute
 * - [MEGARequest numDetails] - Returns the label for the node
 * - [MEGARequest flag] - Returns YES (official attribute)
 * - [MEGARequest paramType] - Returns MEGANodeAttributeLabel
 *
 * @param node Node that will receive the information.
 * @param label Label of the node
 */
- (void)setNodeLabel:(MEGANode *)node label:(MEGANodeLabel)label;

/**
 * @brief Remove node label
 *
 * The associated request type with this request is MEGARequestTypeSetAttrNode
 * Valid data in the MEGARequest object received on callbacks:
 * - [MEGARequest nodeHandle] - Returns the handle of the node that receive the attribute
 * - [MEGARequest flag] - Returns YES (official attribute)
 * - [MEGARequest paramType] - Returns MEGANodeAttributeLabel
 *
 * @param node Node that will receive the information.
 * @param delegate MEGARequestDelegate to track this request
 */
- (void)resetNodeLabel:(MEGANode *)node delegate:(id<MEGARequestDelegate>)delegate;

/**
 * @brief Remove node label
 *
 * The associated request type with this request is MEGARequestTypeSetAttrNode
 * Valid data in the MEGARequest object received on callbacks:
 * - [MEGARequest nodeHandle] - Returns the handle of the node that receive the attribute
 * - [MEGARequest flag] - Returns YES (official attribute)
 * - [MEGARequest paramType] - Returns MEGANodeAttributeLabel
 *
 * @param node Node that will receive the information.
 */
- (void)resetNodeLabel:(MEGANode *)node;

/**
 * @brief Set node favourite as a node attribute.
 *
 * The associated request type with this request is MEGARequestTypeSetAttrNode
 * Valid data in the MEGARequest object received on callbacks:
 * - [MEGARequest nodeHandle] - Returns the handle of the node that receive the attribute
 * - [MEGARequest numDetails] - Returns 1 if node is set as favourite, otherwise return 0
 * - [MEGARequest flag] - Returns YES (official attribute)
 * - [MEGARequest paramType] - Returns MEGANodeAttributeFav
 *
 * @param node Node that will receive the information.
 * @param favourite if YES set node as favourite, otherwise remove the attribute
 * @param delegate MEGARequestDelegate to track this request
 */
- (void)setNodeFavourite:(MEGANode *)node favourite:(BOOL)favourite delegate:(id<MEGARequestDelegate>)delegate;

/**
 * @brief Set node favourite as a node attribute.
 *
 * The associated request type with this request is MEGARequestTypeSetAttrNode
 * Valid data in the MEGARequest object received on callbacks:
 * - [MEGARequest nodeHandle] - Returns the handle of the node that receive the attribute
 * - [MEGARequest numDetails] - Returns 1 if node is set as favourite, otherwise return 0
 * - [MEGARequest flag] - Returns YES (official attribute)
 * - [MEGARequest paramType] - Returns MEGANodeAttributeFav
 *
 * @param node Node that will receive the information.
 * @param favourite if YES set node as favourite, otherwise remove the attribute
 */
- (void)setNodeFavourite:(MEGANode *)node favourite:(BOOL)favourite;

/**
 * @brief Set the GPS coordinates of image files as a node attribute.
 *
 * To remove the existing coordinates, set both the latitude and longitude to nil.
 *
 * The associated request type with this request is MEGARequestTypeSetAttrNode
 * Valid data in the MEGARequest object received on callbacks:
 * - [MEGARequest nodeHandle] - Returns the handle of the node that receive the attribute
 * - [MEGARequest flag] - Returns YES (official attribute)
 * - [MEGARequest paramType] - Returns MEGANodeAttributeCoordinates
 * - [MEGARequest numDetails] - Returns the longitude, scaled to integer in the range of [0, 2^24]
 * - [MEGARequest transferTag] - Returns the latitude, scaled to integer in the range of [0, 2^24)
 *
 * If the MEGA account is a business account and it's status is expired, onRequestFinish will
 * be called with the error code MEGAErrorTypeApiEBusinessPastDue.
 *
 * @param node MEGANode that will receive the information.
 * @param latitude Latitude in signed decimal degrees notation.
 * @param longitude Longitude in signed decimal degrees notation.
 * @param delegate Delegate to track this request.
 */
- (void)setNodeCoordinates:(MEGANode *)node latitude:(nullable NSNumber *)latitude longitude:(nullable NSNumber *)longitude delegate:(id<MEGARequestDelegate>)delegate;

/**
 * @brief Set the GPS coordinates of image files as a node attribute.
 *
 * To remove the existing coordinates, set both the latitude and longitude to nil.
 *
 * The associated request type with this request is MEGARequestTypeSetAttrNode
 * Valid data in the MEGARequest object received on callbacks:
 * - [MEGARequest nodeHandle] - Returns the handle of the node that receive the attribute
 * - [MEGARequest flag] - Returns YES (official attribute)
 * - [MEGARequest paramType] - Returns MEGANodeAttributeCoordinates
 * - [MEGARequest numDetails] - Returns the longitude, scaled to integer in the range of [0, 2^24]
 * - [MEGARequest transferTag] - Returns the latitude, scaled to integer in the range of [0, 2^24)
 *
 * If the MEGA account is a business account and it's status is expired, onRequestFinish will
 * be called with the error code MEGAErrorTypeApiEBusinessPastDue.
 *
 * @param node MEGANode that will receive the information.
 * @param latitude Latitude in signed decimal degrees notation.
 * @param longitude Longitude in signed decimal degrees notation.
 */
- (void)setNodeCoordinates:(MEGANode *)node latitude:(nullable NSNumber *)latitude longitude:(nullable NSNumber *)longitude;

/**
 * @brief Set the GPS coordinates of image files as a node attribute.
 *
 * To remove the existing coordinates, set both the latitude and longitude to nil.
 *
 * The 'unshareable' variant of this function stores the coordinates with an extra
 * layer of encryption which only this user can decrypt, so that even if this node is shared
 * with others, they cannot read the coordinates.
 *
 * The associated request type with this request is MEGARequestTypeSetAttrNode
 * Valid data in the MEGARequest object received on callbacks:
 * - [MEGARequest nodeHandle] - Returns the handle of the node that receive the attribute
 * - [MEGARequest flag] - Returns YES (official attribute)
 * - [MEGARequest paramType] - Returns MEGANodeAttributeCoordinates
 * - [MEGARequest numDetails] - Returns the longitude, scaled to integer in the range of [0, 2^24]
 * - [MEGARequest transferTag] - Returns the latitude, scaled to integer in the range of [0, 2^24)
 *
 * @param node MEGANode that will receive the information.
 * @param latitude Latitude in signed decimal degrees notation.
 * @param longitude Longitude in signed decimal degrees notation.
 * @param delegate Delegate to track this request.
 */
- (void)setUnshareableNodeCoordinates:(MEGANode *)node latitude:(nullable NSNumber *)latitude longitude:(nullable NSNumber *)longitude delegate:(id<MEGARequestDelegate>)delegate;

/**
 * @brief Generate a public link of a file/folder in MEGA.
 *
 * The associated request type with this request is MEGARequestTypeExport.
 * Valid data in the MEGARequest object received on callbacks:
 * - [MEGARequest nodeHandle] - Returns the handle of the node
 * - [MEGARequest access] - Returns YES
 *
 * Valid data in the MEGARequest object received in onRequestFinish when the error code
 * is MEGAErrorTypeApiOk:
 * - [MEGARequest link] - Public link
 *
 * If the MEGA account is a business account and it's status is expired, onRequestFinish will
 * be called with the error code MEGAErrorTypeApiEBusinessPastDue.
 *
 * @param node MEGANode to get the public link.
 * @param delegate Delegate to track this request.
 */
- (void)exportNode:(MEGANode *)node delegate:(id<MEGARequestDelegate>)delegate;

/**
 * @brief Generate a public link of a file/folder in MEGA.
 *
 * The associated request type with this request is MEGARequestTypeExport.
 * Valid data in the MEGARequest object received on callbacks:
 * - [MEGARequest nodeHandle] - Returns the handle of the node
 * - [MEGARequest access] - Returns YES
 *
 * Valid data in the MEGARequest object received in onRequestFinish when the error code
 * is MEGAErrorTypeApiOk:
 * - [MEGARequest link] - Public link
 *
 * If the MEGA account is a business account and it's status is expired, onRequestFinish will
 * be called with the error code MEGAErrorTypeApiEBusinessPastDue.
 *
 * @param node MEGANode to get the public link.
 */
- (void)exportNode:(MEGANode *)node;

/**
 * @brief Generate a public link of a file/folder in MEGA.
 *
 * The associated request type with this request is MEGARequestTypeExport.
 * Valid data in the MEGARequest object received on callbacks:
 * - [MEGARequest nodeHandle] - Returns the handle of the node
 * - [MEGARequest access] - Returns YES
 *
 * Valid data in the MEGARequest object received in onRequestFinish when the error code
 * is MEGAErrorTypeApiOk:
 * - [MEGARequest link] - Public link
 *
 * If the MEGA account is a business account and it's status is expired, onRequestFinish will
 * be called with the error code MEGAErrorTypeApiEBusinessPastDue.
 *
 * @param node MEGANode to get the public link.
 * @param expireTime NSDate until the public link will be valid
 * @param delegate MEGARequestDelegate to track this request.
 */
- (void)exportNode:(MEGANode *)node expireTime:(NSDate *)expireTime delegate:(id<MEGARequestDelegate>)delegate;

/**
 * @brief Generate a public link of a file/folder in MEGA.
 *
 * The associated request type with this request is MEGARequestTypeExport.
 * Valid data in the MEGARequest object received on callbacks:
 * - [MEGARequest nodeHandle] - Returns the handle of the node
 * - [MEGARequest access] - Returns YES
 *
 * Valid data in the MEGARequest object received in onRequestFinish when the error code
 * is MEGAErrorTypeApiOk:
 * - [MEGARequest link] - Public link
 *
 * If the MEGA account is a business account and it's status is expired, onRequestFinish will
 * be called with the error code MEGAErrorTypeApiEBusinessPastDue.
 *
 * @param node MEGANode to get the public link.
 * @param expireTime NSDate until the public link will be valid
 */
- (void)exportNode:(MEGANode *)node expireTime:(NSDate *)expireTime;

/**
 * @brief Stop sharing a file/folder.
 *
 * The associated request type with this request is MEGARequestTypeExport.
 * Valid data in the MEGARequest object received on callbacks:
 * - [MEGARequest nodeHandle] - Returns the handle of the node
 * - [MEGARequest access] - Returns NO
 *
 * If the MEGA account is a business account and it's status is expired, onRequestFinish will
 * be called with the error code MEGAErrorTypeApiEBusinessPastDue.
 *
 * @param node MEGANode to stop sharing.
 * @param delegate Delegate to track this request.
 */
- (void)disableExportNode:(MEGANode *)node delegate:(id<MEGARequestDelegate>)delegate;

/**
 * @brief Stop sharing a file/folder.
 *
 * The associated request type with this request is MEGARequestTypeExport.
 * Valid data in the MEGARequest object received on callbacks:
 * - [MEGARequest nodeHandle] - Returns the handle of the node
 * - [MEGARequest access] - Returns NO
 *
 * If the MEGA account is a business account and it's status is expired, onRequestFinish will
 * be called with the error code MEGAErrorTypeApiEBusinessPastDue.
 *
 * @param node MEGANode to stop sharing.
 */
- (void)disableExportNode:(MEGANode *)node;

#pragma mark - Attributes Requests

/**
 * @brief Get the thumbnail of a node.
 *
 * If the node doesn't have a thumbnail the request fails with the MEGAErrorTypeApiENoent
 * error code.
 *
 * The associated request type with this request is MEGARequestTypeGetAttrFile.
 * Valid data in the MEGARequest object received on callbacks:
 * - [MEGARequest nodeHandle] - Returns the handle of the node
 * - [MEGARequest file] - Returns the destination path
 * - [MEGARequest paramType] - Returns MEGAAttributeTypeThumbnail
 *
 * @param node Node to get the thumbnail.
 * @param destinationFilePath Destination path for the thumbnail.
 * If this path is a local folder, it must end with a '\' or '/' character and (Base64-encoded handle + "0.jpg")
 * will be used as the file name inside that folder. If the path doesn't finish with
 * one of these characters, the file will be downloaded to a file in that path.
 *
 * @param delegate Delegate to track this request.
 */
- (void)getThumbnailNode:(MEGANode *)node destinationFilePath:(NSString *)destinationFilePath delegate:(id<MEGARequestDelegate>)delegate;

/**
 * @brief Get the thumbnail of a node.
 *
 * If the node doesn't have a thumbnail the request fails with the MEGAErrorTypeApiENoent
 * error code.
 *
 * The associated request type with this request is MEGARequestTypeGetAttrFile.
 * Valid data in the MEGARequest object received on callbacks:
 * - [MEGARequest nodeHandle] - Returns the handle of the node
 * - [MEGARequest file] - Returns the destination path
 * - [MEGARequest paramType] - Returns MEGAAttributeTypeThumbnail
 *
 * @param node Node to get the thumbnail.
 * @param destinationFilePath Destination path for the thumbnail.
 * If this path is a local folder, it must end with a '\' or '/' character and (Base64-encoded handle + "0.jpg")
 * will be used as the file name inside that folder. If the path doesn't finish with
 * one of these characters, the file will be downloaded to a file in that path.
 *
 */
- (void)getThumbnailNode:(MEGANode *)node destinationFilePath:(NSString *)destinationFilePath;

/**
 * @brief Cancel the retrieval of a thumbnail.
 *
 * The associated request type with this request is MEGARequestTypeGetAttrFile.
 * Valid data in the MEGARequest object received on callbacks:
 * - [MEGARequest nodeHandle] - Returns the handle of the node
 * - [MEGARequest paramType] - Returns MEGAAttributeTypeThumbnail
 *
 * @param node Node to cancel the retrieval of the thumbnail.
 * @param delegate Delegate to track this request.
 *
 * @see [MEGASdk getThumbnailNode:destinationFilePath:].
 */
- (void)cancelGetThumbnailNode:(MEGANode *)node delegate:(id<MEGARequestDelegate>)delegate;

/**
 * @brief Cancel the retrieval of a thumbnail.
 *
 * The associated request type with this request is MEGARequestTypeGetAttrFile.
 * Valid data in the MEGARequest object received on callbacks:
 * - [MEGARequest nodeHandle] - Returns the handle of the node
 * - [MEGARequest paramType] - Returns MEGAAttributeTypeThumbnail
 *
 * @param node Node to cancel the retrieval of the thumbnail.
 *
 * @see [MEGASdk getThumbnailNode:destinationFilePath:].
 */
- (void)cancelGetThumbnailNode:(MEGANode *)node;

/**
 * @brief Set the thumbnail of a MEGANode.
 *
 * The associated request type with this request is MEGARequestTypeSetAttrFile.
 * Valid data in the MEGARequest object received on callbacks:
 * - [MEGARequest nodeHandle] - Returns the handle of the node
 * - [MEGARequest file] - Returns the source path
 * - [MEGARequest paramType] - Returns MEGAAttributeTypeThumbnail
 *
 * @param node MEGANode to set the thumbnail.
 * @param sourceFilePath Source path of the file that will be set as thumbnail.
 * @param delegate Delegate to track this request.
 */
- (void)setThumbnailNode:(MEGANode *)node sourceFilePath:(NSString *)sourceFilePath delegate:(id<MEGARequestDelegate>)delegate;

/**
 * @brief Set the thumbnail of a MEGANode.
 *
 * The associated request type with this request is MEGARequestTypeSetAttrFile.
 * Valid data in the MEGARequest object received on callbacks:
 * - [MEGARequest nodeHandle] - Returns the handle of the node
 * - [MEGARequest file] - Returns the source path
 * - [MEGARequest paramType] - Returns MEGAAttributeTypeThumbnail
 *
 * @param node MEGANode to set the thumbnail.
 * @param sourceFilePath Source path of the file that will be set as thumbnail.
 */
- (void)setThumbnailNode:(MEGANode *)node sourceFilePath:(NSString *)sourceFilePath;

/**
 * @brief Get the preview of a node.
 *
 * If the node doesn't have a preview the request fails with the MEGAErrorTypeApiENoent
 * error code
 *
 * The associated request type with this request is MEGARequestTypeGetAttrFile.
 * Valid data in the MEGARequest object received on callbacks:
 * - [MEGARequest nodeHandle] - Returns the handle of the node
 * - [MEGARequest file] - Returns the destination path
 * - [MEGARequest paramType] - Returns MEGAAttributeTypePreview
 *
 * @param node Node to get the preview.
 * @param destinationFilePath Destination path for the preview.
 * If this path is a local folder, it must end with a '\' or '/' character and (Base64-encoded handle + "0.jpg")
 * will be used as the file name inside that folder. If the path doesn't finish with
 * one of these characters, the file will be downloaded to a file in that path.
 *
 * @param delegate Delegate to track this request.
 */
- (void)getPreviewNode:(MEGANode *)node destinationFilePath:(NSString *)destinationFilePath delegate:(id<MEGARequestDelegate>)delegate;

/**
 * @brief Get the preview of a node.
 *
 * If the node doesn't have a preview the request fails with the MEGAErrorTypeApiENoent
 * error code.
 *
 * The associated request type with this request is MEGARequestTypeGetAttrFile.
 * Valid data in the MEGARequest object received on callbacks:
 * - [MEGARequest nodeHandle] - Returns the handle of the node
 * - [MEGARequest file] - Returns the destination path
 * - [MEGARequest paramType] - Returns MEGAAttributeTypePreview
 *
 * @param node Node to get the preview.
 * @param destinationFilePath Destination path for the preview.
 * If this path is a local folder, it must end with a '\' or '/' character and (Base64-encoded handle + "0.jpg")
 * will be used as the file name inside that folder. If the path doesn't finish with
 * one of these characters, the file will be downloaded to a file in that path.
 */
- (void)getPreviewNode:(MEGANode *)node destinationFilePath:(NSString *)destinationFilePath;

/**
 * @brief Cancel the retrieval of a preview.
 *
 * The associated request type with this request is MEGARequestTypeGetAttrFile.
 * Valid data in the MEGARequest object received on callbacks:
 * - [MEGARequest nodeHandle] - Returns the handle of the node
 * - [MEGARequest paramType] - Returns MEGAAttributeTypePreview
 *
 * @param node Node to cancel the retrieval of the preview.
 * @param delegate Delegate to track this request.
 *
 * @see [MEGASdk getPreviewNode:destinationFilePath:].
 */
- (void)cancelGetPreviewNode:(MEGANode *)node delegate:(id<MEGARequestDelegate>)delegate;

/**
 * @brief Cancel the retrieval of a preview.
 *
 * The associated request type with this request is MEGARequestTypeGetAttrFile.
 * Valid data in the MEGARequest object received on callbacks:
 * - [MEGARequest nodeHandle] - Returns the handle of the node
 * - [MEGARequest paramType] - Returns MEGAAttributeTypePreview
 *
 * @param node Node to cancel the retrieval of the preview.
 *
 * @see [MEGASdk getPreviewNode:destinationFilePath:].
 */
- (void)cancelGetPreviewNode:(MEGANode *)node;

/**
 * @brief Set the preview of a node.
 *
 * The associated request type with this request is MEGARequestTypeSetAttrFile.
 * Valid data in the MEGARequest object received on callbacks:
 * - [MEGARequest nodeHandle] - Returns the handle of the node
 * - [MEGARequest file] - Returns the source path
 * - [MEGARequest paramType] - Returns MEGAAttributeTypePreview
 *
 * @param node Node to set the preview.
 * @param sourceFilePath Source path of the file that will be set as preview.
 * @param delegate Delegate to track this request.
 */
- (void)setPreviewNode:(MEGANode *)node sourceFilePath:(NSString *)sourceFilePath delegate:(id<MEGARequestDelegate>)delegate;

/**
 * @brief Set the preview of a MEGANode.
 *
 * The associated request type with this request is MEGARequestTypeSetAttrFile.
 * Valid data in the MEGARequest object received on callbacks:
 * - [MEGARequest nodeHandle] - Returns the handle of the node
 * - [MEGARequest file] - Returns the source path
 * - [MEGARequest paramType] - Returns MEGAAttributeTypePreview
 *
 * @param node Node to set the preview.
 * @param sourceFilePath Source path of the file that will be set as preview.
 */
- (void)setPreviewNode:(MEGANode *)node sourceFilePath:(NSString *)sourceFilePath;

/**
 * @brief Get the avatar of a MEGAUser.
 *
 * The associated request type with this request is MEGARequestTypeGetAttrUser.
 * Valid data in the MEGARequest object received on callbacks:
 * - [MEGARequest file] - Returns the destination path
 * - [MEGARequest email] - Returns the email of the user
 *
 * @param user MEGAUser to get the avatar.
 * @param destinationFilePath Destination path for the avatar. It has to be a path to a file, not to a folder.
 * If this path is a local folder, it must end with a '\' or '/' character and (email + "0.jpg")
 * will be used as the file name inside that folder. If the path doesn't finish with
 * one of these characters, the file will be downloaded to a file in that path.
 *
 * @param delegate Delegate to track this request.
 */
- (void)getAvatarUser:(MEGAUser *)user destinationFilePath:(NSString *)destinationFilePath delegate:(id<MEGARequestDelegate>)delegate;

/**
 * @brief Get the avatar of a MEGAUser.
 *
 * The associated request type with this request is MEGARequestTypeGetAttrUser.
 * Valid data in the MEGARequest object received on callbacks:
 * - [MEGARequest file] - Returns the destination path
 * - [MEGARequest email] - Returns the email of the user
 *
 * @param user MEGAUser to get the avatar.
 * @param destinationFilePath Destination path for the avatar. It has to be a path to a file, not to a folder.
 * If this path is a local folder, it must end with a '\' or '/' character and (email + "0.jpg")
 * will be used as the file name inside that folder. If the path doesn't finish with
 * one of these characters, the file will be downloaded to a file in that path.
 *
 */
- (void)getAvatarUser:(MEGAUser *)user destinationFilePath:(NSString *)destinationFilePath;

/**
 * @brief Get the avatar of any user in MEGA
 *
 * The associated request type with this request is MEGARequestTypeGetAttrUser
 * Valid data in the MEGARequest object received on callbacks:
 * - [MEGARequest file] - Returns the destination path
 * - [MEGARequest email] - Returns the email or the handle of the user (the provided one as parameter)
 *
 * @param emailOrHandle Email or user handle (Base64 encoded) to get the avatar. If this parameter is
 * set to nil, the avatar is obtained for the active account
 * @param destinationFilePath Destination path for the avatar. It has to be a path to a file, not to a folder.
 * If this path is a local folder, it must end with a '\' or '/' character and (email + "0.jpg")
 * will be used as the file name inside that folder. If the path doesn't finish with
 * one of these characters, the file will be downloaded to a file in that path.
 *
 * @param delegate MEGARequestDelegate to track this request.
 */
- (void)getAvatarUserWithEmailOrHandle:(nullable NSString *)emailOrHandle destinationFilePath:(NSString *)destinationFilePath delegate:(id<MEGARequestDelegate>)delegate;

/**
 * @brief Get the avatar of any user in MEGA
 *
 * The associated request type with this request is MEGARequestTypeGetAttrUser
 * Valid data in the MEGARequest object received on callbacks:
 * - [MEGARequest file] - Returns the destination path
 * - [MEGARequest email] - Returns the email or the handle of the user (the provided one as parameter)
 *
 * @param emailOrHandle Email or user handle (Base64 encoded) to get the avatar. If this parameter is
 * set to nil, the avatar is obtained for the active account
 * @param destinationFilePath Destination path for the avatar. It has to be a path to a file, not to a folder.
 * If this path is a local folder, it must end with a '\' or '/' character and (email + "0.jpg")
 * will be used as the file name inside that folder. If the path doesn't finish with
 * one of these characters, the file will be downloaded to a file in that path.
 *
 */
- (void)getAvatarUserWithEmailOrHandle:(nullable NSString *)emailOrHandle destinationFilePath:(NSString *)destinationFilePath;

/**
 * @brief Get the default color for the avatar.
 *
 * This color should be used only when the user doesn't have an avatar.
 *
 * @param user MEGAUser to get the color of the avatar. If this parameter is set to nil, the color
 * is obtained for the active account.
 * @return The RGB color as a string with 3 components in hex: #RGB. Ie. "#FF6A19"
 * If the user is not found, this function always returns the same color.
 */
+ (nullable NSString *)avatarColorForUser:(nullable MEGAUser *)user;

/**
 * @brief Get the default color for the avatar.
 *
 * This color should be used only when the user doesn't have an avatar.
 *
 * @param base64UserHandle User handle (Base64 encoded) to get the avatar. If this parameter is
 * set to nil, the avatar is obtained for the active account.
 * @return The RGB color as a string with 3 components in hex: #RGB. Ie. "#FF6A19"
 * If the user is not found, this function always returns the same color.
 */
+ (nullable NSString *)avatarColorForBase64UserHandle:(nullable NSString *)base64UserHandle;

/**
 * @brief Get the secondary color for the avatar.
 *
 * This color should be used only when the user doesn't have an avatar, making a
 * gradient in combination with the color returned from avatarColorForUser.
 *
 * @param user MEGAUser to get the color of the avatar. If this parameter is set to nil, the color
 * is obtained for the active account.
 * @return The RGB color as a string with 3 components in hex: #RGB. Ie. "#FF6A19"
 * If the user is not found, this function always returns the same color.
 */
+ (nullable NSString *)avatarSecondaryColorForUser:(nullable MEGAUser *)user;

/**
 * @brief Get the secondary color for the avatar.
 *
 * This color should be used only when the user doesn't have an avatar, making a
 * gradient in combination with the color returned from avatarColorForBase64UserHandle.
 *
 * @param base64UserHandle User handle (Base64 encoded) to get the avatar. If this parameter is
 * set to nil, the avatar is obtained for the active account.
 * @return The RGB color as a string with 3 components in hex: #RGB. Ie. "#FF6A19"
 * If the user is not found, this function always returns the same color.
 */
+ (nullable NSString *)avatarSecondaryColorForBase64UserHandle:(nullable NSString *)base64UserHandle;

/**
 * @brief Set the avatar of the MEGA account.
 *
 * The associated request type with this request is MEGARequestTypeSetAttrFile.
 * Valid data in the MEGARequest object received on callbacks:
 * - [MEGARequest file] - Returns the source path
 *
 * @param sourceFilePath Source path of the file that will be set as avatar.
 * @param delegate Delegate to track this request.
 */
- (void)setAvatarUserWithSourceFilePath:(nullable NSString *)sourceFilePath delegate:(id<MEGARequestDelegate>)delegate;

/**
 * @brief Set the avatar of the MEGA account.
 *
 * The associated request type with this request is MEGARequestTypeSetAttrFile.
 * Valid data in the MEGARequest object received on callbacks:
 * - [MEGARequest file] - Returns the source path
 *
 * @param sourceFilePath Source path of the file that will be set as avatar.
 */
- (void)setAvatarUserWithSourceFilePath:(nullable NSString *)sourceFilePath;

/**
 * @brief Get an attribute of a MEGAUser.
 *
 * User attributes can be private or public. Private attributes are accessible only by
 * your own user, while public ones are retrievable by any of your contacts.
 *
 * The associated request type with this request is MEGARequestTypeGetAttrUser
 * Valid data in the MEGARequest object received on callbacks:
 * - [MEGARequest paramType] - Returns the attribute type
 *
 * Valid data in the MEGARequest object received in onRequestFinish when the error code
 * is MEGAErrorTypeApiOk:
 * - [MEGARequest text] - Returns the value of the attribute
 *
 * @param user MEGAUser to get the attribute. If this parameter is set to nil, the attribute
 * is obtained for the active account
 * @param type Attribute type
 *
 * Valid values are:
 *
 * MEGAUserAttributeFirstname = 1
 * Get the firstname of the user (public)
 * MEGAUserAttributeLastname = 2
 * Get the lastname of the user (public)
 * MEGAUserAttributeAuthRing = 3
 * Get the authentication ring of the user (private)
 * MEGAUserAttributeLastInteraction = 4
 * Get the last interaction of the contacts of the user (private)
 * MEGAUserAttributeED25519PublicKey = 5
 * Get the public key Ed25519 of the user (public)
 * MEGAUserAttributeCU25519PublicKey = 6
 * Get the public key Cu25519 of the user (public)
 * MEGAUserAttributeKeyring = 7
 * Get the key ring of the user: private keys for Cu25519 and Ed25519 (private)
 * MEGAUserAttributeSigRsaPublicKey = 8
 * Get the signature of RSA public key of the user (public)
 * MEGAUserAttributeSigCU255PublicKey = 9
 * Get the signature of Cu25519 public key of the user (public)
 * MEGAUserAttributeLanguage = 14
 * Get the preferred language of the user (private, non-encrypted)
 * MEGAUserAttributePwdReminder = 15
 * Get the password-reminder-dialog information (private, non-encrypted)
 * MEGAUserAttributeDisableVersions = 16
 * Get whether user has versions disabled or enabled (private, non-encrypted)
 * MEGAUserAttributeRichPreviews = 18
 * Get whether user generates rich-link messages or not (private)
 * MEGAUserAttributeRubbishTime = 19
 * Get number of days for rubbish-bin cleaning scheduler (private, non-encrypted)
 * MEGAUserAttributeStorageState = 21
 * Get the state of the storage (private non-encrypted)
 * MEGAUserAttributeGeolocation = 22
 * Get whether the user has enabled send geolocation messages (private)
 *
 */
- (void)getUserAttributeForUser:(nullable MEGAUser *)user type:(MEGAUserAttribute)type;

/**
 * @brief Get an attribute of a MEGAUser.
 *
 * The associated request type with this request is MEGARequestTypeGetAttrUser
 * Valid data in the MEGARequest object received on callbacks:
 * - [MEGARequest paramType] - Returns the attribute type
 *
 * Valid data in the MEGARequest object received in onRequestFinish when the error code
 * is MEGAErrorTypeApiOk:
 * - [MEGARequest text] - Returns the value of the attribute
 *
 * @param user MEGAUser to get the attribute. If this parameter is set to nil, the attribute
 * is obtained for the active account
 * @param type Attribute type
 *
 * Valid values are:
 *
 * MEGAUserAttributeFirstname = 1
 * Get the firstname of the user (public)
 * MEGAUserAttributeLastname = 2
 * Get the lastname of the user (public)
 * MEGAUserAttributeAuthRing = 3
 * Get the authentication ring of the user (private)
 * MEGAUserAttributeLastInteraction = 4
 * Get the last interaction of the contacts of the user (private)
 * MEGAUserAttributeED25519PublicKey = 5
 * Get the public key Ed25519 of the user (public)
 * MEGAUserAttributeCU25519PublicKey = 6
 * Get the public key Cu25519 of the user (public)
 * MEGAUserAttributeKeyring = 7
 * Get the key ring of the user: private keys for Cu25519 and Ed25519 (private)
 * MEGAUserAttributeSigRsaPublicKey = 8
 * Get the signature of RSA public key of the user (public)
 * MEGAUserAttributeSigCU255PublicKey = 9
 * Get the signature of Cu25519 public key of the user (public)
 * MEGAUserAttributeLanguage = 14
 * Get the preferred language of the user (private, non-encrypted)
 * MEGAUserAttributePwdReminder = 15
 * Get the password-reminder-dialog information (private, non-encrypted)
 * MEGAUserAttributeDisableVersions = 16
 * Get whether user has versions disabled or enabled (private, non-encrypted)
 * MEGAUserAttributeRichPreviews = 18
 * Get whether user generates rich-link messages or not (private)
 * MEGAUserAttributeRubbishTime = 19
 * Get number of days for rubbish-bin cleaning scheduler (private, non-encrypted)
 * MEGAUserAttributeStorageState = 21
 * Get the state of the storage (private non-encrypted)
 * MEGAUserAttributeGeolocation = 22
 * Get whether the user has enabled send geolocation messages (private)
 *
 * @param delegate MEGARequestDelegate to track this request
 */
- (void)getUserAttributeForUser:(nullable MEGAUser *)user type:(MEGAUserAttribute)type delegate:(id<MEGARequestDelegate>)delegate;

/**
 * @brief Get an attribute of any user in MEGA.
 *
 * User attributes can be private or public. Private attributes are accessible only by
 * your own user, while public ones are retrievable by any of your contacts.
 *
 * The associated request type with this request is MEGARequestTypeGetAttrUser
 * Valid data in the MEGARequest object received on callbacks:
 * - [MEGARequest paramType] - Returns the attribute type
 * - [MEGARequest email] - Returns the email or the handle of the user (the provided one as parameter)
 *
 * Valid data in the MEGARequest object received in onRequestFinish when the error code
 * is MEGAErrorTypeApiOk:
 * - [MEGARequest text] - Returns the value for public attributes
 *
 * @param emailOrHandle Email or user handle (Base64 encoded) to get the attribute.
 * @param type Attribute type
 *
 * Valid values are:
 *
 * MEGAUserAttributeFirstname = 1
 * Get the firstname of the user (public)
 * MEGAUserAttributeLastname = 2
 * Get the lastname of the user (public)
 * MEGAUserAttributeAuthRing = 3
 * Get the authentication ring of the user (private)
 * MEGAUserAttributeLastInteraction = 4
 * Get the last interaction of the contacts of the user (private)
 * MEGAUserAttributeED25519PublicKey = 5
 * Get the public key Ed25519 of the user (public)
 * MEGAUserAttributeCU25519PublicKey = 6
 * Get the public key Cu25519 of the user (public)
 * MEGAUserAttributeKeyring = 7
 * Get the key ring of the user: private keys for Cu25519 and Ed25519 (private)
 * MEGAUserAttributeSigRsaPublicKey = 8
 * Get the signature of RSA public key of the user (public)
 * MEGAUserAttributeSigCU255PublicKey = 9
 * Get the signature of Cu25519 public key of the user (public)
 * MEGAUserAttributeLanguage = 14
 * Get the preferred language of the user (private, non-encrypted)
 * MEGAUserAttributePwdReminder = 15
 * Get the password-reminder-dialog information (private, non-encrypted)
 * MEGAUserAttributeDisableVersions = 16
 * Get whether user has versions disabled or enabled (private, non-encrypted)
 * MEGAUserAttributeRichPreviews = 18
 * Get whether user generates rich-link messages or not (private)
 * MEGAUserAttributeRubbishTime = 19
 * Get number of days for rubbish-bin cleaning scheduler (private, non-encrypted)
 * MEGAUserAttributeStorageState = 21
 * Get the state of the storage (private non-encrypted)
 * MEGAUserAttributeGeolocation = 22
 * Get whether the user has enabled send geolocation messages (private)
 *
 */
- (void)getUserAttributeForEmailOrHandle:(NSString *)emailOrHandle type:(MEGAUserAttribute)type;

/**
 * @brief Get an attribute of any user in MEGA.
 *
 * User attributes can be private or public. Private attributes are accessible only by
 * your own user, while public ones are retrievable by any of your contacts.
 *
 * The associated request type with this request is MEGARequestTypeGetAttrUser
 * Valid data in the MEGARequest object received on callbacks:
 * - [MEGARequest paramType] - Returns the attribute type
 * - [MEGARequest email] - Returns the email or the handle of the user (the provided one as parameter)
 *
 * Valid data in the MEGARequest object received in onRequestFinish when the error code
 * is MEGAErrorTypeApiOk:
 * - [MEGARequest text] - Returns the value for public attributes
 *
 * @param emailOrHandle Email or user handle (Base64 encoded) to get the attribute.
 * @param type Attribute type
 *
 * Valid values are:
 *
 * MEGAUserAttributeFirstname = 1
 * Get the firstname of the user (public)
 * MEGAUserAttributeLastname = 2
 * Get the lastname of the user (public)
 * MEGAUserAttributeAuthRing = 3
 * Get the authentication ring of the user (private)
 * MEGAUserAttributeLastInteraction = 4
 * Get the last interaction of the contacts of the user (private)
 * MEGAUserAttributeED25519PublicKey = 5
 * Get the public key Ed25519 of the user (public)
 * MEGAUserAttributeCU25519PublicKey = 6
 * Get the public key Cu25519 of the user (public)
 * MEGAUserAttributeKeyring = 7
 * Get the key ring of the user: private keys for Cu25519 and Ed25519 (private)
 * MEGAUserAttributeSigRsaPublicKey = 8
 * Get the signature of RSA public key of the user (public)
 * MEGAUserAttributeSigCU255PublicKey = 9
 * Get the signature of Cu25519 public key of the user (public)
 * MEGAUserAttributeLanguage = 14
 * Get the preferred language of the user (private, non-encrypted)
 * MEGAUserAttributePwdReminder = 15
 * Get the password-reminder-dialog information (private, non-encrypted)
 * MEGAUserAttributeDisableVersions = 16
 * Get whether user has versions disabled or enabled (private, non-encrypted)
 * MEGAUserAttributeRichPreviews = 18
 * Get whether user generates rich-link messages or not (private)
 * MEGAUserAttributeRubbishTime = 19
 * Get number of days for rubbish-bin cleaning scheduler (private, non-encrypted)
 * MEGAUserAttributeStorageState = 21
 * Get the state of the storage (private non-encrypted)
 * MEGAUserAttributeGeolocation = 22
 * Get whether the user has enabled send geolocation messages (private)
 *
 * @param delegate MEGARequestDelegate to track this request
 */
- (void)getUserAttributeForEmailOrHandle:(NSString *)emailOrHandle type:(MEGAUserAttribute)type delegate:(id<MEGARequestDelegate>)delegate;

/**
 * @brief Get an attribute of the current account.
 *
 * User attributes can be private or public. Private attributes are accessible only by
 * your own user, while public ones are retrievable by any of your contacts.
 *
 * The associated request type with this request is MEGARequestTypeGetAttrUser
 * Valid data in the MEGARequest object received on callbacks:
 * - [MEGARequest paramType] - Returns the attribute type
 *
 * Valid data in the MEGARequest object received in onRequestFinish when the error code
 * is MEGAErrorTypeApiOk:
 * - [MEGARequest text] - Returns the value of the attribute
 *
 * @param type Attribute type
 *
 * Valid values are:
 *
 * MEGAUserAttributeFirstname = 1
 * Get the firstname of the user (public)
 * MEGAUserAttributeLastname = 2
 * Get the lastname of the user (public)
 * MEGAUserAttributeAuthRing = 3
 * Get the authentication ring of the user (private)
 * MEGAUserAttributeLastInteraction = 4
 * Get the last interaction of the contacts of the user (private)
 * MEGAUserAttributeED25519PublicKey = 5
 * Get the public key Ed25519 of the user (public)
 * MEGAUserAttributeCU25519PublicKey = 6
 * Get the public key Cu25519 of the user (public)
 * MEGAUserAttributeKeyring = 7
 * Get the key ring of the user: private keys for Cu25519 and Ed25519 (private)
 * MEGAUserAttributeSigRsaPublicKey = 8
 * Get the signature of RSA public key of the user (public)
 * MEGAUserAttributeSigCU255PublicKey = 9
 * Get the signature of Cu25519 public key of the user (public)
 * MEGAUserAttributeLanguage = 14
 * Get the preferred language of the user (private, non-encrypted)
 * MEGAUserAttributePwdReminder = 15
 * Get the password-reminder-dialog information (private, non-encrypted)
 * MEGAUserAttributeDisableVersions = 16
 * Get whether user has versions disabled or enabled (private, non-encrypted)
 * MEGAUserAttributeRichPreviews = 18
 * Get whether user generates rich-link messages or not (private)
 * MEGAUserAttributeRubbishTime = 19
 * Get number of days for rubbish-bin cleaning scheduler (private, non-encrypted)
 * MEGAUserAttributeStorageState = 21
 * Get the state of the storage (private non-encrypted)
 * MEGAUserAttributeGeolocation = 22
 * Get whether the user has enabled send geolocation messages (private)
 *
 */
- (void)getUserAttributeType:(MEGAUserAttribute)type;

/**
 * @brief Get an attribute of the current account.
 *
 * User attributes can be private or public. Private attributes are accessible only by
 * your own user, while public ones are retrievable by any of your contacts.
 *
 * The associated request type with this request is MEGARequestTypeGetAttrUser
 * Valid data in the MEGARequest object received on callbacks:
 * - [MEGARequest paramType] - Returns the attribute type
 *
 * Valid data in the MEGARequest object received in onRequestFinish when the error code
 * is MEGAErrorTypeApiOk:
 * - [MEGARequest text] - Returns the value of the attribute
 *
 * @param type Attribute type
 *
 * Valid values are:
 *
 * MEGAUserAttributeFirstname = 1
 * Get the firstname of the user (public)
 * MEGAUserAttributeLastname = 2
 * Get the lastname of the user (public)
 * MEGAUserAttributeAuthRing = 3
 * Get the authentication ring of the user (private)
 * MEGAUserAttributeLastInteraction = 4
 * Get the last interaction of the contacts of the user (private)
 * MEGAUserAttributeED25519PublicKey = 5
 * Get the public key Ed25519 of the user (public)
 * MEGAUserAttributeCU25519PublicKey = 6
 * Get the public key Cu25519 of the user (public)
 * MEGAUserAttributeKeyring = 7
 * Get the key ring of the user: private keys for Cu25519 and Ed25519 (private)
 * MEGAUserAttributeSigRsaPublicKey = 8
 * Get the signature of RSA public key of the user (public)
 * MEGAUserAttributeSigCU255PublicKey = 9
 * Get the signature of Cu25519 public key of the user (public)
 * MEGAUserAttributeLanguage = 14
 * Get the preferred language of the user (private, non-encrypted)
 * MEGAUserAttributePwdReminder = 15
 * Get the password-reminder-dialog information (private, non-encrypted)
 * MEGAUserAttributeDisableVersions = 16
 * Get whether user has versions disabled or enabled (private, non-encrypted)
 * MEGAUserAttributeRichPreviews = 18
 * Get whether user generates rich-link messages or not (private)
 * MEGAUserAttributeRubbishTime = 19
 * Get number of days for rubbish-bin cleaning scheduler (private, non-encrypted)
 * MEGAUserAttributeStorageState = 21
 * Get the state of the storage (private non-encrypted)
 * MEGAUserAttributeGeolocation = 22
 * Get whether the user has enabled send geolocation messages (private)
 *
 * @param delegate MEGARequestDelegate to track this request
 */
- (void)getUserAttributeType:(MEGAUserAttribute)type delegate:(id<MEGARequestDelegate>)delegate;

/**
 * @brief Set an attribute of the current user.
 *
 * The associated request type with this request is MEGARequestTypeSetAttrUser
 * Valid data in the MEGARequest object received on callbacks:
 * - [MEGARequest paramType] - Returns the attribute type
 * - [MEGARequest text] - Return the new value for the attibute
 *
 * @param type Attribute type
 *
 * Valid values are:
 *
 * MEGAUserAttributeFirstname = 1
 * Set the firstname of the user
 * MEGAUserAttributeLastname = 2
 * Set the lastname of the user
 * MEGAUserAttributeRubbishTime = 19
 * Set the number of days for rubbish-bin cleaning scheduler (private, non-encrypted)
 *
 * If the MEGA account is a sub-user business account, and the value of the parameter
 * type is equal to MEGAUserAttributeFirstname or MEGAUserAttributeLastname
 * be called with the error code MEGAErrorTypeApiEMasterOnly.
 *
 * @param value New attribute value
 */
- (void)setUserAttributeType:(MEGAUserAttribute)type value:(NSString *)value;

/**
 * @brief Gets the alias for an user
 *
 * The associated request type with this request is MEGARequestTypeGetAttrUser
 * Valid data in the MEGARequest object received on callbacks:
 * - [MEGARequest paramType] - Returns the attribute type MEGAUserAttributeAlias
 * - [MEGARequest nodeHandle] - Returns the handle of the node as binary
 * - [MEGARequest text] - Return the handle of the node as base 64 string.
 *
 * Valid data in the MEGARequest object received in onRequestFinish when the error code
 * is MEGAErrorTypeApiOk:
 * - [MEGARequest name] - Returns the user alias.
 *
 * If the user alias doesn't exists the request will fail with the error code MEGAErrorTypeApiENoent
 *
 * @param handle Handle of the contact
 * @param delegate MEGARequestDelegate to track this request
 */
- (void)getUserAliasWithHandle:(uint64_t)handle delegate:(id<MEGARequestDelegate>)delegate;

/**
 * @brief Gets the alias for an user
 *
 * The associated request type with this request is MEGARequestTypeGetAttrUser
 * Valid data in the MEGARequest object received on callbacks:
 * - [MEGARequest paramType] - Returns the attribute type MEGAUserAttributeAlias
 * - [MEGARequest nodeHandle] - Returns the handle of the node as binary
 * - [MEGARequest text] - Return the handle of the node as base64 string.
 *
 * Valid data in the MEGARequest object received in onRequestFinish when the error code
 * is MEGAErrorTypeApiOk:
 * - [MEGARequest name] - Returns the user alias.
 *
 * If the user alias doesn't exists the request will fail with the error code MEGAErrorTypeApiENoent
 *
 * @param handle Handle of the contact
 */
- (void)getUserAliasWithHandle:(uint64_t)handle;

/**
 * @brief Set or reset an alias for a user
 *
 * The associated request type with this request is MEGARequestTypeGetAttrUser
 * Valid data in the MEGARequest object received on callbacks:
 * - [MEGARequest paramType] - Returns the attribute type MEGAUserAttributeAlias
 * - [MEGARequest nodeHandle] - Returns the handle of the node as binary
 * - [MEGARequest text] - Return the handle of the node as base 64 string.
 *
 * @param alias the user alias, or null to reset the existing
 * @param handle Handle of the contact
 * @param delegate MEGARequestDelegate to track this request
 */
- (void)setUserAlias:(nullable NSString *)alias forHandle:(uint64_t)handle delegate:(id<MEGARequestDelegate>)delegate;

/**
 * @brief Set or reset an alias for a user
 *
 * The associated request type with this request is MEGARequestTypeGetAttrUser
 * Valid data in the MEGARequest object received on callbacks:
 * - [MEGARequest paramType] - Returns the attribute type MEGAUserAttributeAlias
 * - [MEGARequest nodeHandle] - Returns the handle of the node as binary
 * - [MEGARequest text] - Return the handle of the node as base 64 string.
 *
 * @param alias the user alias, or null to reset the existing
 * @param handle Handle of the contact
 */
- (void)setUserAlias:(nullable NSString *)alias forHandle:(uint64_t)handle;

/**
 * @brief Set an attribute of the current user.
 *
 * The associated request type with this request is MEGARequestTypeSetAttrUser
 * Valid data in the MEGARequest object received on callbacks:
 * - [MEGARequest paramType] - Returns the attribute type
 * - [MEGARequest text] - Return the new value for the attibute
 *
 * @param type Attribute type
 *
 * Valid values are:
 *
 * MEGAUserAttributeFirstname = 1
 * Set the firstname of the user
 * MEGAUserAttributeLastname = 2
 * Set the lastname of the user
 * MEGAUserAttributeRubbishTime = 19
 * Set the number of days for rubbish-bin cleaning scheduler (private, non-encrypted)
 *
 * If the MEGA account is a sub-user business account, and the value of the parameter
 * type is equal to MEGAUserAttributeFirstname or MEGAUserAttributeLastname
 * be called with the error code MEGAErrorTypeApiEMasterOnly.
 *
 * @param value New attribute value
 * @param delegate MEGARequestDelegate to track this request
 */
- (void)setUserAttributeType:(MEGAUserAttribute)type value:(NSString *)value delegate:(id<MEGARequestDelegate>)delegate;

#pragma mark - Account management Requests

/**
 * @brief Get details about the MEGA account.
 *
 * The associated request type with this request is MEGARequestTypeAccountDetails.
 *
 * Valid data in the MEGARequest object received in onRequestFinish when the error code
 * is MEGAErrorTypeApiOk:
 * - [MEGARequest megaAccountDetails] - Details of the MEGA account
 *
 * @param delegate Delegate to track this request.
 */
- (void)getAccountDetailsWithDelegate:(id<MEGARequestDelegate>)delegate;

/**
 * @brief Get details about the MEGA account.
 *
 * The associated request type with this request is MEGARequestTypeAccountDetails.
 *
 * Valid data in the MEGARequest object received in onRequestFinish when the error code
 * is MEGAErrorTypeApiOk:
 * - [MEGARequest megaAccountDetails] - Details of the MEGA account.
 *
 */
- (void)getAccountDetails;

/**
 * @brief Check if the available bandwidth quota is enough to transfer an amount of bytes
 *
 * The associated request type with this request is MEGARequestTypeQueryTransferQuota
 *
 * Valid data in the MEGARequest object received on callbacks:
 * - [MEGARequest number] - Returns the amount of bytes to be transferred
 *
 * Valid data in the MEGARequest object received in onRequestFinish when the error code
 * is MEGAErrorTypeApiOk:
 * - [MEGARequest flag] - YES if it is expected to get an overquota error, otherwise NO
 *
 * @param size Amount of bytes to be transferred
 * @param delegate MEGARequestDelegate to track this request
 */
- (void)queryTransferQuotaWithSize:(long long)size delegate:(id<MEGARequestDelegate>)delegate;

/**
 * @brief Check if the available bandwidth quota is enough to transfer an amount of bytes
 *
 * The associated request type with this request is MEGARequestTypeQueryTransferQuota
 *
 * Valid data in the MEGARequest object received on callbacks:
 * - [MEGARequest number] - Returns the amount of bytes to be transferred
 *
 * Valid data in the MEGARequest object received in onRequestFinish when the error code
 * is MEGAErrorTypeApiOk:
 * - [MEGARequest flag] - YES if it is expected to get an overquota error, otherwise NO
 *
 * @param size Amount of bytes to be transferred
 */
- (void)queryTransferQuotaWithSize:(long long)size;

/**
 * @brief Get the available pricing plans to upgrade a MEGA account.
 *
 * You can get a payment URL for any of the pricing plans provided by this function
 * using [MEGASdk getPaymentIdForProductHandle:].
 *
 * The associated request type with this request is MEGARequestTypeGetPricing.
 *
 * Valid data in the MEGARequest object received in onRequestFinish when the error code
 * is MEGAErrorTypeApiOk:
 * - [MEGARequest pricing] - MEGAPricing object with all pricing plans
 *
 * @param delegate Delegate to track this request.
 *
 * @see [MEGASdk getPaymentIdForProductHandle:].
 */
- (void)getPricingWithDelegate:(id<MEGARequestDelegate>)delegate;

/**
 * @brief Get the available getPricing plans to upgrade a MEGA account.
 *
 * You can get a payment URL for any of the getPricing plans provided by this function
 * using [MEGASdk getPaymentIdForProductHandle:].
 *
 * The associated request type with this request is MEGARequestTypeGetPricing.
 *
 * Valid data in the MEGARequest object received in onRequestFinish when the error code
 * is MEGAErrorTypeApiOk:
 * - [MEGARequest pricing] - MEGAPricing object with all pricing plans
 *
 * @see [MEGASdk getPaymentIdForProductHandle:].
 */
- (void)getPricing;

/**
 * @brief Get the payment URL for an upgrade.
 *
 * The associated request type with this request is MEGARequestTypeGetPaymentId.
 * Valid data in the MEGARequest object received on callbacks:
 * - [MEGARequest nodeHandle] - Returns the handle of the product
 *
 * Valid data in the MEGARequest object received in onRequestFinish when the error code
 * is MEGAErrorTypeApiOk:
 * - [MEGARequest link] - Payment link
 *
 * @param productHandle Handle of the product (see [MEGASdk getPricing]).
 * @param delegate Delegate to track this request.
 *
 * @see [MEGASdk getPricing].
 */
- (void)getPaymentIdForProductHandle:(uint64_t)productHandle delegate:(id<MEGARequestDelegate>)delegate;

/**
 * @brief Get the payment URL for an upgrade
 *
 * The associated request type with this request is MEGARequestTypeGetPaymentId
 * Valid data in the MEGARequest object received on callbacks:
 * - [MEGARequest nodeHandle] - Returns the handle of the product
 *
 * Valid data in the MEGARequest object received in onRequestFinish when the error code
 * is MEGAErrorTypeApiOk:
 * - [MEGARequest link] - Payment ID
 * - [MEGARequest parentHandle] - Returns the last public node handle accessed
 * - [MEGARequest paramType] - Returns the type of lastPublicHandle
 * - [MEGARequest transferredBytes] - Returns the timestamp of the last access
 *
 * @param productHandle Handle of the product (see [MEGASdk getPricing])
 * @param lastPublicHandle Last public node handle accessed by the user in the last 24h
 * @param lastPublicHandleType Indicates the type of lastPublicHandle, valid values are:
 *      - AffiliateTypeId = 1
 *      - AffiliateTypeFileFolder = 2
 *      - AffiliateTypeChat = 3
 *      - AffiliateTypeContact = 4
 *
 * @param lastAccessTimestamp Timestamp of the last access
 * @param delegate Delegate to track this request
 *
 * @see [MEGASdk getPricing]
 */
- (void)getPaymentIdForProductHandle:(uint64_t)productHandle lastPublicHandle:(uint64_t)lastPublicHandle lastPublicHandleType:(AffiliateType)lastPublicHandleType lastAccessTimestamp:(uint64_t)lastAccessTimestamp delegate:(id<MEGARequestDelegate>)delegate;

/**
* @brief Get the payment URL for an upgrade
*
* The associated request type with this request is MEGARequestTypeGetPaymentId
* Valid data in the MEGARequest object received on callbacks:
* - [MEGARequest nodeHandle] - Returns the handle of the product
*
* Valid data in the MEGARequest object received in onRequestFinish when the error code
* is MEGAErrorTypeApiOk:
* - [MEGARequest link] - Payment ID
* - [MEGARequest parentHandle] - Returns the last public node handle accessed
* - [MEGARequest paramType] - Returns the type of lastPublicHandle
* - [MEGARequest transferredBytes] - Returns the timestamp of the last access
*
* @param productHandle Handle of the product (see [MEGASdk getPricing])
* @param lastPublicHandle Last public node handle accessed by the user in the last 24h
* @param lastPublicHandleType Indicates the type of lastPublicHandle, valid values are:
*      - AffiliateTypeId = 1
*      - AffiliateTypeFileFolder = 2
*      - AffiliateTypeChat = 3
*      - AffiliateTypeContact = 4
*
* @param lastAccessTimestamp Timestamp of the last access
*
* @see [MEGASdk getPricing]
*/
- (void)getPaymentIdForProductHandle:(uint64_t)productHandle lastPublicHandle:(uint64_t)lastPublicHandle lastPublicHandleType:(AffiliateType)lastPublicHandleType lastAccessTimestamp:(uint64_t)lastAccessTimestamp;

/**
 * @brief Get the payment URL for an upgrade.
 *
 * The associated request type with this request is MEGARequestTypeGetPaymentId.
 * Valid data in the MEGARequest object received on callbacks:
 * - [MEGARequest nodeHandle] - Returns the handle of the product
 *
 * Valid data in the MEGARequest object received in onRequestFinish when the error code
 * is MEGAErrorTypeApiOk:
 * - [MEGARequest link] - Payment link
 *
 * @param productHandle Handle of the product (see [MEGASdk getPricing]).
 *
 * @see [MEGASdk getPricing].
 */
- (void)getPaymentIdForProductHandle:(uint64_t)productHandle;

/**
 * @brief Submit a purchase receipt for verification
 *
 * The associated request type with this request is MEGARequestTypeSubmitPurchaseReceipt.
 * Valid data in the MEGARequest object received on callbacks:
 * - [MEGARequest number] - Returns the payment gateway
 * - [MEGARequest text] - Returns the purchase receipt
 * - [MEGARequest parentHandle] - Returns the last public node handle accessed
 *
 * @param gateway Payment gateway
 * Currently supported payment gateways are:
 * - MEGAPaymentMethodItunes = 2
 * - MEGAPaymentMethodGoogleWallet = 3
 * - MEGAPaymentMethodWindowsStore = 13
 *
 * @param receipt Purchase receipt
 * @param delegate Delegate to track this request
 */
- (void)submitPurchase:(MEGAPaymentMethod)gateway receipt:(NSString *)receipt delegate:(id<MEGARequestDelegate>)delegate;

/**
 * @brief Submit a purchase receipt for verification
 * Valid data in the MEGARequest object received on callbacks:
 * - [MEGARequest number] - Returns the payment gateway
 * - [MEGARequest text] - Returns the purchase receipt
 * - [MEGARequest parentHandle] - Returns the last public node handle accessed
 *
 * @param gateway Payment gateway
 * Currently supported payment gateways are:
 * - MEGAPaymentMethodItunes = 2
 * - MEGAPaymentMethodGoogleWallet = 3
 * - MEGAPaymentMethodWindowsStore = 13
 *
 * @param receipt Purchase receipt
 */
- (void)submitPurchase:(MEGAPaymentMethod)gateway receipt:(NSString *)receipt;

/**
 * @brief Submit a purchase receipt for verification
 *
 * The associated request type with this request is MEGARequestTypeSubmitPurchaseReceipt
 *
 * @param gateway Payment gateway
 * Currently supported payment gateways are:
 * Currently supported payment gateways are:
 * - MEGAPaymentMethodItunes = 2
 *
 * @param receipt Purchase receipt
 * @param lastPublicHandle Last public node handle accessed by the user in the last 24h
 * @param delegate Delegate to track this request
 */
- (void)submitPurchase:(MEGAPaymentMethod)gateway receipt:(NSString *)receipt lastPublicHandle:(uint64_t)lastPublicHandle delegate:(id<MEGARequestDelegate>)delegate;

/**
 * @brief Submit a purchase receipt for verification
 *
 * The associated request type with this request is MEGARequestTypeSubmitPurchaseReceipt
 *
 * @param gateway Payment gateway
 * Currently supported payment gateways are:
 * Currently supported payment gateways are:
 * - MEGAPaymentMethodItunes = 2
 *
 * @param receipt Purchase receipt
 * @param lastPublicHandle Last public node handle accessed by the user in the last 24h
 */
- (void)submitPurchase:(MEGAPaymentMethod)gateway receipt:(NSString *)receipt lastPublicHandle:(uint64_t)lastPublicHandle;

/**
 * @brief Submit a purchase receipt for verification
 *
 * The associated request type with this request is MEGARequestTypeSubmitPurchaseReceipt
 * Valid data in the MEGARequest object received on callbacks:
 * - [MEGARequest number] - Returns the payment gateway
 * - [MEGARequest text] - Returns the purchase receipt
 * - [MEGARequest parentHandle] - Returns the last public node handle accessed
 * - [MEGARequest paramType] - Returns the type of lastPublicHandle
 * - [MEGARequest transferredBytes] - Returns the timestamp of the last access
 *
 * @param gateway Payment gateway
 * Currently supported payment gateways are:
 * - MEGAPaymentMethodItunes = 2
 * - MEGAPaymentMethodGoogleWallet = 3
 * - MEGAPaymentMethodWindowsStore = 13
 *
 * @param receipt Purchase receipt
 * @param lastPublicHandle Last public node handle accessed by the user in the last 24h
 * @param lastPublicHandleType Indicates the type of lastPublicHandle, valid values are:
 *      - AffiliateTypeId = 1
 *      - AffiliateTypeFileFolder = 2
 *      - AffiliateTypeChat = 3
 *      - AffiliateTypeContact = 4
 *
 * @param lastAccessTimestamp Timestamp of the last access
 * @param delegate Delegate to track this request
 */
- (void)submitPurchase:(MEGAPaymentMethod)gateway receipt:(NSString *)receipt lastPublicHandle:(uint64_t)lastPublicHandle lastPublicHandleType:(AffiliateType)lastPublicHandleType lastAccessTimestamp:(uint64_t)lastAccessTimestamp delegate:(id<MEGARequestDelegate>)delegate;

/**
 * @brief Submit a purchase receipt for verification
 *
 * The associated request type with this request is MEGARequestTypeSubmitPurchaseReceipt
 * Valid data in the MEGARequest object received on callbacks:
 * - [MEGARequest number] - Returns the payment gateway
 * - [MEGARequest text] - Returns the purchase receipt
 * - [MEGARequest parentHandle] - Returns the last public node handle accessed
 * - [MEGARequest paramType] - Returns the type of lastPublicHandle
 * - [MEGARequest transferredBytes] - Returns the timestamp of the last access
 *
 * @param gateway Payment gateway
 * Currently supported payment gateways are:
 * - MEGAPaymentMethodItunes = 2
 * - MEGAPaymentMethodGoogleWallet = 3
 * - MEGAPaymentMethodWindowsStore = 13
 *
 * @param receipt Purchase receipt
 * @param lastPublicHandle Last public node handle accessed by the user in the last 24h
 * @param lastPublicHandleType Indicates the type of lastPublicHandle, valid values are:
 *      - AffiliateTypeId = 1
 *      - AffiliateTypeFileFolder = 2
 *      - AffiliateTypeChat = 3
 *      - AffiliateTypeContact = 4
 *
 * @param lastAccessTimestamp Timestamp of the last access
 */
- (void)submitPurchase:(MEGAPaymentMethod)gateway receipt:(NSString *)receipt lastPublicHandle:(uint64_t)lastPublicHandle lastPublicHandleType:(AffiliateType)lastPublicHandleType lastAccessTimestamp:(uint64_t)lastAccessTimestamp;

/**
 * @brief Change the password of the MEGA account.
 *
 * The associated request type with this request is MEGARequestTypeChangePassword.
 * Valid data in the MEGARequest object received on callbacks:
 * - [MEGARequest password] - Returns the old password
 * - [MEGARequest newPassword] - Returns the new password
 *
 * @param oldPassword Old password (optional, it can be nil to not check the old password).
 * @param newPassword New password.
 * @param delegate Delegate to track this request.
 */
- (void)changePassword:(nullable NSString *)oldPassword newPassword:(NSString *)newPassword delegate:(id<MEGARequestDelegate>)delegate;

/**
 * @brief Change the password of the MEGA account.
 *
 * The associated request type with this request is MEGARequestTypeChangePassword.
 * Valid data in the MEGARequest object received on callbacks:
 * - [MEGARequest password] - Returns the old password
 * - [MEGARequest newPassword] - Returns the new password
 *
 * @param oldPassword Old password (optional, it can be nil to not check the old password).
 * @param newPassword New password.
 */
- (void)changePassword:(nullable NSString *)oldPassword newPassword:(NSString *)newPassword;

/**
 * @brief Notify the user has exported the master key
 *
 * This function should be called when the user exports the master key by
 * clicking on "Copy" or "Save file" options.
 *
 * As result, the user attribute MEGAUserAttributePwdReminder will be updated
 * to remember the user has a backup of his/her master key. In consequence,
 * MEGA will not ask the user to remind the password for the account.
 *
 * The associated request type with this request is MEGARequestTypeSetAttrUser
 * Valid data in the MEGARequest object received on callbacks:
 * - [MEGARequest paramType] - Returns the attribute type MEGAUserAttributePwdReminder
 * - [MEGARequest: text] - Returns the new value for the attribute
 *
 * @param delegate MEGARequestDelegate to track this request
 */
- (void)masterKeyExportedWithDelegate:(id<MEGARequestDelegate>)delegate;

/**
 * @brief Notify the user has exported the master key
 *
 * This function should be called when the user exports the master key by
 * clicking on "Copy" or "Save file" options.
 *
 * As result, the user attribute MEGAUserAttributePwdReminder will be updated
 * to remember the user has a backup of his/her master key. In consequence,
 * MEGA will not ask the user to remind the password for the account.
 *
 * The associated request type with this request is MEGARequestTypeSetAttrUser
 * Valid data in the MEGARequest object received on callbacks:
 * - [MEGARequest paramType] - Returns the attribute type MEGAUserAttributePwdReminder
 * - [MEGARequest text] - Returns the new value for the attribute
 */
- (void)masterKeyExported;

/**
 * @brief Notify the user has successfully checked his password
 *
 * This function should be called when the user demonstrates that he remembers
 * the password to access the account
 *
 * As result, the user attribute MEGAUserAttributePwdReminder will be updated
 * to remember this event. In consequence, MEGA will not continue asking the user
 * to remind the password for the account in a short time.
 *
 * The associated request type with this request is MEGARequestTypeSetAttrUser
 * Valid data in the MEGARequest object received on callbacks:
 * - [MEGARequest paramType] - Returns the attribute type MEGAUserAttributePwdReminder
 * - [MEGARequest text] - Returns the new value for the attribute
 *
 * @param delegate MEGARequestDelegate to track this request
 */
- (void)passwordReminderDialogSucceededWithDelegate:(id<MEGARequestDelegate>)delegate;

/**
 * @brief Notify the user has successfully checked his password
 *
 * This function should be called when the user demonstrates that he remembers
 * the password to access the account
 *
 * As result, the user attribute MEGAUserAttributePwdReminder will be updated
 * to remember this event. In consequence, MEGA will not continue asking the user
 * to remind the password for the account in a short time.
 *
 * The associated request type with this request is MEGARequestTypeSetAttrUser
 * Valid data in the MEGARequest object received on callbacks:
 * - [MEGARequest paramType] - Returns the attribute type MEGAUserAttributePwdReminder
 * - [MEGARequest text] - Returns the new value for the attribute
 */
- (void)passwordReminderDialogSucceeded;

/**
 * @brief Notify the user has successfully skipped the password check
 *
 * This function should be called when the user skips the verification of
 * the password to access the account
 *
 * As result, the user attribute MEGAUserAttributePwdReminder will be updated
 * to remember this event. In consequence, MEGA will not continue asking the user
 * to remind the password for the account in a short time.
 *
 * The associated request type with this request is MEGARequestTypeSetAttrUser
 * Valid data in the MEGARequest object received on callbacks:
 * - [MEGARequest paramType] - Returns the attribute type MEGAUserAttributePwdReminder
 * - [MEGARequest text] - Returns the new value for the attribute
 *
 * @param delegate MEGARequestDelegate to track this request
 */
- (void)passwordReminderDialogSkippedWithDelegate:(id<MEGARequestDelegate>)delegate;

/**
 * @brief Notify the user has successfully skipped the password check
 *
 * This function should be called when the user skips the verification of
 * the password to access the account
 *
 * As result, the user attribute MEGAUserAttributePwdReminder will be updated
 * to remember this event. In consequence, MEGA will not continue asking the user
 * to remind the password for the account in a short time.
 *
 * The associated request type with this request is MEGARequestTypeSetAttrUser
 * Valid data in the MEGARequest object received on callbacks:
 * - [MEGARequest paramType] - Returns the attribute type MEGAUserAttributePwdReminder
 * - [MEGARequest text] - Returns the new value for the attribute
 */
- (void)passwordReminderDialogSkipped;

/**
 * @brief Notify the user wants to totally disable the password check
 *
 * This function should be called when the user rejects to verify that he remembers
 * the password to access the account and doesn't want to see the reminder again.
 *
 * As result, the user attribute MEGAUserAttributePwdReminder will be updated
 * to remember this event. In consequence, MEGA will not ask the user
 * to remind the password for the account again.
 *
 * The associated request type with this request is MEGARequestTypeSetAttrUser
 * Valid data in the MEGARequest object received on callbacks:
 * - [MEGARequest paramType] - Returns the attribute type MEGAUserAttributePwdReminder
 * - [MEGARequest text] - Returns the new value for the attribute
 *
 * @param delegate MEGARequestDelegate to track this request
 */
- (void)passwordReminderDialogBlockedWithDelegate:(id<MEGARequestDelegate>)delegate;

/**
 * @brief Notify the user wants to totally disable the password check
 *
 * This function should be called when the user rejects to verify that he remembers
 * the password to access the account and doesn't want to see the reminder again.
 *
 * As result, the user attribute MEGAUserAttributePwdReminder will be updated
 * to remember this event. In consequence, MEGA will not ask the user
 * to remind the password for the account again.
 *
 * The associated request type with this request is MEGARequestTypeSetAttrUser
 * Valid data in the MEGARequest object received on callbacks:
 * - [MEGARequest paramType] - Returns the attribute type MEGAUserAttributePwdReminder
 * - [MEGARequest text] - Returns the new value for the attribute
 */
- (void)passwordReminderDialogBlocked;

/**
 * @brief Check if the app should show the password reminder dialog to the user
 *
 * The associated request type with this request is MEGARequestTypeGetAttrUser
 * Valid data in the MEGARequest object received on callbacks:
 * - [MEGARequest paramType] - Returns the attribute type MEGAUserAttributePwdReminder
 *
 * Valid data in the MEGARequest object received in onRequestFinish when the error code
 * is MEGAErrorTypeApiOk:
 * - [MEGARequest flag] - Returns YES if the password reminder dialog should be shown
 *
 * If the corresponding user attribute is not set yet, the request will fail with the
 * error code MEGAErrorTypeApiENoent but the value of [MEGARequest flag] will still
 * be valid.
 *
 * @param atLogout YES if the check is being done just before a logout
 * @param delegate MEGARequestDelegate to track this request
 */
- (void)shouldShowPasswordReminderDialogAtLogout:(BOOL)atLogout delegate:(id<MEGARequestDelegate>)delegate;

/**
 * @brief Check if the app should show the password reminder dialog to the user
 *
 * The associated request type with this request is MEGARequestTypeGetAttrUser
 * Valid data in the MEGARequest object received on callbacks:
 * - [MEGARequest paramType] - Returns the attribute type MEGAUserAttributePwdReminder
 *
 * Valid data in the MEGARequest object received in onRequestFinish when the error code
 * is MEGAErrorTypeApiOk:
 * - [MEGARequest flag] - Returns YES if the password reminder dialog should be shown
 *
 * If the corresponding user attribute is not set yet, the request will fail with the
 * error code MEGAErrorTypeApiENoent but the value of  [MEGARequest flag] will still
 * be valid.
 *
 * @param atLogout YES if the check is being done just before a logout
 */
- (void)shouldShowPasswordReminderDialogAtLogout:(BOOL)atLogout;

/**
 * @brief Check if the master key has been exported
 *
 * The associated request type with this request is MEGARequestTypeGetAttrUser
 * Valid data in the MEGARequest object received on callbacks:
 * - [MEGARequest paramType] - Returns the attribute type MEGAUserAttributePwdReminder
 *
 * Valid data in the MEGARequest object received in onRequestFinish when the error code
 * is MEGAErrorTypeApiOk:
 * - [MEGARequest access] - Returns YES if the master key has been exported
 *
 * If the corresponding user attribute is not set yet, the request will fail with the
 * error code MEGAErrorTypeApiENoent.
 *
 * @param delegate MEGARequestDelegate to track this request
 */
- (void)isMasterKeyExportedWithDelegate:(id<MEGARequestDelegate>)delegate;

/**
 * @brief Check if the master key has been exported
 *
 * The associated request type with this request is MEGARequestTypeGetAttrUser
 * Valid data in the MEGARequest object received on callbacks:
 * - [MEGARequest paramType] - Returns the attribute type MEGAUserAttributePwdReminder
 *
 * Valid data in the MEGARequest object received in onRequestFinish when the error code
 * is MEGAErrorTypeApiOk:
 * - [MEGARequest access] - Returns YES if the master key has been exported
 *
 * If the corresponding user attribute is not set yet, the request will fail with the
 * error code MEGAErrorTypeApiENoent.
 *
 */
- (void)isMasterKeyExported;

/**
 * @brief Enable or disable the generation of rich previews
 *
 * The associated request type with this request is MEGARequestTypeSetAttrUser
 * Valid data in the MEGARequest object received on callbacks:
 * - [MEGARequest paramType] - Returns the attribute type MEGAUserAttributeRichPreviews
 *
 * @param enable YES to enable the generation of rich previews
 * @param delegate MEGARequestDelegate to track this request
 */
- (void)enableRichPreviews:(BOOL)enable delegate:(id<MEGARequestDelegate>)delegate;

/**
 * @brief Enable or disable the generation of rich previews
 *
 * The associated request type with this request is MEGARequestTypeSetAttrUser
 * Valid data in the MEGARequest object received on callbacks:
 * - [MEGARequest paramType] - Returns the attribute type MEGAUserAttributeRichPreviews
 *
 * @param enable YES to enable the generation of rich previews
 */
- (void)enableRichPreviews:(BOOL)enable;

/**
 * @brief Check if rich previews are automatically generated
 *
 * The associated request type with this request is MEGARequestTypeGetAttrUser
 * Valid data in the MEGARequest object received on callbacks:
 * - [MEGARequest paramType] - Returns the attribute type MEGAUserAttributeRichPreviews
 * - [MEGARequest numDetails] - Returns zero
 *
 * Valid data in the MEGARequest object received in onRequestFinish when the error code
 * is MEGAErrorTypeApiOk:
 * - [MEGARequest flag] - Returns YES if generation of rich previews is enabled
 *
 * If the corresponding user attribute is not set yet, the request will fail with the
 * error code MEGAErrorTypeApiENoent, but the value of [MEGARequest flag] will still be valid (NO).
 *
 * @param delegate MEGARequestDelegate to track this request
 */
- (void)isRichPreviewsEnabledWithDelegate:(id<MEGARequestDelegate>)delegate;

/**
 * @brief Check if rich previews are automatically generated
 *
 * The associated request type with this request is MEGARequestTypeGetAttrUser
 * Valid data in the MEGARequest object received on callbacks:
 * - [MEGARequest paramType] - Returns the attribute type MEGAUserAttributeRichPreviews
 * - [MEGARequest numDetails] - Returns zero
 *
 * Valid data in the MEGARequest object received in onRequestFinish when the error code
 * is MEGAErrorTypeApiOk:
 * - [MEGARequest flag] - Returns YES if generation of rich previews is enabled
 *
 * If the corresponding user attribute is not set yet, the request will fail with the
 * error code MEGAErrorTypeApiENoent, but the value of [MEGARequest flag] will still be valid (NO).
 *
 */
- (void)isRichPreviewsEnabled;

/**
 * @brief Check if the app should show the rich link warning dialog to the user
 *
 * The associated request type with this request is MEGARequestTypeGetAttrUser
 * Valid data in the MEGARequest object received on callbacks:
 * - [MEGARequest paramType] - Returns the attribute type MEGAUserAttributeRichPreviews
 * - [MEGARequest numDetails] - Returns one
 *
 * Valid data in the MEGARequest object received in onRequestFinish when the error code
 * is MEGAErrorTypeApiOk:
 * - [MEGARequest flag] - Returns YES if it is necessary to show the rich link warning
 * - [MEGARequest number] - Returns the number of times that user has indicated that doesn't want
 * modify the message with a rich link. If number is bigger than three, the extra option "Never"
 * must be added to the warning dialog.
 *
 * If the corresponding user attribute is not set yet, the request will fail with the
 * error code MEGAErrorTypeApiENoent, but the value of [MEGARequest flag] will still be valid (YES).
 *
 * @param delegate MEGARequestDelegate to track this request
 */
- (void)shouldShowRichLinkWarningWithDelegate:(id<MEGARequestDelegate>)delegate;

/**
 * @brief Check if the app should show the rich link warning dialog to the user
 *
 * The associated request type with this request is MEGARequestTypeGetAttrUser
 * Valid data in the MEGARequest object received on callbacks:
 * - [MEGARequest paramType] - Returns the attribute type MEGAUserAttributeRichPreviews
 * - [MEGARequest numDetails] - Returns one
 *
 * Valid data in the MEGARequest object received in onRequestFinish when the error code
 * is MEGAErrorTypeApiOk:
 * - [MEGARequest flag] - Returns YES if it is necessary to show the rich link warning
 * - [MEGARequest number] - Returns the number of times that user has indicated that doesn't want
 * modify the message with a rich link. If number is bigger than three, the extra option "Never"
 * must be added to the warning dialog.
 *
 * If the corresponding user attribute is not set yet, the request will fail with the
 * error code MEGAErrorTypeApiENoent, but the value of [MEGARequest flag] will still be valid (YES).
 *
 */
- (void)shouldShowRichLinkWarning;

/**
 * @brief Set the number of times "Not now" option has been selected in the rich link warning dialog
 *
 * The associated request type with this request is MEGARequestTypeSetAttrUser
 * Valid data in the MEGARequest object received on callbacks:
 * - [MEGARequest paramType] - Returns the attribute type MEGAUserAttributeRichPreviews
 *
 * @param value Number of times "Not now" option has been selected
 * @param delegate MEGARequestDelegate to track this request
 */
- (void)setRichLinkWarningCounterValue:(NSUInteger)value delegate:(id<MEGARequestDelegate>)delegate;

/**
 * @brief Set the number of times "Not now" option has been selected in the rich link warning dialog
 *
 * The associated request type with this request is MEGARequestTypeSetAttrUser
 * Valid data in the MEGARequest object received on callbacks:
 * - [MEGARequest paramType] - Returns the attribute type MEGAUserAttributeRichPreviews
 *
 * @param value Number of times "Not now" option has been selected
 */
- (void)setRichLinkWarningCounterValue:(NSUInteger)value;

/**
 * @brief Enable the sending of geolocation messages
 *
 * The associated request type with this request is MEGARequestTypeSetAttrUser
 * Valid data in the MEGARequest object received on callbacks:
 * - [MEGARequest paramType] - Returns the attribute type MEGAUserAttributeGeolocation
 *
 * @param delegate MEGARequestDelegate to track this request
 */
- (void)enableGeolocationWithDelegate:(id<MEGARequestDelegate>)delegate;

/**
 * @brief Enable the sending of geolocation messages
 *
 * The associated request type with this request is MEGARequestTypeSetAttrUser
 * Valid data in the MEGARequest object received on callbacks:
 * - [MEGARequest paramType] - Returns the attribute type MEGAUserAttributeGeolocation
 */
- (void)enableGeolocation;

/**
 * @brief Check if the sending of geolocation messages is enabled
 *
 * The associated request type with this request is MEGARequestTypeSetAttrUser
 * Valid data in the MEGARequest object received on callbacks:
 * - [MEGARequest paramType] - Returns the attribute type MEGAUserAttributeGeolocation
 *
 * Sending a Geolocation message is enabled if the MEGARequest object, received in onRequestFinish,
 * has error code MEGAErrorTypeApiOk. In other cases, send geolocation messages is not enabled and
 * the application has to answer before send a message of this type.
 *
 * @param delegate MEGARequestDelegate to track this request
 */
- (void)isGeolocationEnabledWithDelegate:(id<MEGARequestDelegate>)delegate;

/**
 * @brief Check if the sending of geolocation messages is enabled
 *
 * The associated request type with this request is MEGARequestTypeSetAttrUser
 * Valid data in the MEGARequest object received on callbacks:
 * - [MEGARequest paramType] - Returns the attribute type MEGAUserAttributeGeolocation
 *
 * Sending a Geolocation message is enabled if the MEGARequest object, received in onRequestFinish,
 * has error code MEGAErrorTypeApiOk. In other cases, send geolocation messages is not enabled and
 * the application has to answer before send a message of this type.
 */
- (void)isGeolocationEnabled;

/**
 * @brief Set My Chat Files target folder.
 *
 * The associated request type with this request is MEGARequestTypeSetAttrUser
 * Valid data in the MEGARequest object received on callbacks:
 * - [MEGARequest paramType] - Returns the attribute type MEGAUserAttributeMyChatFilesFolder
 * - [MEGARequest megaStringDictionary] - Returns a megaStringDictionary.
 * The key "h" in the map contains the nodehandle specified as parameter encoded in B64
 *
 * @param handle Handle of the node to be used as target folder
 * @param delegate MEGARequestDelegate to track this request
 */
- (void)setMyChatFilesFolderWithHandle:(uint64_t)handle delegate:(id<MEGARequestDelegate>)delegate;

/**
 * @brief Set My Chat Files target folder.
 *
 * The associated request type with this request is MEGARequestTypeSetAttrUser
 * Valid data in the MEGARequest object received on callbacks:
 * - [MEGARequest paramType] - Returns the attribute type MEGAUserAttributeMyChatFilesFolder
 * - [MEGARequest megaStringDictionary] - Returns a megaStringDictionary.
 * The key "h" in the map contains the nodehandle specified as parameter encoded in B64
 *
 * @param handle Handle of the node to be used as target folder
 */
- (void)setMyChatFilesFolderWithHandle:(uint64_t)handle;

/**
 * @brief Gets My chat files target folder.
 *
 * The associated request type with this request is MEGARequestTypeGetAttrUser
 * Valid data in the MEGARequest object received on callbacks:
 * - [MEGARequest paramType] - Returns the attribute type MEGAUserAttributeMyChatFilesFolder
 *
 * Valid data in the MEGARequest object received in onRequestFinish when the error code
 * is MEGAErrorTypeApiOk:
 * - [MEGARequest nodeHandle] - Returns the handle of the node where My Chat Files are stored
 *
 * @param delegate MEGARequestDelegate to track this request
 */
- (void)getMyChatFilesFolderWithDelegate:(id<MEGARequestDelegate>)delegate;

/**
 * @brief Gets My chat files target folder.
 *
 * The associated request type with this request is MEGARequestTypeGetAttrUser
 * Valid data in the MEGARequest object received on callbacks:
 * - [MEGARequest paramType] - Returns the attribute type MEGAUserAttributeMyChatFilesFolder
 *
 * Valid data in the MEGARequest object received in onRequestFinish when the error code
 * is MEGAErrorTypeApiOk:
 * - [MEGARequest nodeHandle] - Returns the handle of the node where My Chat Files are stored
 */
- (void)getMyChatFilesFolder;

/**
 * @brief Set Camera Uploads target folder.
 *
 * The associated request type with this request is MEGARequestTypeSetAttrUser
 * Valid data in the MEGARequest object received on callbacks:
 * - [MEGARequest paramType] - Returns the attribute type MEGAUserAttributeCameraUploadsFolder
 * - [MEGARequest megaStringDictionary] - Returns a megaStringDictionary.
 * The key "h" in the map contains the nodehandle specified as parameter encoded in B64
 *
 * @param handle Handle of the node to be used as target folder
 * @param delegate MEGARequestDelegate to track this request
 */
- (void)setCameraUploadsFolderWithHandle:(uint64_t)handle delegate:(id<MEGARequestDelegate>)delegate;

/**
 * @brief Set Camera Uploads target folder.
 *
 * The associated request type with this request is MEGARequestTypeSetAttrUser
 * Valid data in the MEGARequest object received on callbacks:
 * - [MEGARequest paramType] - Returns the attribute type MEGAUserAttributeCameraUploadsFolder
 * - [MEGARequest megaStringDictionary] - Returns a megaStringDictionary.
 * The key "h" in the map contains the nodehandle specified as parameter encoded in B64
 *
 * @param handle Handle of the node to be used as target folder
 */
- (void)setCameraUploadsFolderWithHandle:(uint64_t)handle;

/**
 * @brief Gets Camera Uploads target folder.
 *
 * The associated request type with this request is MEGARequestTypeGetAttrUser
 * Valid data in the MEGARequest object received on callbacks:
 * - [MEGARequest paramType] - Returns the attribute type MEGAUserAttributeCameraUploadsFolder
 *
 * Valid data in the MEGARequest object received in onRequestFinish when the error code
 * is MEGAErrorTypeApiOk:
 * - [MEGARequest nodeHandle] - Returns the handle of the node where Camera Uploads files are stored
 *
 * @param delegate MEGARequestDelegate to track this request
 */
- (void)getCameraUploadsFolderWithDelegate:(id<MEGARequestDelegate>)delegate;

/**
 * @brief Gets Camera Uploads target folder.
 *
 * The associated request type with this request is MEGARequestTypeGetAttrUser
 * Valid data in the MEGARequest object received on callbacks:
 * - [MEGARequest paramType] - Returns the attribute type MEGAUserAttributeCameraUploadsFolder
 *
 * Valid data in the MEGARequest object received in onRequestFinish when the error code
 * is MEGAErrorTypeApiOk:
 * - [MEGARequest nodeHandle] - Returns the handle of the node where Camera Uploads files are stored
 */
- (void)getCameraUploadsFolder;

/**
 * @brief Get the number of days for rubbish-bin cleaning scheduler
 *
 * The associated request type with this request is MEGARequestTypeGetAttrUser
 * Valid data in the MEGARequest object received on callbacks:
 * - [MEGARequest paramType] - Returns the attribute type MEGAUserAttributeRubbishTime
 *
 * Valid data in the MEGARequest object received in onRequestFinish when the error code
 * is MEGAErrorTypeApiOk:
 * - [MEGARequest number] - Returns the days for rubbish-bin cleaning scheduler.
 * Zero means that the rubbish-bin cleaning scheduler is disabled (only if the account is PRO)
 * Any negative value means that the configured value is invalid.
 *
 * @param delegate MEGARequestDelegate to track this request
 */
- (void)getRubbishBinAutopurgePeriodWithDelegate:(id<MEGARequestDelegate>)delegate;

/**
 * @brief Get the number of days for rubbish-bin cleaning scheduler
 *
 * The associated request type with this request is MEGARequestTypeGetAttrUser
 * Valid data in the MEGARequest object received on callbacks:
 * - [MEGARequest paramType] - Returns the attribute type MEGAUserAttributeRubbishTime
 *
 * Valid data in the MEGARequest object received in onRequestFinish when the error code
 * is MEGAErrorTypeApiOk:
 * - [MEGARequest number] - Returns the days for rubbish-bin cleaning scheduler.
 * Zero means that the rubbish-bin cleaning scheduler is disabled (only if the account is PRO)
 * Any negative value means that the configured value is invalid.
 *
 */
- (void)getRubbishBinAutopurgePeriod;

/**
 * @brief Set the number of days for rubbish-bin cleaning scheduler
 *
 * The associated request type with this request is MEGARequestTypeSetAttrUser
 * Valid data in the MEGARequest object received on callbacks:
 * - [MEGARequest paramType] - Returns the attribute type MEGAUserAttributeRubbishTime
 * - [MEGARequest number] - Returns the days for rubbish-bin cleaning scheduler passed as parameter
 *
 * @param days Number of days for rubbish-bin cleaning scheduler. It must be >= 0.
 * The value zero disables the rubbish-bin cleaning scheduler (only for PRO accounts).
 *
 * @param delegate MEGARequestDelegate to track this request
 */
- (void)setRubbishBinAutopurgePeriodInDays:(NSInteger)days delegate:(id<MEGARequestDelegate>)delegate;

/**
 * @brief Set the number of days for rubbish-bin cleaning scheduler
 *
 * The associated request type with this request is MEGARequestTypeSetAttrUser
 * Valid data in the MEGARequest object received on callbacks:
 * - [MEGARequest paramType] - Returns the attribute type MEGAUserAttributeRubbishTime
 * - [MEGARequest number] - Returns the days for rubbish-bin cleaning scheduler passed as parameter
 *
 * @param days Number of days for rubbish-bin cleaning scheduler. It must be >= 0.
 * The value zero disables the rubbish-bin cleaning scheduler (only for PRO accounts).
 *
 */
- (void)setRubbishBinAutopurgePeriodInDays:(NSInteger)days;

/**
 * @brief Use HTTPS communications only
 *
 * The default behavior is to use HTTP for transfers and the persistent connection
 * to wait for external events. Those communications don't require HTTPS because
 * all transfer data is already end-to-end encrypted and no data is transmitted
 * over the connection to wait for events (it's just closed when there are new events).
 *
 * This feature should only be enabled if there are problems to contact MEGA servers
 * through HTTP because otherwise it doesn't have any benefit and will cause a
 * higher CPU usage.
 *
 * See [MEGASdk usingHttpsOnly]
 *
 * @param httpsOnly YES to use HTTPS communications only
 * @param delegate MEGARequestDelegate to track this request.
 */
- (void)useHttpsOnly:(BOOL)httpsOnly delegate:(id<MEGARequestDelegate>)delegate;

/**
 * @brief Use HTTPS communications only
 *
 * The default behavior is to use HTTP for transfers and the persistent connection
 * to wait for external events. Those communications don't require HTTPS because
 * all transfer data is already end-to-end encrypted and no data is transmitted
 * over the connection to wait for events (it's just closed when there are new events).
 *
 * This feature should only be enabled if there are problems to contact MEGA servers
 * through HTTP because otherwise it doesn't have any benefit and will cause a
 * higher CPU usage.
 *
 * See [MEGASdk usingHttpsOnly]
 *
 * @param httpsOnly YES to use HTTPS communications only
 */
- (void)useHttpsOnly:(BOOL)httpsOnly;

/**
 * @brief Check if the SDK is using HTTPS communications only
 *
 * The default behavior is to use HTTP for transfers and the persistent connection
 * to wait for external events. Those communications don't require HTTPS because
 * all transfer data is already end-to-end encrypted and no data is transmitted
 * over the connection to wait for events (it's just closed when there are new events).
 *
 * See [MEGASdk useHttpsOnly:]
 *
 * @return YES if the SDK is using HTTPS communications only. Otherwise NO.
 */
- (BOOL)usingHttpsOnly;

/**
 * @brief Invite another person to be your MEGA contact
 *
 * The user doesn't need to be registered on MEGA. If the email isn't associated with
 * a MEGA account, an invitation email will be sent with the text in the "message" parameter.
 *
 * The associated request type with this request is MEGARequestTypeInviteContact
 * Valid data in the MEGARequest object received on callbacks:
 * - [MEGARequest email] - Returns the email of the contact
 * - [MEGARequest text] - Returns the text of the invitation
 * - [MEGARequest number] - Returns the action
 *
 * Sending a reminder within a two week period since you started or your last reminder will
 * fail the API returning the error code MEGAErrorTypeApiEAccess.
 *
 * @param email Email of the new contact
 * @param message Message for the user (can be nil)
 * @param action Action for this contact request. Valid values are:
 * - MEGAInviteActionAdd = 0
 * - MEGAInviteActionDelete = 1
 * - MEGAInviteActionRemind = 2
 *
 * @param delegate MEGARequestDelegate to track this request
 */
- (void)inviteContactWithEmail:(NSString *)email message:(nullable NSString *)message action:(MEGAInviteAction)action delegate:(id<MEGARequestDelegate>)delegate;

/**
 * @brief Invite another person to be your MEGA contact
 *
 * The user doesn't need to be registered on MEGA. If the email isn't associated with
 * a MEGA account, an invitation email will be sent with the text in the "message" parameter.
 *
 * The associated request type with this request is MEGARequestTypeInviteContact
 * Valid data in the MEGARequest object received on callbacks:
 * - [MEGARequest email] - Returns the email of the contact
 * - [MEGARequest text] - Returns the text of the invitation
 * - [MEGARequest number] - Returns the action
 *
 * Sending a reminder within a two week period since you started or your last reminder will
 * fail the API returning the error code MEGAErrorTypeApiEAccess.
 *
 * @param email Email of the new contact
 * @param message Message for the user (can be nil)
 * @param action Action for this contact request. Valid values are:
 * - MEGAInviteActionAdd = 0
 * - MEGAInviteActionDelete = 1
 * - MEGAInviteActionRemind = 2
 *
 */
- (void)inviteContactWithEmail:(NSString *)email message:(nullable NSString *)message action:(MEGAInviteAction)action;

/**
 * @brief Invite another person to be your MEGA contact using a contact link handle
 *
 * The associated request type with this request is MEGARequestTypeInviteContact
 * Valid data in the MEGARequest object received on callbacks:
 * - [MEGARequest email] - Returns the email of the contact
 * - [MEGARequest text] - Returns the text of the invitation
 * - [MEGARequest number] - Returns the action
 * - [MEGARequest nodeHandle] - Returns the contact link handle
 *
 * Sending a reminder within a two week period since you started or your last reminder will
 * fail the API returning the error code MEGAErrorTypeApiEAccess.
 *
 * @param email Email of the new contact
 * @param message Message for the user (can be nil)
 * @param action Action for this contact request. Valid values are:
 * - MEGAInviteActionAdd = 0
 * - MEGAInviteActionDelete = 1
 * - MEGAInviteActionRemind = 2
 *
 * @param handle Contact link handle of the other account. This parameter is considered only if the
 * \c action is MEGAInviteActionAdd. Otherwise, it's ignored and it has no effect.
 * @param delegate MEGARequestDelegate to track this request
 */
- (void)inviteContactWithEmail:(NSString *)email message:(nullable NSString *)message action:(MEGAInviteAction)action handle:(uint64_t)handle delegate:(id<MEGARequestDelegate>)delegate;

/**
 * @brief Invite another person to be your MEGA contact using a contact link handle
 *
 * The associated request type with this request is MEGARequestTypeInviteContact
 * Valid data in the MEGARequest object received on callbacks:
 * - [MEGARequest email] - Returns the email of the contact
 * - [MEGARequest text] - Returns the text of the invitation
 * - [MEGARequest number] - Returns the action
 * - [MEGARequest nodeHandle] - Returns the contact link handle
 *
 * Sending a reminder within a two week period since you started or your last reminder will
 * fail the API returning the error code MEGAErrorTypeApiEAccess.
 *
 * @param email Email of the new contact
 * @param message Message for the user (can be nil)
 * @param action Action for this contact request. Valid values are:
 * - MEGAInviteActionAdd = 0
 * - MEGAInviteActionDelete = 1
 * - MEGAInviteActionRemind = 2
 *
 * @param handle Contact link handle of the other account. This parameter is considered only if the
 * \c action is MEGAInviteActionAdd. Otherwise, it's ignored and it has no effect.
 */
- (void)inviteContactWithEmail:(NSString *)email message:(nullable NSString *)message action:(MEGAInviteAction)action handle:(uint64_t)handle;

/**
 * @brief Reply to a contact request
 * @param request Contact request. You can get your pending contact requests using [MEGASdk incomingContactRequests]
 * @param action Action for this contact request. Valid values are:
 * - MEGAReplyActionAccept = 0
 * - MEGAReplyActionDeny = 1
 * - MEGAReplyActionIgnore = 2
 *
 * The associated request type with this request is MEGARequestTypeReplyContactRequest
 * Valid data in the MEGARequest object received on callbacks:
 * - [MEGARequest nodeHandle] - Returns the handle of the contact request
 * - [MEGARequest number] - Returns the action
 *
 * @param delegate MEGARequestDelegate to track this request
 */
- (void)replyContactRequest:(MEGAContactRequest *)request action:(MEGAReplyAction)action delegate:(id<MEGARequestDelegate>)delegate;

/**
 * @brief Reply to a contact request
 * @param request Contact request. You can get your pending contact requests using [MEGASdk incomingContactRequests]
 * @param action Action for this contact request. Valid values are:
 * - MEGAReplyActionAccept = 0
 * - MEGAReplyActionDeny = 1
 * - MEGAReplyActionIgnore = 2
 *
 * The associated request type with this request is MEGARequestTypeReplyContactRequest
 * Valid data in the MEGARequest object received on callbacks:
 * - [MEGARequest nodeHandle] - Returns the handle of the contact request
 * - [MEGARequest number] - Returns the action
 *
 */
- (void)replyContactRequest:(MEGAContactRequest *)request action:(MEGAReplyAction)action;

/**
 * @brief Remove a contact from the MEGA account.
 *
 * The associated request type with this request is MEGARequestTypeRemoveContact.
 * Valid data in the MEGARequest object received on callbacks:
 * - [MEGARequest email] - Returns the email of the contact
 *
 * @param user User of the contact to be removed.
 * @param delegate Delegate to track this request.
 */
- (void)removeContactUser:(MEGAUser *)user delegate:(id<MEGARequestDelegate>)delegate;

/**
 * @brief Remove a contact from the MEGA account.
 *
 * The associated request type with this request is MEGARequestTypeRemoveContact.
 * Valid data in the MEGARequest object received on callbacks:
 * - [MEGARequest email] - Returns the email of the contact
 *
 * @param user User of the contact to be removed.
 */
- (void)removeContactUser:(MEGAUser *)user;

/**
 * @brief Submit feedback about the app.
 *
 * The User-Agent is used to identify the app. It can be set in [MEGASdk initWithAppKey:userAgent:]
 *
 * The associated request type with this request is MEGARequestTypeReportEvent.
 * Valid data in the MEGARequest object received on callbacks:
 * - [MEGARequest paramType] - Returns MEGAEventTypeFeedback
 * - [MEGARequest text] - Retuns the comment about the app
 * - [MEGARequest number] - Returns the rating for the app
 *
 * @param rating Integer to rate the app. Valid values: from 1 to 5.
 * @param comment Comment about the app.
 * @param delegate Delegate to track this request.
 *
 * @deprecated This function is for internal usage of MEGA apps. This feedback
 * is sent to MEGA servers.
 *
 */
- (void)submitFeedbackWithRating:(NSInteger)rating comment:(NSString *)comment delegate:(id<MEGARequestDelegate>)delegate __attribute__((deprecated("This function is for internal usage of MEGA apps.")));

/**
 * @brief Submit feedback about the app.
 *
 * The User-Agent is used to identify the app. It can be set in [MEGASdk initWithAppKey:userAgent:]
 *
 * The associated request type with this request is MEGARequestTypeReportEvent.
 * Valid data in the MEGARequest object received on callbacks:
 * - [MEGARequest paramType] - Returns MEGAEventTypeFeedback
 * - [MEGARequest text] - Retuns the comment about the app
 * - [MEGARequest number] - Returns the rating for the app
 *
 * @param rating Integer to rate the app. Valid values: from 1 to 5.
 * @param comment Comment about the app.
 *
 * @deprecated This function is for internal usage of MEGA apps. This feedback
 * is sent to MEGA servers.
 *
 */
- (void)submitFeedbackWithRating:(NSInteger)rating comment:(NSString *)comment __attribute__((deprecated("This function is for internal usage of MEGA apps.")));

/**
 * @brief Send a debug report.
 *
 * The User-Agent is used to identify the app. It can be set in [MEGASdk initWithAppKey:userAgent:]
 *
 * The associated request type with this request is MEGARequestTypeReportEvent.
 * Valid data in the MEGARequest object received on callbacks:
 * - [MEGARequest paramType] - Returns MEGAEventTypeFeedback
 * - [MEGARequest text] - Retuns the debug message
 *
 * @param text Debug message.
 * @param delegate Delegate to track this request.
 *
 * @deprecated This function is for internal usage of MEGA apps. This feedback
 * is sent to MEGA servers.
 */
- (void)reportDebugEventWithText:(NSString *)text delegate:(id<MEGARequestDelegate>)delegate __attribute__((deprecated("This function is for internal usage of MEGA apps.")));

/**
 * @brief Send a debug report.
 *
 * The User-Agent is used to identify the app. It can be set in [MEGASdk initWithAppKey:userAgent:]
 *
 * The associated request type with this request is MEGARequestTypeReportEvent.
 * Valid data in the MEGARequest object received on callbacks:
 * - [MEGARequest paramType] - Returns MEGAEventTypeFeedback
 * - [MEGARequest text] - Retuns the debug message
 *
 * @param text Debug message.
 *
 * @deprecated This function is for internal usage of MEGA apps. This feedback
 * is sent to MEGA servers.
 */

- (void)reportDebugEventWithText:(NSString *)text __attribute__((deprecated("This function is for internal usage of MEGA apps.")));

/**
 * @brief Get data about the logged account
 *
 * The associated request type with this request is MEGARequestTypeGetUserData.
 *
 * Valid data in the MEGARequest object received in onRequestFinish when the error code
 * is MEGAErrorTypeApiOk:
 * - [MEGARequest name] - Returns the name of the logged user
 * - [MEGARequest password] - Returns the public RSA key of the account, Base64-encoded
 * - [MEGARequest privateKey] - Returns the private RSA key of the account, Base64-encoded
 *
 * @param delegate MEGARequestDelegate to track this request
 */
- (void)getUserDataWithDelegate:(id<MEGARequestDelegate>)delegate;

/**
 * @brief Get data about the logged account
 *
 * The associated request type with this request is MEGARequestTypeGetUserData.
 *
 * Valid data in the MEGARequest object received in onRequestFinish when the error code
 * is MEGAErrorTypeApiOk:
 * - [MEGARequest name] - Returns the name of the logged user
 * - [MEGARequest password] - Returns the public RSA key of the account, Base64-encoded
 * - [MEGARequest privateKey] - Returns the private RSA key of the account, Base64-encoded
 *
 */
- (void)getUserData;

/**
 * @brief Get data about a contact
 *
 * The associated request type with this request is MEGARequestTypeGetUserData.
 * Valid data in the MEGARequest object received on callbacks:
 * - [MEGARequest email] - Returns the email of the contact
 *
 * Valid data in the MEGARequest object received in onRequestFinish when the error code
 * is MEGAErrorTypeApiOk:
 * - [MEGARequest text] - Returns the XMPP ID of the contact
 * - [MEGARequest password] - Returns the public RSA key of the contact, Base64-encoded
 *
 * @param user Contact to get the data
 * @param delegate MEGARequestDelegate to track this request
 */
- (void)getUserDataWithMEGAUser:(MEGAUser *)user delegate:(id<MEGARequestDelegate>)delegate;

/**
 * @brief Get data about a contact
 *
 * The associated request type with this request is MEGARequestTypeGetUserData.
 * Valid data in the MEGARequest object received on callbacks:
 * - [MEGARequest email] - Returns the email of the contact
 *
 * Valid data in the MEGARequest object received in onRequestFinish when the error code
 * is MEGAErrorTypeApiOk:
 * - [MEGARequest text] - Returns the XMPP ID of the contact
 * - [MEGARequest password] - Returns the public RSA key of the contact, Base64-encoded
 *
 * @param user Contact to get the data
 */
- (void)getUserDataWithMEGAUser:(MEGAUser *)user;

/**
 * @brief Get data about a contact
 *
 * The associated request type with this request is MEGARequestTypeGetUserData.
 * Valid data in the MEGARequest object received on callbacks:
 * - [MEGARequest email] - Returns the email or the Base64 handle of the contact
 *
 * Valid data in the MEGARequest object received in onRequestFinish when the error code
 * is MEGAErrorTypeApiOk:
 * - [MEGARequest text] - Returns the XMPP ID of the contact
 * - [MEGARequest password] - Returns the public RSA key of the contact, Base64-encoded
 *
 * @param user Email or Base64 handle of the contact
 * @param delegate MEGARequestDelegate to track this request
 */
- (void)getUserDataWithUser:(NSString *)user delegate:(id<MEGARequestDelegate>)delegate;

/**
 * @brief Get data about a contact
 *
 * The associated request type with this request is MEGARequestTypeGetUserData.
 * Valid data in the MEGARequest object received on callbacks:
 * - [MEGARequest email] - Returns the email or the Base64 handle of the contact
 *
 * Valid data in the MEGARequest object received in onRequestFinish when the error code
 * is MEGAErrorTypeApiOk:
 * - [MEGARequest text] - Returns the XMPP ID of the contact
 * - [MEGARequest password] - Returns the public RSA key of the contact, Base64-encoded
 *
 * @param user Email or Base64 handle of the contact
 */
- (void)getUserDataWithUser:(NSString *)user;

/**
 * @brief Close a MEGA session
 *
 * All clients using this session will be automatically logged out.
 *
 * You can get session information using [MEGASdk getExtendedAccountDetailsWithSessions:purchases:transactions:].
 * Then use [MEGAAccountDetails numSessions] and [MEGAAccountDetails session]
 * to get session info.
 * [MEGAAccountDetails handle] provides the handle that this function needs.
 *
 * If you use -1, all sessions except the current one will be closed
 *
 * @param sessionHandle Handle of the session. Use -1 to cancel all sessions except the current one
 * @param delegate Delegate to track this request
 */
- (void)killSession:(uint64_t)sessionHandle delegate:(id<MEGARequestDelegate>)delegate;

/**
 * @brief Close a MEGA session
 *
 * All clients using this session will be automatically logged out.
 *
 * You can get session information using [MEGASdk getExtendedAccountDetailsWithSessions:purchases:transactions:].
 * Then use [MEGAAccountDetails numSessions] and [MEGAAccountDetails session]
 * to get session info.
 * [MEGAAccountDetails handle] provides the handle that this function needs.
 *
 * If you use -1, all sessions except the current one will be closed
 *
 * @param sessionHandle Handle of the session. Use -1 to cancel all sessions except the current one
 */
- (void)killSession:(uint64_t)sessionHandle;

/**
 * @brief Returns the deadline to remedy the storage overquota situation
 *
 * This value is valid only when [MEGASdk getUserData] has been called after
 * receiving a callback [MEGAGlobalDelegate onEvent:event] of type
 * EventStorage, reporting StorageStatePaywall.
 * The value will become invalid once the state of storage changes.
 *
 * @return `NSDate` instance representing the deadline to remedy the overquota
*/
- (NSDate *)overquotaDeadlineDate;

/**
 * @brief Returns when the user was warned about overquota state
 *
 * This value is valid only when [MEGASdk getUserData] has been called after
 * receiving a callback [MEGAGlobalDelegate onEvent:event] of type
 * EventStorage, reporting StorageStatePaywall.
 * The value will become invalid once the state of storage changes.
 *
 * You take the ownership of the returned value.
 *
 * @return An array of `NSDate` with the timestamp corresponding to each warning
*/
-(NSArray<NSDate *> *)overquotaWarningDateList;

#pragma mark - Transfers

/**
 * @brief Get the transfer with a transfer tag
 *
 * That tag can be got using [MEGATransfer tag]
 *
 * You take the ownership of the returned value
 *
 * @param transferTag tag to check
 * @return MEGATransfer object with that tag, or nil if there isn't any
 * active transfer with it
 *
 */
- (nullable MEGATransfer *)transferByTag:(NSInteger)transferTag;
/**
 * @brief Upload a file.
 *
 * If the status of the business account is expired, onTransferFinish will be called with the error
 * code MEGAErrorTypeApiEBusinessPastDue. In this case, apps should show a warning message similar to
 * "Your business account is overdue, please contact your administrator."
 *
 * @param localPath Local path of the file.
 * @param parent Node for the file in the MEGA account.
 * @param delegate Delegate to track this transfer.
 */
- (void)startUploadWithLocalPath:(NSString *)localPath parent:(MEGANode *)parent delegate:(id<MEGATransferDelegate>)delegate;

/**
 * @brief Upload a file.
 *
 * If the status of the business account is expired, onTransferFinish will be called with the error
 * code MEGAErrorTypeApiEBusinessPastDue. In this case, apps should show a warning message similar to
 * "Your business account is overdue, please contact your administrator."
 *
 * @param localPath Local path of the file.
 * @param parent Node for the file in the MEGA account.
 */
- (void)startUploadWithLocalPath:(NSString *)localPath parent:(MEGANode *)parent;

/**
 * @brief Upload a file with a custom name.
 *
 * If the status of the business account is expired, onTransferFinish will be called with the error
 * code MEGAErrorTypeApiEBusinessPastDue. In this case, apps should show a warning message similar to
 * "Your business account is overdue, please contact your administrator."
 *
 * @param localPath Local path of the file.
 * @param parent Parent node for the file in the MEGA account.
 * @param filename Custom file name for the file in MEGA.
 * @param delegate Delegate to track this transfer.
 */
- (void)startUploadToFileWithLocalPath:(NSString *)localPath parent:(MEGANode *)parent filename:(NSString *)filename delegate:(id<MEGATransferDelegate>)delegate;

/**
 * @brief Upload a file with a custom name.
 *
 * If the status of the business account is expired, onTransferFinish will be called with the error
 * code MEGAErrorTypeApiEBusinessPastDue. In this case, apps should show a warning message similar to
 * "Your business account is overdue, please contact your administrator."
 *
 * @param localPath Local path of the file.
 * @param parent Parent node for the file in the MEGA account.
 * @param filename Custom file name for the file in MEGA.
 */
- (void)startUploadToFileWithLocalPath:(NSString *)localPath parent:(MEGANode *)parent filename:(NSString *)filename;

/**
 * @brief Upload a file with a custom name.
 *
 * If the status of the business account is expired, onTransferFinish will be called with the error
 * code MEGAErrorTypeApiEBusinessPastDue. In this case, apps should show a warning message similar to
 * "Your business account is overdue, please contact your administrator."
 *
 * @param localPath Local path of the file.
 * @param parent Parent node for the file in the MEGA account.
 * @param appData Custom app data to save in the MEGATransfer object
 * The data in this parameter can be accessed using [MEGATransfer appData] in delegates
 * @param delegate Delegate to track this transfer.
 */
- (void)startUploadWithLocalPath:(NSString *)localPath parent:(MEGANode *)parent appData:(nullable NSString *)appData delegate:(id<MEGATransferDelegate>)delegate;

/**
 * @brief Upload a file with a custom name.
 *
 * If the status of the business account is expired, onTransferFinish will be called with the error
 * code MEGAErrorTypeApiEBusinessPastDue. In this case, apps should show a warning message similar to
 * "Your business account is overdue, please contact your administrator."
 *
 * @param localPath Local path of the file.
 * @param parent Parent node for the file in the MEGA account.
 * @param appData Custom app data to save in the MEGATransfer object
 * The data in this parameter can be accessed using [MEGATransfer appData] in delegates
 */
- (void)startUploadWithLocalPath:(NSString *)localPath parent:(MEGANode *)parent appData:(nullable NSString *)appData;

/**
 * @brief Upload a file or a folder, saving custom app data during the transfer
 *
 * If the status of the business account is expired, onTransferFinish will be called with the error
 * code MEGAErrorTypeApiEBusinessPastDue. In this case, apps should show a warning message similar to
 * "Your business account is overdue, please contact your administrator."
 *
 * @param localPath Local path of the file or folder
 * @param parent Parent node for the file or folder in the MEGA account
 * @param appData Custom app data to save in the MEGATransfer object
 * The data in this parameter can be accessed using [MEGATransfer appData] in callbacks
 * related to the transfer.
 * @param isSourceTemporary Pass the ownership of the file to the SDK, that will DELETE it when the upload finishes.
 * This parameter is intended to automatically delete temporary files that are only created to be uploaded.
 * Use this parameter with caution. Set it to YES only if you are sure about what are you doing.
 * @param delegate MEGATransferDelegate to track this transfer
 */
- (void)startUploadWithLocalPath:(NSString *)localPath parent:(MEGANode *)parent appData:(nullable NSString *)appData isSourceTemporary:(BOOL)isSourceTemporary delegate:(id<MEGATransferDelegate>)delegate;

/**
 * @brief Upload a file or a folder, saving custom app data during the transfer
 *
 * If the status of the business account is expired, onTransferFinish will be called with the error
 * code MEGAErrorTypeApiEBusinessPastDue. In this case, apps should show a warning message similar to
 * "Your business account is overdue, please contact your administrator."
 *
 * @param localPath Local path of the file or folder
 * @param parent Parent node for the file or folder in the MEGA account
 * @param appData Custom app data to save in the MEGATransfer object
 * The data in this parameter can be accessed using [MEGATransfer appData] in callbacks
 * related to the transfer.
 * @param isSourceTemporary Pass the ownership of the file to the SDK, that will DELETE it when the upload finishes.
 * This parameter is intended to automatically delete temporary files that are only created to be uploaded.
 * Use this parameter with caution. Set it to YES only if you are sure about what are you doing.
 */
- (void)startUploadWithLocalPath:(NSString *)localPath parent:(MEGANode *)parent appData:(nullable NSString *)appData isSourceTemporary:(BOOL)isSourceTemporary;

/**
 * @brief Upload a file or a folder, putting the transfer on top of the upload queue
 *
 * If the status of the business account is expired, onTransferFinish will be called with the error
 * code MEGAErrorTypeApiEBusinessPastDue. In this case, apps should show a warning message similar to
 * "Your business account is overdue, please contact your administrator."
 *
 * @param localPath Local path of the file or folder
 * @param parent Parent node for the file or folder in the MEGA account
 * @param appData Custom app data to save in the MEGATransfer object
 * The data in this parameter can be accessed using [MEGATransfer appData] in callbacks
 * related to the transfer.
 * @param isSourceTemporary Pass the ownership of the file to the SDK, that will DELETE it when the upload finishes.
 * This parameter is intended to automatically delete temporary files that are only created to be uploaded.
 * Use this parameter with caution. Set it to YES only if you are sure about what are you doing.
 * @param delegate MEGATransferDelegate to track this transfer
 */
- (void)startUploadTopPriorityWithLocalPath:(NSString *)localPath parent:(MEGANode *)parent appData:(nullable NSString *)appData isSourceTemporary:(BOOL)isSourceTemporary delegate:(id<MEGATransferDelegate>)delegate;

/**
 * @brief Upload a file or a folder, putting the transfer on top of the upload queue
 *
 * If the status of the business account is expired, onTransferFinish will be called with the error
 * code MEGAErrorTypeApiEBusinessPastDue. In this case, apps should show a warning message similar to
 * "Your business account is overdue, please contact your administrator."
 *
 * @param localPath Local path of the file or folder
 * @param parent Parent node for the file or folder in the MEGA account
 * @param appData Custom app data to save in the MEGATransfer object
 * The data in this parameter can be accessed using [MEGATransfer appData] in callbacks
 * related to the transfer.
 * @param isSourceTemporary Pass the ownership of the file to the SDK, that will DELETE it when the upload finishes.
 * This parameter is intended to automatically delete temporary files that are only created to be uploaded.
 * Use this parameter with caution. Set it to YES only if you are sure about what are you doing.

 */
- (void)startUploadTopPriorityWithLocalPath:(NSString *)localPath parent:(MEGANode *)parent appData:(nullable NSString *)appData isSourceTemporary:(BOOL)isSourceTemporary;

/**
* @brief Upload a file or a folder
*
* This method should be used ONLY to share by chat a local file. In case the file
* is already uploaded, but the corresponding node is missing the thumbnail and/or preview,
* this method will force a new upload from the scratch (ensuring the file attributes are set),
* instead of doing a remote copy.
*
* If the status of the business account is expired, onTransferFinish will be called with the error
* code MEGAErrorTypeApiEBusinessPastDue. In this case, apps should show a warning message similar to
* "Your business account is overdue, please contact your administrator."
*
* @param localPath Local path of the file
* @param parent Parent node for the file in the MEGA account
* @param appData Custom app data to save in the MEGATransfer object
* The data in this parameter can be accessed using [MEGATransfer appData] in callbacks
* related to the transfer.
* @param isSourceTemporary Pass the ownership of the file to the SDK, that will DELETE it when the upload finishes.
* This parameter is intended to automatically delete temporary files that are only created to be uploaded.
* Use this parameter with caution. Set it to YES only if you are sure about what are you doing.
* @param delegate MEGATransferDelegate to track this transfer
*
* The custom modification time will be only applied for file transfers. If a folder
* is transferred using this function, the custom modification time won't have any effect
*/
- (void)startUploadForChatWithLocalPath:(NSString *)localPath
                                 parent:(MEGANode *)parent
                                appData:(nullable NSString *)appData
                      isSourceTemporary:(BOOL)isSourceTemporary
                               delegate:(id<MEGATransferDelegate>)delegate;

/**
 * @brief Download a file from MEGA.
 *
 * If the status of the business account is expired, onTransferFinish will be called with the error
 * code MEGAErrorTypeApiEBusinessPastDue. In this case, apps should show a warning message similar to
 * "Your business account is overdue, please contact your administrator."
 *
 * @param node MEGANode that identifies the file.
 * @param localPath Destination path for the file.
 * If this path is a local folder, it must end with a '\' or '/' character and the file name
 * in MEGA will be used to store a file inside that folder. If the path doesn't finish with
 * one of these characters, the file will be downloaded to a file in that path.
 *
 * @param delegate Delegate to track this transfer.
 */
- (void)startDownloadNode:(MEGANode *)node localPath:(NSString *)localPath delegate:(id<MEGATransferDelegate>)delegate;

/**
 * @brief Download a file from MEGA.
 *
 * If the status of the business account is expired, onTransferFinish will be called with the error
 * code MEGAErrorTypeApiEBusinessPastDue. In this case, apps should show a warning message similar to
 * "Your business account is overdue, please contact your administrator."
 *
 * @param node MEGANode that identifies the file.
 * @param localPath Destination path for the file.
 * If this path is a local folder, it must end with a '\' or '/' character and the file name
 * in MEGA will be used to store a file inside that folder. If the path doesn't finish with
 * one of these characters, the file will be downloaded to a file in that path.
 */
- (void)startDownloadNode:(MEGANode *)node localPath:(NSString *)localPath;

/**
 * @brief Download a file from MEGA.
 *
 * If the status of the business account is expired, onTransferFinish will be called with the error
 * code MEGAErrorTypeApiEBusinessPastDue. In this case, apps should show a warning message similar to
 * "Your business account is overdue, please contact your administrator."
 *
 * @param node MEGANode that identifies the file.
 * @param localPath Destination path for the file.
 * If this path is a local folder, it must end with a '\' or '/' character and the file name
 * in MEGA will be used to store a file inside that folder. If the path doesn't finish with
 * one of these characters, the file will be downloaded to a file in that path.
 * @param appData Custom app data to save in the MEGATransfer object
 * The data in this parameter can be accessed using [MEGATransfer appData] in delegates
 * related to the transfer.
 *
 * @param delegate Delegate to track this transfer.
 */
- (void)startDownloadNode:(MEGANode *)node localPath:(NSString *)localPath appData:(nullable NSString *)appData delegate:(id<MEGATransferDelegate>)delegate;

/**
 * @brief Download a file from MEGA.
 *
 * If the status of the business account is expired, onTransferFinish will be called with the error
 * code MEGAErrorTypeApiEBusinessPastDue. In this case, apps should show a warning message similar to
 * "Your business account is overdue, please contact your administrator."
 *
 * @param node MEGANode that identifies the file.
 * @param localPath Destination path for the file.
 * If this path is a local folder, it must end with a '\' or '/' character and the file name
 * in MEGA will be used to store a file inside that folder. If the path doesn't finish with
 * one of these characters, the file will be downloaded to a file in that path.
 * @param appData Custom app data to save in the MEGATransfer object
 * The data in this parameter can be accessed using [MEGATransfer appData] in delegates
 * related to the transfer.
 *
 */
- (void)startDownloadNode:(MEGANode *)node localPath:(NSString *)localPath appData:(nullable NSString *)appData;

/**
 * @brief Download a file or a folder from MEGA, putting the transfer on top of the download queue.
 *
 * If the status of the business account is expired, onTransferFinish will be called with the error
 * code MEGAErrorTypeApiEBusinessPastDue. In this case, apps should show a warning message similar to
 * "Your business account is overdue, please contact your administrator."
 *
 * @param node MEGANode that identifies the file.
 * @param localPath Destination path for the file.
 * If this path is a local folder, it must end with a '\' or '/' character and the file name
 * in MEGA will be used to store a file inside that folder. If the path doesn't finish with
 * one of these characters, the file will be downloaded to a file in that path.
 * @param appData Custom app data to save in the MEGATransfer object
 * The data in this parameter can be accessed using [MEGATransfer appData] in delegates
 * related to the transfer.
 *
 * @param delegate Delegate to track this transfer.
 */
- (void)startDownloadTopPriorityWithNode:(MEGANode *)node localPath:(NSString *)localPath appData:(nullable NSString *)appData delegate:(id<MEGATransferDelegate>)delegate;

/**
 * @brief Download a file or a folder from MEGA, putting the transfer on top of the download queue.
 *
 * If the status of the business account is expired, onTransferFinish will be called with the error
 * code MEGAErrorTypeApiEBusinessPastDue. In this case, apps should show a warning message similar to
 * "Your business account is overdue, please contact your administrator."
 *
 * @param node MEGANode that identifies the file.
 * @param localPath Destination path for the file.
 * If this path is a local folder, it must end with a '\' or '/' character and the file name
 * in MEGA will be used to store a file inside that folder. If the path doesn't finish with
 * one of these characters, the file will be downloaded to a file in that path.
 * @param appData Custom app data to save in the MEGATransfer object
 * The data in this parameter can be accessed using [MEGATransfer appData] in delegates
 * related to the transfer.
 *
 */
- (void)startDownloadTopPriorityWithNode:(MEGANode *)node localPath:(NSString *)localPath appData:(nullable NSString *)appData;

/**
 * @brief Start an streaming download for a file in MEGA
 *
 * Streaming downloads don't save the downloaded data into a local file. It is provided 
 * in the callback [MEGATransferDelegate onTransferData:transfer:]. Only the MEGATransferDelegate
 * passed to this function will receive [MEGATransferDelegate onTransferData:transfer:] callbacks.
 * MEGATransferDelegate objects registered with [MEGASdk addMEGATransferDelegate:] won't 
 * receive them for performance reasons.
 *
 * If the status of the business account is expired, onTransferFinish will be called with the error
 * code MEGAErrorTypeApiEBusinessPastDue. In this case, apps should show a warning message similar to
 * "Your business account is overdue, please contact your administrator."
 *
 * @param node MEGANode that identifies the file (public nodes aren't supported yet)
 * @param startPos First byte to download from the file
 * @param size Size of the data to download
 * @param delegate MEGATransferDelegate to track this transfer
 */
- (void)startStreamingNode:(MEGANode *)node startPos:(NSNumber *)startPos size:(NSNumber *)size delegate:(id<MEGATransferDelegate>)delegate;

/**
 * @brief Start an streaming download for a file in MEGA
 *
 * Streaming downloads don't save the downloaded data into a local file. It is provided
 * in the callback [MEGATransferDelegate onTransferData:transfer:]. Only the MEGATransferDelegate
 * passed to this function will receive [MEGATransferDelegate onTransferData:transfer:] callbacks.
 * MEGATransferDelegate objects registered with [MEGASdk addMEGATransferDelegate:] won't
 * receive them for performance reasons.
 *
 * If the status of the business account is expired, onTransferFinish will be called with the error
 * code MEGAErrorTypeApiEBusinessPastDue. In this case, apps should show a warning message similar to
 * "Your business account is overdue, please contact your administrator."
 *
 * @param node MEGANode that identifies the file (public nodes aren't supported yet)
 * @param startPos First byte to download from the file
 * @param size Size of the data to download
 */
- (void)startStreamingNode:(MEGANode *)node startPos:(NSNumber *)startPos size:(NSNumber *)size;

/**
 * @brief Reset the number of total downloads
 * This function resets the number returned by [MEGASdk totalDownloads]
 *
 * @deprecated Function related to statistics will be reviewed in future updates to
 * provide more data and avoid race conditions. They could change or be removed in the current form.
 *
 */
- (void)resetTotalDownloads __attribute__((deprecated("They could change or be removed in the current form.")));

/**
 * @brief Reset the number of total uploads
 * This function resets the number returned by [MEGASdk totalUploads]
 *
 * @deprecated Function related to statistics will be reviewed in future updates to
 * provide more data and avoid race conditions. They could change or be removed in the current form.
 */
- (void)resetTotalUploads __attribute__((deprecated("They could change or be removed in the current form.")));

/**
 * @brief Cancel a transfer.
 *
 * When a transfer is cancelled, it will finish and will provide the error code
 * MEGAErrorTypeApiEIncomplete in [MEGATransferDelegate onTransferFinish:transfer:error:] and
 * [MEGADelegate onTransferFinish:transfer:error:].
 *
 * The associated request type with this request is MEGARequestTypeCancelTransfer.
 * Valid data in the MEGARequest object received on callbacks:
 * - [MEGARequest transferTag] - Returns the tag of the cancelled transfer ([MEGATransfer tag])
 *
 * @param transfer MEGATransfer object that identifies the transfer.
 * You can get this object in any MEGATransferDelegate callback or any MEGADelegate callback
 * related to transfers.
 *
 * @param delegate Delegate to track this request.
 */
- (void)cancelTransfer:(MEGATransfer *)transfer delegate:(id<MEGARequestDelegate>)delegate;

/**
 * @brief Cancel a transfer.
 *
 * When a transfer is cancelled, it will finish and will provide the error code
 * MEGAErrorTypeApiEIncomplete in [MEGATransferDelegate onTransferFinish] and
 * [MEGADelegate onTransferFinish]
 *
 * The associated request type with this request is MEGARequestTypeCancelTransfer.
 * Valid data in the MEGARequest object received on callbacks:
 * - [MEGARequest transferTag] - Returns the tag of the cancelled transfer ([MEGATransfer tag])
 *
 * @param transfer MEGATransfer object that identifies the transfer
 * You can get this object in any MEGATransferDelegate callback or any MEGADelegate callback
 * related to transfers.
 *
 */
- (void)cancelTransfer:(MEGATransfer *)transfer;

/**
* @brief Retry a transfer
*
* This function allows to start a transfer based on a MEGATransfer object. It can be used,
* for example, to retry transfers that finished with an error. To do it, you can retain the
* MEGATransfer object in onTransferFinish (calling [MEGATransfer clone] to take the ownership)
* and use it later with this function.
*
* If the transfer parameter is nil or is not of type MEGATransferTypeDownload or
* MEGATransferTypeUpload (transfers started with [MEGASdk startDownload] or
* [MEGASdk startUpload) the function returns without doing anything.
*
* @param transfer Transfer to be retried
* @param delegate MEGATransferDelegate to track this transfer
*/
- (void)retryTransfer:(MEGATransfer *)transfer delegate:(id<MEGATransferDelegate>)delegate;

/**
* @brief Retry a transfer
*
* This function allows to start a transfer based on a MEGATransfer object. It can be used,
* for example, to retry transfers that finished with an error. To do it, you can retain the
* MEGATransfer object in onTransferFinish (calling [MEGATransfer clone] to take the ownership)
* and use it later with this function.
*
* If the transfer parameter is nil or is not of type MEGATransferTypeDownload or
* MEGATransferTypeUpload (transfers started with [MEGASdk startDownload] or
* [MEGASdk startUpload) the function returns without doing anything.
*
* @param transfer Transfer to be retried
*/
- (void)retryTransfer:(MEGATransfer *)transfer;

/**
* @brief Move a transfer to the top of the transfer queue
*
* If the transfer is successfully moved, onTransferUpdate will be called
* for the corresponding listeners of the moved transfer and the new priority
* of the transfer will be available using [MEGATransfer priority]
*
* The associated request type with this request is MEGARequestTypeCancelTransfer.
* Valid data in the MEGARequest object received on callbacks:
* - [MEGARequest transferTag]  - Returns the tag of the transfer to move
*
* @param transfer MEGATransfer object that identifies the transfer.
* You can get this object in any MEGATransferDelegate callback or any MEGADelegate callback
* related to transfers.
*
* @param delegate Delegate to track this request.
*/
- (void)moveTransferToFirst:(MEGATransfer *)transfer delegate:(id<MEGARequestDelegate>)delegate;

/**
 * @brief Move a transfer to the top of the transfer queue
 *
 * If the transfer is successfully moved, onTransferUpdate will be called
 * for the corresponding listeners of the moved transfer and the new priority
 * of the transfer will be available using [MEGATransfer priority]
 *
 * The associated request type with this request is MegaRequest::TYPE_MOVE_TRANSFER
 * Valid data in the MegaRequest object received on callbacks:
 * - [MEGARequest transferTag]  - Returns the tag of the transfer to move
 *
 * @param transfer MEGATransfer object that identifies the transfer
 */
- (void)moveTransferToFirst:(MEGATransfer *)transfer;

/**
* @brief Move a transfer to the bottom of the transfer queue
*
* If the transfer is successfully moved, onTransferUpdate will be called
* for the corresponding listeners of the moved transfer and the new priority
* of the transfer will be available using [MEGATransfer priority]
*
* The associated request type with this request is MEGARequestTypeCancelTransfer.
* Valid data in the MEGARequest object received on callbacks:
* - [MEGARequest transferTag]  - Returns the tag of the transfer to move
*
* @param transfer MEGATransfer object that identifies the transfer.
* You can get this object in any MEGATransferDelegate callback or any MEGADelegate callback
* related to transfers.
*
* @param delegate Delegate to track this request.
*/
- (void)moveTransferToLast:(MEGATransfer *)transfer delegate:(id<MEGARequestDelegate>)delegate;

/**
* @brief Move a transfer to the bottom of the transfer queue
*
* If the transfer is successfully moved, onTransferUpdate will be called
* for the corresponding listeners of the moved transfer and the new priority
* of the transfer will be available using [MEGATransfer priority]
*
* The associated request type with this request is MEGARequestTypeCancelTransfer.
* Valid data in the MEGARequest object received on callbacks:
* - [MEGARequest transferTag]  - Returns the tag of the transfer to move
*
* @param transfer MEGATransfer object that identifies the transfer.
* You can get this object in any MEGATransferDelegate callback or any MEGADelegate callback
* related to transfers.
*
*/
- (void)moveTransferToLast:(MEGATransfer *)transfer;

/**
* @brief Move a transfer before another one in the transfer queue
*
* If the transfer is successfully moved, onTransferUpdate will be called
* for the corresponding listeners of the moved transfer and the new priority
* of the transfer will be available using [MEGATransfer priority]
*
* The associated request type with this request is MEGARequestTypeCancelTransfer.
* Valid data in the MEGARequest object received on callbacks:
* - [MEGARequest transferTag]  - Returns the tag of the transfer to move
*
* @param transfer Transfer to move
* @param prevTransfer Transfer with the target position
* You can get this object in any MEGATransferDelegate callback or any MEGADelegate callback
* related to transfers.
*
* @param delegate Delegate to track this request.
*/
- (void)moveTransferBefore:(MEGATransfer *)transfer prevTransfer:(MEGATransfer *)prevTransfer delegate:(id<MEGARequestDelegate>)delegate;

/**
* @brief Move a transfer before another one in the transfer queue
*
* If the transfer is successfully moved, onTransferUpdate will be called
* for the corresponding listeners of the moved transfer and the new priority
* of the transfer will be available using [MEGATransfer priority]
*
* The associated request type with this request is MEGARequestTypeCancelTransfer.
* Valid data in the MEGARequest object received on callbacks:
* - [MEGARequest transferTag]  - Returns the tag of the transfer to move
*
* @param transfer Transfer to move
* @param prevTransfer Transfer with the target position
* You can get this object in any MEGATransferDelegate callback or any MEGADelegate callback
* related to transfers.
*
*/
- (void)moveTransferBefore:(MEGATransfer *)transfer prevTransfer:(MEGATransfer *)prevTransfer;

/**
 * @brief Cancel all transfers of the same type.
 *
 * The associated request type with this request is MEGARequestTypeCancelTransfers.
 * Valid data in the MEGARequest object received on callbacks:
 * - [MEGARequest paramType] - Returns the first parameter
 *
 * @param direction Type of transfers to cancel.
 * Valid values are:
 * - MEGATransferTypeDownload = 0
 * - MEGATransferTypeUpload = 1
 *
 * @param delegate Delegate to track this request.
 */
- (void)cancelTransfersForDirection:(NSInteger)direction delegate:(id<MEGARequestDelegate>)delegate;

/**
 * @brief Cancel all transfers of the same type.
 *
 * The associated request type with this request is MEGARequestTypeCancelTransfers.
 * Valid data in the MEGARequest object received on callbacks:
 * - [MEGARequest paramType] - Returns the first parameter
 *
 * @param direction Type of transfers to cancel.
 * Valid values are:
 * - MEGATransferTypeDownload = 0
 * - MEGATransferTypeUpload = 1
 *
 */
- (void)cancelTransfersForDirection:(NSInteger)direction;

/**
 * @brief Cancel the transfer with a specific tag
 *
 * When a transfer is cancelled, it will finish and will provide the error code
 * MEGAErrorTypeApiEIncomplete in [MEGATransferDelegate onTransferFinish:] and
 * [MEGADelegate onTransferFinish:]
 *
 * The associated request type with this request is MEGARequestTypeCancelTransfer
 * Valid data in the MEGARequest object received on callbacks:
 * - [MEGARequest transferTag] - Returns the tag of the cancelled transfer ([MEGATransfer tag])
 *
 * @param transferTag tag that identifies the transfer
 * You can get this tag using [MEGATransfer tag]
 *
 * @param delegate MEGARequestDelegate to track this request
 */

- (void)cancelTransferByTag:(NSInteger)transferTag delegate:(id<MEGARequestDelegate>)delegate;

/**
 * @brief Cancel the transfer with a specific tag
 *
 * When a transfer is cancelled, it will finish and will provide the error code
 * MEGAErrorTypeApiEIncomplete in [MEGATransferDelegate onTransferFinish:] and
 * [MEGADelegate onTransferFinish:]
 *
 * The associated request type with this request is MEGARequestTypeCancelTransfer
 * Valid data in the MEGARequest object received on callbacks:
 * - [MEGARequest transferTag] - Returns the tag of the cancelled transfer ([MEGATransfer tag])
 *
 * @param transferTag tag that identifies the transfer
 * You can get this tag using [MEGATransfer tag]
 *
 */

- (void)cancelTransferByTag:(NSInteger)transferTag;

/**
 * @brief Pause/resume all transfers.
 *
 * The associated request type with this request is MEGARequestTypePauseTransfers.
 * Valid data in the MEGARequest object received on callbacks:
 * - [MEGARequest flag] - Returns the first parameter
 *
 * @param pause YES to pause all transfers / NO to resume all transfers.
 * @param delegate Delegate to track this request.
 */
- (void)pauseTransfers:(BOOL)pause delegate:(id<MEGARequestDelegate>)delegate;

/**
 * @brief Pause/resume all transfers.
 *
 * The associated request type with this request is MEGARequestTypePauseTransfers.
 * Valid data in the MEGARequest object received on callbacks:
 * - [MEGARequest flag] - Returns the first parameter
 *
 * @param pause YES to pause all transfers / NO to resume all transfers.
 */
- (void)pauseTransfers:(BOOL)pause;

/**
 * @brief Pause/resume a transfer
 *
 * The associated request type with this request is MEGARequestTypePauseTransfer
 * Valid data in the MEGARequest object received on callbacks:
 * - [MEGARequest transferTag] - Returns the tag of the transfer to pause or resume
 * - [MEGARequest flag] - Returns YES if the transfer has to be pause or NO if it has to be resumed
 *
 * @param transfer Transfer to pause or resume
 * @param pause YES to pause the transfer or NO to resume it
 * @param delegate MEGARequestDelegate to track this request
 */
- (void)pauseTransfer:(MEGATransfer *)transfer pause:(BOOL)pause delegate:(id<MEGARequestDelegate>)delegate;

/**
 * @brief Pause/resume a transfer
 *
 * The associated request type with this request is MEGARequestTypePauseTransfer
 * Valid data in the MEGARequest object received on callbacks:
 * - [MEGARequest transferTag] - Returns the tag of the transfer to pause or resume
 * - [MEGARequest flag] - Returns YES if the transfer has to be pause or NO if it has to be resumed
 *
 * @param transfer Transfer to pause or resume
 * @param pause YES to pause the transfer or NO to resume it
 */
- (void)pauseTransfer:(MEGATransfer *)transfer pause:(BOOL)pause;

/**
 * @brief Pause/resume a transfer
 *
 * The associated request type with this request is MEGARequestTypePauseTransfer
 * Valid data in the MEGARequest object received on callbacks:
 * - [MEGARequest transferTag] - Returns the tag of the transfer to pause or resume
 * - [MEGARequest flag] - Returns YES if the transfer has to be pause or NO if it has to be resumed
 *
 * @param transferTag Tag of the transfer to pause or resume
 * @param pause YES to pause the transfer or NO to resume it
 * @param delegate MEGARequestDelegate to track this request
 */
- (void)pauseTransferByTag:(NSInteger)transferTag pause:(BOOL)pause delegate:(id<MEGARequestDelegate>)delegate;

/**
 * @brief Pause/resume a transfer
 *
 * The associated request type with this request is MEGARequestTypePauseTransfer
 * Valid data in the MEGARequest object received on callbacks:
 * - [MEGARequest transferTag] - Returns the tag of the transfer to pause or resume
 * - [MEGARequest flag] - Returns YES if the transfer has to be pause or NO if it has to be resumed
 *
 * @param transferTag Tag of the transfer to pause or resume
 * @param pause YES to pause the transfer or NO to resume it
 */
- (void)pauseTransferByTag:(NSInteger)transferTag pause:(BOOL)pause;

/**
 * @brief Enable the resumption of transfers
 *
 * This function enables the cache of transfers, so they can be resumed later.
 * Additionally, if a previous cache already exists (from previous executions),
 * then this function also resumes the existing cached transfers.
 *
 * @note Cached downloads expire after 10 days since the last time they were active.
 * @note Cached uploads expire after 24 hours since the last time they were active.
 * @note Cached transfers related to files that have been modified since they were
 * added to the cache are discarded, since the file has changed.
 *
 * A log in or a log out automatically disables this feature.
 *
 * When the MEGASdk object is logged in, the cache of transfers is identified
 * and protected using the session and the recovery key, so transfers won't
 * be resumable using a different session or a different account. The
 * recommended way of using this function to resume transfers for an account
 * is calling it in the callback onRequestFinish related to [MEGASdk fetchNodes]
 *
 * When the MEGASdk object is not logged in, it's still possible to use this
 * feature. However, since there isn't any available data to identify
 * and protect the cache, a default identifier and key are used. To improve
 * the protection of the transfer cache and allow the usage of this feature
 * with several non logged in instances of MEGASdk at once without clashes,
 * it's possible to set a custom identifier for the transfer cache in the
 * optional parameter of this function. If that parameter is used, the
 * encryption key for the transfer cache will be derived from it.
 *
 * @param loggedOutId Identifier for a non logged in instance of MEGASdk.
 * It doesn't have any effect if MEGASdk is logged in.
 */
- (void)enableTransferResumption:(NSString *)loggedOutId;

/**
 * @brief Enable the resumption of transfers
 *
 * This function enables the cache of transfers, so they can be resumed later.
 * Additionally, if a previous cache already exists (from previous executions),
 * then this function also resumes the existing cached transfers.
 *
 * @note Cached downloads expire after 10 days since the last time they were active.
 * @note Cached uploads expire after 24 hours since the last time they were active.
 * @note Cached transfers related to files that have been modified since they were
 * added to the cache are discarded, since the file has changed.
 *
 * A log in or a log out automatically disables this feature.
 *
 * When the MEGASdk object is logged in, the cache of transfers is identified
 * and protected using the session and the recovery key, so transfers won't
 * be resumable using a different session or a different account. The
 * recommended way of using this function to resume transfers for an account
 * is calling it in the callback onRequestFinish related to [MEGASdk fetchNodes]
 *
 * When the MEGASdk object is not logged in, it's still possible to use this
 * feature. However, since there isn't any available data to identify
 * and protect the cache, a default identifier and key are used. To improve
 * the protection of the transfer cache and allow the usage of this feature
 * with several non logged in instances of MEGASdk at once without clashes,
 * it's possible to set a custom identifier for the transfer cache in the
 * optional parameter of this function. If that parameter is used, the
 * encryption key for the transfer cache will be derived from it.
 */
- (void)enableTransferResumption;

/**
 * @brief Disable the resumption of transfers
 *
 * This function disables the resumption of transfers and also deletes
 * the transfer cache if it exists. See also [MEGASdk enableTransferResumption:].
 *
 * @param loggedOutId Identifier for a non logged in instance of MEGASdk.
 * It doesn't have any effect if MEGASdk is logged in.
 */
- (void)disableTransferResumption:(NSString *)loggedOutId;

/**
 * @brief Disable the resumption of transfers
 *
 * This function disables the resumption of transfers and also deletes
 * the transfer cache if it exists. See also [MEGASdk enableTransferResumption:].
 *
 */
- (void)disableTransferResumption;

/**
 * @brief Pause/resume all transfers in one direction (uploads or downloads)
 *
 * The associated request type with this request is MEGARequestTypePauseTransfers
 * Valid data in the MEGARequest object received on callbacks:
 * - [MEGARequest flag] - Returns the first parameter
 * - [MEGARequest number] - Returns the direction of the transfers to pause/resume
 *
 * @param pause YES to pause transfers / NO to resume transfers
 * @param direction Direction of transfers to pause/resume
 * Valid values for this parameter are:
 * - MEGATransferTypeDownload = 0
 * - MEGATransferTypeUpload = 1
 *
 * @param delegate MEGARequestDelegate to track this request
 */
- (void)pauseTransfers:(BOOL)pause forDirection:(NSInteger)direction delegate:(id<MEGARequestDelegate>)delegate;

/**
 * @brief Pause/resume all transfers in one direction (uploads or downloads)
 *
 * The associated request type with this request is MEGARequestTypePauseTransfers
 * Valid data in the MEGARequest object received on callbacks:
 * - [MEGARequest flag] - Returns the first parameter
 * - [MEGARequest number] - Returns the direction of the transfers to pause/resume
 *
 * @param pause YES to pause transfers / NO to resume transfers
 * @param direction Direction of transfers to pause/resume
 * Valid values for this parameter are:
 * - MEGATransferTypeDownload = 0
 * - MEGATransferTypeUpload = 1
 *
 */
- (void)pauseTransfers:(BOOL)pause forDirection:(NSInteger)direction;

/**
 * @brief Returns the state (paused/unpaused) of transfers
 * @param direction Direction of transfers to check
 * Valid values for this parameter are:
 * - MEGATransferTypeDownload = 0
 * - MEGATransferTypeUpload = 1
 *
 * @return YES if transfers on that direction are paused, NO otherwise
 */
- (BOOL)areTransferPausedForDirection:(NSInteger)direction;

/**
 * @brief Set the upload speed limit.
 *
 * The limit will be applied on the server side when starting a transfer. Thus the limit won't be
 * applied for already started uploads and it's applied per storage server.
 *
 * @param bpsLimit -1 to automatically select the limit, 0 for no limit, otherwise the speed limit
 * in bytes per second.
 */
- (void)setUploadLimitWithBpsLimit:(NSInteger)bpsLimit;

/**
 * @brief Request the URL suitable for uploading a media file.
 *
 * This function requests the URL needed for uploading the file. The URL will need the urlSuffix
 * from the encryptFileAtPath:startPosition:length:outputFilePath:urlSuffix:adjustsSizeOnly:
 * in MEGABackgroundMediaUpload to be appended before actually sending.
 * The result of the request is signalled by the delegate onRequestFinsish callback with MEGARequestTypeGetBackgroundUploadURL.
 * Provided the error code is MEGAErrorTypeApiOk, the URL is available from uploadURLString in the MEGABackgroundMediaUpload.
 *
 * Call this function just once (per file) to find out the URL to upload to, and upload all the pieces to the same
 * URL. If errors are encountered and the operation must be restarted from scratch, then a new URL should be requested.
 * A new URL could specify a different upload server for example.
 *
 * @param filesize The size of the file
 * @param mediaUpload A pointer to the MEGABackgroundMediaUpload object tracking this upload
 * @param delegate The MEGARequestDelegate to be called back with the result
 */
- (void)requestBackgroundUploadURLWithFileSize:(int64_t)filesize mediaUpload:(MEGABackgroundMediaUpload *)mediaUpload delegate:(id<MEGARequestDelegate>)delegate;

/**
 * @brief Create the node after completing the background upload of the file.
 *
 * Call this function after completing the background upload of all the file data
 * The node representing the file will be created in the cloud, with all the suitable
 * attributes and file attributes attached.
 * The associated request type with this request is MEGARequestTypeCompleteBackgroundUpload.
 *
 * @param mediaUpload The MEGABackgroundMediaUpload object tracking this upload.
 * @param fileName The leaf name of the file, utf-8 encoded.
 * @param parentNode The folder node under which this new file should appear.
 * @param fingerprint The fingerprint for the uploaded file.
 * To generate this, you can use the following APIs in MEGASdk:
 * - fingerprintForFilePath:
 * - fingerprintForData:modificationTime:
 * - fingerprintForFilePath:modificationTime:
 * @param originalFingerprint If the file uploaded is modified from the original,
 *        pass the fingerprint of the original file here, otherwise nil.
 * @param token The N binary bytes of the token returned from the file upload (of the last portion). N=36 currently.
 * @param delegate The MEGARequestDelegate to be called back with the result.
 */
- (void)completeBackgroundMediaUpload:(MEGABackgroundMediaUpload *)mediaUpload fileName:(NSString *)fileName parentNode:(MEGANode *)parentNode fingerprint:(NSString *)fingerprint originalFingerprint:(nullable NSString *)originalFingerprint binaryUploadToken:(NSData *)token delegate:(id<MEGARequestDelegate>)delegate;

/**
 * @brief Call this to enable the library to attach media info attributes.
 *
 * Those attributes allows to know if a file is a video, and play it with the correct codec.
 *
 * If media info is not ready, this function returns NO and automatically retrieves the mappings for type names
 * and MEGA encodings, required to analyse media files. When media info is received, the callbacks
 * onEvent is called with the EventMediaInfoReady event type.
 *
 * @return YES if the library is ready, otherwise NO (the request for media translation data is sent to MEGA).
 */
- (BOOL)ensureMediaInfo;

/**
 * @brief confirm available memory to avoid OOM situations
 *
 * Before queueing a thumbnail or preview upload (or other memory intensive task),
 * it may be useful on some devices to check if there is plenty of memory available
 * in the memory pool used by MEGASdk (especially since some platforms may not have
 * the facility to check for themselves, and/or deallocation may need to wait on a GC)
 * and if not, delay until any current resource constraints (eg. other current operations,
 * or other RAM-hungry apps in the device), have finished. This function just
 * makes several memory allocations and then immediately releases them. If all allocations
 * succeeded, it returns YES, indicating that memory is (probably) available.
 * Of course, another app or operation may grab that memory immediately so it not a
 * guarantee. However it may help to reduce the frequency of OOM situations on phones for example.
 *
 * @param count The number of allocations to make
 * @param size The size of those memory allocations
 * @return YES if all the allocations succeeded
 */
- (BOOL)testAllocationByAllocationCount:(NSUInteger)count allocationSize:(NSUInteger)size;

#pragma mark - Filesystem inspection

/**
 * @brief Get the number of child nodes.
 *
 * If the node doesn't exist in MEGA or isn't a folder,
 * this function returns 0.
 *
 * This function doesn't search recursively, only returns the direct child nodes.
 *
 * @param parent Parent node.
 * @return Number of child nodes.
 */
- (NSInteger)numberChildrenForParent:(MEGANode *)parent;

/**
 * @brief Get the number of child files of a node.
 *
 * If the node doesn't exist in MEGA or isn't a folder,
 * this function returns 0.
 *
 * This function doesn't search recursively, only returns the direct child files.
 *
 * @param parent Parent node.
 * @return Number of child files.
 */
- (NSInteger)numberChildFilesForParent:(MEGANode *)parent;

/**
 * @brief Get the number of child folders of a node.
 *
 * If the node doesn't exist in MEGA or isn't a folder,
 * this function returns 0.
 *
 * This function doesn't search recursively, only returns the direct child folders.
 *
 * @param parent Parent node.
 * @return Number of child folders.
 */
- (NSInteger)numberChildFoldersForParent:(MEGANode *)parent;

/**
 * @brief Get all children of a MEGANode.
 *
 * @param parent Parent node.
 * @param order Order for the returned list.
 * Valid values for this parameter are:
 * - MEGASortOrderTypeNone = 0
 * Undefined order
 *
 * - MEGASortOrderTypeDefaultAsc = 1
 * Folders first in alphabetical order, then files in the same order
 *
 * - MEGASortOrderTypeDefaultDesc = 2
 * Files first in reverse alphabetical order, then folders in the same order
 *
 * - MEGASortOrderTypeSizeAsc = 3
 * Sort by size, ascending
 *
 * - MEGASortOrderTypeSizeDesc = 4
 * Sort by size, descending
 *
 * - MEGASortOrderTypeCreationAsc = 5
 * Sort by creation time in MEGA, ascending
 *
 * - MEGASortOrderTypeCreationDesc = 6
 * Sort by creation time in MEGA, descending
 *
 * - MEGASortOrderTypeModificationAsc = 7
 * Sort by modification time of the original file, ascending
 *
 * - MEGASortOrderTypeModificationDesc = 8
 * Sort by modification time of the original file, descending
 *
 * - MEGASortOrderTypeAlphabeticalAsc = 9
 * Same behavior than MEGASortOrderTypeDefaultAsc
 *
 * - MEGASortOrderTypeAlphabeticalDesc = 10
 * Same behavior than MEGASortOrderTypeDefaultDesc
 *
 * - MEGASortOrderTypePhotoAsc = 11
 * Sort with photos first, then by date ascending
 *
 * - MEGASortOrderTypePhotoDesc = 12
 * Sort with photos first, then by date descending
 *
 * - MEGASortOrderTypeVideoAsc = 13
 * Sort with videos first, then by date ascending
 *
 * - MEGASortOrderTypeVideoDesc = 14
 * Sort with videos first, then by date descending
 *
 * - MEGASortOrderTypeLinkCreationAsc = 15
 *
 * - MEGASortOrderTypeLinkCreationDesc = 16
 *
 * - MEGASortOrderTypeLabelAsc = 17
 * Sort by color label, ascending
 *
 * - MEGASortOrderTypeLabelDesc = 18
 * Sort by color label, descending
 *
 * - MEGASortOrderTypeFavouriteAsc = 19
 * Sort nodes with favourite attr first
 *
 * - MEGASortOrderTypeFavouriteDesc = 20
 * Sort nodes with favourite attr last
 *
 * @deprecated MEGASortOrderTypeAlphabeticalAsc and MEGASortOrderTypeAlphabeticalDesc
 * are equivalent to MEGASortOrderTypeDefaultAsc and MEGASortOrderTypeDefaultDesc.
 * They will be eventually removed.
 *
 * @return List with all child MEGANode objects.
 */
- (MEGANodeList *)childrenForParent:(MEGANode *)parent order:(NSInteger)order;

/**
 * @brief Get all children of a MEGANode.
 *
 * @param parent Parent node. Sort in alphabetical order, descending
 *
 * @return List with all child MEGANode objects.
 */
- (MEGANodeList *)childrenForParent:(MEGANode *)parent;

/**
 * @brief Get the child node with the provided name.
 *
 * If the node doesn't exist, this function returns nil.
 *
 * @param parent Parent node.
 * @param name Name of the node.
 * @return The MEGANode that has the selected parent and name.
 */
- (nullable MEGANode *)childNodeForParent:(MEGANode *)parent name:(NSString *)name;

/**
 * @brief Get all versions of a file
 * @param node Node to check
 * @return List with all versions of the node, including the current version
 */
- (MEGANodeList *)versionsForNode:(MEGANode *)node;

/**
 * @brief Get the number of versions of a file
 * @param node Node to check
 * @return Number of versions of the node, including the current version
 */
- (NSInteger)numberOfVersionsForNode:(MEGANode *)node;

/**
 * @brief Check if a file has previous versions
 * @param node Node to check
 * @return YES if the node has any previous version
 */
- (BOOL)hasVersionsForNode:(MEGANode *)node;

/**
 * @brief Get information about the contents of a folder
 *
 * The associated request type with this request is MEGARequestTypeFolderInfo
 * Valid data in the MEGARequest object received in onRequestFinish when the error code
 * is MEGAErrorTypeApiOk:
 * - [MEGARequest megaFolderInfo] - MEGAFolderInfo object with the information related to the folder
 *
 * @param node Folder node to inspect
 * @param delegate MEGARequestDelegate to track this request
 */
- (void)getFolderInfoForNode:(MEGANode *)node delegate:(id<MEGARequestDelegate>)delegate;

/**
 * @brief Get information about the contents of a folder
 *
 * The associated request type with this request is MEGARequestTypeFolderInfo
 * Valid data in the MEGARequest object received in onRequestFinish when the error code
 * is MEGAErrorTypeApiOk:
 * - [MEGARequest megaFolderInfo] - MEGAFolderInfo object with the information related to the folder
 *
 * @param node Folder node to inspect
 */
- (void)getFolderInfoForNode:(MEGANode *)node;

/**
 * @brief Get file and folder children of a MEGANode separatedly
 *
 * @param parent Parent node.
 * @param order Order for the returned list.
 * Valid values for this parameter are:
 * - MEGASortOrderTypeNone = 0
 * Undefined order
 *
 * - MEGASortOrderTypeDefaultAsc = 1
 * Folders first in alphabetical order, then files in the same order
 *
 * - MEGASortOrderTypeDefaultDesc = 2
 * Files first in reverse alphabetical order, then folders in the same order
 *
 * - MEGASortOrderTypeSizeAsc = 3
 * Sort by size, ascending
 *
 * - MEGASortOrderTypeSizeDesc = 4
 * Sort by size, descending
 *
 * - MEGASortOrderTypeCreationAsc = 5
 * Sort by creation time in MEGA, ascending
 *
 * - MEGASortOrderTypeCreationDesc = 6
 * Sort by creation time in MEGA, descending
 *
 * - MEGASortOrderTypeModificationAsc = 7
 * Sort by modification time of the original file, ascending
 *
 * - MEGASortOrderTypeModificationDesc = 8
 * Sort by modification time of the original file, descending
 *
 * - MEGASortOrderTypeAlphabeticalAsc = 9
 * Same behavior than MEGASortOrderTypeDefaultAsc
 *
 * - MEGASortOrderTypeAlphabeticalDesc = 10
 * Same behavior than MEGASortOrderTypeDefaultDesc
 *
 * - MEGASortOrderTypePhotoAsc = 11
 * Sort with photos first, then by date ascending
 *
 * - MEGASortOrderTypePhotoDesc = 12
 * Sort with photos first, then by date descending
 *
 * - MEGASortOrderTypeVideoAsc = 13
 * Sort with videos first, then by date ascending
 *
 * - MEGASortOrderTypeVideoDesc = 14
 * Sort with videos first, then by date descending
 *
 * - MEGASortOrderTypeLinkCreationAsc = 15
 *
 * - MEGASortOrderTypeLinkCreationDesc = 16
 *
 * - MEGASortOrderTypeLabelAsc = 17
 * Sort by color label, ascending
 *
 * - MEGASortOrderTypeLabelDesc = 18
 * Sort by color label, descending
 *
 * - MEGASortOrderTypeFavouriteAsc = 19
 * Sort nodes with favourite attr first
 *
 * - MEGASortOrderTypeFavouriteDesc = 20
 * Sort nodes with favourite attr last
 *
 * @deprecated MEGASortOrderTypeAlphabeticalAsc and MEGASortOrderTypeAlphabeticalDesc
 * are equivalent to MEGASortOrderTypeDefaultAsc and MEGASortOrderTypeDefaultDesc.
 * They will be eventually removed.
 *
 * @return Lists with files and folders child MegaNode objects
 */
- (MEGAChildrenLists *)fileFolderChildrenForParent:(MEGANode *)parent order:(NSInteger)order;

/**
 * @brief Get file and folder children of a MEGANode separatedly
 *
 * @param parent Parent node.
 *
 * @return Lists with files and folders child MegaNode objects
 */
- (MEGAChildrenLists *)fileFolderChildrenForParent:(MEGANode *)parent;

/**
 * @brief Get the parent node of a MEGANode.
 *
 * If the node doesn't exist in the account or
 * it is a root node, this function returns nil.
 *
 * @param node MEGANode to get the parent.
 * @return The parent of the provided node.
 */
- (nullable MEGANode *)parentNodeForNode:(MEGANode *)node;

/**
 * @brief Get the path of a MEGANode.
 *
 * If the node doesn't exist, this function returns nil.
 * You can recoved the node later using [MEGASdk nodeForPath:]
 * except if the path contains names with  '/', '\' or ':' characters.
 *
 * @param node MEGANode for which the path will be returned.
 * @return The path of the node.
 */
- (nullable NSString *)nodePathForNode:(MEGANode *)node;

/**
 * @brief Get the MEGANode in a specific path in the MEGA account.
 *
 * The path separator character is '/'
 * The root node is /
 * The Inbox root node is //in/
 * The Rubbish root node is //bin/
 *
 * Paths with names containing '/', '\' or ':' aren't compatible
 * with this function.
 *
 * It is needed to be logged in and to have successfully completed a fetchNodes
 * request before calling this function. Otherwise, it will return nil.
 *
 * @param path Path to check.
 * @param node Base node if the path is relative.
 * @return The MEGANode object in the path, otherwise nil.
 */
- (nullable MEGANode *)nodeForPath:(NSString *)path node:(MEGANode *)node;

/**
 * @brief Get the MEGANode in a specific path in the MEGA account.
 *
 * The path separator character is '/'
 * The root node is /
 * The Inbox root node is //in/
 * The Rubbish root node is //bin/
 *
 * Paths with names containing '/', '\' or ':' aren't compatible
 * with this function.
 *
 * It is needed to be logged in and to have successfully completed a fetchNodes
 * request before calling this function. Otherwise, it will return nil.
 *
 * @param path Path to check.
 * @return The MEGANode object in the path, otherwise nil.
 */
- (nullable MEGANode *)nodeForPath:(NSString *)path;

/**
 * @brief Get the MEGANode that has a specific handle.
 *
 * You can get the handle of a MEGANode using [MEGANode handle]. The same handle
 * can be got in a Base64-encoded string using [MEGANode base64Handle]. Conversions
 * between these formats can be done using [MEGASdk handleForBase64Handle:] and [MEGASdk base64HandleForHandle:].
 *
 * It is needed to be logged in and to have successfully completed a fetchNodes
 * request before calling this function. Otherwise, it will return nil.
 *
 * @param handle Node handle to check.
 * @return MEGANode object with the handle, otherwise nil.
 */
- (nullable MEGANode *)nodeForHandle:(uint64_t)handle;

/**
 * @brief Get all contacts of this MEGA account.
 *
 * @return List of MEGAUser object with all contacts of this account.
 */
- (MEGAUserList *)contacts;

/**
 * @brief Get the MEGAUser that has a specific email address.
 *
 * You can get the email of a MEGAUser using [MEGAUser email].
 *
 * @param email Email address to check.
 * @return MEGAUser that has the email address, otherwise nil.
 */
- (nullable MEGAUser *)contactForEmail:(NSString *)email;

/**
 * @brief Get all MEGAUserAlerts for the logged in user
 *
 * You take the ownership of the returned value
 *
 * @return List of MEGAUserAlert objects
 */
- (MEGAUserAlertList *)userAlertList;

/**
 * @brief Get a list with all inbound sharings from one MEGAUser.
 *
 * @param user MEGAUser sharing folders with this account.
 * @return List of MEGANode objects that this user is sharing with this account.
 */
- (MEGANodeList *)inSharesForUser:(MEGAUser *)user;

/**
 * @brief Get a list with all inboud sharings.
 *
 * @return List of MEGANode objects that other users are sharing with this account.
 */
- (MEGANodeList *)inShares;

/**
 * @brief Get a list with all active inboud sharings
 *
 * @param order Order for the returned list.
 * @return List of MegaShare objects that other users are sharing with this account
 */
- (MEGAShareList *)inSharesList:(MEGASortOrderType)order;

/**
 * @brief Get the user relative to an incoming share
 *
 * This function will return nil if the node is not found or doesn't represent
 * the root of an incoming share.
 *
 * @param node Incoming share
 * @return MEGAUser relative to the incoming share
 */
- (nullable MEGAUser *)userFromInShareNode:(MEGANode *)node;

/**
* @brief Get the user relative to an incoming share
*
* This function will return nil if the node is not found.
*
* If recurse is true, it will return nil if the root corresponding to
* the node received as argument doesn't represent the root of an incoming share.
* Otherwise, it will return nil if the node doesn't represent
* the root of an incoming share.
*
* @param node Node to look for inshare user.
* @param recurse use root node corresponding to the node passed
* @return MegaUser relative to the incoming share
*/
- (nullable MEGAUser *)userFromInShareNode:(MEGANode *)node recurse:(BOOL)recurse;

/**
 * @brief Check if a MEGANode is being shared.
 *
 * For nodes that are being shared, you can get a a list of MEGAShare
 * objects using [MEGASdk outSharesForNode:].
 *
 * @param node Node to check.
 * @return YES is the MEGANode is being shared, otherwise NO.
 *
 * @deprecated This function is intended for debugging and internal purposes and will be probably removed in future updates.
 * Use [MEGANode isShared] instead.
 */
- (BOOL)isSharedNode:(MEGANode *)node __attribute__((deprecated("This function is intended for debugging and internal purposes and will be probably removed in future updates. Use [MEGANode isShared] instead.")));

/**
 * @brief Get a list with all active outbound sharings
 *
 * @param order Order for the returned list.
 * @return List of MegaShare objects
 */
- (MEGAShareList *)outShares:(MEGASortOrderType)order;

/**
 * @brief Get a list with the active outbound sharings for a MEGANode.
 *
 * If the node doesn't exist in the account, this function returns an empty list.
 *
 * @param node MEGANode to check.
 * @return List of MEGAShare objects.
 */
- (MEGAShareList *)outSharesForNode:(MEGANode *)node;

/**
 * @brief Get a list with all public links
 *
 * @param order Order for the returned list.
 * Valid value for order are: MEGASortOrderTypeNone, MEGASortOrderTypeDefaultAsc,
 * MEGASortOrderTypeDefaultDesc, MEGASortOrderTypeLinkCreationAsc,
 * MEGASortOrderTypeLinkCreationDesc
 * @return List of MEGANode objects that are shared with everyone via public link
 */
- (MEGANodeList *)publicLinks:(MEGASortOrderType)order;

/**
 * @brief Get a list with all incoming contact requests
 *
 * @return List of MEGAContactRequest objects
 */
- (MEGAContactRequestList *)incomingContactRequests;

/**
 * @brief Get a list with all outgoing contact requests
 *
 * @return List of MEGAContactRequest objects
 */
- (MEGAContactRequestList *)outgoingContactRequests;

/**
 * @brief Get a Base64-encoded fingerprint for a local file.
 *
 * The fingerprint is created taking into account the modification time of the file
 * and file contents. This fingerprint can be used to get a corresponding node in MEGA
 * using [MEGASdk nodeForFingerprint:].
 *
 * If the file can't be found or can't be opened, this function returns nil.
 *
 * @param filePath Local file path.
 * @return Base64-encoded fingerprint for the file.
 */
- (nullable NSString *)fingerprintForFilePath:(NSString *)filePath;

/**
 * @brief Get a Base64-encoded fingerprint from a NSData and a modification time
 *
 * If the input stream is nil, has a negative size or can't be read, this function returns nil
 *
 * @param data NSData that provides the data to create the fingerprint
 * @param modificationTime Modification time that will be taken into account for the creation of the fingerprint
 * @return Base64-encoded fingerprint
 */
- (nullable NSString *)fingerprintForData:(NSData *)data modificationTime:(NSDate *)modificationTime;

/**
 * @brief Get a Base64-encoded fingerprint from a local file and a modification time
 *
 * If the file can't be found or can't be opened, this function returns nil.
 *
 * @param filePath Local file path.
 * @param modificationTime Modification time that will be taken into account for the creation of the fingerprint
 * @return Base64-encoded fingerprint
 */
- (nullable NSString *)fingerprintForFilePath:(NSString *)filePath modificationTime:(NSDate *)modificationTime;

/**
 * @brief Get a Base64-encoded fingerprint for a node.
 *
 * If the node doesn't exist or doesn't have a fingerprint, this function returns nil.
 *
 * @param node Node for which we want to get the fingerprint.
 * @return Base64-encoded fingerprint for the file.
 *
 * @deprecated Use [MEGANode fingerprint] instead of this function
 */
- (nullable NSString *)fingerprintForNode:(MEGANode *)node __attribute__((deprecated("Use [MEGANode fingerprint] instead of this function.")));

/**
 * @brief Returns a node with the provided fingerprint.
 *
 * If there isn't any node in the account with that fingerprint, this function returns nil.
 *
 * @param fingerprint Fingerprint to check.
 * @return MEGANode object with the provided fingerprint.
 */
- (nullable MEGANode *)nodeForFingerprint:(NSString *)fingerprint;

/**
 * @brief Returns a node with the provided fingerprint.
 *
 * If there isn't any node in the account with that fingerprint, this function returns nil.
 *
 * @param fingerprint Fingerprint to check.
 * @param parent Preferred parent node
 * @return MEGANode object with the provided fingerprint.
 */
- (nullable MEGANode *)nodeForFingerprint:(NSString *)fingerprint parent:(MEGANode *)parent;

/**
 * @brief Returns nodes that have an original fingerprint equal to the supplied value
 *
 * Search the node tree and return a list of nodes that have an original fingerprint, which
 * matches the supplied originalfingerprint.
 *
 * @param fingerprint Original fingerprint to check
 * @return List of nodes with the same original fingerprint
 */
- (MEGANodeList *)nodesForOriginalFingerprint:(NSString *)fingerprint;

/**
 * @brief Check if the account already has a node with the provided fingerprint.
 *
 * A fingerprint for a local file can be generated using [MEGASdk fingerprintForFilePath:].
 *
 * @param fingerprint Fingerprint to check.
 * @return YES if the account contains a node with the same fingerprint.
 */
- (BOOL)hasFingerprint:(NSString *)fingerprint;

/**
 * @brief Get the CRC of a file
 *
 * The CRC of a file is a hash of its contents.
 * If you need a more realiable method to check files, use fingerprint functions
 * ([MEGASdk fingerprintForFilePath:], [MEGASdk nodeForFingerprint:]) that also takes into
 * account the size and the modification time of the file to create the fingerprint.
 *
 * @param filePath Local file path
 * @return Base64-encoded CRC of the file
 */
- (nullable NSString *)CRCForFilePath:(NSString *)filePath;

/**
 * @brief Get the CRC of a node
 *
 * The CRC of a node is a hash of its contents.
 * If you need a more realiable method to check files, use fingerprint functions
 * ([MEGASdk fingerprintForFilePath:], [MEGASdk nodeForFingerprint:]) that also takes into
 * account the size and the modification time of the node to create the fingerprint.
 *
 * @param node MEGANode for which we want to get the CRC
 * @return Base64-encoded CRC of the node
 */
- (nullable NSString *)CRCForNode:(MEGANode *)node;

/**
 * @brief Get the CRC from a fingerPrint
 *
 * @param fingerprint fingerPrint from which we want to get the CRC
 * @return Base64-encoded CRC from the fingerPrint
 */
- (nullable NSString *)CRCForFingerprint:(NSString *)fingerprint;
/**
 * @brief Returns a node with the provided CRC
 *
 * If there isn't any node in the selected folder with that CRC, this function returns nil.
 * If there are several nodes with the same CRC, anyone can be returned.
 *
 * @param crc CRC to check
 * @param parent Parent MEGANode to scan. It must be a folder.
 * @return node with the selected CRC in the selected folder, or nil
 * if it's not found.
 */

- (nullable MEGANode *)nodeByCRC:(NSString *)crc parent:(MEGANode *)parent;

/**
 * @brief Get the access level of a MEGANode.
 * @param node MEGANode to check.
 * @return Access level of the node.
 * Valid values are:
 * - MEGAShareTypeAccessOwner
 * - MEGAShareTypeAccessFull
 * - MEGAShareTypeAccessReadWrite
 * - MEGAShareTypeAccessRead
 * - MEGAShareTypeAccessUnknown
 */
- (MEGAShareType)accessLevelForNode:(MEGANode *)node;

/**
 * @brief Check if a node has an access level.
 *
 * @deprecated Use checkAccessErrorExtendedForNode
 *
 * @param node Node to check.
 * @param level Access level to check.
 * Valid values for this parameter are:
 * - MEGAShareTypeAccessOwner
 * - MEGAShareTypeAccessFull
 * - MEGAShareTypeAccessReadWrite
 * - MEGAShareTypeAccessRead
 *
 * @return MEGAError object with the result.
 * Valid values for the error code are:
 * - MEGAErrorTypeApiOk - The node has the required access level
 * - MEGAErrorTypeApiEAccess - The node doesn't have the required access level
 * - MEGAErrorTypeApiENoent - The node doesn't exist in the account
 * - MEGAErrorTypeApiEArgs - Invalid parameters
 */
- (MEGAError *)checkAccessForNode:(MEGANode *)node level:(MEGAShareType)level;

/**
 * @brief Check if a node has an access level
 *
 * @param node Node to check
 * @param level Access level to check
 * Valid values for this parameter are:
 * - MEGAShareTypeAccessOwner
 * - MEGAShareTypeAccessFull
 * - MEGAShareTypeAccessReadWrite
 * - MEGAShareTypeAccessRead
 *
 * @return Error with the result.
 * Valid values for the error code are:
 * - MEGAErrorTypeApiOk - The node has the required access level
 * - MEGAErrorTypeApiEAccess - The node doesn't have the required access level
 * - MEGAErrorTypeApiENoent - The node doesn't exist in the account
 * - MEGAErrorTypeApiEArgs - Invalid parameters
 */
- (MEGAError *)checkAccessErrorExtendedForNode:(MEGANode *)node level:(MEGAShareType)level;

/**
 * @brief Check if a node can be moved to a target node.
 *
 * @deprecated User checkMoveErrorExtendedForNode
 *
 * @param node Node to check.
 * @param target Target for the move operation.
 * @return MEGAError object with the result:
 * Valid values for the error code are:
 * - MEGAErrorTypeApiOk - The node can be moved to the target
 * - MEGAErrorTypeApiEAccess - The node can't be moved because of permissions problems
 * - MEGAErrorTypeApiECircular - The node can't be moved because that would create a circular linkage
 * - MEGAErrorTypeApiENoent - The node or the target doesn't exist in the account
 * - MEGAErrorTypeApiEArgs - Invalid parameters
 */
- (MEGAError *)checkMoveForNode:(MEGANode *)node target:(MEGANode *)target;

/**
 * @brief Check if a node can be moved to a target node.
 *
 * @param node Node to check.
 * @param target Target for the move operation.
 * @return MEGAError object with the result:
 * Valid values for the error code are:
 * - MEGAErrorTypeApiOk - The node can be moved to the target
 * - MEGAErrorTypeApiEAccess - The node can't be moved because of permissions problems
 * - MEGAErrorTypeApiECircular - The node can't be moved because that would create a circular linkage
 * - MEGAErrorTypeApiENoent - The node or the target doesn't exist in the account
 * - MEGAErrorTypeApiEArgs - Invalid parameters
 */
- (MEGAError *)checkMoveErrorExtendedForNode:(MEGANode *)node target:(MEGANode *)target;

/**
 * @brief Check if a node is in the Rubbish bin tree
 *
 * @param node Node to check
 * @return YES if the node is in the Rubbish bin
 */
- (BOOL)isNodeInRubbish:(MEGANode *)node;

/**
 * @brief Search nodes containing a search string in their name.
 *
 * The search is case-insensitive.
 *
 * @param node The parent node of the tree to explore.
 * @param searchString Search string. The search is case-insensitive.
 * @param recursive YES if you want to seach recursively in the node tree.
 * NO if you want to seach in the children of the node only
 *
 * @return List of nodes that contain the desired string in their name.
 */
- (MEGANodeList *)nodeListSearchForNode:(MEGANode *)node searchString:(NSString *)searchString recursive:(BOOL)recursive;

/**
 * @brief Search nodes containing a search string in their name.
 *
 * The search is case-insensitive.
 *
 * @param node The parent node of the tree to explore.
 * @param searchString Search string. The search is case-insensitive.
 * @param cancelToken MEGACancelToken to be able to cancel the processing at any time.
 * @param recursive YES if you want to seach recursively in the node tree.
 * NO if you want to seach in the children of the node only
 * @param order MEGASortOrderType for the returned list.
 * Valid values for this parameter are:
 * - MEGASortOrderTypeNone = 0
 * Undefined order
 *
 * - MEGASortOrderTypeDefaultAsc = 1
 * Folders first in alphabetical order, then files in the same order
 *
 * - MEGASortOrderTypeDefaultDesc = 2
 * Files first in reverse alphabetical order, then folders in the same order
 *
 * - MEGASortOrderTypeSizeAsc = 3
 * Sort by size, ascending
 *
 * - MEGASortOrderTypeSizeDesc = 4
 * Sort by size, descending
 *
 * - MEGASortOrderTypeCreationAsc = 5
 * Sort by creation time in MEGA, ascending
 *
 * - MEGASortOrderTypeCreationDesc = 6
 * Sort by creation time in MEGA, descending
 *
 * - MEGASortOrderTypeModificationAsc = 7
 * Sort by modification time of the original file, ascending
 *
 * - MEGASortOrderTypeModificationDesc = 8
 * Sort by modification time of the original file, descending
 *
 * - MEGASortOrderTypeAlphabeticalAsc = 9
 * Same behavior than MEGASortOrderTypeDefaultAsc
 *
 * - MEGASortOrderTypeAlphabeticalDesc = 10
 * Same behavior than MEGASortOrderTypeDefaultDesc
 *
 * - MEGASortOrderTypePhotoAsc = 11
 * Sort with photos first, then by date ascending
 *
 * - MEGASortOrderTypePhotoDesc = 12
 * Sort with photos first, then by date descending
 *
 * - MEGASortOrderTypeVideoAsc = 13
 * Sort with videos first, then by date ascending
 *
 * - MEGASortOrderTypeVideoDesc = 14
 * Sort with videos first, then by date descending
 *
 * - MEGASortOrderTypeLinkCreationAsc = 15
 *
 * - MEGASortOrderTypeLinkCreationDesc = 16
 *
 * - MEGASortOrderTypeLabelAsc = 17
 * Sort by color label, ascending
 *
 * - MEGASortOrderTypeLabelDesc = 18
 * Sort by color label, descending
 *
 * - MEGASortOrderTypeFavouriteAsc = 19
 * Sort nodes with favourite attr first
 *
 * - MEGASortOrderTypeFavouriteDesc = 20
 * Sort nodes with favourite attr last
 *
 * @deprecated MEGASortOrderTypeAlphabeticalAsc and MEGASortOrderTypeAlphabeticalDesc
 * are equivalent to MEGASortOrderTypeDefaultAsc and MEGASortOrderTypeDefaultDesc.
 * They will be eventually removed.
 *
 * @return List of nodes that contain the desired string in their name.
 */
- (MEGANodeList *)nodeListSearchForNode:(MEGANode *)node searchString:(NSString *)searchString cancelToken:(MEGACancelToken *)cancelToken recursive:(BOOL)recursive order:(MEGASortOrderType)order;

/**
 * @brief Search nodes containing a search string in their name.
 *
 * The search is case-insensitive.
 *
 * @param node The parent node of the tree to explore.
 * @param searchString Search string. The search is case-insensitive.
 *
 * @return List of nodes that contain the desired string in their name.
 */
- (MEGANodeList *)nodeListSearchForNode:(MEGANode *)node searchString:(NSString *)searchString;

/**
 * @brief Search nodes containing a search string in their name.
 *
 * The search is case-insensitive.
 *
 * @param node The parent node of the tree to explore.
 * @param searchString Search string. The search is case-insensitive.
 * If the search string is not provided but nodeFormatType has any value apart from MEGANodeFormatTypeUnknown
 * this method will return a list that contains nodes of the same type as provided.
 * @param cancelToken MEGACancelToken to be able to cancel the processing at any time.
 * @param recursive YES if you want to seach recursively in the node tree.
 * NO if you want to seach in the children of the node only
 * @param orderType MEGASortOrderType for the returned list.
 * Valid values for this parameter are:
 * - MEGASortOrderTypeNone = 0
 * Undefined order
 *
 * - MEGASortOrderTypeDefaultAsc = 1
 * Folders first in alphabetical order, then files in the same order
 *
 * - MEGASortOrderTypeDefaultDesc = 2
 * Files first in reverse alphabetical order, then folders in the same order
 *
 * - MEGASortOrderTypeSizeAsc = 3
 * Sort by size, ascending
 *
 * - MEGASortOrderTypeSizeDesc = 4
 * Sort by size, descending
 *
 * - MEGASortOrderTypeCreationAsc = 5
 *  Sort by creation time in MEGA, ascending
 *
 * - MEGASortOrderTypeCreationDesc = 6
 * Sort by creation time in MEGA, descending
 *
 * - MEGASortOrderTypeModificationAsc = 7
 * Sort by modification time of the original file, ascending
 *
 * - MEGASortOrderTypeModificationDesc = 8
 * Sort by modification time of the original file, descending
 *
 * - MEGASortOrderTypeAlphabeticalAsc = 9
 * Same behavior than MEGASortOrderTypeDefaultAsc
 *
 * - MEGASortOrderTypeAlphabeticalDesc = 10
 * Same behavior than MEGASortOrderTypeDefaultDesc
 *
 * - MEGASortOrderTypePhotoAsc = 11
 * Sort with photos first, then by date ascending
 *
 * - MEGASortOrderTypePhotoDesc = 12
 * Sort with photos first, then by date descending
 *
 * - MEGASortOrderTypeVideoAsc = 13
 * Sort with videos first, then by date ascending
 *
 * - MEGASortOrderTypeVideoDesc = 14
 * Sort with videos first, then by date descending
 *
 * @param nodeFormatType Type of nodes requested in the search
 * Valid values for this parameter are:
 * - MEGANodeFormatTypeUnknown = 0
 * - MEGANodeFormatTypePhoto = 1
 * - MEGANodeFormatTypeAudio = 2
 * - MEGANodeFormatTypeVideo = 3
 * - MEGANodeFormatTypeDocument = 4
 *
 * @param folderTargetType Target type where this method will search
 * Valid values for this parameter are
 * - MEGAFolderTargetTypeInShare = 0
 * - MEGAFolderTargetTypeOutShare = 1
 * - MEGAFolderTargetTypePublicLink = 2
 * - MEGAFolderTargetTypeRootNode = 3
 * - MEGAFolderTargetTypeAll = 4
 *
 * @return List of nodes that contain the desired string in their name.
 */
- (MEGANodeList *)nodeListSearchForNode:(MEGANode *)node
                           searchString:(nullable NSString *)searchString
                            cancelToken:(MEGACancelToken *)cancelToken
                              recursive:(BOOL)recursive
                              orderType:(MEGASortOrderType)orderType
                         nodeFormatType:(MEGANodeFormatType)nodeFormatType
                       folderTargetType:(MEGAFolderTargetType)folderTargetType;

/**
 * @brief Return an array of buckets, each bucket containing a list of recently added/modified nodes
 *
 * Each bucket contains files that were added/modified in a set, by a single user.
 * This function, that takes no parameters, uses the defaults for the MEGA apps
 * which are (currently) within the last 30 days, and max 10000 nodes.
 *
 * @return Array of buckets containing nodes that were added/modifed as a set
 */
- (NSMutableArray *)recentActions;

/**
 * @brief Return an array of buckets, each bucket containing a list of recently added/modified nodes
 *
 * Each bucket contains files that were added/modified in a set, by a single user.
 *
 * @param days Age of actions since added/modified nodes will be considered (in days).
 * @param maxNodes Maximum amount of nodes to be considered.
 *
 * @return Array of buckets containing nodes that were added/modifed as a set
 */
- (NSMutableArray *)recentActionsSinceDays:(NSInteger)days maxNodes:(NSInteger)maxNodes;

/**
 * @brief Process a node tree using a MEGATreeProcessorDelegate implementation
 * @param node The parent node of the tree to explore
 * @param recursive YES if you want to recursively process the whole node tree.
 * @param delegate MEGATreeProcessorDelegate that will receive callbacks for every node in the tree
 * NO if you want to process the children of the node only
 *
 * @return YES if all nodes were processed. NO otherwise (the operation can be
 * cancelled by [MEGATreeProcessorDelegate processMEGANode:])
 */
- (BOOL)processMEGANodeTree:(MEGANode *)node recursive:(BOOL)recursive delegate:(id<MEGATreeProcessorDelegate>)delegate;

/**
 * @brief Returns a MEGANode that can be downloaded with any instance of MEGASdk
 *
 * This function only allows to authorize file nodes.
 *
 * You can use [MEGASdk startDownloadNode:localPath:] with the resulting node with any instance
 * of MEGASdk, even if it's logged into another account, a public folder, or not
 * logged in.
 *
 * If the first parameter is a public node or an already authorized node, this
 * function returns a copy of the node, because it can be already downloaded
 * with any MEGASdk instance.
 *
 * If the node in the first parameter belongs to the account or public folder
 * in which the current MEGASdk object is logged in, this funtion returns an
 * authorized node.
 *
 * If the first parameter is nil or a node that is not a public node, is not
 * already authorized and doesn't belong to the current MEGASdk, this function
 * returns nil.
 *
 * @param node MEGANode to authorize
 * @return Authorized node, or nil if the node can't be authorized or is not a file
 */
- (nullable MEGANode *)authorizeNode:(MEGANode *)node;

#ifdef ENABLE_CHAT

/**
 * @brief Returns a MegaNode that can be downloaded/copied with a chat-authorization
 *
 * During preview of chat-links, you need to call this method to authorize the MegaNode
 * from a node-attachment message, so the API allows to access to it. The parameter to
 * authorize the access can be retrieved from [MEGAChatRoom authorizationToken] when
 * the chatroom in in preview mode.
 *
 * You can use [MEGASdk startDownload] and/or [MEGASdk copyNode] with the resulting
 * node with any instance of MEGASdk, even if it's logged into another account,
 * a public folder, or not logged in.
 *
 * @param node MEGANode to authorize
 * @param cauth Authorization token (public handle of the chatroom in B64url encoding)
 * @return Authorized node, or nil if the node can't be authorized
 */
- (nullable MEGANode *)authorizeChatNode:(MEGANode *)node cauth:(NSString *)cauth;

#endif

/**
 * @brief Get the size of a node tree.
 *
 * If the MEGANode is a file, this function returns the size of the file.
 * If it's a folder, this fuction returns the sum of the sizes of all nodes
 * in the node tree.
 *
 * @param node Parent node.
 * @return Size of the node tree.
 */
- (NSNumber *)sizeForNode:(MEGANode *)node;

/**
 * @brief Make a name suitable for a file name in the local filesystem
 *
 * This function escapes (%xx) forbidden characters in the local filesystem if needed.
 * You can revert this operation using [MEGASdk unescapeFsIncompatible:]
 *
 * The input string must be UTF8 encoded. The returned value will be UTF8 too.
 *
 * You take the ownership of the returned value
 *
 * @param name Name to convert (UTF8)
 * @return Converted name (UTF8)
 */
- (nullable NSString *)escapeFsIncompatible:(NSString *)name;

/**
 * @brief Make a name suitable for a file name in the local filesystem
 *
 * This function escapes (%xx) forbidden characters in the local filesystem if needed.
 * You can revert this operation using [MEGASdk unescapeFsIncompatible:]
 *
 * The input string must be UTF8 encoded. The returned value will be UTF8 too.
 *
 * You take the ownership of the returned value
 *
 * @param name Name to convert (UTF8)
 * @param destinationPath Destination file path
 * @return Converted name (UTF8)
 */
- (nullable NSString *)escapeFsIncompatible:(NSString *)name destinationPath:(NSString *)destinationPath;

/**
 * @brief Unescape a file name escaped with [MEGASdk escapeFsIncompatible:]
 *
 * The input string must be UTF8 encoded. The returned value will be UTF8 too.
 *
 * @param localName Escaped name to convert (UTF8)
 * @return Converted name (UTF8)
 */
- (nullable NSString *)unescapeFsIncompatible:(NSString *)localName;

/**
 * @brief Unescape a file name escaped with [MEGASdk escapeFsIncompatible:]
 *
 * The input string must be UTF8 encoded. The returned value will be UTF8 too.
 *
 * @param localName Escaped name to convert (UTF8)
 * @param destinationPath Destination file path
 * @return Converted name (UTF8)
 */
- (nullable NSString *)unescapeFsIncompatible:(NSString *)localName  destinationPath:(NSString *)destinationPath;

/**
 * @brief Change the API URL
 *
 * This function allows to change the API URL.
 * It's only useful for testing or debugging purposes.
 *
 * @param apiURL New API URL
 * @param disablepkp YES to disable public key pinning for this URL
 */
- (void)changeApiUrl:(NSString *)apiURL disablepkp:(BOOL)disablepkp;

/**
 * @brief Set the language code used by the app
 * @param languageCode Language code used by the app
 *
 * @return YES if the language code is known for the SDK, otherwise NO
 */
-(BOOL)setLanguageCode:(NSString *)languageCode;

/**
 * @brief Set the preferred language of the user
 *
 * Valid data in the MEGARequest object received in onRequestFinish:
 * - [MEGARequest text] - Return the language code
 *
 * If the language code is unknown for the SDK, the error code will be MEGAErrorTypeApiENoent
 *
 * This attribute is automatically created by the server. Apps only need
 * to set the new value when the user changes the language.
 *
 * @param languageCode code to be set
 * @param delegate MEGARequestDelegate to track this request
 */
- (void)setLanguangePreferenceCode:(NSString *)languageCode delegate:(id<MEGARequestDelegate>)delegate;

/**
 * @brief Set the preferred language of the user
 *
 * Valid data in the MEGARequest object received in onRequestFinish:
 * - [MEGARequest text] - Return the language code
 *
 * If the language code is unknown for the SDK, the error code will be MEGAErrorTypeApiENoent
 *
 * This attribute is automatically created by the server. Apps only need
 * to set the new value when the user changes the language.
 *
 * @param languageCode code to be set
 */
- (void)setLanguangePreferenceCode:(NSString *)languageCode;

/**
 * @brief Get the preferred language of the user
 *
 * Valid data in the MEGARequest object received in onRequestFinish when the error code
 * is MEGAErrorTypeApiOk:
 * - [MEGARequest text] - Return the language code
 *
 * @param delegate MEGARequestDelegate to track this request
 */
- (void)getLanguagePreferenceWithDelegate:(id<MEGARequestDelegate>)delegate;

/**
 * @brief Get the preferred language of the user
 *
 * Valid data in the MEGARequest object received in onRequestFinish when the error code
 * is MEGAErrorTypeApiOk:
 * - [MEGARequest text] - Return the language code
 *
 */
- (void)getLanguagePreference;

/**
 * @brief Enable or disable file versioning
 *
 * The associated request type with this request is MEGARequestTypeSetAttrUser
 *
 * Valid data in the MEGARequest object received on callbacks:
 * - [MEGARequest paramType] - Returns the value MEGAUserAttributeDisableVersions
 *
 * Valid data in the MEGARequest object received in onRequestFinish:
 * - [MEGARequest text] - "1" for disable, "0" for enable
 *
 * @param disable YES to disable file versioning. NO to enable it
 * @param delegate MEGARequestDelegate to track this request
 */
- (void)setFileVersionsOption:(BOOL)disable delegate:(id<MEGARequestDelegate>)delegate;

/**
 * @brief Enable or disable file versioning
 *
 * The associated request type with this request is MEGARequestTypeSetAttrUser
 *
 * Valid data in the MEGARequest object received on callbacks:
 * - [MEGARequest paramType] - Returns the value MEGAUserAttributeDisableVersions
 *
 * Valid data in the MEGARequest object received in onRequestFinish:
 * - [MEGARequest text] - "1" for disable, "0" for enable
 *
 * @param disable YES to disable file versioning. NO to enable it
 */
- (void)setFileVersionsOption:(BOOL)disable;

/**
 * @brief Check if file versioning is enabled or disabled
 *
 * If the option has never been set, the error code will be MEGAErrorTypeApiENoent.
 *
 * The associated request type with this request is MEGARequestTypeGetAttrUser
 *
 * Valid data in the MEGARequest object received on callbacks:
 * - [MEGARequest paramType] - Returns the value MEGAUserAttributeDisableVersions
 *
 * Valid data in the MEGARequest object received in onRequestFinish when the error code
 * is MEGAErrorTypeApiOk:
 * - [MEGARequest text] - "1" for disable, "0" for enable
 * - [MEGARequest flag] - YES if disabled, NO if enabled
 *
 * @param delegate MEGARequestDelegate to track this request
 */
- (void)getFileVersionsOptionWithDelegate:(id<MEGARequestDelegate>)delegate;

/**
 * @brief Check if file versioning is enabled or disabled
 *
 * If the option has never been set, the error code will be MEGAErrorTypeApiENoent.
 *
 * The associated request type with this request is MEGARequestTypeGetAttrUser
 *
 * Valid data in the MEGARequest object received on callbacks:
 * - [MEGARequest paramType] - Returns the value MEGAUserAttributeDisableVersions
 *
 * Valid data in the MEGARequest object received in onRequestFinish when the error code
 * is MEGAErrorTypeApiOk:
 * - [MEGARequest text] - "1" for disable, "0" for enable
 * - [MEGARequest flag] - YES if disabled, NO if enabled
 */
- (void)getFileVersionsOption;

/**
 * @brief Enable or disable the automatic approval of incoming contact requests using a contact link
 *
 * The associated request type with this request is MEGARequestTypeSetAttrUser
 *
 * Valid data in the MEGARequest object received on callbacks:
 * - [MEGARequest paramType] - Returns the value MEGAUserAttributeContactLinkVerification
 *
 * Valid data in the MEGARequest object received in onRequestFinish:
 * - [MEGARequest text] - "0" for disable, "1" for enable
 *
 * @param disable YES to disable the automatic approval of incoming contact requests using a contact link
 * @param delegate MEGARequestDelegate to track this request
 */
- (void)setContactLinksOptionDisable:(BOOL)disable delegate:(id<MEGARequestDelegate>)delegate;

/**
 * @brief Enable or disable the automatic approval of incoming contact requests using a contact link
 *
 * The associated request type with this request is MEGARequestTypeSetAttrUser
 *
 * Valid data in the MEGARequest object received on callbacks:
 * - [MEGARequest paramType] - Returns the value MEGAUserAttributeContactLinkVerification
 *
 * Valid data in the MEGARequest object received in onRequestFinish:
 * - [MEGARequest text] - "0" for disable, "1" for enable
 *
 * @param disable YES to disable the automatic approval of incoming contact requests using a contact link
 */
- (void)setContactLinksOptionDisable:(BOOL)disable;

/**
 * @brief Check if the automatic approval of incoming contact requests using contact links is enabled or disabled
 *
 * If the option has never been set, the error code will be MEGAErrorTypeApiENoent.
 *
 * The associated request type with this request is MEGARequestTypeGetAttrUser
 *
 * Valid data in the MEGARequest object received on callbacks:
 * - [MEGARequest paramType] - Returns the value MEGAUserAttributeContactLinkVerification
 *
 * Valid data in the MEGARequest object received in onRequestFinish when the error code
 * is MEGAErrorTypeApiOk:
 * - [MEGARequest text] - "0" for disable, "1" for enable
 * - [MEGARequest flag] - NO if disabled, YES if enabled
 *
 * @param delegate MEGARequestDelegate to track this request
 */
- (void)getContactLinksOptionWithDelegate:(id<MEGARequestDelegate>)delegate;

/**
 * @brief Check if the automatic approval of incoming contact requests using contact links is enabled or disabled
 *
 * If the option has never been set, the error code will be MEGAErrorTypeApiENoent.
 *
 * The associated request type with this request is MEGARequestTypeGetAttrUser
 *
 * Valid data in the MEGARequest object received on callbacks:
 * - [MEGARequest paramType] - Returns the value MEGAUserAttributeContactLinkVerification
 *
 * Valid data in the MEGARequest object received in onRequestFinish when the error code
 * is MEGAErrorTypeApiOk:
 * - [MEGARequest text] - "0" for disable, "1" for enable
 * - [MEGARequest flag] - NO if disabled, YES if enabled
 */
- (void)getContactLinksOption;

/**
 * @brief Keep retrying when public key pinning fails
 *
 * By default, when the check of the MEGA public key fails, it causes an automatic
 * logout. Pass NO to this function to disable that automatic logout and
 * keep the SDK retrying the request.
 *
 * Even if the automatic logout is disabled, a request of the type MEGARequestTypeLogout
 * will be automatically created and callbacks (onRequestStart, onRequestFinish) will
 * be sent. However, logout won't be really executed and in onRequestFinish the error code
 * for the request will be MEGAErrorTypeApiEIncomplete
 *
 * @param enable YES to keep retrying failed requests due to a fail checking the MEGA public key
 * or NO to perform an automatic logout in that case
 */
- (void)retrySSLErrors:(BOOL)enable;

/**
 * @brief Enable / disable the public key pinning
 *
 * Public key pinning is enabled by default for all sensible communications.
 * It is strongly discouraged to disable this feature.
 *
 * @param enable YES to keep public key pinning enabled, NO to disable it
 */
- (void)setPublicKeyPinning:(BOOL)enable;

/**
 * @brief Create a thumbnail for an image
 * @param imagePath Image path
 * @param destinationPath Destination path for the thumbnail (including the file name)
 * @return YES if the thumbnail was successfully created, otherwise NO.
 */
- (BOOL)createThumbnail:(NSString *)imagePath destinatioPath:(NSString *)destinationPath;

/**
 * @brief Create a preview for an image
 * @param imagePath Image path
 * @param destinationPath Destination path for the thumbnail (including the file name)
 * @return YES if the preview was successfully created, otherwise NO.
 */
- (BOOL)createPreview:(NSString *)imagePath destinatioPath:(NSString *)destinationPath;

/**
 * @brief Create an avatar for an image
 * @param imagePath Image path
 * @param destinationPath Destination path for the avatar (including the file name)
 * @return YES if the avatar was successfully created, otherwise NO.
 */
- (BOOL)createAvatar:(NSString *)imagePath destinationPath:(NSString *)destinationPath;

#ifdef HAVE_LIBUV

#pragma mark - HTTP Proxy Server

/**
 * @brief Start an HTTP proxy server in specified port
 *
 * If this function returns YES, that means that the server is
 * ready to accept connections. The initialization is synchronous.
 *
 * The server will serve files using this URL format:
 * http://[::1]/<NodeHandle>/<NodeName>
 *
 * The node name must be URL encoded and must match with the node handle.
 * You can generate a correct link for a MEGANode using [MEGASdk httpServerGetLocalLink]
 *
 * If the node handle belongs to a folder node, a web with the list of files
 * inside the folder is returned.
 *
 * It's important to know that the HTTP proxy server has several configuration options
 * that can restrict the nodes that will be served and the connections that will be accepted.
 *
 * These are the default options:
 * - The restricted mode of the server is set to HTTPServerAllowCreatedLocalLinks
 * (see [MEGASdk httServerSetRestrictedMode])
 *
 * - Folder nodes are NOT allowed to be served (see [MEGASdk httpServerEnableFolderServer])
 * - File nodes are allowed to be served (see [MEGASdk httpServerEnableFileServer])
 * - Subtitles support is disabled (see [MEGASdk httpServerEnableSubtitlesSupport])
 *
 * The HTTP server will only stream a node if it's allowed by all configuration options.
 *
 * @param localOnly YES to listen on ::1 only, NO to listen on all network interfaces
 * @param port Port in which the server must accept connections
 * @return YES is the server is ready, NO if the initialization failed
 */
- (BOOL)httpServerStart:(BOOL)localOnly port:(NSInteger)port;

/**
 * @brief Stop the HTTP proxy server
 *
 * When this function returns, the server is already shutdown.
 * If the HTTP proxy server isn't running, this functions does nothing
 */
- (void)httpServerStop;

/**
 * @brief Check if the HTTP proxy server is running
 * @return 0 if the server is not running. Otherwise the port in which it's listening to
 */
- (NSInteger)httpServerIsRunning;

/**
 * @brief Check if the HTTP proxy server is listening on all network interfaces
 * @return YES if the HTTP proxy server is listening on 127.0.0.1 only, or it's not started.
 * If it's started and listening on all network interfaces, this function returns NO
 */
- (BOOL)httpServerIsLocalOnly;

/**
 * @brief Allow/forbid to serve files
 *
 * By default, files are served (when the server is running)
 *
 * Even if files are allowed to be served by this function, restrictions related to
 * other configuration options ([MEGASdk httpServerSetRestrictedMode]) are still applied.
 *
 * @param enable YES to allow to server files, NO to forbid it
 */
- (void)httpServerEnableFileServer:(BOOL)enable;

/**
 * @brief Check if it's allowed to serve files
 *
 * This function can return YES even if the HTTP proxy server is not running
 *
 * Even if files are allowed to be served by this function, restrictions related to
 * other configuration options ([MEGASdk httpServerSetRestrictedMode]) are still applied.
 *
 * @return YES if it's allowed to serve files, otherwise NO
 */
- (BOOL)httpServerIsFileServerEnabled;

/**
 * @brief Allow/forbid to serve folders
 *
 * By default, folders are NOT served
 *
 * Even if folders are allowed to be served by this function, restrictions related to
 * other configuration options ([MEGASdk httpServerSetRestrictedMode]) are still applied.
 *
 * @param enable YES to allow to server folders, NO to forbid it
 */
- (void)httpServerEnableFolderServer:(BOOL)enable;

/**
 * @brief Check if it's allowed to serve folders
 *
 * This function can return YES even if the HTTP proxy server is not running
 *
 * Even if folders are allowed to be served by this function, restrictions related to
 * other configuration options ([MEGASdk httpServerSetRestrictedMode]) are still applied.
 *
 * @return YES if it's allowed to serve folders, otherwise NO
 */
- (BOOL)httpServerIsFolderServerEnabled;

/**
 * @brief Enable/disable the restricted mode of the HTTP server
 *
 * This function allows to restrict the nodes that are allowed to be served.
 * For not allowed links, the server will return "407 Forbidden".
 *
 * Possible values are:
 * - HTTPServerDenyAll = -1
 * All nodes are forbidden
 *
 * - HTTPServerAllowAll = 0
 * All nodes are allowed to be served
 *
 * - HTTPServerAllowCreatedLocalLinks = 1 (default)
 * Only links created with [MEGASdk httpServerGetLocalLink] are allowed to be served
 *
 * - HTTPServerAllowLastLocalLink = 2
 * Only the last link created with [MEGASdk httpServerGetLocalLink] is allowed to be served
 *
 * If a different value from the list above is passed to this function, it won't have any effect and the previous
 * state of this option will be preserved.
 *
 * The default value of this property is HTTPServerAllowCreatedLocalLinks
 *
 * The state of this option is preserved even if the HTTP server is restarted, but the
 * the HTTP proxy server only remembers the generated links since the last call to
 * [MEGASdk httpServerStart]
 *
 * Even if nodes are allowed to be served by this function, restrictions related to
 * other configuration options ([MEGASdk httpServerEnableFileServer],
 * [MEGASdk httpServerEnableFolderServer]) are still applied.
 *
 * @param mode Required state for the restricted mode of the HTTP proxy server
 */
- (void)httpServerSetRestrictedMode:(NSInteger)mode;

/**
 * @brief Check if the HTTP proxy server is working in restricted mode
 *
 * Possible return values are:
 * - HTTPServerDenyAll = -1
 * All nodes are forbidden
 *
 * - HTTPServerAllowAll = 0
 * All nodes are allowed to be served
 *
 * - HTTPServerAllowCreatedLocalLinks = 1 (default)
 * Only links created with [MEGASdk httpServerGetLocalLink] are allowed to be served
 *
 * - HTTPServerAllowLastLocalLink = 2
 * Only the last link created with [MEGASdk httpServerGetLocalLink] is allowed to be served
 *
 * The default value of this property is HTTPServerAllowCreatedLocalLinks
 *
 * See [MEGASdk httpServerEnableRestrictedMode] and [MEGASdk httpServerStart]
 *
 * Even if nodes are allowed to be served by this function, restrictions related to
 * other configuration options ([MEGASdk httpServerEnableFileServer],
 * [MEGASdk httpServerEnableFolderServer]) are still applied.
 *
 * @return State of the restricted mode of the HTTP proxy server
 */
- (NSInteger)httpServerGetRestrictedMode;

/**
 * @brief Enable/disable the support for subtitles
 *
 * Subtitles support allows to stream some special links that otherwise wouldn't be valid.
 * For example, let's suppose that the server is streaming this video:
 * http://120.0.0.1:4443/<Base64Handle>/MyHolidays.avi
 *
 * Some media players scan HTTP servers looking for subtitle files and request links like these ones:
 * http://120.0.0.1:4443/<Base64Handle>/MyHolidays.txt
 * http://120.0.0.1:4443/<Base64Handle>/MyHolidays.srt
 *
 * Even if a file with that name is in the same folder of the MEGA account, the node wouldn't be served because
 * the node handle wouldn't match.
 *
 * When this feature is enabled, the HTTP proxy server will check if there are files with that name
 * in the same folder as the node corresponding to the handle in the link.
 *
 * If a matching file is found, the name is exactly the same as the the node with the specified handle
 * (except the extension), the node with that handle is allowed to be streamed and this feature is enabled
 * the HTTP proxy server will serve that file.
 *
 * This feature is disabled by default.
 *
 * @param enable YES to enable subtitles support, NO to disable it
 */
- (void)httpServerEnableSubtitlesSupport:(BOOL)enable;

/**
 * @brief Check if the support for subtitles is enabled
 *
 * See [MEGASdk httpServerEnableSubtitlesSupport].
 *
 * This feature is disabled by default.
 *
 * @return YES of the support for subtibles is enables, otherwise NO
 */
- (BOOL)httpServerIsSubtitlesSupportEnabled;

/**
 * @brief Add a delegate to receive information about the HTTP proxy server
 *
 * This is the valid data that will be provided on callbacks:
 * - [MEGATransfer type] - It will be MEGATransferTypeLocalHTTPDownload
 * - [MEGATransfer path] - URL requested to the HTTP proxy server
 * - [MEGATransfer fileName] - Name of the requested file (if any, otherwise nil)
 * - [MEGATransfer nodeHandle] - Handle of the requested file (if any, otherwise nil)
 * - [MEGATransfer totalBytes] - Total bytes of the response (response headers + file, if required)
 * - [MEGATransfer startPos] - Start position (for range requests only, otherwise -1)
 * - [MEGATransfer endPos] - End position (for range requests only, otherwise -1)
 *
 * On the onTransferFinish error, the error code associated to the MEGAError can be:
 * - MEGAErrorTypeApiEIncomplete - If the whole response wasn't sent
 * (it's normal to get this error code sometimes because media players close connections when they have
 * the data that they need)
 *
 * - MEGAErrorTypeApiERead - If the connection with MEGA storage servers failed
 * - MEGAErrorTypeApiEAgain - If the download speed is too slow for streaming
 * - A number > 0 means an HTTP error code returned to the client
 *
 * @param delegate Delegate to receive information about the HTTP proxy server
 */
- (void)httpServerAddDelegate:(id<MEGATransferDelegate>)delegate;

/**
 * @brief Stop the reception of callbacks related to the HTTP proxy server on this delegate
 * @param delegate Delegate that won't continue receiving information
 */
- (void)httpServerRemoveDelegate:(id<MEGATransferDelegate>)delegate;

/**
 * @brief Returns a URL to a node in the local HTTP proxy server
 *
 * The HTTP proxy server must be running before using this function, otherwise
 * it will return nil.
 *
 * You take the ownership of the returned value
 *
 * @param node Node to generate the local HTTP link
 * @return URL to the node in the local HTTP proxy server, otherwise nil
 */
- (nullable NSURL *)httpServerGetLocalLink:(MEGANode *)node;

/**
 * @brief Set the maximum buffer size for the internal buffer
 *
 * The HTTP proxy server has an internal buffer to store the data received from MEGA
 * while it's being sent to clients. When the buffer is full, the connection with
 * the MEGA storage server is closed, when the buffer has few data, the connection
 * with the MEGA storage server is started again.
 *
 * Even with very fast connections, due to the possible latency starting new connections,
 * if this buffer is small the streaming can have problems due to the overhead caused by
 * the excessive number of POST requests.
 *
 * It's recommended to set this buffer at least to 1MB
 *
 * For connections that request less data than the buffer size, the HTTP proxy server
 * will only allocate the required memory to complete the request to minimize the
 * memory usage.
 *
 * The new value will be taken into account since the next request received by
 * the HTTP proxy server, not for ongoing requests. It's possible and effective
 * to call this function even before the server has been started, and the value
 * will be still active even if the server is stopped and started again.
 *
 * @param bufferSize Maximum buffer size (in bytes) or a number <= 0 to use the
 * internal default value
 */
- (void)httpServerSetMaxBufferSize:(NSInteger)bufferSize;
/**
 * @brief Get the maximum size of the internal buffer size
 *
 * See [MEGASdk httpServerSetMaxBufferSize]
 *
 * @return Maximum size of the internal buffer size (in bytes)
 */
- (NSInteger)httpServerGetMaxBufferSize;

/**
 * @brief Set the maximum size of packets sent to clients
 *
 * For each connection, the HTTP proxy server only sends one write to the underlying
 * socket at once. This parameter allows to set the size of that write.
 *
 * A small value could cause a lot of writes and would lower the performance.
 *
 * A big value could send too much data to the output buffer of the socket. That could
 * keep the internal buffer full of data that hasn't been sent to the client yet,
 * preventing the retrieval of additional data from the MEGA storage server. In that
 * circumstances, the client could read a lot of data at once and the HTTP server
 * could not have enough time to get more data fast enough.
 *
 * It's recommended to set this value to at least 8192 and no more than the 25% of
 * the maximum buffer size ([MEGASdk httpServerSetMaxBufferSize]).
 *
 * The new value will be takein into account since the next request received by
 * the HTTP proxy server, not for ongoing requests. It's possible and effective
 * to call this function even before the server has been started, and the value
 * will be still active even if the server is stopped and started again.
 *
 * @param outputSize Maximun size of data packets sent to clients (in bytes) or
 * a number <= 0 to use the internal default value
 */
- (void)httpServerSetMaxOutputSize:(NSInteger)outputSize;
/**
 * @brief Get the maximum size of the packets sent to clients
 *
 * See [MEGASdk httpServerSetMaxOutputSize]
 *
 * @return Maximum size of the packets sent to clients (in bytes)
 */
- (NSInteger)httpServerGetMaxOutputSize;

#endif

/**
 * @brief Get the MIME type associated with the extension
 *
 * @param extension File extension (with or without a leading dot)
 * @return MIME type associated with the extension
 */
+ (nullable NSString *)mimeTypeByExtension:(NSString *)extension;

/**
 * @brief Register a device token for iOS push notifications
 *
 * This function attach a device token to the current session, which is intended to get push notifications.
 *
 * The associated request type with this request is MEGARequestTypeRegisterPushNotification
 * Valid data in the MEGARequest object received on delegate:
 * - [MEGARequest text] - Returns the device token provided.
 *
 * @param deviceToken NSString representing the device token to be registered.
 * @param delegate MEGARequestDelegate to track this request
 */
- (void)registeriOSdeviceToken:(NSString *)deviceToken delegate:(id<MEGARequestDelegate>)delegate;


/**
 * @brief Register a device token for iOS push notifications
 *
 * This function attach a device token to the current session, which is intended to get push notifications.
 *
 * The associated request type with this request is MEGARequestTypeRegisterPushNotification
 * Valid data in the MEGARequest object received on delegate:
 * - [MEGARequest text] - Returns the device token provided.
 *
 * @param deviceToken NSString representing the device token to be registered.
 */
- (void)registeriOSdeviceToken:(NSString *)deviceToken;

/**
 * @brief Register a device token for iOS VoIP push notifications
 *
 * This function attach a device token to the current session, which is intended to get push notifications.
 *
 * The associated request type with this request is MEGARequestTypeRegisterPushNotification
 * Valid data in the MEGARequest object received on delegate:
 * - [MEGARequest text] - Returns the device token provided.
 *
 * @param deviceToken NSString representing the device token to be registered.
 * @param delegate MEGARequestDelegate to track this request
 */
- (void)registeriOSVoIPdeviceToken:(NSString *)deviceToken delegate:(id<MEGARequestDelegate>)delegate;


/**
 * @brief Register a device token for iOS VoIP push notifications
 *
 * This function attach a device token to the current session, which is intended to get push notifications.
 *
 * The associated request type with this request is MEGARequestTypeRegisterPushNotification
 * Valid data in the MEGARequest object received on delegate:
 * - [MEGARequest text] - Returns the device token provided.
 *
 * @param deviceToken NSString representing the device token to be registered.
 */
- (void)registeriOSVoIPdeviceToken:(NSString *)deviceToken;

/**
 * @brief Get the MEGA Achievements of the account logged in
 *
 * The associated request type with this request is MEGARequestTypeGetAchievements
 * Valid data in the MEGARequest object received on callbacks:
 * - [MEGARequest flag] - Always NO
 *
 * Valid data in the MEGARequest object received in onRequestFinish when the error code
 * is MEGAErrorTypeApiOk:
 * - [MEGARequest megaAchievementsDetails] - Details of the MEGA Achievements of this account
 *
 * @param delegate MEGARequestDelegate to track this request
 */
- (void)getAccountAchievementsWithDelegate:(id<MEGARequestDelegate>)delegate;


/**
 * @brief Get the MEGA Achievements of the account logged in
 *
 * The associated request type with this request is MEGARequestTypeGetAchievements
 * Valid data in the MEGARequest object received on callbacks:
 * - [MEGARequest flag] - Always NO
 *
 * Valid data in the MEGARequest object received in onRequestFinish when the error code
 * is MEGAErrorTypeApiOk:
 * - [MEGARequest megaAchievementsDetails] - Details of the MEGA Achievements of this account
 *
 */
- (void)getAccountAchievements;

/**
 * @brief Get the list of existing MEGA Achievements
 *
 * Similar to [MEGASdk getAccountAchievements], this method returns only the base storage and
 * the details for the different achievement classes, related to the
 * account that is logged in.
 * This function can be used to give an indication of what is available for advertising
 * for unregistered users, despite it can be used with a logged in account with no difference.
 *
 * @note: if the IP address is not achievement enabled (it belongs to a country where MEGA
 * Achievements are not enabled), the request will fail with MEGAErrorTypeApiEAccess.
 *
 * The associated request type with this request is MEGARequestTypeGetAchievements
 * Valid data in the MEGARequest object received on callbacks:
 * - [MEGARequest flag] - Always YES
 *
 * Valid data in the MEGARequest object received in onRequestFinish when the error code
 * is MEGAErrorTypeApiOk:
 * - [MEGARequestm megaAchievementsDetails] - Details of the list of existing MEGA Achievements
 *
 * @param delegate MEGARequestDelegate to track this request
 */
- (void)getMegaAchievementsWithDelegate:(id<MEGARequestDelegate>)delegate;

/**
 * @brief Get the list of existing MEGA Achievements
 *
 * Similar to [MEGASdk getAccountAchievements], this method returns only the base storage and
 * the details for the different achievement classes, related to the
 * account that is logged in.
 * This function can be used to give an indication of what is available for advertising
 * for unregistered users, despite it can be used with a logged in account with no difference.
 *
 * @note: if the IP address is not achievement enabled (it belongs to a country where MEGA
 * Achievements are not enabled), the request will fail with MEGAErrorTypeApiEAccess.
 *
 * If the IP address is not achievement enabled, the request will fail with MEGAErrorTypeApiEAccess.
 *
 * The associated request type with this request is MEGARequestTypeGetAchievements
 * Valid data in the MEGARequest object received on callbacks:
 * - [MEGARequest flag] - Always YES
 *
 * Valid data in the MEGARequest object received in onRequestFinish when the error code
 * is MEGAErrorTypeApiOk:
 * - [MEGARequestm megaAchievementsDetails] - Details of the list of existing MEGA Achievements
 *
 */
- (void)getMegaAchievements;

/**
 * @brief Retrieve basic information about a folder link
 *
 * This function retrieves basic information from a folder link, like the number of files / folders
 * and the name of the folder. For folder links containing a lot of files/folders,
 * this function is more efficient than a fetchnodes.
 *
 * Valid data in the MegaRequest object received on all callbacks:
 * - [MEGARequest link] - Returns the public link to the folder
 *
 * Valid data in the MegaRequest object received in onRequestFinish when the error code
 * is MEGAErrorTypeApiOk:
 * - [MEGARequest megaFolderInfo] - Returns information about the contents of the folder
 * - [MEGARequest nodeHandle] - Returns the public handle of the folder
 * - [MEGARequest parentHandle] - Returns the handle of the owner of the folder
 * - [MEGARequest text] - Returns the name of the folder.
 * If there's no name, it returns the special status string "CRYPTO_ERROR".
 * If the length of the name is zero, it returns the special status string "BLANK".
 *
 * On the onRequestFinish error, the error code associated to the MegaError can be:
 * - MEGAErrorTypeApiEArgs - If the link is not a valid folder link
 * - MEGAErrorTypeApiEKey - If the public link does not contain the key or it is invalid
 *
 * @param folderLink Public link to a folder in MEGA
 * @param delegate MEGARequestDelegate to track this request
 */
- (void)getPublicLinkInformationWithFolderLink:(NSString *)folderLink delegate:(id<MEGARequestDelegate>)delegate;

/**
 * @brief Retrieve basic information about a folder link
 *
 * This function retrieves basic information from a folder link, like the number of files / folders
 * and the name of the folder. For folder links containing a lot of files/folders,
 * this function is more efficient than a fetchnodes.
 *
 * Valid data in the MegaRequest object received on all callbacks:
 * - [MEGARequest link] - Returns the public link to the folder
 *
 * Valid data in the MegaRequest object received in onRequestFinish when the error code
 * is MEGAErrorTypeApiOk:
 * - [MEGARequest megaFolderInfo] - Returns information about the contents of the folder
 * - [MEGARequest nodeHandle] - Returns the public handle of the folder
 * - [MEGARequest parentHandle] - Returns the handle of the owner of the folder
 * - [MEGARequest text] - Returns the name of the folder.
 * If there's no name, it returns the special status string "CRYPTO_ERROR".
 * If the length of the name is zero, it returns the special status string "BLANK".
 *
 * On the onRequestFinish error, the error code associated to the MegaError can be:
 * - MEGAErrorTypeApiEArgs - If the link is not a valid folder link
 * - MEGAErrorTypeApiEKey - If the public link does not contain the key or it is invalid
 *
 * @param folderLink Public link to a folder in MEGA
 */
- (void)getPublicLinkInformationWithFolderLink:(NSString *)folderLink;

#pragma mark - SMS

/**
 * @brief Check if the opt-in or account ublocking SMS is allowed.
 *
 * The result indicated whether the sendSMSVerificationCode() function can be used.
 *
 * @return SMSState enum to indicate the SMS state for the current account.
 */
- (SMSState)smsAllowedState;


/**
 * @brief Get the verified phone number for the account logged in
 *
 * Returns the phone number previously confirmed with sendSMSVerificationCodeToPhoneNumber:delegate
 * and checkSMSVerificationCode:delegate metnhods in MEGASdk.
 *
 * @return nil if there is no verified number, otherwise a string containing that phone number.
 */
- (nullable NSString *)smsVerifiedPhoneNumber;

/**
 * @brief Requests the currently available country calling codes
 *
 * The response value is stored as a dictionary of mapping from two-letter country code
 * to a list of calling codes. For instance:
 * {
 *   "AD": ["376"],
 *   "AE": ["971", "13"],
 * }
 *
 * Valid data in the delegate object received in onRequestFinish when the error code
 * is MEGAErrorTypeApiOk
 *
 * @param delegate MEGARequestDelegate to track this request
 */
- (void)getCountryCallingCodesWithDelegate:(id<MEGARequestDelegate>)delegate;

/**
 * @brief Send a verification code txt to the supplied phone number
 *
 * Sends a 6 digit code to the user's phone. The phone number is supplied in this function call.
 * The code is sent by SMS to the user. Once the user receives it, they can type it into the app
 * and the call checkSMSVerificationCode:delegate: in MEGASdk to validate the user did
 * receive the verification code, so that really is their phone number.
 *
 * The frequency with which this call can be used is very limited (the API allows at most
 * two SMS mssages sent for phone number per 24 hour period), so it's important to get the
 * number right on the first try. The result will be MEGAErrorTypeApiETempUnavail if it has
 * been tried too frequently.
 *
 * Make sure to test the result of smsAllowedState in MEGASdk before calling this function.
 *
 * Valid data in the MegaRequest object received on callbacks:
 * - text in MEGARequest - the phoneNumber as supplied to this function
 *
 * When the operation completes, MEGAErrorType can be:
 * - MEGAErrorTypeApiETempUnavail if a limit is reached.
 * - MEGAErrorTypeApiEAccess if your account is already verified with an SMS number
 * - MEGAErrorTypeApiEExist if the number is already verified for some other account.
 * - MEGAErrorTypeApiEArgs if the phone number is badly formatted or invalid.
 * - MEGAErrorTypeApiOk is returned upon success.
 *
 * @param phoneNumber The phone number to txt the code to, supplied by the user.
 * @param delegate A MEGARequestDelegate callback to track this request
 */
- (void)sendSMSVerificationCodeToPhoneNumber:(NSString *)phoneNumber delegate:(id<MEGARequestDelegate>)delegate;

/**
 * @brief Check a verification code that the user should have received via txt
 *
 * This function validates that the user received the verification code sent by sendSMSVerificationCodeToPhoneNumber:delegate in MEGASdk.
 *
 * Valid data in the MEGARequest object received on callbacks:
 * - text in MEGARequest - the verificationCode as supplied to this function
 *
 * When the operation completes, MEGAErrorType can be:
 * - MEGAErrorTypeApiEAccess if you have reached the verification limits.
 * - MEGAErrorTypeApiEFailed if the verification code does not match.
 * - MEGAErrorTypeApiEExpired if the phone number was verified on a different account.
 * - MEGAErrorTypeApiOk is returned upon success.
 *
 * @param verificationCode A string supplied by the user, that they should have received via txt.
 * @param delegate A MEGARequestDelegate callback to track this request
 */
- (void)checkSMSVerificationCode:(NSString *)verificationCode delegate:(id<MEGARequestDelegate>)delegate;

/*
 * @brief Requests the user contacts registered in MEGA and verificated through SMS.
 *
 * Valid data in the MEGARequest object received on callbacks:
 * - [MegaRequest getMegaStringTable] Returns the array with registered contacts
 *
 * The associated request type with this request is MegaRequest::TYPE_GET_REGISTERED_CONTACTS
 * On the onRequestFinish error, the error code associated to the MegaError can be:
 * - MEGAErrorTypeApiEArgs if your contact details are invalid (malformed SMS number for example).
 * - MEGAErrorTypeApiETooMany if the request exceeds the details limit that can be looked up per account.
 * - MEGAErrorTypeApiOk is returned upon success.
 *
 * @param contacts An NSArray containing user contacts (NSDictionary "phoneNumber":"userName").
 * @param delegate MEGARequestDelegate to track this request
 */
- (void)getRegisteredContacts:(NSArray<NSDictionary *> *)contacts delegate:(id<MEGARequestDelegate>)delegate;

/**
 * @brief Reset the verified phone number for the account logged in.
 *
 * The associated request type with this request is MegaRequest::TYPE_RESET_SMS_VERIFIED_NUMBER
 * If there's no verified phone number associated for the account logged in, the error code
 * provided in onRequestFinish is MegaError::API_ENOENT.
 *
 * @param delegate MEGARequestDelegate to track this request
 */
- (void)resetSmsVerifiedPhoneNumberWithDelegate:(id<MEGARequestDelegate>)delegate;

/**
 * @brief Reset the verified phone number for the account logged in.
 *
 * The associated request type with this request is MegaRequest::TYPE_RESET_SMS_VERIFIED_NUMBER
 * If there's no verified phone number associated for the account logged in, the error code
 * provided in onRequestFinish is MegaError::API_ENOENT.
 *
 */
- (void)resetSmsVerifiedPhoneNumber;

#pragma mark - Push Notification Settings

/**
 * @brief Get push notification settings
 *
 * The associated request type with this request is MEGARequestTypeSetAttrUser
 * - [MEGARequest paramType] - Returns the attribute type MEGAUserAttributePushSettings
 *
 * Valid data in the MEGARequest object received in onRequestFinish when the error code
 * is MEGAErrorTypeApiOk:
 * - [MEGARequest megaPushNotificationSettings] Returns settings for push notifications
 *
 * @param delegate MEGARequestDelegate to track this request
 */
- (void)getPushNotificationSettingsWithDelegate:(id<MEGARequestDelegate>)delegate;

/**
 * @brief Get push notification settings
 *
 * The associated request type with this request is MEGARequestTypeSetAttrUser
 * - [MEGARequest paramType] - Returns the attribute type MEGAUserAttributePushSettings
 *
 * Valid data in the MEGARequest object received in onRequestFinish when the error code
 * is MEGAErrorTypeApiOk:
 * - [MEGARequest megaPushNotificationSettings] Returns settings for push notifications
 */
- (void)getPushNotificationSettings;

/**
 * @brief Set push notification settings.
 *
 * The associated request type with this request is MEGARequestTypeSetAttrUser
 * - [MEGARequest paramType] - Returns the attribute type MEGAUserAttributePushSettings
 *
 * Valid data in the MEGARequest object received in onRequestFinish when the error code
 * is MEGAErrorTypeApiOk:
 * - [MEGARequest megaPushNotificationSettings] Returns settings for push notifications
 *
 * @param pushNotificationSettings Push notification settings of the user. (An instance of MEGAPushNotificationSettings).
 * @param delegate MEGARequestDelegate to track this request
 */
- (void)setPushNotificationSettings:(MEGAPushNotificationSettings *)pushNotificationSettings
                           delegate:(id<MEGARequestDelegate>)delegate;

/**
 * @brief Set push notification settings.
 *
 * The associated request type with this request is MEGARequestTypeSetAttrUser
 * - [MEGARequest paramType] - Returns the attribute type MEGAUserAttributePushSettings
 *
 * Valid data in the MEGARequest object received in onRequestFinish when the error code
 * is MEGAErrorTypeApiOk:
 * - [MEGARequest megaPushNotificationSettings] Returns settings for push notifications
 *
 * @param pushNotificationSettings Push notification settings of the user. (An instance of MEGAPushNotificationSettings).
 */
- (void)setPushNotificationSettings:(MEGAPushNotificationSettings *)pushNotificationSettings;

#pragma mark - Debug

/**
 * @brief Set the active log level
 *
 * This function sets the log level of the logging system. If you set a log delegate using
 * [MEGASdk setLoggerObject:], you will receive logs with the same or a lower level than
 * the one passed to this function.
 *
 * @param logLevel Active log level.
 *
 * These are the valid values for this parameter:
 * - MEGALogLevelFatal = 0
 * - MEGALogLevelError = 1
 * - MEGALogLevelWarning = 2
 * - MEGALogLevelInfo = 3
 * - MEGALogLevelDebug = 4
 * - MEGALogLevelMax = 5
 */
+ (void)setLogLevel:(MEGALogLevel)logLevel;

/**
 * @brief Enable log to console
 *
 * By default, log to console is NO.
 *
 * @param enable YES to show messages in console, NO to skip them.
 */
+ (void)setLogToConsole:(BOOL)enable;

/**
 * @brief Send a log to the logging system
 *
 * This log will be received by the active logger object ([MEGASdk setLogObject]) if
 * the log level is the same or lower than the active log level ([MEGASdk setLogLevel])
 *
 * The third and the fouth parameget are optional. You may want to use  __FILE__ and __LINE__
 * to complete them.
 *
 * @param logLevel Log level for this message
 * @param message Message for the logging system
 * @param filename Origin of the log message
 * @param line Line of code where this message was generated
 */
+ (void)logWithLevel:(MEGALogLevel)logLevel message:(NSString *)message filename:(NSString *)filename line:(NSInteger)line;

/**
 * @brief Send a log to the logging system
 *
 * This log will be received by the active logger object ([MEGASdk setLogObject]) if
 * the log level is the same or lower than the active log level ([MEGASdk setLogLevel])
 *
 * The third and the fouth parameget are optional. You may want to use  __FILE__ and __LINE__
 * to complete them.
 *
 * @param logLevel Log level for this message
 * @param message Message for the logging system
 * @param filename Origin of the log message
 */
+ (void)logWithLevel:(MEGALogLevel)logLevel message:(NSString *)message filename:(NSString *)filename;

/**
 * @brief Send a log to the logging system
 *
 * This log will be received by the active logger object ([MEGASdk setLogObject]) if
 * the log level is the same or lower than the active log level ([MEGASdk setLogLevel])
 *
 * The third and the fouth parameget are optional. You may want to use  __FILE__ and __LINE__
 * to complete them.
 *
 * @param logLevel Log level for this message
 * @param message Message for the logging system
 */
+ (void)logWithLevel:(MEGALogLevel)logLevel message:(NSString *)message;

/**
 * @brief Send events to the stats server
 *
 * The associated request type with this request is MEGARequestTypeSendEvent
 * Valid data in the MEGARequest object received on callbacks:
 * - [MEGARequest number] - Returns the event type
 * - [MEGARequest text] - Returns the event message
 *
 * @param eventType Event type
 * @param message Event message
 * @param delegate Delegate to track this request
 *
 * @deprecated This function is for internal usage of MEGA apps for debug purposes. This info
 * is sent to MEGA servers.
 *
 * @note Event types are restricted to the following ranges:
 *  - MEGAchat:  [99000, 99150)
 *  - Android:   [99200, 99300)
 *  - iOS:       [99300, 99400)
 *  - MEGA SDK:  [99400, 99500)
 *  - MEGAsync:  [99500, 99600)
 *  - Webclient: [99600, 99800]
 */
- (void)sendEvent:(NSInteger)eventType message:(NSString *)message delegate:(id<MEGARequestDelegate>)delegate;

/**
* @brief Send events to the stats server
*
* The associated request type with this request is MEGARequestTypeSendEvent
* Valid data in the MEGARequest object received on callbacks:
* - [MEGARequest number] - Returns the event type
* - [MEGARequest text] - Returns the event message
*
* @param eventType Event type
* @param message Event message
*
* @deprecated This function is for internal usage of MEGA apps for debug purposes. This info
* is sent to MEGA servers.
*
* @note Event types are restricted to the following ranges:
*  - MEGAchat:  [99000, 99150)
*  - Android:   [99200, 99300)
*  - iOS:       [99300, 99400)
*  - MEGA SDK:  [99400, 99500)
*  - MEGAsync:  [99500, 99600)
*  - Webclient: [99600, 99800]
*/
- (void)sendEvent:(NSInteger)eventType message:(NSString *)message;

#pragma mark - Banner

/**
 * @brief Requests a list of all Smart Banners available for current user.
 *
 * The response value is stored as a MegaBannerList.
 *
 * The associated request type with this request is MEGARequestTypeGetBanners
 * Valid data in the MegaRequest object received in onRequestFinish when the error code
 * is MEGAErrorTypeApiOk:
 * - MEGABannerList: to get the list of banners
 *
 * On the onRequestFinish error, the error code associated to the MegaError can be:
 * - MEGAErrorTypeApiEAccess - If called with no user being logged in.
 * - MEGAErrorTypeApiEInternal - If the internally used user attribute exists but can't be decoded.
 * - MEGAErrorTypeApiENoent - If there are no banners to return to the user.
 *
 * @param delegate MEGARequestDelegate to track this request
 */
- (void)getBanners:(id<MEGARequestDelegate>)delegate;

/**
 * @brief No longer show the Smart Banner with the specified id to the current user.
 *
 * The associated request type with this request is MEGARequestTypeDismissBanner
 */
- (void)dismissBanner:(NSInteger)bannerIdentifier delegate:(id<MEGARequestDelegate>)delegate;

#pragma mark - Backup Heartbeat

/**
 * @brief Registers a backup to display in Backup Centre
 *
 * Apps should register backups, like CameraUploads, in order to be listed in the
 * BackupCentre. The client should send heartbeats to indicate the progress of the
 * backup.
 *
 * @see [MEGASDK sendBackupHeartbeat]
 *
 * Possible types of backups:
 * BackUpTypeCameraUploads = 3
 *
 * The associated request type with this request is MEGARequestTypeBackupPut
 * Valid data in the MEGARequest object received on callbacks:
 * - [MEGARequest getNodeHandle] - Returns the target node of the backup
 * - [MEGARequest getName] - Returns the backup name of the remote location
 * - [MEGARequest getAccess] - Returns the backup state
 * - [MEGARequest getFile] - Returns the path of the local folder
 * - [MEGARequest getText] - Returns the extraData associated with the request
 * - [MEGARequest getTotalBytes] - Returns the backup type
 * - [MEGARequest getNumDetails] - Returns the backup substate
 * - [MEGARequest getFlag] - Returns YES
 *
 * @param type BackUpType requested for the service
 * @param node MEGA target node folder to hold the backups
 * @param path Local path of the folder
 * @param name Back up name of the backup
 * @param state BackUpState type state
 * @param delegate MEGARequestDelegate to track this request
*/
- (void)registerBackup:(BackUpType)type targetNode:(MEGANode *)node folderPath:(nullable NSString *)path name:(NSString *)name state:(BackUpState)state delegate:(id<MEGARequestDelegate>)delegate;

/**
 * @brief Update the information about a registered backup for Backup Centre
 *
 * Possible types of backups:
 *  BackUpTypeCameraUploads = 3
 *
 * The associated request type with this request is MEGARequestTypeBackupPut
 * Valid data in the MEGARequest object received on callbacks:
 * - [MEGARequest getParentHandle] - Returns the backupId
 * - [MEGARequest getTotalBytes] - Returns the backup type
 * - [MEGARequest getNodeHandle] - Returns the target node of the backup
 * - [MEGARequest getFile] - Returns the path of the local folder
 * - [MEGARequest getAccess] - Returns the backup state
 * - [MEGARequest getNumDetails] - Returns the backup substate
 * - [MEGARequest getText] - Returns the extraData associated with the request
 *
 * @param backupId backup id identifying the backup to be updated
 * @param type BackUpType requested for the service
 * @param node MEGA target node folder to hold the backups
 * @param path Local path of the folder
 * @param state BackUpState type backup state
 * @param delegate MEGARequestDelegate to track this request
*/
- (void)updateBackup:(MEGAHandle)backupId backupType:(BackUpType)type targetNode:(MEGANode *)node folderPath:(nullable NSString *)path state:(BackUpState)state delegate:(id<MEGARequestDelegate>)delegate;

/**
 * @brief Unregister a backup already registered for the Backup Centre
 *
 * This method allows to remove a backup from the list of backups displayed in the
 * Backup Centre.
 *
 * @see [MEGASdk registerBackup]
 *
 * The associated request type with this request is MEGARequestTypeBackupRemove
 * Valid data in the MegaRequest object received on callbacks:
 * - [MEGARequest getParentHandle] - Returns the backupId
 *
 * @param backupId backup id identifying the backup to be removed
 * @param delegate MEGARequestDelegate to track this request
*/
- (void)unregisterBackup:(MEGAHandle)backupId delegate:(id<MEGARequestDelegate>)delegate;

/**
 * @brief Send heartbeat associated with an existing backup
 *
 * The client should call this method regularly for every registered backup, in order to
 * inform about the status of the backup.
 *
 * The associated request type with this request is MEGARequestTypeBackupPutHeartbeat
 * Valid data in the MEGARequest object received on callbacks:
 * - [MEGARequest getParentHandle] - Returns the backupId
 * - [MEGARequest getAccess] - Returns the backup state
 * - [MEGARequest getNumDetails] - Returns the backup substate
 * - [MEGARequest getParamType] - Returns the number of pending upload transfers
 * - [MEGARequest getTransferTag] - Returns the number of pending download transfers
 * - [MEGARequest getNumber] - Returns the last action timestamp
 * - [MEGARequest getNodeHandle] - Returns the last node handle to be synced
 *
 * @param backupId backup id identifying the backup
<<<<<<< HEAD
 * @param state BackupHeartbeatStatus type backup state
=======
 * @param status BackupHeartbeatStatus type backup state
>>>>>>> e27ba13e
 * @param progress backup progress
 * @param pendingUploadCount Count of pending upload transfers
 * @param lastActionDate Last action date
 * @param lastBackupNode Last node to be synced
 * @param delegate MEGARequestDelegate to track this request
*/
- (void)sendBackupHeartbeat:(MEGAHandle)backupId status:(BackupHeartbeatStatus)status progress:(NSInteger)progress pendingUploadCount:(NSUInteger)pendingUploadCount lastActionDate:(NSDate *)lastActionDate lastBackupNode:(MEGANode *)lastBackupNode delegate:(id<MEGARequestDelegate>)delegate;

@end

NS_ASSUME_NONNULL_END<|MERGE_RESOLUTION|>--- conflicted
+++ resolved
@@ -8884,11 +8884,7 @@
  * - [MEGARequest getNodeHandle] - Returns the last node handle to be synced
  *
  * @param backupId backup id identifying the backup
-<<<<<<< HEAD
- * @param state BackupHeartbeatStatus type backup state
-=======
  * @param status BackupHeartbeatStatus type backup state
->>>>>>> e27ba13e
  * @param progress backup progress
  * @param pendingUploadCount Count of pending upload transfers
  * @param lastActionDate Last action date

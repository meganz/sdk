/**
 * @file request.cpp
 * @brief Generic request interface
 *
 * (c) 2013-2014 by Mega Limited, Auckland, New Zealand
 *
 * This file is part of the MEGA SDK - Client Access Engine.
 *
 * Applications using the MEGA API must present a valid application key
 * and comply with the the rules set forth in the Terms of Service.
 *
 * The MEGA SDK is distributed in the hope that it will be useful,
 * but WITHOUT ANY WARRANTY; without even the implied warranty of
 * MERCHANTABILITY or FITNESS FOR A PARTICULAR PURPOSE.
 *
 * @copyright Simplified (2-clause) BSD License.
 *
 * You should have received a copy of the license along with this
 * program.
 */

#include "mega/request.h"
#include "mega/command.h"
#include "mega/logging.h"
#include "mega/megaclient.h"

namespace mega {

bool Request::isFetchNodes() const
{
    return cmds.size() == 1 && dynamic_cast<CommandFetchNodes*>(cmds.back().get());
}

void Request::add(Command* c)
{
    // Once this becomes the in-progress request, it must not have anything added
    assert(cachedJSON.empty());

    cmds.push_back(unique_ptr<Command>(c));
}

size_t Request::size() const
{
    return cmds.size();
}

string Request::get(bool& suppressSID, MegaClient* client, char reqidCounter[10], string& idempotenceId) const
{
    if (cachedJSON.empty())
    {
        // concatenate all command objects, resulting in an API request
        string& req = cachedJSON;
        req = "[";

        cachedSuppressSID = true; // only if all commands in batch are suppressSID

        map<string, int> counts;

        for (int i = 0; i < (int)cmds.size(); i++)
        {
            req.append(i ? ",{" : "{");
            req.append(cmds[i]->getJSON(client));
            req.append("}");
            cachedSuppressSID = cachedSuppressSID && cmds[i]->suppressSID;
            ++counts[cmds[i]->commandStr];
        }

        req.append("]");

        for (auto& e : counts)
        {
            if (!cachedCounts.empty()) cachedCounts += " ";
            cachedCounts += e.first + ":" + std::to_string(e.second);
        }

        // increment unique request ID
        for (int i = 10; i--; )
        {
            if (reqidCounter[i]++ < 'z')
            {
                break;
            }
            else
            {
                reqidCounter[i] = 'a';
            }
        }
        cachedIdempotenceId = string(reqidCounter, 10);
    }

    // once we send the commands, any retry must be for exactly
    // the same JSON, or idempotence will not work properly
    LOG_debug << "Req command counts: " << cachedCounts;
    suppressSID = cachedSuppressSID;
    idempotenceId = cachedIdempotenceId;
    return cachedJSON;
}

bool Request::processCmdJSON(Command* cmd, bool couldBeError, JSON& json)
{
    Error e;
    if (couldBeError && cmd->checkError(e, json))
    {
        return cmd->procresult(Command::Result(Command::CmdError, e), json);
    }
    else if (json.enterobject())
    {
        return cmd->procresult(Command::CmdObject, json) && json.leaveobject();
    }
    else if (json.enterarray())
    {
        return cmd->procresult(Command::CmdArray, json) && json.leavearray();
    }
    else
    {
        return cmd->procresult(Command::CmdItem, json);
    }
}

<<<<<<< HEAD
bool Request::processSeqTag(Command* cmd, bool withJSON, bool& parsedOk, bool inSeqTagArray, JSON& processingJson)
{
    string st;
    processingJson.storeobject(&st);

    if (inSeqTagArray)
    {
        if (*processingJson.pos == ',') ++processingJson.pos;
    }

    // In normal operation, we get called once to figure out the `st` to watch out for in sc json (else case below)
    // then the sc processing will process actionpackets up to and including the one(s) with that `st`
    // and only after that, call us a second time (with mCurrentSeqtagSeen true), and we will execute the if block.
    // And one additional case to consider, before we start the sc channel, it's ok to send non-actionpacket (ie, non-st) requests (hence scsn check)

    if (cmd->client->mCurrentSeqtag == st ||
        !cmd->client->scsn.ready())  // if we have not started the sc channel, we won't receive the matching st, so ignore st until we do
    {
        if (!cmd->client->scsn.ready())
        {
            LOG_verbose << "Processing command result regardless of st as we don't have scsn yet. " << st << cmd->client->mCurrentSeqtag;
        }

        assert(cmd->client->mCurrentSeqtagSeen || !cmd->client->scsn.ready());
        cmd->client->mCurrentSeqtag.clear();
        cmd->client->mCurrentSeqtagSeen = false;
        parsedOk = withJSON ? processCmdJSON(cmd, false, processingJson)
                            : cmd->procresult(Command::Result(Command::CmdError, API_OK), processingJson); // just an `st` returned is implicitly successful
        return true;
    }
    else
    {
        // result processing paused until we encounter and process actionpackets matching client->mCurrentSeqtag
        cmd->client->mPriorSeqTag = cmd->client->mCurrentSeqtag;
        cmd->client->mCurrentSeqtag = st;
        cmd->client->mCurrentSeqtagSeen = false;
        cmd->client->mCurrentSeqtagCmdtag = cmd->tag;
        assert(cmd->client->mPriorSeqTag.size() < cmd->client->mCurrentSeqtag.size() ||
              (cmd->client->mPriorSeqTag.size() == cmd->client->mCurrentSeqtag.size() &&
               cmd->client->mPriorSeqTag < cmd->client->mCurrentSeqtag));
        return false;
    }
=======
m_off_t Request::processChunk(const char* chunk, MegaClient *client)
{
    if (stopProcessing || cmds.size() != 1)
    {
        clear();
        return 0;
    }

    // Only fetchnodes command is currently supported
    assert(isFetchNodes());

    m_off_t consumed = 0;
    Command& cmd = *cmds[0];
    client->restag = cmd.tag;
    cmd.client = client;

    bool start = !json.pos;
    json.begin(chunk);

    if (start)
    {
        if (!json.enterarray())
        {
            // Request-level error
            clear();
            return 0;
        }
        consumed++;
        assert(mJsonSplitter.isStarting());
    }

    consumed += mJsonSplitter.processChunk(&cmd.mFilters, json.pos);
    if (mJsonSplitter.hasFailed())
    {
        // stop the processing
        cmds[0].reset();
        clear();
        return 0;
    }

    mChunkedProgress += static_cast<size_t>(consumed);
    json.begin(chunk + consumed);
    if (mJsonSplitter.hasFinished())
    {
        if (!json.leavearray())
        {
            LOG_err << "Unexpected end of JSON stream: " << json.pos;
            assert(false);
        }
        else
        {
            consumed++;
        }
        assert(!chunk[consumed]);

        cmds[0].reset();
        clear();
    }

    return consumed;
}

m_off_t Request::totalChunkedProgress()
{
    return static_cast<m_off_t>(mChunkedProgress);
>>>>>>> 419c3faf
}

void Request::process(MegaClient* client)
{
    TransferDbCommitter committer(client->tctable);
    client->mTctableRequestCommitter = &committer;

    JSON processingJson = json;
    for (; processindex < cmds.size() && !stopProcessing; processindex++)
    {
        Command* cmd = cmds[processindex].get();

        client->restag = cmd->tag;

        cmd->client = client;

        auto cmdJSON = processingJson;
        bool parsedOk = true;

        if (*processingJson.pos == ',') ++processingJson.pos;

        if (cmd->mSeqtagArray && processingJson.enterarray())
        {
            // Some commands need to return seqtag and also some JSON,
            // in which case they are in an array with `st` first, and the JSON second
            // Some commands might or might not produce `st`.  And might return a string.
            // So in the case of success with a string return, but no `st`, the array is [0, "returnValue"]
            // If the command failed, there is no array, just the error code
            assert(cmd->mV3);
            assert(*processingJson.pos == '0' || *processingJson.pos == '\"');
            if (*processingJson.pos == '0' && *(processingJson.pos+1) == ',')
            {
                processingJson.pos += 2;
                parsedOk = processCmdJSON(cmd, false, processingJson);
            }
            else if (!processSeqTag(cmd, true, parsedOk, true, processingJson)) // executes the command's procresult if we match the seqtag
            {
                // we need to wait for sc processing to catch up with the seqtag we just read
                json = cmdJSON;
                return;
            }

            if (parsedOk && !processingJson.leavearray())
            {
                LOG_err << "Invalid seqtag array";
                parsedOk = false;
            }
        }
        else if (mV3 && *processingJson.pos == '"')
        {
            // For v3 commands, a string result is a string which is a seqtag.
            if (!processSeqTag(cmd, false, parsedOk, false, processingJson))
            {
                // we need to wait for sc processing to catch up with the seqtag we just read
                json = cmdJSON;
                return;
            }
        }
        else
        {
            // straightforward case - plain JSON response, no seqtag
            parsedOk = processCmdJSON(cmd, true, processingJson);
        }

        if (!parsedOk)
        {
            LOG_err << "JSON for that command was not recognised/consumed properly, adjusting";
            processingJson = cmdJSON;
            processingJson.storeobject();

            // alert devs to the JSON problem (bad JSON from server, or bad parsing of it) immediately
            assert(false);
        }
        else
        {
#ifdef DEBUG
            // double check the command consumed the right amount of JSON
            cmdJSON.storeobject();
            if (processingJson.pos != cmdJSON.pos)
            {
                assert(processingJson.pos == cmdJSON.pos);
            }
#endif
        }

        // delete the command as soon as it's not needed anymore
        cmds[processindex].reset();
    }

    json = processingJson;
    if (processindex == cmds.size() || stopProcessing)
    {
        clear();
    }
    client->mTctableRequestCommitter = nullptr;
}

Command* Request::getCurrentCommand()
{
    assert(processindex < cmds.size());
    return cmds[processindex].get();
}

void Request::serverresponse(std::string&& movestring, MegaClient* client)
{
    assert(processindex == 0);
    jsonresponse = std::move(movestring);
    json.begin(jsonresponse.c_str());

    if (!json.enterarray())
    {
        LOG_err << "Invalid response from server";
    }
}

void Request::servererror(const std::string& e, MegaClient* client)
{
    ostringstream s;

    s << "[";
    for (size_t i = cmds.size(); i--; )
    {
        s << e << (i ? "," : "");
    }
    s << "]";
    serverresponse(s.str(), client);
}

void Request::clear()
{
    cmds.clear();
    jsonresponse.clear();
    json.pos = NULL;
    processindex = 0;
    mJsonSplitter.clear();
    mChunkedProgress = 0;
    stopProcessing = false;
}

bool Request::empty() const
{
    return cmds.empty();
}

void Request::swap(Request& r)
{
    // we use swap to move between queues, but process only after it gets into the completedreqs
    cmds.swap(r.cmds);
    std::swap(mV3, r.mV3);

    std::swap(cachedJSON, r.cachedJSON);
    std::swap(cachedIdempotenceId, r.cachedIdempotenceId);
    std::swap(cachedCounts, r.cachedCounts);
    std::swap(cachedSuppressSID, r.cachedSuppressSID);

    // Although swap would usually swap all fields, these must be empty anyway
    // If swap was used when these were active, we would be moving needed info out of the request-in-progress
    assert(jsonresponse.empty() && r.jsonresponse.empty());
    assert(json.pos == NULL && r.json.pos == NULL);
    assert(processindex == 0 && r.processindex == 0);
}

RequestDispatcher::RequestDispatcher(PrnGen& rng)
{
    // initialize random API request sequence ID (server API is idempotent)
    resetId(reqid, sizeof reqid, rng);

    nextreqs.push_back(Request());
}

#if defined(MEGA_MEASURE_CODE) || defined(DEBUG)
void RequestDispatcher::sendDeferred()
{
    if (!nextreqs.back().empty())
    {
        LOG_debug << "sending deferred requests";
        nextreqs.push_back(Request());
    }
    nextreqs.back().swap(deferredRequests);
}
#endif

void RequestDispatcher::add(Command *c)
{
#if defined(MEGA_MEASURE_CODE) || defined(DEBUG)
    if (deferRequests && deferRequests(c))
    {
        LOG_debug << "deferring request";
        deferredRequests.add(c);
        return;
    }
#endif

    if (nextreqs.back().size() >= MAX_COMMANDS)
    {
        LOG_debug << "Starting an additional Request due to MAX_COMMANDS";
        nextreqs.push_back(Request());
    }
    if (c->batchSeparately && !nextreqs.back().empty())
    {
        LOG_debug << "Starting an additional Request for a batch-separately command";
        nextreqs.push_back(Request());
    }

    if (!nextreqs.back().empty() && nextreqs.back().mV3 != c->mV3)
    {
        LOG_debug << "Starting an additional Request for v3 transition " << c->mV3;
        nextreqs.push_back(Request());
    }
    if (nextreqs.back().empty())
    {
        nextreqs.back().mV3 = c->mV3;
    }

    nextreqs.back().add(c);
    if (c->batchSeparately)
    {
        nextreqs.push_back(Request());
    }
}

bool RequestDispatcher::readyToSend() const
{
    if (!inflightreq.empty())
    {
        // retry of prior attempt. Otherwise, we are waiting response, so not ready
        return inflightFailReason != RETRY_NONE;
    }
    else
    {
        return nextreqs.empty() ? false :
              !nextreqs.front().empty();
    }
}

bool RequestDispatcher::cmdsInflight() const
{
    // stays true even through network errors, -3, retries, etc until we get that response
    return !inflightreq.empty();
}

Command* RequestDispatcher::getCurrentCommand(bool currSeqtagSeen)
{
    return currSeqtagSeen ? inflightreq.getCurrentCommand() : nullptr;
}

string RequestDispatcher::serverrequest(bool& suppressSID, bool &includesFetchingNodes, bool& v3, MegaClient* client, string& idempotenceId)
{
    if (!inflightreq.empty() && inflightFailReason != RETRY_NONE)
    {
        // this is a retry after connection failure
        // everything is already set up, JSON is cached etc.
        LOG_debug << "cs Retrying the last request after code: " << inflightFailReason;
    }
    else
    {
        assert(inflightreq.empty());
        inflightreq.swap(nextreqs.front());
        nextreqs.pop_front();
        if (nextreqs.empty())
        {
            nextreqs.push_back(Request());
        }
    }
    string requestJSON = inflightreq.get(suppressSID, client, reqid, idempotenceId);
    includesFetchingNodes = inflightreq.isFetchNodes();
    v3 = inflightreq.mV3;
#ifdef MEGA_MEASURE_CODE
    csRequestsSent += inflightreq.size();
    csBatchesSent += 1;
#endif
    inflightFailReason = RETRY_NONE;
    return requestJSON;
}

void RequestDispatcher::inflightFailure(retryreason_t reason)
{
#ifdef MEGA_MEASURE_CODE
    csBatchesReceived += 1;
#endif
    assert(!inflightreq.empty());
    assert(!nextreqs.empty());

    // we keep inflightreq as it needs to be resent exactly as it was, for idempotence
    // just track whether we do need to resend, for cmdsInflight() signal
    assert(reason != RETRY_NONE);
    inflightFailReason = reason;
}

void RequestDispatcher::serverresponse(std::string&& movestring, MegaClient *client)
{
    CodeCounter::ScopeTimer ccst(client->performanceStats.csResponseProcessingTime);

#ifdef MEGA_MEASURE_CODE
    csBatchesReceived += 1;
    csRequestsCompleted += inflightreq.size();
#endif
    processing = true;
    inflightreq.serverresponse(std::move(movestring), client);
    inflightreq.process(client);
    processing = false;
    if (clearWhenSafe)
    {
        clear();
    }
}

size_t RequestDispatcher::serverChunk(const char *chunk, MegaClient *client)
{
    processing = true;
    size_t consumed = static_cast<size_t>(inflightreq.processChunk(chunk, client));
    processing = false;
    if (clearWhenSafe)
    {
        clear();
    }
    return consumed;
}

size_t RequestDispatcher::chunkedProgress()
{
    return static_cast<size_t>(inflightreq.totalChunkedProgress());
}

void RequestDispatcher::servererror(const std::string& e, MegaClient *client)
{
    // notify all the commands in the batch of the failure
    // so that they can deallocate memory, take corrective action etc.
    processing = true;
    inflightreq.servererror(e, client);
    inflightreq.process(client);
    assert(inflightreq.empty());
    inflightFailReason = RETRY_NONE;
    processing = false;
    if (clearWhenSafe)
    {
        clear();
    }
}

void RequestDispatcher::continueProcessing(MegaClient* client)
{
    assert(!inflightreq.empty());
    processing = true;
    inflightreq.process(client);
    processing = false;
    if (clearWhenSafe)
    {
        clear();
    }
}

void RequestDispatcher::clear()
{
    if (processing)
    {
        // we are being called from a command that is in progress (eg. logout) - delay wiping the data structure until that call ends.
        clearWhenSafe = true;
        inflightreq.stopProcessing = true;
    }
    else
    {
        inflightreq.clear();
        inflightFailReason = RETRY_NONE;
        for (auto& r : nextreqs)
        {
            r.clear();
        }
        nextreqs.clear();
        nextreqs.push_back(Request());
        processing = false;
        clearWhenSafe = false;
    }
}

} // namespace<|MERGE_RESOLUTION|>--- conflicted
+++ resolved
@@ -117,7 +117,6 @@
     }
 }
 
-<<<<<<< HEAD
 bool Request::processSeqTag(Command* cmd, bool withJSON, bool& parsedOk, bool inSeqTagArray, JSON& processingJson)
 {
     string st;
@@ -160,7 +159,8 @@
                cmd->client->mPriorSeqTag < cmd->client->mCurrentSeqtag));
         return false;
     }
-=======
+}
+
 m_off_t Request::processChunk(const char* chunk, MegaClient *client)
 {
     if (stopProcessing || cmds.size() != 1)
@@ -226,7 +226,6 @@
 m_off_t Request::totalChunkedProgress()
 {
     return static_cast<m_off_t>(mChunkedProgress);
->>>>>>> 419c3faf
 }
 
 void Request::process(MegaClient* client)

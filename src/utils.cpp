--- conflicted
+++ resolved
@@ -801,419 +801,7 @@
     return true;
 }
 
-<<<<<<< HEAD
 #ifdef ENABLE_CHAT
-TextChat::TextChat()
-{
-    id = UNDEF;
-    priv = PRIV_UNKNOWN;
-    shard = -1;
-    userpriv = NULL;
-    group = false;
-    ou = UNDEF;
-    resetTag();
-    ts = 0;
-    flags = 0;
-    publicchat = false;
-
-    memset(&changed, 0, sizeof(changed));
-}
-
-TextChat::~TextChat()
-{
-    delete userpriv;
-}
-
-bool TextChat::serialize(string *d)
-{
-    unsigned short ll;
-
-    d->append((char*)&id, sizeof id);
-    d->append((char*)&priv, sizeof priv);
-    d->append((char*)&shard, sizeof shard);
-
-    ll = (unsigned short)(userpriv ? userpriv->size() : 0);
-    d->append((char*)&ll, sizeof ll);
-    if (userpriv)
-    {
-        userpriv_vector::iterator it = userpriv->begin();
-        while (it != userpriv->end())
-        {
-            handle uh = it->first;
-            d->append((char*)&uh, sizeof uh);
-
-            privilege_t priv = it->second;
-            d->append((char*)&priv, sizeof priv);
-
-            it++;
-        }
-    }
-
-    d->append((char*)&group, sizeof group);
-
-    // title is a binary array
-    ll = (unsigned short)title.size();
-    d->append((char*)&ll, sizeof ll);
-    d->append(title.data(), ll);
-
-    d->append((char*)&ou, sizeof ou);
-    d->append((char*)&ts, sizeof(ts));
-
-    char hasAttachments = attachedNodes.size() != 0;
-    d->append((char*)&hasAttachments, 1);
-
-    d->append((char*)&flags, 1);
-
-    char mode = publicchat ? 1 : 0;
-    d->append((char*)&mode, 1);
-
-    char hasUnifiedKey = unifiedKey.size() ? 1 : 0;
-    d->append((char *)&hasUnifiedKey, 1);
-
-    char meetingRoom = meeting ? 1 : 0;
-    d->append((char*)&meetingRoom, 1);
-
-    d->append("\0\0\0\0\0", 5); // additional bytes for backwards compatibility
-
-    if (hasAttachments)
-    {
-        ll = (unsigned short)attachedNodes.size();  // number of nodes with granted access
-        d->append((char*)&ll, sizeof ll);
-
-        for (attachments_map::iterator it = attachedNodes.begin(); it != attachedNodes.end(); it++)
-        {
-            d->append((char*)&it->first, sizeof it->first); // nodehandle
-
-            ll = (unsigned short)it->second.size(); // number of users with granted access to the node
-            d->append((char*)&ll, sizeof ll);
-            for (set<handle>::iterator ituh = it->second.begin(); ituh != it->second.end(); ituh++)
-            {
-                d->append((char*)&(*ituh), sizeof *ituh);   // userhandle
-            }
-        }
-    }
-
-    if (hasUnifiedKey)
-    {
-        ll = (unsigned short) unifiedKey.size();
-        d->append((char *)&ll, sizeof ll);
-        d->append((char*) unifiedKey.data(), unifiedKey.size());
-    }
-
-    return true;
-}
-
-TextChat* TextChat::unserialize(class MegaClient *client, string *d)
-{
-    handle id;
-    privilege_t priv;
-    int shard;
-    userpriv_vector *userpriv = NULL;
-    bool group;
-    string title;   // byte array
-    handle ou;
-    m_time_t ts;
-    byte flags;
-    char hasAttachments;
-    attachments_map attachedNodes;
-    bool publicchat;
-    string unifiedKey;
-
-    unsigned short ll;
-    const char* ptr = d->data();
-    const char* end = ptr + d->size();
-
-    if (ptr + sizeof(handle) + sizeof(privilege_t) + sizeof(int) + sizeof(short) > end)
-    {
-        return NULL;
-    }
-
-    id = MemAccess::get<handle>(ptr);
-    ptr += sizeof id;
-
-    priv = MemAccess::get<privilege_t>(ptr);
-    ptr += sizeof priv;
-
-    shard = MemAccess::get<int>(ptr);
-    ptr += sizeof shard;
-
-    ll = MemAccess::get<unsigned short>(ptr);
-    ptr += sizeof ll;
-    if (ll)
-    {
-        if (ptr + ll * (sizeof(handle) + sizeof(privilege_t)) > end)
-        {
-            return NULL;
-        }
-
-        userpriv = new userpriv_vector();
-
-        for (unsigned short i = 0; i < ll; i++)
-        {
-            handle uh = MemAccess::get<handle>(ptr);
-            ptr += sizeof uh;
-
-            privilege_t priv = MemAccess::get<privilege_t>(ptr);
-            ptr += sizeof priv;
-
-            userpriv->push_back(userpriv_pair(uh, priv));
-        }
-
-        if (priv == PRIV_RM)    // clear peerlist if removed
-        {
-            delete userpriv;
-            userpriv = NULL;
-        }
-    }
-
-    if (ptr + sizeof(bool) + sizeof(unsigned short) > end)
-    {
-        delete userpriv;
-        return NULL;
-    }
-
-    group = MemAccess::get<bool>(ptr);
-    ptr += sizeof group;
-
-    ll = MemAccess::get<unsigned short>(ptr);
-    ptr += sizeof ll;
-    if (ll)
-    {
-        if (ptr + ll > end)
-        {
-            delete userpriv;
-            return NULL;
-        }
-        title.assign(ptr, ll);
-    }
-    ptr += ll;
-
-    if (ptr + sizeof(handle) + sizeof(m_time_t) + sizeof(char) + 9 > end)
-    {
-        delete userpriv;
-        return NULL;
-    }
-
-    ou = MemAccess::get<handle>(ptr);
-    ptr += sizeof ou;
-
-    ts = MemAccess::get<m_time_t>(ptr);
-    ptr += sizeof(m_time_t);
-
-    hasAttachments = MemAccess::get<char>(ptr);
-    ptr += sizeof hasAttachments;
-
-    flags = MemAccess::get<char>(ptr);
-    ptr += sizeof(char);
-
-    char mode = MemAccess::get<char>(ptr);
-    publicchat = (mode == 1);
-    ptr += sizeof(char);
-
-    char hasUnifiedKey = MemAccess::get<char>(ptr);
-    ptr += sizeof(char);
-
-    char meetingRoom = MemAccess::get<char>(ptr);
-    ptr += sizeof(char);
-
-    for (int i = 5; i--;)
-    {
-        if (ptr + MemAccess::get<unsigned char>(ptr) < end)
-        {
-            ptr += MemAccess::get<unsigned char>(ptr) + 1;
-        }
-    }
-
-    if (hasAttachments)
-    {
-        unsigned short numNodes = 0;
-        if (ptr + sizeof numNodes > end)
-        {
-            delete userpriv;
-            return NULL;
-        }
-
-        numNodes = MemAccess::get<unsigned short>(ptr);
-        ptr += sizeof numNodes;
-
-        for (int i = 0; i < numNodes; i++)
-        {
-            handle h = UNDEF;
-            unsigned short numUsers = 0;
-            if (ptr + sizeof h + sizeof numUsers > end)
-            {
-                delete userpriv;
-                return NULL;
-            }
-
-            h = MemAccess::get<handle>(ptr);
-            ptr += sizeof h;
-
-            numUsers = MemAccess::get<unsigned short>(ptr);
-            ptr += sizeof numUsers;
-
-            handle uh = UNDEF;
-            if (ptr + (numUsers * sizeof(uh)) > end)
-            {
-                delete userpriv;
-                return NULL;
-            }
-
-            for (int j = 0; j < numUsers; j++)
-            {
-                uh = MemAccess::get<handle>(ptr);
-                ptr += sizeof uh;
-
-                attachedNodes[h].insert(uh);
-            }
-        }
-    }
-
-    if (hasUnifiedKey)
-    {
-        unsigned short keylen = 0;
-        if (ptr + sizeof keylen > end)
-        {
-            delete userpriv;
-            return NULL;
-        }
-
-        keylen = MemAccess::get<unsigned short>(ptr);
-        ptr += sizeof keylen;
-
-        if (ptr + keylen > end)
-        {
-            delete userpriv;
-            return NULL;
-        }
-
-        unifiedKey.assign(ptr, keylen);
-        ptr += keylen;
-    }
-
-    if (ptr < end)
-    {
-        delete userpriv;
-        return NULL;
-    }
-
-    if (client->chats.find(id) == client->chats.end())
-    {
-        client->chats[id] = new TextChat();
-    }
-    else
-    {
-        LOG_warn << "Unserialized a chat already in RAM";
-    }
-    TextChat* chat = client->chats[id];
-    chat->id = id;
-    chat->priv = priv;
-    chat->shard = shard;
-    chat->userpriv = userpriv;
-    chat->group = group;
-    chat->title = title;
-    chat->ou = ou;
-    chat->resetTag();
-    chat->ts = ts;
-    chat->flags = flags;
-    chat->attachedNodes = attachedNodes;
-    chat->publicchat = publicchat;
-    chat->unifiedKey = unifiedKey;
-    chat->meeting = meetingRoom;
-
-    memset(&chat->changed, 0, sizeof(chat->changed));
-
-    return chat;
-}
-
-void TextChat::setTag(int tag)
-{
-    if (this->tag != 0)    // external changes prevail
-    {
-        this->tag = tag;
-    }
-}
-
-int TextChat::getTag()
-{
-    return tag;
-}
-
-void TextChat::resetTag()
-{
-    tag = -1;
-}
-
-bool TextChat::setNodeUserAccess(handle h, handle uh, bool revoke)
-{
-    if (revoke)
-    {
-        attachments_map::iterator uhit = attachedNodes.find(h);
-        if (uhit != attachedNodes.end())
-        {
-            uhit->second.erase(uh);
-            if (uhit->second.empty())
-            {
-                attachedNodes.erase(h);
-                changed.attachments = true;
-            }
-            return true;
-        }
-    }
-    else
-    {
-        attachedNodes[h].insert(uh);
-        changed.attachments = true;
-        return true;
-    }
-
-    return false;
-}
-
-bool TextChat::setFlags(byte newFlags)
-{
-    if (flags == newFlags)
-    {
-        return false;
-    }
-
-    flags = newFlags;
-    changed.flags = true;
-
-    return true;
-}
-
-bool TextChat::isFlagSet(uint8_t offset) const
-{
-    return (flags >> offset) & 1U;
-}
-
-bool TextChat::setMode(bool publicchat)
-{
-    if (this->publicchat == publicchat)
-    {
-        return false;
-    }
-
-    this->publicchat = publicchat;
-    changed.mode = true;
-
-    return true;
-}
-
-bool TextChat::setFlag(bool value, uint8_t offset)
-{
-    if (bool((flags >> offset) & 1U) == value)
-    {
-        return false;
-    }
-
-    flags ^= byte(1U << offset);
-    changed.flags = true;
-
-    return true;
-}
-
 /* class scheduledFlags */
 scheduledFlags::scheduledFlags (unsigned long numericValue)
     : mFlags(numericValue)
@@ -1444,8 +1032,6 @@
 scheduledRules* scheduledMeeting::rules() const                     { return mRules.get(); }
 #endif
 
-=======
->>>>>>> 68401af2
 /**
  * @brief Encrypts a string after padding it to block length.
  *

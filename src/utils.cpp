/**
 * @file utils.cpp
 * @brief Mega SDK various utilities and helper classes
 *
 * (c) 2013-2014 by Mega Limited, Auckland, New Zealand
 *
 * This file is part of the MEGA SDK - Client Access Engine.
 *
 * Applications using the MEGA API must present a valid application key
 * and comply with the the rules set forth in the Terms of Service.
 *
 * The MEGA SDK is distributed in the hope that it will be useful,
 * but WITHOUT ANY WARRANTY; without even the implied warranty of
 * MERCHANTABILITY or FITNESS FOR A PARTICULAR PURPOSE.
 *
 * @copyright Simplified (2-clause) BSD License.
 *
 * You should have received a copy of the license along with this
 * program.
 */

#include "mega/utils.h"

#include "mega/base64.h"
#include "mega/filesystem.h"
#include "mega/logging.h"
#include "mega/mega_utf8proc.h"
#include "mega/megaclient.h"
#include "mega/serialize64.h"
#include "mega/testhooks.h"

#include <cctype>
#include <iomanip>

#if defined(_WIN32) && defined(_MSC_VER)
#include <sys/timeb.h>
#endif

#ifdef __APPLE__
#include <sys/sysctl.h>
#endif

#ifdef WIN32
#include <direct.h>
#else
#include <sys/time.h>
#include <sys/resource.h>
#endif // ! WIN32

namespace mega {

std::atomic<uint32_t> CancelToken::tokensCancelledCount{0};

string toNodeHandle(handle nodeHandle)
{
    char base64Handle[12];
    Base64::btoa((byte*)&(nodeHandle), MegaClient::NODEHANDLE, base64Handle);
    return string(base64Handle);
}

string toNodeHandle(NodeHandle nodeHandle)
{
    return toNodeHandle(nodeHandle.as8byte());
}

NodeHandle toNodeHandle(const byte* data)
{
    NodeHandle ret;
    if (data)
    {
        handle h = 0;  // most significant non-used-for-the-handle bytes must be zeroed
        memcpy(&h, data, MegaClient::NODEHANDLE);
        ret.set6byte(h);
    }

    return ret;
}

NodeHandle toNodeHandle(const std::string* data)
{
    if(data) return toNodeHandle(reinterpret_cast<const byte*>(data->c_str()));

    return NodeHandle{};
}

string toHandle(handle h)
{
    char base64Handle[14];
    Base64::btoa((byte*)&(h), sizeof h, base64Handle);
    return string(base64Handle);
}

handle stringToHandle(const std::string& b64String, const int handleSize)
{
    if (b64String.empty())
        return UNDEF;

    std::string binary;
    if (Base64::atob(b64String, binary) != handleSize)
    {
        assert(false);
        return UNDEF;
    }
    return *reinterpret_cast<handle*>(binary.data());
}

std::pair<bool, TypeOfLink> toTypeOfLink(nodetype_t type)
{
    bool error = false;
    TypeOfLink lType = TypeOfLink::FOLDER;
    switch(type)
    {
    case FOLDERNODE: break;
    case FILENODE:
        lType = TypeOfLink::FILE;
        break;
    default:
        error = true;
        break;
    }

    return std::make_pair(error, lType);
}

std::ostream& operator<<(std::ostream& s, NodeHandle h)
{
    return s << toNodeHandle(h);
}

SimpleLogger& operator<<(SimpleLogger& s, NodeHandle h)
{
    return s << toNodeHandle(h);
}

SimpleLogger& operator<<(SimpleLogger& s, UploadHandle h)
{
    return s << toHandle(h.h);
}

SimpleLogger& operator<<(SimpleLogger& s, NodeOrUploadHandle h)
{
    if (h.isNodeHandle())
    {
        return s << "nh:" << h.nodeHandle();
    }
    else
    {
        return s << "uh:" << h.uploadHandle();
    }
}

SimpleLogger& operator<<(SimpleLogger& s, const LocalPath& lp)
{
    // when logging, do not normalize the string, or we can't diagnose failures to match differently encoded utf8 strings
    return s << lp.toPath(false);
}


string backupTypeToStr(BackupType type)
{
    switch (type)
    {
    case BackupType::INVALID:
            return "INVALID";
    case BackupType::TWO_WAY:
            return "TWO_WAY";
    case BackupType::UP_SYNC:
            return "UP_SYNC";
    case BackupType::DOWN_SYNC:
            return "DOWN_SYNC";
    case BackupType::CAMERA_UPLOAD:
            return "CAMERA_UPLOAD";
    case BackupType::MEDIA_UPLOAD:
            return "MEDIA_UPLOAD";
    case BackupType::BACKUP_UPLOAD:
            return "BACKUP_UPLOAD";
    }

    return "UNKNOWN";
}

void AddHiddenFileAttribute([[maybe_unused]] mega::LocalPath& path)
{
#ifdef _WIN32
    auto pathStr{path.asPlatformEncoded(false)};
    WIN32_FILE_ATTRIBUTE_DATA fad;
    if (GetFileAttributesExW(pathStr.data(), GetFileExInfoStandard, &fad))
        SetFileAttributesW(pathStr.data(), fad.dwFileAttributes | FILE_ATTRIBUTE_HIDDEN);
#endif
}

void RemoveHiddenFileAttribute([[maybe_unused]] mega::LocalPath& path)
{
#ifdef _WIN32
    auto pathStr{path.asPlatformEncoded(false)};
    WIN32_FILE_ATTRIBUTE_DATA fad;
    if (GetFileAttributesExW(pathStr.data(), GetFileExInfoStandard, &fad))
        SetFileAttributesW(pathStr.data(), fad.dwFileAttributes & ~FILE_ATTRIBUTE_HIDDEN);
#endif
}


CacheableWriter::CacheableWriter(string& d)
    : dest(d)
{
}

void CacheableWriter::serializebinary(byte* data, size_t len)
{
    dest.append((char*)data, len);
}

void CacheableWriter::serializechunkmacs(const chunkmac_map& m)
{
    m.serialize(dest);
}

void CacheableWriter::serializecstr(const char* field, bool storeNull)
{
    unsigned short ll = (unsigned short)(field ? strlen(field) + (storeNull ? 1 : 0) : 0);
    dest.append((char*)&ll, sizeof(ll));
    dest.append(field, ll);
}

void CacheableWriter::serializepstr(const string* field)
{
    unsigned short ll = (unsigned short)(field ? field->size() : 0);
    dest.append((char*)&ll, sizeof(ll));
    if (field) dest.append(field->data(), ll);
}

void CacheableWriter::serializestring(const std::wstring& field)
{
    const unsigned short ll = static_cast<unsigned short>(field.size() * sizeof(wchar_t));
    dest.append(reinterpret_cast<const char*>(&ll), sizeof(ll));
    dest.append(reinterpret_cast<const char*>(field.data()), ll);
}

void CacheableWriter::serializestring(const string& field)
{
    unsigned short ll = (unsigned short)field.size();
    dest.append((char*)&ll, sizeof(ll));
    dest.append(field.data(), ll);
}

void CacheableWriter::serializestring_u32(const string& field)
{
    uint32_t ll = (uint32_t)field.size();
    dest.append((char*)&ll, sizeof(ll));
    dest.append(field.data(), ll);
}

void CacheableWriter::serializecompressedu64(uint64_t field)
{
    byte buf[sizeof field+1];
    dest.append((const char*)buf, static_cast<size_t>(Serialize64::serialize(buf, field)));
}

void CacheableWriter::serializei8(int8_t field)
{
    dest.append((char*)&field, sizeof(field));
}

void CacheableWriter::serializei32(int32_t field)
{
    dest.append((char*)&field, sizeof(field));
}

void CacheableWriter::serializei64(int64_t field)
{
    dest.append((char*)&field, sizeof(field));
}

void CacheableWriter::serializeu64(uint64_t field)
{
    dest.append((char*)&field, sizeof(field));
}

void CacheableWriter::serializeu32(uint32_t field)
{
    dest.append((char*)&field, sizeof(field));
}

void CacheableWriter::serializeu16(uint16_t field)
{
    dest.append((char*)&field, sizeof(field));
}
void CacheableWriter::serializeu8(uint8_t field)
{
    dest.append((char*)&field, sizeof(field));
}

void CacheableWriter::serializehandle(handle field)
{
    dest.append((char*)&field, sizeof(field));
}

void CacheableWriter::serializenodehandle(handle field)
{
    dest.append((const char*)&field, MegaClient::NODEHANDLE);
}

void CacheableWriter::serializeNodeHandle(NodeHandle field)
{
    serializenodehandle(field.as8byte());
}

void CacheableWriter::serializebool(bool field)
{
    dest.append((char*)&field, sizeof(field));
}

void CacheableWriter::serializebyte(byte field)
{
    dest.append((char*)&field, sizeof(field));
}

void CacheableWriter::serializedouble(double field)
{
    dest.append((char*)&field, sizeof(field));
}

void CacheableWriter::serializeexpansionflags(bool b0, bool b1, bool b2, bool b3, bool b4, bool b5, bool b6, bool b7)
{
    unsigned char b[8];
    b[0] = b0;
    b[1] = b1;
    b[2] = b2;
    b[3] = b3;
    b[4] = b4;
    b[5] = b5;
    b[6] = b6;
    b[7] = b7;
    dest.append((char*)b, 8);
}


CacheableReader::CacheableReader(const string& d)
    : ptr(d.data())
    , end(ptr + d.size())
    , fieldnum(0)
{
}

void CacheableReader::eraseused(string& d)
{
    assert(end == d.data() + d.size());
    d.erase(0, static_cast<size_t>(ptr - d.data()));
}

bool CacheableReader::unserializecstr(string& s, bool removeNull)
{
    if (ptr + sizeof(unsigned short) > end)
    {
        return false;
    }

    unsigned short len = MemAccess::get<unsigned short>(ptr);
    ptr += sizeof(len);

    if (ptr + len > end)
    {
        return false;
    }

    if (len)
    {
        s.assign(ptr, len - (removeNull ? 1 : 0));
    }
    ptr += len;
    fieldnum += 1;
    return true;
}

bool CacheableReader::unserializestring(std::wstring& s)
{
    if (ptr + sizeof(unsigned short) > end)
    {
        return false;
    }

    const unsigned short len_bytes = MemAccess::get<unsigned short>(ptr);
    ptr += sizeof(len_bytes);

    if (ptr + len_bytes > end)
    {
        return false;
    }

    if (len_bytes)
    {
        if (len_bytes % sizeof(wchar_t) != 0)
        {
            return false;
        }

        size_t wchar_count = len_bytes / sizeof(wchar_t);
        s.assign(reinterpret_cast<const wchar_t*>(ptr), wchar_count);
    }

    ptr += len_bytes;
    fieldnum += 1;
    return true;
}

bool CacheableReader::unserializestring(string& s)
{
    if (ptr + sizeof(unsigned short) > end)
    {
        return false;
    }

    unsigned short len = MemAccess::get<unsigned short>(ptr);
    ptr += sizeof(len);

    if (ptr + len > end)
    {
        return false;
    }

    if (len)
    {
        s.assign(ptr, len);
    }
    ptr += len;
    fieldnum += 1;
    return true;
}

bool CacheableReader::unserializestring_u32(string& s)
{
    if (ptr + sizeof(uint32_t) > end)
    {
        return false;
    }

    uint32_t len = MemAccess::get<uint32_t>(ptr);
    ptr += sizeof(len);

    if (ptr + len > end)
    {
        return false;
    }

    if (len)
    {
        s.assign(ptr, len);
    }
    ptr += len;
    fieldnum += 1;
    return true;
}

bool CacheableReader::unserializebinary(byte* data, size_t len)
{
    if (ptr + len > end)
    {
        return false;
    }

    memcpy(data, ptr, len);
    ptr += len;
    fieldnum += 1;
    return true;
}


void chunkmac_map::serialize(string& d) const
{
    unsigned short ll = (unsigned short)size();
    d.append((char*)&ll, sizeof(ll));
    for (auto& it : mMacMap)
    {
        d.append((char*)&it.first, sizeof(it.first));
        d.append((char*)&it.second, sizeof(it.second));
    }
}

bool chunkmac_map::unserialize(const char*& ptr, const char* end)
{
    unsigned short ll;
    if ((ptr + sizeof(ll) > end) || ptr + (ll = MemAccess::get<unsigned short>(ptr)) * (sizeof(m_off_t) + sizeof(ChunkMAC)) + sizeof(ll) > end)
    {
        return false;
    }

    ptr += sizeof(ll);

    for (int i = 0; i < ll; i++)
    {
        m_off_t pos = MemAccess::get<m_off_t>(ptr);
        ptr += sizeof(m_off_t);

        memcpy(&(mMacMap[pos]), ptr, sizeof(ChunkMAC));
        ptr += sizeof(ChunkMAC);

        if (mMacMap[pos].isMacsmacSoFar())
        {
            macsmacSoFarPos = pos;
            assert(i == 0);
        }
        else
        {
            assert(pos > macsmacSoFarPos);
        }
    }
    return true;
}

void chunkmac_map::calcprogress(m_off_t size, m_off_t& chunkpos, m_off_t& progresscompleted, m_off_t* sumOfPartialChunks)
{
    chunkpos = 0;
    progresscompleted = 0;

    for (auto& it : mMacMap)
    {
        m_off_t chunkceil = ChunkedHash::chunkceil(it.first, size);

        if (it.second.isMacsmacSoFar())
        {
            assert(chunkpos == 0);
            macsmacSoFarPos = it.first;

            chunkpos = chunkceil;
            progresscompleted = chunkceil;
        }
        else if (chunkpos == it.first && it.second.finished)
        {
            chunkpos = chunkceil;
            progresscompleted = chunkceil;
        }
        else if (it.second.finished)
        {
            m_off_t chunksize = chunkceil - ChunkedHash::chunkfloor(it.first);
            progresscompleted += chunksize;
        }
        else
        {
            progresscompleted += it.second.offset;  // sum of completed portions
            if (sumOfPartialChunks)
            {
                *sumOfPartialChunks += it.second.offset;
            }
        }
    }
    setProgressContiguous(chunkpos);
}

m_off_t chunkmac_map::nextUnprocessedPosFrom(m_off_t pos)
{
    assert(pos > macsmacSoFarPos);

    for (auto it = mMacMap.find(ChunkedHash::chunkfloor(pos));
        it != mMacMap.end();
        it = mMacMap.find(ChunkedHash::chunkfloor(pos)))
    {
        if (it->second.finished)
        {
            pos = ChunkedHash::chunkceil(pos);
        }
        else
        {
            pos += it->second.offset;
            break;
        }
    }
    return pos;
}

m_off_t chunkmac_map::expandUnprocessedPiece(m_off_t pos, m_off_t npos, m_off_t fileSize, m_off_t maxReqSize)
{
    assert(pos > macsmacSoFarPos);

    for (auto it = mMacMap.find(npos);
        npos < fileSize &&
        (npos - pos) < maxReqSize &&
        (it == mMacMap.end() || it->second.notStarted());
        it = mMacMap.find(npos))
    {
        npos = ChunkedHash::chunkceil(npos, fileSize);
    }
    return npos;
}

m_off_t chunkmac_map::hasUnfinishedGap(m_off_t fileSize)
{
    bool sawUnfinished = false;

    for (auto it = mMacMap.begin();
        it != mMacMap.end(); )
    {
        if (!it->second.finished)
        {
            sawUnfinished = true;
        }

        auto nextpos = ChunkedHash::chunkceil(it->first, fileSize);
        auto expected_it = mMacMap.find(nextpos);

        if (sawUnfinished && expected_it != mMacMap.end() && expected_it->second.finished)
        {
            return true;
        }

        ++it;
        if (it != expected_it)
        {
            sawUnfinished = true;
        }
    }
    return false;
}


void chunkmac_map::ctr_encrypt(m_off_t chunkid, SymmCipher *cipher, byte *chunkstart, unsigned chunksize, m_off_t startpos, int64_t ctriv, bool finishesChunk)
{
    assert(chunkid == startpos);
    assert(startpos > macsmacSoFarPos);

    // encrypt is always done on whole chunks
    auto& chunk = mMacMap[chunkid];
    cipher->ctr_crypt(chunkstart,
                      unsigned(chunksize),
                      startpos,
                      static_cast<uint64_t>(ctriv),
                      chunk.mac,
                      true,
                      true);
    chunk.offset = 0;
    chunk.finished = finishesChunk;  // when encrypting for uploads, only set finished after confirmation of the chunk uploading.
}


void chunkmac_map::ctr_decrypt(m_off_t chunkid, SymmCipher *cipher, byte *chunkstart, unsigned chunksize, m_off_t startpos, int64_t ctriv, bool finishesChunk)
{
    assert(chunkid > macsmacSoFarPos);
    assert(startpos >= chunkid);
    assert(startpos + chunksize <= ChunkedHash::chunkceil(chunkid));
    ChunkMAC& chunk = mMacMap[chunkid];

    cipher->ctr_crypt(chunkstart,
                      chunksize,
                      startpos,
                      static_cast<uint64_t>(ctriv),
                      chunk.mac,
                      false,
                      chunk.notStarted());

    if (finishesChunk)
    {
        chunk.finished = true;
        chunk.offset = 0;
    }
    else
    {
        assert(startpos + chunksize < ChunkedHash::chunkceil(chunkid));
        chunk.finished = false;
        chunk.offset += chunksize;
    }
}

void chunkmac_map::setProgressContiguous(const m_off_t p)
{
    progresscontiguous = p;
    DEBUG_TEST_HOOK_ON_PROGRESS_CONTIGUOUS_UPDATE(progresscontiguous);
}

void chunkmac_map::swap(chunkmac_map& other)
{
    mMacMap.swap(other.mMacMap);
    std::swap(macsmacSoFarPos, other.macsmacSoFarPos);
    std::swap(progresscontiguous, other.progresscontiguous);
    DEBUG_TEST_HOOK_ON_PROGRESS_CONTIGUOUS_UPDATE(progresscontiguous);
}

void chunkmac_map::finishedUploadChunks(chunkmac_map& macs)
{
    for (auto& m : macs.mMacMap)
    {
        assert(m.first > macsmacSoFarPos);
        assert(mMacMap.find(m.first) == mMacMap.end() || !mMacMap[m.first].isMacsmacSoFar());

        m.second.finished = true;
        mMacMap[m.first] = m.second;
        LOG_verbose << "Upload chunk completed: " << m.first;
    }
}

bool chunkmac_map::finishedAt(m_off_t pos)
{
    assert(pos > macsmacSoFarPos);

    auto pcit = mMacMap.find(pos);
    return pcit != mMacMap.end()
        && pcit->second.finished;
}

m_off_t chunkmac_map::updateContiguousProgress(m_off_t fileSize)
{
    assert(progresscontiguous > macsmacSoFarPos);

    while (finishedAt(progresscontiguous))
    {
        const auto p = ChunkedHash::chunkceil(progresscontiguous, fileSize);
        setProgressContiguous(p);
    }
    return progresscontiguous;
}

void chunkmac_map::updateMacsmacProgress(SymmCipher *cipher)
{
    bool updated = false;
    while (macsmacSoFarPos + 1024 * 1024 * 5 < progresscontiguous  // never go past contiguous-from-start section
           && size() > 32 * 3 + 5)   // leave enough room for the mac-with-late-gaps corrective calculation to occur
    {
        if (mMacMap.begin()->second.isMacsmacSoFar())
        {
            auto it = mMacMap.begin();
            auto& calcSoFar = it->second;
            auto& next = (++it)->second;

            assert(it->first == ChunkedHash::chunkfloor(it->first));
            SymmCipher::xorblock(next.mac, calcSoFar.mac);
            cipher->ecb_encrypt(calcSoFar.mac);
            memcpy(next.mac, calcSoFar.mac, sizeof(next.mac));

            macsmacSoFarPos = it->first;
            next.offset = unsigned(-1);
            assert(next.isMacsmacSoFar());
            mMacMap.erase(mMacMap.begin());
        }
        else if (mMacMap.begin()->first == 0 && finishedAt(0))
        {
            auto& first = mMacMap.begin()->second;

            byte mac[SymmCipher::BLOCKSIZE] = { 0 };
            SymmCipher::xorblock(first.mac, mac);
            cipher->ecb_encrypt(mac);
            memcpy(first.mac, mac, sizeof(mac));

            first.offset = unsigned(-1);
            assert(first.isMacsmacSoFar());
            macsmacSoFarPos = 0;
        }
        updated = true;
    }

    if (updated)
    {
        LOG_verbose << "Macsmac calculation advanced to " << mMacMap.begin()->first;
    }
}

void chunkmac_map::copyEntriesTo(chunkmac_map& other)
{
    for (auto& e : mMacMap)
    {
        assert(e.first > macsmacSoFarPos);
        other.mMacMap[e.first] = e.second;
    }
}

m_off_t chunkmac_map::copyEntriesToUntilRaidlineBeforePos(m_off_t maxPos, chunkmac_map& other)
{
    static constexpr auto logPre = "[chunkmac_map::copyEntriesToUntilRaidlineBeforePos] ";

    maxPos = ChunkedHash::chunkfloor(maxPos);
    while (maxPos > 0 && (maxPos % RAIDLINE != 0))
    {
        LOG_debug << logPre << "Wrong maxPos not padded to RAIDLINE: maxPos = " << maxPos
                  << ", RAIDLINE = " << RAIDLINE << ", mod = " << (maxPos % RAIDLINE);
        maxPos -= (maxPos % RAIDLINE);
        maxPos = ChunkedHash::chunkfloor(maxPos);
        if (maxPos % RAIDLINE != 0)
        {
            LOG_debug << logPre << "maxPos still not padded to RAIDLINE: pos = " << maxPos
                      << ", RAIDLINE = " << RAIDLINE << ", mod = " << (maxPos % RAIDLINE);
        }
    }

    LOG_debug << logPre << "Final maxPos = " << maxPos;

    if (maxPos == 0)
        return 0;

    for (auto& e: mMacMap)
    {
        if (e.first >= maxPos)
        {
            LOG_debug << logPre << "chunk (" << e.first << ") exceeding maxPos (maxPos = " << maxPos
                      << "), break";
            break;
        }
        if (!e.second.finished)
        {
            LOG_debug << logPre << "chunk (" << e.first
                      << ") not finished (offset = " << e.second.offset << ") (maxPos = " << maxPos
                      << "), break";
            break;
        }
        other.mMacMap[e.first] = e.second;
    }

    return maxPos;
}

void chunkmac_map::copyEntryTo(m_off_t pos, chunkmac_map& other)
{
    assert(pos > macsmacSoFarPos);
    mMacMap[pos] = other.mMacMap[pos];
}

void chunkmac_map::debugLogOuputMacs()
{
    for (auto& it : mMacMap)
    {
        LOG_debug << "macs: " << it.first << " " << Base64Str<SymmCipher::BLOCKSIZE>(it.second.mac) << " " << it.second.finished;
    }
}

// coalesce block macs into file mac
int64_t chunkmac_map::macsmac(SymmCipher *cipher)
{
    byte mac[SymmCipher::BLOCKSIZE] = { 0 };

    for (auto& it : mMacMap)
    {
        if (it.second.isMacsmacSoFar())
        {
            assert(it.first == mMacMap.begin()->first);
            memcpy(mac, it.second.mac, sizeof(mac));
        }
        else
        {
            assert(it.first == ChunkedHash::chunkfloor(it.first));
            SymmCipher::xorblock(it.second.mac, mac);
            cipher->ecb_encrypt(mac);
        }
    }

    uint32_t* m = (uint32_t*)mac;

    m[0] ^= m[1];
    m[1] = m[2] ^ m[3];

    return MemAccess::get<int64_t>((const char*)mac);
}

int64_t chunkmac_map::macsmac_gaps(SymmCipher *cipher, size_t g1, size_t g2, size_t g3, size_t g4)
{
    byte mac[SymmCipher::BLOCKSIZE] = { 0 };

    size_t n = 0;
    for (auto it = mMacMap.begin(); it != mMacMap.end(); it++, n++)
    {
        if (it->second.isMacsmacSoFar())
        {
            memcpy(mac, it->second.mac, sizeof(mac));
            for (m_off_t pos = 0; pos <= it->first; pos = ChunkedHash::chunkceil(pos))
            {
                ++n;
            }
        }
        else
        {
            if ((n >= g1 && n < g2) || (n >= g3 && n < g4)) continue;

            assert(it->first == ChunkedHash::chunkfloor(it->first));
            SymmCipher::xorblock(it->second.mac, mac);
            cipher->ecb_encrypt(mac);
        }
    }

    uint32_t* m = (uint32_t*)mac;

    m[0] ^= m[1];
    m[1] = m[2] ^ m[3];

    return MemAccess::get<int64_t>((const char*)mac);
}

bool CacheableReader::unserializechunkmacs(chunkmac_map& m)
{
    if (m.unserialize(ptr, end))   // ptr is adjusted by reference
    {
        fieldnum += 1;
        return true;
    }
    return false;
}

bool CacheableReader::unserializefingerprint(FileFingerprint& fp)
{
    if (auto newfp = fp.unserialize(ptr, end))   // ptr is adjusted by reference
    {
        fp = *newfp;
        fieldnum += 1;
        return true;
    }
    return false;
}

bool CacheableReader::unserializecompressedu64(uint64_t& field)
{
    int fieldSize;
    if ((fieldSize = Serialize64::unserialize((byte*)ptr, static_cast<int>(end - ptr), &field)) < 0)
    {
        LOG_err << "Serialize64 unserialization failed - malformed field";
        return false;
    }
    else
    {
        ptr += fieldSize;
    }
    return true;
}

bool CacheableReader::unserializei8(int8_t& field)
{
    if (ptr + sizeof(int8_t) > end)
    {
        return false;
    }
    field = MemAccess::get<int8_t>(ptr);
    ptr += sizeof(int8_t);
    fieldnum += 1;
    return true;
}

bool CacheableReader::unserializei32(int32_t& field)
{
    if (ptr + sizeof(int32_t) > end)
    {
        return false;
    }
    field = MemAccess::get<int32_t>(ptr);
    ptr += sizeof(int32_t);
    fieldnum += 1;
    return true;
}

bool CacheableReader::unserializei64(int64_t& field)
{
    if (ptr + sizeof(int64_t) > end)
    {
        return false;
    }
    field = MemAccess::get<int64_t>(ptr);
    ptr += sizeof(int64_t);
    fieldnum += 1;
    return true;
}

bool CacheableReader::unserializeu16(uint16_t &field)
{
    if (ptr + sizeof(uint16_t) > end)
    {
        return false;
    }
    field = MemAccess::get<uint16_t>(ptr);
    ptr += sizeof(uint16_t);
    fieldnum += 1;
    return true;
}

bool CacheableReader::unserializeu32(uint32_t& field)
{
    if (ptr + sizeof(uint32_t) > end)
    {
        return false;
    }
    field = MemAccess::get<uint32_t>(ptr);
    ptr += sizeof(uint32_t);
    fieldnum += 1;
    return true;
}

bool CacheableReader::unserializeu8(uint8_t& field)
{
    if (ptr + sizeof(uint8_t) > end)
    {
        return false;
    }
    field = MemAccess::get<uint8_t>(ptr);
    ptr += sizeof(uint8_t);
    fieldnum += 1;
    return true;
}

bool CacheableReader::unserializeu64(uint64_t& field)
{
    if (ptr + sizeof(uint64_t) > end)
    {
        return false;
    }
    field = MemAccess::get<uint64_t>(ptr);
    ptr += sizeof(uint64_t);
    fieldnum += 1;
    return true;
}

bool CacheableReader::unserializehandle(handle& field)
{
    if (ptr + sizeof(handle) > end)
    {
        return false;
    }
    field = MemAccess::get<handle>(ptr);
    ptr += sizeof(handle);
    fieldnum += 1;
    return true;
}

bool CacheableReader::unserializenodehandle(handle& field)
{
    if (ptr + MegaClient::NODEHANDLE > end)
    {
        return false;
    }
    field = 0;
    memcpy((char*)&field, ptr, MegaClient::NODEHANDLE);
    ptr += MegaClient::NODEHANDLE;
    fieldnum += 1;
    return true;
}

bool CacheableReader::unserializeNodeHandle(NodeHandle& field)
{
    handle h;
    if (!unserializenodehandle(h)) return false;
    field.set6byte(h);
    return true;
}

bool CacheableReader::unserializebool(bool& field)
{
    if (ptr + sizeof(bool) > end)
    {
        return false;
    }
    field = MemAccess::get<bool>(ptr);
    ptr += sizeof(bool);
    fieldnum += 1;
    return true;
}

bool CacheableReader::unserializebyte(byte& field)
{
    if (ptr + sizeof(byte) > end)
    {
        return false;
    }
    field = MemAccess::get<byte>(ptr);
    ptr += sizeof(byte);
    fieldnum += 1;
    return true;
}

bool CacheableReader::unserializedouble(double& field)
{
    if (ptr + sizeof(double) > end)
    {
        return false;
    }
    field = MemAccess::get<double>(ptr);
    ptr += sizeof(double);
    fieldnum += 1;
    return true;
}

bool CacheableReader::unserializeexpansionflags(unsigned char field[8], unsigned usedFlagCount)
{
    if (ptr + 8 > end)
    {
        return false;
    }
    memcpy(field, ptr, 8);

    for (unsigned i = usedFlagCount; i < 8; i++)
    {
        if (field[i])
        {
            LOG_err << "Unserialization failed in expansion flags, invalid version detected.  Fieldnum: " << fieldnum;
            return false;
        }
    }

    ptr += 8;
    fieldnum += 1;
    return true;
}

bool CacheableReader::unserializedirection(direction_t& field)
{
    // TODO:  this one should be removed when we next update the transfer db format.  sizeof(direction_t) is not the same for all compilers.  And could even change if someone edits the enum
    if (ptr + sizeof(direction_t) > end)
    {
        return false;
    }

    field = MemAccess::get<direction_t>(ptr);
    ptr += sizeof(direction_t);
    fieldnum += 1;
    return true;
}


/**
 * @brief Encrypts a string after padding it to block length.
 *
 * Note: With an IV, only use the first 8 bytes.
 *
 * @param data Data buffer to be encrypted. Encryption is done in-place,
 *     so cipher text will be in `data` afterwards as well.
 * @param key AES key for encryption.
 * @param iv Optional initialisation vector for encryption. Will use a
 *     zero IV if not given. If `iv` is a zero length string, a new IV
 *     for encryption will be generated and available through the reference.
 * @return true if encryption was successful.
 */
bool PaddedCBC::encrypt(PrnGen &rng, string* data, SymmCipher* key, string* iv)
{
    if (iv)
    {
        // Make a new 8-byte IV, if the one passed is zero length.
        if (iv->size() == 0)
        {
            byte* buf = new byte[8];
            rng.genblock(buf, 8);
            iv->append((char*)buf);
            delete [] buf;
        }

        // Truncate a longer IV to its first 8 bytes.
        if (iv->size() > 8)
        {
            iv->resize(8);
        }

        // Bring up the IV size to BLOCKSIZE.
        iv->resize(key->BLOCKSIZE);
    }

    // Pad to block size and encrypt.
    data->append("E");
    data->resize((data->size() + key->BLOCKSIZE - 1) & ~(static_cast<size_t>(key->BLOCKSIZE) - 1),
                 'P');
    byte* dd = reinterpret_cast<byte*>(const_cast<char*>(data->data())); // make sure it works for pre-C++17 compilers
    bool encrypted = iv ?
        key->cbc_encrypt(dd, data->size(), reinterpret_cast<const byte*>(iv->data())) :
        key->cbc_encrypt(dd, data->size());

    // Truncate IV back to the first 8 bytes only..
    if (iv)
    {
        iv->resize(8);
    }

    return encrypted;
}

/**
 * @brief Decrypts a string and strips the padding.
 *
 * Note: With an IV, only use the first 8 bytes.
 *
 * @param data Data buffer to be decrypted. Decryption is done in-place,
 *     so plain text will be in `data` afterwards as well.
 * @param key AES key for decryption.
 * @param iv Optional initialisation vector for encryption. Will use a
 *     zero IV if not given.
 * @return true if decryption was successful.
 */
bool PaddedCBC::decrypt(string* data, SymmCipher* key, string* iv)
{
    if (iv)
    {
        // Truncate a longer IV to its first 8 bytes.
        if (iv->size() > 8)
        {
            iv->resize(8);
        }

        // Bring up the IV size to BLOCKSIZE.
        iv->resize(key->BLOCKSIZE);
    }

    if ((data->size() & (key->BLOCKSIZE - 1)))
    {
        return false;
    }

    // Decrypt and unpad.
    byte* dd = reinterpret_cast<byte*>(const_cast<char*>(data->data())); // make sure it works for pre-C++17 compilers
    bool encrypted = iv ?
        key->cbc_decrypt(dd, data->size(), reinterpret_cast<const byte*>(iv->data())) :
        key->cbc_decrypt(dd, data->size());
    if (!encrypted)
    {
        return false;
    }

    size_t p = data->find_last_of('E');

    if (p == string::npos)
    {
        return false;
    }

    data->resize(p);

    return true;
}

// start of chunk
m_off_t ChunkedHash::chunkfloor(m_off_t p)
{
    m_off_t cp, np;

    cp = 0;

    for (unsigned i = 1; i <= 8; i++)
    {
        np = cp + i * SEGSIZE;

        if ((p >= cp) && (p < np))
        {
            return cp;
        }

        cp = np;
    }

    return ((p - cp) & - (8 * SEGSIZE)) + cp;
}

// end of chunk (== start of next chunk)
m_off_t ChunkedHash::chunkceil(m_off_t p, m_off_t limit)
{
    m_off_t cp, np;

    cp = 0;

    for (unsigned i = 1; i <= 8; i++)
    {
        np = cp + i * SEGSIZE;

        if ((p >= cp) && (p < np))
        {
            return (limit < 0 || np < limit) ? np : limit;
        }

        cp = np;
    }

    np = ((p - cp) & - (8 * SEGSIZE)) + cp + 8 * SEGSIZE;
    return (limit < 0 || np < limit) ? np : limit;
}


// cryptographic signature generation/verification
HashSignature::HashSignature(Hash* h)
{
    hash = h;
}

HashSignature::~HashSignature()
{
    delete hash;
}

void HashSignature::add(const byte* data, unsigned len)
{
    hash->add(data, len);
}

unsigned HashSignature::get(AsymmCipher* privk, byte* sigbuf, unsigned sigbuflen)
{
    string h;

    hash->get(&h);

    return privk->rawdecrypt((const byte*)h.data(), h.size(), sigbuf, sigbuflen);
}

bool HashSignature::checksignature(AsymmCipher* pubk, const byte* sig, unsigned len)
{
    string h, s;
    unsigned size;

    hash->get(&h);

    s.resize(h.size());

    size = pubk->rawencrypt(sig, len, (byte*)s.data(), s.size());
    if (!size)
    {
        return 0;
    }

    if (size < h.size())
    {
        // left-pad with 0
        s.insert(0, h.size() - size, 0);
        s.resize(h.size());
    }

    return s == h;
}

PayCrypter::PayCrypter(PrnGen &rng)
    : rng(rng)
{
    rng.genblock(keys, ENC_KEY_BYTES + MAC_KEY_BYTES);
    encKey = keys;
    hmacKey = keys+ENC_KEY_BYTES;

    rng.genblock(iv, IV_BYTES);
}

void PayCrypter::setKeys(const byte *newEncKey, const byte *newHmacKey, const byte *newIv)
{
    memcpy(encKey, newEncKey, ENC_KEY_BYTES);
    memcpy(hmacKey, newHmacKey, MAC_KEY_BYTES);
    memcpy(iv, newIv, IV_BYTES);
}

bool PayCrypter::encryptPayload(const string *cleartext, string *result)
{
    //Check parameters
    if(!cleartext || !result)
    {
        return false;
    }

    //AES-CBC encryption
    string encResult;
    SymmCipher sym(encKey);
    if (!sym.cbc_encrypt_pkcs_padding(cleartext, iv, &encResult))
    {
        return false;
    }

    //Prepare the message to authenticate (IV + cipher text)
    string toAuthenticate((char *)iv, IV_BYTES);
    toAuthenticate.append(encResult);

    //HMAC-SHA256
    HMACSHA256 hmacProcessor(hmacKey, MAC_KEY_BYTES);
    hmacProcessor.add((byte *)toAuthenticate.data(), toAuthenticate.size());
    result->resize(32);
    hmacProcessor.get((byte *)result->data());

    //Complete the result (HMAC + IV - ciphertext)
    result->append((char *)iv, IV_BYTES);
    result->append(encResult);
    return true;
}

bool PayCrypter::rsaEncryptKeys(const string *cleartext, const byte *pubkdata, int pubkdatalen, string *result, bool randompadding)
{
    //Check parameters
    if(!cleartext || !pubkdata || !result)
    {
        return false;
    }

    //Create an AsymmCipher with the public key
    AsymmCipher asym;
    asym.setkey(AsymmCipher::PUBKEY, pubkdata, pubkdatalen);

    //Prepare the message to encrypt (2-byte header + clear text)
    string keyString;
    keyString.append(1, static_cast<char>(cleartext->size() >> 8));
    keyString.append(1, static_cast<char>(cleartext->size()));
    keyString.append(*cleartext);

    //Save the length of the valid message
    size_t keylen = keyString.size();

    //Resize to add padding
    keyString.resize(asym.getKey(AsymmCipher::PUB_PQ).ByteCount() - 2);

    //Add padding
    if(randompadding)
    {
        rng.genblock((byte *)keyString.data() + keylen, keyString.size() - keylen);
    }

    //RSA encryption
    result->resize(static_cast<size_t>(pubkdatalen));
    result->resize(asym.rawencrypt((byte *)keyString.data(), keyString.size(), (byte *)result->data(), result->size()));

    //Complete the result (2-byte header + RSA result)
    size_t reslen = result->size();
    result->insert(0, 1, static_cast<char>(reslen >> 8));
    result->insert(1, 1, static_cast<char>(reslen));
    return true;
}

bool PayCrypter::hybridEncrypt(const string *cleartext, const byte *pubkdata, int pubkdatalen, string *result, bool randompadding)
{
    if(!cleartext || !pubkdata || !result)
    {
        return false;
    }

    //Generate the payload
    string payloadString;
    encryptPayload(cleartext, &payloadString);

    //RSA encryption
    string rsaKeyCipher;
    string keysString;
    keysString.assign((char *)keys, ENC_KEY_BYTES + MAC_KEY_BYTES);
    rsaEncryptKeys(&keysString, pubkdata, pubkdatalen, &rsaKeyCipher, randompadding);

    //Complete the result
    *result = rsaKeyCipher + payloadString;
    return true;
}

size_t Utils::utf8SequenceSize(unsigned char c)
{
    int aux = static_cast<int>(c);
    if (aux >= 0 && aux <= 127)     return 1;
    else if ((aux & 0xE0) == 0xC0)  return 2;
    else if ((aux & 0xF0) == 0xE0)  return 3;
    else if ((aux & 0xF8) == 0xF0)  return 4;
    else
    {
        LOG_err << "Malformed UTF-8 sequence, interpret character " << c << " as literal";
        return 1;
    }
}

string  Utils::toUpperUtf8(const string& text)
{
    string result;

    auto n = utf8proc_ssize_t(text.size());
    auto d = text.data();

    for (;;)
    {
        utf8proc_int32_t c;
        auto nn = utf8proc_iterate((utf8proc_uint8_t *)d, n, &c);

        if (nn == 0) break;

        assert(nn <= n);
        d += nn;
        n -= nn;

        c = utf8proc_toupper(c);

        char buff[8];
        auto charLen = utf8proc_encode_char(c, (utf8proc_uint8_t *)buff);
        result.append(buff, static_cast<size_t>(charLen));
    }

    return result;
}

string  Utils::toLowerUtf8(const string& text)
{
    string result;

    auto n = utf8proc_ssize_t(text.size());
    auto d = text.data();

    for (;;)
    {
        utf8proc_int32_t c;
        auto nn = utf8proc_iterate((utf8proc_uint8_t *)d, n, &c);

        if (nn == 0) break;

        assert(nn <= n);
        d += nn;
        n -= nn;

        c = utf8proc_tolower(c);

        char buff[8];
        auto charLen = utf8proc_encode_char(c, (utf8proc_uint8_t *)buff);
        result.append(buff, static_cast<size_t>(charLen));
    }

    return result;
}


bool Utils::utf8toUnicode(const uint8_t *src, unsigned srclen, string *result)
{
    uint8_t utf8cp1;
    uint8_t utf8cp2;
    int32_t unicodecp;

    if (!srclen)
    {
        result->clear();
        return true;
    }

    byte *res = new byte[srclen];
    unsigned rescount = 0;

    unsigned i = 0;
    while (i < srclen)
    {
        utf8cp1 = src[i++];

        if (utf8cp1 < 0x80)
        {
            res[rescount++] = utf8cp1;
        }
        else
        {
            if (i < srclen)
            {
                utf8cp2 = src[i++];

                // check codepoints are valid
                if ((utf8cp1 == 0xC2 || utf8cp1 == 0xC3) && utf8cp2 >= 0x80 && utf8cp2 <= 0xBF)
                {
                    unicodecp = ((utf8cp1 & 0x1F) <<  6) + (utf8cp2 & 0x3F);
                    res[rescount++] = static_cast<byte>(unicodecp & 0xFF);
                }
                else
                {
                    // error: one of the two-bytes UTF-8 char is not a valid UTF-8 char
                    delete [] res;
                    return false;
                }
            }
            else
            {
                // error: last byte indicates a two-bytes UTF-8 char, but only one left
                delete [] res;
                return false;
            }
        }
    }

    result->assign((const char*)res, rescount);
    delete [] res;

    return true;
}

std::string Utils::stringToHex(const std::string& input, bool spaceBetweenBytes)
{
    static const char* const lut = "0123456789ABCDEF";
    size_t len = input.length();

    std::string output;
    output.reserve(2 * len + (spaceBetweenBytes ? len : 0));
    for (size_t i = 0; i < len; ++i)
    {
        const unsigned char c = static_cast<unsigned char>(input[i]);
        output.push_back(lut[c >> 4]);
        output.push_back(lut[c & 15]);
        if (spaceBetweenBytes && i + 1 < len)
        {
            output.push_back(' ');
        }
    }
    return output;
}

std::string Utils::hexToString(const std::string &input)
{
    static const char* const lut = "0123456789ABCDEF";
    size_t len = input.length();
    if (len & 1) throw std::invalid_argument("odd length");

    std::string output;
    output.reserve(len / 2);
    for (size_t i = 0; i < len; i += 2)
    {
        char a = input[i];
        const char* p = std::lower_bound(lut, lut + 16, a);
        if (*p != a) throw std::invalid_argument("not a hex digit");

        char b = input[i + 1];
        const char* q = std::lower_bound(lut, lut + 16, b);
        if (*q != b) throw std::invalid_argument("not a hex digit");

        output.push_back(static_cast<char>(((p - lut) << 4) | (q - lut)));
    }
    return output;
}

uint64_t Utils::hexStringToUint64(const std::string &input)
{
    uint64_t output;
    std::stringstream outputStream;
    outputStream << std::hex << input;
    outputStream >> output;
    return output;
}

std::string Utils::uint64ToHexString(uint64_t input)
{
    std::stringstream outputStream;
    outputStream << std::hex << std::setfill('0') << std::setw(16) << input;
    std::string output = outputStream.str();
    return output;
}

int Utils::icasecmp(const std::string& lhs, const std::string& rhs)
{
    return icasecmp(lhs.c_str(), rhs.c_str());
}

int Utils::icasecmp(const char* lhs, const char* rhs)
{
    assert(lhs);
    assert(rhs);

#ifdef _WIN32
    return _stricmp(lhs, rhs);
#else // _WIN32
    return strcasecmp(lhs, rhs);
#endif // ! _WIN32
}

int Utils::icasecmp(const std::wstring& lhs, const std::wstring& rhs)
{
    return icasecmp(lhs.c_str(), rhs.c_str());
}

int Utils::icasecmp(const wchar_t* lhs, const wchar_t* rhs)
{
    assert(lhs);
    assert(rhs);

#ifdef _WIN32
    return _wcsicmp(lhs, rhs);
#else // _WIN32
    return wcscasecmp(lhs, rhs);
#endif // ! _WIN32
}

int Utils::icasecmp(const std::string& lhs,
                    const std::string& rhs,
                    const size_t length)
{
    assert(lhs.size() >= length);
    assert(rhs.size() >= length);

#ifdef _WIN32
    return _strnicmp(lhs.c_str(), rhs.c_str(), length);
#else // _WIN32
    return strncasecmp(lhs.c_str(), rhs.c_str(), length);
#endif // ! _WIN32
}

int Utils::icasecmp(const std::wstring& lhs,
                    const std::wstring& rhs,
                    const size_t length)
{
    assert(lhs.size() >= length);
    assert(rhs.size() >= length);

#ifdef _WIN32
    return _wcsnicmp(lhs.c_str(), rhs.c_str(), length);
#else // _WIN32
    return wcsncasecmp(lhs.c_str(), rhs.c_str(), length);
#endif // ! _WIN32
}

int Utils::pcasecmp(const std::string& lhs,
                    const std::string& rhs,
                    const size_t length)
{
    assert(lhs.size() >= length);
    assert(rhs.size() >= length);

#ifdef _WIN32
    return icasecmp(lhs, rhs, length);
#else // _WIN32
    return lhs.compare(0, length, rhs, 0, length);
#endif // ! _WIN32
}

int Utils::pcasecmp(const std::wstring& lhs,
                    const std::wstring& rhs,
                    const size_t length)
{
    assert(lhs.size() >= length);
    assert(rhs.size() >= length);

#ifdef _WIN32
    return icasecmp(lhs, rhs, length);
#else // _WIN32
    return lhs.compare(0, length, rhs, 0, length);
#endif // ! _WIN32
}

std::string Utils::replace(const std::string& str, char search, char replacement) {
    string r;
    for (std::string::size_type o = 0;;) {
        std::string::size_type i = str.find(search, o);
        if (i == string::npos) {
            r.append(str.substr(o));
            break;
        }
        r.append(str.substr(o, i-o));
        r += replacement;
        o = i + 1;
    }
    return r;
}

std::string Utils::replace(const std::string& str, const std::string& search, const std::string& replacement) {
    if (search.empty())
        return str;
    string r;
    for (std::string::size_type o = 0;;) {
        std::string::size_type i = str.find(search, o);
        if (i == string::npos) {
            r.append(str.substr(o));
            break;
        }
        r.append(str.substr(o, i - o));
        r += replacement;
        o = i + search.length();
    }
    return r;
}

bool Utils::hasenv(const std::string &key)
{
    [[maybe_unused]] const auto [_, hasValue] = getenv(key);
    return hasValue;
}

std::string Utils::getenv(const std::string& key, const std::string& def)
{
    const auto [value, hasValue] = getenv(key);
    return hasValue ? value : def;
}

std::pair<std::string, bool> Utils::getenv(const std::string& key)
{
#ifdef WIN32
    // on Windows the charset is not UTF-8 by default
    std::array<WCHAR, 32 * 1024> buf;
    wstring keyW;
    LocalPath::path2local(&key, &keyW);
    const auto foundSize = ::GetEnvironmentVariable(keyW.c_str(),
                                                    buf.data(),
                                                    static_cast<DWORD>(buf.size()));
    // Not found
    if (foundSize == 0)
    {
        return {"", false};
    }
    // Found
    string ret;
    wstring input(buf.data(), foundSize);
    LocalPath::local2path(&input, &ret, false);
    return {std::move(ret), true};
#else
    if (const char* value = ::getenv(key.c_str()))
    {
        return {value, true};
    }
    // Not found
    return {"", false};
#endif
}

void Utils::setenv(const std::string& key, const std::string& value)
{
#ifdef WIN32
    std::wstring keyW;
    LocalPath::path2local(&key, &keyW);

    std::wstring valueW;
    LocalPath::path2local(&value, &valueW);

    // on Windows the charset is not UTF-8 by default
    SetEnvironmentVariable(keyW.c_str(), valueW.c_str());

    // ::getenv() reads the process environment not calling the operating system
    _putenv_s(key.c_str(), value.c_str());
#else
    ::setenv(key.c_str(), value.c_str(), true);
#endif
}

void Utils::unsetenv(const std::string& key)
{
#ifdef WIN32
    std::wstring keyW;
    LocalPath::path2local(&key, &keyW);

    SetEnvironmentVariable(keyW.c_str(), L"");
    // ::getenv() reads the process environment not calling the operating system
    _putenv_s(key.c_str(), ""); // removes the env var
#else
    ::unsetenv(key.c_str());
#endif
}

std::string Utils::join(const std::vector<std::string>& items, const std::string& with)
{
    string r;
    bool first = true;
    for (const string& str : items)
    {
        if (!first) r.append(with);
        r.append(str);
        first = false;
    }
    return r;
}

template<typename T>
bool Utils::startswith(const std::basic_string<T>& str, const std::basic_string<T>& start)
{
    if (str.length() < start.length()) return false;
    return memcmp(str.data(), start.data(), start.length() * sizeof(T)) == 0;
}

template bool Utils::startswith<char>(const std::string&, const std::string&);
template bool Utils::startswith<wchar_t>(const std::wstring&, const std::wstring&);

template<typename T>
const T* Utils::startswith(const T* str, const T* start)
{
    if (!str || !start)
    {
        return nullptr;
    }
    while (*str == *start)
    {
        if (*str == 0)
        {
            return str;
        }
        str++;
        start++;
    }
    return *start == 0 ? str : nullptr;
}

template const char* Utils::startswith<char>(const char*, const char*);
template const wchar_t* Utils::startswith<wchar_t>(const wchar_t*, const wchar_t*);

template<typename T>
bool Utils::endswith(const T* str, size_t strLen, const T* suffix, size_t sfxLen)
{
    if (strLen < sfxLen)
    {
<<<<<<< HEAD
        return false;
    }
    if (!str || !suffix)
    {
        return false;
    }
    const T* end = str + strLen;
    const T* start = end - sfxLen;
    while (start < end)
    {
        if (*start != *suffix)
        {
            return false;
        }
        start++;
        suffix++;
    }
    return true;
}

template bool Utils::endswith(const char*, size_t, const char*, size_t);
template bool Utils::endswith(const wchar_t*, size_t, const wchar_t*, size_t);

bool Utils::endswith(const std::string &str, char chr)
{
    return str.length() >= 1 && chr == str.back();
}

const std::string Utils::_trimDefaultChars(" \t\r\n\0", 5);
// space, \t, \0, \r, \n

// return string with trimchrs removed from front and back of given string str
string Utils::trim(const string& str, const string& trimchrs)
{
    string::size_type s = str.find_first_not_of(trimchrs);
    if (s == string::npos) return "";
    string::size_type e = str.find_last_not_of(trimchrs);
    if (e == string::npos) return "";	// impossible
    return str.substr(s, e - s + 1);
}

std::string Utils::getIcuVersion()
{
    return U_ICU_VERSION;
}

struct tm* m_localtime(m_time_t ttime, struct tm *dt)
{
    // works for 32 or 64 bit time_t
    time_t t = static_cast<time_t>(ttime);
#ifdef _WIN32
    localtime_s(dt, &t);
#else
    localtime_r(&t, dt);
#endif
    return dt;
}

struct tm* m_gmtime(m_time_t ttime, struct tm *dt)
{
    // works for 32 or 64 bit time_t
    time_t t = static_cast<time_t>(ttime);
#ifdef _WIN32
    gmtime_s(dt, &t);
#else
    gmtime_r(&t, dt);
#endif
    return dt;
}

m_time_t m_time(m_time_t* tt )
{
    // works for 32 or 64 bit time_t
    time_t t = time(NULL);
    if (tt)
    {
        *tt = t;
    }
    return t;
}

m_time_t m_mktime(struct tm* stm)
{
    // works for 32 or 64 bit time_t
    return mktime(stm);
}

dstime m_clock_getmonotonictimeDS()
{
    using namespace std::chrono;

    auto timeMs = duration_cast<milliseconds>(steady_clock::now().time_since_epoch());

    return duration<dstime, std::milli>(timeMs).count() / 100;
}

m_time_t m_mktime_UTC(const struct tm *src)
{
    struct tm dst = *src;
    m_time_t t = 0;
#if defined(_MSC_VER) || defined(__MINGW32__)
    t = mktime(&dst);
    TIME_ZONE_INFORMATION TimeZoneInfo;
    GetTimeZoneInformation(&TimeZoneInfo);
    t += TimeZoneInfo.Bias * 60 - dst.tm_isdst * 3600;
#elif _WIN32
#error "localtime is not thread safe in this compiler; please use a later one"
#else //POSIX
    t = mktime(&dst);
    t += dst.tm_gmtoff - dst.tm_isdst * 3600;
#endif
    return t;
}

extern time_t stringToTimestamp(string stime, date_time_format_t format)
{
    if ((format == FORMAT_SCHEDULED_COPY && stime.size() != 14)
       || (format == FORMAT_ISO8601 && stime.size() != 15))
    {
        return 0;
    }

    if (format == FORMAT_ISO8601)
    {
        stime.erase(8, 1); // remove T from stime (20220726T133000)
    }

    struct tm dt;
    memset(&dt, 0, sizeof(struct tm));
#ifdef _WIN32
    for (size_t i = 0; i < stime.size(); i++)
    {
        if ( (stime.at(i) < '0') || (stime.at(i) > '9') )
        {
            return 0; //better control of this?
        }
    }

    dt.tm_year = atoi(stime.substr(0,4).c_str()) - 1900;
    dt.tm_mon = atoi(stime.substr(4,2).c_str()) - 1;
    dt.tm_mday = atoi(stime.substr(6,2).c_str());
    dt.tm_hour = atoi(stime.substr(8,2).c_str());
    dt.tm_min = atoi(stime.substr(10,2).c_str());
    dt.tm_sec = atoi(stime.substr(12,2).c_str());
#else
    strptime(stime.c_str(), "%Y%m%d%H%M%S", &dt);
#endif

    if (format == FORMAT_SCHEDULED_COPY)
    {
        // let mktime interprete if time has Daylight Saving Time flag correction
        // TODO: would this work cross platformly? At least I believe it'll be consistent with localtime. Otherwise, we'd need to save that
        dt.tm_isdst = -1;
        return (mktime(&dt))*10;  // deciseconds
    }
    else
    {
        // user manually selects a date and a time to start the scheduled meeting in a specific time zone (independent fields on API)
        // so users should take into account daylight saving for the time zone they specified
        // this method should convert the specified string dateTime into Unix timestamp (UTC)
        dt.tm_isdst = 0;
        return mktime(&dt); // seconds
    }
}

std::string rfc1123_datetime( time_t time )
{
    struct tm * timeinfo;
    char buffer [80];
    timeinfo = gmtime(&time);
    strftime (buffer, 80, "%a, %d %b %Y %H:%M:%S GMT",timeinfo);
    return buffer;
}

string webdavurlescape(const string &value)
{
    ostringstream escaped;
    escaped.fill('0');
    escaped << std::hex;

    for (string::const_iterator i = value.begin(), n = value.end(); i != n; ++i)
    {
        string::value_type c = (*i);
        if (isalnum(c) || c == '-' || c == '_' || c == '.' || c == '~' || c == '/' || c == ':')
        {
            escaped << c;
        }
        else
        {
            escaped << std::uppercase;
            escaped << '%' << std::setw(2) << int((unsigned char) c);
            escaped << std::nouppercase;
        }
    }

    return escaped.str();
}

string escapewebdavchar(const char c)
{
    static bool unintitialized = true;
    static std::map<int,const char *> escapesec;
    if (unintitialized)
    {
        escapesec[33] = "&#33;"; // !  //For some reason &Exclamation; was not properly handled (crashed) by gvfsd-dav
        escapesec[34] = "&quot;"; // "
        escapesec[37] = "&percnt;"; // %
        escapesec[38] = "&amp;"; // &
        escapesec[39] = "&apos;"; // '
        escapesec[43] = "&add;"; // +
        escapesec[60] = "&lt;"; // <
        escapesec[61] = "&#61;"; // = //For some reason &equal; was not properly handled (crashed) by gvfsd-dav
        escapesec[62] = "&gt;"; // >
        escapesec[160] = "&nbsp;"; //NO-BREAK SPACE
        escapesec[161] = "&iexcl;"; //INVERTED EXCLAMATION MARK
        escapesec[162] = "&cent;"; //CENT SIGN
        escapesec[163] = "&pound;"; //POUND SIGN
        escapesec[164] = "&curren;"; //CURRENCY SIGN
        escapesec[165] = "&yen;"; //YEN SIGN
        escapesec[166] = "&brvbar;"; //BROKEN BAR
        escapesec[167] = "&sect;"; //SECTION SIGN
        escapesec[168] = "&uml;"; //DIAERESIS
        escapesec[169] = "&copy;"; //COPYRIGHT SIGN
        escapesec[170] = "&ordf;"; //FEMININE ORDINAL INDICATOR
        escapesec[171] = "&laquo;"; //LEFT-POINTING DOUBLE ANGLE QUOTATION MARK
        escapesec[172] = "&not;"; //NOT SIGN
        escapesec[173] = "&shy;"; //SOFT HYPHEN
        escapesec[174] = "&reg;"; //REGISTERED SIGN
        escapesec[175] = "&macr;"; //MACRON
        escapesec[176] = "&deg;"; //DEGREE SIGN
        escapesec[177] = "&plusmn;"; //PLUS-MINUS SIGN
        escapesec[178] = "&sup2;"; //SUPERSCRIPT TWO
        escapesec[179] = "&sup3;"; //SUPERSCRIPT THREE
        escapesec[180] = "&acute;"; //ACUTE ACCENT
        escapesec[181] = "&micro;"; //MICRO SIGN
        escapesec[182] = "&para;"; //PILCROW SIGN
        escapesec[183] = "&middot;"; //MIDDLE DOT
        escapesec[184] = "&cedil;"; //CEDILLA
        escapesec[185] = "&sup1;"; //SUPERSCRIPT ONE
        escapesec[186] = "&ordm;"; //MASCULINE ORDINAL INDICATOR
        escapesec[187] = "&raquo;"; //RIGHT-POINTING DOUBLE ANGLE QUOTATION MARK
        escapesec[188] = "&frac14;"; //VULGAR FRACTION ONE QUARTER
        escapesec[189] = "&frac12;"; //VULGAR FRACTION ONE HALF
        escapesec[190] = "&frac34;"; //VULGAR FRACTION THREE QUARTERS
        escapesec[191] = "&iquest;"; //INVERTED QUESTION MARK
        escapesec[192] = "&Agrave;"; //LATIN CAPITAL LETTER A WITH GRAVE
        escapesec[193] = "&Aacute;"; //LATIN CAPITAL LETTER A WITH ACUTE
        escapesec[194] = "&Acirc;"; //LATIN CAPITAL LETTER A WITH CIRCUMFLEX
        escapesec[195] = "&Atilde;"; //LATIN CAPITAL LETTER A WITH TILDE
        escapesec[196] = "&Auml;"; //LATIN CAPITAL LETTER A WITH DIAERESIS
        escapesec[197] = "&Aring;"; //LATIN CAPITAL LETTER A WITH RING ABOVE
        escapesec[198] = "&AElig;"; //LATIN CAPITAL LETTER AE
        escapesec[199] = "&Ccedil;"; //LATIN CAPITAL LETTER C WITH CEDILLA
        escapesec[200] = "&Egrave;"; //LATIN CAPITAL LETTER E WITH GRAVE
        escapesec[201] = "&Eacute;"; //LATIN CAPITAL LETTER E WITH ACUTE
        escapesec[202] = "&Ecirc;"; //LATIN CAPITAL LETTER E WITH CIRCUMFLEX
        escapesec[203] = "&Euml;"; //LATIN CAPITAL LETTER E WITH DIAERESIS
        escapesec[204] = "&Igrave;"; //LATIN CAPITAL LETTER I WITH GRAVE
        escapesec[205] = "&Iacute;"; //LATIN CAPITAL LETTER I WITH ACUTE
        escapesec[206] = "&Icirc;"; //LATIN CAPITAL LETTER I WITH CIRCUMFLEX
        escapesec[207] = "&Iuml;"; //LATIN CAPITAL LETTER I WITH DIAERESIS
        escapesec[208] = "&ETH;"; //LATIN CAPITAL LETTER ETH
        escapesec[209] = "&Ntilde;"; //LATIN CAPITAL LETTER N WITH TILDE
        escapesec[210] = "&Ograve;"; //LATIN CAPITAL LETTER O WITH GRAVE
        escapesec[211] = "&Oacute;"; //LATIN CAPITAL LETTER O WITH ACUTE
        escapesec[212] = "&Ocirc;"; //LATIN CAPITAL LETTER O WITH CIRCUMFLEX
        escapesec[213] = "&Otilde;"; //LATIN CAPITAL LETTER O WITH TILDE
        escapesec[214] = "&Ouml;"; //LATIN CAPITAL LETTER O WITH DIAERESIS
        escapesec[215] = "&times;"; //MULTIPLICATION SIGN
        escapesec[216] = "&Oslash;"; //LATIN CAPITAL LETTER O WITH STROKE
        escapesec[217] = "&Ugrave;"; //LATIN CAPITAL LETTER U WITH GRAVE
        escapesec[218] = "&Uacute;"; //LATIN CAPITAL LETTER U WITH ACUTE
        escapesec[219] = "&Ucirc;"; //LATIN CAPITAL LETTER U WITH CIRCUMFLEX
        escapesec[220] = "&Uuml;"; //LATIN CAPITAL LETTER U WITH DIAERESIS
        escapesec[221] = "&Yacute;"; //LATIN CAPITAL LETTER Y WITH ACUTE
        escapesec[222] = "&THORN;"; //LATIN CAPITAL LETTER THORN
        escapesec[223] = "&szlig;"; //LATIN SMALL LETTER SHARP S
        escapesec[224] = "&agrave;"; //LATIN SMALL LETTER A WITH GRAVE
        escapesec[225] = "&aacute;"; //LATIN SMALL LETTER A WITH ACUTE
        escapesec[226] = "&acirc;"; //LATIN SMALL LETTER A WITH CIRCUMFLEX
        escapesec[227] = "&atilde;"; //LATIN SMALL LETTER A WITH TILDE
        escapesec[228] = "&auml;"; //LATIN SMALL LETTER A WITH DIAERESIS
        escapesec[229] = "&aring;"; //LATIN SMALL LETTER A WITH RING ABOVE
        escapesec[230] = "&aelig;"; //LATIN SMALL LETTER AE
        escapesec[231] = "&ccedil;"; //LATIN SMALL LETTER C WITH CEDILLA
        escapesec[232] = "&egrave;"; //LATIN SMALL LETTER E WITH GRAVE
        escapesec[233] = "&eacute;"; //LATIN SMALL LETTER E WITH ACUTE
        escapesec[234] = "&ecirc;"; //LATIN SMALL LETTER E WITH CIRCUMFLEX
        escapesec[235] = "&euml;"; //LATIN SMALL LETTER E WITH DIAERESIS
        escapesec[236] = "&igrave;"; //LATIN SMALL LETTER I WITH GRAVE
        escapesec[237] = "&iacute;"; //LATIN SMALL LETTER I WITH ACUTE
        escapesec[238] = "&icirc;"; //LATIN SMALL LETTER I WITH CIRCUMFLEX
        escapesec[239] = "&iuml;"; //LATIN SMALL LETTER I WITH DIAERESIS
        escapesec[240] = "&eth;"; //LATIN SMALL LETTER ETH
        escapesec[241] = "&ntilde;"; //LATIN SMALL LETTER N WITH TILDE
        escapesec[242] = "&ograve;"; //LATIN SMALL LETTER O WITH GRAVE
        escapesec[243] = "&oacute;"; //LATIN SMALL LETTER O WITH ACUTE
        escapesec[244] = "&ocirc;"; //LATIN SMALL LETTER O WITH CIRCUMFLEX
        escapesec[245] = "&otilde;"; //LATIN SMALL LETTER O WITH TILDE
        escapesec[246] = "&ouml;"; //LATIN SMALL LETTER O WITH DIAERESIS
        escapesec[247] = "&divide;"; //DIVISION SIGN
        escapesec[248] = "&oslash;"; //LATIN SMALL LETTER O WITH STROKE
        escapesec[249] = "&ugrave;"; //LATIN SMALL LETTER U WITH GRAVE
        escapesec[250] = "&uacute;"; //LATIN SMALL LETTER U WITH ACUTE
        escapesec[251] = "&ucirc;"; //LATIN SMALL LETTER U WITH CIRCUMFLEX
        escapesec[252] = "&uuml;"; //LATIN SMALL LETTER U WITH DIAERESIS
        escapesec[253] = "&yacute;"; //LATIN SMALL LETTER Y WITH ACUTE
        escapesec[254] = "&thorn;"; //LATIN SMALL LETTER THORN
        escapesec[255] = "&yuml;"; //LATIN SMALL LETTER Y WITH DIAERESIS
        escapesec[338] = "&OElig;"; //LATIN CAPITAL LIGATURE OE
        escapesec[339] = "&oelig;"; //LATIN SMALL LIGATURE OE
        escapesec[352] = "&Scaron;"; //LATIN CAPITAL LETTER S WITH CARON
        escapesec[353] = "&scaron;"; //LATIN SMALL LETTER S WITH CARON
        escapesec[376] = "&Yuml;"; //LATIN CAPITAL LETTER Y WITH DIAERESIS
        escapesec[402] = "&fnof;"; //LATIN SMALL LETTER F WITH HOOK
        escapesec[710] = "&circ;"; //MODIFIER LETTER CIRCUMFLEX ACCENT
        escapesec[732] = "&tilde;"; //SMALL TILDE
        escapesec[913] = "&Alpha;"; //GREEK CAPITAL LETTER ALPHA
        escapesec[914] = "&Beta;"; //GREEK CAPITAL LETTER BETA
        escapesec[915] = "&Gamma;"; //GREEK CAPITAL LETTER GAMMA
        escapesec[916] = "&Delta;"; //GREEK CAPITAL LETTER DELTA
        escapesec[917] = "&Epsilon;"; //GREEK CAPITAL LETTER EPSILON
        escapesec[918] = "&Zeta;"; //GREEK CAPITAL LETTER ZETA
        escapesec[919] = "&Eta;"; //GREEK CAPITAL LETTER ETA
        escapesec[920] = "&Theta;"; //GREEK CAPITAL LETTER THETA
        escapesec[921] = "&Iota;"; //GREEK CAPITAL LETTER IOTA
        escapesec[922] = "&Kappa;"; //GREEK CAPITAL LETTER KAPPA
        escapesec[923] = "&Lambda;"; //GREEK CAPITAL LETTER LAMDA
        escapesec[924] = "&Mu;"; //GREEK CAPITAL LETTER MU
        escapesec[925] = "&Nu;"; //GREEK CAPITAL LETTER NU
        escapesec[926] = "&Xi;"; //GREEK CAPITAL LETTER XI
        escapesec[927] = "&Omicron;"; //GREEK CAPITAL LETTER OMICRON
        escapesec[928] = "&Pi;"; //GREEK CAPITAL LETTER PI
        escapesec[929] = "&Rho;"; //GREEK CAPITAL LETTER RHO
        escapesec[931] = "&Sigma;"; //GREEK CAPITAL LETTER SIGMA
        escapesec[932] = "&Tau;"; //GREEK CAPITAL LETTER TAU
        escapesec[933] = "&Upsilon;"; //GREEK CAPITAL LETTER UPSILON
        escapesec[934] = "&Phi;"; //GREEK CAPITAL LETTER PHI
        escapesec[935] = "&Chi;"; //GREEK CAPITAL LETTER CHI
        escapesec[936] = "&Psi;"; //GREEK CAPITAL LETTER PSI
        escapesec[937] = "&Omega;"; //GREEK CAPITAL LETTER OMEGA
        escapesec[945] = "&alpha;"; //GREEK SMALL LETTER ALPHA
        escapesec[946] = "&beta;"; //GREEK SMALL LETTER BETA
        escapesec[947] = "&gamma;"; //GREEK SMALL LETTER GAMMA
        escapesec[948] = "&delta;"; //GREEK SMALL LETTER DELTA
        escapesec[949] = "&epsilon;"; //GREEK SMALL LETTER EPSILON
        escapesec[950] = "&zeta;"; //GREEK SMALL LETTER ZETA
        escapesec[951] = "&eta;"; //GREEK SMALL LETTER ETA
        escapesec[952] = "&theta;"; //GREEK SMALL LETTER THETA
        escapesec[953] = "&iota;"; //GREEK SMALL LETTER IOTA
        escapesec[954] = "&kappa;"; //GREEK SMALL LETTER KAPPA
        escapesec[955] = "&lambda;"; //GREEK SMALL LETTER LAMDA
        escapesec[956] = "&mu;"; //GREEK SMALL LETTER MU
        escapesec[957] = "&nu;"; //GREEK SMALL LETTER NU
        escapesec[958] = "&xi;"; //GREEK SMALL LETTER XI
        escapesec[959] = "&omicron;"; //GREEK SMALL LETTER OMICRON
        escapesec[960] = "&pi;"; //GREEK SMALL LETTER PI
        escapesec[961] = "&rho;"; //GREEK SMALL LETTER RHO
        escapesec[962] = "&sigmaf;"; //GREEK SMALL LETTER FINAL SIGMA
        escapesec[963] = "&sigma;"; //GREEK SMALL LETTER SIGMA
        escapesec[964] = "&tau;"; //GREEK SMALL LETTER TAU
        escapesec[965] = "&upsilon;"; //GREEK SMALL LETTER UPSILON
        escapesec[966] = "&phi;"; //GREEK SMALL LETTER PHI
        escapesec[967] = "&chi;"; //GREEK SMALL LETTER CHI
        escapesec[968] = "&psi;"; //GREEK SMALL LETTER PSI
        escapesec[969] = "&omega;"; //GREEK SMALL LETTER OMEGA
        escapesec[977] = "&thetasym;"; //GREEK THETA SYMBOL
        escapesec[978] = "&upsih;"; //GREEK UPSILON WITH HOOK SYMBOL
        escapesec[982] = "&piv;"; //GREEK PI SYMBOL
        escapesec[8194] = "&ensp;"; //EN SPACE
        escapesec[8195] = "&emsp;"; //EM SPACE
        escapesec[8201] = "&thinsp;"; //THIN SPACE
        escapesec[8204] = "&zwnj;"; //ZERO WIDTH NON-JOINER
        escapesec[8205] = "&zwj;"; //ZERO WIDTH JOINER
        escapesec[8206] = "&lrm;"; //LEFT-TO-RIGHT MARK
        escapesec[8207] = "&rlm;"; //RIGHT-TO-LEFT MARK
        escapesec[8211] = "&ndash;"; //EN DASH
        escapesec[8212] = "&mdash;"; //EM DASH
        escapesec[8213] = "&horbar;"; //HORIZONTAL BAR
        escapesec[8216] = "&lsquo;"; //LEFT SINGLE QUOTATION MARK
        escapesec[8217] = "&rsquo;"; //RIGHT SINGLE QUOTATION MARK
        escapesec[8218] = "&sbquo;"; //SINGLE LOW-9 QUOTATION MARK
        escapesec[8220] = "&ldquo;"; //LEFT DOUBLE QUOTATION MARK
        escapesec[8221] = "&rdquo;"; //RIGHT DOUBLE QUOTATION MARK
        escapesec[8222] = "&bdquo;"; //DOUBLE LOW-9 QUOTATION MARK
        escapesec[8224] = "&dagger;"; //DAGGER
        escapesec[8225] = "&Dagger;"; //DOUBLE DAGGER
        escapesec[8226] = "&bull;"; //BULLET
        escapesec[8230] = "&hellip;"; //HORIZONTAL ELLIPSIS
        escapesec[8240] = "&permil;"; //PER MILLE SIGN
        escapesec[8242] = "&prime;"; //PRIME
        escapesec[8243] = "&Prime;"; //DOUBLE PRIME
        escapesec[8249] = "&lsaquo;"; //SINGLE LEFT-POINTING ANGLE QUOTATION MARK
        escapesec[8250] = "&rsaquo;"; //SINGLE RIGHT-POINTING ANGLE QUOTATION MARK
        escapesec[8254] = "&oline;"; //OVERLINE
        escapesec[8260] = "&frasl;"; //FRACTION SLASH
        escapesec[8364] = "&euro;"; //EURO SIGN
        escapesec[8465] = "&image;"; //BLACK-LETTER CAPITAL I
        escapesec[8472] = "&weierp;"; //SCRIPT CAPITAL P
        escapesec[8476] = "&real;"; //BLACK-LETTER CAPITAL R
        escapesec[8482] = "&trade;"; //TRADE MARK SIGN
        escapesec[8501] = "&alefsym;"; //ALEF SYMBOL
        escapesec[8592] = "&larr;"; //LEFTWARDS ARROW
        escapesec[8593] = "&uarr;"; //UPWARDS ARROW
        escapesec[8594] = "&rarr;"; //RIGHTWARDS ARROW
        escapesec[8595] = "&darr;"; //DOWNWARDS ARROW
        escapesec[8596] = "&harr;"; //LEFT RIGHT ARROW
        escapesec[8629] = "&crarr;"; //DOWNWARDS ARROW WITH CORNER LEFTWARDS
        escapesec[8656] = "&lArr;"; //LEFTWARDS DOUBLE ARROW
        escapesec[8657] = "&uArr;"; //UPWARDS DOUBLE ARROW
        escapesec[8658] = "&rArr;"; //RIGHTWARDS DOUBLE ARROW
        escapesec[8659] = "&dArr;"; //DOWNWARDS DOUBLE ARROW
        escapesec[8660] = "&hArr;"; //LEFT RIGHT DOUBLE ARROW
        escapesec[8704] = "&forall;"; //FOR ALL
        escapesec[8706] = "&part;"; //PARTIAL DIFFERENTIAL
        escapesec[8707] = "&exist;"; //THERE EXISTS
        escapesec[8709] = "&empty;"; //EMPTY SET
        escapesec[8711] = "&nabla;"; //NABLA
        escapesec[8712] = "&isin;"; //ELEMENT OF
        escapesec[8713] = "&notin;"; //NOT AN ELEMENT OF
        escapesec[8715] = "&ni;"; //CONTAINS AS MEMBER
        escapesec[8719] = "&prod;"; //N-ARY PRODUCT
        escapesec[8721] = "&sum;"; //N-ARY SUMMATION
        escapesec[8722] = "&minus;"; //MINUS SIGN
        escapesec[8727] = "&lowast;"; //ASTERISK OPERATOR
        escapesec[8730] = "&radic;"; //SQUARE ROOT
        escapesec[8733] = "&prop;"; //PROPORTIONAL TO
        escapesec[8734] = "&infin;"; //INFINITY
        escapesec[8736] = "&ang;"; //ANGLE
        escapesec[8743] = "&and;"; //LOGICAL AND
        escapesec[8744] = "&or;"; //LOGICAL OR
        escapesec[8745] = "&cap;"; //INTERSECTION
        escapesec[8746] = "&cup;"; //UNION
        escapesec[8747] = "&int;"; //INTEGRAL
        escapesec[8756] = "&there4;"; //THEREFORE
        escapesec[8764] = "&sim;"; //TILDE OPERATOR
        escapesec[8773] = "&cong;"; //APPROXIMATELY EQUAL TO
        escapesec[8776] = "&asymp;"; //ALMOST EQUAL TO
        escapesec[8800] = "&ne;"; //NOT EQUAL TO
        escapesec[8801] = "&equiv;"; //IDENTICAL TO
        escapesec[8804] = "&le;"; //LESS-THAN OR EQUAL TO
        escapesec[8805] = "&ge;"; //GREATER-THAN OR EQUAL TO
        escapesec[8834] = "&sub;"; //SUBSET OF
        escapesec[8835] = "&sup;"; //SUPERSET OF
        escapesec[8836] = "&nsub;"; //NOT A SUBSET OF
        escapesec[8838] = "&sube;"; //SUBSET OF OR EQUAL TO
        escapesec[8839] = "&supe;"; //SUPERSET OF OR EQUAL TO
        escapesec[8853] = "&oplus;"; //CIRCLED PLUS
        escapesec[8855] = "&otimes;"; //CIRCLED TIMES
        escapesec[8869] = "&perp;"; //UP TACK
        escapesec[8901] = "&sdot;"; //DOT OPERATOR
        escapesec[8968] = "&lceil;"; //LEFT CEILING
        escapesec[8969] = "&rceil;"; //RIGHT CEILING
        escapesec[8970] = "&lfloor;"; //LEFT FLOOR
        escapesec[8971] = "&rfloor;"; //RIGHT FLOOR
        escapesec[9001] = "&lang;"; //LEFT-POINTING ANGLE BRACKET
        escapesec[9002] = "&rang;"; //RIGHT-POINTING ANGLE BRACKET
        escapesec[9674] = "&loz;"; //LOZENGE
        escapesec[9824] = "&spades;"; //BLACK SPADE SUIT
        escapesec[9827] = "&clubs;"; //BLACK CLUB SUIT
        escapesec[9829] = "&hearts;"; //BLACK HEART SUIT
        escapesec[9830] = "&diams;"; //BLACK DIAMOND SUIT
=======
        escapesec[0x000C6] = "&#x000C6;"; // AElig;
        escapesec[0x00026] = "&#x00026;"; // AMP;
        escapesec[0x000C1] = "&#x000C1;"; // Aacute;
        escapesec[0x00102] = "&#x00102;"; // Abreve;
        escapesec[0x000C2] = "&#x000C2;"; // Acirc;
        escapesec[0x00410] = "&#x00410;"; // Acy;
        escapesec[0x1D504] = "&#x1D504;"; // Afr;
        escapesec[0x000C0] = "&#x000C0;"; // Agrave;
        escapesec[0x00391] = "&#x00391;"; // Alpha;
        escapesec[0x00100] = "&#x00100;"; // Amacr;
        escapesec[0x02A53] = "&#x02A53;"; // And;
        escapesec[0x00104] = "&#x00104;"; // Aogon;
        escapesec[0x1D538] = "&#x1D538;"; // Aopf;
        escapesec[0x02061] = "&#x02061;"; // ApplyFunction;
        escapesec[0x000C5] = "&#x000C5;"; // Aring;
        escapesec[0x1D49C] = "&#x1D49C;"; // Ascr;
        escapesec[0x02254] = "&#x02254;"; // Assign;
        escapesec[0x000C3] = "&#x000C3;"; // Atilde;
        escapesec[0x000C4] = "&#x000C4;"; // Auml;
        escapesec[0x02216] = "&#x02216;"; // Backslash;
        escapesec[0x02AE7] = "&#x02AE7;"; // Barv;
        escapesec[0x02306] = "&#x02306;"; // Barwed;
        escapesec[0x00411] = "&#x00411;"; // Bcy;
        escapesec[0x02235] = "&#x02235;"; // Because;
        escapesec[0x0212C] = "&#x0212C;"; // Bernoullis;
        escapesec[0x00392] = "&#x00392;"; // Beta;
        escapesec[0x1D505] = "&#x1D505;"; // Bfr;
        escapesec[0x1D539] = "&#x1D539;"; // Bopf;
        escapesec[0x002D8] = "&#x002D8;"; // Breve;
        escapesec[0x0212C] = "&#x0212C;"; // Bscr;
        escapesec[0x0224E] = "&#x0224E;"; // Bumpeq;
        escapesec[0x00427] = "&#x00427;"; // CHcy;
        escapesec[0x000A9] = "&#x000A9;"; // COPY;
        escapesec[0x00106] = "&#x00106;"; // Cacute;
        escapesec[0x022D2] = "&#x022D2;"; // Cap;
        escapesec[0x02145] = "&#x02145;"; // CapitalDifferentialD;
        escapesec[0x0212D] = "&#x0212D;"; // Cayleys;
        escapesec[0x0010C] = "&#x0010C;"; // Ccaron;
        escapesec[0x000C7] = "&#x000C7;"; // Ccedil;
        escapesec[0x00108] = "&#x00108;"; // Ccirc;
        escapesec[0x02230] = "&#x02230;"; // Cconint;
        escapesec[0x0010A] = "&#x0010A;"; // Cdot;
        escapesec[0x000B8] = "&#x000B8;"; // Cedilla;
        escapesec[0x000B7] = "&#x000B7;"; // CenterDot;
        escapesec[0x0212D] = "&#x0212D;"; // Cfr;
        escapesec[0x003A7] = "&#x003A7;"; // Chi;
        escapesec[0x02299] = "&#x02299;"; // CircleDot;
        escapesec[0x02296] = "&#x02296;"; // CircleMinus;
        escapesec[0x02295] = "&#x02295;"; // CirclePlus;
        escapesec[0x02297] = "&#x02297;"; // CircleTimes;
        escapesec[0x02232] = "&#x02232;"; // ClockwiseContourIntegral;
        escapesec[0x0201D] = "&#x0201D;"; // CloseCurlyDoubleQuote;
        escapesec[0x02019] = "&#x02019;"; // CloseCurlyQuote;
        escapesec[0x02237] = "&#x02237;"; // Colon;
        escapesec[0x02A74] = "&#x02A74;"; // Colone;
        escapesec[0x02261] = "&#x02261;"; // Congruent;
        escapesec[0x0222F] = "&#x0222F;"; // Conint;
        escapesec[0x0222E] = "&#x0222E;"; // ContourIntegral;
        escapesec[0x02102] = "&#x02102;"; // Copf;
        escapesec[0x02210] = "&#x02210;"; // Coproduct;
        escapesec[0x02233] = "&#x02233;"; // CounterClockwiseContourIntegral;
        escapesec[0x02A2F] = "&#x02A2F;"; // Cross;
        escapesec[0x1D49E] = "&#x1D49E;"; // Cscr;
        escapesec[0x022D3] = "&#x022D3;"; // Cup;
        escapesec[0x0224D] = "&#x0224D;"; // CupCap;
        escapesec[0x02145] = "&#x02145;"; // DD;
        escapesec[0x02911] = "&#x02911;"; // DDotrahd;
        escapesec[0x00402] = "&#x00402;"; // DJcy;
        escapesec[0x00405] = "&#x00405;"; // DScy;
        escapesec[0x0040F] = "&#x0040F;"; // DZcy;
        escapesec[0x02021] = "&#x02021;"; // Dagger;
        escapesec[0x021A1] = "&#x021A1;"; // Darr;
        escapesec[0x02AE4] = "&#x02AE4;"; // Dashv;
        escapesec[0x0010E] = "&#x0010E;"; // Dcaron;
        escapesec[0x00414] = "&#x00414;"; // Dcy;
        escapesec[0x02207] = "&#x02207;"; // Del;
        escapesec[0x00394] = "&#x00394;"; // Delta;
        escapesec[0x1D507] = "&#x1D507;"; // Dfr;
        escapesec[0x000B4] = "&#x000B4;"; // DiacriticalAcute;
        escapesec[0x002D9] = "&#x002D9;"; // DiacriticalDot;
        escapesec[0x002DD] = "&#x002DD;"; // DiacriticalDoubleAcute;
        escapesec[0x00060] = "&#x00060;"; // DiacriticalGrave;
        escapesec[0x002DC] = "&#x002DC;"; // DiacriticalTilde;
        escapesec[0x022C4] = "&#x022C4;"; // Diamond;
        escapesec[0x02146] = "&#x02146;"; // DifferentialD;
        escapesec[0x1D53B] = "&#x1D53B;"; // Dopf;
        escapesec[0x000A8] = "&#x000A8;"; // Dot;
        escapesec[0x020DC] = "&#x020DC;"; // DotDot;
        escapesec[0x02250] = "&#x02250;"; // DotEqual;
        escapesec[0x0222F] = "&#x0222F;"; // DoubleContourIntegral;
        escapesec[0x000A8] = "&#x000A8;"; // DoubleDot;
        escapesec[0x021D3] = "&#x021D3;"; // DoubleDownArrow;
        escapesec[0x021D0] = "&#x021D0;"; // DoubleLeftArrow;
        escapesec[0x021D4] = "&#x021D4;"; // DoubleLeftRightArrow;
        escapesec[0x02AE4] = "&#x02AE4;"; // DoubleLeftTee;
        escapesec[0x027F8] = "&#x027F8;"; // DoubleLongLeftArrow;
        escapesec[0x027FA] = "&#x027FA;"; // DoubleLongLeftRightArrow;
        escapesec[0x027F9] = "&#x027F9;"; // DoubleLongRightArrow;
        escapesec[0x021D2] = "&#x021D2;"; // DoubleRightArrow;
        escapesec[0x022A8] = "&#x022A8;"; // DoubleRightTee;
        escapesec[0x021D1] = "&#x021D1;"; // DoubleUpArrow;
        escapesec[0x021D5] = "&#x021D5;"; // DoubleUpDownArrow;
        escapesec[0x02225] = "&#x02225;"; // DoubleVerticalBar;
        escapesec[0x02193] = "&#x02193;"; // DownArrow;
        escapesec[0x02913] = "&#x02913;"; // DownArrowBar;
        escapesec[0x021F5] = "&#x021F5;"; // DownArrowUpArrow;
        escapesec[0x00311] = "&#x00311;"; // DownBreve;
        escapesec[0x02950] = "&#x02950;"; // DownLeftRightVector;
        escapesec[0x0295E] = "&#x0295E;"; // DownLeftTeeVector;
        escapesec[0x021BD] = "&#x021BD;"; // DownLeftVector;
        escapesec[0x02956] = "&#x02956;"; // DownLeftVectorBar;
        escapesec[0x0295F] = "&#x0295F;"; // DownRightTeeVector;
        escapesec[0x021C1] = "&#x021C1;"; // DownRightVector;
        escapesec[0x02957] = "&#x02957;"; // DownRightVectorBar;
        escapesec[0x022A4] = "&#x022A4;"; // DownTee;
        escapesec[0x021A7] = "&#x021A7;"; // DownTeeArrow;
        escapesec[0x021D3] = "&#x021D3;"; // Downarrow;
        escapesec[0x1D49F] = "&#x1D49F;"; // Dscr;
        escapesec[0x00110] = "&#x00110;"; // Dstrok;
        escapesec[0x0014A] = "&#x0014A;"; // ENG;
        escapesec[0x000D0] = "&#x000D0;"; // ETH;
        escapesec[0x000C9] = "&#x000C9;"; // Eacute;
        escapesec[0x0011A] = "&#x0011A;"; // Ecaron;
        escapesec[0x000CA] = "&#x000CA;"; // Ecirc;
        escapesec[0x0042D] = "&#x0042D;"; // Ecy;
        escapesec[0x00116] = "&#x00116;"; // Edot;
        escapesec[0x1D508] = "&#x1D508;"; // Efr;
        escapesec[0x000C8] = "&#x000C8;"; // Egrave;
        escapesec[0x02208] = "&#x02208;"; // Element;
        escapesec[0x00112] = "&#x00112;"; // Emacr;
        escapesec[0x025FB] = "&#x025FB;"; // EmptySmallSquare;
        escapesec[0x025AB] = "&#x025AB;"; // EmptyVerySmallSquare;
        escapesec[0x00118] = "&#x00118;"; // Eogon;
        escapesec[0x1D53C] = "&#x1D53C;"; // Eopf;
        escapesec[0x00395] = "&#x00395;"; // Epsilon;
        escapesec[0x02A75] = "&#x02A75;"; // Equal;
        escapesec[0x02242] = "&#x02242;"; // EqualTilde;
        escapesec[0x021CC] = "&#x021CC;"; // Equilibrium;
        escapesec[0x02130] = "&#x02130;"; // Escr;
        escapesec[0x02A73] = "&#x02A73;"; // Esim;
        escapesec[0x00397] = "&#x00397;"; // Eta;
        escapesec[0x000CB] = "&#x000CB;"; // Euml;
        escapesec[0x02203] = "&#x02203;"; // Exists;
        escapesec[0x02147] = "&#x02147;"; // ExponentialE;
        escapesec[0x00424] = "&#x00424;"; // Fcy;
        escapesec[0x1D509] = "&#x1D509;"; // Ffr;
        escapesec[0x025FC] = "&#x025FC;"; // FilledSmallSquare;
        escapesec[0x025AA] = "&#x025AA;"; // FilledVerySmallSquare;
        escapesec[0x1D53D] = "&#x1D53D;"; // Fopf;
        escapesec[0x02200] = "&#x02200;"; // ForAll;
        escapesec[0x02131] = "&#x02131;"; // Fouriertrf;
        escapesec[0x00403] = "&#x00403;"; // GJcy;
        escapesec[0x0003E] = "&#x0003E;"; // GT;
        escapesec[0x00393] = "&#x00393;"; // Gamma;
        escapesec[0x003DC] = "&#x003DC;"; // Gammad;
        escapesec[0x0011E] = "&#x0011E;"; // Gbreve;
        escapesec[0x00122] = "&#x00122;"; // Gcedil;
        escapesec[0x0011C] = "&#x0011C;"; // Gcirc;
        escapesec[0x00413] = "&#x00413;"; // Gcy;
        escapesec[0x00120] = "&#x00120;"; // Gdot;
        escapesec[0x1D50A] = "&#x1D50A;"; // Gfr;
        escapesec[0x022D9] = "&#x022D9;"; // Gg;
        escapesec[0x1D53E] = "&#x1D53E;"; // Gopf;
        escapesec[0x02265] = "&#x02265;"; // GreaterEqual;
        escapesec[0x022DB] = "&#x022DB;"; // GreaterEqualLess;
        escapesec[0x02267] = "&#x02267;"; // GreaterFullEqual;
        escapesec[0x02AA2] = "&#x02AA2;"; // GreaterGreater;
        escapesec[0x02277] = "&#x02277;"; // GreaterLess;
        escapesec[0x02A7E] = "&#x02A7E;"; // GreaterSlantEqual;
        escapesec[0x02273] = "&#x02273;"; // GreaterTilde;
        escapesec[0x1D4A2] = "&#x1D4A2;"; // Gscr;
        escapesec[0x0226B] = "&#x0226B;"; // Gt;
        escapesec[0x0042A] = "&#x0042A;"; // HARDcy;
        escapesec[0x002C7] = "&#x002C7;"; // Hacek;
        escapesec[0x0005E] = "&#x0005E;"; // Hat;
        escapesec[0x00124] = "&#x00124;"; // Hcirc;
        escapesec[0x0210C] = "&#x0210C;"; // Hfr;
        escapesec[0x0210B] = "&#x0210B;"; // HilbertSpace;
        escapesec[0x0210D] = "&#x0210D;"; // Hopf;
        escapesec[0x02500] = "&#x02500;"; // HorizontalLine;
        escapesec[0x0210B] = "&#x0210B;"; // Hscr;
        escapesec[0x00126] = "&#x00126;"; // Hstrok;
        escapesec[0x0224E] = "&#x0224E;"; // HumpDownHump;
        escapesec[0x0224F] = "&#x0224F;"; // HumpEqual;
        escapesec[0x00415] = "&#x00415;"; // IEcy;
        escapesec[0x00132] = "&#x00132;"; // IJlig;
        escapesec[0x00401] = "&#x00401;"; // IOcy;
        escapesec[0x000CD] = "&#x000CD;"; // Iacute;
        escapesec[0x000CE] = "&#x000CE;"; // Icirc;
        escapesec[0x00418] = "&#x00418;"; // Icy;
        escapesec[0x00130] = "&#x00130;"; // Idot;
        escapesec[0x02111] = "&#x02111;"; // Ifr;
        escapesec[0x000CC] = "&#x000CC;"; // Igrave;
        escapesec[0x02111] = "&#x02111;"; // Im;
        escapesec[0x0012A] = "&#x0012A;"; // Imacr;
        escapesec[0x02148] = "&#x02148;"; // ImaginaryI;
        escapesec[0x021D2] = "&#x021D2;"; // Implies;
        escapesec[0x0222C] = "&#x0222C;"; // Int;
        escapesec[0x0222B] = "&#x0222B;"; // Integral;
        escapesec[0x022C2] = "&#x022C2;"; // Intersection;
        escapesec[0x02063] = "&#x02063;"; // InvisibleComma;
        escapesec[0x02062] = "&#x02062;"; // InvisibleTimes;
        escapesec[0x0012E] = "&#x0012E;"; // Iogon;
        escapesec[0x1D540] = "&#x1D540;"; // Iopf;
        escapesec[0x00399] = "&#x00399;"; // Iota;
        escapesec[0x02110] = "&#x02110;"; // Iscr;
        escapesec[0x00128] = "&#x00128;"; // Itilde;
        escapesec[0x00406] = "&#x00406;"; // Iukcy;
        escapesec[0x000CF] = "&#x000CF;"; // Iuml;
        escapesec[0x00134] = "&#x00134;"; // Jcirc;
        escapesec[0x00419] = "&#x00419;"; // Jcy;
        escapesec[0x1D50D] = "&#x1D50D;"; // Jfr;
        escapesec[0x1D541] = "&#x1D541;"; // Jopf;
        escapesec[0x1D4A5] = "&#x1D4A5;"; // Jscr;
        escapesec[0x00408] = "&#x00408;"; // Jsercy;
        escapesec[0x00404] = "&#x00404;"; // Jukcy;
        escapesec[0x00425] = "&#x00425;"; // KHcy;
        escapesec[0x0040C] = "&#x0040C;"; // KJcy;
        escapesec[0x0039A] = "&#x0039A;"; // Kappa;
        escapesec[0x00136] = "&#x00136;"; // Kcedil;
        escapesec[0x0041A] = "&#x0041A;"; // Kcy;
        escapesec[0x1D50E] = "&#x1D50E;"; // Kfr;
        escapesec[0x1D542] = "&#x1D542;"; // Kopf;
        escapesec[0x1D4A6] = "&#x1D4A6;"; // Kscr;
        escapesec[0x00409] = "&#x00409;"; // LJcy;
        escapesec[0x0003C] = "&#x0003C;"; // LT;
        escapesec[0x00139] = "&#x00139;"; // Lacute;
        escapesec[0x0039B] = "&#x0039B;"; // Lambda;
        escapesec[0x027EA] = "&#x027EA;"; // Lang;
        escapesec[0x02112] = "&#x02112;"; // Laplacetrf;
        escapesec[0x0219E] = "&#x0219E;"; // Larr;
        escapesec[0x0013D] = "&#x0013D;"; // Lcaron;
        escapesec[0x0013B] = "&#x0013B;"; // Lcedil;
        escapesec[0x0041B] = "&#x0041B;"; // Lcy;
        escapesec[0x027E8] = "&#x027E8;"; // LeftAngleBracket;
        escapesec[0x02190] = "&#x02190;"; // LeftArrow;
        escapesec[0x021E4] = "&#x021E4;"; // LeftArrowBar;
        escapesec[0x021C6] = "&#x021C6;"; // LeftArrowRightArrow;
        escapesec[0x02308] = "&#x02308;"; // LeftCeiling;
        escapesec[0x027E6] = "&#x027E6;"; // LeftDoubleBracket;
        escapesec[0x02961] = "&#x02961;"; // LeftDownTeeVector;
        escapesec[0x021C3] = "&#x021C3;"; // LeftDownVector;
        escapesec[0x02959] = "&#x02959;"; // LeftDownVectorBar;
        escapesec[0x0230A] = "&#x0230A;"; // LeftFloor;
        escapesec[0x02194] = "&#x02194;"; // LeftRightArrow;
        escapesec[0x0294E] = "&#x0294E;"; // LeftRightVector;
        escapesec[0x022A3] = "&#x022A3;"; // LeftTee;
        escapesec[0x021A4] = "&#x021A4;"; // LeftTeeArrow;
        escapesec[0x0295A] = "&#x0295A;"; // LeftTeeVector;
        escapesec[0x022B2] = "&#x022B2;"; // LeftTriangle;
        escapesec[0x029CF] = "&#x029CF;"; // LeftTriangleBar;
        escapesec[0x022B4] = "&#x022B4;"; // LeftTriangleEqual;
        escapesec[0x02951] = "&#x02951;"; // LeftUpDownVector;
        escapesec[0x02960] = "&#x02960;"; // LeftUpTeeVector;
        escapesec[0x021BF] = "&#x021BF;"; // LeftUpVector;
        escapesec[0x02958] = "&#x02958;"; // LeftUpVectorBar;
        escapesec[0x021BC] = "&#x021BC;"; // LeftVector;
        escapesec[0x02952] = "&#x02952;"; // LeftVectorBar;
        escapesec[0x021D0] = "&#x021D0;"; // Leftarrow;
        escapesec[0x021D4] = "&#x021D4;"; // Leftrightarrow;
        escapesec[0x022DA] = "&#x022DA;"; // LessEqualGreater;
        escapesec[0x02266] = "&#x02266;"; // LessFullEqual;
        escapesec[0x02276] = "&#x02276;"; // LessGreater;
        escapesec[0x02AA1] = "&#x02AA1;"; // LessLess;
        escapesec[0x02A7D] = "&#x02A7D;"; // LessSlantEqual;
        escapesec[0x02272] = "&#x02272;"; // LessTilde;
        escapesec[0x1D50F] = "&#x1D50F;"; // Lfr;
        escapesec[0x022D8] = "&#x022D8;"; // Ll;
        escapesec[0x021DA] = "&#x021DA;"; // Lleftarrow;
        escapesec[0x0013F] = "&#x0013F;"; // Lmidot;
        escapesec[0x027F5] = "&#x027F5;"; // LongLeftArrow;
        escapesec[0x027F7] = "&#x027F7;"; // LongLeftRightArrow;
        escapesec[0x027F6] = "&#x027F6;"; // LongRightArrow;
        escapesec[0x027F8] = "&#x027F8;"; // Longleftarrow;
        escapesec[0x027FA] = "&#x027FA;"; // Longleftrightarrow;
        escapesec[0x027F9] = "&#x027F9;"; // Longrightarrow;
        escapesec[0x1D543] = "&#x1D543;"; // Lopf;
        escapesec[0x02199] = "&#x02199;"; // LowerLeftArrow;
        escapesec[0x02198] = "&#x02198;"; // LowerRightArrow;
        escapesec[0x02112] = "&#x02112;"; // Lscr;
        escapesec[0x021B0] = "&#x021B0;"; // Lsh;
        escapesec[0x00141] = "&#x00141;"; // Lstrok;
        escapesec[0x0226A] = "&#x0226A;"; // Lt;
        escapesec[0x02905] = "&#x02905;"; // Map;
        escapesec[0x0041C] = "&#x0041C;"; // Mcy;
        escapesec[0x0205F] = "&#x0205F;"; // MediumSpace;
        escapesec[0x02133] = "&#x02133;"; // Mellintrf;
        escapesec[0x1D510] = "&#x1D510;"; // Mfr;
        escapesec[0x02213] = "&#x02213;"; // MinusPlus;
        escapesec[0x1D544] = "&#x1D544;"; // Mopf;
        escapesec[0x02133] = "&#x02133;"; // Mscr;
        escapesec[0x0039C] = "&#x0039C;"; // Mu;
        escapesec[0x0040A] = "&#x0040A;"; // NJcy;
        escapesec[0x00143] = "&#x00143;"; // Nacute;
        escapesec[0x00147] = "&#x00147;"; // Ncaron;
        escapesec[0x00145] = "&#x00145;"; // Ncedil;
        escapesec[0x0041D] = "&#x0041D;"; // Ncy;
        escapesec[0x0200B] = "&#x0200B;"; // NegativeMediumSpace;
        escapesec[0x0200B] = "&#x0200B;"; // NegativeThinSpace;
        escapesec[0x0226B] = "&#x0226B;"; // NestedGreaterGreater;
        escapesec[0x0226A] = "&#x0226A;"; // NestedLessLess;
        escapesec[0x0000A] = "&#x0000A;"; // NewLine;
        escapesec[0x1D511] = "&#x1D511;"; // Nfr;
        escapesec[0x02060] = "&#x02060;"; // NoBreak;
        escapesec[0x000A0] = "&#x000A0;"; // NonBreakingSpace;
        escapesec[0x02115] = "&#x02115;"; // Nopf;
        escapesec[0x02AEC] = "&#x02AEC;"; // Not;
        escapesec[0x02262] = "&#x02262;"; // NotCongruent;
        escapesec[0x0226D] = "&#x0226D;"; // NotCupCap;
        escapesec[0x02226] = "&#x02226;"; // NotDoubleVerticalBar;
        escapesec[0x02209] = "&#x02209;"; // NotElement;
        escapesec[0x02260] = "&#x02260;"; // NotEqual;
        escapesec[0x02204] = "&#x02204;"; // NotExists;
        escapesec[0x0226F] = "&#x0226F;"; // NotGreater;
        escapesec[0x02271] = "&#x02271;"; // NotGreaterEqual;
        escapesec[0x02279] = "&#x02279;"; // NotGreaterLess;
        escapesec[0x02275] = "&#x02275;"; // NotGreaterTilde;
        escapesec[0x022EA] = "&#x022EA;"; // NotLeftTriangle;
        escapesec[0x022EC] = "&#x022EC;"; // NotLeftTriangleEqual;
        escapesec[0x0226E] = "&#x0226E;"; // NotLess;
        escapesec[0x02270] = "&#x02270;"; // NotLessEqual;
        escapesec[0x02278] = "&#x02278;"; // NotLessGreater;
        escapesec[0x02274] = "&#x02274;"; // NotLessTilde;
        escapesec[0x02280] = "&#x02280;"; // NotPrecedes;
        escapesec[0x022E0] = "&#x022E0;"; // NotPrecedesSlantEqual;
        escapesec[0x0220C] = "&#x0220C;"; // NotReverseElement;
        escapesec[0x022EB] = "&#x022EB;"; // NotRightTriangle;
        escapesec[0x022ED] = "&#x022ED;"; // NotRightTriangleEqual;
        escapesec[0x022E2] = "&#x022E2;"; // NotSquareSubsetEqual;
        escapesec[0x022E3] = "&#x022E3;"; // NotSquareSupersetEqual;
        escapesec[0x02288] = "&#x02288;"; // NotSubsetEqual;
        escapesec[0x02281] = "&#x02281;"; // NotSucceeds;
        escapesec[0x022E1] = "&#x022E1;"; // NotSucceedsSlantEqual;
        escapesec[0x02289] = "&#x02289;"; // NotSupersetEqual;
        escapesec[0x02241] = "&#x02241;"; // NotTilde;
        escapesec[0x02244] = "&#x02244;"; // NotTildeEqual;
        escapesec[0x02247] = "&#x02247;"; // NotTildeFullEqual;
        escapesec[0x02249] = "&#x02249;"; // NotTildeTilde;
        escapesec[0x02224] = "&#x02224;"; // NotVerticalBar;
        escapesec[0x1D4A9] = "&#x1D4A9;"; // Nscr;
        escapesec[0x000D1] = "&#x000D1;"; // Ntilde;
        escapesec[0x0039D] = "&#x0039D;"; // Nu;
        escapesec[0x00152] = "&#x00152;"; // OElig;
        escapesec[0x000D3] = "&#x000D3;"; // Oacute;
        escapesec[0x000D4] = "&#x000D4;"; // Ocirc;
        escapesec[0x0041E] = "&#x0041E;"; // Ocy;
        escapesec[0x00150] = "&#x00150;"; // Odblac;
        escapesec[0x1D512] = "&#x1D512;"; // Ofr;
        escapesec[0x000D2] = "&#x000D2;"; // Ograve;
        escapesec[0x0014C] = "&#x0014C;"; // Omacr;
        escapesec[0x003A9] = "&#x003A9;"; // Omega;
        escapesec[0x0039F] = "&#x0039F;"; // Omicron;
        escapesec[0x1D546] = "&#x1D546;"; // Oopf;
        escapesec[0x0201C] = "&#x0201C;"; // OpenCurlyDoubleQuote;
        escapesec[0x02018] = "&#x02018;"; // OpenCurlyQuote;
        escapesec[0x02A54] = "&#x02A54;"; // Or;
        escapesec[0x1D4AA] = "&#x1D4AA;"; // Oscr;
        escapesec[0x000D8] = "&#x000D8;"; // Oslash;
        escapesec[0x000D5] = "&#x000D5;"; // Otilde;
        escapesec[0x02A37] = "&#x02A37;"; // Otimes;
        escapesec[0x000D6] = "&#x000D6;"; // Ouml;
        escapesec[0x0203E] = "&#x0203E;"; // OverBar;
        escapesec[0x023DE] = "&#x023DE;"; // OverBrace;
        escapesec[0x023B4] = "&#x023B4;"; // OverBracket;
        escapesec[0x023DC] = "&#x023DC;"; // OverParenthesis;
        escapesec[0x02202] = "&#x02202;"; // PartialD;
        escapesec[0x0041F] = "&#x0041F;"; // Pcy;
        escapesec[0x1D513] = "&#x1D513;"; // Pfr;
        escapesec[0x003A6] = "&#x003A6;"; // Phi;
        escapesec[0x003A0] = "&#x003A0;"; // Pi;
        escapesec[0x000B1] = "&#x000B1;"; // PlusMinus;
        escapesec[0x0210C] = "&#x0210C;"; // Poincareplane;
        escapesec[0x02119] = "&#x02119;"; // Popf;
        escapesec[0x02ABB] = "&#x02ABB;"; // Pr;
        escapesec[0x0227A] = "&#x0227A;"; // Precedes;
        escapesec[0x02AAF] = "&#x02AAF;"; // PrecedesEqual;
        escapesec[0x0227C] = "&#x0227C;"; // PrecedesSlantEqual;
        escapesec[0x0227E] = "&#x0227E;"; // PrecedesTilde;
        escapesec[0x02033] = "&#x02033;"; // Prime;
        escapesec[0x0220F] = "&#x0220F;"; // Product;
        escapesec[0x02237] = "&#x02237;"; // Proportion;
        escapesec[0x0221D] = "&#x0221D;"; // Proportional;
        escapesec[0x1D4AB] = "&#x1D4AB;"; // Pscr;
        escapesec[0x003A8] = "&#x003A8;"; // Psi;
        escapesec[0x00022] = "&#x00022;"; // QUOT;
        escapesec[0x1D514] = "&#x1D514;"; // Qfr;
        escapesec[0x0211A] = "&#x0211A;"; // Qopf;
        escapesec[0x1D4AC] = "&#x1D4AC;"; // Qscr;
        escapesec[0x02910] = "&#x02910;"; // RBarr;
        escapesec[0x000AE] = "&#x000AE;"; // REG;
        escapesec[0x00154] = "&#x00154;"; // Racute;
        escapesec[0x027EB] = "&#x027EB;"; // Rang;
        escapesec[0x021A0] = "&#x021A0;"; // Rarr;
        escapesec[0x02916] = "&#x02916;"; // Rarrtl;
        escapesec[0x00158] = "&#x00158;"; // Rcaron;
        escapesec[0x00156] = "&#x00156;"; // Rcedil;
        escapesec[0x00420] = "&#x00420;"; // Rcy;
        escapesec[0x0211C] = "&#x0211C;"; // Re;
        escapesec[0x0220B] = "&#x0220B;"; // ReverseElement;
        escapesec[0x021CB] = "&#x021CB;"; // ReverseEquilibrium;
        escapesec[0x0296F] = "&#x0296F;"; // ReverseUpEquilibrium;
        escapesec[0x0211C] = "&#x0211C;"; // Rfr;
        escapesec[0x003A1] = "&#x003A1;"; // Rho;
        escapesec[0x027E9] = "&#x027E9;"; // RightAngleBracket;
        escapesec[0x02192] = "&#x02192;"; // RightArrow;
        escapesec[0x021E5] = "&#x021E5;"; // RightArrowBar;
        escapesec[0x021C4] = "&#x021C4;"; // RightArrowLeftArrow;
        escapesec[0x02309] = "&#x02309;"; // RightCeiling;
        escapesec[0x027E7] = "&#x027E7;"; // RightDoubleBracket;
        escapesec[0x0295D] = "&#x0295D;"; // RightDownTeeVector;
        escapesec[0x021C2] = "&#x021C2;"; // RightDownVector;
        escapesec[0x02955] = "&#x02955;"; // RightDownVectorBar;
        escapesec[0x0230B] = "&#x0230B;"; // RightFloor;
        escapesec[0x022A2] = "&#x022A2;"; // RightTee;
        escapesec[0x021A6] = "&#x021A6;"; // RightTeeArrow;
        escapesec[0x0295B] = "&#x0295B;"; // RightTeeVector;
        escapesec[0x022B3] = "&#x022B3;"; // RightTriangle;
        escapesec[0x029D0] = "&#x029D0;"; // RightTriangleBar;
        escapesec[0x022B5] = "&#x022B5;"; // RightTriangleEqual;
        escapesec[0x0294F] = "&#x0294F;"; // RightUpDownVector;
        escapesec[0x0295C] = "&#x0295C;"; // RightUpTeeVector;
        escapesec[0x021BE] = "&#x021BE;"; // RightUpVector;
        escapesec[0x02954] = "&#x02954;"; // RightUpVectorBar;
        escapesec[0x021C0] = "&#x021C0;"; // RightVector;
        escapesec[0x02953] = "&#x02953;"; // RightVectorBar;
        escapesec[0x021D2] = "&#x021D2;"; // Rightarrow;
        escapesec[0x0211D] = "&#x0211D;"; // Ropf;
        escapesec[0x02970] = "&#x02970;"; // RoundImplies;
        escapesec[0x021DB] = "&#x021DB;"; // Rrightarrow;
        escapesec[0x0211B] = "&#x0211B;"; // Rscr;
        escapesec[0x021B1] = "&#x021B1;"; // Rsh;
        escapesec[0x029F4] = "&#x029F4;"; // RuleDelayed;
        escapesec[0x00429] = "&#x00429;"; // SHCHcy;
        escapesec[0x00428] = "&#x00428;"; // SHcy;
        escapesec[0x0042C] = "&#x0042C;"; // SOFTcy;
        escapesec[0x0015A] = "&#x0015A;"; // Sacute;
        escapesec[0x02ABC] = "&#x02ABC;"; // Sc;
        escapesec[0x00160] = "&#x00160;"; // Scaron;
        escapesec[0x0015E] = "&#x0015E;"; // Scedil;
        escapesec[0x0015C] = "&#x0015C;"; // Scirc;
        escapesec[0x00421] = "&#x00421;"; // Scy;
        escapesec[0x1D516] = "&#x1D516;"; // Sfr;
        escapesec[0x02193] = "&#x02193;"; // ShortDownArrow;
        escapesec[0x02190] = "&#x02190;"; // ShortLeftArrow;
        escapesec[0x02192] = "&#x02192;"; // ShortRightArrow;
        escapesec[0x02191] = "&#x02191;"; // ShortUpArrow;
        escapesec[0x003A3] = "&#x003A3;"; // Sigma;
        escapesec[0x02218] = "&#x02218;"; // SmallCircle;
        escapesec[0x1D54A] = "&#x1D54A;"; // Sopf;
        escapesec[0x0221A] = "&#x0221A;"; // Sqrt;
        escapesec[0x025A1] = "&#x025A1;"; // Square;
        escapesec[0x02293] = "&#x02293;"; // SquareIntersection;
        escapesec[0x0228F] = "&#x0228F;"; // SquareSubset;
        escapesec[0x02291] = "&#x02291;"; // SquareSubsetEqual;
        escapesec[0x02290] = "&#x02290;"; // SquareSuperset;
        escapesec[0x02292] = "&#x02292;"; // SquareSupersetEqual;
        escapesec[0x02294] = "&#x02294;"; // SquareUnion;
        escapesec[0x1D4AE] = "&#x1D4AE;"; // Sscr;
        escapesec[0x022C6] = "&#x022C6;"; // Star;
        escapesec[0x022D0] = "&#x022D0;"; // Sub;
        escapesec[0x02286] = "&#x02286;"; // SubsetEqual;
        escapesec[0x0227B] = "&#x0227B;"; // Succeeds;
        escapesec[0x02AB0] = "&#x02AB0;"; // SucceedsEqual;
        escapesec[0x0227D] = "&#x0227D;"; // SucceedsSlantEqual;
        escapesec[0x0227F] = "&#x0227F;"; // SucceedsTilde;
        escapesec[0x0220B] = "&#x0220B;"; // SuchThat;
        escapesec[0x02211] = "&#x02211;"; // Sum;
        escapesec[0x022D1] = "&#x022D1;"; // Sup;
        escapesec[0x02283] = "&#x02283;"; // Superset;
        escapesec[0x02287] = "&#x02287;"; // SupersetEqual;
        escapesec[0x022D1] = "&#x022D1;"; // Supset;
        escapesec[0x000DE] = "&#x000DE;"; // THORN;
        escapesec[0x02122] = "&#x02122;"; // TRADE;
        escapesec[0x0040B] = "&#x0040B;"; // TSHcy;
        escapesec[0x00426] = "&#x00426;"; // TScy;
        escapesec[0x00009] = "&#x00009;"; // Tab;
        escapesec[0x003A4] = "&#x003A4;"; // Tau;
        escapesec[0x00164] = "&#x00164;"; // Tcaron;
        escapesec[0x00162] = "&#x00162;"; // Tcedil;
        escapesec[0x00422] = "&#x00422;"; // Tcy;
        escapesec[0x1D517] = "&#x1D517;"; // Tfr;
        escapesec[0x02234] = "&#x02234;"; // Therefore;
        escapesec[0x00398] = "&#x00398;"; // Theta;
        escapesec[0x02009] = "&#x02009;"; // ThinSpace;
        escapesec[0x0223C] = "&#x0223C;"; // Tilde;
        escapesec[0x02243] = "&#x02243;"; // TildeEqual;
        escapesec[0x02245] = "&#x02245;"; // TildeFullEqual;
        escapesec[0x02248] = "&#x02248;"; // TildeTilde;
        escapesec[0x1D54B] = "&#x1D54B;"; // Topf;
        escapesec[0x020DB] = "&#x020DB;"; // TripleDot;
        escapesec[0x1D4AF] = "&#x1D4AF;"; // Tscr;
        escapesec[0x00166] = "&#x00166;"; // Tstrok;
        escapesec[0x000DA] = "&#x000DA;"; // Uacute;
        escapesec[0x0219F] = "&#x0219F;"; // Uarr;
        escapesec[0x02949] = "&#x02949;"; // Uarrocir;
        escapesec[0x0040E] = "&#x0040E;"; // Ubrcy;
        escapesec[0x0016C] = "&#x0016C;"; // Ubreve;
        escapesec[0x000DB] = "&#x000DB;"; // Ucirc;
        escapesec[0x00423] = "&#x00423;"; // Ucy;
        escapesec[0x00170] = "&#x00170;"; // Udblac;
        escapesec[0x1D518] = "&#x1D518;"; // Ufr;
        escapesec[0x000D9] = "&#x000D9;"; // Ugrave;
        escapesec[0x0016A] = "&#x0016A;"; // Umacr;
        escapesec[0x0005F] = "&#x0005F;"; // UnderBar;
        escapesec[0x023DF] = "&#x023DF;"; // UnderBrace;
        escapesec[0x023B5] = "&#x023B5;"; // UnderBracket;
        escapesec[0x023DD] = "&#x023DD;"; // UnderParenthesis;
        escapesec[0x022C3] = "&#x022C3;"; // Union;
        escapesec[0x0228E] = "&#x0228E;"; // UnionPlus;
        escapesec[0x00172] = "&#x00172;"; // Uogon;
        escapesec[0x1D54C] = "&#x1D54C;"; // Uopf;
        escapesec[0x02191] = "&#x02191;"; // UpArrow;
        escapesec[0x02912] = "&#x02912;"; // UpArrowBar;
        escapesec[0x021C5] = "&#x021C5;"; // UpArrowDownArrow;
        escapesec[0x02195] = "&#x02195;"; // UpDownArrow;
        escapesec[0x0296E] = "&#x0296E;"; // UpEquilibrium;
        escapesec[0x022A5] = "&#x022A5;"; // UpTee;
        escapesec[0x021A5] = "&#x021A5;"; // UpTeeArrow;
        escapesec[0x021D1] = "&#x021D1;"; // Uparrow;
        escapesec[0x021D5] = "&#x021D5;"; // Updownarrow;
        escapesec[0x02196] = "&#x02196;"; // UpperLeftArrow;
        escapesec[0x02197] = "&#x02197;"; // UpperRightArrow;
        escapesec[0x003D2] = "&#x003D2;"; // Upsi;
        escapesec[0x003A5] = "&#x003A5;"; // Upsilon;
        escapesec[0x0016E] = "&#x0016E;"; // Uring;
        escapesec[0x1D4B0] = "&#x1D4B0;"; // Uscr;
        escapesec[0x00168] = "&#x00168;"; // Utilde;
        escapesec[0x000DC] = "&#x000DC;"; // Uuml;
        escapesec[0x022AB] = "&#x022AB;"; // VDash;
        escapesec[0x02AEB] = "&#x02AEB;"; // Vbar;
        escapesec[0x00412] = "&#x00412;"; // Vcy;
        escapesec[0x022A9] = "&#x022A9;"; // Vdash;
        escapesec[0x02AE6] = "&#x02AE6;"; // Vdashl;
        escapesec[0x022C1] = "&#x022C1;"; // Vee;
        escapesec[0x02016] = "&#x02016;"; // Verbar;
        escapesec[0x02223] = "&#x02223;"; // VerticalBar;
        escapesec[0x0007C] = "&#x0007C;"; // VerticalLine;
        escapesec[0x02758] = "&#x02758;"; // VerticalSeparator;
        escapesec[0x02240] = "&#x02240;"; // VerticalTilde;
        escapesec[0x0200A] = "&#x0200A;"; // VeryThinSpace;
        escapesec[0x1D519] = "&#x1D519;"; // Vfr;
        escapesec[0x1D54D] = "&#x1D54D;"; // Vopf;
        escapesec[0x1D4B1] = "&#x1D4B1;"; // Vscr;
        escapesec[0x022AA] = "&#x022AA;"; // Vvdash;
        escapesec[0x00174] = "&#x00174;"; // Wcirc;
        escapesec[0x022C0] = "&#x022C0;"; // Wedge;
        escapesec[0x1D51A] = "&#x1D51A;"; // Wfr;
        escapesec[0x1D54E] = "&#x1D54E;"; // Wopf;
        escapesec[0x1D4B2] = "&#x1D4B2;"; // Wscr;
        escapesec[0x1D51B] = "&#x1D51B;"; // Xfr;
        escapesec[0x0039E] = "&#x0039E;"; // Xi;
        escapesec[0x1D54F] = "&#x1D54F;"; // Xopf;
        escapesec[0x1D4B3] = "&#x1D4B3;"; // Xscr;
        escapesec[0x0042F] = "&#x0042F;"; // YAcy;
        escapesec[0x00407] = "&#x00407;"; // YIcy;
        escapesec[0x0042E] = "&#x0042E;"; // YUcy;
        escapesec[0x000DD] = "&#x000DD;"; // Yacute;
        escapesec[0x00176] = "&#x00176;"; // Ycirc;
        escapesec[0x0042B] = "&#x0042B;"; // Ycy;
        escapesec[0x1D51C] = "&#x1D51C;"; // Yfr;
        escapesec[0x1D550] = "&#x1D550;"; // Yopf;
        escapesec[0x1D4B4] = "&#x1D4B4;"; // Yscr;
        escapesec[0x00178] = "&#x00178;"; // Yuml;
        escapesec[0x00416] = "&#x00416;"; // ZHcy;
        escapesec[0x00179] = "&#x00179;"; // Zacute;
        escapesec[0x0017D] = "&#x0017D;"; // Zcaron;
        escapesec[0x00417] = "&#x00417;"; // Zcy;
        escapesec[0x0017B] = "&#x0017B;"; // Zdot;
        escapesec[0x0200B] = "&#x0200B;"; // ZeroWidthSpace;
        escapesec[0x00396] = "&#x00396;"; // Zeta;
        escapesec[0x02128] = "&#x02128;"; // Zfr;
        escapesec[0x02124] = "&#x02124;"; // Zopf;
        escapesec[0x1D4B5] = "&#x1D4B5;"; // Zscr;
        escapesec[0x000E1] = "&#x000E1;"; // aacute;
        escapesec[0x00103] = "&#x00103;"; // abreve;
        escapesec[0x0223E] = "&#x0223E;"; // ac;
        escapesec[0x0223F] = "&#x0223F;"; // acd;
        escapesec[0x000E2] = "&#x000E2;"; // acirc;
        escapesec[0x000B4] = "&#x000B4;"; // acute;
        escapesec[0x00430] = "&#x00430;"; // acy;
        escapesec[0x000E6] = "&#x000E6;"; // aelig;
        escapesec[0x02061] = "&#x02061;"; // af;
        escapesec[0x1D51E] = "&#x1D51E;"; // afr;
        escapesec[0x000E0] = "&#x000E0;"; // agrave;
        escapesec[0x02135] = "&#x02135;"; // alefsym;
        escapesec[0x003B1] = "&#x003B1;"; // alpha;
        escapesec[0x00101] = "&#x00101;"; // amacr;
        escapesec[0x02A3F] = "&#x02A3F;"; // amalg;
        escapesec[0x00026] = "&#x00026;"; // amp;
        escapesec[0x02227] = "&#x02227;"; // and;
        escapesec[0x02A55] = "&#x02A55;"; // andand;
        escapesec[0x02A5C] = "&#x02A5C;"; // andd;
        escapesec[0x02A58] = "&#x02A58;"; // andslope;
        escapesec[0x02A5A] = "&#x02A5A;"; // andv;
        escapesec[0x02220] = "&#x02220;"; // ang;
        escapesec[0x029A4] = "&#x029A4;"; // ange;
        escapesec[0x02220] = "&#x02220;"; // angle;
        escapesec[0x02221] = "&#x02221;"; // angmsd;
        escapesec[0x029A8] = "&#x029A8;"; // angmsdaa;
        escapesec[0x029A9] = "&#x029A9;"; // angmsdab;
        escapesec[0x029AA] = "&#x029AA;"; // angmsdac;
        escapesec[0x029AB] = "&#x029AB;"; // angmsdad;
        escapesec[0x029AC] = "&#x029AC;"; // angmsdae;
        escapesec[0x029AD] = "&#x029AD;"; // angmsdaf;
        escapesec[0x029AE] = "&#x029AE;"; // angmsdag;
        escapesec[0x029AF] = "&#x029AF;"; // angmsdah;
        escapesec[0x0221F] = "&#x0221F;"; // angrt;
        escapesec[0x022BE] = "&#x022BE;"; // angrtvb;
        escapesec[0x0299D] = "&#x0299D;"; // angrtvbd;
        escapesec[0x02222] = "&#x02222;"; // angsph;
        escapesec[0x000C5] = "&#x000C5;"; // angst;
        escapesec[0x0237C] = "&#x0237C;"; // angzarr;
        escapesec[0x00105] = "&#x00105;"; // aogon;
        escapesec[0x1D552] = "&#x1D552;"; // aopf;
        escapesec[0x02248] = "&#x02248;"; // ap;
        escapesec[0x02A70] = "&#x02A70;"; // apE;
        escapesec[0x02A6F] = "&#x02A6F;"; // apacir;
        escapesec[0x0224A] = "&#x0224A;"; // ape;
        escapesec[0x0224B] = "&#x0224B;"; // apid;
        escapesec[0x00027] = "&#x00027;"; // apos;
        escapesec[0x02248] = "&#x02248;"; // approx;
        escapesec[0x0224A] = "&#x0224A;"; // approxeq;
        escapesec[0x000E5] = "&#x000E5;"; // aring;
        escapesec[0x1D4B6] = "&#x1D4B6;"; // ascr;
        escapesec[0x0002A] = "&#x0002A;"; // ast;
        escapesec[0x02248] = "&#x02248;"; // asymp;
        escapesec[0x0224D] = "&#x0224D;"; // asympeq;
        escapesec[0x000E3] = "&#x000E3;"; // atilde;
        escapesec[0x000E4] = "&#x000E4;"; // auml;
        escapesec[0x02233] = "&#x02233;"; // awconint;
        escapesec[0x02A11] = "&#x02A11;"; // awint;
        escapesec[0x02AED] = "&#x02AED;"; // bNot;
        escapesec[0x0224C] = "&#x0224C;"; // backcong;
        escapesec[0x003F6] = "&#x003F6;"; // backepsilon;
        escapesec[0x02035] = "&#x02035;"; // backprime;
        escapesec[0x0223D] = "&#x0223D;"; // backsim;
        escapesec[0x022CD] = "&#x022CD;"; // backsimeq;
        escapesec[0x022BD] = "&#x022BD;"; // barvee;
        escapesec[0x02305] = "&#x02305;"; // barwed;
        escapesec[0x023B5] = "&#x023B5;"; // bbrk;
        escapesec[0x023B6] = "&#x023B6;"; // bbrktbrk;
        escapesec[0x0224C] = "&#x0224C;"; // bcong;
        escapesec[0x00431] = "&#x00431;"; // bcy;
        escapesec[0x0201E] = "&#x0201E;"; // bdquo;
        escapesec[0x02235] = "&#x02235;"; // becaus;
        escapesec[0x029B0] = "&#x029B0;"; // bemptyv;
        escapesec[0x003F6] = "&#x003F6;"; // bepsi;
        escapesec[0x0212C] = "&#x0212C;"; // bernou;
        escapesec[0x003B2] = "&#x003B2;"; // beta;
        escapesec[0x02136] = "&#x02136;"; // beth;
        escapesec[0x0226C] = "&#x0226C;"; // between;
        escapesec[0x1D51F] = "&#x1D51F;"; // bfr;
        escapesec[0x022C2] = "&#x022C2;"; // bigcap;
        escapesec[0x025EF] = "&#x025EF;"; // bigcirc;
        escapesec[0x022C3] = "&#x022C3;"; // bigcup;
        escapesec[0x02A00] = "&#x02A00;"; // bigodot;
        escapesec[0x02A01] = "&#x02A01;"; // bigoplus;
        escapesec[0x02A02] = "&#x02A02;"; // bigotimes;
        escapesec[0x02A06] = "&#x02A06;"; // bigsqcup;
        escapesec[0x02605] = "&#x02605;"; // bigstar;
        escapesec[0x025BD] = "&#x025BD;"; // bigtriangledown;
        escapesec[0x025B3] = "&#x025B3;"; // bigtriangleup;
        escapesec[0x02A04] = "&#x02A04;"; // biguplus;
        escapesec[0x022C1] = "&#x022C1;"; // bigvee;
        escapesec[0x022C0] = "&#x022C0;"; // bigwedge;
        escapesec[0x0290D] = "&#x0290D;"; // bkarow;
        escapesec[0x029EB] = "&#x029EB;"; // blacklozenge;
        escapesec[0x025AA] = "&#x025AA;"; // blacksquare;
        escapesec[0x025B4] = "&#x025B4;"; // blacktriangle;
        escapesec[0x025BE] = "&#x025BE;"; // blacktriangledown;
        escapesec[0x025C2] = "&#x025C2;"; // blacktriangleleft;
        escapesec[0x025B8] = "&#x025B8;"; // blacktriangleright;
        escapesec[0x02423] = "&#x02423;"; // blank;
        escapesec[0x02592] = "&#x02592;"; // blk12;
        escapesec[0x02591] = "&#x02591;"; // blk14;
        escapesec[0x02593] = "&#x02593;"; // blk34;
        escapesec[0x02588] = "&#x02588;"; // block;
        escapesec[0x02310] = "&#x02310;"; // bnot;
        escapesec[0x1D553] = "&#x1D553;"; // bopf;
        escapesec[0x022A5] = "&#x022A5;"; // bot;
        escapesec[0x022C8] = "&#x022C8;"; // bowtie;
        escapesec[0x02557] = "&#x02557;"; // boxDL;
        escapesec[0x02554] = "&#x02554;"; // boxDR;
        escapesec[0x02556] = "&#x02556;"; // boxDl;
        escapesec[0x02553] = "&#x02553;"; // boxDr;
        escapesec[0x02550] = "&#x02550;"; // boxH;
        escapesec[0x02566] = "&#x02566;"; // boxHD;
        escapesec[0x02569] = "&#x02569;"; // boxHU;
        escapesec[0x02564] = "&#x02564;"; // boxHd;
        escapesec[0x02567] = "&#x02567;"; // boxHu;
        escapesec[0x0255D] = "&#x0255D;"; // boxUL;
        escapesec[0x0255A] = "&#x0255A;"; // boxUR;
        escapesec[0x0255C] = "&#x0255C;"; // boxUl;
        escapesec[0x02559] = "&#x02559;"; // boxUr;
        escapesec[0x02551] = "&#x02551;"; // boxV;
        escapesec[0x0256C] = "&#x0256C;"; // boxVH;
        escapesec[0x02563] = "&#x02563;"; // boxVL;
        escapesec[0x02560] = "&#x02560;"; // boxVR;
        escapesec[0x0256B] = "&#x0256B;"; // boxVh;
        escapesec[0x02562] = "&#x02562;"; // boxVl;
        escapesec[0x0255F] = "&#x0255F;"; // boxVr;
        escapesec[0x029C9] = "&#x029C9;"; // boxbox;
        escapesec[0x02555] = "&#x02555;"; // boxdL;
        escapesec[0x02552] = "&#x02552;"; // boxdR;
        escapesec[0x02510] = "&#x02510;"; // boxdl;
        escapesec[0x0250C] = "&#x0250C;"; // boxdr;
        escapesec[0x02500] = "&#x02500;"; // boxh;
        escapesec[0x02565] = "&#x02565;"; // boxhD;
        escapesec[0x02568] = "&#x02568;"; // boxhU;
        escapesec[0x0252C] = "&#x0252C;"; // boxhd;
        escapesec[0x02534] = "&#x02534;"; // boxhu;
        escapesec[0x0229F] = "&#x0229F;"; // boxminus;
        escapesec[0x0229E] = "&#x0229E;"; // boxplus;
        escapesec[0x022A0] = "&#x022A0;"; // boxtimes;
        escapesec[0x0255B] = "&#x0255B;"; // boxuL;
        escapesec[0x02558] = "&#x02558;"; // boxuR;
        escapesec[0x02518] = "&#x02518;"; // boxul;
        escapesec[0x02514] = "&#x02514;"; // boxur;
        escapesec[0x02502] = "&#x02502;"; // boxv;
        escapesec[0x0256A] = "&#x0256A;"; // boxvH;
        escapesec[0x02561] = "&#x02561;"; // boxvL;
        escapesec[0x0255E] = "&#x0255E;"; // boxvR;
        escapesec[0x0253C] = "&#x0253C;"; // boxvh;
        escapesec[0x02524] = "&#x02524;"; // boxvl;
        escapesec[0x0251C] = "&#x0251C;"; // boxvr;
        escapesec[0x02035] = "&#x02035;"; // bprime;
        escapesec[0x002D8] = "&#x002D8;"; // breve;
        escapesec[0x000A6] = "&#x000A6;"; // brvbar;
        escapesec[0x1D4B7] = "&#x1D4B7;"; // bscr;
        escapesec[0x0204F] = "&#x0204F;"; // bsemi;
        escapesec[0x0223D] = "&#x0223D;"; // bsim;
        escapesec[0x022CD] = "&#x022CD;"; // bsime;
        escapesec[0x0005C] = "&#x0005C;"; // bsol;
        escapesec[0x029C5] = "&#x029C5;"; // bsolb;
        escapesec[0x027C8] = "&#x027C8;"; // bsolhsub;
        escapesec[0x02022] = "&#x02022;"; // bull;
        escapesec[0x0224E] = "&#x0224E;"; // bump;
        escapesec[0x02AAE] = "&#x02AAE;"; // bumpE;
        escapesec[0x0224F] = "&#x0224F;"; // bumpe;
        escapesec[0x00107] = "&#x00107;"; // cacute;
        escapesec[0x02229] = "&#x02229;"; // cap;
        escapesec[0x02A44] = "&#x02A44;"; // capand;
        escapesec[0x02A49] = "&#x02A49;"; // capbrcup;
        escapesec[0x02A4B] = "&#x02A4B;"; // capcap;
        escapesec[0x02A47] = "&#x02A47;"; // capcup;
        escapesec[0x02A40] = "&#x02A40;"; // capdot;
        escapesec[0x02041] = "&#x02041;"; // caret;
        escapesec[0x002C7] = "&#x002C7;"; // caron;
        escapesec[0x02A4D] = "&#x02A4D;"; // ccaps;
        escapesec[0x0010D] = "&#x0010D;"; // ccaron;
        escapesec[0x000E7] = "&#x000E7;"; // ccedil;
        escapesec[0x00109] = "&#x00109;"; // ccirc;
        escapesec[0x02A4C] = "&#x02A4C;"; // ccups;
        escapesec[0x02A50] = "&#x02A50;"; // ccupssm;
        escapesec[0x0010B] = "&#x0010B;"; // cdot;
        escapesec[0x000B8] = "&#x000B8;"; // cedil;
        escapesec[0x029B2] = "&#x029B2;"; // cemptyv;
        escapesec[0x000A2] = "&#x000A2;"; // cent;
        escapesec[0x000B7] = "&#x000B7;"; // centerdot;
        escapesec[0x1D520] = "&#x1D520;"; // cfr;
        escapesec[0x00447] = "&#x00447;"; // chcy;
        escapesec[0x02713] = "&#x02713;"; // check;
        escapesec[0x003C7] = "&#x003C7;"; // chi;
        escapesec[0x025CB] = "&#x025CB;"; // cir;
        escapesec[0x029C3] = "&#x029C3;"; // cirE;
        escapesec[0x002C6] = "&#x002C6;"; // circ;
        escapesec[0x02257] = "&#x02257;"; // circeq;
        escapesec[0x021BA] = "&#x021BA;"; // circlearrowleft;
        escapesec[0x021BB] = "&#x021BB;"; // circlearrowright;
        escapesec[0x000AE] = "&#x000AE;"; // circledR;
        escapesec[0x024C8] = "&#x024C8;"; // circledS;
        escapesec[0x0229B] = "&#x0229B;"; // circledast;
        escapesec[0x0229A] = "&#x0229A;"; // circledcirc;
        escapesec[0x0229D] = "&#x0229D;"; // circleddash;
        escapesec[0x02257] = "&#x02257;"; // cire;
        escapesec[0x02A10] = "&#x02A10;"; // cirfnint;
        escapesec[0x02AEF] = "&#x02AEF;"; // cirmid;
        escapesec[0x029C2] = "&#x029C2;"; // cirscir;
        escapesec[0x02663] = "&#x02663;"; // clubs;
        escapesec[0x0003A] = "&#x0003A;"; // colon;
        escapesec[0x02254] = "&#x02254;"; // colone;
        escapesec[0x0002C] = "&#x0002C;"; // comma;
        escapesec[0x00040] = "&#x00040;"; // commat;
        escapesec[0x02201] = "&#x02201;"; // comp;
        escapesec[0x02218] = "&#x02218;"; // compfn;
        escapesec[0x02201] = "&#x02201;"; // complement;
        escapesec[0x02102] = "&#x02102;"; // complexes;
        escapesec[0x02245] = "&#x02245;"; // cong;
        escapesec[0x02A6D] = "&#x02A6D;"; // congdot;
        escapesec[0x0222E] = "&#x0222E;"; // conint;
        escapesec[0x1D554] = "&#x1D554;"; // copf;
        escapesec[0x02210] = "&#x02210;"; // coprod;
        escapesec[0x000A9] = "&#x000A9;"; // copy;
        escapesec[0x02117] = "&#x02117;"; // copysr;
        escapesec[0x021B5] = "&#x021B5;"; // crarr;
        escapesec[0x02717] = "&#x02717;"; // cross;
        escapesec[0x1D4B8] = "&#x1D4B8;"; // cscr;
        escapesec[0x02ACF] = "&#x02ACF;"; // csub;
        escapesec[0x02AD1] = "&#x02AD1;"; // csube;
        escapesec[0x02AD0] = "&#x02AD0;"; // csup;
        escapesec[0x02AD2] = "&#x02AD2;"; // csupe;
        escapesec[0x022EF] = "&#x022EF;"; // ctdot;
        escapesec[0x02938] = "&#x02938;"; // cudarrl;
        escapesec[0x02935] = "&#x02935;"; // cudarrr;
        escapesec[0x022DE] = "&#x022DE;"; // cuepr;
        escapesec[0x022DF] = "&#x022DF;"; // cuesc;
        escapesec[0x021B6] = "&#x021B6;"; // cularr;
        escapesec[0x0293D] = "&#x0293D;"; // cularrp;
        escapesec[0x0222A] = "&#x0222A;"; // cup;
        escapesec[0x02A48] = "&#x02A48;"; // cupbrcap;
        escapesec[0x02A46] = "&#x02A46;"; // cupcap;
        escapesec[0x02A4A] = "&#x02A4A;"; // cupcup;
        escapesec[0x0228D] = "&#x0228D;"; // cupdot;
        escapesec[0x02A45] = "&#x02A45;"; // cupor;
        escapesec[0x021B7] = "&#x021B7;"; // curarr;
        escapesec[0x0293C] = "&#x0293C;"; // curarrm;
        escapesec[0x022DE] = "&#x022DE;"; // curlyeqprec;
        escapesec[0x022DF] = "&#x022DF;"; // curlyeqsucc;
        escapesec[0x022CE] = "&#x022CE;"; // curlyvee;
        escapesec[0x022CF] = "&#x022CF;"; // curlywedge;
        escapesec[0x000A4] = "&#x000A4;"; // curren;
        escapesec[0x021B6] = "&#x021B6;"; // curvearrowleft;
        escapesec[0x021B7] = "&#x021B7;"; // curvearrowright;
        escapesec[0x022CE] = "&#x022CE;"; // cuvee;
        escapesec[0x022CF] = "&#x022CF;"; // cuwed;
        escapesec[0x02232] = "&#x02232;"; // cwconint;
        escapesec[0x02231] = "&#x02231;"; // cwint;
        escapesec[0x0232D] = "&#x0232D;"; // cylcty;
        escapesec[0x021D3] = "&#x021D3;"; // dArr;
        escapesec[0x02965] = "&#x02965;"; // dHar;
        escapesec[0x02020] = "&#x02020;"; // dagger;
        escapesec[0x02138] = "&#x02138;"; // daleth;
        escapesec[0x02193] = "&#x02193;"; // darr;
        escapesec[0x02010] = "&#x02010;"; // dash;
        escapesec[0x022A3] = "&#x022A3;"; // dashv;
        escapesec[0x0290F] = "&#x0290F;"; // dbkarow;
        escapesec[0x002DD] = "&#x002DD;"; // dblac;
        escapesec[0x0010F] = "&#x0010F;"; // dcaron;
        escapesec[0x00434] = "&#x00434;"; // dcy;
        escapesec[0x02146] = "&#x02146;"; // dd;
        escapesec[0x02021] = "&#x02021;"; // ddagger;
        escapesec[0x021CA] = "&#x021CA;"; // ddarr;
        escapesec[0x02A77] = "&#x02A77;"; // ddotseq;
        escapesec[0x000B0] = "&#x000B0;"; // deg;
        escapesec[0x003B4] = "&#x003B4;"; // delta;
        escapesec[0x029B1] = "&#x029B1;"; // demptyv;
        escapesec[0x0297F] = "&#x0297F;"; // dfisht;
        escapesec[0x1D521] = "&#x1D521;"; // dfr;
        escapesec[0x021C3] = "&#x021C3;"; // dharl;
        escapesec[0x021C2] = "&#x021C2;"; // dharr;
        escapesec[0x022C4] = "&#x022C4;"; // diam;
        escapesec[0x02666] = "&#x02666;"; // diamondsuit;
        escapesec[0x000A8] = "&#x000A8;"; // die;
        escapesec[0x003DD] = "&#x003DD;"; // digamma;
        escapesec[0x022F2] = "&#x022F2;"; // disin;
        escapesec[0x000F7] = "&#x000F7;"; // div;
        escapesec[0x000F7] = "&#x000F7;"; // divide
        escapesec[0x022C7] = "&#x022C7;"; // divideontimes;
        escapesec[0x00452] = "&#x00452;"; // djcy;
        escapesec[0x0231E] = "&#x0231E;"; // dlcorn;
        escapesec[0x0230D] = "&#x0230D;"; // dlcrop;
        escapesec[0x00024] = "&#x00024;"; // dollar;
        escapesec[0x1D555] = "&#x1D555;"; // dopf;
        escapesec[0x002D9] = "&#x002D9;"; // dot;
        escapesec[0x02250] = "&#x02250;"; // doteq;
        escapesec[0x02251] = "&#x02251;"; // doteqdot;
        escapesec[0x02238] = "&#x02238;"; // dotminus;
        escapesec[0x02214] = "&#x02214;"; // dotplus;
        escapesec[0x022A1] = "&#x022A1;"; // dotsquare;
        escapesec[0x02306] = "&#x02306;"; // doublebarwedge;
        escapesec[0x02193] = "&#x02193;"; // downarrow;
        escapesec[0x021CA] = "&#x021CA;"; // downdownarrows;
        escapesec[0x021C3] = "&#x021C3;"; // downharpoonleft;
        escapesec[0x021C2] = "&#x021C2;"; // downharpoonright;
        escapesec[0x02910] = "&#x02910;"; // drbkarow;
        escapesec[0x0231F] = "&#x0231F;"; // drcorn;
        escapesec[0x0230C] = "&#x0230C;"; // drcrop;
        escapesec[0x1D4B9] = "&#x1D4B9;"; // dscr;
        escapesec[0x00455] = "&#x00455;"; // dscy;
        escapesec[0x029F6] = "&#x029F6;"; // dsol;
        escapesec[0x00111] = "&#x00111;"; // dstrok;
        escapesec[0x022F1] = "&#x022F1;"; // dtdot;
        escapesec[0x025BF] = "&#x025BF;"; // dtri;
        escapesec[0x025BE] = "&#x025BE;"; // dtrif;
        escapesec[0x021F5] = "&#x021F5;"; // duarr;
        escapesec[0x0296F] = "&#x0296F;"; // duhar;
        escapesec[0x029A6] = "&#x029A6;"; // dwangle;
        escapesec[0x0045F] = "&#x0045F;"; // dzcy;
        escapesec[0x027FF] = "&#x027FF;"; // dzigrarr;
        escapesec[0x02A77] = "&#x02A77;"; // eDDot;
        escapesec[0x02251] = "&#x02251;"; // eDot;
        escapesec[0x000E9] = "&#x000E9;"; // eacute;
        escapesec[0x02A6E] = "&#x02A6E;"; // easter;
        escapesec[0x0011B] = "&#x0011B;"; // ecaron;
        escapesec[0x02256] = "&#x02256;"; // ecir;
        escapesec[0x000EA] = "&#x000EA;"; // ecirc;
        escapesec[0x02255] = "&#x02255;"; // ecolon;
        escapesec[0x0044D] = "&#x0044D;"; // ecy;
        escapesec[0x00117] = "&#x00117;"; // edot;
        escapesec[0x02147] = "&#x02147;"; // ee;
        escapesec[0x02252] = "&#x02252;"; // efDot;
        escapesec[0x1D522] = "&#x1D522;"; // efr;
        escapesec[0x02A9A] = "&#x02A9A;"; // eg;
        escapesec[0x000E8] = "&#x000E8;"; // egrave;
        escapesec[0x02A96] = "&#x02A96;"; // egs;
        escapesec[0x02A98] = "&#x02A98;"; // egsdot;
        escapesec[0x02A99] = "&#x02A99;"; // el;
        escapesec[0x023E7] = "&#x023E7;"; // elinters;
        escapesec[0x02113] = "&#x02113;"; // ell;
        escapesec[0x02A95] = "&#x02A95;"; // els;
        escapesec[0x02A97] = "&#x02A97;"; // elsdot;
        escapesec[0x00113] = "&#x00113;"; // emacr;
        escapesec[0x02205] = "&#x02205;"; // empty;
        escapesec[0x02205] = "&#x02205;"; // emptyv;
        escapesec[0x02004] = "&#x02004;"; // emsp13;
        escapesec[0x02005] = "&#x02005;"; // emsp14;
        escapesec[0x02003] = "&#x02003;"; // emsp;
        escapesec[0x0014B] = "&#x0014B;"; // eng;
        escapesec[0x02002] = "&#x02002;"; // ensp;
        escapesec[0x00119] = "&#x00119;"; // eogon;
        escapesec[0x1D556] = "&#x1D556;"; // eopf;
        escapesec[0x022D5] = "&#x022D5;"; // epar;
        escapesec[0x029E3] = "&#x029E3;"; // eparsl;
        escapesec[0x02A71] = "&#x02A71;"; // eplus;
        escapesec[0x003B5] = "&#x003B5;"; // epsi;
        escapesec[0x003F5] = "&#x003F5;"; // epsiv;
        escapesec[0x02256] = "&#x02256;"; // eqcirc;
        escapesec[0x02255] = "&#x02255;"; // eqcolon;
        escapesec[0x02242] = "&#x02242;"; // eqsim;
        escapesec[0x02A96] = "&#x02A96;"; // eqslantgtr;
        escapesec[0x02A95] = "&#x02A95;"; // eqslantless;
        escapesec[0x0003D] = "&#x0003D;"; // equals;
        escapesec[0x0225F] = "&#x0225F;"; // equest;
        escapesec[0x02261] = "&#x02261;"; // equiv;
        escapesec[0x02A78] = "&#x02A78;"; // equivDD;
        escapesec[0x029E5] = "&#x029E5;"; // eqvparsl;
        escapesec[0x02253] = "&#x02253;"; // erDot;
        escapesec[0x02971] = "&#x02971;"; // erarr;
        escapesec[0x0212F] = "&#x0212F;"; // escr;
        escapesec[0x02250] = "&#x02250;"; // esdot;
        escapesec[0x02242] = "&#x02242;"; // esim;
        escapesec[0x003B7] = "&#x003B7;"; // eta;
        escapesec[0x000F0] = "&#x000F0;"; // eth;
        escapesec[0x000EB] = "&#x000EB;"; // euml;
        escapesec[0x020AC] = "&#x020AC;"; // euro;
        escapesec[0x00021] = "&#x00021;"; // excl;
        escapesec[0x02203] = "&#x02203;"; // exist;
        escapesec[0x02130] = "&#x02130;"; // expectation;
        escapesec[0x02147] = "&#x02147;"; // exponentiale;
        escapesec[0x02252] = "&#x02252;"; // fallingdotseq;
        escapesec[0x00444] = "&#x00444;"; // fcy;
        escapesec[0x02640] = "&#x02640;"; // female;
        escapesec[0x0FB03] = "&#x0FB03;"; // ffilig;
        escapesec[0x0FB00] = "&#x0FB00;"; // fflig;
        escapesec[0x0FB04] = "&#x0FB04;"; // ffllig;
        escapesec[0x1D523] = "&#x1D523;"; // ffr;
        escapesec[0x0FB01] = "&#x0FB01;"; // filig;
        escapesec[0x0266D] = "&#x0266D;"; // flat;
        escapesec[0x0FB02] = "&#x0FB02;"; // fllig;
        escapesec[0x025B1] = "&#x025B1;"; // fltns;
        escapesec[0x00192] = "&#x00192;"; // fnof;
        escapesec[0x1D557] = "&#x1D557;"; // fopf;
        escapesec[0x02200] = "&#x02200;"; // forall;
        escapesec[0x022D4] = "&#x022D4;"; // fork;
        escapesec[0x02AD9] = "&#x02AD9;"; // forkv;
        escapesec[0x02A0D] = "&#x02A0D;"; // fpartint;
        escapesec[0x000BD] = "&#x000BD;"; // frac12;
        escapesec[0x02153] = "&#x02153;"; // frac13;
        escapesec[0x000BC] = "&#x000BC;"; // frac14;
        escapesec[0x02155] = "&#x02155;"; // frac15;
        escapesec[0x02159] = "&#x02159;"; // frac16;
        escapesec[0x0215B] = "&#x0215B;"; // frac18;
        escapesec[0x02154] = "&#x02154;"; // frac23;
        escapesec[0x02156] = "&#x02156;"; // frac25;
        escapesec[0x000BE] = "&#x000BE;"; // frac34;
        escapesec[0x02157] = "&#x02157;"; // frac35;
        escapesec[0x0215C] = "&#x0215C;"; // frac38;
        escapesec[0x02158] = "&#x02158;"; // frac45;
        escapesec[0x0215A] = "&#x0215A;"; // frac56;
        escapesec[0x0215D] = "&#x0215D;"; // frac58;
        escapesec[0x0215E] = "&#x0215E;"; // frac78;
        escapesec[0x02044] = "&#x02044;"; // frasl;
        escapesec[0x02322] = "&#x02322;"; // frown;
        escapesec[0x1D4BB] = "&#x1D4BB;"; // fscr;
        escapesec[0x02267] = "&#x02267;"; // gE;
        escapesec[0x02A8C] = "&#x02A8C;"; // gEl;
        escapesec[0x001F5] = "&#x001F5;"; // gacute;
        escapesec[0x003B3] = "&#x003B3;"; // gamma;
        escapesec[0x003DD] = "&#x003DD;"; // gammad;
        escapesec[0x02A86] = "&#x02A86;"; // gap;
        escapesec[0x0011F] = "&#x0011F;"; // gbreve;
        escapesec[0x0011D] = "&#x0011D;"; // gcirc;
        escapesec[0x00433] = "&#x00433;"; // gcy;
        escapesec[0x00121] = "&#x00121;"; // gdot;
        escapesec[0x02265] = "&#x02265;"; // ge;
        escapesec[0x022DB] = "&#x022DB;"; // gel;
        escapesec[0x02265] = "&#x02265;"; // geq;
        escapesec[0x02267] = "&#x02267;"; // geqq;
        escapesec[0x02A7E] = "&#x02A7E;"; // geqslant;
        escapesec[0x02AA9] = "&#x02AA9;"; // gescc;
        escapesec[0x02A80] = "&#x02A80;"; // gesdot;
        escapesec[0x02A82] = "&#x02A82;"; // gesdoto;
        escapesec[0x02A84] = "&#x02A84;"; // gesdotol;
        escapesec[0x02A94] = "&#x02A94;"; // gesles;
        escapesec[0x1D524] = "&#x1D524;"; // gfr;
        escapesec[0x0226B] = "&#x0226B;"; // gg;
        escapesec[0x022D9] = "&#x022D9;"; // ggg;
        escapesec[0x02137] = "&#x02137;"; // gimel;
        escapesec[0x00453] = "&#x00453;"; // gjcy;
        escapesec[0x02277] = "&#x02277;"; // gl;
        escapesec[0x02A92] = "&#x02A92;"; // glE;
        escapesec[0x02AA5] = "&#x02AA5;"; // gla;
        escapesec[0x02AA4] = "&#x02AA4;"; // glj;
        escapesec[0x02269] = "&#x02269;"; // gnE;
        escapesec[0x02A8A] = "&#x02A8A;"; // gnap;
        escapesec[0x02A88] = "&#x02A88;"; // gne;
        escapesec[0x02269] = "&#x02269;"; // gneqq;
        escapesec[0x022E7] = "&#x022E7;"; // gnsim;
        escapesec[0x1D558] = "&#x1D558;"; // gopf;
        escapesec[0x00060] = "&#x00060;"; // grave;
        escapesec[0x0210A] = "&#x0210A;"; // gscr;
        escapesec[0x02273] = "&#x02273;"; // gsim;
        escapesec[0x02A8E] = "&#x02A8E;"; // gsime;
        escapesec[0x02A90] = "&#x02A90;"; // gsiml;
        escapesec[0x0003E] = "&#x0003E;"; // gt;
        escapesec[0x02AA7] = "&#x02AA7;"; // gtcc;
        escapesec[0x02A7A] = "&#x02A7A;"; // gtcir;
        escapesec[0x022D7] = "&#x022D7;"; // gtdot;
        escapesec[0x02995] = "&#x02995;"; // gtlPar;
        escapesec[0x02A7C] = "&#x02A7C;"; // gtquest;
        escapesec[0x02A86] = "&#x02A86;"; // gtrapprox;
        escapesec[0x02978] = "&#x02978;"; // gtrarr;
        escapesec[0x022D7] = "&#x022D7;"; // gtrdot;
        escapesec[0x022DB] = "&#x022DB;"; // gtreqless;
        escapesec[0x02A8C] = "&#x02A8C;"; // gtreqqless;
        escapesec[0x02277] = "&#x02277;"; // gtrless;
        escapesec[0x02273] = "&#x02273;"; // gtrsim;
        escapesec[0x021D4] = "&#x021D4;"; // hArr;
        escapesec[0x0200A] = "&#x0200A;"; // hairsp;
        escapesec[0x000BD] = "&#x000BD;"; // half;
        escapesec[0x0210B] = "&#x0210B;"; // hamilt;
        escapesec[0x0044A] = "&#x0044A;"; // hardcy;
        escapesec[0x02194] = "&#x02194;"; // harr;
        escapesec[0x02948] = "&#x02948;"; // harrcir;
        escapesec[0x021AD] = "&#x021AD;"; // harrw;
        escapesec[0x0210F] = "&#x0210F;"; // hbar;
        escapesec[0x00125] = "&#x00125;"; // hcirc;
        escapesec[0x02665] = "&#x02665;"; // hearts;
        escapesec[0x02026] = "&#x02026;"; // hellip;
        escapesec[0x022B9] = "&#x022B9;"; // hercon;
        escapesec[0x1D525] = "&#x1D525;"; // hfr;
        escapesec[0x02925] = "&#x02925;"; // hksearow;
        escapesec[0x02926] = "&#x02926;"; // hkswarow;
        escapesec[0x021FF] = "&#x021FF;"; // hoarr;
        escapesec[0x0223B] = "&#x0223B;"; // homtht;
        escapesec[0x021A9] = "&#x021A9;"; // hookleftarrow;
        escapesec[0x021AA] = "&#x021AA;"; // hookrightarrow;
        escapesec[0x1D559] = "&#x1D559;"; // hopf;
        escapesec[0x02015] = "&#x02015;"; // horbar;
        escapesec[0x1D4BD] = "&#x1D4BD;"; // hscr;
        escapesec[0x0210F] = "&#x0210F;"; // hslash;
        escapesec[0x00127] = "&#x00127;"; // hstrok;
        escapesec[0x02043] = "&#x02043;"; // hybull;
        escapesec[0x02010] = "&#x02010;"; // hyphen;
        escapesec[0x000ED] = "&#x000ED;"; // iacute;
        escapesec[0x02063] = "&#x02063;"; // ic;
        escapesec[0x000EE] = "&#x000EE;"; // icirc;
        escapesec[0x00438] = "&#x00438;"; // icy;
        escapesec[0x00435] = "&#x00435;"; // iecy;
        escapesec[0x000A1] = "&#x000A1;"; // iexcl;
        escapesec[0x021D4] = "&#x021D4;"; // iff;
        escapesec[0x1D526] = "&#x1D526;"; // ifr;
        escapesec[0x000EC] = "&#x000EC;"; // igrave;
        escapesec[0x02148] = "&#x02148;"; // ii;
        escapesec[0x02A0C] = "&#x02A0C;"; // iiiint;
        escapesec[0x0222D] = "&#x0222D;"; // iiint;
        escapesec[0x029DC] = "&#x029DC;"; // iinfin;
        escapesec[0x02129] = "&#x02129;"; // iiota;
        escapesec[0x00133] = "&#x00133;"; // ijlig;
        escapesec[0x0012B] = "&#x0012B;"; // imacr;
        escapesec[0x02111] = "&#x02111;"; // image;
        escapesec[0x02110] = "&#x02110;"; // imagline;
        escapesec[0x02111] = "&#x02111;"; // imagpart;
        escapesec[0x00131] = "&#x00131;"; // imath;
        escapesec[0x022B7] = "&#x022B7;"; // imof;
        escapesec[0x001B5] = "&#x001B5;"; // imped;
        escapesec[0x02208] = "&#x02208;"; // in;
        escapesec[0x02105] = "&#x02105;"; // incare;
        escapesec[0x0221E] = "&#x0221E;"; // infin;
        escapesec[0x029DD] = "&#x029DD;"; // infintie;
        escapesec[0x00131] = "&#x00131;"; // inodot;
        escapesec[0x0222B] = "&#x0222B;"; // int;
        escapesec[0x022BA] = "&#x022BA;"; // intcal;
        escapesec[0x02124] = "&#x02124;"; // integers;
        escapesec[0x022BA] = "&#x022BA;"; // intercal;
        escapesec[0x02A17] = "&#x02A17;"; // intlarhk;
        escapesec[0x02A3C] = "&#x02A3C;"; // intprod;
        escapesec[0x00451] = "&#x00451;"; // iocy;
        escapesec[0x0012F] = "&#x0012F;"; // iogon;
        escapesec[0x1D55A] = "&#x1D55A;"; // iopf;
        escapesec[0x003B9] = "&#x003B9;"; // iota;
        escapesec[0x02A3C] = "&#x02A3C;"; // iprod;
        escapesec[0x000BF] = "&#x000BF;"; // iquest;
        escapesec[0x1D4BE] = "&#x1D4BE;"; // iscr;
        escapesec[0x02208] = "&#x02208;"; // isin;
        escapesec[0x022F9] = "&#x022F9;"; // isinE;
        escapesec[0x022F5] = "&#x022F5;"; // isindot;
        escapesec[0x022F4] = "&#x022F4;"; // isins;
        escapesec[0x022F3] = "&#x022F3;"; // isinsv;
        escapesec[0x02208] = "&#x02208;"; // isinv;
        escapesec[0x02062] = "&#x02062;"; // it;
        escapesec[0x00129] = "&#x00129;"; // itilde;
        escapesec[0x00456] = "&#x00456;"; // iukcy;
        escapesec[0x000EF] = "&#x000EF;"; // iuml;
        escapesec[0x00135] = "&#x00135;"; // jcirc;
        escapesec[0x00439] = "&#x00439;"; // jcy;
        escapesec[0x1D527] = "&#x1D527;"; // jfr;
        escapesec[0x00237] = "&#x00237;"; // jmath;
        escapesec[0x1D55B] = "&#x1D55B;"; // jopf;
        escapesec[0x1D4BF] = "&#x1D4BF;"; // jscr;
        escapesec[0x00458] = "&#x00458;"; // jsercy;
        escapesec[0x00454] = "&#x00454;"; // jukcy;
        escapesec[0x003BA] = "&#x003BA;"; // kappa;
        escapesec[0x003F0] = "&#x003F0;"; // kappav;
        escapesec[0x00137] = "&#x00137;"; // kcedil;
        escapesec[0x0043A] = "&#x0043A;"; // kcy;
        escapesec[0x1D528] = "&#x1D528;"; // kfr;
        escapesec[0x00138] = "&#x00138;"; // kgreen;
        escapesec[0x00445] = "&#x00445;"; // khcy;
        escapesec[0x0045C] = "&#x0045C;"; // kjcy;
        escapesec[0x1D55C] = "&#x1D55C;"; // kopf;
        escapesec[0x1D4C0] = "&#x1D4C0;"; // kscr;
        escapesec[0x021DA] = "&#x021DA;"; // lAarr;
        escapesec[0x021D0] = "&#x021D0;"; // lArr;
        escapesec[0x0291B] = "&#x0291B;"; // lAtail;
        escapesec[0x0290E] = "&#x0290E;"; // lBarr;
        escapesec[0x02266] = "&#x02266;"; // lE;
        escapesec[0x02A8B] = "&#x02A8B;"; // lEg;
        escapesec[0x02962] = "&#x02962;"; // lHar;
        escapesec[0x0013A] = "&#x0013A;"; // lacute;
        escapesec[0x029B4] = "&#x029B4;"; // laemptyv;
        escapesec[0x02112] = "&#x02112;"; // lagran;
        escapesec[0x003BB] = "&#x003BB;"; // lambda;
        escapesec[0x027E8] = "&#x027E8;"; // lang;
        escapesec[0x02991] = "&#x02991;"; // langd;
        escapesec[0x027E8] = "&#x027E8;"; // langle;
        escapesec[0x02A85] = "&#x02A85;"; // lap;
        escapesec[0x000AB] = "&#x000AB;"; // laquo;
        escapesec[0x02190] = "&#x02190;"; // larr;
        escapesec[0x021E4] = "&#x021E4;"; // larrb;
        escapesec[0x0291F] = "&#x0291F;"; // larrbfs;
        escapesec[0x0291D] = "&#x0291D;"; // larrfs;
        escapesec[0x021A9] = "&#x021A9;"; // larrhk;
        escapesec[0x021AB] = "&#x021AB;"; // larrlp;
        escapesec[0x02939] = "&#x02939;"; // larrpl;
        escapesec[0x02973] = "&#x02973;"; // larrsim;
        escapesec[0x021A2] = "&#x021A2;"; // larrtl;
        escapesec[0x02AAB] = "&#x02AAB;"; // lat;
        escapesec[0x02919] = "&#x02919;"; // latail;
        escapesec[0x02AAD] = "&#x02AAD;"; // late;
        escapesec[0x0290C] = "&#x0290C;"; // lbarr;
        escapesec[0x02772] = "&#x02772;"; // lbbrk;
        escapesec[0x0007B] = "&#x0007B;"; // lbrace;
        escapesec[0x0005B] = "&#x0005B;"; // lbrack;
        escapesec[0x0298B] = "&#x0298B;"; // lbrke;
        escapesec[0x0298F] = "&#x0298F;"; // lbrksld;
        escapesec[0x0298D] = "&#x0298D;"; // lbrkslu;
        escapesec[0x0013E] = "&#x0013E;"; // lcaron;
        escapesec[0x0013C] = "&#x0013C;"; // lcedil;
        escapesec[0x02308] = "&#x02308;"; // lceil;
        escapesec[0x0007B] = "&#x0007B;"; // lcub;
        escapesec[0x0043B] = "&#x0043B;"; // lcy;
        escapesec[0x02936] = "&#x02936;"; // ldca;
        escapesec[0x0201C] = "&#x0201C;"; // ldquo;
        escapesec[0x0201E] = "&#x0201E;"; // ldquor;
        escapesec[0x02967] = "&#x02967;"; // ldrdhar;
        escapesec[0x0294B] = "&#x0294B;"; // ldrushar;
        escapesec[0x021B2] = "&#x021B2;"; // ldsh;
        escapesec[0x02264] = "&#x02264;"; // le;
        escapesec[0x02190] = "&#x02190;"; // leftarrow;
        escapesec[0x021A2] = "&#x021A2;"; // leftarrowtail;
        escapesec[0x021BD] = "&#x021BD;"; // leftharpoondown;
        escapesec[0x021BC] = "&#x021BC;"; // leftharpoonup;
        escapesec[0x021C7] = "&#x021C7;"; // leftleftarrows;
        escapesec[0x02194] = "&#x02194;"; // leftrightarrow;
        escapesec[0x021C6] = "&#x021C6;"; // leftrightarrows;
        escapesec[0x021CB] = "&#x021CB;"; // leftrightharpoons;
        escapesec[0x021AD] = "&#x021AD;"; // leftrightsquigarrow;
        escapesec[0x022CB] = "&#x022CB;"; // leftthreetimes;
        escapesec[0x022DA] = "&#x022DA;"; // leg;
        escapesec[0x02264] = "&#x02264;"; // leq;
        escapesec[0x02266] = "&#x02266;"; // leqq;
        escapesec[0x02A7D] = "&#x02A7D;"; // leqslant;
        escapesec[0x02AA8] = "&#x02AA8;"; // lescc;
        escapesec[0x02A7F] = "&#x02A7F;"; // lesdot;
        escapesec[0x02A81] = "&#x02A81;"; // lesdoto;
        escapesec[0x02A83] = "&#x02A83;"; // lesdotor;
        escapesec[0x02A93] = "&#x02A93;"; // lesges;
        escapesec[0x02A85] = "&#x02A85;"; // lessapprox;
        escapesec[0x022D6] = "&#x022D6;"; // lessdot;
        escapesec[0x022DA] = "&#x022DA;"; // lesseqgtr;
        escapesec[0x02A8B] = "&#x02A8B;"; // lesseqqgtr;
        escapesec[0x02276] = "&#x02276;"; // lessgtr;
        escapesec[0x02272] = "&#x02272;"; // lesssim;
        escapesec[0x0297C] = "&#x0297C;"; // lfisht;
        escapesec[0x0230A] = "&#x0230A;"; // lfloor;
        escapesec[0x1D529] = "&#x1D529;"; // lfr;
        escapesec[0x02276] = "&#x02276;"; // lg;
        escapesec[0x02A91] = "&#x02A91;"; // lgE;
        escapesec[0x021BD] = "&#x021BD;"; // lhard;
        escapesec[0x021BC] = "&#x021BC;"; // lharu;
        escapesec[0x0296A] = "&#x0296A;"; // lharul;
        escapesec[0x02584] = "&#x02584;"; // lhblk;
        escapesec[0x00459] = "&#x00459;"; // ljcy;
        escapesec[0x0226A] = "&#x0226A;"; // ll;
        escapesec[0x021C7] = "&#x021C7;"; // llarr;
        escapesec[0x0231E] = "&#x0231E;"; // llcorner;
        escapesec[0x0296B] = "&#x0296B;"; // llhard;
        escapesec[0x025FA] = "&#x025FA;"; // lltri;
        escapesec[0x00140] = "&#x00140;"; // lmidot;
        escapesec[0x023B0] = "&#x023B0;"; // lmoust;
        escapesec[0x02268] = "&#x02268;"; // lnE;
        escapesec[0x02A89] = "&#x02A89;"; // lnap;
        escapesec[0x02A87] = "&#x02A87;"; // lne;
        escapesec[0x02268] = "&#x02268;"; // lneqq;
        escapesec[0x022E6] = "&#x022E6;"; // lnsim;
        escapesec[0x027EC] = "&#x027EC;"; // loang;
        escapesec[0x021FD] = "&#x021FD;"; // loarr;
        escapesec[0x027E6] = "&#x027E6;"; // lobrk;
        escapesec[0x027F5] = "&#x027F5;"; // longleftarrow;
        escapesec[0x027F7] = "&#x027F7;"; // longleftrightarrow;
        escapesec[0x027FC] = "&#x027FC;"; // longmapsto;
        escapesec[0x027F6] = "&#x027F6;"; // longrightarrow;
        escapesec[0x021AB] = "&#x021AB;"; // looparrowleft;
        escapesec[0x021AC] = "&#x021AC;"; // looparrowright;
        escapesec[0x02985] = "&#x02985;"; // lopar;
        escapesec[0x1D55D] = "&#x1D55D;"; // lopf;
        escapesec[0x02A2D] = "&#x02A2D;"; // loplus;
        escapesec[0x02A34] = "&#x02A34;"; // lotimes;
        escapesec[0x02217] = "&#x02217;"; // lowast;
        escapesec[0x0005F] = "&#x0005F;"; // lowbar;
        escapesec[0x025CA] = "&#x025CA;"; // loz;
        escapesec[0x029EB] = "&#x029EB;"; // lozf;
        escapesec[0x00028] = "&#x00028;"; // lpar;
        escapesec[0x02993] = "&#x02993;"; // lparlt;
        escapesec[0x021C6] = "&#x021C6;"; // lrarr;
        escapesec[0x0231F] = "&#x0231F;"; // lrcorner;
        escapesec[0x021CB] = "&#x021CB;"; // lrhar;
        escapesec[0x0296D] = "&#x0296D;"; // lrhard;
        escapesec[0x0200E] = "&#x0200E;"; // lrm;
        escapesec[0x022BF] = "&#x022BF;"; // lrtri;
        escapesec[0x02039] = "&#x02039;"; // lsaquo;
        escapesec[0x1D4C1] = "&#x1D4C1;"; // lscr;
        escapesec[0x021B0] = "&#x021B0;"; // lsh;
        escapesec[0x02272] = "&#x02272;"; // lsim;
        escapesec[0x02A8D] = "&#x02A8D;"; // lsime;
        escapesec[0x02A8F] = "&#x02A8F;"; // lsimg;
        escapesec[0x0005B] = "&#x0005B;"; // lsqb;
        escapesec[0x02018] = "&#x02018;"; // lsquo;
        escapesec[0x0201A] = "&#x0201A;"; // lsquor;
        escapesec[0x00142] = "&#x00142;"; // lstrok;
        escapesec[0x0003C] = "&#x0003C;"; // lt;
        escapesec[0x02AA6] = "&#x02AA6;"; // ltcc;
        escapesec[0x02A79] = "&#x02A79;"; // ltcir;
        escapesec[0x022D6] = "&#x022D6;"; // ltdot;
        escapesec[0x022CB] = "&#x022CB;"; // lthree;
        escapesec[0x022C9] = "&#x022C9;"; // ltimes;
        escapesec[0x02976] = "&#x02976;"; // ltlarr;
        escapesec[0x02A7B] = "&#x02A7B;"; // ltquest;
        escapesec[0x02996] = "&#x02996;"; // ltrPar;
        escapesec[0x025C3] = "&#x025C3;"; // ltri;
        escapesec[0x022B4] = "&#x022B4;"; // ltrie;
        escapesec[0x025C2] = "&#x025C2;"; // ltrif;
        escapesec[0x0294A] = "&#x0294A;"; // lurdshar;
        escapesec[0x02966] = "&#x02966;"; // luruhar;
        escapesec[0x0223A] = "&#x0223A;"; // mDDot;
        escapesec[0x000AF] = "&#x000AF;"; // macr;
        escapesec[0x02642] = "&#x02642;"; // male;
        escapesec[0x02720] = "&#x02720;"; // malt;
        escapesec[0x021A6] = "&#x021A6;"; // map;
        escapesec[0x021A7] = "&#x021A7;"; // mapstodown;
        escapesec[0x021A4] = "&#x021A4;"; // mapstoleft;
        escapesec[0x021A5] = "&#x021A5;"; // mapstoup;
        escapesec[0x025AE] = "&#x025AE;"; // marker;
        escapesec[0x02A29] = "&#x02A29;"; // mcomma;
        escapesec[0x0043C] = "&#x0043C;"; // mcy;
        escapesec[0x02014] = "&#x02014;"; // mdash;
        escapesec[0x02221] = "&#x02221;"; // measuredangle;
        escapesec[0x1D52A] = "&#x1D52A;"; // mfr;
        escapesec[0x02127] = "&#x02127;"; // mho;
        escapesec[0x000B5] = "&#x000B5;"; // micro;
        escapesec[0x02223] = "&#x02223;"; // mid;
        escapesec[0x0002A] = "&#x0002A;"; // midast;
        escapesec[0x02AF0] = "&#x02AF0;"; // midcir;
        escapesec[0x000B7] = "&#x000B7;"; // middot;
        escapesec[0x02212] = "&#x02212;"; // minus;
        escapesec[0x0229F] = "&#x0229F;"; // minusb;
        escapesec[0x02238] = "&#x02238;"; // minusd;
        escapesec[0x02A2A] = "&#x02A2A;"; // minusdu;
        escapesec[0x02ADB] = "&#x02ADB;"; // mlcp;
        escapesec[0x02026] = "&#x02026;"; // mldr;
        escapesec[0x02213] = "&#x02213;"; // mnplus;
        escapesec[0x022A7] = "&#x022A7;"; // models;
        escapesec[0x1D55E] = "&#x1D55E;"; // mopf;
        escapesec[0x02213] = "&#x02213;"; // mp;
        escapesec[0x1D4C2] = "&#x1D4C2;"; // mscr;
        escapesec[0x0223E] = "&#x0223E;"; // mstpos;
        escapesec[0x003BC] = "&#x003BC;"; // mu;
        escapesec[0x022B8] = "&#x022B8;"; // multimap;
        escapesec[0x021CD] = "&#x021CD;"; // nLeftarrow;
        escapesec[0x021CE] = "&#x021CE;"; // nLeftrightarrow;
        escapesec[0x021CF] = "&#x021CF;"; // nRightarrow;
        escapesec[0x022AF] = "&#x022AF;"; // nVDash;
        escapesec[0x022AE] = "&#x022AE;"; // nVdash;
        escapesec[0x02207] = "&#x02207;"; // nabla;
        escapesec[0x00144] = "&#x00144;"; // nacute;
        escapesec[0x02249] = "&#x02249;"; // nap;
        escapesec[0x00149] = "&#x00149;"; // napos;
        escapesec[0x02249] = "&#x02249;"; // napprox;
        escapesec[0x0266E] = "&#x0266E;"; // natur;
        escapesec[0x02115] = "&#x02115;"; // naturals;
        escapesec[0x000A0] = "&#x000A0;"; // nbsp;
        escapesec[0x02A43] = "&#x02A43;"; // ncap;
        escapesec[0x00148] = "&#x00148;"; // ncaron;
        escapesec[0x00146] = "&#x00146;"; // ncedil;
        escapesec[0x02247] = "&#x02247;"; // ncong;
        escapesec[0x02A42] = "&#x02A42;"; // ncup;
        escapesec[0x0043D] = "&#x0043D;"; // ncy;
        escapesec[0x02013] = "&#x02013;"; // ndash;
        escapesec[0x02260] = "&#x02260;"; // ne;
        escapesec[0x021D7] = "&#x021D7;"; // neArr;
        escapesec[0x02924] = "&#x02924;"; // nearhk;
        escapesec[0x02197] = "&#x02197;"; // nearr;
        escapesec[0x02262] = "&#x02262;"; // nequiv;
        escapesec[0x02928] = "&#x02928;"; // nesear;
        escapesec[0x02204] = "&#x02204;"; // nexist;
        escapesec[0x1D52B] = "&#x1D52B;"; // nfr;
        escapesec[0x02271] = "&#x02271;"; // nge;
        escapesec[0x02275] = "&#x02275;"; // ngsim;
        escapesec[0x0226F] = "&#x0226F;"; // ngt;
        escapesec[0x021CE] = "&#x021CE;"; // nhArr;
        escapesec[0x021AE] = "&#x021AE;"; // nharr;
        escapesec[0x02AF2] = "&#x02AF2;"; // nhpar;
        escapesec[0x0220B] = "&#x0220B;"; // ni;
        escapesec[0x022FC] = "&#x022FC;"; // nis;
        escapesec[0x022FA] = "&#x022FA;"; // nisd;
        escapesec[0x0220B] = "&#x0220B;"; // niv;
        escapesec[0x0045A] = "&#x0045A;"; // njcy;
        escapesec[0x021CD] = "&#x021CD;"; // nlArr;
        escapesec[0x0219A] = "&#x0219A;"; // nlarr;
        escapesec[0x02025] = "&#x02025;"; // nldr;
        escapesec[0x02270] = "&#x02270;"; // nle;
        escapesec[0x0219A] = "&#x0219A;"; // nleftarrow;
        escapesec[0x021AE] = "&#x021AE;"; // nleftrightarrow;
        escapesec[0x02270] = "&#x02270;"; // nleq;
        escapesec[0x0226E] = "&#x0226E;"; // nless;
        escapesec[0x02274] = "&#x02274;"; // nlsim;
        escapesec[0x0226E] = "&#x0226E;"; // nlt;
        escapesec[0x022EA] = "&#x022EA;"; // nltri;
        escapesec[0x022EC] = "&#x022EC;"; // nltrie;
        escapesec[0x02224] = "&#x02224;"; // nmid;
        escapesec[0x1D55F] = "&#x1D55F;"; // nopf;
        escapesec[0x000AC] = "&#x000AC;"; // not;
        escapesec[0x02209] = "&#x02209;"; // notin;
        escapesec[0x022F7] = "&#x022F7;"; // notinvb;
        escapesec[0x022F6] = "&#x022F6;"; // notinvc;
        escapesec[0x0220C] = "&#x0220C;"; // notni;
        escapesec[0x022FE] = "&#x022FE;"; // notnivb;
        escapesec[0x022FD] = "&#x022FD;"; // notnivc;
        escapesec[0x02226] = "&#x02226;"; // npar;
        escapesec[0x02A14] = "&#x02A14;"; // npolint;
        escapesec[0x02280] = "&#x02280;"; // npr;
        escapesec[0x022E0] = "&#x022E0;"; // nprcue;
        escapesec[0x02280] = "&#x02280;"; // nprec;
        escapesec[0x021CF] = "&#x021CF;"; // nrArr;
        escapesec[0x0219B] = "&#x0219B;"; // nrarr;
        escapesec[0x022EB] = "&#x022EB;"; // nrtri;
        escapesec[0x022ED] = "&#x022ED;"; // nrtrie;
        escapesec[0x02281] = "&#x02281;"; // nsc;
        escapesec[0x022E1] = "&#x022E1;"; // nsccue;
        escapesec[0x1D4C3] = "&#x1D4C3;"; // nscr;
        escapesec[0x02224] = "&#x02224;"; // nshortmid;
        escapesec[0x02226] = "&#x02226;"; // nshortparallel;
        escapesec[0x02241] = "&#x02241;"; // nsim;
        escapesec[0x02244] = "&#x02244;"; // nsime;
        escapesec[0x02224] = "&#x02224;"; // nsmid;
        escapesec[0x02226] = "&#x02226;"; // nspar;
        escapesec[0x022E2] = "&#x022E2;"; // nsqsube;
        escapesec[0x022E3] = "&#x022E3;"; // nsqsupe;
        escapesec[0x02284] = "&#x02284;"; // nsub;
        escapesec[0x02288] = "&#x02288;"; // nsube;
        escapesec[0x02281] = "&#x02281;"; // nsucc;
        escapesec[0x02285] = "&#x02285;"; // nsup;
        escapesec[0x02289] = "&#x02289;"; // nsupe;
        escapesec[0x02279] = "&#x02279;"; // ntgl;
        escapesec[0x000F1] = "&#x000F1;"; // ntilde;
        escapesec[0x02278] = "&#x02278;"; // ntlg;
        escapesec[0x022EA] = "&#x022EA;"; // ntriangleleft;
        escapesec[0x022EC] = "&#x022EC;"; // ntrianglelefteq;
        escapesec[0x022EB] = "&#x022EB;"; // ntriangleright;
        escapesec[0x022ED] = "&#x022ED;"; // ntrianglerighteq;
        escapesec[0x003BD] = "&#x003BD;"; // nu;
        escapesec[0x00023] = "&#x00023;"; // num;
        escapesec[0x02116] = "&#x02116;"; // numero;
        escapesec[0x02007] = "&#x02007;"; // numsp;
        escapesec[0x022AD] = "&#x022AD;"; // nvDash;
        escapesec[0x02904] = "&#x02904;"; // nvHarr;
        escapesec[0x022AC] = "&#x022AC;"; // nvdash;
        escapesec[0x029DE] = "&#x029DE;"; // nvinfin;
        escapesec[0x02902] = "&#x02902;"; // nvlArr;
        escapesec[0x02903] = "&#x02903;"; // nvrArr;
        escapesec[0x021D6] = "&#x021D6;"; // nwArr;
        escapesec[0x02923] = "&#x02923;"; // nwarhk;
        escapesec[0x02196] = "&#x02196;"; // nwarr;
        escapesec[0x02927] = "&#x02927;"; // nwnear;
        escapesec[0x024C8] = "&#x024C8;"; // oS;
        escapesec[0x000F3] = "&#x000F3;"; // oacute;
        escapesec[0x0229B] = "&#x0229B;"; // oast;
        escapesec[0x0229A] = "&#x0229A;"; // ocir;
        escapesec[0x000F4] = "&#x000F4;"; // ocirc;
        escapesec[0x0043E] = "&#x0043E;"; // ocy;
        escapesec[0x0229D] = "&#x0229D;"; // odash;
        escapesec[0x00151] = "&#x00151;"; // odblac;
        escapesec[0x02A38] = "&#x02A38;"; // odiv;
        escapesec[0x02299] = "&#x02299;"; // odot;
        escapesec[0x029BC] = "&#x029BC;"; // odsold;
        escapesec[0x00153] = "&#x00153;"; // oelig;
        escapesec[0x029BF] = "&#x029BF;"; // ofcir;
        escapesec[0x1D52C] = "&#x1D52C;"; // ofr;
        escapesec[0x002DB] = "&#x002DB;"; // ogon;
        escapesec[0x000F2] = "&#x000F2;"; // ograve;
        escapesec[0x029C1] = "&#x029C1;"; // ogt;
        escapesec[0x029B5] = "&#x029B5;"; // ohbar;
        escapesec[0x003A9] = "&#x003A9;"; // ohm;
        escapesec[0x0222E] = "&#x0222E;"; // oint;
        escapesec[0x021BA] = "&#x021BA;"; // olarr;
        escapesec[0x029BE] = "&#x029BE;"; // olcir;
        escapesec[0x029BB] = "&#x029BB;"; // olcross;
        escapesec[0x0203E] = "&#x0203E;"; // oline;
        escapesec[0x029C0] = "&#x029C0;"; // olt;
        escapesec[0x0014D] = "&#x0014D;"; // omacr;
        escapesec[0x003C9] = "&#x003C9;"; // omega;
        escapesec[0x003BF] = "&#x003BF;"; // omicron;
        escapesec[0x029B6] = "&#x029B6;"; // omid;
        escapesec[0x02296] = "&#x02296;"; // ominus;
        escapesec[0x1D560] = "&#x1D560;"; // oopf;
        escapesec[0x029B7] = "&#x029B7;"; // opar;
        escapesec[0x029B9] = "&#x029B9;"; // operp;
        escapesec[0x02295] = "&#x02295;"; // oplus;
        escapesec[0x02228] = "&#x02228;"; // or;
        escapesec[0x021BB] = "&#x021BB;"; // orarr;
        escapesec[0x02A5D] = "&#x02A5D;"; // ord;
        escapesec[0x02134] = "&#x02134;"; // order;
        escapesec[0x000AA] = "&#x000AA;"; // ordf;
        escapesec[0x000BA] = "&#x000BA;"; // ordm;
        escapesec[0x022B6] = "&#x022B6;"; // origof;
        escapesec[0x02A56] = "&#x02A56;"; // oror;
        escapesec[0x02A57] = "&#x02A57;"; // orslope;
        escapesec[0x02A5B] = "&#x02A5B;"; // orv;
        escapesec[0x02134] = "&#x02134;"; // oscr;
        escapesec[0x000F8] = "&#x000F8;"; // oslash;
        escapesec[0x02298] = "&#x02298;"; // osol;
        escapesec[0x000F5] = "&#x000F5;"; // otilde;
        escapesec[0x02297] = "&#x02297;"; // otimes;
        escapesec[0x02A36] = "&#x02A36;"; // otimesas;
        escapesec[0x000F6] = "&#x000F6;"; // ouml;
        escapesec[0x0233D] = "&#x0233D;"; // ovbar;
        escapesec[0x02225] = "&#x02225;"; // par;
        escapesec[0x000B6] = "&#x000B6;"; // para;
        escapesec[0x02225] = "&#x02225;"; // parallel;
        escapesec[0x02AF3] = "&#x02AF3;"; // parsim;
        escapesec[0x02AFD] = "&#x02AFD;"; // parsl;
        escapesec[0x02202] = "&#x02202;"; // part;
        escapesec[0x0043F] = "&#x0043F;"; // pcy;
        escapesec[0x00025] = "&#x00025;"; // percnt;
        escapesec[0x0002E] = "&#x0002E;"; // period;
        escapesec[0x02030] = "&#x02030;"; // permil;
        escapesec[0x022A5] = "&#x022A5;"; // perp;
        escapesec[0x02031] = "&#x02031;"; // pertenk;
        escapesec[0x1D52D] = "&#x1D52D;"; // pfr;
        escapesec[0x003C6] = "&#x003C6;"; // phi;
        escapesec[0x003D5] = "&#x003D5;"; // phiv;
        escapesec[0x02133] = "&#x02133;"; // phmmat;
        escapesec[0x0260E] = "&#x0260E;"; // phone;
        escapesec[0x003C0] = "&#x003C0;"; // pi;
        escapesec[0x022D4] = "&#x022D4;"; // pitchfork;
        escapesec[0x003D6] = "&#x003D6;"; // piv;
        escapesec[0x0210F] = "&#x0210F;"; // planck;
        escapesec[0x0210E] = "&#x0210E;"; // planckh;
        escapesec[0x0210F] = "&#x0210F;"; // plankv;
        escapesec[0x0002B] = "&#x0002B;"; // plus;
        escapesec[0x02A23] = "&#x02A23;"; // plusacir;
        escapesec[0x0229E] = "&#x0229E;"; // plusb;
        escapesec[0x02A22] = "&#x02A22;"; // pluscir;
        escapesec[0x02214] = "&#x02214;"; // plusdo;
        escapesec[0x02A25] = "&#x02A25;"; // plusdu;
        escapesec[0x02A72] = "&#x02A72;"; // pluse;
        escapesec[0x000B1] = "&#x000B1;"; // plusmn;
        escapesec[0x02A26] = "&#x02A26;"; // plussim;
        escapesec[0x02A27] = "&#x02A27;"; // plustwo;
        escapesec[0x000B1] = "&#x000B1;"; // pm;
        escapesec[0x02A15] = "&#x02A15;"; // pointint;
        escapesec[0x1D561] = "&#x1D561;"; // popf;
        escapesec[0x000A3] = "&#x000A3;"; // pound;
        escapesec[0x0227A] = "&#x0227A;"; // pr;
        escapesec[0x02AB3] = "&#x02AB3;"; // prE;
        escapesec[0x02AB7] = "&#x02AB7;"; // prap;
        escapesec[0x0227C] = "&#x0227C;"; // prcue;
        escapesec[0x02AAF] = "&#x02AAF;"; // pre;
        escapesec[0x0227A] = "&#x0227A;"; // prec;
        escapesec[0x02AB7] = "&#x02AB7;"; // precapprox;
        escapesec[0x0227C] = "&#x0227C;"; // preccurlyeq;
        escapesec[0x02AAF] = "&#x02AAF;"; // preceq;
        escapesec[0x02AB9] = "&#x02AB9;"; // precnapprox;
        escapesec[0x02AB5] = "&#x02AB5;"; // precneqq;
        escapesec[0x022E8] = "&#x022E8;"; // precnsim;
        escapesec[0x0227E] = "&#x0227E;"; // precsim;
        escapesec[0x02032] = "&#x02032;"; // prime;
        escapesec[0x02119] = "&#x02119;"; // primes;
        escapesec[0x02AB5] = "&#x02AB5;"; // prnE;
        escapesec[0x02AB9] = "&#x02AB9;"; // prnap;
        escapesec[0x022E8] = "&#x022E8;"; // prnsim;
        escapesec[0x0220F] = "&#x0220F;"; // prod;
        escapesec[0x0232E] = "&#x0232E;"; // profalar;
        escapesec[0x02312] = "&#x02312;"; // profline;
        escapesec[0x02313] = "&#x02313;"; // profsurf;
        escapesec[0x0221D] = "&#x0221D;"; // prop;
        escapesec[0x0227E] = "&#x0227E;"; // prsim;
        escapesec[0x022B0] = "&#x022B0;"; // prurel;
        escapesec[0x1D4C5] = "&#x1D4C5;"; // pscr;
        escapesec[0x003C8] = "&#x003C8;"; // psi;
        escapesec[0x02008] = "&#x02008;"; // puncsp;
        escapesec[0x1D52E] = "&#x1D52E;"; // qfr;
        escapesec[0x02A0C] = "&#x02A0C;"; // qint;
        escapesec[0x1D562] = "&#x1D562;"; // qopf;
        escapesec[0x02057] = "&#x02057;"; // qprime;
        escapesec[0x1D4C6] = "&#x1D4C6;"; // qscr;
        escapesec[0x0210D] = "&#x0210D;"; // quaternions;
        escapesec[0x02A16] = "&#x02A16;"; // quatint;
        escapesec[0x0003F] = "&#x0003F;"; // quest;
        escapesec[0x0225F] = "&#x0225F;"; // questeq;
        escapesec[0x00022] = "&#x00022;"; // quot;
        escapesec[0x021DB] = "&#x021DB;"; // rAarr;
        escapesec[0x021D2] = "&#x021D2;"; // rArr;
        escapesec[0x0291C] = "&#x0291C;"; // rAtail;
        escapesec[0x0290F] = "&#x0290F;"; // rBarr;
        escapesec[0x02964] = "&#x02964;"; // rHar;
        escapesec[0x00155] = "&#x00155;"; // racute;
        escapesec[0x0221A] = "&#x0221A;"; // radic;
        escapesec[0x029B3] = "&#x029B3;"; // raemptyv;
        escapesec[0x027E9] = "&#x027E9;"; // rang;
        escapesec[0x02992] = "&#x02992;"; // rangd;
        escapesec[0x029A5] = "&#x029A5;"; // range;
        escapesec[0x027E9] = "&#x027E9;"; // rangle;
        escapesec[0x000BB] = "&#x000BB;"; // raquo;
        escapesec[0x02192] = "&#x02192;"; // rarr;
        escapesec[0x02975] = "&#x02975;"; // rarrap;
        escapesec[0x021E5] = "&#x021E5;"; // rarrb;
        escapesec[0x02920] = "&#x02920;"; // rarrbfs;
        escapesec[0x02933] = "&#x02933;"; // rarrc;
        escapesec[0x0291E] = "&#x0291E;"; // rarrfs;
        escapesec[0x021AA] = "&#x021AA;"; // rarrhk;
        escapesec[0x021AC] = "&#x021AC;"; // rarrlp;
        escapesec[0x02945] = "&#x02945;"; // rarrpl;
        escapesec[0x02974] = "&#x02974;"; // rarrsim;
        escapesec[0x021A3] = "&#x021A3;"; // rarrtl;
        escapesec[0x0219D] = "&#x0219D;"; // rarrw;
        escapesec[0x0291A] = "&#x0291A;"; // ratail;
        escapesec[0x02236] = "&#x02236;"; // ratio;
        escapesec[0x0211A] = "&#x0211A;"; // rationals;
        escapesec[0x0290D] = "&#x0290D;"; // rbarr;
        escapesec[0x02773] = "&#x02773;"; // rbbrk;
        escapesec[0x0007D] = "&#x0007D;"; // rbrace;
        escapesec[0x0005D] = "&#x0005D;"; // rbrack;
        escapesec[0x0298C] = "&#x0298C;"; // rbrke;
        escapesec[0x0298E] = "&#x0298E;"; // rbrksld;
        escapesec[0x02990] = "&#x02990;"; // rbrkslu;
        escapesec[0x00159] = "&#x00159;"; // rcaron;
        escapesec[0x00157] = "&#x00157;"; // rcedil;
        escapesec[0x02309] = "&#x02309;"; // rceil;
        escapesec[0x0007D] = "&#x0007D;"; // rcub;
        escapesec[0x00440] = "&#x00440;"; // rcy;
        escapesec[0x02937] = "&#x02937;"; // rdca;
        escapesec[0x02969] = "&#x02969;"; // rdldhar;
        escapesec[0x0201D] = "&#x0201D;"; // rdquo;
        escapesec[0x021B3] = "&#x021B3;"; // rdsh;
        escapesec[0x0211C] = "&#x0211C;"; // real;
        escapesec[0x0211B] = "&#x0211B;"; // realine;
        escapesec[0x0211C] = "&#x0211C;"; // realpart;
        escapesec[0x0211D] = "&#x0211D;"; // reals;
        escapesec[0x025AD] = "&#x025AD;"; // rect;
        escapesec[0x000AE] = "&#x000AE;"; // reg;
        escapesec[0x0297D] = "&#x0297D;"; // rfisht;
        escapesec[0x0230B] = "&#x0230B;"; // rfloor;
        escapesec[0x1D52F] = "&#x1D52F;"; // rfr;
        escapesec[0x021C1] = "&#x021C1;"; // rhard;
        escapesec[0x021C0] = "&#x021C0;"; // rharu;
        escapesec[0x0296C] = "&#x0296C;"; // rharul;
        escapesec[0x003C1] = "&#x003C1;"; // rho;
        escapesec[0x003F1] = "&#x003F1;"; // rhov;
        escapesec[0x02192] = "&#x02192;"; // rightarrow;
        escapesec[0x021A3] = "&#x021A3;"; // rightarrowtail;
        escapesec[0x021C1] = "&#x021C1;"; // rightharpoondown;
        escapesec[0x021C0] = "&#x021C0;"; // rightharpoonup;
        escapesec[0x021C4] = "&#x021C4;"; // rightleftarrows;
        escapesec[0x021CC] = "&#x021CC;"; // rightleftharpoons;
        escapesec[0x021C9] = "&#x021C9;"; // rightrightarrows;
        escapesec[0x0219D] = "&#x0219D;"; // rightsquigarrow;
        escapesec[0x022CC] = "&#x022CC;"; // rightthreetimes;
        escapesec[0x002DA] = "&#x002DA;"; // ring;
        escapesec[0x02253] = "&#x02253;"; // risingdotseq;
        escapesec[0x021C4] = "&#x021C4;"; // rlarr;
        escapesec[0x021CC] = "&#x021CC;"; // rlhar;
        escapesec[0x0200F] = "&#x0200F;"; // rlm;
        escapesec[0x023B1] = "&#x023B1;"; // rmoust;
        escapesec[0x02AEE] = "&#x02AEE;"; // rnmid;
        escapesec[0x027ED] = "&#x027ED;"; // roang;
        escapesec[0x021FE] = "&#x021FE;"; // roarr;
        escapesec[0x027E7] = "&#x027E7;"; // robrk;
        escapesec[0x02986] = "&#x02986;"; // ropar;
        escapesec[0x1D563] = "&#x1D563;"; // ropf;
        escapesec[0x02A2E] = "&#x02A2E;"; // roplus;
        escapesec[0x02A35] = "&#x02A35;"; // rotimes;
        escapesec[0x00029] = "&#x00029;"; // rpar;
        escapesec[0x02994] = "&#x02994;"; // rpargt;
        escapesec[0x02A12] = "&#x02A12;"; // rppolint;
        escapesec[0x021C9] = "&#x021C9;"; // rrarr;
        escapesec[0x0203A] = "&#x0203A;"; // rsaquo;
        escapesec[0x1D4C7] = "&#x1D4C7;"; // rscr;
        escapesec[0x021B1] = "&#x021B1;"; // rsh;
        escapesec[0x0005D] = "&#x0005D;"; // rsqb;
        escapesec[0x02019] = "&#x02019;"; // rsquo;
        escapesec[0x022CC] = "&#x022CC;"; // rthree;
        escapesec[0x022CA] = "&#x022CA;"; // rtimes;
        escapesec[0x025B9] = "&#x025B9;"; // rtri;
        escapesec[0x022B5] = "&#x022B5;"; // rtrie;
        escapesec[0x025B8] = "&#x025B8;"; // rtrif;
        escapesec[0x029CE] = "&#x029CE;"; // rtriltri;
        escapesec[0x02968] = "&#x02968;"; // ruluhar;
        escapesec[0x0211E] = "&#x0211E;"; // rx;
        escapesec[0x0015B] = "&#x0015B;"; // sacute;
        escapesec[0x0201A] = "&#x0201A;"; // sbquo;
        escapesec[0x0227B] = "&#x0227B;"; // sc;
        escapesec[0x02AB4] = "&#x02AB4;"; // scE;
        escapesec[0x02AB8] = "&#x02AB8;"; // scap;
        escapesec[0x00161] = "&#x00161;"; // scaron;
        escapesec[0x0227D] = "&#x0227D;"; // sccue;
        escapesec[0x02AB0] = "&#x02AB0;"; // sce;
        escapesec[0x0015F] = "&#x0015F;"; // scedil;
        escapesec[0x0015D] = "&#x0015D;"; // scirc;
        escapesec[0x02AB6] = "&#x02AB6;"; // scnE;
        escapesec[0x02ABA] = "&#x02ABA;"; // scnap;
        escapesec[0x022E9] = "&#x022E9;"; // scnsim;
        escapesec[0x02A13] = "&#x02A13;"; // scpolint;
        escapesec[0x0227F] = "&#x0227F;"; // scsim;
        escapesec[0x00441] = "&#x00441;"; // scy;
        escapesec[0x022C5] = "&#x022C5;"; // sdot;
        escapesec[0x022A1] = "&#x022A1;"; // sdotb;
        escapesec[0x02A66] = "&#x02A66;"; // sdote;
        escapesec[0x021D8] = "&#x021D8;"; // seArr;
        escapesec[0x02925] = "&#x02925;"; // searhk;
        escapesec[0x02198] = "&#x02198;"; // searr;
        escapesec[0x000A7] = "&#x000A7;"; // sect;
        escapesec[0x0003B] = "&#x0003B;"; // semi;
        escapesec[0x02929] = "&#x02929;"; // seswar;
        escapesec[0x02216] = "&#x02216;"; // setminus;
        escapesec[0x02736] = "&#x02736;"; // sext;
        escapesec[0x1D530] = "&#x1D530;"; // sfr;
        escapesec[0x02322] = "&#x02322;"; // sfrown;
        escapesec[0x0266F] = "&#x0266F;"; // sharp;
        escapesec[0x00449] = "&#x00449;"; // shchcy;
        escapesec[0x00448] = "&#x00448;"; // shcy;
        escapesec[0x02223] = "&#x02223;"; // shortmid;
        escapesec[0x02225] = "&#x02225;"; // shortparallel;
        escapesec[0x000AD] = "&#x000AD;"; // shy;
        escapesec[0x003C3] = "&#x003C3;"; // sigma;
        escapesec[0x003C2] = "&#x003C2;"; // sigmaf;
        escapesec[0x0223C] = "&#x0223C;"; // sim;
        escapesec[0x02A6A] = "&#x02A6A;"; // simdot;
        escapesec[0x02243] = "&#x02243;"; // sime;
        escapesec[0x02A9E] = "&#x02A9E;"; // simg;
        escapesec[0x02AA0] = "&#x02AA0;"; // simgE;
        escapesec[0x02A9D] = "&#x02A9D;"; // siml;
        escapesec[0x02A9F] = "&#x02A9F;"; // simlE;
        escapesec[0x02246] = "&#x02246;"; // simne;
        escapesec[0x02A24] = "&#x02A24;"; // simplus;
        escapesec[0x02972] = "&#x02972;"; // simrarr;
        escapesec[0x02190] = "&#x02190;"; // slarr;
        escapesec[0x02216] = "&#x02216;"; // smallsetminus;
        escapesec[0x02A33] = "&#x02A33;"; // smashp;
        escapesec[0x029E4] = "&#x029E4;"; // smeparsl;
        escapesec[0x02223] = "&#x02223;"; // smid;
        escapesec[0x02323] = "&#x02323;"; // smile;
        escapesec[0x02AAA] = "&#x02AAA;"; // smt;
        escapesec[0x02AAC] = "&#x02AAC;"; // smte;
        escapesec[0x0044C] = "&#x0044C;"; // softcy;
        escapesec[0x0002F] = "&#x0002F;"; // sol;
        escapesec[0x029C4] = "&#x029C4;"; // solb;
        escapesec[0x0233F] = "&#x0233F;"; // solbar;
        escapesec[0x1D564] = "&#x1D564;"; // sopf;
        escapesec[0x02660] = "&#x02660;"; // spades;
        escapesec[0x02225] = "&#x02225;"; // spar;
        escapesec[0x02293] = "&#x02293;"; // sqcap;
        escapesec[0x02294] = "&#x02294;"; // sqcup;
        escapesec[0x0228F] = "&#x0228F;"; // sqsub;
        escapesec[0x02291] = "&#x02291;"; // sqsube;
        escapesec[0x0228F] = "&#x0228F;"; // sqsubset;
        escapesec[0x02291] = "&#x02291;"; // sqsubseteq;
        escapesec[0x02290] = "&#x02290;"; // sqsup;
        escapesec[0x02292] = "&#x02292;"; // sqsupe;
        escapesec[0x02290] = "&#x02290;"; // sqsupset;
        escapesec[0x02292] = "&#x02292;"; // sqsupseteq;
        escapesec[0x025A1] = "&#x025A1;"; // squ;
        escapesec[0x025AA] = "&#x025AA;"; // squarf;
        escapesec[0x02192] = "&#x02192;"; // srarr;
        escapesec[0x1D4C8] = "&#x1D4C8;"; // sscr;
        escapesec[0x02216] = "&#x02216;"; // ssetmn;
        escapesec[0x02323] = "&#x02323;"; // ssmile;
        escapesec[0x022C6] = "&#x022C6;"; // sstarf;
        escapesec[0x02606] = "&#x02606;"; // star;
        escapesec[0x02605] = "&#x02605;"; // starf;
        escapesec[0x003F5] = "&#x003F5;"; // straightepsilon;
        escapesec[0x003D5] = "&#x003D5;"; // straightphi;
        escapesec[0x000AF] = "&#x000AF;"; // strns;
        escapesec[0x02282] = "&#x02282;"; // sub;
        escapesec[0x02AC5] = "&#x02AC5;"; // subE;
        escapesec[0x02ABD] = "&#x02ABD;"; // subdot;
        escapesec[0x02286] = "&#x02286;"; // sube;
        escapesec[0x02AC3] = "&#x02AC3;"; // subedot;
        escapesec[0x02AC1] = "&#x02AC1;"; // submult;
        escapesec[0x02ACB] = "&#x02ACB;"; // subnE;
        escapesec[0x0228A] = "&#x0228A;"; // subne;
        escapesec[0x02ABF] = "&#x02ABF;"; // subplus;
        escapesec[0x02979] = "&#x02979;"; // subrarr;
        escapesec[0x02282] = "&#x02282;"; // subset;
        escapesec[0x02286] = "&#x02286;"; // subseteq;
        escapesec[0x02AC5] = "&#x02AC5;"; // subseteqq;
        escapesec[0x0228A] = "&#x0228A;"; // subsetneq;
        escapesec[0x02ACB] = "&#x02ACB;"; // subsetneqq;
        escapesec[0x02AC7] = "&#x02AC7;"; // subsim;
        escapesec[0x02AD5] = "&#x02AD5;"; // subsub;
        escapesec[0x02AD3] = "&#x02AD3;"; // subsup;
        escapesec[0x0227B] = "&#x0227B;"; // succ;
        escapesec[0x02AB8] = "&#x02AB8;"; // succapprox;
        escapesec[0x0227D] = "&#x0227D;"; // succcurlyeq;
        escapesec[0x02AB0] = "&#x02AB0;"; // succeq;
        escapesec[0x02ABA] = "&#x02ABA;"; // succnapprox;
        escapesec[0x02AB6] = "&#x02AB6;"; // succneqq;
        escapesec[0x022E9] = "&#x022E9;"; // succnsim;
        escapesec[0x0227F] = "&#x0227F;"; // succsim;
        escapesec[0x02211] = "&#x02211;"; // sum;
        escapesec[0x0266A] = "&#x0266A;"; // sung;
        escapesec[0x000B9] = "&#x000B9;"; // sup1;
        escapesec[0x000B2] = "&#x000B2;"; // sup2;
        escapesec[0x000B3] = "&#x000B3;"; // sup3;
        escapesec[0x02283] = "&#x02283;"; // sup;
        escapesec[0x02AC6] = "&#x02AC6;"; // supE;
        escapesec[0x02ABE] = "&#x02ABE;"; // supdot;
        escapesec[0x02AD8] = "&#x02AD8;"; // supdsub;
        escapesec[0x02287] = "&#x02287;"; // supe;
        escapesec[0x02AC4] = "&#x02AC4;"; // supedot;
        escapesec[0x027C9] = "&#x027C9;"; // suphsol;
        escapesec[0x02AD7] = "&#x02AD7;"; // suphsub;
        escapesec[0x0297B] = "&#x0297B;"; // suplarr;
        escapesec[0x02AC2] = "&#x02AC2;"; // supmult;
        escapesec[0x02ACC] = "&#x02ACC;"; // supnE;
        escapesec[0x0228B] = "&#x0228B;"; // supne;
        escapesec[0x02AC0] = "&#x02AC0;"; // supplus;
        escapesec[0x02283] = "&#x02283;"; // supset;
        escapesec[0x02287] = "&#x02287;"; // supseteq;
        escapesec[0x02AC6] = "&#x02AC6;"; // supseteqq;
        escapesec[0x0228B] = "&#x0228B;"; // supsetneq;
        escapesec[0x02ACC] = "&#x02ACC;"; // supsetneqq;
        escapesec[0x02AC8] = "&#x02AC8;"; // supsim;
        escapesec[0x02AD4] = "&#x02AD4;"; // supsub;
        escapesec[0x02AD6] = "&#x02AD6;"; // supsup;
        escapesec[0x021D9] = "&#x021D9;"; // swArr;
        escapesec[0x02926] = "&#x02926;"; // swarhk;
        escapesec[0x02199] = "&#x02199;"; // swarr;
        escapesec[0x0292A] = "&#x0292A;"; // swnwar;
        escapesec[0x000DF] = "&#x000DF;"; // szlig;
        escapesec[0x02316] = "&#x02316;"; // target;
        escapesec[0x003C4] = "&#x003C4;"; // tau;
        escapesec[0x023B4] = "&#x023B4;"; // tbrk;
        escapesec[0x00165] = "&#x00165;"; // tcaron;
        escapesec[0x00163] = "&#x00163;"; // tcedil;
        escapesec[0x00442] = "&#x00442;"; // tcy;
        escapesec[0x020DB] = "&#x020DB;"; // tdot;
        escapesec[0x02315] = "&#x02315;"; // telrec;
        escapesec[0x1D531] = "&#x1D531;"; // tfr;
        escapesec[0x02234] = "&#x02234;"; // there4;
        escapesec[0x003B8] = "&#x003B8;"; // theta;
        escapesec[0x003D1] = "&#x003D1;"; // thetasym;
        escapesec[0x02248] = "&#x02248;"; // thickapprox;
        escapesec[0x0223C] = "&#x0223C;"; // thicksim;
        escapesec[0x02009] = "&#x02009;"; // thinsp;
        escapesec[0x02248] = "&#x02248;"; // thkap;
        escapesec[0x0223C] = "&#x0223C;"; // thksim;
        escapesec[0x000FE] = "&#x000FE;"; // thorn;
        escapesec[0x002DC] = "&#x002DC;"; // tilde;
        escapesec[0x000D7] = "&#x000D7;"; // times;
        escapesec[0x022A0] = "&#x022A0;"; // timesb;
        escapesec[0x02A31] = "&#x02A31;"; // timesbar;
        escapesec[0x02A30] = "&#x02A30;"; // timesd;
        escapesec[0x0222D] = "&#x0222D;"; // tint;
        escapesec[0x02928] = "&#x02928;"; // toea;
        escapesec[0x022A4] = "&#x022A4;"; // top;
        escapesec[0x02336] = "&#x02336;"; // topbot;
        escapesec[0x02AF1] = "&#x02AF1;"; // topcir;
        escapesec[0x1D565] = "&#x1D565;"; // topf;
        escapesec[0x02ADA] = "&#x02ADA;"; // topfork;
        escapesec[0x02929] = "&#x02929;"; // tosa;
        escapesec[0x02034] = "&#x02034;"; // tprime;
        escapesec[0x02122] = "&#x02122;"; // trade;
        escapesec[0x025B5] = "&#x025B5;"; // triangle;
        escapesec[0x025BF] = "&#x025BF;"; // triangledown;
        escapesec[0x025C3] = "&#x025C3;"; // triangleleft;
        escapesec[0x022B4] = "&#x022B4;"; // trianglelefteq;
        escapesec[0x0225C] = "&#x0225C;"; // triangleq;
        escapesec[0x025B9] = "&#x025B9;"; // triangleright;
        escapesec[0x022B5] = "&#x022B5;"; // trianglerighteq;
        escapesec[0x025EC] = "&#x025EC;"; // tridot;
        escapesec[0x0225C] = "&#x0225C;"; // trie;
        escapesec[0x02A3A] = "&#x02A3A;"; // triminus;
        escapesec[0x02A39] = "&#x02A39;"; // triplus;
        escapesec[0x029CD] = "&#x029CD;"; // trisb;
        escapesec[0x02A3B] = "&#x02A3B;"; // tritime;
        escapesec[0x023E2] = "&#x023E2;"; // trpezium;
        escapesec[0x1D4C9] = "&#x1D4C9;"; // tscr;
        escapesec[0x00446] = "&#x00446;"; // tscy;
        escapesec[0x0045B] = "&#x0045B;"; // tshcy;
        escapesec[0x00167] = "&#x00167;"; // tstrok;
        escapesec[0x0226C] = "&#x0226C;"; // twixt;
        escapesec[0x0219E] = "&#x0219E;"; // twoheadleftarrow;
        escapesec[0x021A0] = "&#x021A0;"; // twoheadrightarrow;
        escapesec[0x021D1] = "&#x021D1;"; // uArr;
        escapesec[0x02963] = "&#x02963;"; // uHar;
        escapesec[0x000FA] = "&#x000FA;"; // uacute;
        escapesec[0x02191] = "&#x02191;"; // uarr;
        escapesec[0x0045E] = "&#x0045E;"; // ubrcy;
        escapesec[0x0016D] = "&#x0016D;"; // ubreve;
        escapesec[0x000FB] = "&#x000FB;"; // ucirc;
        escapesec[0x00443] = "&#x00443;"; // ucy;
        escapesec[0x021C5] = "&#x021C5;"; // udarr;
        escapesec[0x00171] = "&#x00171;"; // udblac;
        escapesec[0x0296E] = "&#x0296E;"; // udhar;
        escapesec[0x0297E] = "&#x0297E;"; // ufisht;
        escapesec[0x1D532] = "&#x1D532;"; // ufr;
        escapesec[0x000F9] = "&#x000F9;"; // ugrave;
        escapesec[0x021BF] = "&#x021BF;"; // uharl;
        escapesec[0x021BE] = "&#x021BE;"; // uharr;
        escapesec[0x02580] = "&#x02580;"; // uhblk;
        escapesec[0x0231C] = "&#x0231C;"; // ulcorn;
        escapesec[0x0230F] = "&#x0230F;"; // ulcrop;
        escapesec[0x025F8] = "&#x025F8;"; // ultri;
        escapesec[0x0016B] = "&#x0016B;"; // umacr;
        escapesec[0x000A8] = "&#x000A8;"; // uml;
        escapesec[0x00173] = "&#x00173;"; // uogon;
        escapesec[0x1D566] = "&#x1D566;"; // uopf;
        escapesec[0x02191] = "&#x02191;"; // uparrow;
        escapesec[0x02195] = "&#x02195;"; // updownarrow;
        escapesec[0x021BF] = "&#x021BF;"; // upharpoonleft;
        escapesec[0x021BE] = "&#x021BE;"; // upharpoonright;
        escapesec[0x0228E] = "&#x0228E;"; // uplus;
        escapesec[0x003C5] = "&#x003C5;"; // upsi;
        escapesec[0x003D2] = "&#x003D2;"; // upsih;
        escapesec[0x003C5] = "&#x003C5;"; // upsilon;
        escapesec[0x021C8] = "&#x021C8;"; // upuparrows;
        escapesec[0x0231D] = "&#x0231D;"; // urcorn;
        escapesec[0x0230E] = "&#x0230E;"; // urcrop;
        escapesec[0x0016F] = "&#x0016F;"; // uring;
        escapesec[0x025F9] = "&#x025F9;"; // urtri;
        escapesec[0x1D4CA] = "&#x1D4CA;"; // uscr;
        escapesec[0x022F0] = "&#x022F0;"; // utdot;
        escapesec[0x00169] = "&#x00169;"; // utilde;
        escapesec[0x025B5] = "&#x025B5;"; // utri;
        escapesec[0x025B4] = "&#x025B4;"; // utrif;
        escapesec[0x021C8] = "&#x021C8;"; // uuarr;
        escapesec[0x000FC] = "&#x000FC;"; // uuml;
        escapesec[0x029A7] = "&#x029A7;"; // uwangle;
        escapesec[0x021D5] = "&#x021D5;"; // vArr;
        escapesec[0x02AE8] = "&#x02AE8;"; // vBar;
        escapesec[0x02AE9] = "&#x02AE9;"; // vBarv;
        escapesec[0x022A8] = "&#x022A8;"; // vDash;
        escapesec[0x0299C] = "&#x0299C;"; // vangrt;
        escapesec[0x003F5] = "&#x003F5;"; // varepsilon;
        escapesec[0x003F0] = "&#x003F0;"; // varkappa;
        escapesec[0x02205] = "&#x02205;"; // varnothing;
        escapesec[0x003D5] = "&#x003D5;"; // varphi;
        escapesec[0x003D6] = "&#x003D6;"; // varpi;
        escapesec[0x0221D] = "&#x0221D;"; // varpropto;
        escapesec[0x02195] = "&#x02195;"; // varr;
        escapesec[0x003F1] = "&#x003F1;"; // varrho;
        escapesec[0x003C2] = "&#x003C2;"; // varsigma;
        escapesec[0x003D1] = "&#x003D1;"; // vartheta;
        escapesec[0x022B2] = "&#x022B2;"; // vartriangleleft;
        escapesec[0x022B3] = "&#x022B3;"; // vartriangleright;
        escapesec[0x00432] = "&#x00432;"; // vcy;
        escapesec[0x022A2] = "&#x022A2;"; // vdash;
        escapesec[0x02228] = "&#x02228;"; // vee;
        escapesec[0x022BB] = "&#x022BB;"; // veebar;
        escapesec[0x0225A] = "&#x0225A;"; // veeeq;
        escapesec[0x022EE] = "&#x022EE;"; // vellip;
        escapesec[0x0007C] = "&#x0007C;"; // verbar;
        escapesec[0x1D533] = "&#x1D533;"; // vfr;
        escapesec[0x022B2] = "&#x022B2;"; // vltri;
        escapesec[0x1D567] = "&#x1D567;"; // vopf;
        escapesec[0x0221D] = "&#x0221D;"; // vprop;
        escapesec[0x022B3] = "&#x022B3;"; // vrtri;
        escapesec[0x1D4CB] = "&#x1D4CB;"; // vscr;
        escapesec[0x0299A] = "&#x0299A;"; // vzigzag;
        escapesec[0x00175] = "&#x00175;"; // wcirc;
        escapesec[0x02A5F] = "&#x02A5F;"; // wedbar;
        escapesec[0x02227] = "&#x02227;"; // wedge;
        escapesec[0x02259] = "&#x02259;"; // wedgeq;
        escapesec[0x02118] = "&#x02118;"; // weierp;
        escapesec[0x1D534] = "&#x1D534;"; // wfr;
        escapesec[0x1D568] = "&#x1D568;"; // wopf;
        escapesec[0x02118] = "&#x02118;"; // wp;
        escapesec[0x02240] = "&#x02240;"; // wr;
        escapesec[0x1D4CC] = "&#x1D4CC;"; // wscr;
        escapesec[0x022C2] = "&#x022C2;"; // xcap;
        escapesec[0x025EF] = "&#x025EF;"; // xcirc;
        escapesec[0x022C3] = "&#x022C3;"; // xcup;
        escapesec[0x025BD] = "&#x025BD;"; // xdtri;
        escapesec[0x1D535] = "&#x1D535;"; // xfr;
        escapesec[0x027FA] = "&#x027FA;"; // xhArr;
        escapesec[0x027F7] = "&#x027F7;"; // xharr;
        escapesec[0x003BE] = "&#x003BE;"; // xi;
        escapesec[0x027F8] = "&#x027F8;"; // xlArr;
        escapesec[0x027F5] = "&#x027F5;"; // xlarr;
        escapesec[0x027FC] = "&#x027FC;"; // xmap;
        escapesec[0x022FB] = "&#x022FB;"; // xnis;
        escapesec[0x02A00] = "&#x02A00;"; // xodot;
        escapesec[0x1D569] = "&#x1D569;"; // xopf;
        escapesec[0x02A01] = "&#x02A01;"; // xoplus;
        escapesec[0x02A02] = "&#x02A02;"; // xotime;
        escapesec[0x027F9] = "&#x027F9;"; // xrArr;
        escapesec[0x027F6] = "&#x027F6;"; // xrarr;
        escapesec[0x1D4CD] = "&#x1D4CD;"; // xscr;
        escapesec[0x02A06] = "&#x02A06;"; // xsqcup;
        escapesec[0x02A04] = "&#x02A04;"; // xuplus;
        escapesec[0x025B3] = "&#x025B3;"; // xutri;
        escapesec[0x022C1] = "&#x022C1;"; // xvee;
        escapesec[0x022C0] = "&#x022C0;"; // xwedge;
        escapesec[0x000FD] = "&#x000FD;"; // yacute;
        escapesec[0x0044F] = "&#x0044F;"; // yacy;
        escapesec[0x00177] = "&#x00177;"; // ycirc;
        escapesec[0x0044B] = "&#x0044B;"; // ycy;
        escapesec[0x000A5] = "&#x000A5;"; // yen;
        escapesec[0x1D536] = "&#x1D536;"; // yfr;
        escapesec[0x00457] = "&#x00457;"; // yicy;
        escapesec[0x1D56A] = "&#x1D56A;"; // yopf;
        escapesec[0x1D4CE] = "&#x1D4CE;"; // yscr;
        escapesec[0x0044E] = "&#x0044E;"; // yucy;
        escapesec[0x000FF] = "&#x000FF;"; // yuml;
        escapesec[0x0017A] = "&#x0017A;"; // zacute;
        escapesec[0x0017E] = "&#x0017E;"; // zcaron;
        escapesec[0x00437] = "&#x00437;"; // zcy;
        escapesec[0x0017C] = "&#x0017C;"; // zdot;
        escapesec[0x02128] = "&#x02128;"; // zeetrf;
        escapesec[0x003B6] = "&#x003B6;"; // zeta;
        escapesec[0x1D537] = "&#x1D537;"; // zfr;
        escapesec[0x00436] = "&#x00436;"; // zhcy;
        escapesec[0x021DD] = "&#x021DD;"; // zigrarr;
        escapesec[0x1D56B] = "&#x1D56B;"; // zopf;
        escapesec[0x1D4CF] = "&#x1D4CF;"; // zscr;
        escapesec[0x0200D] = "&#x0200D;"; // zwj;
        escapesec[0x0200C] = "&#x0200C;"; // zwnj;
>>>>>>> 9358ceaf

        unintitialized = false;
    }
    if (escapesec.find(c) != escapesec.end())
    {
        return escapesec[c];
    }

    return string(1,c);
}

string webdavnameescape(const string &value) {
    ostringstream escaped;

    for (string::const_iterator i = value.begin(), n = value.end(); i != n; ++i)
    {
        escaped << escapewebdavchar(*i);
    }

    return escaped.str();
}

void tolower_string(std::string& str)
{
    std::transform(str.begin(), str.end(), str.begin(), [](char c) {return static_cast<char>(::tolower(c)); });
}

#ifdef __APPLE__
int macOSmajorVersion()
{
    char releaseStr[256];
    size_t size = sizeof(releaseStr);
    if (!sysctlbyname("kern.osrelease", releaseStr, &size, NULL, 0)  && size > 0)
    {
        if (strchr(releaseStr,'.'))
        {
            char *token = strtok(releaseStr, ".");
            if (token)
            {
                errno = 0;
                char *endPtr = NULL;
                long majorVersion = strtol(token, &endPtr, 10);
                if (endPtr != token && errno != ERANGE && majorVersion >= INT_MIN && majorVersion <= INT_MAX)
                {
                    return int(majorVersion);
                }
            }
        }
    }

    return -1;
}
#endif

CacheableStatus::CacheableStatus(mega::CacheableStatus::Type type, int64_t value)
    : mType(type)
    , mValue(value)
{ }


CacheableStatus* CacheableStatus::unserialize(class MegaClient *client, const std::string& data)
{
    int64_t typeBuf;
    int64_t value;

    CacheableReader reader(data);
    if (!reader.unserializei64(typeBuf))
    {
        return nullptr;
    }
    if (!reader.unserializei64(value))
    {
        return nullptr;
    }

    CacheableStatus::Type type = static_cast<CacheableStatus::Type>(typeBuf);
    client->mCachedStatus.loadCachedStatus(type, value);
    return client->mCachedStatus.getPtr(type);
}

bool CacheableStatus::serialize(std::string* data) const
{
    CacheableWriter writer{*data};
    writer.serializei64(mType);
    writer.serializei64(mValue);
    return true;
}

int64_t CacheableStatus::value() const
{
    return mValue;
}

CacheableStatus::Type CacheableStatus::type() const
{
    return mType;
}

void CacheableStatus::setValue(const int64_t value)
{
    mValue = value;
}

std::string CacheableStatus::typeToStr()
{
    return CacheableStatus::typeToStr(mType);
}

std::string CacheableStatus::typeToStr(CacheableStatus::Type type)
{
    switch (type)
    {
    case STATUS_UNKNOWN:
        return "unknown";
    case STATUS_STORAGE:
        return "storage";
    case STATUS_BUSINESS:
        return "business";
    case STATUS_BLOCKED:
        return "blocked";
    case STATUS_PRO_LEVEL:
        return "pro-level";
    case STATUS_FEATURE_LEVEL:
        return "feature-level";
    default:
        return "undefined";
    }
}

std::pair<bool, int64_t> generateMetaMac(SymmCipher &cipher, FileAccess &ifAccess, const int64_t iv)
{
    FileInputStream isAccess(&ifAccess);

    return generateMetaMac(cipher, isAccess, iv);
}

std::pair<bool, int64_t> generateMetaMac(SymmCipher &cipher, InputStreamAccess &isAccess, const int64_t iv)
{
    static const unsigned int SZ_1024K = 1l << 20;
    static const unsigned int SZ_128K  = 128l << 10;

    auto buffer = std::make_unique<byte[]>(SZ_1024K + SymmCipher::BLOCKSIZE);
    chunkmac_map chunkMacs;
    unsigned int chunkLength = 0;
    m_off_t current = 0;
    m_off_t remaining = isAccess.size();

    while (remaining > 0)
    {
        chunkLength =
          std::min(chunkLength + SZ_128K,
                   static_cast<unsigned int>(std::min<m_off_t>(remaining, SZ_1024K)));

        if (!isAccess.read(&buffer[0], chunkLength))
            return std::make_pair(false, 0l);

        memset(&buffer[chunkLength], 0, SymmCipher::BLOCKSIZE);

        chunkMacs.ctr_encrypt(current, &cipher, buffer.get(), chunkLength, current, iv, true);

        current += chunkLength;
        remaining -= chunkLength;
    }

    return std::make_pair(true, chunkMacs.macsmac(&cipher));
}

std::pair<bool, int64_t> CompareLocalFileMetaMacWithNodeKey(FileAccess* fa,
                                                            const std::string& nodeKey,
                                                            int type)
{
    SymmCipher cipher;
    const char* iva = &nodeKey[SymmCipher::KEYLENGTH];
    int64_t remoteIv = MemAccess::get<int64_t>(iva);
    int64_t remoteMac = MemAccess::get<int64_t>(iva + sizeof(int64_t));
    cipher.setkey((byte*)&nodeKey[0], type);
    auto result = generateMetaMac(cipher, *fa, remoteIv);
    return {(result.first && result.second == remoteMac), result.second};
}

bool CompareLocalFileMetaMacWithNode(FileAccess* fa, Node* node)
{
    return CompareLocalFileMetaMacWithNodeKey(fa, node->nodekey(), node->type).first;
}

std::pair<node_comparison_result, int64_t>
    CompareLocalFileWithNodeFpAndMac(class MegaClient& client,
                                     const LocalPath& path,
                                     const FileFingerprint& fp,
                                     const Node* node,
                                     bool debugMode)
{
    if (!node)
    {
        return {NODE_COMP_EARGS, INVALID_META_MAC};
    }

    if (node->type != FILENODE)
    {
        LOG_err << "CompareLocalFileWithNodeFpAndMac called with invalid node type";
        assert(false && "CompareLocalFileWithNodeFpAndMac called with invalid node type");
        return {NODE_COMP_INVALID_NODE_TYPE, INVALID_META_MAC};
    }

    if (node->nodekey().empty())
    {
        return {NODE_COMP_EARGS, 0};
    }

    if (!node->isvalid || !fp.isvalid)
    {
        LOG_warn << "CompareLocalFileWithNodeFpAndMac: valid node: " << node->isvalid
                 << " valid file fingerprint: " << fp.isvalid;
        return {NODE_COMP_EARGS, INVALID_META_MAC};
    }

    if (fp != static_cast<const FileFingerprint&>(*node))
    {
        return {NODE_COMP_DIFFERS_FP, INVALID_META_MAC};
    }

    if (auto fa = client.fsaccess->newfileaccess();
        fa && fa->fopen(path, true, false, FSLogging::logOnError) && fa->type == FILENODE)
    {
        auto [res, mac] = CompareLocalFileMetaMacWithNodeKey(fa.get(), node->nodekey(), node->type);
        if (res)
        {
            if (!debugMode)
            {
                client.sendevent(800029, "Node found with same Fp and MAC than local file");
            }
            return {NODE_COMP_EQUAL, mac};
        }
        else
        {
            if (!debugMode)
            {
                client.sendevent(800030,
                                 "Node found with same Fp but different MAC than local file");
            }
            return {NODE_COMP_DIFFERS_MAC, mac};
        }
    }

    LOG_warn << "CompareLocalFileWithNodeFpAndMac: cannot read local file: " << path.toPath(false);
    return {NODE_COMP_EREAD, INVALID_META_MAC};
}

void MegaClientAsyncQueue::push(std::function<void(SymmCipher&)> f, bool discardable)
{
    if (mThreads.empty())
    {
        if (f)
        {
            f(mZeroThreadsCipher);
        }
    }
    else
    {
        {
            std::lock_guard<std::mutex> g(mMutex);
            mQueue.emplace_back(discardable, std::move(f));
        }
        mConditionVariable.notify_one();
    }
}

MegaClientAsyncQueue::MegaClientAsyncQueue(Waiter& w, unsigned threadCount)
    : mWaiter(w)
{
    for (unsigned i = threadCount; i--;)
    {
        try
        {
            mThreads.emplace_back([this]()
            {
                asyncThreadLoop();
            });
        }
        catch (std::system_error& e)
        {
            LOG_err << "Failed to start worker thread: " << e.what();
            break;
        }
    }
    LOG_debug << "MegaClient Worker threads running: " << mThreads.size();
}

MegaClientAsyncQueue::~MegaClientAsyncQueue()
{
    clearDiscardable();
    push(nullptr, false);
    mConditionVariable.notify_all();
    LOG_warn << "~MegaClientAsyncQueue() joining threads";
    for (auto& t : mThreads)
    {
        t.join();
    }
    LOG_warn << "~MegaClientAsyncQueue() ends";
}

void MegaClientAsyncQueue::clearDiscardable()
{
    std::lock_guard<std::mutex> g(mMutex);
    auto newEnd = std::remove_if(mQueue.begin(), mQueue.end(), [](Entry& entry){ return entry.discardable; });
    mQueue.erase(newEnd, mQueue.end());
}

void MegaClientAsyncQueue::asyncThreadLoop()
{
    SymmCipher cipher;
    for (;;)
    {
        std::function<void(SymmCipher&)> f;
        {
            std::unique_lock<std::mutex> g(mMutex);
            mConditionVariable.wait(g, [this]() { return !mQueue.empty(); });
            assert(!mQueue.empty());
            f = std::move(mQueue.front().f);
            if (!f) return;   // nullptr is not popped, and causes all the threads to exit
            mQueue.pop_front();
        }
        f(cipher);
        mWaiter.notify();
    }
}

bool islchex_high(const int c)
{
    // this one constrains two characters to the 0..127 range
    return (c >= '0' && c <= '7');
}

bool islchex_low(const int c)
{
    // this one is the low nibble, unconstrained
    return (c >= '0' && c <= '9') || (c >= 'a' && c <= 'f');
}

std::string getSafeUrl(const std::string &posturl)
{
#if !defined(__clang__) && defined(__GNUC__) && __GNUC__ <= 4
    string safeurl;
    safeurl.append(posturl);
#else
    string safeurl = posturl;
#endif
    size_t sid = safeurl.find("sid=");
    if (sid != string::npos)
    {
        sid += 4;
        size_t end = safeurl.find("&", sid);
        if (end == string::npos)
        {
            end = safeurl.size();
        }
        safeurl.replace(sid, end - sid, end - sid, 'X');
    }
    size_t authKey = safeurl.find("&n=");
    if (authKey != string::npos)
    {
        authKey += 3/*&n=*/ + 8/*public handle*/;
        size_t end = safeurl.find("&", authKey);
        if (end == string::npos)
        {
            end = safeurl.size();
        }
        safeurl.replace(authKey, end - authKey, end - authKey, 'X');
    }
    return safeurl;
}

bool readLines(FileAccess& ifAccess, string_vector& destination)
{
    FileInputStream isAccess(&ifAccess);
    return readLines(isAccess, destination);
}

bool readLines(InputStreamAccess& isAccess, string_vector& destination)
{
    const auto length = static_cast<unsigned int>(isAccess.size());

    std::string input(length, '\0');

    return isAccess.read((byte*)input.data(), length)
           && readLines(input, destination);
}

bool readLines(const std::string& input, string_vector& destination)
{
    const char *current = input.data();
    const char *end = current + input.size();

    // we assume utf8.  Skip the BOM if there is one
    if (input.size() > 2 &&
        static_cast<unsigned char>(current[0]) == 0xEF &&
        static_cast<unsigned char>(current[1]) == 0xBB &&
        static_cast<unsigned char>(current[2]) == 0xBF)
    {
        current += 3;
    }

    while (current < end && (*current == '\r' || *current == '\n'))
    {
        ++current;
    }

    while (current < end)
    {
        const char *delim = current;
        const char *whitespace = current;

        while (delim < end && *delim != '\r' && *delim != '\n')
        {
            ++delim;
            whitespace += is_space(static_cast<unsigned int>(*whitespace));
        }

        if (delim != whitespace)
        {
            destination.emplace_back(current, delim);
        }

        while (delim < end && (*delim == '\r' || *delim == '\n'))
        {
            ++delim;
        }

        current = delim;
    }

    return true;
}

bool wildcardMatch(const string& text, const string& pattern)
{
    return wildcardMatch(text.c_str(), pattern.c_str());
}

bool wildcardMatch(const char *pszString, const char *pszMatch)
//  cf. http://www.planet-source-code.com/vb/scripts/ShowCode.asp?txtCodeId=1680&lngWId=3
{
    const char *cp = nullptr;
    const char *mp = nullptr;

    while ((*pszString) && (*pszMatch != '*'))
    {
        if ((*pszMatch != *pszString) && (*pszMatch != '?'))
        {
            return false;
        }
        pszMatch++;
        pszString++;
    }

    while (*pszString)
    {
        if (*pszMatch == '*')
        {
            if (!*++pszMatch)
            {
                return true;
            }
            mp = pszMatch;
            cp = pszString + 1;
        }
        else if ((*pszMatch == *pszString) || (*pszMatch == '?'))
        {
            pszMatch++;
            pszString++;
        }
        else
        {
            pszMatch = mp;
            pszString = cp++;
        }
    }
    while (*pszMatch == '*')
    {
        pszMatch++;
    }
    return !*pszMatch;
}

const char* syncWaitReasonDebugString(SyncWaitReason r)
{
    switch(r)
    {
        case SyncWaitReason::NoReason:                                      return "NoReason";
        case SyncWaitReason::FileIssue:                                     return "FileIssue";
        case SyncWaitReason::MoveOrRenameCannotOccur:                       return "MoveOrRenameCannotOccur";
        case SyncWaitReason::DeleteOrMoveWaitingOnScanning:                 return "DeleteOrMoveWaitingOnScanning";
        case SyncWaitReason::DeleteWaitingOnMoves:                          return "DeleteWaitingOnMoves";
        case SyncWaitReason::UploadIssue:                                   return "UploadIssue";
        case SyncWaitReason::DownloadIssue:                                 return "DownloadIssue";
        case SyncWaitReason::CannotCreateFolder:                            return "CannotCreateFolder";
        case SyncWaitReason::CannotPerformDeletion:                         return "CannotPerformDeletion";
        case SyncWaitReason::SyncItemExceedsSupportedTreeDepth:             return "SyncItemExceedsSupportedTreeDepth";
        case SyncWaitReason::FolderMatchedAgainstFile:                      return "FolderMatchedAgainstFile";
        case SyncWaitReason::LocalAndRemoteChangedSinceLastSyncedState_userMustChoose: return "BothChangedSinceLastSynced";
        case SyncWaitReason::LocalAndRemotePreviouslyUnsyncedDiffer_userMustChoose: return "LocalAndRemotePreviouslyUnsyncedDiffer";
        case SyncWaitReason::NamesWouldClashWhenSynced:                     return "NamesWouldClashWhenSynced";

        case SyncWaitReason::SyncWaitReason_LastPlusOne: break;
    }
    return "<out of range>";
}

const char* syncPathProblemDebugString(PathProblem r)
{
    switch (r)
    {
    case PathProblem::NoProblem: return "NoProblem";
    case PathProblem::FileChangingFrequently: return "FileChangingFrequently";
    case PathProblem::IgnoreRulesUnknown: return "IgnoreRulesUnknown";
    case PathProblem::DetectedHardLink: return "DetectedHardLink";
    case PathProblem::DetectedSymlink: return "DetectedSymlink";
    case PathProblem::DetectedSpecialFile: return "DetectedSpecialFile";
    case PathProblem::DifferentFileOrFolderIsAlreadyPresent: return "DifferentFileOrFolderIsAlreadyPresent";
    case PathProblem::ParentFolderDoesNotExist: return "ParentFolderDoesNotExist";
    case PathProblem::FilesystemErrorDuringOperation: return "FilesystemErrorDuringOperation";
    case PathProblem::NameTooLongForFilesystem: return "NameTooLongForFilesystem";
    case PathProblem::CannotFingerprintFile: return "CannotFingerprintFile";
    case PathProblem::DestinationPathInUnresolvedArea: return "DestinationPathInUnresolvedArea";
    case PathProblem::MACVerificationFailure: return "MACVerificationFailure";
    case PathProblem::UnknownDownloadIssue:
        return "UnknownDownloadIssue";
    case PathProblem::DeletedOrMovedByUser: return "DeletedOrMovedByUser";
    case PathProblem::FileFolderDeletedByUser: return "FileFolderDeletedByUser";
    case PathProblem::MoveToDebrisFolderFailed: return "MoveToDebrisFolderFailed";
    case PathProblem::IgnoreFileMalformed: return "IgnoreFileMalformed";
    case PathProblem::FilesystemErrorListingFolder:
        return "FilesystemErrorListingFolder";
    case PathProblem::WaitingForScanningToComplete: return "WaitingForScanningToComplete";
    case PathProblem::WaitingForAnotherMoveToComplete: return "WaitingForAnotherMoveToComplete";
    case PathProblem::SourceWasMovedElsewhere: return "SourceWasMovedElsewhere";
    case PathProblem::FilesystemCannotStoreThisName: return "FilesystemCannotStoreThisName";
    case PathProblem::CloudNodeInvalidFingerprint: return "CloudNodeInvalidFingerprint";
    case PathProblem::CloudNodeIsBlocked: return "CloudNodeIsBlocked";

    case PathProblem::PutnodeDeferredByController: return "PutnodeDeferredByController";
    case PathProblem::PutnodeCompletionDeferredByController: return "PutnodeCompletionDeferredByController";
    case PathProblem::PutnodeCompletionPending: return "PutnodeCompletionPending";
    case PathProblem::UploadDeferredByController: return "UploadDeferredByController";

    case PathProblem::DetectedNestedMount: return "DetectedNestedMount";

    case PathProblem::PathProblem_LastPlusOne: break;
    }
    return "<out of range>";
};

UploadHandle UploadHandle::next()
{
    do
    {
        // Since we start with UNDEF, the first update would overwrite the whole handle and at least 1 byte further, causing data corruption
        if (h == UNDEF) h = 0;

        byte* ptr = (byte*)(&h + 1);

        while (!++*--ptr);
    }
    while ((h & 0xFFFF000000000000) == 0 || // if the top two bytes were all 0 then it could clash with NodeHandles
            h == UNDEF);


    return *this;
}

handle generateDriveId(PrnGen& rng)
{
    handle driveId;

    rng.genblock((byte *)&driveId, sizeof(driveId));
    driveId |= static_cast<handle>(m_time(nullptr));

    return driveId;
}

error readDriveId(FileSystemAccess& fsAccess, const char* pathToDrive, handle& driveId)
{
    if (pathToDrive && strlen(pathToDrive))
        return readDriveId(fsAccess, LocalPath::fromAbsolutePath(pathToDrive), driveId);

    driveId = UNDEF;

    return API_EREAD;
}

error readDriveId(FileSystemAccess& fsAccess, const LocalPath& pathToDrive, handle& driveId)
{
    assert(!pathToDrive.empty());

    driveId = UNDEF;

    auto path = pathToDrive;

    path.appendWithSeparator(LocalPath::fromRelativePath(".megabackup"), false);
    path.appendWithSeparator(LocalPath::fromRelativePath("drive-id"), false);

    auto fileAccess = fsAccess.newfileaccess(false);

    if (!fileAccess->fopen(path, true, false, FSLogging::logExceptFileNotFound))
    {
        // This case is valid when only checking for file existence
        return API_ENOENT;
    }

    if (!fileAccess->frawread((byte*)&driveId, sizeof(driveId), 0, false, FSLogging::logOnError))
    {
        LOG_err << "Unable to read drive-id from file: " << path;
        return API_EREAD;
    }

    return API_OK;
}

error writeDriveId(FileSystemAccess& fsAccess, const char* pathToDrive, handle driveId)
{
    auto path = LocalPath::fromAbsolutePath(pathToDrive);

    path.appendWithSeparator(LocalPath::fromRelativePath(".megabackup"), false);

    // Try and create the backup configuration directory
    if (!(fsAccess.mkdirlocal(path, false, false) || fsAccess.target_exists))
    {
        LOG_err << "Unable to create config DB directory: " << path;

        // Couldn't create the directory and it doesn't exist.
        return API_EWRITE;
    }

    path.appendWithSeparator(LocalPath::fromRelativePath("drive-id"), false);

    // Open the file for writing
    auto fileAccess = fsAccess.newfileaccess(false);
    if (!fileAccess->fopen(path, false, true, FSLogging::logOnError))
    {
        LOG_err << "Unable to open file to write drive-id: " << path;
        return API_EWRITE;
    }

    // Write the drive-id to file
    if (!fileAccess->fwrite((byte*)&driveId, sizeof(driveId), 0))
    {
        LOG_err << "Unable to write drive-id to file: " << path;
        return API_EWRITE;
    }

    return API_OK;
}

int platformGetRLimitNumFile()
{
#ifndef WIN32
    struct rlimit rl{0,0};
    if (0 < getrlimit(RLIMIT_NOFILE, &rl))
    {
        auto e = errno;
        LOG_err << "Error calling getrlimit: " << e;
        return -1;
    }

    return int(rl.rlim_cur);
#else
    LOG_err << "Code for calling getrlimit is not available yet (or not relevant) on this platform";
    return -1;
#endif
}

bool platformSetRLimitNumFile([[maybe_unused]] int newNumFileLimit)
{
#ifndef WIN32
    struct rlimit rl{0,0};
    if (0 < getrlimit(RLIMIT_NOFILE, &rl))
    {
        auto e = errno;
        LOG_err << "Error calling getrlimit: " << e;
        return false;
    }
    else
    {
        LOG_info << "rlimit for NOFILE before change is: " << rl.rlim_cur << ", " << rl.rlim_max;

        if (newNumFileLimit < 0)
        {
            rl.rlim_cur = rl.rlim_max;
        }
        else
        {
            rl.rlim_cur = rlim_t(newNumFileLimit);

            if (rl.rlim_cur > rl.rlim_max)
            {
                LOG_info << "Requested rlimit (" << newNumFileLimit << ") will be replaced by maximum allowed value (" << rl.rlim_max << ")";
                rl.rlim_cur = rl.rlim_max;
            }
        }

        if (0 < setrlimit(RLIMIT_NOFILE, &rl))
        {
            auto e = errno;
            LOG_err << "Error calling setrlimit: " << e;
            return false;
        }
        else
        {
            LOG_info << "rlimit for NOFILE is: " << rl.rlim_cur;
        }
    }
    return true;
#else
    LOG_err << "Code for calling setrlimit is not available yet (or not relevant) on this platform";
    return false;
#endif
}

void debugLogHeapUsage()
{
#ifdef DEBUG
#ifdef WIN32
    _CrtMemState state;
    _CrtMemCheckpoint(&state);

    LOG_debug << "MEM use.  Heap: " << state.lTotalCount << " highwater: " << state.lHighWaterCount
        << " _FREE_BLOCK/" << state.lCounts[_FREE_BLOCK] << "/" << state.lSizes[_FREE_BLOCK]
        << " _NORMAL_BLOCK/" << state.lCounts[_NORMAL_BLOCK] << "/" << state.lSizes[_NORMAL_BLOCK]
        << " _CRT_BLOCK/" << state.lCounts[_CRT_BLOCK] << "/" << state.lSizes[_CRT_BLOCK]
        << " _IGNORE_BLOCK/" << state.lCounts[_IGNORE_BLOCK] << "/" << state.lSizes[_IGNORE_BLOCK]
        << " _CLIENT_BLOCK/" << state.lCounts[_CLIENT_BLOCK] << "/" << state.lSizes[_CLIENT_BLOCK];
#endif
#endif
}

bool haveDuplicatedValues(const string_map& readableVals, const string_map& b64Vals)
{
    return
        any_of(readableVals.begin(), readableVals.end(), [&b64Vals](const string_map::value_type& p1)
            {
                return any_of(b64Vals.begin(), b64Vals.end(), [&p1](const string_map::value_type& p2)
                    {
                        return p1.first != p2.first && p1.second == Base64::atob(p2.second);
                    });
            });
}

void SyncTransferCount::operator-=(const SyncTransferCount& rhs)
{
    auto updateVal = [](auto& dest, const auto v, const std::string& msg)
    {
        using T = std::decay_t<decltype(dest)>;
        static_assert(std::is_unsigned<T>::value, "dest debe ser unsigned");

        if (v > dest)
        {
            LOG_err << "SyncTransferCount::operator-=. Underflow for " << msg;
            dest = 0;
            assert(false);
            return;
        }
        dest -= v;
    };

    updateVal(mCompleted, rhs.mCompleted, "mCompleted");
    updateVal(mCompletedBytes, rhs.mCompletedBytes, "mCompletedBytes");
    updateVal(mPending, rhs.mPending, "mPending");
    updateVal(mPendingBytes, rhs.mPendingBytes, "mPendingBytes");
}

bool SyncTransferCount::operator==(const SyncTransferCount& rhs) const
{
    return mCompleted == rhs.mCompleted
        && mCompletedBytes == rhs.mCompletedBytes
        && mPending == rhs.mPending
        && mPendingBytes == rhs.mPendingBytes;
}

bool SyncTransferCount::operator!=(const SyncTransferCount& rhs) const
{
    return !(*this == rhs);
}

void SyncTransferCount::clearPendingValues()
{
    mPending = 0;
    mPendingBytes = 0;
}

void SyncTransferCounts::operator-=(const SyncTransferCounts& rhs)
{
    mDownloads -= rhs.mDownloads;
    mUploads -= rhs.mUploads;
}

bool SyncTransferCounts::operator==(const SyncTransferCounts& rhs) const
{
    return mDownloads == rhs.mDownloads && mUploads == rhs.mUploads;
}

bool SyncTransferCounts::operator!=(const SyncTransferCounts& rhs) const
{
    return !(*this == rhs);
}

double SyncTransferCounts::progress(m_off_t inflightProgress) const
{
    auto pending = mDownloads.mPendingBytes + mUploads.mPendingBytes;
    if (!pending)
        return 1.0; // 100%

    auto completed = mDownloads.mCompletedBytes + mUploads.mCompletedBytes +
                     static_cast<uint64_t>(inflightProgress);

    auto progress = static_cast<double>(completed) / static_cast<double>(completed + pending);
    return std::min(1.0, progress);
}

m_off_t SyncTransferCounts::pendingTransferBytes() const
{
    return static_cast<m_off_t>(mDownloads.mPendingBytes + mUploads.mPendingBytes);
}

void SyncTransferCounts::clearPendingValues()
{
    mDownloads.clearPendingValues();
    mUploads.clearPendingValues();
}

#ifdef WIN32

// get the Windows error message in UTF-8
std::string winErrorMessage(DWORD error)
{
    if (error == 0xFFFFFFFF)
        error = GetLastError();

    LPWSTR lpMsgBuf = nullptr;
    if (!FormatMessage(
        FORMAT_MESSAGE_ALLOCATE_BUFFER |
        FORMAT_MESSAGE_FROM_SYSTEM |
        FORMAT_MESSAGE_IGNORE_INSERTS,
        NULL,
        error,
        MAKELANGID(LANG_NEUTRAL, SUBLANG_DEFAULT), // Default language
        (LPWSTR)&lpMsgBuf, // FORMAT_MESSAGE_ALLOCATE_BUFFER treats the buffer like a pointer
        0,
        NULL))
    {
        // Handle the error.
        return "[Unknown error " + std::to_string(error) + "]";
    }

    std::wstring wstr(lpMsgBuf);
    // Free the buffer.

    LocalFree(lpMsgBuf);

    std::string r;
    LocalPath::local2path(&wstr, &r, false);

    // remove trailing \r\n
    return Utils::trim(r);
}

void reportWindowsError(const std::string& message, DWORD error) {

    if (error == 0xFFFFFFFF)
        error = GetLastError();
    // in case streaming touches the operating system

    LOG_err << message << ": " << error << ": " << winErrorMessage(error);
}

#else

void reportError(const std::string& message, int aerrno) {

    if (aerrno == -1)
        aerrno = errno;
    // in case streaming touches the operating system

    LOG_err << message << ": " << aerrno << ": " << strerror(aerrno);
}

#endif

string connDirectionToStr(mega::direction_t directionType)
{
    switch (directionType)
    {
        case GET:
            return "GET";
        case PUT:
            return "PUT";
        case API:
            return "API";
        default:
            return "UNKNOWN";
    }
}

std::string_view toString(const PasswordEntryError err)
{
    switch (err)
    {
        case PasswordEntryError::OK:
            return "Ok";
        case PasswordEntryError::PARSE_ERROR:
            return "Parse error";
        case PasswordEntryError::MISSING_PASSWORD:
            return "Missing password";
        case PasswordEntryError::MISSING_NAME:
            return "Missing name";
        case PasswordEntryError::MISSING_TOTP_SHARED_SECRET:
            return "Missing totp shared secret";
        case PasswordEntryError::INVALID_TOTP_SHARED_SECRET:
            return "Invalid totp shared secret";
        case PasswordEntryError::MISSING_TOTP_NDIGITS:
            return "Missing totp ndigits";
        case PasswordEntryError::INVALID_TOTP_NDIGITS:
            return "Invalid totp ndigits";
        case PasswordEntryError::MISSING_TOTP_EXPT:
            return "Missing totp expt";
        case PasswordEntryError::INVALID_TOTP_EXPT:
            return "Invalid totp expt";
        case PasswordEntryError::MISSING_TOTP_HASH_ALG:
            return "Missing totp hash alg";
        case PasswordEntryError::INVALID_TOTP_HASH_ALG:
            return "Invalid totp hash alg";
        case PasswordEntryError::MISSING_CREDIT_CARD_NUMBER:
            return "Missing credit card number";
        case PasswordEntryError::INVALID_CREDIT_CARD_NUMBER:
            return "Invalid credit card number";
        case PasswordEntryError::INVALID_CREDIT_CARD_CVV:
            return "Invalid credit card cvv (card validation value)";
        case PasswordEntryError::INVALID_CREDIT_CARD_EXPIRATION_DATE:
            return "Invalid credit card expiration date";
    }
    assert(false);
    return "Unknown error";
}

const char* toString(retryreason_t reason)
{
    switch (reason)
    {
#define DEFINE_RETRY_CLAUSE(index, name) case name: return #name;
        DEFINE_RETRY_REASONS(DEFINE_RETRY_CLAUSE)
#undef DEFINE_RETRY_CLAUSE
    }

    assert(false && "Unknown retry reason");

    return "RETRY_UNKNOWN";
}

bool is_space(unsigned int ch)
{
    return std::isspace(static_cast<unsigned char>(ch)) != 0;
}

bool is_digit(unsigned int ch)
{
    return std::isdigit(static_cast<unsigned char>(ch)) != 0;
}

bool is_symbol(unsigned int ch)
{
    return std::isalnum(static_cast<unsigned char>(ch)) == 0;
}

CharType getCharType(const unsigned int ch)
{
    if (is_symbol(ch))
    {
        return CharType::CSYMBOL;
    }
    else if (is_digit(ch))
    {
        return CharType::CDIGIT;
    }
    return CharType::CALPHA;
}

std::string escapeWildCards(const std::string& pattern)
{
    std::string newString;
    newString.reserve(pattern.size());
    bool isEscaped = false;

    for (const char& character : pattern)
    {
        if ((character == WILDCARD_MATCH_ONE || character == WILDCARD_MATCH_ALL) && !isEscaped)
        {
            newString.push_back(ESCAPE_CHARACTER);
        }
        newString.push_back(character);
        isEscaped = character == ESCAPE_CHARACTER && !isEscaped;
    }

    return newString;
}

TextPattern::TextPattern(const std::string& text):
    mText{text}
{
    recalcPattern();
}

TextPattern::TextPattern(const char* text)
{
    if (text)
    {
        mText = text;
        recalcPattern();
    }
}

void TextPattern::recalcPattern()
{
    if (mText.empty() || isOnlyWildCards(mText))
    {
        mPattern.clear();
        return;
    }
    mPattern = WILDCARD_MATCH_ALL + mText + WILDCARD_MATCH_ALL;
}

bool TextPattern::isOnlyWildCards(const std::string& text)
{
    return std::all_of(std::begin(text),
                       std::end(text),
                       [](auto&& c) -> bool
                       {
                           return c == WILDCARD_MATCH_ALL;
                       });
}

std::set<std::string>::iterator getTagPosition(std::set<std::string>& tokens,
                                               const std::string& pattern,
                                               bool stripAccents)
{
    return std::find_if(
        tokens.begin(),
        tokens.end(),
        [&](const std::string& token)
        {
            return likeCompare(pattern.c_str(), token.c_str(), ESCAPE_CHARACTER, stripAccents);
        });
}

bool foldCaseAccentEqual(uint32_t codePoint1, uint32_t codePoint2, bool stripAccents)
{
    // 8 is big enough decompose one unicode point
    using Buffer = std::array<utf8proc_int32_t, 8>;

    // convenience.
    auto options = UTF8PROC_CASEFOLD | UTF8PROC_COMPOSE | UTF8PROC_NULLTERM | UTF8PROC_STABLE;

    // Strip accents if desired.
    if (stripAccents)
    {
        options |= UTF8PROC_STRIPMARK;
    }

    auto foldCaseAccent = [options](uint32_t codePoint, Buffer& buff)
    {
        return utf8proc_decompose_char((utf8proc_int32_t)codePoint,
                                       buff.data(),
                                       static_cast<utf8proc_ssize_t>(buff.size()),
                                       static_cast<utf8proc_option_t>(options),
                                       nullptr);
    };

    Buffer buf1{0};
    Buffer buf2{0};
    if (foldCaseAccent(codePoint1, buf1) >= 0 && foldCaseAccent(codePoint2, buf2) >= 0)
    {
        return buf1 == buf2;
    }

    // Fallback if fold case and accent above has errors, better than we couldn't search
    return u_foldCase(codePoint1, U_FOLD_CASE_DEFAULT) ==
           u_foldCase(codePoint1, U_FOLD_CASE_DEFAULT);
}

// This code has been taken from sqlite repository (https://www.sqlite.org/src/file?name=ext/icu/icu.c)

/*
** This lookup table is used to help decode the first byte of
** a multi-byte UTF8 character. It is copied here from SQLite source
** code file utf8.c.
*/
static const unsigned char icuUtf8Trans1[] = {
    0x00, 0x01, 0x02, 0x03, 0x04, 0x05, 0x06, 0x07,
    0x08, 0x09, 0x0a, 0x0b, 0x0c, 0x0d, 0x0e, 0x0f,
    0x10, 0x11, 0x12, 0x13, 0x14, 0x15, 0x16, 0x17,
    0x18, 0x19, 0x1a, 0x1b, 0x1c, 0x1d, 0x1e, 0x1f,
    0x00, 0x01, 0x02, 0x03, 0x04, 0x05, 0x06, 0x07,
    0x08, 0x09, 0x0a, 0x0b, 0x0c, 0x0d, 0x0e, 0x0f,
    0x00, 0x01, 0x02, 0x03, 0x04, 0x05, 0x06, 0x07,
    0x00, 0x01, 0x02, 0x03, 0x00, 0x01, 0x00, 0x00,
};

#define SQLITE_ICU_READ_UTF8(zIn, c)                  \
c = *(zIn++);                                         \
    if (c>=0xc0){                                     \
        c = icuUtf8Trans1[c-0xc0];                    \
        while ((*zIn & 0xc0)==0x80){                  \
            c = (c<<6) + (0x3f & *(zIn++));           \
    }                                                 \
}

#define SQLITE_ICU_SKIP_UTF8(zIn)                     \
assert(*zIn);                                         \
    if (*(zIn++)>=0xc0){                              \
        while ((*zIn & 0xc0)==0x80){zIn++;}           \
}

int icuLikeCompare(const uint8_t* zPattern, // LIKE pattern
                   const uint8_t* zString, // The UTF-8 string to compare against
                   const UChar32 uEsc, // The escape character
                   const bool stripAccents) // Whether we should strip accents
{
    // Define Linux wildcards
    static const uint32_t MATCH_ONE = static_cast<uint32_t>(WILDCARD_MATCH_ONE);
    static const uint32_t MATCH_ALL = static_cast<uint32_t>(WILDCARD_MATCH_ALL);


    int prevEscape = 0;     //True if the previous character was uEsc

    while (1)
    {
        // Read (and consume) the next character from the input pattern.
        uint32_t uPattern;
        SQLITE_ICU_READ_UTF8(zPattern, uPattern);
        if(uPattern == 0)
            break;

        /* There are now 4 possibilities:
        **
        **     1. uPattern is an unescaped match-all character "*",
        **     2. uPattern is an unescaped match-one character "?",
        **     3. uPattern is an unescaped escape character, or
        **     4. uPattern is to be handled as an ordinary character
        */
        if (uPattern == MATCH_ALL && !prevEscape && uPattern != (uint32_t)uEsc)
        {
            // Case 1
            uint8_t c;

            // Skip any MATCH_ALL or MATCH_ONE characters that follow a
            // MATCH_ALL. For each MATCH_ONE, skip one character in the
            // test string
            while ((c = *zPattern) == MATCH_ALL || c == MATCH_ONE)
            {
                if (c == MATCH_ONE)
                {
                    if (*zString == 0) return 0;
                    SQLITE_ICU_SKIP_UTF8(zString);
                }

                zPattern++;
            }

            if (*zPattern == 0)
                return 1;

            while (*zString)
            {
                if (icuLikeCompare(zPattern, zString, uEsc, stripAccents))
                {
                    return 1;
                }

                SQLITE_ICU_SKIP_UTF8(zString);
            }

            return 0;
        }
        else if (uPattern == MATCH_ONE && !prevEscape && uPattern != (uint32_t)uEsc)
        {
            // Case 2
            if( *zString==0 ) return 0;
            SQLITE_ICU_SKIP_UTF8(zString);

        }
        else if (uPattern == (uint32_t)uEsc && !prevEscape)
        {
            // Case 3
            prevEscape = 1;

        }
        else
        {
            // Case 4
            uint32_t uString;
            SQLITE_ICU_READ_UTF8(zString, uString);
            if (!foldCaseAccentEqual(uString, uPattern, stripAccents))
            {
                return 0;
            }

            prevEscape = 0;
        }
    }

    return *zString == 0;
}

bool likeCompare(const char* pattern, const char* str, const UChar32 esc, bool stripAccents)
{
    return static_cast<bool>(icuLikeCompare(reinterpret_cast<const uint8_t*>(pattern),
                                            reinterpret_cast<const uint8_t*>(str),
                                            esc,
                                            stripAccents));
}

// Get the current process ID
unsigned long getCurrentPid()
{
#ifdef WIN32
    return GetCurrentProcessId();
#else
    return static_cast<unsigned long>(getpid());
#endif
}

template<typename StringType>
auto extensionOf(const StringType& path, std::string& extension)
  -> typename std::enable_if<IsStringType<StringType>::value, bool>::type
{
    // Ensure destination is empty.
    extension.clear();

    // Try and determine where the file's extension begins.
    auto i = path.find_last_of('.');

    // File doesn't contain any extension.
    if (i == path.npos)
        return false;

    // Assume remainder of path is a valid extension.
    extension.reserve(path.size() - i);

    // Copy extension from path, making sure each character is lowercased.
    while (i < path.size())
    {
        // Latch character.
        auto character = static_cast<char>(path[i++]);

        // Invalid extension character.
        if (character < '.' || character > 'z')
            return extension.clear(), false;

        // Push lowercase character.
        extension.push_back(character | ' ');
    }

    // Let the caller know we extracted the path's extension.
    return true;
}

template<typename StringType>
auto extensionOf(const StringType& path)
  -> typename std::enable_if<IsStringType<StringType>::value, std::string>::type
{
    std::string extension;

    extensionOf(path, extension);

    return extension;
}

// So getExtension(...)'s definition doesn't have to be in the headers.
template bool extensionOf(const std::string&, std::string&);
template bool extensionOf(const std::wstring&, std::string&);

template std::string extensionOf(const std::string&);
template std::string extensionOf(const std::wstring&);

SplitResult split(const char* begin, const char* end, char delimiter)
{
    SplitResult result;

    // Assume string doesn't contain the delimiter.
    result.first.first   = begin;
    result.first.second = static_cast<size_t>(end - begin);
    result.second.first  = nullptr;
    result.second.second = 0;

    // Search for the delimiter.
    auto* current = std::find(begin, end, delimiter);

    // String contains the delimiter.
    if (current != end)
    {
        // Tweak result as necessary.
        result.first.second = static_cast<size_t>(current - begin);
        result.second.first  = current;
        result.second.second = static_cast<size_t>(end - current);
    }

    // Return result to caller.
    return result;
}

SplitResult split(const char* begin, std::size_t size, char delimiter)
{
    return split(begin, begin + size, delimiter);
}

SplitResult split(const std::string& value, char delimiter)
{
    return split(value.data(), value.size(), delimiter);
}

int naturalsorting_compare(const char* i, const char* j)
{
    static uint64_t maxNumber = (ULONG_MAX - 57) / 10; // 57 --> ASCII code for '9'
    bool stringMode = true;

    while (*i && *j)
    {
        if (stringMode)
        {
            char char_i, char_j;
            char_i = *i;
            char_j = *j;
            while (char_i && char_j)
            {
                CharType iCharType = getCharType(static_cast<unsigned int>(*i));
                CharType jCharType = getCharType(static_cast<unsigned int>(*j));
                if (iCharType == jCharType)
                {
                    if (iCharType == CharType::CSYMBOL || iCharType == CharType::CALPHA)
                    {
                        if (int difference = strncasecmp(reinterpret_cast<const char*>(&char_i),
                                                         reinterpret_cast<const char*>(&char_j),
                                                         1);
                            difference)
                        {
                            return difference;
                        }

                        ++i;
                        ++j;
                    }
                    else if (iCharType == CharType::CDIGIT)
                    {
                        stringMode = false;
                        break;
                    }
                }
                else
                {
                    return iCharType < jCharType ? -1 : 1;
                }
                char_i = *i;
                char_j = *j;
            }
        }
        else // we are comparing numbers on both strings
        {
            auto m = i;
            auto n = j;

            uint64_t number_i = 0;
            unsigned int i_overflow_count = 0;
            while (*i && is_digit(static_cast<unsigned int>(*i)))
            {
                number_i = number_i * 10 + static_cast<uint64_t>(*i - 48); // '0' ASCII code is 48
                ++i;

                // check the number won't overflow upon addition of next char
                if (number_i >= maxNumber)
                {
                    number_i -= maxNumber;
                    i_overflow_count++;
                }
            }

            uint64_t number_j = 0;
            unsigned int j_overflow_count = 0;
            while (*j && is_digit(static_cast<unsigned int>(*j)))
            {
                number_j = number_j * 10 + static_cast<uint64_t>(*j - 48);
                ++j;

                // check the number won't overflow upon addition of next char
                if (number_j >= maxNumber)
                {
                    number_j -= maxNumber;
                    j_overflow_count++;
                }
            }

            int difference = static_cast<int>(i_overflow_count - j_overflow_count);

            if (difference)
            {
                return difference;
            }

            if (number_i != number_j)
            {
                return number_i > number_j ? 1 : -1;
            }

            auto length = static_cast<std::size_t>(std::min(i - m, j - n));

            difference = strncmp(m, n, length);
            if (difference)
            {
                return difference;
            }

            auto relation = (i - m) - (j - n);

            relation = std::clamp<decltype(relation)>(relation, -1, 1);

            if (relation)
            {
                return static_cast<int>(relation);
            }

            stringMode = true;
        }
    }

    if (*j)
    {
        return -1;
    }

    if (*i)
    {
        return 1;
    }

    return 0;
}

std::string ensureAsteriskSurround(std::string str)
{
    if (str.empty())
        return "*";

    if (str.front() != '*')
        str.insert(str.begin(), '*');

    if (str.back() != '*')
        str.push_back('*');

    return str;
}

size_t fileExtensionDotPosition(const std::string& fileName)
{
    if (size_t dotPos = fileName.rfind('.'); dotPos == std::string::npos)
        return fileName.size();
    else
        return dotPos;
}

std::string getThisThreadIdStr()
{
    std::stringstream ss;
    ss << std::this_thread::get_id();
    return ss.str();
}

storagestatus_t getStorageStatusFromString(const std::string& storageStatusStr)
{
    if (storageStatusStr.empty())
    {
        return STORAGE_GREEN;
    }

    const auto storageStatusOpt = stringToNumber<int>(storageStatusStr);
    if (!storageStatusOpt)
    {
        LOG_err << "[getStorageStatusFromString] error: cannot parse storage status from value = "
                << storageStatusStr;
        return STORAGE_UNKNOWN;
    }

    const auto storageStatus = static_cast<storagestatus_t>(*storageStatusOpt);
    switch (storageStatus)
    {
        case STORAGE_RED:
        case STORAGE_ORANGE:
        case STORAGE_GREEN:
            return storageStatus;
        default:
            return STORAGE_UNKNOWN;
    }
}

std::optional<bool> isCaseInsensitive(const LocalPath& path, FileSystemAccess* fsaccess)
{
    static constexpr auto logPre = "[Util - determineCaseInsenstivity] ";
    auto da = std::unique_ptr<DirAccess>(fsaccess->newdiraccess());
    auto lp = path;
    if (da->dopen(&lp, NULL, false))
    {
        LocalPath leafName;
        nodetype_t dirEntryType;
        while (da->dnext(lp, leafName, false, &dirEntryType))
        {
            auto uc = Utils::toUpperUtf8(leafName.toPath(false));
            auto lc = Utils::toLowerUtf8(leafName.toPath(false));

            if (uc == lc)
                continue;

            auto lpuc = path;
            auto lplc = path;

            lpuc.appendWithSeparator(LocalPath::fromRelativePath(uc), true);
            lplc.appendWithSeparator(LocalPath::fromRelativePath(lc), true);

            LOG_debug << logPre << "Testing sync case sensitivity with " << lpuc << " vs " << lplc;

            auto fa1 = fsaccess->newfileaccess();
            auto fa2 = fsaccess->newfileaccess();

            LOG_verbose << logPre << "Opening " << lpuc;
            bool opened1 = fa1->fopen(lpuc,
                                      true,
                                      false,
                                      FSLogging::logExceptFileNotFound,
                                      nullptr,
                                      false,
                                      true);
            LOG_verbose << logPre << "Opened " << lpuc << " with result: " << opened1
                        << ". Closing...";
            fa1->closef();
            LOG_verbose << logPre << "Closed " << lpuc;

            LOG_verbose << logPre << "Opening " << lplc;
            bool opened2 = fa2->fopen(lplc,
                                      true,
                                      false,
                                      FSLogging::logExceptFileNotFound,
                                      nullptr,
                                      false,
                                      true);
            LOG_verbose << logPre << "Opened " << lplc << " with result: " << opened2
                        << ". Closing...";
            fa2->closef();
            LOG_verbose << logPre << "Closed " << lplc;

            opened1 = opened1 && fa1->fsidvalid;
            opened2 = opened2 && fa2->fsidvalid;

            if (!opened1 && !opened2)
            {
                LOG_verbose
                    << logPre << "Neither " << lpuc << " nor " << lplc
                    << " were opened or both fsid were invalid. Continue... [fa1->fsidvalid = "
                    << fa1->fsidvalid << ", fa2->fsidvalid = " << fa2->fsidvalid << "]";
                continue;
            }

            if (opened1 != opened2)
            {
                LOG_verbose << logPre << "Either " << lpuc << " or " << lplc
                            << " were not opened or the fsid were invalid. Return false. "
                               "[fa1->fsidvalid = "
                            << fa1->fsidvalid << ", fa2->fsidvalid = " << fa2->fsidvalid << "]";
                return false;
            }

            LOG_verbose << logPre << "Return fa1->fsidvalid(" << fa1->fsidvalid
                        << ") && fa2->fsidvalid(" << fa2->fsidvalid << ") && fa1->fsid("
                        << fa1->fsid << ") == fa2->fsid(" << fa2->fsid << ")";
            return fa1->fsidvalid && fa2->fsidvalid && fa1->fsid == fa2->fsid;
        }
    }
    else
    {
        LOG_debug << logPre << path << " could not be opened";
    }

    return std::nullopt;
}

} // namespace mega<|MERGE_RESOLUTION|>--- conflicted
+++ resolved
@@ -1856,7 +1856,6 @@
 {
     if (strLen < sfxLen)
     {
-<<<<<<< HEAD
         return false;
     }
     if (!str || !suffix)
@@ -2061,265 +2060,6 @@
     static std::map<int,const char *> escapesec;
     if (unintitialized)
     {
-        escapesec[33] = "&#33;"; // !  //For some reason &Exclamation; was not properly handled (crashed) by gvfsd-dav
-        escapesec[34] = "&quot;"; // "
-        escapesec[37] = "&percnt;"; // %
-        escapesec[38] = "&amp;"; // &
-        escapesec[39] = "&apos;"; // '
-        escapesec[43] = "&add;"; // +
-        escapesec[60] = "&lt;"; // <
-        escapesec[61] = "&#61;"; // = //For some reason &equal; was not properly handled (crashed) by gvfsd-dav
-        escapesec[62] = "&gt;"; // >
-        escapesec[160] = "&nbsp;"; //NO-BREAK SPACE
-        escapesec[161] = "&iexcl;"; //INVERTED EXCLAMATION MARK
-        escapesec[162] = "&cent;"; //CENT SIGN
-        escapesec[163] = "&pound;"; //POUND SIGN
-        escapesec[164] = "&curren;"; //CURRENCY SIGN
-        escapesec[165] = "&yen;"; //YEN SIGN
-        escapesec[166] = "&brvbar;"; //BROKEN BAR
-        escapesec[167] = "&sect;"; //SECTION SIGN
-        escapesec[168] = "&uml;"; //DIAERESIS
-        escapesec[169] = "&copy;"; //COPYRIGHT SIGN
-        escapesec[170] = "&ordf;"; //FEMININE ORDINAL INDICATOR
-        escapesec[171] = "&laquo;"; //LEFT-POINTING DOUBLE ANGLE QUOTATION MARK
-        escapesec[172] = "&not;"; //NOT SIGN
-        escapesec[173] = "&shy;"; //SOFT HYPHEN
-        escapesec[174] = "&reg;"; //REGISTERED SIGN
-        escapesec[175] = "&macr;"; //MACRON
-        escapesec[176] = "&deg;"; //DEGREE SIGN
-        escapesec[177] = "&plusmn;"; //PLUS-MINUS SIGN
-        escapesec[178] = "&sup2;"; //SUPERSCRIPT TWO
-        escapesec[179] = "&sup3;"; //SUPERSCRIPT THREE
-        escapesec[180] = "&acute;"; //ACUTE ACCENT
-        escapesec[181] = "&micro;"; //MICRO SIGN
-        escapesec[182] = "&para;"; //PILCROW SIGN
-        escapesec[183] = "&middot;"; //MIDDLE DOT
-        escapesec[184] = "&cedil;"; //CEDILLA
-        escapesec[185] = "&sup1;"; //SUPERSCRIPT ONE
-        escapesec[186] = "&ordm;"; //MASCULINE ORDINAL INDICATOR
-        escapesec[187] = "&raquo;"; //RIGHT-POINTING DOUBLE ANGLE QUOTATION MARK
-        escapesec[188] = "&frac14;"; //VULGAR FRACTION ONE QUARTER
-        escapesec[189] = "&frac12;"; //VULGAR FRACTION ONE HALF
-        escapesec[190] = "&frac34;"; //VULGAR FRACTION THREE QUARTERS
-        escapesec[191] = "&iquest;"; //INVERTED QUESTION MARK
-        escapesec[192] = "&Agrave;"; //LATIN CAPITAL LETTER A WITH GRAVE
-        escapesec[193] = "&Aacute;"; //LATIN CAPITAL LETTER A WITH ACUTE
-        escapesec[194] = "&Acirc;"; //LATIN CAPITAL LETTER A WITH CIRCUMFLEX
-        escapesec[195] = "&Atilde;"; //LATIN CAPITAL LETTER A WITH TILDE
-        escapesec[196] = "&Auml;"; //LATIN CAPITAL LETTER A WITH DIAERESIS
-        escapesec[197] = "&Aring;"; //LATIN CAPITAL LETTER A WITH RING ABOVE
-        escapesec[198] = "&AElig;"; //LATIN CAPITAL LETTER AE
-        escapesec[199] = "&Ccedil;"; //LATIN CAPITAL LETTER C WITH CEDILLA
-        escapesec[200] = "&Egrave;"; //LATIN CAPITAL LETTER E WITH GRAVE
-        escapesec[201] = "&Eacute;"; //LATIN CAPITAL LETTER E WITH ACUTE
-        escapesec[202] = "&Ecirc;"; //LATIN CAPITAL LETTER E WITH CIRCUMFLEX
-        escapesec[203] = "&Euml;"; //LATIN CAPITAL LETTER E WITH DIAERESIS
-        escapesec[204] = "&Igrave;"; //LATIN CAPITAL LETTER I WITH GRAVE
-        escapesec[205] = "&Iacute;"; //LATIN CAPITAL LETTER I WITH ACUTE
-        escapesec[206] = "&Icirc;"; //LATIN CAPITAL LETTER I WITH CIRCUMFLEX
-        escapesec[207] = "&Iuml;"; //LATIN CAPITAL LETTER I WITH DIAERESIS
-        escapesec[208] = "&ETH;"; //LATIN CAPITAL LETTER ETH
-        escapesec[209] = "&Ntilde;"; //LATIN CAPITAL LETTER N WITH TILDE
-        escapesec[210] = "&Ograve;"; //LATIN CAPITAL LETTER O WITH GRAVE
-        escapesec[211] = "&Oacute;"; //LATIN CAPITAL LETTER O WITH ACUTE
-        escapesec[212] = "&Ocirc;"; //LATIN CAPITAL LETTER O WITH CIRCUMFLEX
-        escapesec[213] = "&Otilde;"; //LATIN CAPITAL LETTER O WITH TILDE
-        escapesec[214] = "&Ouml;"; //LATIN CAPITAL LETTER O WITH DIAERESIS
-        escapesec[215] = "&times;"; //MULTIPLICATION SIGN
-        escapesec[216] = "&Oslash;"; //LATIN CAPITAL LETTER O WITH STROKE
-        escapesec[217] = "&Ugrave;"; //LATIN CAPITAL LETTER U WITH GRAVE
-        escapesec[218] = "&Uacute;"; //LATIN CAPITAL LETTER U WITH ACUTE
-        escapesec[219] = "&Ucirc;"; //LATIN CAPITAL LETTER U WITH CIRCUMFLEX
-        escapesec[220] = "&Uuml;"; //LATIN CAPITAL LETTER U WITH DIAERESIS
-        escapesec[221] = "&Yacute;"; //LATIN CAPITAL LETTER Y WITH ACUTE
-        escapesec[222] = "&THORN;"; //LATIN CAPITAL LETTER THORN
-        escapesec[223] = "&szlig;"; //LATIN SMALL LETTER SHARP S
-        escapesec[224] = "&agrave;"; //LATIN SMALL LETTER A WITH GRAVE
-        escapesec[225] = "&aacute;"; //LATIN SMALL LETTER A WITH ACUTE
-        escapesec[226] = "&acirc;"; //LATIN SMALL LETTER A WITH CIRCUMFLEX
-        escapesec[227] = "&atilde;"; //LATIN SMALL LETTER A WITH TILDE
-        escapesec[228] = "&auml;"; //LATIN SMALL LETTER A WITH DIAERESIS
-        escapesec[229] = "&aring;"; //LATIN SMALL LETTER A WITH RING ABOVE
-        escapesec[230] = "&aelig;"; //LATIN SMALL LETTER AE
-        escapesec[231] = "&ccedil;"; //LATIN SMALL LETTER C WITH CEDILLA
-        escapesec[232] = "&egrave;"; //LATIN SMALL LETTER E WITH GRAVE
-        escapesec[233] = "&eacute;"; //LATIN SMALL LETTER E WITH ACUTE
-        escapesec[234] = "&ecirc;"; //LATIN SMALL LETTER E WITH CIRCUMFLEX
-        escapesec[235] = "&euml;"; //LATIN SMALL LETTER E WITH DIAERESIS
-        escapesec[236] = "&igrave;"; //LATIN SMALL LETTER I WITH GRAVE
-        escapesec[237] = "&iacute;"; //LATIN SMALL LETTER I WITH ACUTE
-        escapesec[238] = "&icirc;"; //LATIN SMALL LETTER I WITH CIRCUMFLEX
-        escapesec[239] = "&iuml;"; //LATIN SMALL LETTER I WITH DIAERESIS
-        escapesec[240] = "&eth;"; //LATIN SMALL LETTER ETH
-        escapesec[241] = "&ntilde;"; //LATIN SMALL LETTER N WITH TILDE
-        escapesec[242] = "&ograve;"; //LATIN SMALL LETTER O WITH GRAVE
-        escapesec[243] = "&oacute;"; //LATIN SMALL LETTER O WITH ACUTE
-        escapesec[244] = "&ocirc;"; //LATIN SMALL LETTER O WITH CIRCUMFLEX
-        escapesec[245] = "&otilde;"; //LATIN SMALL LETTER O WITH TILDE
-        escapesec[246] = "&ouml;"; //LATIN SMALL LETTER O WITH DIAERESIS
-        escapesec[247] = "&divide;"; //DIVISION SIGN
-        escapesec[248] = "&oslash;"; //LATIN SMALL LETTER O WITH STROKE
-        escapesec[249] = "&ugrave;"; //LATIN SMALL LETTER U WITH GRAVE
-        escapesec[250] = "&uacute;"; //LATIN SMALL LETTER U WITH ACUTE
-        escapesec[251] = "&ucirc;"; //LATIN SMALL LETTER U WITH CIRCUMFLEX
-        escapesec[252] = "&uuml;"; //LATIN SMALL LETTER U WITH DIAERESIS
-        escapesec[253] = "&yacute;"; //LATIN SMALL LETTER Y WITH ACUTE
-        escapesec[254] = "&thorn;"; //LATIN SMALL LETTER THORN
-        escapesec[255] = "&yuml;"; //LATIN SMALL LETTER Y WITH DIAERESIS
-        escapesec[338] = "&OElig;"; //LATIN CAPITAL LIGATURE OE
-        escapesec[339] = "&oelig;"; //LATIN SMALL LIGATURE OE
-        escapesec[352] = "&Scaron;"; //LATIN CAPITAL LETTER S WITH CARON
-        escapesec[353] = "&scaron;"; //LATIN SMALL LETTER S WITH CARON
-        escapesec[376] = "&Yuml;"; //LATIN CAPITAL LETTER Y WITH DIAERESIS
-        escapesec[402] = "&fnof;"; //LATIN SMALL LETTER F WITH HOOK
-        escapesec[710] = "&circ;"; //MODIFIER LETTER CIRCUMFLEX ACCENT
-        escapesec[732] = "&tilde;"; //SMALL TILDE
-        escapesec[913] = "&Alpha;"; //GREEK CAPITAL LETTER ALPHA
-        escapesec[914] = "&Beta;"; //GREEK CAPITAL LETTER BETA
-        escapesec[915] = "&Gamma;"; //GREEK CAPITAL LETTER GAMMA
-        escapesec[916] = "&Delta;"; //GREEK CAPITAL LETTER DELTA
-        escapesec[917] = "&Epsilon;"; //GREEK CAPITAL LETTER EPSILON
-        escapesec[918] = "&Zeta;"; //GREEK CAPITAL LETTER ZETA
-        escapesec[919] = "&Eta;"; //GREEK CAPITAL LETTER ETA
-        escapesec[920] = "&Theta;"; //GREEK CAPITAL LETTER THETA
-        escapesec[921] = "&Iota;"; //GREEK CAPITAL LETTER IOTA
-        escapesec[922] = "&Kappa;"; //GREEK CAPITAL LETTER KAPPA
-        escapesec[923] = "&Lambda;"; //GREEK CAPITAL LETTER LAMDA
-        escapesec[924] = "&Mu;"; //GREEK CAPITAL LETTER MU
-        escapesec[925] = "&Nu;"; //GREEK CAPITAL LETTER NU
-        escapesec[926] = "&Xi;"; //GREEK CAPITAL LETTER XI
-        escapesec[927] = "&Omicron;"; //GREEK CAPITAL LETTER OMICRON
-        escapesec[928] = "&Pi;"; //GREEK CAPITAL LETTER PI
-        escapesec[929] = "&Rho;"; //GREEK CAPITAL LETTER RHO
-        escapesec[931] = "&Sigma;"; //GREEK CAPITAL LETTER SIGMA
-        escapesec[932] = "&Tau;"; //GREEK CAPITAL LETTER TAU
-        escapesec[933] = "&Upsilon;"; //GREEK CAPITAL LETTER UPSILON
-        escapesec[934] = "&Phi;"; //GREEK CAPITAL LETTER PHI
-        escapesec[935] = "&Chi;"; //GREEK CAPITAL LETTER CHI
-        escapesec[936] = "&Psi;"; //GREEK CAPITAL LETTER PSI
-        escapesec[937] = "&Omega;"; //GREEK CAPITAL LETTER OMEGA
-        escapesec[945] = "&alpha;"; //GREEK SMALL LETTER ALPHA
-        escapesec[946] = "&beta;"; //GREEK SMALL LETTER BETA
-        escapesec[947] = "&gamma;"; //GREEK SMALL LETTER GAMMA
-        escapesec[948] = "&delta;"; //GREEK SMALL LETTER DELTA
-        escapesec[949] = "&epsilon;"; //GREEK SMALL LETTER EPSILON
-        escapesec[950] = "&zeta;"; //GREEK SMALL LETTER ZETA
-        escapesec[951] = "&eta;"; //GREEK SMALL LETTER ETA
-        escapesec[952] = "&theta;"; //GREEK SMALL LETTER THETA
-        escapesec[953] = "&iota;"; //GREEK SMALL LETTER IOTA
-        escapesec[954] = "&kappa;"; //GREEK SMALL LETTER KAPPA
-        escapesec[955] = "&lambda;"; //GREEK SMALL LETTER LAMDA
-        escapesec[956] = "&mu;"; //GREEK SMALL LETTER MU
-        escapesec[957] = "&nu;"; //GREEK SMALL LETTER NU
-        escapesec[958] = "&xi;"; //GREEK SMALL LETTER XI
-        escapesec[959] = "&omicron;"; //GREEK SMALL LETTER OMICRON
-        escapesec[960] = "&pi;"; //GREEK SMALL LETTER PI
-        escapesec[961] = "&rho;"; //GREEK SMALL LETTER RHO
-        escapesec[962] = "&sigmaf;"; //GREEK SMALL LETTER FINAL SIGMA
-        escapesec[963] = "&sigma;"; //GREEK SMALL LETTER SIGMA
-        escapesec[964] = "&tau;"; //GREEK SMALL LETTER TAU
-        escapesec[965] = "&upsilon;"; //GREEK SMALL LETTER UPSILON
-        escapesec[966] = "&phi;"; //GREEK SMALL LETTER PHI
-        escapesec[967] = "&chi;"; //GREEK SMALL LETTER CHI
-        escapesec[968] = "&psi;"; //GREEK SMALL LETTER PSI
-        escapesec[969] = "&omega;"; //GREEK SMALL LETTER OMEGA
-        escapesec[977] = "&thetasym;"; //GREEK THETA SYMBOL
-        escapesec[978] = "&upsih;"; //GREEK UPSILON WITH HOOK SYMBOL
-        escapesec[982] = "&piv;"; //GREEK PI SYMBOL
-        escapesec[8194] = "&ensp;"; //EN SPACE
-        escapesec[8195] = "&emsp;"; //EM SPACE
-        escapesec[8201] = "&thinsp;"; //THIN SPACE
-        escapesec[8204] = "&zwnj;"; //ZERO WIDTH NON-JOINER
-        escapesec[8205] = "&zwj;"; //ZERO WIDTH JOINER
-        escapesec[8206] = "&lrm;"; //LEFT-TO-RIGHT MARK
-        escapesec[8207] = "&rlm;"; //RIGHT-TO-LEFT MARK
-        escapesec[8211] = "&ndash;"; //EN DASH
-        escapesec[8212] = "&mdash;"; //EM DASH
-        escapesec[8213] = "&horbar;"; //HORIZONTAL BAR
-        escapesec[8216] = "&lsquo;"; //LEFT SINGLE QUOTATION MARK
-        escapesec[8217] = "&rsquo;"; //RIGHT SINGLE QUOTATION MARK
-        escapesec[8218] = "&sbquo;"; //SINGLE LOW-9 QUOTATION MARK
-        escapesec[8220] = "&ldquo;"; //LEFT DOUBLE QUOTATION MARK
-        escapesec[8221] = "&rdquo;"; //RIGHT DOUBLE QUOTATION MARK
-        escapesec[8222] = "&bdquo;"; //DOUBLE LOW-9 QUOTATION MARK
-        escapesec[8224] = "&dagger;"; //DAGGER
-        escapesec[8225] = "&Dagger;"; //DOUBLE DAGGER
-        escapesec[8226] = "&bull;"; //BULLET
-        escapesec[8230] = "&hellip;"; //HORIZONTAL ELLIPSIS
-        escapesec[8240] = "&permil;"; //PER MILLE SIGN
-        escapesec[8242] = "&prime;"; //PRIME
-        escapesec[8243] = "&Prime;"; //DOUBLE PRIME
-        escapesec[8249] = "&lsaquo;"; //SINGLE LEFT-POINTING ANGLE QUOTATION MARK
-        escapesec[8250] = "&rsaquo;"; //SINGLE RIGHT-POINTING ANGLE QUOTATION MARK
-        escapesec[8254] = "&oline;"; //OVERLINE
-        escapesec[8260] = "&frasl;"; //FRACTION SLASH
-        escapesec[8364] = "&euro;"; //EURO SIGN
-        escapesec[8465] = "&image;"; //BLACK-LETTER CAPITAL I
-        escapesec[8472] = "&weierp;"; //SCRIPT CAPITAL P
-        escapesec[8476] = "&real;"; //BLACK-LETTER CAPITAL R
-        escapesec[8482] = "&trade;"; //TRADE MARK SIGN
-        escapesec[8501] = "&alefsym;"; //ALEF SYMBOL
-        escapesec[8592] = "&larr;"; //LEFTWARDS ARROW
-        escapesec[8593] = "&uarr;"; //UPWARDS ARROW
-        escapesec[8594] = "&rarr;"; //RIGHTWARDS ARROW
-        escapesec[8595] = "&darr;"; //DOWNWARDS ARROW
-        escapesec[8596] = "&harr;"; //LEFT RIGHT ARROW
-        escapesec[8629] = "&crarr;"; //DOWNWARDS ARROW WITH CORNER LEFTWARDS
-        escapesec[8656] = "&lArr;"; //LEFTWARDS DOUBLE ARROW
-        escapesec[8657] = "&uArr;"; //UPWARDS DOUBLE ARROW
-        escapesec[8658] = "&rArr;"; //RIGHTWARDS DOUBLE ARROW
-        escapesec[8659] = "&dArr;"; //DOWNWARDS DOUBLE ARROW
-        escapesec[8660] = "&hArr;"; //LEFT RIGHT DOUBLE ARROW
-        escapesec[8704] = "&forall;"; //FOR ALL
-        escapesec[8706] = "&part;"; //PARTIAL DIFFERENTIAL
-        escapesec[8707] = "&exist;"; //THERE EXISTS
-        escapesec[8709] = "&empty;"; //EMPTY SET
-        escapesec[8711] = "&nabla;"; //NABLA
-        escapesec[8712] = "&isin;"; //ELEMENT OF
-        escapesec[8713] = "&notin;"; //NOT AN ELEMENT OF
-        escapesec[8715] = "&ni;"; //CONTAINS AS MEMBER
-        escapesec[8719] = "&prod;"; //N-ARY PRODUCT
-        escapesec[8721] = "&sum;"; //N-ARY SUMMATION
-        escapesec[8722] = "&minus;"; //MINUS SIGN
-        escapesec[8727] = "&lowast;"; //ASTERISK OPERATOR
-        escapesec[8730] = "&radic;"; //SQUARE ROOT
-        escapesec[8733] = "&prop;"; //PROPORTIONAL TO
-        escapesec[8734] = "&infin;"; //INFINITY
-        escapesec[8736] = "&ang;"; //ANGLE
-        escapesec[8743] = "&and;"; //LOGICAL AND
-        escapesec[8744] = "&or;"; //LOGICAL OR
-        escapesec[8745] = "&cap;"; //INTERSECTION
-        escapesec[8746] = "&cup;"; //UNION
-        escapesec[8747] = "&int;"; //INTEGRAL
-        escapesec[8756] = "&there4;"; //THEREFORE
-        escapesec[8764] = "&sim;"; //TILDE OPERATOR
-        escapesec[8773] = "&cong;"; //APPROXIMATELY EQUAL TO
-        escapesec[8776] = "&asymp;"; //ALMOST EQUAL TO
-        escapesec[8800] = "&ne;"; //NOT EQUAL TO
-        escapesec[8801] = "&equiv;"; //IDENTICAL TO
-        escapesec[8804] = "&le;"; //LESS-THAN OR EQUAL TO
-        escapesec[8805] = "&ge;"; //GREATER-THAN OR EQUAL TO
-        escapesec[8834] = "&sub;"; //SUBSET OF
-        escapesec[8835] = "&sup;"; //SUPERSET OF
-        escapesec[8836] = "&nsub;"; //NOT A SUBSET OF
-        escapesec[8838] = "&sube;"; //SUBSET OF OR EQUAL TO
-        escapesec[8839] = "&supe;"; //SUPERSET OF OR EQUAL TO
-        escapesec[8853] = "&oplus;"; //CIRCLED PLUS
-        escapesec[8855] = "&otimes;"; //CIRCLED TIMES
-        escapesec[8869] = "&perp;"; //UP TACK
-        escapesec[8901] = "&sdot;"; //DOT OPERATOR
-        escapesec[8968] = "&lceil;"; //LEFT CEILING
-        escapesec[8969] = "&rceil;"; //RIGHT CEILING
-        escapesec[8970] = "&lfloor;"; //LEFT FLOOR
-        escapesec[8971] = "&rfloor;"; //RIGHT FLOOR
-        escapesec[9001] = "&lang;"; //LEFT-POINTING ANGLE BRACKET
-        escapesec[9002] = "&rang;"; //RIGHT-POINTING ANGLE BRACKET
-        escapesec[9674] = "&loz;"; //LOZENGE
-        escapesec[9824] = "&spades;"; //BLACK SPADE SUIT
-        escapesec[9827] = "&clubs;"; //BLACK CLUB SUIT
-        escapesec[9829] = "&hearts;"; //BLACK HEART SUIT
-        escapesec[9830] = "&diams;"; //BLACK DIAMOND SUIT
-=======
         escapesec[0x000C6] = "&#x000C6;"; // AElig;
         escapesec[0x00026] = "&#x00026;"; // AMP;
         escapesec[0x000C1] = "&#x000C1;"; // Aacute;
@@ -4289,7 +4029,6 @@
         escapesec[0x1D4CF] = "&#x1D4CF;"; // zscr;
         escapesec[0x0200D] = "&#x0200D;"; // zwj;
         escapesec[0x0200C] = "&#x0200C;"; // zwnj;
->>>>>>> 9358ceaf
 
         unintitialized = false;
     }

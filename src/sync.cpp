/**
 * @file sync.cpp
 * @brief Class for synchronizing local and remote trees
 *
 * (c) 2013-2014 by Mega Limited, Auckland, New Zealand
 *
 * This file is part of the MEGA SDK - Client Access Engine.
 *
 * Applications using the MEGA API must present a valid application key
 * and comply with the the rules set forth in the Terms of Service.
 *
 * The MEGA SDK is distributed in the hope that it will be useful,
 * but WITHOUT ANY WARRANTY; without even the implied warranty of
 * MERCHANTABILITY or FITNESS FOR A PARTICULAR PURPOSE.
 *
 * @copyright Simplified (2-clause) BSD License.
 *
 * You should have received a copy of the license along with this
 * program.
 */
#include <cctype>
#include <memory>
#include <type_traits>
#include <unordered_set>
#include <future>

#include "mega.h"

#ifdef ENABLE_SYNC
#include "mega/sync.h"
#include "mega/megaapp.h"
#include "mega/transfer.h"
#include "mega/megaclient.h"
#include "mega/base64.h"
#include "mega/heartbeats.h"

namespace mega {

const int Sync::SCANNING_DELAY_DS = 5;
const int Sync::EXTRA_SCANNING_DELAY_DS = 150;
const int Sync::FILE_UPDATE_DELAY_DS = 30;
const int Sync::FILE_UPDATE_MAX_DELAY_SECS = 60;
const dstime Sync::RECENT_VERSION_INTERVAL_SECS = 10800;

const unsigned Sync::MAX_CLOUD_DEPTH = 64;

#define SYNC_verbose if (syncs.mDetailedSyncLogging) LOG_verbose

bool PerSyncStats::operator==(const PerSyncStats& other)
{
    return  scanning == other.scanning &&
            syncing == other.syncing &&
            numFiles == other.numFiles &&
            numFolders == other.numFolders &&
            numUploads == other.numUploads &&
            numDownloads == other.numDownloads;
}

bool PerSyncStats::operator!=(const PerSyncStats& other)
{
    return !(*this == other);
}


ChangeDetectionMethod changeDetectionMethodFromString(const string& method)
{
    static const auto notifications =
      changeDetectionMethodToString(CDM_NOTIFICATIONS);
    static const auto scanning =
      changeDetectionMethodToString(CDM_PERIODIC_SCANNING);

    if (method == notifications)
        return CDM_NOTIFICATIONS;

    if (method == scanning)
        return CDM_PERIODIC_SCANNING;

    return CDM_UNKNOWN;
}

string changeDetectionMethodToString(const ChangeDetectionMethod method)
{
    switch (method)
    {
    case CDM_NOTIFICATIONS:
        return "notifications";
    case CDM_PERIODIC_SCANNING:
        return "scanning";
    default:
        return "unknown";
    }
}

class ScopedSyncPathRestore {
    SyncPath& path;
    size_t length1, length2, length3;
public:

    // On destruction, puts the LocalPath length back to what it was on construction of this class

    ScopedSyncPathRestore(SyncPath& p)
        : path(p)
        , length1(p.localPath.localpath.size())
        , length2(p.syncPath.size())
        , length3(p.cloudPath.size())
    {
    }

    ~ScopedSyncPathRestore()
    {
        path.localPath.localpath.resize(length1);
        path.syncPath.resize(length2);
        path.cloudPath.resize(length3);
    };
};

bool SyncPath::appendRowNames(const SyncRow& row, FileSystemType filesystemType)
{
    if (row.isNoName())
    {
        auto noName = string("NO_NAME");

        // Multiple no name triplets?
        if (row.hasClashes())
            noName += "S";

        cloudPath += "/" + noName;
        localPath.appendWithSeparator(LocalPath::fromRelativePath(noName), true);
        syncPath += "/" + noName;

        return true;
    }

    // add to localPath
    if (row.fsNode)
    {
        localPath.appendWithSeparator(row.fsNode->localname, true);
    }
    else if (row.syncNode)
    {
        localPath.appendWithSeparator(row.syncNode->localname, true);
    }
    else if (row.cloudNode)
    {
        // this is the local name used when downsyncing a cloud name, if previously unmatched
        localPath.appendWithSeparator(LocalPath::fromRelativeName(row.cloudNode->name, *syncs.fsaccess, filesystemType), true);
    }
    else if (!row.cloudClashingNames.empty() || !row.fsClashingNames.empty())
    {
        // so as not to mislead in logs etc
        localPath.appendWithSeparator(LocalPath::fromRelativeName("<<<clashing>>>", *syncs.fsaccess, filesystemType), true);
    }
    else
    {
        // this is a legitimate case; eg. we only had a syncNode and it is removed in resolve_delSyncNode
        return false;
    }

    // add to cloudPath
    cloudPath += "/";
    CloudNode cn;
    if (row.cloudNode)
    {
        cloudPath += row.cloudNode->name;
    }
    else if (row.syncNode && syncs.lookupCloudNode(row.syncNode->syncedCloudNodeHandle, cn,
        nullptr, nullptr, nullptr, nullptr, nullptr, Syncs::LATEST_VERSION))
    {
        cloudPath += cn.name;
    }
    else if (row.syncNode)
    {
        cloudPath += row.syncNode->toName_of_localname;
    }
    else if (row.fsNode)
    {
        cloudPath += row.fsNode->localname.toName(*syncs.fsaccess);
    }
    else if (!row.cloudClashingNames.empty() || !row.fsClashingNames.empty())
    {
        // so as not to mislead in logs etc
        cloudPath += "<<<clashing>>>";
    }
    else
    {
        // this is a legitimate case; eg. we only had a syncNode and it is removed in resolve_delSyncNode
        return false;
    }

    // add to syncPath
    syncPath += "/";
    if (row.cloudNode)
    {
        syncPath += row.cloudNode->name;
    }
    else if (row.syncNode)
    {
        syncPath += row.syncNode->toName_of_localname;
    }
    else if (row.fsNode)
    {
        syncPath += row.fsNode->localname.toName(*syncs.fsaccess);
    }
    else if (!row.cloudClashingNames.empty() || !row.fsClashingNames.empty())
    {
        // so as not to mislead in logs etc
        syncPath += "<<<clashing>>>";
    }
    else
    {
        // this is a legitimate case; eg. we only had a syncNode and it is removed in resolve_delSyncNode
        return false;
    }

    return true;
}

LocalPath SyncThreadsafeState::syncTmpFolder() const
{
    lock_guard<mutex> g(mMutex);
    return mSyncTmpFolder;
}

void SyncThreadsafeState::setSyncTmpFolder(const LocalPath& tmpFolder)
{
    lock_guard<mutex> g(mMutex);
    mSyncTmpFolder = tmpFolder;
}

void SyncThreadsafeState::addExpectedUpload(NodeHandle parentHandle, const string& name, weak_ptr<SyncUpload_inClient> wp)
{
    lock_guard<mutex> g(mMutex);
    mExpectedUploads[toNodeHandle(parentHandle) + ":" + name] = wp;
    LOG_verbose << "Expecting upload-putnode " << (toNodeHandle(parentHandle) + ":" + name);
}

void SyncThreadsafeState::removeExpectedUpload(NodeHandle parentHandle, const string& name)
{
    lock_guard<mutex> g(mMutex);
    mExpectedUploads.erase(toNodeHandle(parentHandle) + ":" + name);
    LOG_verbose << "Unexpecting upload-putnode " << (toNodeHandle(parentHandle) + ":" + name);
}

shared_ptr<SyncUpload_inClient> SyncThreadsafeState::isNodeAnExpectedUpload(NodeHandle parentHandle, const string& name)
{
    lock_guard<mutex> g(mMutex);
    auto it = mExpectedUploads.find(toNodeHandle(parentHandle) + ":" + name);
    return it == mExpectedUploads.end() ? nullptr : it->second.lock();
}


void SyncThreadsafeState::adjustTransferCounts(bool upload, int32_t adjustQueued, int32_t adjustCompleted, m_off_t adjustQueuedBytes, m_off_t adjustCompletedBytes)
{
    lock_guard<mutex> g(mMutex);
    auto& tc = upload ? mTransferCounts.mUploads : mTransferCounts.mDownloads;

    assert(adjustQueued >= 0 || tc.mPending);
    assert(adjustCompleted >= 0 || tc.mCompleted);

    assert(adjustQueuedBytes >= 0 || tc.mPendingBytes);
    assert(adjustCompletedBytes >= 0 || tc.mCompletedBytes);

    tc.mPending += adjustQueued;
    tc.mCompleted += adjustCompleted;
    tc.mPendingBytes += adjustQueuedBytes;
    tc.mCompletedBytes += adjustCompletedBytes;

    if (!tc.mPending && tc.mCompletedBytes == tc.mPendingBytes)
    {
        tc.mCompletedBytes = 0;
        tc.mPendingBytes = 0;
    }
}

void SyncThreadsafeState::transferBegin(direction_t direction, m_off_t numBytes)
{
    adjustTransferCounts(direction == PUT, 1, 0, numBytes, 0);
}

void SyncThreadsafeState::transferComplete(direction_t direction, m_off_t numBytes)
{
    adjustTransferCounts(direction == PUT, -1, 1, -numBytes, numBytes);
}

void SyncThreadsafeState::transferFailed(direction_t direction, m_off_t numBytes)
{
    adjustTransferCounts(direction == PUT, -1, 0, -numBytes, 0);
}

SyncTransferCounts SyncThreadsafeState::transferCounts() const
{
    lock_guard<mutex> guard(mMutex);

    return mTransferCounts;
}


void SyncThreadsafeState::incrementSyncNodeCount(nodetype_t type, int32_t count)
{
    lock_guard<mutex> guard(mMutex);
    if (type == FILENODE) mFileCount += count;
    if (type == FOLDERNODE) mFolderCount += count;
}

void SyncThreadsafeState::getSyncNodeCounts(int32_t& files, int32_t& folders)
{
    lock_guard<mutex> guard(mMutex);
    files = mFileCount;
    folders = mFolderCount;
}

SyncConfig::SyncConfig(LocalPath localPath,
                       std::string name,
                       NodeHandle remoteNode,
                       const std::string &remotePath,
                       const fsfp_t localFingerprint,
                       const LocalPath& externalDrivePath,
                       const bool enabled,
                       const SyncConfig::Type syncType,
                       const SyncError error,
                       const SyncWarning warning,
                       mega::handle hearBeatID)
    : mEnabled(enabled)
    , mLocalPath(std::move(localPath))
    , mName(std::move(name))
    , mRemoteNode(remoteNode)
    , mOriginalPathOfRemoteRootNode(remotePath)
    , mFilesystemFingerprint(localFingerprint)
    , mLocalPathFsid(UNDEF)
    , mSyncType(syncType)
    , mError(error)
    , mWarning(warning)
    , mBackupId(hearBeatID)
    , mExternalDrivePath(externalDrivePath)
    , mBackupState(SYNC_BACKUP_NONE)
{}

bool SyncConfig::getEnabled() const
{
    return mEnabled;
}

void SyncConfig::setEnabled(bool enabled)
{
    mEnabled = enabled;
}

const LocalPath& SyncConfig::getLocalPath() const
{
    return mLocalPath;
}

SyncConfig::Type SyncConfig::getType() const
{
    return mSyncType;
}

bool SyncConfig::isBackup() const
{
    return mSyncType == TYPE_BACKUP;
}

bool SyncConfig::isExternal() const
{
    return !mExternalDrivePath.empty();
}

bool SyncConfig::isInternal() const
{
    return mExternalDrivePath.empty();
}

bool SyncConfig::stateFieldsChanged()
{
    bool changed = mError != mKnownError ||
                   mEnabled != mKnownEnabled ||
                   mKnownRunState != mRunState;

    if (changed)
    {
        mKnownError = mError;
        mKnownEnabled = mEnabled;
        mKnownRunState = mRunState;
    }
    return changed;
}

std::string SyncConfig::syncErrorToStr()
{
    return syncErrorToStr(mError);
}

std::string SyncConfig::syncErrorToStr(SyncError errorCode)
{
    switch(errorCode)
    {
    case NO_SYNC_ERROR:
        return "No error";
    case UNKNOWN_ERROR:
        return "Unknown error";
    case UNSUPPORTED_FILE_SYSTEM:
        return "File system not supported";
    case INVALID_REMOTE_TYPE:
        return "Remote node is not valid";
    case INVALID_LOCAL_TYPE:
        return "Local path is not valid";
    case INITIAL_SCAN_FAILED:
        return "Initial scan failed";
    case LOCAL_PATH_TEMPORARY_UNAVAILABLE:
        return "Local path temporarily unavailable";
    case LOCAL_PATH_UNAVAILABLE:
        return "Local path not available";
    case REMOTE_NODE_NOT_FOUND:
        return "Remote node not found";
    case STORAGE_OVERQUOTA:
        return "Reached storage quota limit";
    case ACCOUNT_EXPIRED:
        return "Your plan has expired";
    case FOREIGN_TARGET_OVERSTORAGE:
        return "Foreign target storage quota reached";
    case REMOTE_PATH_HAS_CHANGED:
        return "Remote path has changed";
    case REMOTE_NODE_MOVED_TO_RUBBISH:
        return "Remote node moved to Rubbish Bin";
    case SHARE_NON_FULL_ACCESS:
        return "Share without full access";
    case LOCAL_FILESYSTEM_MISMATCH:
        return "Local filesystem mismatch";
    case PUT_NODES_ERROR:
        return "Put nodes error";
    case ACTIVE_SYNC_BELOW_PATH:
        return "Active sync below path";
    case ACTIVE_SYNC_ABOVE_PATH:
        return "Active sync above path";
    case REMOTE_PATH_DELETED:
        assert(false);  // obsolete, should not happen
        return "Remote node has been deleted";
    case REMOTE_NODE_INSIDE_RUBBISH:
        return "Remote node is inside Rubbish Bin";
    case VBOXSHAREDFOLDER_UNSUPPORTED:
        return "Unsupported VBoxSharedFolderFS filesystem";
    case LOCAL_PATH_SYNC_COLLISION:
        return "Local path collides with an existing sync";
    case ACCOUNT_BLOCKED:
        return "Your account is blocked";
    case UNKNOWN_TEMPORARY_ERROR:
        return "Unknown temporary error";
    case TOO_MANY_ACTION_PACKETS:
        return "Too many changes in account, local state invalid";
    case LOGGED_OUT:
        return "Session closed";
    //case WHOLE_ACCOUNT_REFETCHED:
    //    return "The whole account was reloaded, missed updates could not have been applied in an orderly fashion";
    case MISSING_PARENT_NODE:
        return "Unable to figure out some node correspondence";
    case BACKUP_MODIFIED:
        return "Backup externally modified";
    case BACKUP_SOURCE_NOT_BELOW_DRIVE:
        return "Backup source path not below drive path.";
    case SYNC_CONFIG_WRITE_FAILURE:
        return "Unable to write sync config to disk.";
    case ACTIVE_SYNC_SAME_PATH:
        return "Active sync same path";
    case COULD_NOT_MOVE_CLOUD_NODES:
        return "Unable to move cloud nodes.";
    case COULD_NOT_CREATE_IGNORE_FILE:
        return "Unable to create initial ignore file.";
    case SYNC_CONFIG_READ_FAILURE:
        return "Unable to read sync configs from disk.";
    case UNKNOWN_DRIVE_PATH:
        return "Unknown drive path.";
    case INVALID_SCAN_INTERVAL:
        return "Invalid scan interval specified.";
    case NOTIFICATION_SYSTEM_UNAVAILABLE:
        return "Filesystem notification subsystem unavailable.";
    case UNABLE_TO_ADD_WATCH:
        return "Unable to add filesystem watch.";
    case UNABLE_TO_RETRIEVE_ROOT_FSID:
        return "Unable to retrieve sync root FSID.";
    case UNABLE_TO_OPEN_DATABASE:
        return "Unable to open state cache database.";
    case INSUFFICIENT_DISK_SPACE:
        return "Insufficient disk space.";
    case FAILURE_ACCESSING_PERSISTENT_STORAGE:
        return "Failure accessing to persistent storage";
    case MISMATCH_OF_ROOT_FSID:
        return "Mismatch on sync root FSID.";
    case FILESYSTEM_FILE_IDS_ARE_UNSTABLE:
        return "File IDs on this filesystem on this platform are too unstable.";
    case FILESYSTEM_ID_UNAVAILABLE:
        return "Could not get the filesystem's ID.";
    default:
        return "Undefined error";
    }
}

void SyncConfig::setBackupState(SyncBackupState state)
{
    assert(isBackup());

    mBackupState = state;
}

SyncBackupState SyncConfig::getBackupState() const
{
    return mBackupState;
}

const char* SyncConfig::synctypename(const SyncConfig::Type type)
{
    switch (type)
    {
    case SyncConfig::TYPE_BACKUP:
        return "BACKUP";
    case SyncConfig::TYPE_DOWN:
        return "DOWN";
    case SyncConfig::TYPE_UP:
        return "UP";
    case SyncConfig::TYPE_TWOWAY:
        return "TWOWAY";
    default:
        return "UNKNOWN";
    }
}

bool SyncConfig::synctypefromname(const string& name, Type& type)
{
    if (name == "BACKUP")
    {
        return type = TYPE_BACKUP, true;
    }
    if (name == "DOWN")
    {
        return type = TYPE_DOWN, true;
    }
    else if (name == "UP")
    {
        return type = TYPE_UP, true;
    }
    else if (name == "TWOWAY")
    {
        return type = TYPE_TWOWAY, true;
    }

    assert(!"Unknown sync type name.");

    return false;
}

SyncError SyncConfig::knownError() const
{
    return mKnownError;
}

bool SyncConfig::isScanOnly() const
{
    return mChangeDetectionMethod == CDM_PERIODIC_SCANNING;
}

string SyncConfig::getSyncDbStateCacheName(handle fsid, NodeHandle nh, handle userId) const
{
    handle tableid[3];
    tableid[0] = fsid;
    tableid[1] = nh.as8byte();
    tableid[2] = userId;

    string dbname;
    dbname.resize(sizeof tableid * 4 / 3 + 3);
    dbname.resize(Base64::btoa((byte*)tableid, sizeof tableid, (char*)dbname.c_str()));
    return dbname;
}

// new Syncs are automatically inserted into the session's syncs list
// and a full read of the subtree is initiated
Sync::Sync(UnifiedSync& us, const string& cdebris,
           const LocalPath& clocaldebris, bool cinshare,
           const string& logname, SyncError& e)
: syncs(us.syncs)
, localroot(nullptr)
, mUnifiedSync(us)
, syncscanbt(us.syncs.rng)
, threadSafeState(new SyncThreadsafeState(us.mConfig.mBackupId, &syncs.mClient, us.mConfig.isBackup())) // assuming backups are only in Vault
{
    e = NO_SYNC_ERROR;
    assert(syncs.onSyncThread());
    assert(cdebris.empty() || clocaldebris.empty());
    assert(!cdebris.empty() || !clocaldebris.empty());

    localroot.reset(new LocalNode(this));

    const SyncConfig& config = us.mConfig;

    syncs.lookupCloudNode(config.mRemoteNode,
                          cloudRoot,
                          &cloudRootPath,
                          nullptr,
                          nullptr,
                          nullptr,
                          nullptr,
                          Syncs::FOLDER_ONLY,
                          &cloudRootOwningUser);

    isnetwork = false;
    inshare = cinshare;
    tmpfa = NULL;
    syncname = logname; // can be updated to be more specific in logs

    assert(mUnifiedSync.mConfig.mRunState == SyncRunState::Loading);

    mLocalPath = mUnifiedSync.mConfig.getLocalPath();

    mFilesystemType = syncs.fsaccess->getlocalfstype(mLocalPath);
    LOG_debug << "Sync being created on filesystem type " << mFilesystemType << ": " << FileSystemAccess::fstypetostring(mFilesystemType);

    localroot->init(FOLDERNODE, NULL, mLocalPath, nullptr);  // the root node must have the absolute path.  We don't store shortname, to avoid accidentally using relative paths.
    localroot->setSyncedNodeHandle(config.mRemoteNode);
    localroot->setScanAgain(false, true, true, 0);
    localroot->setCheckMovesAgain(false, true, true);
    localroot->setSyncAgain(false, true, true);

    if (!cdebris.empty())
    {
        debris = cdebris;
        localdebrisname = LocalPath::fromRelativePath(debris);
        localdebris = localdebrisname;
        localdebris.prependWithSeparator(mLocalPath);
    }
    else
    {
        localdebrisname = clocaldebris.leafName();
        localdebris = clocaldebris;
    }

    // Should this sync make use of filesystem notifications?
    if (us.mConfig.mChangeDetectionMethod == CDM_NOTIFICATIONS)
    {
        // Notifications may be queueing from this moment
        dirnotify.reset(syncs.fsaccess->newdirnotify(*localroot, mLocalPath, syncs.waiter.get()));
    }

    // set specified fsfp or get from fs if none
    fsfp = syncs.fsaccess->fsFingerprint(mLocalPath);
    if (!fsfp.id)
    {
        e = FILESYSTEM_ID_UNAVAILABLE;
        return;
    }

    auto original_fsfp = mUnifiedSync.mConfig.mFilesystemFingerprint;
    if (original_fsfp.id)
    {
        if (fsfp.id != original_fsfp.id)
        {
            // leave this function before we create a Rubbish/.debris folder where we maybe shouldn't
            LOG_err << "Sync root path is a different Filesystem than when the sync was created. Original filesystem id: "
                    << original_fsfp.id
                    << "  Current: "
                    << fsfp.id;

            e = LOCAL_FILESYSTEM_MISMATCH;
            return;
        }
    }

    fsstableids = syncs.fsaccess->fsStableIDs(mLocalPath);
    LOG_info << "Filesystem IDs are stable: " << fsstableids;

    if (!fsstableids)
    {
#ifdef __APPLE__
        // On Mac, stat() can and sometimes does return different IDs between calls
        // for the same path, for exFAT, and probably other FAT variants too.
        e = FILESYSTEM_FILE_IDS_ARE_UNSTABLE;
        return;
#endif
    }

    auto fas = syncs.fsaccess->newfileaccess(false);

    // we do allow, eg. mounting an exFAT drive over an NTFS folder, and making a sync at that path
    bool reparsePointOkAtRoot = true;

    if (!fas->fopen(mLocalPath, true, false, FSLogging::logOnError, nullptr, reparsePointOkAtRoot, true, nullptr)
        || fas->fsid == UNDEF)
    {
        LOG_err << "Could not open sync root folder, could not get its fsid: " << mLocalPath;
        e = UNABLE_TO_RETRIEVE_ROOT_FSID;
        return;
    }
    else if (us.mConfig.mLocalPathFsid != UNDEF &&
            us.mConfig.mLocalPathFsid != fas->fsid)
    {
        // We can't start a sync with the wrong root folder fsid because that is part of
        // the name of the sync database.  So we can't retrieve the sync state
        LOG_err << "Sync root folder does not have the same fsid as before: " << mLocalPath
                << " was " << toHandle(us.mConfig.mLocalPathFsid) << " now " << toHandle(fas->fsid);
        e = MISMATCH_OF_ROOT_FSID;
        return;
    }

    // record the fsid of the synced folder
    localroot->fsid_lastSynced = fas->fsid;
    us.mConfig.mLocalPathFsid = fas->fsid;
    us.mConfig.mFilesystemFingerprint = fsfp;
    LOG_debug << "Constructed Sync has filesystemId: " << us.mConfig.mFilesystemFingerprint.id
              << " and root folder id: " << us.mConfig.mLocalPathFsid;

    // load LocalNodes from cache (only for internal syncs)
    // We are using SQLite in the no-mutex mode, so only access a database from a single thread.
    if (shouldHaveDatabase())
    {
        string dbname = config.getSyncDbStateCacheName(fas->fsid, config.mRemoteNode, syncs.mClient.me);

        // Check if the database exists on disk.
        us.mConfig.mDatabaseExists = syncs.mClient.dbaccess->probe(*syncs.fsaccess, dbname);

        // Note, we opened dbaccess in thread-safe mode
            statecachetable.reset(syncs.mClient.dbaccess->open(syncs.rng, *syncs.fsaccess, dbname, DB_OPEN_FLAG_RECYCLE |  DB_OPEN_FLAG_TRANSACTED, [this](DBError error)
            {
                syncs.mClient.handleDbError(error);
            }));

        // Did the call above create the database?
        us.mConfig.mDatabaseExists |= !!statecachetable;

        // Don't bother trying to read the cache if we couldn't open the database.
        if (us.mConfig.mDatabaseExists)
        {
            readstatecache();
        }
    }
    us.mConfig.mRunState = us.mConfig.mTemporarilyPaused ? SyncRunState::Pause : SyncRunState::Run;

    mCaseInsensitive = determineCaseInsenstivity(false);
    LOG_debug << "Sync case insensitivity for " << mLocalPath << " is " << mCaseInsensitive;
}

Sync::~Sync()
{
    assert(syncs.onSyncThread());

    // must be set to prevent remote mass deletion while rootlocal destructor runs
    mDestructorRunning = true;
    mUnifiedSync.mConfig.mRunState = mUnifiedSync.mConfig.mDatabaseExists ? SyncRunState::Suspend : SyncRunState::Disable;

    // unlock tmp lock
    tmpfa.reset();

    // Deleting localnodes after this will not remove them from the db.
    statecachetable.reset();

    // This will recursively delete all LocalNodes in the sync.
    // If they have transfers associated, the SyncUpload_inClient and SyncDownload_inClient will have their wasRequesterAbandoned flag set true
    localroot.reset();
}

bool Sync::isBackup() const
{
    assert(syncs.onSyncThread());
    return getConfig().isBackup();
}

bool Sync::isBackupAndMirroring() const
{
    assert(syncs.onSyncThread());
    return isBackup() &&
           getConfig().getBackupState() == SYNC_BACKUP_MIRROR;
}

bool Sync::isBackupMonitoring() const
{
    // only called from tests
    assert(!syncs.onSyncThread());
    return getConfig().getBackupState() == SYNC_BACKUP_MONITOR;
}

void Sync::setBackupMonitoring()
{
    assert(syncs.onSyncThread());
    auto& config = getConfig();

    assert(config.getBackupState() == SYNC_BACKUP_MIRROR);

    LOG_verbose << "Sync "
                << toHandle(config.mBackupId)
                << " transitioning to monitoring mode.";

    config.setBackupState(SYNC_BACKUP_MONITOR);

    syncs.saveSyncConfig(config);
}

bool Sync::shouldHaveDatabase() const
{
    return syncs.mClient.dbaccess && !mUnifiedSync.mConfig.isExternal();
}

void Sync::setSyncPaused(bool pause)
{
    assert(syncs.onSyncThread());

    getConfig().mTemporarilyPaused = pause;
    syncs.mSyncFlags->isInitialPass = true;
}

bool Sync::isSyncPaused() {
    assert(syncs.onSyncThread());

    return getConfig().mTemporarilyPaused;
}

void Sync::addstatecachechildren(uint32_t parent_dbid, idlocalnode_map* tmap, LocalPath& localpath, LocalNode *p, int maxdepth)
{
    assert(syncs.onSyncThread());

    auto range = tmap->equal_range(parent_dbid);

    // remove processed elements as we go, so we can then clean the database at the end.
    for (auto it = range.first; it != tmap->end() && it->first == parent_dbid; it = tmap->erase(it))
    {
        LocalNode* const l = it->second;

        auto preExisting = p->children.find(l->localname);
        if (preExisting != p->children.end())
        {
            // tidying up from prior versions of the SDK which might have duplicate LocalNodes
            LOG_debug << "Removing duplicate LocalNode: " << preExisting->second->debugGetParentList();
            delete preExisting->second;   // also detaches and preps removal from db
            assert(p->children.find(l->localname) == p->children.end());
            // l will be added in its place.  Later entries were the ones used by the old algorithm
        }

        ScopedLengthRestore restoreLen(localpath);

        localpath.appendWithSeparator(l->localname, true);

        handle fsid = l->fsid_lastSynced;
        m_off_t size = l->syncedFingerprint.size;

        // clear localname to force newnode = true in setnameparent
        l->localname.clear();

        // if we already have the shortname from database, use that, otherwise (db is from old code) look it up
        std::unique_ptr<LocalPath> shortname;
        if (l->slocalname_in_db)
        {
            // null if there is no shortname, or the shortname matches the localname.
            shortname.reset(l->slocalname.release());
        }
        else
        {
            shortname = syncs.fsaccess->fsShortname(localpath);
        }

        l->init(l->type, p, localpath, nullptr);

        l->syncedFingerprint.size = size;
        l->setSyncedFsid(fsid, syncs.localnodeBySyncedFsid, l->localname, std::move(shortname));
        l->setSyncedNodeHandle(l->syncedCloudNodeHandle);
        l->oneTimeUseSyncedFingerprintInScan = true;

        if (!l->slocalname_in_db)
        {
            statecacheadd(l);
            if (insertq.size() > 50000)
            {
                DBTableTransactionCommitter committer(statecachetable);
                cachenodes();  // periodically output updated nodes with shortname updates, so people who restart megasync still make progress towards a fast startup
            }
        }

        if (maxdepth)
        {
            addstatecachechildren(l->dbid, tmap, localpath, l, maxdepth - 1);
        }
    }
}

void Sync::readstatecache()
{
    assert(syncs.onSyncThread());

    string cachedata;
    idlocalnode_map tmap;
    uint32_t cid;

    LOG_debug << syncname << "Sync " << toHandle(getConfig().mBackupId) << " about to load from db";

    statecachetable->rewind();
    unsigned numLocalNodes = 0;

    // bulk-load cached nodes into tmap
    assert(!memcmp(syncs.syncKey.key, syncs.mClient.key.key, sizeof(syncs.syncKey.key)));
    while (statecachetable->next(&cid, &cachedata, &syncs.syncKey))
    {
        uint32_t parentID = 0;

        if (auto l = LocalNode::unserialize(*this, cachedata, parentID))
        {
            l->dbid = cid;
            tmap.emplace(parentID, l.release());
            numLocalNodes += 1;
        }
    }

    // recursively build LocalNode tree
    {
        DBTableTransactionCommitter committer(statecachetable);
        LocalPath pathBuffer = localroot->localname; // don't let localname be appended during recurse
        addstatecachechildren(0, &tmap, pathBuffer, localroot.get(), 100);

        if (!tmap.empty())
        {
            // if there is anything left in tmap, those are orphan nodes - tidy up the db
            LOG_debug << "Removing " << tmap.size() << " LocalNode orphans from db";
            for (auto& ln : tmap)
            {
                statecachedel(ln.second);
            }
        }
    }
    cachenodes();

    LOG_debug << syncname << "Sync " << toHandle(getConfig().mBackupId) << " loaded from db with " << numLocalNodes << " sync nodes";

    localroot->setScanAgain(false, true, true, 0);
}

SyncConfig& Sync::getConfig()
{
    return mUnifiedSync.mConfig;
}

const SyncConfig& Sync::getConfig() const
{
    return mUnifiedSync.mConfig;
}

// remove LocalNode from DB cache
void Sync::statecachedel(LocalNode* l)
{
    assert(syncs.onSyncThread());
    assert(l->sync == this);

    if (!statecachetable)
    {
        return;
    }

    if (l->dbid && statecachetable)
    {
        statecachetable->del(l->dbid);
    }
    l->dbid = 0;

    insertq.erase(l);
}

// insert LocalNode into DB cache
void Sync::statecacheadd(LocalNode* l)
{
    assert(syncs.onSyncThread());
    assert(l->sync == this);

    if (!statecachetable)
    {
        return;
    }

    if (l->type < 0)
    {
        LOG_verbose << syncname << "Leaving type " << l->type << " out of DB, (scan blocked/symlink/reparsepoint/systemhidden etc): " << l->getLocalPath();
        return;
    }

    insertq.insert(l);
    assert(l != localroot.get());
    assert(l->parent);
}

void Sync::cachenodes()
{
    assert(syncs.onSyncThread());

    // Purge the queues if we have no state cache.
    if (!statecachetable)
    {
        insertq.clear();
        return;
    }

    if (insertq.size())
    {
        LOG_debug << syncname << "Saving LocalNode database with " << insertq.size() << " additions";

        DBTableTransactionCommitter committer(statecachetable);

        // additions - we iterate until completion or until we get stuck
        bool added;

        do {
            added = false;

            for (set<LocalNode*>::iterator it = insertq.begin(); it != insertq.end(); )
            {
                assert((*it)->type >= 0);
                assert((*it)->sync == this);
                assert((*it)->parent->parent || (*it)->parent == localroot.get());
                if ((*it)->parent->dbid || (*it)->parent == localroot.get())
                {
                    // add once we know the parent dbid so that the parent/child structure is correct in db
                    assert(!memcmp(syncs.syncKey.key, syncs.mClient.key.key, sizeof(syncs.syncKey.key)));
                    statecachetable->put(MegaClient::CACHEDLOCALNODE, *it, &syncs.syncKey);
                    insertq.erase(it++);
                    added = true;
                }
                else it++;
            }
        } while (added);

        if (insertq.size())
        {
            LOG_err << "LocalNode caching did not complete";
            assert(false);
        }
    }
}

void Sync::changestate(SyncError newSyncError, bool newEnableFlag, bool notifyApp, bool keepSyncDb)
{
    mUnifiedSync.changeState(newSyncError, newEnableFlag, notifyApp, keepSyncDb);
}

void UnifiedSync::changeState(SyncError newSyncError, bool newEnableFlag, bool notifyApp, bool keepSyncDb)
{
    assert(syncs.onSyncThread());

    // External backups should not auto-start
    newEnableFlag &= mConfig.isInternal();

    assert(!(newSyncError == DECONFIGURING_SYNC && keepSyncDb));
    assert(!(newEnableFlag && !keepSyncDb));

    if (!keepSyncDb)
    {
        if (mSync && mSync->statecachetable)
        {
            // flush our data structures before we close it.
            mSync->cachenodes();

            // remove the LocalNode database files on sync disablement (historic behaviour; sync re-enable with LocalNode state from non-matching SCSN is not supported (yet))
            mSync->statecachetable->remove();
            mSync->statecachetable.reset();
        }
        else
        {
            // delete the database file directly since we don't have an object for it
            auto fas = syncs.fsaccess->newfileaccess(false);
            if (fas->fopen(mConfig.mLocalPath, true, false, FSLogging::logOnError))
            {
                string dbname = mConfig.getSyncDbStateCacheName(fas->fsid, mConfig.mRemoteNode, syncs.mClient.me);

                LocalPath dbPath;
                syncs.mClient.dbaccess->checkDbFileAndAdjustLegacy(*syncs.fsaccess, dbname, DB_OPEN_FLAG_TRANSACTED, dbPath);

                LOG_debug << "Deleting sync database at: " << dbPath;
                syncs.fsaccess->unlinklocal(dbPath);
            }
        }
        mConfig.mDatabaseExists = false;
    }

    if (newSyncError != NO_SYNC_ERROR && mSync && mSync->statecachetable)
    {
        // if we are keeping the db and unloading the sync,
        // prevent any more changes to it from this point
        mSync->cachenodes();
        mSync->statecachetable.reset();
    }

    mConfig.mError = newSyncError;
    mConfig.setEnabled(newEnableFlag);

    if (newSyncError)
    {
        mConfig.mRunState = mConfig.mDatabaseExists ? SyncRunState::Suspend : SyncRunState::Disable;
    }

    changedConfigState(!!syncs.mSyncConfigStore, notifyApp);
    mNextHeartbeat->updateSPHBStatus(*this);
}

// walk localpath and return corresponding LocalNode and its parent
// localpath must be relative to l or start with the root prefix if l == NULL
// localpath must be a full sync path, i.e. start with localroot->localname
// NULL: no match, optionally returns residual path
LocalNode* Sync::localnodebypath(LocalNode* l, const LocalPath& localpath, LocalNode** parent, LocalPath* outpath, bool
#ifndef NDEBUG
                                 fromOutsideThreadAlreadyLocked
#endif
                                 )
{
    assert(syncs.onSyncThread() || fromOutsideThreadAlreadyLocked);
    assert(!outpath || outpath->empty());

    size_t subpathIndex = 0;

    if (!l)
    {
        // verify matching localroot prefix - this should always succeed for
        // internal use
        if (!localroot->localname.isContainingPathOf(localpath, &subpathIndex))
        {
            if (parent)
            {
                *parent = NULL;
            }

            return NULL;
        }

        l = localroot.get();
    }

    if (localpath.empty())
    {
        if (outpath) outpath->clear();
        if (parent) *parent = l->parent;
        return l;
    }

    LocalPath component;

    while (localpath.nextPathComponent(subpathIndex, component))
    {
        if (parent)
        {
            *parent = l;
        }

        localnode_map::iterator it;
        if ((it = l->children.find(component)) == l->children.end()
            && (it = l->schildren.find(component)) == l->schildren.end())
        {
            // no full match: store residual path, return NULL with the
            // matching component LocalNode in parent
            if (outpath)
            {
                *outpath = std::move(component);
                auto remainder = localpath.subpathFrom(subpathIndex);
                if (!remainder.empty())
                {
                    outpath->appendWithSeparator(remainder, false);
                }
            }

            return NULL;
        }

        l = it->second;
    }

    // full match: no residual path, return corresponding LocalNode
    if (outpath)
    {
        outpath->clear();
    }
    return l;
}

bool Sync::determineCaseInsenstivity(bool secondTry)
{
    assert(mLocalPath == getConfig().mLocalPath);

    auto da = unique_ptr<DirAccess>(syncs.fsaccess->newdiraccess());
    auto lp = mLocalPath;
    if (da->dopen(&lp, NULL, false))
    {
        LocalPath leafName;
        nodetype_t dirEntryType;
        while (da->dnext(lp, leafName, false, &dirEntryType))
        {
            auto uc = Utils::toUpperUtf8(leafName.toPath(false));
            auto lc = Utils::toLowerUtf8(leafName.toPath(false));

            if (uc == lc) continue;

            auto lpuc = mLocalPath;
            auto lplc = mLocalPath;

            lpuc.appendWithSeparator(LocalPath::fromRelativePath(uc), true);
            lplc.appendWithSeparator(LocalPath::fromRelativePath(lc), true);

            LOG_debug << "Testing sync case sensitivity with " << lpuc << " vs " << lplc;

            auto fa1 = syncs.fsaccess->newfileaccess();
            auto fa2 = syncs.fsaccess->newfileaccess();

            bool opened1 = fa1->fopen(lpuc, true, false, FSLogging::logExceptFileNotFound, nullptr, false, true);
            fa1->closef();
            bool opened2 = fa2->fopen(lplc, true, false, FSLogging::logExceptFileNotFound, nullptr, false, true);
            fa2->closef();

            opened1 = opened1 && fa1->fsidvalid;
            opened2 = opened2 && fa2->fsidvalid;

            if (!opened1 && !opened2) continue;

            if (opened1 != opened2) return false;

            return fa1->fsidvalid && fa2->fsidvalid && fa1->fsid == fa1->fsid;
        }
    }

    if (secondTry)
    {
        // If we didn't figure it out, it may be a read-only empty folder, in which case it's irrelevant whether the fs is case insensitive
        LOG_debug << "We could not determine case sensitivity even after attempting to create a local sync .debris folder.  Using platform default";
#if defined(WIN32) || defined(__APPLE__)
        return true;
#else
        return false;
#endif
    }

    // we didn't find any files/folders that could be tested for case sensitivity.
    // so create the debris folder (if we can) and retry
    createDebrisTmpLockOnce();
    return determineCaseInsenstivity(true);
}



void Sync::createDebrisTmpLockOnce()
{
    assert(syncs.onSyncThread());

    if (!tmpfa)
    {
        tmpfa = syncs.fsaccess->newfileaccess();

        int i = 3;
        while (i--)
        {

            LocalPath localfilename = localdebris;
            if (syncs.fsaccess->mkdirlocal(localfilename, true, false))
            {
                LOG_verbose << syncname << "Created local sync debris folder";
            }

            LocalPath tmpname = LocalPath::fromRelativePath("tmp");
            localfilename.appendWithSeparator(tmpname, true);
            if (syncs.fsaccess->mkdirlocal(localfilename, false, false))
            {
                LOG_verbose << syncname << "Created local sync debris tmp folder";
            }

            tmpfaPath = localfilename;

            // lock it
            LocalPath lockname = LocalPath::fromRelativePath("lock");
            localfilename.appendWithSeparator(lockname, true);

            if (tmpfa->fopen(localfilename, false, true, FSLogging::logOnError))
            {
                LOG_verbose << syncname << "Locked local sync debris tmp lock file";
                break;
            }
        }

        // if we failed to create the tmp dir three times in a row, fall
        // back to the sync's root
        if (i < 0)
        {
            tmpfa.reset();
            tmpfaPath = getConfig().mLocalPath;
        }

        threadSafeState->setSyncTmpFolder(tmpfaPath);
    }
}

bool SyncStallInfo::empty() const
{
    return cloud.empty() && local.empty();
}

bool SyncStallInfo::waitingCloud(const string& mapKeyPath, SyncStallEntry&& e)
{
    for (auto i = cloud.begin(); i != cloud.end(); )
    {
        // No need to add a new entry as we've already reported some parent.
        if (IsContainingCloudPathOf(i->first, mapKeyPath) && e.reason == i->second.reason)
            return false;

        // Remove entries that are below cloudPath1.
        if (IsContainingCloudPathOf(mapKeyPath, i->first) && e.reason == i->second.reason)
        {
            i = cloud.erase(i);
            continue;
        }

        // Check the next entry.
        ++i;
    }

    // Add a new entry.
    cloud.emplace(mapKeyPath, move(e));
    return true;
}

bool SyncStallInfo::waitingLocal(const LocalPath& mapKeyPath, SyncStallEntry&& e)
{
    for (auto i = local.begin(); i != local.end(); )
    {
        if (i->first.isContainingPathOf(mapKeyPath) && e.reason == i->second.reason)
            return false;

        if (mapKeyPath.isContainingPathOf(i->first) && e.reason == i->second.reason)
        {
            i = local.erase(i);
            continue;
        }

        ++i;
    }

    local.emplace(mapKeyPath, move(e));
    return true;
}

bool SyncStallInfo::hasImmediateStallReason() const
{
    for (auto& i : cloud)
    {
        if (i.second.alertUserImmediately)
        {
            return true;
        }
    }
    for (auto& i : local)
    {
        if (i.second.alertUserImmediately)
        {
            return true;
        }
    }
    return false;
}

struct ProgressingMonitor
{
    bool resolved = false;
    Sync& sync;
    SyncFlags& sf;
    SyncRow& sr;
    SyncPath& sp;
    ProgressingMonitor(Sync& s, SyncRow& row, SyncPath& fullPath) : sync(s), sf(*s.syncs.mSyncFlags), sr(row), sp(fullPath) {}

    bool isContainingNodePath(const string& a, const string& b)
    {
        return a.size() <= b.size() &&
            !memcmp(a.c_str(), b.c_str(), a.size()) &&
            (a.size() == b.size() || b[a.size()] == '/');
    }

    void waitingCloud(const string& mapKeyPath, SyncStallEntry&& e)
    {
        // the caller has a path in the cloud that an operation is in progress for, or can't be dealt with yet.
        // update our list of subtree roots containing such paths
        resolved = true;

        if (sf.stall.local.empty())
        {
            LOG_debug << sync.syncname << "First sync node cloud-waiting: " << int(e.reason) << " " << sync.logTriplet(sr, sp);
        }

        sf.stall.waitingCloud(mapKeyPath, move(e));
    }

    void waitingLocal(const LocalPath& mapKeyPath, SyncStallEntry&& e)
    {
        // the caller has a local path that an operation is in progress for, or can't be dealt with yet.
        // update our list of subtree roots containing such paths
        resolved = true;

        if (sf.stall.local.empty())
        {
            LOG_debug << sync.syncname << "First sync node local-waiting: " << int(e.reason) << " " << sync.logTriplet(sr, sp);
        }

        sf.stall.waitingLocal(mapKeyPath, move(e));
    }

    void noResult()
    {
        // call this if we are still waiting but for something certain to complete
        // and for which we don't need to report a path
        resolved = true;
    }

    // For brevity in programming, if none of the above occurred,
    // the destructor records that we are progressing (ie, not stalled).
    ~ProgressingMonitor()
    {
        if (!resolved)
        {
            if (sf.noProgress)
            {
                LOG_debug << sync.syncname << "First sync node not progressing: " << sync.logTriplet(sr, sp);
            }
            sf.noProgress = false;
            sf.noProgressCount = 0;
        }
    }
};


bool Sync::checkLocalPathForMovesRenames(SyncRow& row, SyncRow& parentRow, SyncPath& fullPath, bool& rowResult, bool belowRemovedCloudNode)
{
    // We have detected that this LocalNode might be a move/rename target (the moved-to location).
    // Ie, there is a new/different FSItem in this row.
    // This function detects whether this is in fact a move or not, and takes care of performing the corresponding cloud move
    // If we do determine it's a move, then we perform the corresponding move in the cloud.
    // Of course that's not instant, so we need to wait until the move completes (or fails)
    // In order to keep track of that, we put a shared_ptr to the move-tracking object into this LocalNode's rare fields.
    // The client thread actually performing the move will update flags in that object, or it might release its shared_ptr to the move object.
    // In the meantime this thread can continue recursing and iterate over the tree multiple times until the move is resolved.
    // We don't recurse below the moved-from or moved-to node in the meantime though as that would cause incorrect decisions to be made.
    // (well we do but in a very limited capacity, only checking if the cloud side has new nodes to detect crossed-over moves)
    //
    // If the move/rename is successful, then we will set the syncedNodeHandle and syncedFsid for this syncNode.
    // That captures that the row has been synced, and if the Node and FSNode are still in place, that completes the operation
    // (well, the old syncNode representing the source location will need to be removed, that won't have any fields preventing that anymore)
    // However if other changes occurred in the meantime, such as the local item being renamed or moved again,
    // while this operation was in progress, then the actions taken here will set it up to be in a situation
    // equal to how it would have been if we completed this operation first, so that the fields are set up for
    // the new change to be detected and acted on in turn.
    //
    // In the original conception of the algoritm, we would have waited for resolve_rowMatched to detect a fully synced row,
    // however for the case described above, it was insufficient because with another move/rename starting, the
    // FSNode or cloudNode would not be present at the end of our initial operation, and so the syncedFsid and
    // syncedNodeHandle would not be set, and so we could not get into a synced state or indeed detect the subsequent
    // move/rename properly.  However we still keep resolve_rowMatched as a backstop to deal with
    // cases where rows become synced independently, such as via the actions of the user themselves,
    // perhaps while a stall is going on.
    //
    // We do briefly have two LocalNodes for a the single moved file/folder while the move goes on.
    // That's convenient algorithmicaly for tracking the move, and also it's not safe to delete the old node early
    // as it might have come from a parent folder, which in data structures in the recursion stack are referring to.
    // If the move/rename fails, it's likely because the move is no longer appropriate, eg new parent folder
    // is missing.  In that case, we clean up the data structure and let the algorithm make a new choice.

    assert(syncs.onSyncThread());

    // New or different FSNode at this row.  Check if this node is where a filesystem item moved to.

    if (row.fsNode->type == TYPE_DONOTSYNC)
    {
        return false;
    }

    if (row.syncNode)
    {
        if (row.syncNode->exclusionState() == ES_EXCLUDED)
        {
            return rowResult = false, false;
        }
    }
    else if (parentRow.syncNode &&
             parentRow.syncNode->exclusionState(row.fsNode->toName_of_localname(*syncs.fsaccess),
                                                row.fsNode->type,
                                                row.fsNode->fingerprint.size)
             == ES_EXCLUDED)
    {
        return rowResult = false, false;
    }

    if (row.fsNode->type == TYPE_SPECIAL)
    {
        auto message = "special file";
        auto problem = PathProblem::DetectedHardLink;

        if (row.fsNode->isSymlink)
        {
            message = "symlink";
            problem = PathProblem::DetectedSymlink;
        }

        ProgressingMonitor monitor(*this, row, fullPath);

        monitor.waitingLocal(fullPath.localPath, SyncStallEntry(SyncWaitReason::FileIssue, true, false,
            {},
            {},
            {fullPath.localPath, problem},
            {}));

        LOG_debug << syncname
                  << "Checked path is a "
                  << message
                  << ", blocked: "
                  << fullPath.localPath;

        return rowResult = false, true;
    }
    else
    {
        // Convenience.
        using MovePending = LocalNode::RareFields::MovePending;

        // Valid only if:
        // - We were part of a move that was pending due to unstable files.
        // - Those files have now become stable.
        //
        // If this pointer is valid, it means that the source has stabilized
        // and that we don't need to check it again.
        shared_ptr<MovePending> pendingTo;

        if (auto* s = row.syncNode)
        {
            // Do w have any rare fields?
            if (s->hasRare())
            {
                // Move is pending?
                if (auto& movePendingTo = s->rare().movePendingTo)
                {
                    // Check if the source/target has stabilized.
                    if (checkIfFileIsChanging(*row.fsNode, movePendingTo->sourcePath))
                    {
                        ProgressingMonitor monitor(*this, row, fullPath);

                        // Let the engine know why we're not making any progress.
                        monitor.waitingLocal(movePendingTo->sourcePath, SyncStallEntry(
                            SyncWaitReason::FileIssue, false, false,
                            {}, {},
                            {movePendingTo->sourcePath, PathProblem::FileChangingFrequently}, {}));

                        // Source and/or target is still unstable.
                        return rowResult = false, true;
                    }

                    // Source and target have become stable.
                    pendingTo = std::move(movePendingTo);
                }

                // Move is (was) in progress?
                if (auto& moveToHere = s->rare().moveToHere)
                {
                    if (moveToHere->failed)
                    {
                        // Move's failed. Try again.
                        moveToHere->syncCodeProcessedResult = true;
                        moveToHere.reset();
                        s->updateMoveInvolvement();
                    }
                    else
                    {
                        if (moveToHere->succeeded &&
                            s->rare().moveFromHere.get() == moveToHere.get())
                        {
                            // case insensitive rename is complete
                            s->rare().moveFromHere.reset();
                            s->rare().moveToHere.reset();
                            s->updateMoveInvolvement();
                            row.suppressRecursion = true;
                            rowResult = false;
                            // pass through to resolve_rowMatched on this pass, if appropriate
                            row.syncNode->setSyncAgain(false, true, false);
                            return false;
                        }

                        // Move's in progress.
                        //
                        // Revisit when the move is complete.
                        // In the mean time, don't recurse below this node.
                        row.suppressRecursion = true;
                        rowResult = false;

                        // When false, we can visit resolve_rowMatched(...).
                        return !moveToHere->succeeded;
                    }
                }

                // Unlink in progress?
                if (!s->rare().unlinkHere.expired())
                {
                    // Don't recurse into our children.
                    row.suppressRecursion = true;

                    // Row isn't synced.
                    rowResult = false;

                    // Move isn't complete.
                    return true;
                }
            }
        }

        // we already checked fsid differs before calling

        // This line can be useful to uncomment for debugging, but it does add a lot to the log.
        //SYNC_verbose << "Is this a local move destination, by fsid " << toHandle(row.fsNode->fsid) << " at " << logTriplet(row, fullPath);

        // find where this fsid used to be, and the corresponding cloud Node is the one to move (provided it hasn't also moved)
        // Note that it's possible that there are multiple LocalNodes with this synced fsid, due to chained moves for example.
        // We want the one that does have the corresponding synced Node still present on the cloud side.

        // also possible: was the file overwritten by moving an existing file over it?

        if (LocalNode* sourceSyncNode = syncs.findLocalNodeBySyncedFsid(fsfp, row.fsNode->fsid, fullPath.localPath, row.fsNode->type, row.fsNode->fingerprint, nullptr, cloudRootOwningUser))   // todo: maybe null for sync* to detect moves between sync?
        {
            // We've found a node associated with the local file's FSID.

            assert(parentRow.syncNode);
            ProgressingMonitor monitor(*this, row, fullPath);

            // Are we moving an ignore file?
            if (row.isIgnoreFile() || sourceSyncNode->isIgnoreFile())
            {
                // Then it's not subject to move processing.
                return false;
            }

            // Is the move target excluded?
            if (parentRow.exclusionState(*row.fsNode) != ES_INCLUDED)
            {
                // Then don't perform the move.
                return false;
            }

            auto markSiblingSourceRow = [&]() {
                if (!row.rowSiblings)
                    return false;

                if (sourceSyncNode->parent != parentRow.syncNode)
                    return false;

                for (auto& sibling : *row.rowSiblings)
                {
                    if (sibling.syncNode == sourceSyncNode)
                    {
                        sibling.itemProcessed = true;
                        sibling.syncNode->setSyncAgain(true, false, false);
                        return true;
                    }
                }

                return false;
            };

            if (!row.syncNode)
            {
                if (!makeSyncNode_fromFS(row, parentRow, fullPath, false))
                {
                    // if it failed, it already set up a waitingLocal with PathProblem::CannotFingerprintFile
                    row.suppressRecursion = true;
                    return rowResult = false, true;
                }
                assert(row.syncNode);
            }

            row.syncNode->namesSynchronized = sourceSyncNode->namesSynchronized;
            row.syncNode->setCheckMovesAgain(true, false, false);

            // Is the source's exclusion state well-defined?
            if (sourceSyncNode->exclusionState() == ES_UNKNOWN)
            {
                // Let the engine know why we can't perform the move.
                monitor.waitingLocal(sourceSyncNode->getLocalPath(), SyncStallEntry(
                    SyncWaitReason::FileIssue, false, false,
                    {}, {},
                    {sourceSyncNode->getLocalPath(), PathProblem::IgnoreRulesUnknown}, {}));

                // In some cases the move source may be below the target.
                //
                // This flag is necessary so that we continue to descend down
                // from the move target to the source such that we recompute
                // the source's exclusion state.
                //
                // TODO: Should we only set this flag if the source is below
                //       the target?
                row.recurseBelowRemovedFsNode = true;
                row.suppressRecursion = true;

                // Attempt the move later.
                return rowResult = false, true;
            }

            // Sanity.
            assert(sourceSyncNode->exclusionState() == ES_INCLUDED);

            // Check if the move source is still present and has the same
            // FSID as the target. If it does, we've encountered a hard link
            // and need to stall.
            //
            // If we don't stall, we'll trigger an infinite rename loop.
            {
                auto sourcePath = sourceSyncNode->getLocalPath();
                auto targetPath = fullPath.localPath;

                auto sourceFSID = syncs.fsaccess->fsidOf(sourcePath, false, false, FSLogging::logExceptFileNotFound);  // skipcasecheck == false here so we only get the fsid for an exact name match
                auto targetFSID = syncs.fsaccess->fsidOf(targetPath, false, false, FSLogging::logExceptFileNotFound);  // recheck this node again to be 100% confident there are two FSNodes with the same fsid

                if (sourcePath == targetPath)
                {
                    // if we run the pre-rework sync code against the same database,
                    // sometimes we end up with duplicate LocalNodes that then make it seem
                    // that we have hard links.
                    LOG_warn << "Possible duplicate LocalNode at " << sourceSyncNode->debugGetParentList() << " vs " << row.syncNode->debugGetParentList();
                    return rowResult = false, true;
                }
                else if (sourceFSID != UNDEF &&
                         targetFSID != UNDEF &&
                         sourceFSID == targetFSID)
                {
                    assert(targetFSID == row.fsNode->fsid);

                    // Let the user know why we can't perform the move.
                    // Actually we shouldn't even think this is a move since
                    // it's just due to duplicate fsids.  Just report these
                    // two files as hard-links of the same file
                    monitor.waitingLocal(fullPath.localPath, SyncStallEntry(
                        SyncWaitReason::FileIssue, true, false,
                        {},
                        {},
                        {sourceSyncNode->getLocalPath(), PathProblem::DetectedHardLink},
                        {fullPath.localPath, PathProblem::DetectedHardLink}));

                    // Don't try and synchronize our associate.
                    markSiblingSourceRow();

                    // Don't descend below this node.
                    row.suppressRecursion = true;

                    // Attempt the move later.
                    return rowResult = false, true;
                }
            }

            // Check if the move source is part of an ongoing upload.
            if (auto upload = std::dynamic_pointer_cast<SyncUpload_inClient>(sourceSyncNode->transferSP))
            {
                // If the putnodes request has started, we need to wait.
                if (upload->putnodesStarted)
                {
                    LOG_debug << "Move-source has outstanding putnodes: "
                              << logTriplet(row, fullPath);

                    // Make sure we visit the source again.
                    sourceSyncNode->setSyncAgain(false, true, false);

                    // We can't move just yet.
                    return rowResult = false, true;
                }

                // Otherwise, we can safely cancel the upload.
                sourceSyncNode->resetTransfer(nullptr);
            }

            // Is there something in the way at the move destination?
            string nameOverwritten;

            if (row.cloudNode && !row.hasCaseInsensitiveLocalNameChange())
            {
                if (row.cloudNode->handle == sourceSyncNode->syncedCloudNodeHandle)
                {
                    // The user or someone/something else already performed the corresponding move
                    // just let the syncItem() notice the local and cloud match now

                    SYNC_verbose << syncname
                             << "Detected local move that is already performed remotely, at "
                             << logTriplet(row, fullPath);

                    // and also let the source LocalNode be deleted now
                    sourceSyncNode->setSyncedNodeHandle(NodeHandle());
                    sourceSyncNode->setSyncedFsid(UNDEF, syncs.localnodeBySyncedFsid, sourceSyncNode->localname, nullptr);
                    sourceSyncNode->sync->statecacheadd(sourceSyncNode);

                    // not synced and no move needed
                    return rowResult = false, false;
                }

                SYNC_verbose << syncname
                             << "Move detected by fsid "
                             << toHandle(row.fsNode->fsid)
                             << " but something else with that name ("
                             << row.cloudNode->name
                             << ") is already here in the cloud. Type: "
                             << row.cloudNode->type
                             << " new path: "
                             << fullPath.localPath
                             << " old localnode: "
                             << sourceSyncNode->getLocalPath()
                             << logTriplet(row, fullPath);

                // but, is it ok to overwrite that thing?  If that's what
                // happened locally to a synced file, and the cloud item was
                // also synced and is still there, then it's legit
                // overwriting a folder like that is not possible so far as
                // I know Note that the original algorithm would overwrite a
                // file or folder, moving the old one to cloud debris

                // Assume the overwrite is legitimate.
                PathProblem problem = PathProblem::NoProblem;

                // Does the overwrite appear legitimate?
                if (row.syncNode->syncedCloudNodeHandle != row.cloudNode->handle)
                    problem = PathProblem::DifferentFileOrFolderIsAlreadyPresent;

                // Has the engine completed all pending scans?
                if (problem == PathProblem::NoProblem
                    && !syncs.mSyncFlags->scanningWasComplete)
                    problem = PathProblem::WaitingForScanningToComplete;

                LocalNode* other = nullptr;

                // Is the file on disk visible elsewhere?
                if (problem == PathProblem::NoProblem
                    && !row.syncNode->fsidSyncedReused)
                    other = syncs.findLocalNodeByScannedFsid(fsfp, row.syncNode->fsid_lastSynced,
                                                             fullPath.localPath,
                                                             row.syncNode->type,
                                                             &row.syncNode->syncedFingerprint,
                                                             nullptr,
                                                             cloudRootOwningUser);

                // Then it's probably part of another move.
                if (other && other != row.syncNode && other != sourceSyncNode)
                    problem = PathProblem::WaitingForAnotherMoveToComplete;

                // Is the overwrite legitimate?
                if (problem != PathProblem::NoProblem)
                {
                    // Make sure we revisit the source, too.
                    sourceSyncNode->setSyncAgain(false, true, false);

                    // The move source might be below the target.
                    row.recurseBelowRemovedFsNode = true;

                    // And let the engine know why we can't proceed.
                    monitor.waitingLocal(fullPath.localPath, SyncStallEntry(
                        SyncWaitReason::MoveOrRenameCannotOccur, false, false,
                        {sourceSyncNode->getCloudPath(true)},
                        {fullPath.cloudPath},
                        {sourceSyncNode->getLocalPath()},
                        {fullPath.localPath, problem}));

                    // Move isn't complete and this row isn't synced.
                    return rowResult = false, true;
                }

                // Overwrite is legitimate.
                SYNC_verbose << syncname
                             << "Move is a legit overwrite of a synced file/folder, so we overwrite that in the cloud also."
                             << logTriplet(row, fullPath);

                // Capture the cloud node's name for anomaly detection.
                nameOverwritten = row.cloudNode->name;
            }

            // logic to detect files being updated in the local computer moving the original file
            // to another location as a temporary backup
            if (!pendingTo
                && sourceSyncNode->type == FILENODE
                && checkIfFileIsChanging(*row.fsNode, sourceSyncNode->getLocalPath()))
            {
                // Make sure we don't process the source until the move is completed.
                if (!markSiblingSourceRow())
                {
                    // Source isn't a sibling so we need to add a marker.
                    pendingTo = std::make_shared<MovePending>(sourceSyncNode->getLocalPath());

                    row.syncNode->rare().movePendingTo = pendingTo;
                    sourceSyncNode->rare().movePendingFrom = pendingTo;

                    // Make sure we revisit the source.
                    sourceSyncNode->setSyncAgain(true, false, false);
                }

                // if we revist here and the file is still the same after enough time, we'll move it
                monitor.waitingLocal(sourceSyncNode->getLocalPath(), SyncStallEntry(
                    SyncWaitReason::FileIssue, false, false,
                    {sourceSyncNode->getCloudPath(true)},
                    {fullPath.cloudPath},
                    {sourceSyncNode->getLocalPath(), PathProblem::FileChangingFrequently},
                    {fullPath.localPath}));

                return rowResult = false, true;
            }

            row.suppressRecursion = true;   // wait until we have moved the other LocalNodes below this one

            // we don't want the source LocalNode to be visited until the move completes
            // because it might see a new file with the same name, and start an
            // upload attached to that LocalNode (which would create a wrong version chain in the account)
            // TODO: consider alternative of preventing version on upload completion - probably resulting in much more complicated name matching though
            markSiblingSourceRow();

            // Check if the move source is part of an ongoing download.
            auto sourceRequirement = Syncs::EXACT_VERSION;

            if (std::dynamic_pointer_cast<SyncDownload_inClient>(sourceSyncNode->transferSP))
            {
                // Since we were part of an ongoing download, we can infer
                // that the local move-source must have been considered
                // synced. If it wasn't, we wouldn't have detected this move
                // or a stall would've been generated during CSF processing.
                //
                // So, it should be safe for us to move the latest version
                // of the node in the cloud.
                //
                // Ideally, we'll be able to continue download processing as
                // soon as the move has been confirmed during CSF
                // processing, provided the local move-target matches the
                // previously synced local move-source.
                LOG_debug << "Move-source is part of an ongoing download: "
                          << logTriplet(row, fullPath);

                sourceRequirement = Syncs::LATEST_VERSION;
            }

            // Although we have detected a move locally, there's no guarantee the cloud side
            // is complete, the corresponding parent folders in the cloud may not match yet.
            // ie, either of sourceCloudNode or targetCloudNode could be null here.
            // So, we have a heirarchy of statuses:
            //    If any scan flags anywhere are set then we can't be sure a missing fs node isn't a move
            //    After all scanning is done, we need one clean tree traversal with no moves detected
            //    before we can be sure we can remove nodes or upload/download.
            CloudNode sourceCloudNode, targetCloudNode;
            string sourceCloudNodePath, targetCloudNodePath;
            handle sourceNodeUser = UNDEF, targetNodeUser = UNDEF;
            // Note that we get the EXACT_VERSION, not the latest version of that file.  A new file may have been added locally at that location
            // in the meantime, causing a version chain for that node.  But, we need the exact node (and especially so the Filefingerprint matches once the row lines up)
            bool foundSourceCloudNode = syncs.lookupCloudNode(sourceSyncNode->syncedCloudNodeHandle, sourceCloudNode, &sourceCloudNodePath, nullptr, nullptr, nullptr, nullptr, sourceRequirement, &sourceNodeUser);
            bool foundTargetCloudNode = syncs.lookupCloudNode(parentRow.syncNode->syncedCloudNodeHandle, targetCloudNode, &targetCloudNodePath, nullptr, nullptr, nullptr, nullptr, Syncs::FOLDER_ONLY, &targetNodeUser);

            if (foundSourceCloudNode && foundTargetCloudNode)
            {
                LOG_debug << syncname << "Move detected by fsid " << toHandle(row.fsNode->fsid) << ". Type: " << sourceSyncNode->type
                    << " new path: " << fullPath.localPath
                    << " old localnode: " << sourceSyncNode->getLocalPath()
                    << logTriplet(row, fullPath);

                if (sourceNodeUser != targetNodeUser)
                {
                    LOG_debug << syncname << "Move cannot be performed in the cloud, node would be moved to a different user";
                    // act like we did not find a move.  Sync will be by upload new, trash old
                    return rowResult = false, false;
                }
                else if (belowRemovedCloudNode)
                {
                    LOG_debug << syncname << "Move destination detected for fsid " << toHandle(row.fsNode->fsid) << " but we are belowRemovedCloudNode, must wait for resolution at: " << fullPath.cloudPath << logTriplet(row, fullPath);

                    monitor.waitingLocal(fullPath.localPath, SyncStallEntry(
                        SyncWaitReason::MoveOrRenameCannotOccur, false, false,
                        {sourceSyncNode->getCloudPath(true)},
                        {fullPath.cloudPath},
                        {sourceSyncNode->getLocalPath()},
                        {fullPath.localPath, PathProblem::ParentFolderDoesNotExist}));

                    row.syncNode->setSyncAgain(true, false, false);
                }
                else if (sourceSyncNode->parent && !sourceSyncNode->parent->syncedCloudNodeHandle.isUndef() &&
                         sourceSyncNode->parent->syncedCloudNodeHandle != sourceCloudNode.parentHandle)
                {
                    monitor.waitingLocal(fullPath.localPath, SyncStallEntry(
                        SyncWaitReason::MoveOrRenameCannotOccur, false, false,
                        {sourceSyncNode->getCloudPath(true)},
                        {fullPath.cloudPath},
                        {sourceSyncNode->getLocalPath()},
                        {fullPath.localPath, PathProblem::SourceWasMovedElsewhere}));

                        // Don't descend below this node.
                        row.suppressRecursion = true;

                        // Attempt the move later.
                        return rowResult = false, true;
                }
                else
                {
                    // movePtr stays alive until the move completes
                    // if it's all successful, we will detect the completed move in resolve_rowMatches
                    // and the details from this shared_ptr will help move sub-LocalNodes.
                    // In the meantime, the shared_ptr reminds us not to start another move
                    auto movePtr = std::make_shared<LocalNode::RareFields::MoveInProgress>();

<<<<<<< HEAD

                    Syncs::QueuedClientFunc simultaneousMoveReplacedNodeToDebris = nullptr;

=======

                    Syncs::QueuedClientFunc simultaneousMoveReplacedNodeToDebris = nullptr;

>>>>>>> 1651436b
                    if (row.cloudNode && row.cloudNode->handle != sourceCloudNode.handle)
                    {
                        LOG_debug << syncname << "Moving node to debris for replacement: " << fullPath.cloudPath << logTriplet(row, fullPath);

                        auto deletePtr = std::make_shared<LocalNode::RareFields::DeleteToDebrisInProgress>();

                        // do not remember this one, as this is not the main operation this time
                        // we should not adjust syncedFsid on completion of this aspect
                        //sourceSyncNode->rare().removeNodeHere = deletePtr;

                        bool inshareFlag = inshare;
                        auto deleteHandle = row.cloudNode->handle;
                        bool canChangeVault = threadSafeState->mCanChangeVault;
                        simultaneousMoveReplacedNodeToDebris = [deleteHandle, inshareFlag, deletePtr, canChangeVault](MegaClient& mc, TransferDbCommitter& committer)
                            {
                                if (auto n = mc.nodeByHandle(deleteHandle))
                                {
                                    mc.movetosyncdebris(n, inshareFlag, [deletePtr](NodeHandle, Error e){

                                        // deletePtr must live until the operation is fully complete, and we get the actionpacket back indicating Nodes are adjusted already.
                                        // otherwise, we may see the node still present, no pending actions, and downsync it
                                        if (e) deletePtr->failed = true;
                                        else deletePtr->succeeded = true;
<<<<<<< HEAD

                                    }, canChangeVault);
                                }

                                // deletePtr lives until this moment
                            };

=======

                                    }, canChangeVault);
                                }

                                // deletePtr lives until this moment
                            };

>>>>>>> 1651436b
                        syncs.queueClient(move(simultaneousMoveReplacedNodeToDebris));

                        // For the normal move case, we would have made this (empty) row.syncNode specifically for the move
                        // But for this case we are reusing this existing LocalNode and it may be a folder with children
                        // Those children should be removed, should this whole operation succeed.  Make a list
                        // and remove them if the cloud actions succeed.
                        for (auto& c : row.syncNode->children)
                        {
                            movePtr->priorChildrenToRemove[c.second->localname] = c.second;
                        }
                    }


                    // record details so we can look up the source LocalNode again after the move completes:
                    movePtr->sourceFsfp = fsfp;
                    movePtr->sourceFsid = row.fsNode->fsid;
                    movePtr->sourceType = row.fsNode->type;
                    movePtr->sourceFingerprint = row.fsNode->fingerprint;
                    movePtr->sourcePtr = sourceSyncNode;
                    movePtr->movedHandle = sourceCloudNode.handle;

                    string newName = row.fsNode->localname.toName(*syncs.fsaccess);
                    if (newName == sourceCloudNode.name ||
                        sourceSyncNode->localname == row.fsNode->localname)
                    {
                        // if it wasn't renamed locally, or matches the target anyway
                        // then don't change the name
                        newName.clear();
                    }

                    std::function<void(MegaClient&)> signalMoveBegin;
#ifndef NDEBUG
                    {
                        // For purposes of capture.
                        auto sourcePath = sourceSyncNode->getLocalPath();
                        auto targetPath = row.syncNode->getLocalPath();

                        signalMoveBegin = [sourcePath, targetPath](MegaClient& client) {
                            client.app->move_begin(sourcePath, targetPath);
                        };
                    }
#endif // ! NDEBUG

                    LOG_debug << syncname << "Sync - detected local rename/move " << sourceSyncNode->getLocalPath() << " -> " << fullPath.localPath;

                    if (sourceCloudNode.parentHandle == targetCloudNode.handle && !newName.empty())
                    {
                        // send the command to change the node name
                        LOG_debug << syncname
                                  << "Renaming node: " << sourceCloudNodePath
                                  << " to " << newName  << logTriplet(row, fullPath);

                        auto renameHandle = sourceCloudNode.handle;
                        bool canChangeVault = threadSafeState->mCanChangeVault;
                        syncs.queueClient([renameHandle, newName, movePtr, simultaneousMoveReplacedNodeToDebris, signalMoveBegin, canChangeVault](MegaClient& mc, TransferDbCommitter& committer)
                            {
                                if (auto n = mc.nodeByHandle(renameHandle))
                                {

                                    // first move the old thing at the target path to debris.
                                    // this should occur in the same batch so it looks simultaneous
                                    if (simultaneousMoveReplacedNodeToDebris)
                                    {
                                        simultaneousMoveReplacedNodeToDebris(mc, committer);
                                    }

                                    if (signalMoveBegin)
                                        signalMoveBegin(mc);

                                    mc.setattr(n, attr_map('n', newName), [&mc, movePtr, newName](NodeHandle, Error err){

                                        LOG_debug << mc.clientname << "SYNC Rename completed: " << newName << " err:" << err;

                                        movePtr->succeeded = !error(err);
                                        movePtr->failed = !!error(err);
                                    }, canChangeVault);
                                }
                            });

                        row.syncNode->rare().moveToHere = movePtr;
                        row.syncNode->updateMoveInvolvement();
                        sourceSyncNode->rare().moveFromHere = movePtr;
                        sourceSyncNode->updateMoveInvolvement();

                        rowResult = false;
                        return true;
                    }
                    else
                    {
                        // send the command to move the node
                        LOG_debug << syncname << "Moving node: " << sourceCloudNodePath
                                  << " into " << targetCloudNodePath
                                  << (newName.empty() ? "" : (" as " + newName).c_str()) << logTriplet(row, fullPath);

                        bool canChangeVault = threadSafeState->mCanChangeVault;

                        if (!canChangeVault && sourceSyncNode->sync != this)
                        {
                            // possibly we need to move the source out of a backup in Vault, into a non-Vault sync
                            canChangeVault = sourceSyncNode->sync->threadSafeState->mCanChangeVault;
                        }

                        syncs.queueClient([sourceCloudNode, targetCloudNode, newName, movePtr, simultaneousMoveReplacedNodeToDebris, signalMoveBegin, canChangeVault](MegaClient& mc, TransferDbCommitter& committer)
                        {
                            if (signalMoveBegin)
                                signalMoveBegin(mc);

                            auto fromNode = mc.nodeByHandle(sourceCloudNode.handle);  // yes, it must be the exact version (should there be a version chain)
                            auto toNode = mc.nodeByHandle(targetCloudNode.handle);   // folders don't have version chains

                            if (fromNode && toNode)
                            {

                                // first move the old thing at the target path to debris.
                                // this should occur in the same batch so it looks simultaneous
                                if (simultaneousMoveReplacedNodeToDebris)
                                {
                                    simultaneousMoveReplacedNodeToDebris(mc, committer);
                                }

                                auto err = mc.rename(fromNode, toNode,
                                            SYNCDEL_NONE,
                                            sourceCloudNode.parentHandle,
                                            newName.empty() ? nullptr : newName.c_str(),
                                            canChangeVault,
                                            [&mc, movePtr](NodeHandle, Error err){

                                                LOG_debug << mc.clientname << "SYNC Move completed. err:" << err;

                                                movePtr->succeeded = !error(err);
                                                movePtr->failed = !!error(err);
                                            });

                                if (err)
                                {
                                    // todo: or should we mark this one as blocked and otherwise continue.

                                    // err could be EACCESS or ECIRCULAR for example
                                    LOG_warn << mc.clientname << "SYNC Rename not permitted due to err " << err << ": " << fromNode->displaypath()
                                        << " to " << toNode->displaypath()
                                        << (newName.empty() ? "" : (" as " + newName).c_str());

                                    movePtr->failed = true;

                                    // todo: figure out if the problem could be overcome by copying and later deleting the source
                                    // but for now, mark the sync as disabled
                                    // todo: work out the right sync error code

                                    // todo: find another place to detect this condition?   Or, is this something that might happen anyway due to async changes and race conditions, we should be able to reevaluate.
                                    //changestate(COULD_NOT_MOVE_CLOUD_NODES, false, true);
                                }
                            }

                            // movePtr.reset();  // kept alive until completion - then the sync code knows it's finished
                        });

                        // command sent, now we wait for the actinpacket updates, later we will recognise
                        // the row as synced from fsNode, cloudNode and update the syncNode from those

                        row.syncNode->rare().moveToHere = movePtr;
                        row.syncNode->updateMoveInvolvement();
                        sourceSyncNode->rare().moveFromHere = movePtr;
                        sourceSyncNode->updateMoveInvolvement();

                        row.suppressRecursion = true;
<<<<<<< HEAD

                        row.syncNode->setSyncAgain(true, true, false); // keep visiting this node

=======

                        row.syncNode->setSyncAgain(true, true, false); // keep visiting this node

>>>>>>> 1651436b
                        rowResult = false;
                        return true;
                    }
                }
            }
            else
            {
                if (!foundSourceCloudNode)
                {
                    // eg. upload in progress for this node, and locally renamed in the meantime.
                    // we can still update the LocalNode, and the uploaded node will be renamed later.

                    if (!foundSourceCloudNode) SYNC_verbose << syncname << "Adjusting LN for local move/rename before cloud node exists." << logTriplet(row, fullPath);

                    // remove fsid (and handle) from source node, so we don't detect
                    // that as a move source anymore
                    sourceSyncNode->moveContentTo(row.syncNode, fullPath.localPath, true);

                    assert(sourceSyncNode->fsid_lastSynced == row.fsNode->fsid);
                    sourceSyncNode->setSyncedFsid(UNDEF, syncs.localnodeBySyncedFsid, sourceSyncNode->localname, nullptr); // no longer associted with an fs item
                    sourceSyncNode->sync->statecacheadd(sourceSyncNode);

                    // do not consider this one synced though, or we won't recognize it as a move target when the uploaded node appears
                    //row.syncNode->setSyncedFsid(row.fsNode->fsid, syncs.localnodeBySyncedFsid, row.syncNode->localname, nullptr); // in case of further local moves before upload completes
                    //statecacheadd(row.syncNode);

                    // we know we have orphaned the sourceSyncNode so it can be removed at the first opportunity, no need to wait
                    sourceSyncNode->confirmDeleteCount = 2;
                    sourceSyncNode->certainlyOrphaned = 1;
                }
                else
                {
                    // eg. cloud parent folder not synced yet (maybe Localnode is created, but not handle matched yet)
                    if (!foundTargetCloudNode) SYNC_verbose << syncname << "Target parent cloud node doesn't exist yet" << logTriplet(row, fullPath);

                    monitor.waitingLocal(fullPath.localPath, SyncStallEntry(
                        SyncWaitReason::MoveOrRenameCannotOccur, false, false,
                        {sourceSyncNode->getCloudPath(true)},
                        {fullPath.cloudPath},
                        {sourceSyncNode->getLocalPath()},
                        {fullPath.localPath, PathProblem::ParentFolderDoesNotExist}));

                    row.suppressRecursion = true;
                    rowResult = false;
                    return true;
                }
            }
        }
    }

    return false;
 }


 #ifndef NDEBUG
 bool debug_confirm_getfsid(const LocalPath& p, FileSystemAccess& fsa, handle expectedFsid)
 {
    auto fa = fsa.newfileaccess();
    LocalPath lp = p;
    if (fa->fopen(lp, true, false, FSLogging::logOnError, nullptr, false))
    {
        return fa->fsid == expectedFsid;
    }
    else
    {
        LOG_warn << "could not get fsid to confirm";
        return true;
    }
 }
 #endif


bool Sync::checkForCompletedFolderCreateHere(SyncRow& row, SyncRow& parentRow, SyncPath& fullPath, bool& rowResult)
{
    // if this cloud move was a sync decision, don't look to make it locally too
    if (row.syncNode && row.syncNode->hasRare() && row.syncNode->rare().createFolderHere)
    {
        auto& folderCreate = row.syncNode->rare().createFolderHere;

        if (folderCreate->failed)
        {
            SYNC_verbose << syncname << "Cloud folder create here failed, reset for reevaluation" << logTriplet(row, fullPath);
            folderCreate.reset();
            row.syncNode->updateMoveInvolvement();
        }
        else if (folderCreate->succeededHandle.isUndef())
        {
            SYNC_verbose << syncname << "Cloud folder move already issued for this node, waiting for it to complete. " << logTriplet(row, fullPath);
            rowResult = false;
            return true;  // row processed (no further action) but not synced
        }
        else if (row.cloudNode &&
                 row.cloudNode->handle == folderCreate->succeededHandle)
        {

            SYNC_verbose << syncname << "Cloud folder create completed in expected location, setting synced handle/fsid" << logTriplet(row, fullPath);

            // we consider this row synced now, as it was intended as a full row
            // the local node may have moved though, and there may even be a new and different item with this name in this row
            // but, setting up the row as if it had been synced means we can then calculate the next
            // action to continue syncing - such as moving this new node to the location/name of the moved/renamed FSNode

            row.syncNode->setSyncedNodeHandle(row.cloudNode->handle); //  we could set row.cloudNode->handle, but then we would not download after move if the file was both moved and updated;
            row.syncNode->setSyncedFsid(folderCreate->originalFsid, syncs.localnodeBySyncedFsid, row.syncNode->localname, nullptr);  // setting the synced fsid enables chained moves
            row.syncNode->syncedFingerprint = row.cloudNode->fingerprint;

            folderCreate.reset();
            row.syncNode->trimRareFields();
            statecacheadd(row.syncNode);

            rowResult = false;
            return true;
        }
        else
        {
            SYNC_verbose << syncname << "Folder Create completed, but cloud Node does not match now.  Reset to reevaluate." << logTriplet(row, fullPath);
            folderCreate.reset();
            row.syncNode->updateMoveInvolvement();
        }
    }
<<<<<<< HEAD

    rowResult = false;
    return false;
}

=======

    rowResult = false;
    return false;
}

>>>>>>> 1651436b
bool Sync::checkForCompletedCloudMovedToDebris(SyncRow& row, SyncRow& parentRow, SyncPath& fullPath, bool& rowResult)
{
    // if this cloud move was a sync decision, don't look to make it locally too
    if (row.syncNode && row.syncNode->hasRare() && row.syncNode->rare().removeNodeHere)
    {
        auto& ptr = row.syncNode->rare().removeNodeHere;

        if (ptr->failed)
        {
            SYNC_verbose << syncname << "Cloud move to debris here failed, reset for reevaluation" << logTriplet(row, fullPath);
            ptr.reset();
        }
        else if (!ptr->succeeded)
        {
            SYNC_verbose << syncname << "Cloud move to debris already issued for this node, waiting for it to complete. " << logTriplet(row, fullPath);
            rowResult = false;
            return true;  // row processed (no further action) but not synced
        }
        else
        {
            SYNC_verbose << syncname << "Cloud move to debris completed in expected location, setting synced handle/fsid" << logTriplet(row, fullPath);

            // Now that the operation completed, it's appropriate to set synced-ids so we can apply more logic to the updated state

            row.syncNode->setSyncedNodeHandle(NodeHandle()); //  we could set row.cloudNode->handle, but then we would not download after move if the file was both moved and updated;
            row.syncNode->setSyncedFsid(UNDEF, syncs.localnodeBySyncedFsid, row.syncNode->localname, nullptr);
            ptr.reset();
            row.syncNode->trimRareFields();
            statecacheadd(row.syncNode);
        }
    }

    rowResult = false;
    return false;
}

bool Sync::processCompletedUploadFromHere(SyncRow& row, SyncRow& parentRow, SyncPath& fullPath, bool& rowResult, shared_ptr<SyncUpload_inClient> upload)
{
    // we already checked that the upload including putnodes completed before calling here.
    assert(row.syncNode && upload && upload->wasPutnodesCompleted);

    if (upload->putnodesResultHandle.isUndef())
    {
        assert(upload->putnodesFailed);

        SYNC_verbose << syncname << "Upload from here failed, reset for reevaluation" << logTriplet(row, fullPath);
    }
    else
    {
        assert(!upload->putnodesFailed);

        // connect up the original cloud-sync-fs triplet, so that we can detect any
        // further moves that happened in the meantime.

        SYNC_verbose << syncname << "Upload from here completed, considering this file synced to original: " << toHandle(upload->sourceFsid) << logTriplet(row, fullPath);
        row.syncNode->setSyncedFsid(upload->sourceFsid, syncs.localnodeBySyncedFsid, row.syncNode->localname, row.syncNode->cloneShortname());
        row.syncNode->syncedFingerprint = *upload;
        row.syncNode->setSyncedNodeHandle(upload->putnodesResultHandle);
        statecacheadd(row.syncNode);

        // void going into syncItem() in case we only just got the cloud Node
        // and we are iterating that very directory already, in which case we won't have
        // the cloud side node, and we would create an extra upload
        row.itemProcessed = true;
    }
<<<<<<< HEAD

    // either way, we reset and revisit.  Following the signature pattern for similar functions
    row.syncNode->transferSP.reset();
    rowResult = false;
    return true;
}

=======

    // either way, we reset and revisit.  Following the signature pattern for similar functions
    row.syncNode->transferSP.reset();
    rowResult = false;
    return true;
}

>>>>>>> 1651436b
bool Sync::checkForCompletedCloudMoveToHere(SyncRow& row, SyncRow& parentRow, SyncPath& fullPath, bool& rowResult)
{
    // if this cloud move was a sync decision, don't look to make it locally too
    if (row.syncNode && row.syncNode->hasRare() && row.syncNode->rare().moveToHere &&
        !(mCaseInsensitive && row.hasCaseInsensitiveCloudNameChange()))
    {
        auto& moveHerePtr = row.syncNode->rare().moveToHere;

        if (moveHerePtr->failed)
        {
            SYNC_verbose << syncname << "Cloud move to here failed, reset for reevaluation" << logTriplet(row, fullPath);
            moveHerePtr.reset();
            row.syncNode->updateMoveInvolvement();
        }
        else if (!moveHerePtr->succeeded)
        {
            SYNC_verbose << syncname << "Cloud move already issued for this node, waiting for it to complete. " << logTriplet(row, fullPath);
            rowResult = false;
            return true;  // row processed (no further action) but not synced
        }
        else if (row.cloudNode &&
                 row.cloudNode->handle == moveHerePtr->movedHandle)
        {

            SYNC_verbose << syncname << "Cloud move completed, setting synced handle/fsid" << logTriplet(row, fullPath);
            syncs.setSyncedFsidReused(moveHerePtr->sourceFsfp, moveHerePtr->sourceFsid); // prevent reusing that one as move source for chained move cases

            LOG_debug << syncname << "Looking up move source by fsid " << toHandle(moveHerePtr->sourceFsid);

            LocalNode* sourceSyncNode = syncs.findMoveFromLocalNode(moveHerePtr);

            if (sourceSyncNode == row.syncNode)
            {
                LOG_debug << syncname << "Resolving sync cloud case-only rename from : " << sourceSyncNode->getCloudPath(true) << ", here! " << logTriplet(row, fullPath);
                sourceSyncNode->rare().moveFromHere.reset();
            }
            else if (sourceSyncNode && sourceSyncNode->rareRO().moveFromHere == moveHerePtr)
            {
                LOG_debug << syncname << "Resolving sync cloud move/rename from : " << sourceSyncNode->getCloudPath(true) << ", here! " << logTriplet(row, fullPath);
                assert(sourceSyncNode == moveHerePtr->sourcePtr);

                row.syncNode->setSyncedNodeHandle(sourceSyncNode->syncedCloudNodeHandle); //  we could set row.cloudNode->handle, but then we would not download after move if the file was both moved and updated;
                row.syncNode->setSyncedFsid(moveHerePtr->sourceFsid, syncs.localnodeBySyncedFsid, row.syncNode->localname, nullptr);  // setting the synced fsid enables chained moves

                // Assign the same syncedFingerprint as the move-from node
                // That way, if that row had some other sync aspect needed
                // (such as upload from an edit-then-move case, and the sync performs the move first)
                // then we will detect that same operation at this new row.
                row.syncNode->syncedFingerprint = sourceSyncNode->syncedFingerprint;

                // remove fsid (and handle) from source node, so we don't detect
                // that as a move source anymore
                sourceSyncNode->syncedFingerprint = FileFingerprint();
                sourceSyncNode->setSyncedFsid(UNDEF, syncs.localnodeBySyncedFsid, sourceSyncNode->localname, sourceSyncNode->cloneShortname());
                sourceSyncNode->setSyncedNodeHandle(NodeHandle());
                sourceSyncNode->sync->statecacheadd(sourceSyncNode);

                // Move all the LocalNodes under the source node to the new location
                // We can't move the source node itself as the recursive callers may be using it
                sourceSyncNode->moveContentTo(row.syncNode, fullPath.localPath, true);

                row.syncNode->setScanAgain(false, true, true, 0);
                sourceSyncNode->setScanAgain(true, false, false, 0);

                sourceSyncNode->rare().moveFromHere.reset();
                sourceSyncNode->trimRareFields();
                sourceSyncNode->updateMoveInvolvement();

                // If this node was repurposed for the move, rather than the normal case of creating a fresh one, we remove the old content if it was a folder
                // We have to do this after all processing of sourceSyncNode, in case the source was (through multiple operations) one of the subnodes about to be removed.
                // TODO: however, there is a risk of name collisions - probably we should use a multimap for LocalNode::children.
                for (auto& oldc : moveHerePtr->priorChildrenToRemove)
                {
                    for (auto& c : row.syncNode->children)
                    {
                        if (c.first == oldc.first && c.second == oldc.second)
                        {
                            delete c.second; // removes itself from the parent map
                            break;
                        }
                    }
                }
            }
            else if (sourceSyncNode)
            {
                // just alert us to this an double check the case in the debugger
                // resetting the movePtrs should cause re-evaluation
                LOG_debug << syncname << "We found the soure move node, but the source movePtr is no longer there." << sourceSyncNode->getCloudPath(true) << logTriplet(row, fullPath);
                assert(false);
            }
            else
            {
                // just alert us to this an double check the case in the debugger
                // resetting the movePtrs should cause re-evaluation
                LOG_debug << syncname << "Could not find move source node." << logTriplet(row, fullPath);
                assert(false);
            }

            // regardless, make sure we don't get stuck
            moveHerePtr->syncCodeProcessedResult = true;
            moveHerePtr.reset();
            row.syncNode->trimRareFields();
            row.syncNode->updateMoveInvolvement();
            statecacheadd(row.syncNode);

            rowResult = false;
            return true;
        }
        else
        {
            SYNC_verbose << syncname << "Cloud move completed, but cloud Node does not match now.  Reset to reevaluate." << logTriplet(row, fullPath);
            moveHerePtr->syncCodeProcessedResult = true;
            moveHerePtr.reset();
            row.syncNode->updateMoveInvolvement();
        }
    }

    rowResult = false;
    return false;
}



bool Sync::checkCloudPathForMovesRenames(SyncRow& row, SyncRow& parentRow, SyncPath& fullPath, bool& rowResult, bool belowRemovedFsNode)
{
    // We have detected that this LocalNode might be a move/rename target (the moved-to location).
    // Ie, there is a new/different CloudNode in this row.
    // This function detects whether this is in fact a move or not, and takes care of performing the corresponding local move/rename
    // If we do determine it's a move/rename, then we perform the corresponding action in the local FS.
    // We perform the local action synchronously so we don't need to track it with shared_ptrs etc.
    // Should it fail for some reason though, we report that in the stall tracking system and continue.
    // In the meantime this thread can continue recursing and iterate over the tree multiple times until the move is resolved.
    // We don't recurse below the moved-from or moved-to node in the meantime though as that would cause incorrect decisions to be made.
    // (well we do but in a very limited capacity, only checking if the local side has new nodes to detect crossed-over moves)
    //
    // If the move/rename is successful, we set the syncedNodeHandle and syncedFsid for this node appropriately,
    // so that even in the presence of other actions happening in this sync row, such as another move/rename occurring
    // that we see on the next pass over the tree, we can still know that this row was synced, and we have
    // sufficient state recorded in order to be able to detect that subsequent move/rename, and take further actions
    // to propagate that to the other side.
    //
    // We also have the backstop of resolve_rowMatched which will recognize rows that have gotten into a synced state
    // perhaps via the actions of the user themselves, rather than the efforts of the sync (eg, when resolving stall cases)
    // That function will update our data structures, moving the sub-LocalNodes from the
    // moved-from LocalNode to the moved-to LocalNode.  Later the moved-from LocalNode will be removed as it has no FSNode or CloudNode.
    //
    // We do briefly have two LocalNodes for a the single moved file/folder while the move goes on.
    // That's convenient algorithmicaly for tracking the move, and also it's not safe to delete the old node early
    // as it might have come from a parent folder, which in data structures in the recursion stack are referring to.
    // If the move/rename fails, it's likely because the move is no longer appropriate, eg new parent folder
    // is missing.  In that case, we clean up the data structure and let the algorithm make a new choice.

    assert(syncs.onSyncThread());

    // this one is a bit too verbose for large down-syncs
    //SYNC_verbose << syncname << "checking localnodes for synced cloud handle " << row.cloudNode->handle;

    ProgressingMonitor monitor(*this, row, fullPath);

    unique_ptr<LocalNode> childrenToDeleteOnFunctionExit;

    // find out where the node was when synced, and is now.
    // If they are the same, both pointer are set to that one.
    LocalNode* sourceSyncNodeOriginal;
    LocalNode* sourceSyncNode;
    bool unsureDueToIncompleteScanning;

    if (syncs.findLocalNodeByNodeHandle(row.cloudNode->handle, sourceSyncNodeOriginal, sourceSyncNode, unsureDueToIncompleteScanning))
    {

        // Check if the source file/folder is still present
        if (sourceSyncNodeOriginal != sourceSyncNode)
        {
            if (sourceSyncNode->getLocalPath() == row.syncNode->getLocalPath())
            {
                SYNC_verbose << "Detected cloud move that is already performed remotely, at " << logTriplet(row, fullPath);

                // let the normal syncItem() matching resolve these completed moves to the same location

                auto oldFsid = sourceSyncNodeOriginal->fsid_lastSynced;

                // and also let the source LocalNode be deleted now (note it could have been in a different sync)
                sourceSyncNodeOriginal->setSyncedNodeHandle(NodeHandle());
                sourceSyncNodeOriginal->setSyncedFsid(UNDEF, syncs.localnodeBySyncedFsid, sourceSyncNodeOriginal->localname, nullptr);
                sourceSyncNodeOriginal->sync->statecacheadd(sourceSyncNodeOriginal);

                // since we caused this move, set the synced handle and fsid.
                // this will allow us to detect chained moves
                row.syncNode->setSyncedNodeHandle(row.cloudNode->handle);
                row.syncNode->setSyncedFsid(oldFsid, syncs.localnodeBySyncedFsid, row.syncNode->localname, nullptr);
                statecacheadd(row.syncNode);

                rowResult = false;
                return true;
            }
            else
            {
                monitor.waitingLocal(fullPath.localPath, SyncStallEntry(
                    SyncWaitReason::MoveOrRenameCannotOccur, false, false,
                    {sourceSyncNodeOriginal->getCloudPath(true)},
                    {fullPath.cloudPath},
                    {sourceSyncNodeOriginal->getLocalPath(), PathProblem::SourceWasMovedElsewhere},
                    {fullPath.localPath}));

                if (parentRow.syncNode) parentRow.syncNode->setSyncAgain(false, true, false);
                rowResult = false;
                return true;
            }
        }

        LocalPath sourcePath = sourceSyncNode->getLocalPath();

        if (sourceSyncNode == row.syncNode)
        {
            if (mCaseInsensitive && row.hasCaseInsensitiveCloudNameChange())
            {
                LOG_debug << "Move is the same node but is also a case insensitive name change: " << sourcePath;
            }
            else
            {
                return false;
            }
        }
        else if (sourcePath == fullPath.localPath)
        {
            // This case was seen in a log, possibly due to duplicate LocalNodes.
            // We don't want to move the target out of the way to the .debris, then find it's not present for move/rename
            LOG_debug << "Move would be to self: " << sourcePath;
            return false;
        }

        // Are we moving an ignore file?
        if (row.isIgnoreFile() || sourceSyncNode->isIgnoreFile())
        {
            // Then it's not subject to the usual move procesing.
            return false;
        }

        // Is the move target excluded?
        if (parentRow.exclusionState(*row.cloudNode) != ES_INCLUDED)
        {
            // Then don't perform the move.
            return false;
        }

        // It's a move or rename
        if (isBackup())
        {
            // Backups must not change the local
            changestate(BACKUP_MODIFIED, false, true, false);
            rowResult = false;
            return true;
        }

        assert(parentRow.syncNode);
        if (parentRow.syncNode) parentRow.syncNode->setCheckMovesAgain(false, true, false);
        if (row.syncNode) row.syncNode->setCheckMovesAgain(true, false, false);

        // Is the source's exclusion state well defined?
        if (sourceSyncNode->exclusionState() == ES_UNKNOWN)
        {
            // Let the engine know why we couldn't process this move.
            monitor.waitingLocal(sourceSyncNode->getLocalPath(), SyncStallEntry(
                SyncWaitReason::FileIssue, false, true,
                {sourceSyncNode->getCloudPath(false), PathProblem::IgnoreRulesUnknown},
                {},
                {sourceSyncNode->getLocalPath(), PathProblem::IgnoreRulesUnknown},
                {}));

            row.recurseBelowRemovedCloudNode = true;
            row.suppressRecursion = true;

            // Complete the move later.
            return rowResult = false, true;
        }

        // Convenience.
        auto markSiblingSourceRow = [&]() {
            if (!row.rowSiblings)
                return;

            if (sourceSyncNode->parent != parentRow.syncNode)
                return;

            for (auto& sibling : *row.rowSiblings)
            {
                if (sibling.syncNode == sourceSyncNode)
                {
                    sibling.itemProcessed = true;
                    return;
                }
            }
        };

        // True if the move-target exists and we're free to "overwrite" it.
        auto overwrite = false;

        bool caseInsensitiveRename = mCaseInsensitive && row.syncNode &&
            row.syncNode->syncedCloudNodeHandle == row.cloudNode->handle &&
            row.hasCaseInsensitiveCloudNameChange();

        // is there already something else at the target location though?
        // and skipping the case of a case insensitive rename
        if (row.fsNode && !caseInsensitiveRename)
        {
            // todo: should we check if the node that is already here is in fact a match?  in which case we should allow progressing to resolve_rowMatched
            SYNC_verbose << syncname
                         << "Move detected by nodehandle, but something else with that name is already here locally. Type: "
                         << row.fsNode->type
                         << " moved node: "
                         << fullPath.cloudPath
                         << " old parent correspondence: "
                         << (sourceSyncNode->parent ? sourceSyncNode->parent->getLocalPath().toPath(false) : "<null>")
                         << logTriplet(row, fullPath);

            // Assume we've encountered an illegitimate overwrite.
            PathProblem problem = PathProblem::DifferentFileOrFolderIsAlreadyPresent;

            // Does the file on disk match what this node was previously synced against?
            if (row.syncNode
                && (row.syncNode->type == row.fsNode->type
                    && row.syncNode->fsid_lastSynced == row.fsNode->fsid))
                problem = PathProblem::NoProblem;

            // Does the node exist elsewhere in the tree?
            while (problem == PathProblem::NoProblem)
            {
                CloudNode node;
                auto active = false;
                auto excluded = false;
                auto trash = false;
                auto found = syncs.lookupCloudNode(row.syncNode->syncedCloudNodeHandle,
                                                   node,
                                                   nullptr,
                                                   &trash,
                                                   &active,
                                                   &excluded,
                                                   nullptr,
                                                   Syncs::EXACT_VERSION);

                if (!found || !active || excluded || trash)
                    break;

                if (node.parentHandle != row.cloudNode->parentHandle
                    || node.name != row.cloudNode->name)
                    problem = PathProblem::WaitingForAnotherMoveToComplete;

                break;
            }

            if (problem != PathProblem::NoProblem)
            {
                parentRow.syncNode->setCheckMovesAgain(false, true, false);

                monitor.waitingCloud(fullPath.cloudPath, SyncStallEntry(
                    SyncWaitReason::MoveOrRenameCannotOccur, false, true,
                    {sourceSyncNode->getCloudPath(true)},
                    {fullPath.cloudPath, problem},
                    {sourceSyncNode->getLocalPath()},
                    {fullPath.localPath}));

                return rowResult = false, true;
            }

            SYNC_verbose << syncname
                         << "Move is a legit overwrite of a synced file, so we overwrite that locally too."
                         << logTriplet(row, fullPath);

            overwrite = true;
        }

        if (!sourceSyncNode->moveApplyingToLocal && !belowRemovedFsNode && parentRow.cloudNode)
        {
            LOG_debug << syncname << "Move detected by nodehandle. Type: " << sourceSyncNode->type
                << " moved node: " << fullPath.cloudPath
                << " old parent correspondence: " << (sourceSyncNode->parent ? sourceSyncNode->parent->getLocalPath().toPath(false) : "<null>")
                << logTriplet(row, fullPath);

            LOG_debug << "Sync - detected remote move " << fullPath.cloudPath <<
                " from corresponding " << (sourceSyncNode->parent ? sourceSyncNode->parent->getLocalPath().toPath(false) : "<null>") <<
                " to " << parentRow.cloudNode->name;

            sourceSyncNode->moveApplyingToLocal = true;
        }

        assert(!isBackup());

        // we don't want the source LocalNode to be visited until after the move completes, and we revisit with rescanned folder data
        // because it might see a new file with the same name, and start a download, keeping the row instead of removing it
        markSiblingSourceRow();

        if (belowRemovedFsNode)
        {
            LOG_debug << syncname << "Move destination detected for node " << row.cloudNode->handle << " but we are belowRemovedFsNode, must wait for resolution at: " << logTriplet(row, fullPath);;

            monitor.waitingCloud(fullPath.cloudPath, SyncStallEntry(
                SyncWaitReason::MoveOrRenameCannotOccur, false, true,
                {sourceSyncNode->getCloudPath(true)},
                {fullPath.cloudPath},
                {sourceSyncNode->getLocalPath()},
                {fullPath.localPath, PathProblem::ParentFolderDoesNotExist}));

            if (parentRow.syncNode) parentRow.syncNode->setSyncAgain(false, true, false);
            rowResult = false;
            return true;
        }

        // check filesystem is not changing fsids as a result of rename
        //
        // Only meaningful on filesystems with stable FSIDs.
        //
        // We've observed strange behavior when running on FAT filesystems under Windows.
        // There, moving a directory (or file) to another parent will cause that directory
        // (or file) to gain a new FSID.
        assert(!fsstableids || debug_confirm_getfsid(sourcePath, *syncs.fsaccess, sourceSyncNode->fsid_lastSynced));

        if (overwrite)
        {
            SYNC_verbose << "Move-target exists and must be moved to local debris: " << fullPath.localPath;

            if (!movetolocaldebris(fullPath.localPath))
            {
                // Couldn't move the target to local debris.
                LOG_err << "Couldn't move move-target to local debris: " << fullPath.localPath;

                // Sanity: Must exist for overwrite to be true.
                assert(row.syncNode);

                monitor.waitingCloud(fullPath.cloudPath, SyncStallEntry(
                    SyncWaitReason::CannotPerformDeletion, false, true,
                    {},
                    {},
                    {fullPath.localPath, PathProblem::MoveToDebrisFolderFailed},
                    {}));

                // Don't recurse as the subtree's fubar.
                row.suppressRecursion = true;

                // Move hasn't completed.
                sourceSyncNode->moveAppliedToLocal = false;

                // Row hasn't been synced.
                rowResult = false;

                return true;
            }

            LOG_debug << syncname << "Move-target moved to local debris: " << fullPath.localPath;

            // Rescan the parent if we're operating in periodic scan mode.
            if (!dirnotify)
                parentRow.syncNode->setScanAgain(false, true, false, 0);

            // Therefore there is nothing in the local subfolder anymore
            // And we should delete the localnodes corresponding to the items we moved to debris.
            // BUT what if the move is coming from inside that folder ?!!
            // Therefore move them to an unattached locallnode which will delete them on function exit

            //row.syncNode->deleteChildren();
            childrenToDeleteOnFunctionExit.reset(new LocalNode(this));
            while (!row.syncNode->children.empty())
            {
                auto* child = row.syncNode->children.begin()->second;
                child->setnameparent(childrenToDeleteOnFunctionExit.get(), child->localname, child->cloneShortname());
            }
        }

        if (caseInsensitiveRename)
        {
            auto oldPath = fullPath.localPath;
            fullPath.localPath = parentRow.syncNode->getLocalPath();
            fullPath.localPath.appendWithSeparator(LocalPath::fromRelativeName(row.cloudNode->name, *syncs.fsaccess, mFilesystemType), true);
            LOG_debug << "Executing case-only local rename: " << oldPath << " to " << fullPath.localPath << " (also this path should match: " << sourcePath << ")";
        }

        if (syncs.fsaccess->renamelocal(sourcePath, fullPath.localPath))
        {
            // todo: move anything at this path to sync debris first?  Old algo didn't though
            // todo: additional consideration: what if there is something here, and it should be moved/renamed to elsewhere in the sync (not the debris) first?
            // todo: additional consideration: what if things to be renamed/moved form a cycle?

            // check filesystem is not changing fsids as a result of rename
            //
            // Only meaningful on filesystems with stable FSIDs.
            //
            // We've observed strange behavior when running on FAT filesystems under Windows.
            // There, moving a directory (or file) to another parent will cause that directory
            // (or file) to gain a new FSID.
            assert(overwrite || !fsstableids || debug_confirm_getfsid(fullPath.localPath, *syncs.fsaccess, sourceSyncNode->fsid_lastSynced));

            LOG_debug << syncname << "Sync - executed local rename/move " << sourceSyncNode->getLocalPath() << " -> " << fullPath.localPath;

            if (caseInsensitiveRename)
            {
                row.syncNode->setScanAgain(false, true, false, 0);
            }
            else
            {
                if (!row.syncNode)
                {
                    resolve_makeSyncNode_fromCloud(row, parentRow, fullPath, false);
                    assert(row.syncNode);
                }

                row.syncNode->namesSynchronized = sourceSyncNode->namesSynchronized;

                // remove fsid (and handle) from source node, so we don't detect
                // that as a move source anymore
                sourceSyncNode->setSyncedFsid(UNDEF, syncs.localnodeBySyncedFsid, sourceSyncNode->localname, nullptr);  // shortname will be updated when rescan
                sourceSyncNode->setSyncedNodeHandle(NodeHandle());
                sourceSyncNode->sync->statecacheadd(sourceSyncNode);

                sourceSyncNode->moveContentTo(row.syncNode, fullPath.localPath, true);

                sourceSyncNode->moveAppliedToLocal = true;

                sourceSyncNode->setScanAgain(true, false, false, 0);
                row.syncNode->setScanAgain(true, true, true, 0);  // scan parent to see this moved fs item, also scan subtree to see if anything new is in there to overcome race conditions with fs notifications from the prior fs subtree paths

                // Mark this row as synced immediately, to cover the case where the user
                // moves the item back immediately, perhaps they made a mistake,
                // and we don't get a chance to recognise the row as synced in a future pass
                // Becuase in that case, we would end up with a download instead of a chained move

                if (auto fsNode = FSNode::fromPath(*syncs.fsaccess, fullPath.localPath, false, FSLogging::logOnError))
                {
                    // Make this new fsNode part of our sync data structure
                    parentRow.fsAddedSiblings.emplace_back(std::move(*fsNode));
                    row.fsNode = &parentRow.fsAddedSiblings.back();
                    row.syncNode->slocalname = row.fsNode->cloneShortname();

                    row.syncNode->setSyncedFsid(row.fsNode->fsid, syncs.localnodeBySyncedFsid, row.fsNode->localname, row.fsNode->cloneShortname());
                    row.syncNode->syncedFingerprint = row.fsNode->fingerprint;
                    row.syncNode->setSyncedNodeHandle(row.cloudNode->handle);
                    statecacheadd(row.syncNode);
                }
            }

            rowResult = false;
            return true;
        }
        else if (syncs.fsaccess->transient_error)
        {
            LOG_warn << "transient error moving folder: " << sourcePath << logTriplet(row, fullPath);

            monitor.waitingLocal(fullPath.localPath, SyncStallEntry(
                SyncWaitReason::MoveOrRenameCannotOccur, false, true,
                {sourceSyncNode->getCloudPath(true)},
                {fullPath.cloudPath},
                {sourceSyncNode->getLocalPath()},
                {fullPath.localPath, PathProblem::FilesystemErrorDuringOperation}));

            row.suppressRecursion = true;
            sourceSyncNode->moveApplyingToLocal = false;
            rowResult = false;
            return true;
        }
        else if (syncs.fsaccess->target_name_too_long)
        {
            LOG_warn << "Unable to move folder as the move target's name is too long: "
                     << sourcePath
                     << logTriplet(row, fullPath);

            monitor.waitingLocal(fullPath.localPath, SyncStallEntry(
                SyncWaitReason::MoveOrRenameCannotOccur, true, true,
                {sourceSyncNode->getCloudPath(true)},
                {fullPath.cloudPath},
                {sourceSyncNode->getLocalPath()},
                {fullPath.localPath, PathProblem::NameTooLongForFilesystem}));

            row.suppressRecursion = true;
            sourceSyncNode->moveApplyingToLocal = false;
            rowResult = false;

            return true;
        }
        else
        {
            SYNC_verbose << "Move to here delayed since local parent doesn't exist yet: " << sourcePath << logTriplet(row, fullPath);

            monitor.waitingCloud(fullPath.cloudPath, SyncStallEntry(
                SyncWaitReason::MoveOrRenameCannotOccur, false, true,
                {sourceSyncNode->getCloudPath(true)},
                {fullPath.cloudPath},
                {sourceSyncNode->getLocalPath()},
                {fullPath.localPath, PathProblem::ParentFolderDoesNotExist}));

            rowResult = false;
            return true;
        }
    }
    else if (unsureDueToIncompleteScanning)
    {
        monitor.waitingCloud(fullPath.cloudPath, SyncStallEntry(
            SyncWaitReason::MoveOrRenameCannotOccur, false, true,
            {sourceSyncNodeOriginal->getCloudPath(true)},
            {fullPath.cloudPath},
            {sourceSyncNodeOriginal->getLocalPath()},
            {fullPath.localPath, PathProblem::WaitingForScanningToComplete}));

        rowResult = false;
        return true;
    }
    else
    {
        monitor.noResult();
    }
    return false;
}

//  Just mark the relative LocalNodes as needing to be rescanned.
dstime Sync::procscanq()
{
    assert(syncs.onSyncThread());
    assert(dirnotify.get());

    NotificationDeque& queue = dirnotify->fsEventq;

    if (queue.empty())
    {
        return NEVER;
    }

    LOG_verbose << syncname << "Marking sync tree with filesystem notifications: "
                << queue.size();

    Notification notification;
    dstime delay = NEVER;

    while (queue.popFront(notification))
    {
        lastFSNotificationTime = syncs.waiter->ds;

        // Skip invalidated notifications.
        if (notification.invalidated())
        {
            LOG_debug << syncname << "Notification skipped: "
                      << notification.path;
            continue;
        }

        // Skip notifications from this sync's debris folder.
        if (notification.fromDebris(*this))
        {
            LOG_debug << syncname
                      << "Debris notification skipped: "
                      << notification.path;
            continue;
        }

        LocalPath remainder;
        LocalNode* nearest = nullptr;
        LocalNode* node = notification.localnode;

        // Notify the node or its parent
        LocalNode* match = localnodebypath(node, notification.path, &nearest, &remainder, false);

        // Check it's not below an excluded path
        if (nearest && !remainder.empty())
        {
            if (nearest->type == TYPE_DONOTSYNC)
            {
                SYNC_verbose << "Ignoring notification under do-not-sync node: "
                             << node->getLocalPath() << string(LocalPath::localPathSeparator_utf8, 1) << notification.path;
                continue;
            }

            LocalPath firstComponent;
            size_t index = 0;
            if (remainder.nextPathComponent(index, firstComponent))
            {
                if (!(firstComponent == IGNORE_FILE_NAME) &&  // as the exclusionState check below skips that check for TYPE_UNKNOWN
                    (isDoNotSyncFileName(firstComponent.toPath(false)) ||
                    ES_EXCLUDED == nearest->exclusionState(firstComponent, TYPE_UNKNOWN, 0)))
                {
                    // no need to rescan anything when the change was in an excluded folder
                    SYNC_verbose << "Ignoring notification under excluded/do-not-sync node:"
                                 << node->getLocalPath() << string(1, LocalPath::localPathSeparator_utf8) << notification.path;;
                    continue;
                }
            }
        }

        bool scanDescendants = false;

        // figure out which node we are going to scan.  'nearest' will be assigned the one (or it is already)
        if (match)
        {
            if (match->type == FILENODE)
            {
                // the node was a file, so it's always the parent that needs scanning so we see the
                // updated file metadata in the directory entry.  Additionally, re-fingerprint to detect data change
                match->recomputeFingerprint = true;
                nearest = match->parent;
                if (!nearest) continue;
            }
            else
            {
                // we found the exact node specified, recursion on request makes sense
                scanDescendants = notification.scanRequirement == Notification::FOLDER_NEEDS_SCAN_RECURSIVE;

                // for a folder path, we support either path specified (entries added/removed)
                // or the parent (eg access changed), depending on flags passed from platform layer
                nearest = match->parent && notification.scanRequirement == Notification::NEEDS_PARENT_SCAN
                        ? match->parent
                        : match;

            }
        }
        else
        {
            // we didn't find the exact path specified. But, if we are only one layer up
            // and we would have scanned parent anyway (ie, file or NEEDS_PARENT_SCAN), then it's equivalent
            // if we are higher up the tree than that, it's again the same
            // basically, scan the folder we can determine this notification is below: nearest.

            if (nearest && nearest->type == FILENODE)
            {
                nearest->recomputeFingerprint = true;
                nearest = nearest->parent;
                assert(nearest && nearest->type != FILENODE);
            }
        }

        if (!nearest)
        {
            // we didn't find any suitable ancestor within the sync
            LOG_debug << "Notification had no scannable result:"  << node->getLocalPath() << " " << notification.path;;
            continue;
        }

        if (nearest->expectedSelfNotificationCount > 0)
        {
            if (nearest->scanDelayUntil >= syncs.waiter->ds)
            {
                // self-caused notifications shouldn't cause extra waiting
                --nearest->expectedSelfNotificationCount;

                SYNC_verbose << "Skipping self-notification (remaining: "
                    << nearest->expectedSelfNotificationCount << ") at: "
                    << nearest->getLocalPath();

                continue;
            }
            else
            {
                SYNC_verbose << "Expected more self-notifications ("
                    << nearest->expectedSelfNotificationCount << ") but they were late, at: "
                    << nearest->getLocalPath();
                nearest->expectedSelfNotificationCount = 0;
            }
        }

        // Let the parent know it needs to perform a scan.
        //if (nearest->scanAgain < TREE_ACTION_HERE)
        {
            SYNC_verbose << "Trigger scan flag by fs notification on "
                         << nearest->getLocalPath()
                         << (scanDescendants ? " (recursive)" : "");
        }

        nearest->setScanAgain(false, true, scanDescendants, SCANNING_DELAY_DS);

        if (nearest->rareRO().scanBlocked)
        {
            // in case permissions changed on a scan-blocked folder
            // retry straight away, but don't reset the backoff delay
            nearest->rare().scanBlocked->scanBlockedTimer.set(syncs.waiter->ds);
        }

        // How long the caller should wait before syncing.
        delay = SCANNING_DELAY_DS;
    }

    return delay;
}

bool Sync::movetolocaldebris(const LocalPath& localpath)
{
    assert(syncs.onSyncThread());
    assert(!isBackup());

    // first make sure the debris folder exists
    createDebrisTmpLockOnce();

    char buf[42];
    struct tm tms;
    string day, localday;
    struct tm* ptm = m_localtime(m_time(), &tms);

    // first try a subfolder with only the date (we expect that we may have target filename clashes here)
    snprintf(buf, sizeof(buf), "%04d-%02d-%02d", ptm->tm_year + 1900, ptm->tm_mon + 1, ptm->tm_mday);
    LocalPath targetFolder = localdebris;
    targetFolder.appendWithSeparator(LocalPath::fromRelativePath(buf), true);

    bool failedDueToTargetExists = false;

    if (movetolocaldebrisSubfolder(localpath, targetFolder, false, failedDueToTargetExists))
    {
        return true;
    }

    if (!failedDueToTargetExists) return false;

    // next try a subfolder with additional time and sequence - target filename clashes here should not occur
    snprintf(strchr(buf, 0), sizeof(buf) - strlen(buf), " %02d.%02d.%02d.", ptm->tm_hour,  ptm->tm_min, ptm->tm_sec);

    string datetime = buf;
    bool counterReset = false;
    if (datetime != mLastDailyDateTimeDebrisName)
    {
        mLastDailyDateTimeDebrisName = datetime;
        mLastDailyDateTimeDebrisCounter = 0;
        counterReset = true;
    }

    // initially try wih the same sequence number as last time, to avoid making large numbers of these when possible
    targetFolder = localdebris;
    targetFolder.appendWithSeparator(LocalPath::fromRelativePath(
        datetime + std::to_string(mLastDailyDateTimeDebrisCounter)), false);

    if (movetolocaldebrisSubfolder(localpath, targetFolder, counterReset, failedDueToTargetExists))
    {
        return true;
    }

    if (!failedDueToTargetExists) return false;

    if (counterReset)
    {
        // no need to try an incremented number if it was a new folder anyway
        return false;
    }

    // if that fails, try with the sequence incremented, that should be a new, empty folder with no filename clash possible
    ++mLastDailyDateTimeDebrisCounter;

    targetFolder = localdebris;
    targetFolder.appendWithSeparator(LocalPath::fromRelativePath(
        datetime + std::to_string(mLastDailyDateTimeDebrisCounter)), true);

    if (movetolocaldebrisSubfolder(localpath, targetFolder, true, failedDueToTargetExists))
    {
        return true;
    }

    return false;
}

bool Sync::movetolocaldebrisSubfolder(const LocalPath& localpath, const LocalPath& targetFolder, bool logFailReason, bool& failedDueToTargetExists)
{
    failedDueToTargetExists = false;

    bool createdFolder = false;
    if (syncs.fsaccess->mkdirlocal(targetFolder, false, false))
    {
        createdFolder = true;
    }
    else
    {
        if (!syncs.fsaccess->target_exists)
        {
            return false;
        }
    }

    LocalPath moveTarget = targetFolder;
    moveTarget.appendWithSeparator(localpath.subpathFrom(localpath.getLeafnameByteIndex()), true);

    syncs.fsaccess->skip_targetexists_errorreport = !logFailReason;
    bool success = syncs.fsaccess->renamelocal(localpath, moveTarget, false);
    syncs.fsaccess->skip_targetexists_errorreport = false;

    failedDueToTargetExists = !success && syncs.fsaccess->target_exists;

    if (createdFolder)
    {
        if (success)
        {
            LOG_verbose << syncname << "Created daily local debris folder: " << targetFolder;
        }
        else
        {
            // we didn't use the folder anyway, remove to avoid making huge numbers of them
            syncs.fsaccess->rmdirlocal(targetFolder);
        }
    }
    return success;
}

UnifiedSync::UnifiedSync(Syncs& s, const SyncConfig& c)
    : syncs(s), mConfig(c)
{
    mNextHeartbeat.reset(new HeartBeatSyncInfo());
}

void Syncs::enableSyncByBackupId(handle backupId, bool paused, bool notifyApp, bool setOriginalPath, std::function<void(error, SyncError, handle)> completion, bool completionInClient, const string& logname)
{
    assert(!onSyncThread());

    auto clientCompletion = [=](error e, SyncError se, handle)
        {
            queueClient([completion, e, se, backupId](MegaClient&, TransferDbCommitter&)
                {
                    if (completion) completion(e, se, backupId);
                });
        };

    queueSync([=]()
        {
            enableSyncByBackupId_inThread(backupId, paused, notifyApp, setOriginalPath, completionInClient ? clientCompletion : completion, logname);
        }, "enableSyncByBackupId");
}

void Syncs::enableSyncByBackupId_inThread(handle backupId, bool paused, bool notifyApp, bool setOriginalPath, std::function<void(error, SyncError, handle)> completion, const string& logname, const string& excludedPath)
{
    assert(onSyncThread());

    UnifiedSync* usPtr = nullptr;

    for (auto& s : mSyncVec)
    {
        if (s->mConfig.mBackupId == backupId)
        {
            usPtr = s.get();
        }
    }

    if (!usPtr)
    {
        LOG_debug << "Enablesync could not find sync";
        if (completion) completion(API_ENOENT, UNKNOWN_ERROR, backupId);
        return;
    }

    UnifiedSync& us = *usPtr;

    if (us.mSync)
    {
        // it's already running, just set whether it's paused or not.
        LOG_debug << "Sync pause/unpause from "
                  << us.mConfig.mTemporarilyPaused
                  << " to "
                  << paused;

        auto changed = us.mConfig.mTemporarilyPaused != paused;

        us.mConfig.mTemporarilyPaused = paused;
        us.mConfig.mRunState = paused ? SyncRunState::Pause : SyncRunState::Run;

        if (changed && notifyApp)
            mClient.app->syncupdate_stateconfig(us.mConfig);

        if (completion) completion(API_OK, NO_SYNC_ERROR, backupId);
        return;
    }



    us.mConfig.mError = NO_SYNC_ERROR;
    us.mConfig.mRunState = SyncRunState::Loading;
    us.mConfig.mTemporarilyPaused = paused;


    bool resetFingerprint = false;

#ifdef __APPLE__
    if (!resetFingerprint)
    {
        LOG_debug << "turning on reset of filesystem fingerprint on Mac, as they are not consistent there";  // eg. from networked filesystem, qnap shared drive
        resetFingerprint = true;
    }
#endif

    if (!resetFingerprint && !us.mConfig.mDatabaseExists)
    {
        // It's ok to sync to a new folder (new fs even) at the same path, if we are truly going from scratch
        // Users may, eg. put a sync to disabled, move the local folder elsewhere, make an empty folder with that same name, restart the sync
        LOG_debug << "turning on reset of filesystem fingerprint for previously disabled sync (ie, had no database)";
        resetFingerprint = true;
    }

    if (resetFingerprint)
    {
        us.mConfig.mFilesystemFingerprint.id = 0; //This will cause the local filesystem fingerprint to be recalculated
        us.mConfig.mLocalPathFsid = UNDEF;
    }

    if (setOriginalPath)
    {
        CloudNode cloudNode;
        string cloudNodePath;
        if (lookupCloudNode(us.mConfig.mRemoteNode, cloudNode, &cloudNodePath, nullptr, nullptr, nullptr, nullptr, Syncs::FOLDER_ONLY)
            &&  us.mConfig.mOriginalPathOfRemoteRootNode != cloudNodePath)
        {
            us.mConfig.mOriginalPathOfRemoteRootNode = cloudNodePath;
            saveSyncConfig(us.mConfig);
        }
    }

    LocalPath rootpath;
    std::unique_ptr<FileAccess> openedLocalFolder;
    bool inshare, isnetwork;

    error e;
    {
        // todo: even better thead safety
        lock_guard<mutex> g(mClient.nodeTreeMutex);
        e = mClient.checkSyncConfig(us.mConfig, rootpath, openedLocalFolder, inshare, isnetwork);
    }

    if (e)
    {
        // error and enable flag were already changed
        LOG_debug << "Enablesync checks resulted in error: " << e;

        us.mConfig.mRunState = us.mConfig.mDatabaseExists ? SyncRunState::Suspend : SyncRunState::Disable;

        us.changedConfigState(true, notifyApp);
        if (completion) completion(e, us.mConfig.mError, backupId);
        return;
    }

    // Does this sync contain an ignore file?
    if (!hasIgnoreFile(us.mConfig))
    {
        DefaultFilterChain* filter = nullptr;

        // What chain are we using as a template?
        if (us.mConfig.mLegacyExclusionsIneligigble)
        {
            filter = &mNewSyncFilterChain;
            LOG_debug << "Adding standard default .megaignore to sync";
        }
        else
        {
            filter = &mLegacyUpgradeFilterChain;
            LOG_debug << "Converting legacy exclusion rules to .megaignore for this sync";
        }

        // Create a new chain so that we can add custom rules if necessary.
        DefaultFilterChain tempFilter;

        // Do we have a custom rule to apply?
        if (!excludedPath.empty())
        {
            // Then copy the template...
            tempFilter = *filter;

            // And add the new exclusion.
            tempFilter.excludePath(excludedPath);

            // Use the updated filter when generating a new ignore file.
            filter = &tempFilter;
        }

<<<<<<< HEAD
        // Try and create the missing ignore file.
        if (!filter->create(us.mConfig.mLocalPath, *fsaccess))
        {
            LOG_debug << "Failed to create ignore file for sync without one at: " << us.mConfig.mLocalPath;

            // for backups, it's ok to be backup up read-only folders.
            // for syncs, we can't sync if we can't bring changes back

            if (us.mConfig.isBackup())
            {
                LOG_debug << "As it's a Backup, continuing without .megaigore for: " << us.mConfig.mLocalPath;
            }
            else
            {
                us.mConfig.mError = COULD_NOT_CREATE_IGNORE_FILE;
                us.mConfig.mEnabled = false;
                us.mConfig.mRunState = us.mConfig.mDatabaseExists ? SyncRunState::Suspend : SyncRunState::Disable;

                us.changedConfigState(true, notifyApp);

                if (completion)
                    completion(API_EWRITE, us.mConfig.mError, backupId);

                return;
            }
        }
    }

    us.mConfig.mError = NO_SYNC_ERROR;
    us.mConfig.mEnabled = true;
    us.mConfig.mRunState = SyncRunState::Loading;
    us.mConfig.mLegacyExclusionsIneligigble = true;

=======
        // Try and create the missing ignore file.  Not synced by default
        if (!filter->create(us.mConfig.mLocalPath, *fsaccess, false))
        {
            LOG_debug << "Failed to create ignore file for sync without one at: " << us.mConfig.mLocalPath;

            // for backups, it's ok to be backup up read-only folders.
            // for syncs, we can't sync if we can't bring changes back

            if (us.mConfig.isBackup())
            {
                LOG_debug << "As it's a Backup, continuing without .megaigore for: " << us.mConfig.mLocalPath;
            }
            else
            {
                us.mConfig.mError = COULD_NOT_CREATE_IGNORE_FILE;
                us.mConfig.mEnabled = false;
                us.mConfig.mRunState = us.mConfig.mDatabaseExists ? SyncRunState::Suspend : SyncRunState::Disable;

                us.changedConfigState(true, notifyApp);

                if (completion)
                    completion(API_EWRITE, us.mConfig.mError, backupId);

                return;
            }
        }
    }

    us.mConfig.mError = NO_SYNC_ERROR;
    us.mConfig.mEnabled = true;
    us.mConfig.mRunState = SyncRunState::Loading;
    us.mConfig.mLegacyExclusionsIneligigble = true;

>>>>>>> 1651436b
    // If we're a backup sync...
    if (us.mConfig.isBackup())
    {
        auto& config = us.mConfig;

        auto firstTime = config.mBackupState == SYNC_BACKUP_NONE;
        auto isExternal = config.isExternal();
        auto wasDisabled = config.knownError() == BACKUP_MODIFIED;

        if (firstTime || isExternal || wasDisabled)
        {
            // Then we must come up in mirroring mode.
            us.mConfig.mBackupState = SYNC_BACKUP_MIRROR;
        }
    }

    string debris = DEBRISFOLDER;
    auto localdebris = LocalPath();

    us.changedConfigState(true, notifyApp);
    mHeartBeatMonitor->updateOrRegisterSync(us);

    startSync_inThread(us, debris, localdebris, inshare, isnetwork, rootpath, completion, logname);
    us.mNextHeartbeat->updateSPHBStatus(us);
}

bool Syncs::checkSyncRemoteLocationChange(UnifiedSync& us, bool exists, string cloudPath)
{
    assert(onSyncThread());

    bool pathChanged = false;
    if (exists)
    {
        if (cloudPath != us.mConfig.mOriginalPathOfRemoteRootNode)
        {
            // the sync will be suspended. Should the user manually start it again,
            // then the recorded path will be updated to whatever path the Node is then at.
            LOG_debug << "Sync root path changed!  Was: " << us.mConfig.mOriginalPathOfRemoteRootNode << " now: " << cloudPath;
            pathChanged = true;
        }
    }
    else //unset remote node: failed!
    {
        if (!us.mConfig.mRemoteNode.isUndef())
        {
            us.mConfig.mRemoteNode = NodeHandle();
        }
    }

    return pathChanged;
}

void Syncs::startSync_inThread(UnifiedSync& us, const string& debris, const LocalPath& localdebris,
    bool inshare, bool isNetwork, const LocalPath& rootpath,
    std::function<void(error, SyncError, handle)> completion, const string& logname)
{
    assert(onSyncThread());
    assert(!us.mSync);

    auto fail = [&us, &completion](Error e, SyncError se) -> void {
        us.changeState(se, false, true, true);
        us.mSync.reset();
        LOG_debug << "Final error for sync start: " << e;
        if (completion) completion(e, us.mConfig.mError, us.mConfig.mBackupId);
    };

    us.mConfig.mRunState = SyncRunState::Loading;
    us.changedConfigState(false, true);

    SyncError constructResult = NO_SYNC_ERROR;
    us.mSync.reset(new Sync(us, debris, localdebris, inshare, logname, constructResult));

    if (constructResult != NO_SYNC_ERROR)
    {
        LOG_err << "Sync creation failed, syncerr: " << constructResult;
        return fail(API_EFAILED, constructResult);
    }

    debugLogHeapUsage();

    us.mSync->purgeStaleDownloads();

    // this was already set in the Sync constructor
    assert(us.mConfig.mRunState == (us.mConfig.mTemporarilyPaused ? SyncRunState::Pause : SyncRunState::Run));

    us.changedConfigState(false, true);

    // Make sure we could open the state cache database.
    if (us.mSync->shouldHaveDatabase() && !us.mSync->statecachetable)
    {
        LOG_err << "Unable to open state cache database.";
        return fail(API_EFAILED, UNABLE_TO_OPEN_DATABASE);
    }
    else if (us.mSync->localroot->watch(us.mConfig.getLocalPath(), UNDEF) != WR_SUCCESS)
    {
        LOG_err << "Unable to add a watch for the sync root: "
                << us.mConfig.getLocalPath();

        return fail(API_EFAILED, UNABLE_TO_ADD_WATCH);
    }

    us.mSync->isnetwork = isNetwork;

    saveSyncConfig(us.mConfig);
    mSyncFlags->isInitialPass = true;

    if (completion) completion(API_OK, us.mConfig.mError, us.mConfig.mBackupId);
}

void UnifiedSync::changedConfigState(bool save, bool notifyApp)
{
    assert(syncs.onSyncThread());

    if (mConfig.stateFieldsChanged())
    {
        LOG_debug << "Sync " << toHandle(mConfig.mBackupId)
                  << " now in runState: " << int(mConfig.mRunState)
                  << " enabled: " << mConfig.mEnabled
                  << " error: " << mConfig.mError;

        if (save)
        {
            syncs.saveSyncConfig(mConfig);
        }

        if (notifyApp && !mConfig.mRemovingSyncBySds)
        {
            assert(syncs.onSyncThread());
            syncs.mClient.app->syncupdate_stateconfig(mConfig);
        }
    }
}

Syncs::Syncs(MegaClient& mc)
  : waiter(new WAIT_CLASS)
  , mClient(mc)
  , fsaccess(::mega::make_unique<FSACCESS_CLASS>())
  , mSyncFlags(new SyncFlags)
  , mScanService(new ScanService())
{
    fsaccess->initFilesystemNotificationSystem();

    mHeartBeatMonitor.reset(new BackupMonitor(*this));
    syncThread = std::thread([this]() { syncLoop(); });
}

Syncs::~Syncs()
{
    assert(!onSyncThread());

    // null function is the signal to end the thread
    syncThreadActions.pushBack(QueuedSyncFunc(nullptr, ""));
    waiter->notify();
    if (syncThread.joinable()) syncThread.join();
}

void Syncs::syncRun(std::function<void()> f, const string& actionName)
{
    assert(!onSyncThread());
    std::promise<bool> synchronous;
    syncThreadActions.pushBack(QueuedSyncFunc([&]()
        {
            f();
            synchronous.set_value(true);
        }, actionName));

    mSyncFlags->earlyRecurseExitRequested = true;
    waiter->notify();
    synchronous.get_future().get();
}

void Syncs::queueSync(std::function<void()>&& f, const string& actionName)
{
    assert(!onSyncThread());
    syncThreadActions.pushBack(QueuedSyncFunc(move(f), actionName));
    mSyncFlags->earlyRecurseExitRequested = true;
    waiter->notify();
}

void Syncs::queueClient(std::function<void(MegaClient&, TransferDbCommitter&)>&& f, bool fromAnyThread)
{
    assert(onSyncThread() || fromAnyThread);
    clientThreadActions.pushBack(move(f));
    mClient.waiter->notify();
}


void Syncs::getSyncProblems(std::function<void(unique_ptr<SyncProblems>)> completion,
                            bool completionInClient)
{
    using MC = MegaClient;
    using DBTC = TransferDbCommitter;

    if (completionInClient)
    {
        completion = [this, completion](unique_ptr<SyncProblems> problems) {
            SyncProblems* rawPtr = problems.release();
            queueClient([completion, rawPtr](MC&, DBTC&) mutable {
                completion(unique_ptr<SyncProblems>(rawPtr));
            });
        };
    }

    queueSync([this, completion]() mutable {
        unique_ptr<SyncProblems> problems(new SyncProblems);
        getSyncProblems_inThread(*problems);
        completion(move(problems));
    }, "getSyncProblems");
}

void Syncs::getSyncProblems_inThread(SyncProblems& problems)
{
    assert(onSyncThread());

    problems.mStallsDetected = syncStallState;
    problems.mConflictsDetected = conflictsDetected(&problems.mConflicts);

    // if we're not actually in stall state then don't report things
    // that we are waiting on that migtht come right, only report definites.
    for (auto& r: stallReport.cloud)
    {
        if (syncStallState || r.second.alertUserImmediately)
        {
            problems.mStalls.cloud.insert(r);
        }
    }
    for (auto& r: stallReport.local)
    {
        if (syncStallState || r.second.alertUserImmediately)
        {
            problems.mStalls.local.insert(r);
        }
    }

    // Try to present just one item for a move/rename, instead of two.
    // We may have generated two items, one for the source node
    // and one for the target node.   Most paths will match between the two.
    // If for some reason we only know one side of the move/rename, we will keep that item.

    for (auto si = problems.mStalls.local.begin();
              si != problems.mStalls.local.end();
              ++si)
    {
        if (si->second.reason == SyncWaitReason::MoveOrRenameCannotOccur)
        {
            auto so = problems.mStalls.local.find(si->second.localPath2.localPath);
            if (so != problems.mStalls.local.end())
            {
                if (so != si &&
                    so->second.reason == SyncWaitReason::MoveOrRenameCannotOccur &&
                    so->second.localPath1.localPath == so->second.localPath1.localPath &&
                    so->second.localPath2.localPath == so->second.localPath2.localPath &&
                    so->second.cloudPath1.cloudPath == so->second.cloudPath1.cloudPath)
                {
                    if (si->second.cloudPath2.cloudPath.empty())
                    {
                        // if we know the destination in one, make sure we keep it
                        si->second.cloudPath2.cloudPath = so->second.cloudPath2.cloudPath;
                    }

                    // other iterators are not invalidated in std::map
                    problems.mStalls.local.erase(so);
                }
            }
        }
    }

    for (auto si = problems.mStalls.cloud.begin();
        si != problems.mStalls.cloud.end();
        ++si)
    {
        if (si->second.reason == SyncWaitReason::MoveOrRenameCannotOccur)
        {
            auto so = problems.mStalls.cloud.find(si->second.cloudPath2.cloudPath);
            if (so != problems.mStalls.cloud.end())
            {
                if (so != si &&
                    so->second.reason == SyncWaitReason::MoveOrRenameCannotOccur &&
                    so->second.cloudPath1.cloudPath == so->second.cloudPath1.cloudPath &&
                    so->second.cloudPath2.cloudPath == so->second.cloudPath2.cloudPath &&
                    so->second.localPath1.localPath == so->second.localPath1.localPath)
                {
                    if (si->second.localPath2.localPath.empty())
                    {
                        // if we know the destination in one, make sure we keep it
                        si->second.localPath2.localPath = so->second.localPath2.localPath;
                    }
                    // other iterators are not invalidated in std::map
                    problems.mStalls.cloud.erase(so);
                }
            }
        }
    }

}

void Syncs::getSyncStatusInfo(handle backupID,
                              SyncStatusInfoCompletion completion,
                              bool completionInClient)
{
    // No completion? No work to be done!
    if (!completion)
        return;

    // Convenience.
    using DBTC = TransferDbCommitter;
    using MC = MegaClient;
    using SV = vector<SyncStatusInfo>;

    // Is it up to the client to call the completion function?
    if (completionInClient)
        completion = [completion, this](SV info) {
            // Necessary as we can't move-capture before C++14.
            auto temp = std::make_shared<SV>(std::move(info));

            // Delegate to the user's completion function.
            queueClient([completion, temp](MC&, DBTC&) mutable {
                completion(std::move(*temp));
            });
        };

    // Queue the request on the sync thread.
    queueSync([backupID, completion, this]() {
        getSyncStatusInfoInThread(backupID, std::move(completion));
    }, "getSyncStatusInfo");
}

void Syncs::getSyncStatusInfoInThread(handle backupID,
                                      SyncStatusInfoCompletion completion)
{
    // Make sure we're running on the right thread.
    assert(onSyncThread());

    // Make sure no one's changing the syncs beneath our feet.
    lock_guard<mutex> guard(mSyncVecMutex);

    // Gathers information about a specific sync.
    struct gather
    {
        gather(const Sync& sync)
          : mSync(sync)
        {
        }

        operator SyncStatusInfo() const
        {
            SyncStatusInfo info;

            auto& config = mSync.getConfig();

            info.mBackupID = config.mBackupId;
            info.mName = config.mName;
            info.mTransferCounts = mSync.threadSafeState->transferCounts();

            tally(info, *mSync.localroot);

            return info;
        }

        void tally(SyncStatusInfo& info, const LocalNode& node) const
        {
            // Not synced? Not interested.
            if (node.parent && node.syncedCloudNodeHandle.isUndef())
                return;

            ++info.mTotalSyncedNodes;

            // Directories don't have a size.
            if (node.type == FILENODE)
                info.mTotalSyncedBytes += node.syncedFingerprint.size;

            // Process children, if any.
            for (auto& childIt : node.children)
                tally(info, *childIt.second);
        }

        const Sync& mSync;
    }; // gather

    // Status info collected from syncs.
    vector<SyncStatusInfo> info;

    // Gather status information from active syncs.
    for (auto& us : mSyncVec)
    {
        // Not active? Not interested.
        if (!us->mSync)
            continue;

        // Convenience.
        auto& config = us->mConfig;

        // Is this sync something we're interested in?
        if (backupID != UNDEF && backupID != config.mBackupId)
            continue;

        // Gather status information about this sync.
        info.emplace_back(gather(*us->mSync));
    }

    // Pass the information to the caller.
    completion(std::move(info));
}

SyncConfigVector Syncs::configsForDrive(const LocalPath& drive) const
{
    assert(onSyncThread() || !onSyncThread());

    lock_guard<mutex> g(mSyncVecMutex);

    SyncConfigVector v;
    for (auto& s : mSyncVec)
    {
        if (s->mConfig.mExternalDrivePath == drive)
        {
            v.push_back(s->mConfig);
        }
    }
    return v;
}

SyncConfigVector Syncs::getConfigs(bool onlyActive) const
{
    assert(onSyncThread() || !onSyncThread());

    lock_guard<mutex> g(mSyncVecMutex);

    SyncConfigVector v;
    for (auto& s : mSyncVec)
    {
        if (s->mSync
            || !onlyActive)
        {
            v.push_back(s->mConfig);
        }
    }
    return v;
}

handle Syncs::getSyncIdContainingActivePath(const LocalPath& lp) const
{
    assert(onSyncThread() || !onSyncThread());

    lock_guard<mutex> g(mSyncVecMutex);

    SyncConfigVector v;
    for (auto& s : mSyncVec)
    {
        if ((s->mSync && !s->mConfig.mTemporarilyPaused))
        {
            if (s->mConfig.mLocalPath.isContainingPathOf(lp))
            {
                auto debrisPath = s->mConfig.mLocalPath;
                debrisPath.appendWithSeparator(LocalPath::fromRelativePath(DEBRISFOLDER), false);
                if (debrisPath.isContainingPathOf(lp))
                {
                    return UNDEF;
                }
                else
                {
                    return s->mConfig.mBackupId;
                }
            }
        }
    }
    return UNDEF;
}

bool Syncs::configById(handle backupId, SyncConfig& configResult) const
{
    assert(!onSyncThread());

    lock_guard<mutex> g(mSyncVecMutex);

    for (auto& s : mSyncVec)
    {
        if (s->mConfig.mBackupId == backupId)
        {
            configResult = s->mConfig;
            return true;
        }
    }
    return false;
}

void Syncs::backupCloseDrive(const LocalPath& drivePath, std::function<void(Error)> clientCallback)
{
    assert(!onSyncThread());
    assert(clientCallback);

    queueSync([this, drivePath, clientCallback]()
        {
            Error e = backupCloseDrive_inThread(drivePath);
            queueClient([clientCallback, e](MegaClient& mc, TransferDbCommitter& committer)
                {
                    clientCallback(e);
                });
        }, "backupCloseDrive");
}

error Syncs::backupCloseDrive_inThread(LocalPath drivePath)
{
    assert(onSyncThread());
    assert(drivePath.isAbsolute() || drivePath.empty());

    // Is the path valid?
    if (drivePath.empty())
    {
        return API_EARGS;
    }

    auto* store = syncConfigStore();

    // Does the store exist?
    if (!store)
    {
        // Nope and we need it.
        return API_EINTERNAL;
    }

    // Is this drive actually loaded?
    if (!store->driveKnown(drivePath))
    {
        return API_ENOENT;
    }

    auto result = store->write(drivePath, configsForDrive(drivePath));
    store->removeDrive(drivePath);

    auto syncsOnDrive = selectedSyncConfigs(
      [&](SyncConfig& config, Sync*)
      {
          return config.mExternalDrivePath == drivePath;
      });

    for (auto& sc : syncsOnDrive)
    {
        SyncConfig removed;
        unloadSyncByBackupID(sc.mBackupId, sc.mEnabled, removed);
    }

    return result;
}

void Syncs::backupOpenDrive(const LocalPath& drivePath, std::function<void(Error)> clientCallback)
{
    assert(!onSyncThread());
    assert(clientCallback);

    queueSync([this, drivePath, clientCallback]()
        {
            Error e = backupOpenDrive_inThread(drivePath);
            queueClient([clientCallback, e](MegaClient& mc, TransferDbCommitter& committer)
                {
                    clientCallback(e);
                });
        }, "backupOpenDrive");
}

error Syncs::backupOpenDrive_inThread(const LocalPath& drivePath)
{
    assert(onSyncThread());
    assert(drivePath.isAbsolute());

    // Is the drive path valid?
    if (drivePath.empty())
    {
        return API_EARGS;
    }

    // Can we get our hands on the config store?
    auto* store = syncConfigStore();

    if (!store)
    {
        LOG_err << "Couldn't restore "
                << drivePath
                << " as there is no config store.";

        // Nope and we can't do anything without it.
        return API_EINTERNAL;
    }

    // Has this drive already been opened?
    if (store->driveKnown(drivePath))
    {
        LOG_debug << "Skipped restore of "
                  << drivePath
                  << " as it has already been opened.";

        // Then we don't have to do anything.
        return API_EEXIST;
    }

    SyncConfigVector configs;

    // Try and open the database on the drive.
    auto result = store->read(drivePath, configs, true);

    // Try and restore the backups in the database.
    if (result == API_OK)
    {
        LOG_debug << "Attempting to restore backup syncs from "
                  << drivePath;

        size_t numRestored = 0;

        // Create a unified sync for each backup config.
        for (const auto& config : configs)
        {
            lock_guard<mutex> g(mSyncVecMutex);
<<<<<<< HEAD

            bool skip = false;
            for (auto& us : mSyncVec)
            {
                // Make sure there aren't any syncs with this backup id.
                if (config.mBackupId == us->mConfig.mBackupId)
                {
				    skip = true;
                    LOG_err << "Skipping restore of backup "
                            << config.mLocalPath
                            << " on "
                            << drivePath
                            << " as a sync already exists with the backup id "
                            << toHandle(config.mBackupId);
                }
            }

            if (!skip)
            {
=======

            bool skip = false;
            for (auto& us : mSyncVec)
            {
                // Make sure there aren't any syncs with this backup id.
                if (config.mBackupId == us->mConfig.mBackupId)
                {
				    skip = true;
                    LOG_err << "Skipping restore of backup "
                            << config.mLocalPath
                            << " on "
                            << drivePath
                            << " as a sync already exists with the backup id "
                            << toHandle(config.mBackupId);
                }
            }

            if (!skip)
            {
>>>>>>> 1651436b
                // Create the unified sync.
                mSyncVec.emplace_back(new UnifiedSync(*this, config));

                // Track how many configs we've restored.
                ++numRestored;
            }
        }

        // Log how many backups we could restore.
        LOG_debug << "Restored "
                  << numRestored
                  << " out of "
                  << configs.size()
                  << " backup(s) from "
                  << drivePath;

        return API_OK;
    }

    // Couldn't open the database.
    LOG_warn << "Failed to restore "
             << drivePath
             << " as we couldn't open its config database: " << drivePath;

    return result;
}

SyncConfigStore* Syncs::syncConfigStore()
{
    assert(onSyncThread());

    // Have we already created the database?
    if (mSyncConfigStore)
    {
        // Yep, return a reference to the caller.
        return mSyncConfigStore.get();
    }

    // Is the client using a database?
    if (!mClient.dbaccess)
    {
        // Nope and we need it for the configuration path.
        return nullptr;
    }

    // Can we get our hands on an IO context?
    if (!syncConfigIOContext())
    {
        // We need it if we want to write the DB to disk.
        return nullptr;
    }

    // Where the database will be stored.
    auto dbPath = mClient.dbaccess->rootPath();

    // Create the database.
    mSyncConfigStore.reset(
      new SyncConfigStore(dbPath, *mSyncConfigIOContext));

    return mSyncConfigStore.get();
}

NodeHandle Syncs::getSyncedNodeForLocalPath(const LocalPath& lp)
{
    assert(!onSyncThread());

    // synchronous for now but we could make async one day (intermediate layer would need its function made async first)
    NodeHandle result;
    syncRun([&](){

        lock_guard<mutex> g(mSyncVecMutex);
        for (auto& us : mSyncVec)
        {
            if (us->mSync)
            {
                LocalNode* match = us->mSync->localnodebypath(NULL, lp, nullptr, nullptr, false);
                if (match)
                {
                    result = match->syncedCloudNodeHandle;
                    break;
                }
            }
        }

    }, "getSyncedNodeForLocalPath");
    return result;
}

treestate_t Syncs::getSyncStateForLocalPath(handle backupId, const LocalPath& lp)
{
    assert(!onSyncThread());

    // mLocalNodeChangeMutex must already be locked!!

    // we must lock the sync vec mutex when not on the sync thread
    // careful of lock ordering to avoid deadlock between threads
    // we never have mSyncVecMutex and then lock mLocalNodeChangeMutex
    lock_guard<mutex> g(mSyncVecMutex);
    for (auto& us : mSyncVec)
    {
        if (us->mConfig.mBackupId == backupId && us->mSync)
        {
            if (LocalNode* match = us->mSync->localnodebypath(nullptr, lp, nullptr, nullptr, true))
            {
                return match->checkTreestate(false);
            }
            return TREESTATE_NONE;
        }
    }
    return TREESTATE_NONE;
}

bool Syncs::getSyncStateForLocalPath(const LocalPath& lp, treestate_t& ts, nodetype_t& nt, SyncConfig& sc)
{
    assert(onSyncThread());
    for (auto& us : mSyncVec)
    {
        if (us->mSync && us->mConfig.mLocalPath.isContainingPathOf(lp))
        {
            if (LocalNode* match = us->mSync->localnodebypath(nullptr, lp, nullptr, nullptr, true))
            {
                ts = match->checkTreestate(false);
                nt = match->type;
                sc = us->mConfig;
                return true;
            }
            return false;
        }
    }
    return false;
}

error Syncs::syncConfigStoreAdd(const SyncConfig& config)
{
    assert(!onSyncThread());

    error result = API_OK;
    syncRun([&](){ syncConfigStoreAdd_inThread(config, [&](error e){ result = e; }); }, "syncConfigStoreAdd");
    return result;
}

void Syncs::syncConfigStoreAdd_inThread(const SyncConfig& config, std::function<void(error)> completion)
{
    assert(onSyncThread());

    // Convenience.
    static auto equal =
      [](const LocalPath& lhs, const LocalPath& rhs)
      {
          return !platformCompareUtf(lhs, false, rhs, false);
      };

    auto* store = syncConfigStore();

    // Could we get our hands on the store?
    if (!store)
    {
        // Nope and we can't proceed without it.
        completion(API_EINTERNAL);
        return;
    }

    SyncConfigVector configs;
    bool known = store->driveKnown(LocalPath());

    // Load current configs from disk.
    auto result = store->read(LocalPath(), configs, false);

    if (result == API_ENOENT || result == API_OK)
    {
        SyncConfigVector::iterator i = configs.begin();

        // Are there any syncs already present for this root?
        for ( ; i != configs.end(); ++i)
        {
            if (equal(i->mLocalPath, config.mLocalPath))
            {
                break;
            }
        }

        // Did we find any existing config?
        if (i != configs.end())
        {
            // Yep, replace it.
            LOG_debug << "Replacing existing sync config for: "
                      << i->mLocalPath;

            *i = config;
        }
        else
        {
            // Nope, add it.
            configs.emplace_back(config);
        }

        // Write the configs to disk.
        result = store->write(LocalPath(), configs);
    }

    // Remove the drive if it wasn't already known.
    if (!known)
    {
        store->removeDrive(LocalPath());
    }

    completion(result);
    return;
}

bool Syncs::syncConfigStoreDirty()
{
    assert(onSyncThread());
    return mSyncConfigStore && mSyncConfigStore->dirty();
}

bool Syncs::syncConfigStoreFlush()
{
    assert(onSyncThread());

    // No need to flush if the store's not dirty.
    if (!syncConfigStoreDirty()) return true;

    // Try and flush changes to disk.
    LOG_debug << "Attempting to flush config store changes.";

    auto failed = mSyncConfigStore->writeDirtyDrives(getConfigs(false));

    if (failed.empty()) return true;

    LOG_err << "Failed to flush "
             << failed.size()
             << " drive(s).";

    // Disable syncs present on drives that we couldn't write.
    auto nDisabled = 0u;

    for (auto& drivePath : failed)
    {
        // Determine which syncs are present on this drive.
        auto configs = configsForDrive(drivePath);

        // Disable those that aren't already disabled.
        for (auto& config : configs)
        {
            // Already disabled? Nothing to do.
            //
            // dgw: This is what prevents an infinite flush cycle.
            if (!config.mEnabled)
                continue;

            // Disable the sync.
            disableSyncByBackupId(config.mBackupId,
                                  SYNC_CONFIG_WRITE_FAILURE,
                                  false,
                                  true,
                                  nullptr);

            ++nDisabled;
        }
    }

    LOG_warn << "Disabled"
             << nDisabled
             << " sync(s) on "
             << failed.size()
             << " drive(s).";

    return false;
}

error Syncs::syncConfigStoreLoad(SyncConfigVector& configs)
{
    assert(onSyncThread());

    LOG_debug << "Attempting to load internal sync configs from disk.";

    auto result = API_EAGAIN;

    // Can we get our hands on the internal sync config database?
    if (auto* store = syncConfigStore())
<<<<<<< HEAD
    {
        // Try and read the internal database from disk.
        result = store->read(LocalPath(), configs, false);

        if (result == API_ENOENT || result == API_OK)
        {
            LOG_debug << "Loaded "
                      << configs.size()
                      << " internal sync config(s) from disk.";

            // check if sync databases exist, so we know if a sync is disabled or merely suspended
            // note that the sync root path might not be available now, and we might start the
            // sync later if the drive appears (and its suspension reason was that path disappearing)
            for (auto& c: configs)
            {
                handle root_fsid = c.mLocalPathFsid;
                if (root_fsid == UNDEF)
                {
                    // backward compatibilty for when we didn't store the fsid in serialized config
                    auto fas = fsaccess->newfileaccess(false);
                    if (fas->fopen(c.mLocalPath, true, false, FSLogging::logOnError))
                    {
                        root_fsid = fas->fsid;
                    }
                }

                if (root_fsid != UNDEF)
                {
                    string dbname = c.getSyncDbStateCacheName(root_fsid, c.mRemoteNode, mClient.me);

                    // Note, we opened dbaccess in thread-safe mode
                    LocalPath dbPath;
                    c.mDatabaseExists = mClient.dbaccess->checkDbFileAndAdjustLegacy(*fsaccess, dbname, DB_OPEN_FLAG_TRANSACTED, dbPath);
                }

                if (c.mEnabled)
                {
                    c.mRunState = SyncRunState::Pending;
                }
                else
                {
                    c.mRunState = c.mDatabaseExists ? SyncRunState::Suspend : SyncRunState::Disable;
                }

            }

            return API_OK;
        }
    }

    LOG_err << "Couldn't load internal sync configs from disk: "
            << result;

    return result;
}

string Syncs::exportSyncConfigs(const SyncConfigVector configs) const
{
    assert(!onSyncThread());
    JSONWriter writer;

    writer.beginobject();
    writer.beginarray("configs");

    for (const auto& config : configs)
    {
        exportSyncConfig(writer, config);
    }

    writer.endarray();
    writer.endobject();

    return writer.getstring();
}

string Syncs::exportSyncConfigs() const
{
    assert(!onSyncThread());
    return exportSyncConfigs(configsForDrive(LocalPath()));
}

void Syncs::importSyncConfigs(const char* data, std::function<void(error)> completion)
{
    assert(!onSyncThread());

    // Convenience.
    struct Context;

    using CompletionFunction = std::function<void(error)>;
    using ContextPtr = std::shared_ptr<Context>;

    // Bundles state we need to create backup IDs.
    struct Context
    {
        static void put(ContextPtr context)
        {
            using std::bind;
            using std::move;
            using std::placeholders::_1;
            using std::placeholders::_2;

            // Convenience.
            auto& client = *context->mClient;
            auto& config = *context->mConfig;
            auto& deviceHash = context->mDeviceHash;

            // Backup Info.
            auto state = BackupInfoSync::getSyncState(config, context->mSyncs->mDownloadsPaused, context->mSyncs->mUploadsPaused);
            auto info  = BackupInfoSync(config, deviceHash, UNDEF, state);

            LOG_debug << "Generating backup ID for config "
                      << context->signature()
                      << "...";

            // Completion chain.
            auto completion = bind(&putComplete, std::move(context), _1, _2);

            // Create and initiate request.
            auto* request = new CommandBackupPut(&client, info, std::move(completion));
            client.reqs.add(request);
        }

        static void putComplete(ContextPtr context, Error result, handle backupID)
        {
            // No backup ID even though the request succeeded?
            if (!result && ISUNDEF(result))
            {
                // Then we've encountered an internal error.
                result = API_EINTERNAL;
            }

            // Convenience;
            auto& client = *context->mClient;

            // Were we able to create a backup ID?
            if (result)
            {
                LOG_err << "Unable to generate backup ID for config "
                        << context->signature();

                auto i = context->mConfigs.begin();
                auto j = context->mConfig;

                // Remove the IDs we've created so far.
                LOG_debug << "Releasing backup IDs generated so far...";

                for ( ; i != j; ++i)
                {
                    auto* request = new CommandBackupRemove(&client, i->mBackupId, nullptr);
                    client.reqs.add(request);
                    // don't wait for the cleanup to notify the client about failure of import
                    // (error/success of cleanup is irrelevant for the app)
                }

                // Let the client know the import has failed.
                context->mCompletion(result);
                return;
            }

            // Assign the newly generated backup ID.
            context->mConfig->mBackupId = backupID;

            // Have we assigned IDs for all the syncs?
            if (++context->mConfig == context->mConfigs.end())
            {
                auto& syncs = *context->mSyncs;

                LOG_debug << context->mConfigs.size()
                          << " backup ID(s) have been generated.";

                LOG_debug << "Importing "
                          << context->mConfigs.size()
                          << " configs(s)...";

                // Yep, add them to the sync.
                for (const auto& config : context->mConfigs)
                {
                    // So we can wait for the sync to be added.
                    std::promise<void> waiter;

                    // Called when the engine has added the sync.
                    auto completion = [&waiter](error, SyncError, handle) {
                        waiter.set_value();
                    };

                    // Add the new sync, optionally enabling it.
                    syncs.appendNewSync(config,
                                        false,
                                        false,
                                        std::move(completion),
                                        false,
                                        config.mName);

                    // Wait for this sync to be added.
                    waiter.get_future().get();
                }

                LOG_debug << context->mConfigs.size()
                          << " sync(s) imported successfully.";

                // Let the client know the import has completed.
                context->mCompletion(API_OK);
                return;
            }

            // Generate an ID for the next config.
            put(std::move(context));
        }

        string signature() const
        {
            ostringstream ostream;

            ostream << mConfig - mConfigs.begin() + 1
                    << "/"
                    << mConfigs.size();

            return ostream.str();
        }

        // Client.
        MegaClient* mClient;

        // Who to call back when we're done.
        CompletionFunction mCompletion;

        // Next config requiring a backup ID.
        SyncConfigVector::iterator mConfig;

        // Configs requiring a backup ID.
        SyncConfigVector mConfigs;

        // Identifies the device we're adding configs to.
        string mDeviceHash;

        // Who we're adding the configs to.
        Syncs* mSyncs;
    }; // Context

    // Sanity.
    if (!data || !*data)
    {
        completion(API_EARGS);
        return;
    }

    // Preprocess input so to remove all extraneous whitespace.
    auto strippedData = JSON::stripWhitespace(data);

    // Try and translate JSON back into sync configs.
    SyncConfigVector configs;

    if (!importSyncConfigs(strippedData, configs))
    {
        // No love. Inform the client.
        completion(API_EREAD);
        return;
    }

    // Don't import configs that already appear to be present.
    {
        lock_guard<mutex> guard(mSyncVecMutex);

        // Checks if two configs have an equivalent mapping.
        auto equivalent = [](const SyncConfig& lhs, const SyncConfig& rhs) {
            auto& lrp = lhs.mOriginalPathOfRemoteRootNode;
            auto& rrp = rhs.mOriginalPathOfRemoteRootNode;

            return lhs.mLocalPath == rhs.mLocalPath && lrp == rrp;
        };

        // Checks if an equivalent config has already been loaded.
        auto present = [&](const SyncConfig& config) {
            for (auto& us : mSyncVec)
            {
                if (equivalent(us->mConfig, config))
                    return true;
            }

            return false;
        };

        // Strip configs that already appear to be present.
        auto j = std::remove_if(configs.begin(), configs.end(), present);
        configs.erase(j, configs.end());
    }

    // No configs? Nothing to import!
    if (configs.empty())
    {
        completion(API_OK);
        return;
    }

    // Create and initialize context.
    ContextPtr context = make_unique<Context>();

    context->mClient = &mClient;
    context->mCompletion = std::move(completion);
    context->mConfigs = std::move(configs);
    context->mConfig = context->mConfigs.begin();
    context->mDeviceHash = mClient.getDeviceidHash();
    context->mSyncs = this;

    LOG_debug << "Attempting to generate backup IDs for "
              << context->mConfigs.size()
              << " imported config(s)...";

    // Generate backup IDs.
    Context::put(std::move(context));
}

void Syncs::exportSyncConfig(JSONWriter& writer, const SyncConfig& config) const
{
    assert(!onSyncThread());

    // Internal configs only for the time being.
    if (!config.mExternalDrivePath.empty())
    {
        LOG_warn << "Skipping export of external backup: "
                 << config.mLocalPath;
        return;
    }

    string localPath = config.mLocalPath.toPath(false);
    string remotePath;
    const string& name = config.mName;
    const char* type = SyncConfig::synctypename(config.mSyncType);

    if (const auto* node = mClient.nodeByHandle(config.mRemoteNode))
    {
        // Get an accurate remote path, if possible.
        remotePath = node->displaypath();
    }
    else
    {
        // Otherwise settle for what we had stored.
        remotePath = config.mOriginalPathOfRemoteRootNode;
    }

    writer.beginobject();
    writer.arg_stringWithEscapes("localPath", localPath);
    writer.arg_stringWithEscapes("name", name);
    writer.arg_stringWithEscapes("remotePath", remotePath);
    writer.arg_stringWithEscapes("type", type);

    const auto changeMethod =
      changeDetectionMethodToString(config.mChangeDetectionMethod);

    writer.arg_stringWithEscapes("changeMethod", changeMethod);
    writer.arg("scanInterval", config.mScanIntervalSec);

    writer.endobject();
}

bool Syncs::importSyncConfig(JSON& reader, SyncConfig& config)
{
    assert(!onSyncThread());

    static const string TYPE_CHANGE_METHOD = "changeMethod";
    static const string TYPE_LOCAL_PATH    = "localPath";
    static const string TYPE_NAME          = "name";
    static const string TYPE_REMOTE_PATH   = "remotePath";
    static const string TYPE_SCAN_INTERVAL = "scanInterval";
    static const string TYPE_TYPE          = "type";

    LOG_debug << "Attempting to parse config object: "
              << reader.pos;

    // Default to notification change detection method.
    string changeMethod =
      changeDetectionMethodToString(CDM_NOTIFICATIONS);

    string localPath;
    string name;
    string remotePath;
    string scanInterval;
    string type;

    // Parse config properties.
    for (string key; ; )
    {
        // What property are we parsing?
        key = reader.getname();

        // Have we processed all the properties?
        if (key.empty()) break;

        string value;

        // Extract property value if we can.
        if (!reader.storeobject(&value))
        {
            LOG_err << "Parse error extracting property: "
                    << key
                    << ": "
                    << reader.pos;

            return false;
        }

        if (key == TYPE_CHANGE_METHOD)
        {
            changeMethod = std::move(value);
        }
        if (key == TYPE_LOCAL_PATH)
        {
            localPath = std::move(value);
        }
        else if (key == TYPE_NAME)
        {
            name = std::move(value);
        }
        else if (key == TYPE_REMOTE_PATH)
        {
            remotePath = std::move(value);
        }
        else if (key == TYPE_SCAN_INTERVAL)
        {
            scanInterval = std::move(value);
        }
        else if (key == TYPE_TYPE)
        {
            type = std::move(value);
        }
        else
        {
            LOG_debug << "Skipping unknown property: "
                      << key
                      << ": "
                      << value;
        }
    }

    // Basic validation on properties.
    if (localPath.empty())
    {
        LOG_err << "Invalid config: no local path defined.";
        return false;
    }

    if (name.empty())
    {
        LOG_err << "Invalid config: no name defined.";
        return false;
    }

    if (remotePath.empty())
    {
        LOG_err << "Invalid config: no remote path defined.";
        return false;
    }

    reader.unescape(&localPath);
    reader.unescape(&name);
    reader.unescape(&remotePath);
    reader.unescape(&type);

    // Populate config object.
    config.mBackupId = UNDEF;
    config.mBackupState = SYNC_BACKUP_NONE;
    config.mEnabled = false;
    config.mError = NO_SYNC_ERROR;
    config.mFilesystemFingerprint.id = 0;
    config.mLocalPath = LocalPath::fromAbsolutePath(localPath);
    config.mName = std::move(name);
    config.mOriginalPathOfRemoteRootNode = remotePath;
    config.mWarning = NO_SYNC_WARNING;

    // Set node handle if possible.
    if (const auto* root = mClient.nodeByPath(remotePath.c_str()))
    {
        config.mRemoteNode = root->nodeHandle();
    }
    else
    {
        LOG_err << "Invalid config: "
                << "unable to find node for remote path: "
                << remotePath;

        return false;
    }

    // Set change detection method.
    config.mChangeDetectionMethod =
      changeDetectionMethodFromString(changeMethod);

    if (config.mChangeDetectionMethod == CDM_UNKNOWN)
    {
        LOG_err << "Invalid config: "
                << "unknown change detection method: "
                << changeMethod;

        return false;
    }

    // Set scan interval.
    if (config.mChangeDetectionMethod == CDM_PERIODIC_SCANNING)
    {
        std::istringstream istream(scanInterval);

        istream >> config.mScanIntervalSec;

        auto failed = istream.fail() || !istream.eof();

        if (failed || !config.mScanIntervalSec)
        {
            LOG_err << "Invalid config: "
                    << "malformed scan interval: "
                    << scanInterval;

            return false;
        }
    }

    // Set type.
    if (!config.synctypefromname(type, config.mSyncType))
    {
        LOG_err << "Invalid config: "
                << "unknown sync type name: "
                << type;

        return false;
    }

    // Config's been parsed.
    LOG_debug << "Config successfully parsed.";

    return true;
}

bool Syncs::importSyncConfigs(const string& data, SyncConfigVector& configs)
{
    assert(!onSyncThread());

    static const string TYPE_CONFIGS = "configs";

    JSON reader(data);

    LOG_debug << "Attempting to import configs from: "
              << data;

    // Enter configs object.
    if (!reader.enterobject())
    {
        LOG_err << "Parse error entering root object: "
                << reader.pos;

        return false;
    }

    // Parse sync configs.
    for (string key; ; )
    {
        // What property are we parsing?
        key = reader.getname();

        // Is it a property we know about?
        if (key != TYPE_CONFIGS)
        {
            // Have we hit the end of the configs object?
            if (key.empty()) break;

            // Skip unknown properties.
            string object;

            if (!reader.storeobject(&object))
            {
                LOG_err << "Parse error skipping unknown property: "
                        << key
                        << ": "
                        << reader.pos;

                return false;
            }

            LOG_debug << "Skipping unknown property: "
                      << key
                      << ": "
                      << object;

            // Parse the next property.
            continue;
        }

        LOG_debug << "Found configs property: "
                  << reader.pos;

        // Enter array of sync configs.
        if (!reader.enterarray())
        {
            LOG_err << "Parse error entering configs array: "
                    << reader.pos;

            return false;
        }

        // Parse each sync config object.
        while (reader.enterobject())
        {
            SyncConfig config;

            // Try and parse this sync config object.
            if (!importSyncConfig(reader, config)) return false;

            if (!reader.leaveobject())
            {
                LOG_err << "Parse error leaving config object: "
                        << reader.pos;
                return false;
            }

            configs.emplace_back(std::move(config));
        }

        if (!reader.leavearray())
        {
            LOG_err << "Parse error leaving configs array: "
                    << reader.pos;

            return false;
        }

        LOG_debug << configs.size()
                  << " config(s) successfully parsed.";
    }

    // Leave configs object.
    if (!reader.leaveobject())
    {
        LOG_err << "Parse error leaving root object: "
                << reader.pos;

        return false;
    }

    return true;
}

SyncConfigIOContext* Syncs::syncConfigIOContext()
{
    assert(onSyncThread());

    // Has a suitable IO context already been created?
    if (mSyncConfigIOContext)
    {
        // Yep, return a reference to it.
        return mSyncConfigIOContext.get();
    }

//TODO: User access is not thread safe
    // Which user are we?
    User* self = mClient.ownuser();
    if (!self)
    {
        LOG_warn << "syncConfigIOContext: own user not available";
        return nullptr;
    }

    // Try and retrieve this user's config data attribute.
    auto* payload = self->getattr(ATTR_JSON_SYNC_CONFIG_DATA);
    if (!payload)
    {
        // Attribute hasn't been created yet.
        LOG_warn << "syncConfigIOContext: JSON config data is not available";
        return nullptr;
    }

    // Try and decrypt the payload.
    assert(!memcmp(syncKey.key, mClient.key.key, sizeof(syncKey.key)));
    unique_ptr<TLVstore> store(
      TLVstore::containerToTLVrecords(payload, &syncKey));

    if (!store)
    {
        // Attribute is malformed.
        LOG_err << "syncConfigIOContext: JSON config data is malformed";
        return nullptr;
    }

    // Convenience.
    constexpr size_t KEYLENGTH = SymmCipher::KEYLENGTH;

    // Verify payload contents.
    string authKey;
    string cipherKey;
    string name;

    if (!store->get("ak", authKey) || authKey.size() != KEYLENGTH ||
        !store->get("ck", cipherKey) || cipherKey.size() != KEYLENGTH ||
        !store->get("fn", name) || name.size() != KEYLENGTH)
    {
        // Payload is malformed.
        LOG_err << "syncConfigIOContext: JSON config data is incomplete";
        return nullptr;
    }

    // Create the IO context.
    mSyncConfigIOContext.reset(
      new SyncConfigIOContext(*fsaccess,
                                  std::move(authKey),
                                  std::move(cipherKey),
                                  Base64::btoa(name),
                                  rng));

    // Return a reference to the new IO context.
    return mSyncConfigIOContext.get();
}

LocalNode* Syncs::findMoveFromLocalNode(const shared_ptr<LocalNode::RareFields::MoveInProgress>& moveTo)
{
    assert(onSyncThread());

    // There should never be many moves in progress so we can iterate the entire thing
    // Pointers are safe to access because destruction of these LocalNodes removes them from the set
    for (auto ln : mMoveInvolvedLocalNodes)
    {
        assert(ln->rareRO().moveFromHere || ln->rareRO().moveToHere);
        if (auto& moveFrom = ln->rareRO().moveFromHere)
        {
            if (moveFrom == moveTo)
            {
                return ln;
            }
        }
    }
    return nullptr;
}

void Syncs::clear_inThread()
{
    assert(onSyncThread());

    assert(!mSyncConfigStore);

    mSyncConfigStore.reset();
    mSyncConfigIOContext.reset();
    {
        lock_guard<mutex> g(mSyncVecMutex);
        mSyncVec.clear();
    }
    mSyncVecIsEmpty = true;
    syncKey.setkey((byte*)"\0\0\0\0\0\0\0\0\0\0\0\0\0\0\0\0");
    stallReport = SyncStallInfo();
    triggerHandles.clear();
    localnodeByScannedFsid.clear();
    localnodeBySyncedFsid.clear();
    localnodeByNodeHandle.clear();
    mSyncFlags.reset(new SyncFlags);
    mHeartBeatMonitor.reset(new BackupMonitor(*this));
    mFileChangingCheckState.clear();
    mMoveInvolvedLocalNodes.clear();

    if (syncscanstate)
    {
        assert(onSyncThread());
        mClient.app->syncupdate_scanning(false);
        syncscanstate = false;
    }

    if (syncBusyState)
    {
        assert(onSyncThread());
        mClient.app->syncupdate_syncing(false);
        syncBusyState = false;
    }

    syncStallState = false;
    syncConflictState = false;

    totalLocalNodes = 0;

    mSyncsLoaded = false;
    mSyncsResumed = false;
}

void Syncs::appendNewSync(const SyncConfig& c, bool startSync, bool notifyApp, std::function<void(error, SyncError, handle)> completion, bool completionInClient, const string& logname, const string& excludedPath)
{
    assert(!onSyncThread());
    assert(c.mBackupId != UNDEF);

    auto clientCompletion = [this, completion](error e, SyncError se, handle backupId)
    {
        queueClient([e, se, backupId, completion](MegaClient& mc, TransferDbCommitter& committer)
            {
                if (completion) completion(e, se, backupId);
            });
    };

    queueSync([=]()
    {
        appendNewSync_inThread(c, startSync, notifyApp, completionInClient ? clientCompletion : completion, logname, excludedPath);
    }, "appendNewSync");
}

void Syncs::appendNewSync_inThread(const SyncConfig& c, bool startSync, bool notifyApp, std::function<void(error, SyncError, handle)> completion, const string& logname, const string& excludedPath)
{
    assert(onSyncThread());

    // Get our hands on the sync config store.
    auto* store = syncConfigStore();

    // Can we get our hands on the config store?
    if (!store)
    {
        LOG_err << "Unable to add backup "
            << c.mLocalPath
            << " on "
            << c.mExternalDrivePath
            << " as there is no config store.";

        if (completion)
            completion(API_EINTERNAL, c.mError, c.mBackupId);

        return;
    }

    // Do we already know about this drive?
    if (!store->driveKnown(c.mExternalDrivePath))
    {
        // Are we adding an internal sync?
        if (c.isInternal())
        {
            LOG_debug << "Drive for internal syncs not known: " << c.mExternalDrivePath;

            // Then signal failure as the internal drive isn't available.
            if (completion)
                completion(API_EFAILED, UNKNOWN_DRIVE_PATH, c.mBackupId);

            return;
        }

        // Restore the drive's backups, if any.
        auto result = backupOpenDrive_inThread(c.mExternalDrivePath);

        if (result != API_OK && result != API_ENOENT)
        {
            // Couldn't read an existing database.
            LOG_err << "Unable to add backup "
                    << c.mLocalPath
                    << " on "
                    << c.mExternalDrivePath
                    << " as we could not read its config database.";

            if (completion)
                completion(API_EFAILED, c.mError, c.mBackupId);

            return;
        }
    }

    {
        lock_guard<mutex> g(mSyncVecMutex);
        mSyncVec.push_back(unique_ptr<UnifiedSync>(new UnifiedSync(*this, c)));
        mSyncVecIsEmpty = false;
    }

    saveSyncConfig(c);

    mClient.app->sync_added(c);

    if (!startSync)
    {
        if (completion) completion(API_OK, c.mError, c.mBackupId);
        return;
    }

    enableSyncByBackupId_inThread(c.mBackupId, false, notifyApp, true, completion, logname, excludedPath);
}

Sync* Syncs::runningSyncByBackupIdForTests(handle backupId) const
{
    assert(!onSyncThread());
    // returning a Sync* is not really thread safe but the tests are using these directly currently.  So long as they only browse the Sync while nothing changes, it should be ok

    lock_guard<mutex> g(mSyncVecMutex);
    for (auto& s : mSyncVec)
    {
        if (s->mSync && s->mConfig.mBackupId == backupId)
        {
            return s->mSync.get();
        }
    }
    return nullptr;
}

bool Syncs::syncConfigByBackupId(handle backupId, SyncConfig& c) const
{
    // returns a copy for thread safety
    assert(!onSyncThread());

    lock_guard<mutex> g(mSyncVecMutex);
    for (auto& s : mSyncVec)
    {
        if (s->mConfig.mBackupId == backupId)
        {
            c = s->mConfig;

            // double check we updated fsfp_t
            if (s->mSync)
            {
                assert(c.mFilesystemFingerprint.id == s->mSync->fsfp.id);

                // just in case, for now
                c.mFilesystemFingerprint = s->mSync->fsfp;
            }

            return true;
        }
    }

    return false;
}

void Syncs::transferPauseFlagsUpdated(bool downloadsPaused, bool uploadsPaused)
{
    assert(!onSyncThread());

    bool unchanged = mDownloadsPaused == downloadsPaused &&
                        mUploadsPaused == uploadsPaused;

    mDownloadsPaused = downloadsPaused;
    mUploadsPaused = uploadsPaused;
    mTransferPauseFlagsChanged = mTransferPauseFlagsChanged || !unchanged;
}

void Syncs::stopSyncsInErrorState()
{
    assert(onSyncThread());

    // An error has occurred, and it's time to destroy the in-RAM structures
    // If the sync db should be kept, then we already null'd the sync->syncstatecache
    for (auto& unifiedSync : mSyncVec)
    {
        if (unifiedSync->mSync &&
            unifiedSync->mConfig.mError != NO_SYNC_ERROR)
        {
            unifiedSync->mSync.reset();
        }
    }
}

void Syncs::purgeRunningSyncs()
{
    assert(!onSyncThread());
    syncRun([&](){ purgeRunningSyncs_inThread(); }, "purgeRunningSyncs");
}

void Syncs::purgeRunningSyncs_inThread()
{
    assert(onSyncThread());

    // Called from locallogout (which always happens on ~MegaClient as well as on request)
    // Any syncs that are running should be resumed on next start.
    // We stop the syncs here, but don't call the client to say they are stopped.
    // And localnode databases are preserved.
    for (auto& s : mSyncVec)
    {
        if (s->mSync)
        {
            // Deleting the sync will close/save the sync's localnode database file in its current state.
            // And then delete objects in RAM.
            s->mSync.reset();
        }
    }
}

void Syncs::renameSync(handle backupId, const string& newname, std::function<void(Error e)> completion)
{
    assert(!onSyncThread());
    assert(completion);

    auto clientCompletion = [this, completion](Error e)
    {
        queueClient([completion, e](MegaClient& mc, TransferDbCommitter& committer)
            {
                completion(e);
            });
    };
    queueSync([this, backupId, newname, clientCompletion]()
        {
            renameSync_inThread(backupId, newname, clientCompletion);
        }, "renameSync");
}

void Syncs::renameSync_inThread(handle backupId, const string& newname, std::function<void(Error e)> completion)
{
    assert(onSyncThread());

    lock_guard<mutex> g(mSyncVecMutex);

    for (auto &i : mSyncVec)
    {
        if (i->mConfig.mBackupId == backupId)
        {
            i->mConfig.mName = newname;

            // cause an immediate `sp` command to update the backup/sync heartbeat master record
            mHeartBeatMonitor->updateOrRegisterSync(*i);

            // queue saving the change locally
            if (mSyncConfigStore) mSyncConfigStore->markDriveDirty(i->mConfig.mExternalDrivePath);

            completion(API_OK);
            return;
        }
    }

    completion(API_EEXIST);
}

void Syncs::disableSyncs(SyncError syncError, bool newEnabledFlag, bool keepSyncDb)
{
    assert(!onSyncThread());

    queueSync([this, syncError, newEnabledFlag, keepSyncDb]()
        {
            assert(onSyncThread());
            SyncConfigVector v = getConfigs(false);

            int nEnabled = 0;
            for (auto& c : v)
            {
                if (c.getEnabled()) ++nEnabled;
            }

            for (auto& c : v)
            {
                if (c.getEnabled())
                {

                    std::function<void()> completion = nullptr;
                    if (!--nEnabled)
                    {
                        completion = [=](){
                            LOG_info << "Disabled syncs. error = " << syncError;
                            mClient.app->syncs_disabled(syncError);
                        };
                    }

                    disableSyncByBackupId_inThread(c.mBackupId, syncError, newEnabledFlag, keepSyncDb, completion);
                }
            }
        }, "disableSyncs");
}

void Syncs::disableSyncByBackupId(handle backupId, SyncError syncError, bool newEnabledFlag, bool keepSyncDb, std::function<void()> completion)
{
    assert(!onSyncThread());
    queueSync([this, backupId, syncError, newEnabledFlag, keepSyncDb, completion]()
    {
            disableSyncByBackupId_inThread(backupId, syncError, newEnabledFlag, keepSyncDb, completion);
    }, "disableSyncByBackupId");
}

void Syncs::disableSyncByBackupId_inThread(handle backupId, SyncError syncError, bool newEnabledFlag, bool keepSyncDb, std::function<void()> completion)
{
    assert(onSyncThread());

    for (auto i = mSyncVec.size(); i--; )
    {
        auto& us = *mSyncVec[i];
        auto& config = us.mConfig;

        if (config.mBackupId == backupId)
        {
            if (syncError == NO_SYNC_ERROR)
            {
                syncError = UNLOADING_SYNC;
            }

            // if we are logging out, we don't need to bother the user about
            // syncs stopping, the user expects everything to stop
            bool notifyApp = !mClient.loggingout;

            us.changeState(syncError, newEnabledFlag, notifyApp, keepSyncDb); //This will cause the later deletion of Sync (not MegaSyncPrivate) object

            mHeartBeatMonitor->updateOrRegisterSync(us);
        }
    }
    if (completion) completion();
}

SyncConfigVector Syncs::selectedSyncConfigs(std::function<bool(SyncConfig&, Sync*)> selector) const
{
    SyncConfigVector selected;

    lock_guard<mutex> g(mSyncVecMutex);

    for (size_t i = 0; i < mSyncVec.size(); ++i)
    {
        if (selector(mSyncVec[i]->mConfig, mSyncVec[i]->mSync.get()))
        {
            selected.emplace_back(mSyncVec[i]->mConfig);
        }
    }

    return selected;
}

void Syncs::deregisterThenRemoveSync(handle backupId, std::function<void(Error)> completion, bool removingSyncBySds, std::function<void(MegaClient&, TransferDbCommitter&)> clientRemoveSdsEntryFunction)
{
    assert(!onSyncThread());

    // Try and deregister this sync's backup ID first.
    // If later removal operations fail, the heartbeat record will be resurrected

    LOG_debug << "Deregistering backup ID: " << toHandle(backupId);

    {
        // since we are only setting flags, we can actually do this off-thread
        // (but using mSyncVecMutex and hidden inside Syncs class)
        lock_guard<mutex> g(mSyncVecMutex);
        for (size_t i = 0; i < mSyncVec.size(); ++i)
        {
            auto& config = mSyncVec[i]->mConfig;
            if (config.mBackupId == backupId)
            {
                // prevent any sp or sphb messages being queued after
                config.mSyncDeregisterSent = true;

                // Prevent notifying the client app for this sync's state changes
                config.mRemovingSyncBySds = removingSyncBySds;
            }
        }
    }

    // use queueClient since we are not certain to be locked on client thread
    queueClient([backupId, completion, this, clientRemoveSdsEntryFunction](MegaClient& mc, TransferDbCommitter&){

        mc.reqs.add(new CommandBackupRemove(&mc, backupId,
                [backupId, completion, this, clientRemoveSdsEntryFunction](Error e){
                    if (e)
                    {
                        // de-registering is not critical - we continue anyway
                        LOG_warn << "API error deregisterig sync " << toHandle(backupId) << ":" << e;
                    }

                    queueSync([=](){ removeSyncAfterDeregistration_inThread(backupId, move(completion), clientRemoveSdsEntryFunction); }, "deregisterThenRemoveSync");
                }));
    }, true);

}

void Syncs::removeSyncAfterDeregistration_inThread(handle backupId, std::function<void(Error)> clientCompletion, std::function<void(MegaClient&, TransferDbCommitter&)> clientRemoveSdsEntryFunction)
{
    assert(onSyncThread());

    Error e = API_OK;
    SyncConfig configCopy;
    if (unloadSyncByBackupID(backupId, false, configCopy))
    {
        mClient.app->sync_removed(configCopy);
        mSyncConfigStore->markDriveDirty(configCopy.mExternalDrivePath);

        // lastly, send the command to remove the sds entry from the (former) sync root Node's attributes
        if (clientRemoveSdsEntryFunction)
        {
            queueClient(move(clientRemoveSdsEntryFunction));
        }
    }
    else
    {
        e = API_EEXIST;
    }

    if (clientCompletion)
    {
        // this case for if we didn't need to deregister anything
        queueClient([clientCompletion, e](MegaClient&, TransferDbCommitter&){ clientCompletion(e); });
    }
}

bool Syncs::unloadSyncByBackupID(handle id, bool newEnabledFlag, SyncConfig& configCopy)
{
    assert(onSyncThread());
    LOG_debug << "Unloading sync: " << toHandle(id);

    for (auto i = mSyncVec.size(); i--; )
    {
        if (mSyncVec[i]->mConfig.mBackupId == id)
        {
            configCopy = mSyncVec[i]->mConfig;

            if (auto& syncPtr = mSyncVec[i]->mSync)
            {
                // if it was running, the app gets a callback saying it's no longer active
                // SYNC_CANCELED is a special value that means we are shutting it down without changing config
                mSyncVec[i]->changeState(UNLOADING_SYNC, newEnabledFlag, false, true);
                assert(!syncPtr->statecachetable);
                syncPtr.reset(); // deletes sync
            }

            // the sync config is not affected by this operation; it should already be up to date on disk (or be pending)
            // we don't call sync_removed back since the sync is not deleted
            // we don't unregister from the backup/sync heartbeats as the sync can be resumed later

            lock_guard<mutex> g(mSyncVecMutex);
            mSyncVec.erase(mSyncVec.begin() + i);
            mSyncVecIsEmpty = mSyncVec.empty();
            return true;
        }
    }

    return false;
}

void Syncs::prepareForLogout(bool keepSyncsConfigFile, std::function<void()> clientCompletion)
{
    queueSync([=](){ prepareForLogout_inThread(keepSyncsConfigFile, clientCompletion); }, "prepareForLogout");
}

void Syncs::prepareForLogout_inThread(bool keepSyncsConfigFile, std::function<void()> clientCompletion)
{
    assert(onSyncThread());

    if (keepSyncsConfigFile)
    {
        // Special case backward compatibility for MEGAsync
        // The syncs will be disabled, if the user logs back in they can then manually re-enable.

        for (auto& us : mSyncVec)
        {
            if (us->mConfig.getEnabled())
            {
                disableSyncByBackupId_inThread(us->mConfig.mBackupId, LOGGED_OUT, false, false, nullptr);
            }
        }
    }
    else // if logging out and syncs won't be kept...
    {
        // regardless of that, we de-register all syncs/backups in Backup Centre
        for (auto& us : mSyncVec)
        {
            std::function<void()> onFinalDeregister = nullptr;
            if (us.get() == mSyncVec.back().get())
            {
                // this is the last one, so we'll arrange clientCompletion
                // to run after it completes.  Earlier de-registers must finish first
                onFinalDeregister = std::move(clientCompletion);
                clientCompletion = nullptr;
            }

            us->mConfig.mSyncDeregisterSent = true;
            auto backupId = us->mConfig.mBackupId;
            queueClient([backupId, onFinalDeregister](MegaClient& mc, TransferDbCommitter& tc){
                mc.reqs.add(new CommandBackupRemove(&mc, backupId, [onFinalDeregister](Error){
                    if (onFinalDeregister) onFinalDeregister();
                }));
            });
        }
    }

    if (clientCompletion)
    {
        // this case for if we didn't need to deregister anything
        queueClient([clientCompletion](MegaClient&, TransferDbCommitter&){ clientCompletion(); });
    }
}


void Syncs::locallogout(bool removecaches, bool keepSyncsConfigFile, bool reopenStoreAfter)
{
    assert(!onSyncThread());
    syncRun([=](){ locallogout_inThread(removecaches, keepSyncsConfigFile, reopenStoreAfter); }, "locallogout");
}

void Syncs::locallogout_inThread(bool removecaches, bool keepSyncsConfigFile, bool reopenStoreAfter)
{
    assert(onSyncThread());
    mExecutingLocallogout = true;

    // NULL the statecachetable databases for Syncs first, then Sync destruction won't remove LocalNodes from them
    // If we are deleting syncs then just remove() the database direct

    for (auto i = mSyncVec.size(); i--; )
    {
        if (Sync* sync = mSyncVec[i]->mSync.get())
        {
            if (sync->statecachetable)
            {
                if (removecaches) sync->statecachetable->remove();
                sync->statecachetable.reset();
            }
        }
    }

    if (mSyncConfigStore)
    {
        if (!keepSyncsConfigFile)
        {
            mSyncConfigStore->write(LocalPath(), SyncConfigVector());
        }
        else
        {
            syncConfigStoreFlush();
        }
    }
    mSyncConfigStore.reset();

    // Remove all syncs from RAM.
    for (auto& sc : getConfigs(false))
    {
        SyncConfig removed;
        unloadSyncByBackupID(sc.mBackupId, false, removed);
    }
    assert(mSyncVec.empty());

    // make sure we didn't resurrect the store, singleton style
    assert(!mSyncConfigStore);

    clear_inThread();
    mExecutingLocallogout = false;

    if (reopenStoreAfter)
    {
        syncKey.setkey(mClient.key.key);
        SyncConfigVector configs;
        syncConfigStoreLoad(configs);
    }
}

void Syncs::saveSyncConfig(const SyncConfig& config)
{
    assert(onSyncThread());

    if (auto* store = syncConfigStore())
    {

        // If the app hasn't opened this drive itself, then we open it now (loads any syncs that already exist there)
        if (!config.mExternalDrivePath.empty() && !store->driveKnown(config.mExternalDrivePath))
        {
            backupOpenDrive_inThread(config.mExternalDrivePath);
        }

        store->markDriveDirty(config.mExternalDrivePath);
    }
}

void Syncs::loadSyncConfigsOnFetchnodesComplete(bool resetSyncConfigStore)
{
    assert(!onSyncThread());

    // Double check the client only calls us once (per session) for this
    assert(!mSyncsLoaded);
    if (mSyncsLoaded) return;
    mSyncsLoaded = true;

    queueSync([this, resetSyncConfigStore]()
        {
            loadSyncConfigsOnFetchnodesComplete_inThread(resetSyncConfigStore);
        }, "loadSyncConfigsOnFetchnodesComplete");
}

void Syncs::resumeSyncsOnStateCurrent()
{
    assert(!onSyncThread());

    // Double check the client only calls us once (per session) for this
    assert(!mSyncsResumed);
    if (mSyncsResumed) return;
    mSyncsResumed = true;

    queueSync([this]()
        {
            resumeSyncsOnStateCurrent_inThread();
        }, "resumeSyncsOnStateCurrent");
}

void Syncs::loadSyncConfigsOnFetchnodesComplete_inThread(bool resetSyncConfigStore)
{
    assert(onSyncThread());

    if (resetSyncConfigStore)
    {
        mSyncConfigStore.reset();
        static_cast<void>(syncConfigStore());
    }

    SyncConfigVector configs;

    if (error e = syncConfigStoreLoad(configs))
    {
        LOG_warn << "syncConfigStoreLoad failed: " << e;
        mClient.app->syncs_restored(SYNC_CONFIG_READ_FAILURE);
        return;
    }

    // There should be no syncs yet.
    assert(mSyncVec.empty());

    {
        lock_guard<mutex> g(mSyncVecMutex);
        for (auto& config : configs)
        {
            mSyncVec.push_back(unique_ptr<UnifiedSync>(new UnifiedSync(*this, config)));
            mSyncVecIsEmpty = false;
        }
    }

    for (auto& us : mSyncVec)
    {
        mClient.app->sync_added(us->mConfig);
    }
}

void Syncs::resumeSyncsOnStateCurrent_inThread()
{
    assert(onSyncThread());

    for (auto& unifiedSync : mSyncVec)
    {
        if (!unifiedSync->mSync)
        {
            if (unifiedSync->mConfig.mOriginalPathOfRemoteRootNode.empty())
            {
                // this should only happen on initial migraion from from old caches
                CloudNode cloudNode;
                string cloudNodePath;
                if (lookupCloudNode(unifiedSync->mConfig.mRemoteNode, cloudNode, &cloudNodePath, nullptr, nullptr, nullptr, nullptr, Syncs::FOLDER_ONLY))
                {
                    unifiedSync->mConfig.mOriginalPathOfRemoteRootNode = cloudNodePath;
                    saveSyncConfig(unifiedSync->mConfig);
                }
            }

            if (unifiedSync->mConfig.getEnabled())
            {

#ifdef __APPLE__
                unifiedSync->mConfig.mFilesystemFingerprint = 0; //for certain MacOS, fsfp seems to vary when restarting. we set it to 0, so that it gets recalculated
#endif
                LOG_debug << "Resuming cached sync: " << toHandle(unifiedSync->mConfig.mBackupId) << " " << unifiedSync->mConfig.getLocalPath() << " fsfp= " << unifiedSync->mConfig.mFilesystemFingerprint.id << " error = " << unifiedSync->mConfig.mError;

                enableSyncByBackupId_inThread(unifiedSync->mConfig.mBackupId, false, true, false, [&unifiedSync](error e, SyncError se, handle backupId)
                    {
                        LOG_debug << "Sync autoresumed: " << toHandle(backupId) << " " << unifiedSync->mConfig.getLocalPath() << " fsfp= " << unifiedSync->mConfig.mFilesystemFingerprint.id << " error = " << se;
                    }, "");
            }
            else
            {
                LOG_debug << "Sync loaded (but not resumed): " << toHandle(unifiedSync->mConfig.mBackupId) << " " << unifiedSync->mConfig.getLocalPath() << " fsfp= " << unifiedSync->mConfig.mFilesystemFingerprint.id << " error = " << unifiedSync->mConfig.mError;
            }
        }
    }

    mClient.app->syncs_restored(NO_SYNC_ERROR);
}

bool Sync::recursiveCollectNameConflicts(list<NameConflict>& conflicts)
{
    assert(syncs.onSyncThread());

    FSNode rootFsNode(localroot->getLastSyncedFSDetails());
    SyncRow row{ &cloudRoot, localroot.get(), &rootFsNode };
    SyncPath pathBuffer(syncs, localroot->localname, cloudRootPath);
    recursiveCollectNameConflicts(row, conflicts, pathBuffer);
    return !conflicts.empty();
}

void Sync::purgeStaleDownloads()
{
    // Convenience.
    using MC = MegaClient;
    using DBTC = TransferDbCommitter;

    // Make sure we're running on the right thread.
    assert(syncs.onSyncThread());

    auto globPath = localdebris;

    // Get our hands on this sync's temporary directory.
    globPath.appendWithSeparator(LocalPath::fromRelativePath("tmp"), true);

    // Generate glob pattern to match all temporary downloads.
    globPath.appendWithSeparator(LocalPath::fromRelativePath(".*.mega"), true);

    // Remainder of work takes place on the client thread.
    //
    // The idea here is to prevent the client from starting any new
    // transfers while we're busy purging temporary files.
    syncs.queueClient([globPath](MC& client, DBTC&) mutable {
        // Figure out which temporaries are currently present.
        auto dirAccess = client.fsaccess->newdiraccess();
        auto paths = set<LocalPath>();

        if (!dirAccess->dopen(&globPath, nullptr, true))
            return;

        LocalPath path;
        LocalPath name;
        nodetype_t type;

        while (dirAccess->dnext(path, name, false, &type))
        {
            if (type == FILENODE)
                paths.emplace(name);
        }

        // Filter out paths that are still "alive."
        for (auto& i : client.multi_cachedtransfers[GET])
        {
            if (!i.second->localfilename.empty())
                paths.erase(i.second->localfilename);
        }

        // Remove "dead" temporaries.
        for (auto& path : paths)
            client.fsaccess->unlinklocal(path);
    });
}

void SyncRow::inferOrCalculateChildSyncRows(bool wasSynced, vector<SyncRow>& childRows, vector<FSNode>& fsInferredChildren, vector<FSNode>& fsChildren, vector<CloudNode>& cloudChildren,
                bool belowRemovedFsNode, fsid_localnode_map& localnodeByScannedFsid)
{
    // This is the function that determines the list of syncRows that recursiveSync() will operate on for this folder.
    // Each SyncRow a (CloudNodes, SyncNodes, FSNodes) tuple that all match up by name (taking escapes/case into account)
    // For the case of a folder that contains already-synced content, and in which nothing changed, we can "infer" the set
    // much more efficiently, by generating it from SyncNodes alone.
    // Otherwise we need to calculate it, which involves sorting the three sets and matching them up.
    // An additional complication is that we try to save RAM by not storing the scanned FSNodes for this folder
    // If we can regenerate the list of FSNodes from the LocalNodes, then we would have done that, and so we
    // need to recreate that list.  So our extra RAM usage is just for the folders on the stack, and not the entire tree.
    // (Plus for those SyncNode folders where regeneration wouldn't match the FSNodes (yet))
    // (SyncNode = LocalNode, we'll rename LocalNode eventually)

    if (wasSynced && !belowRemovedFsNode &&
        !syncNode->lastFolderScan && syncNode->syncAgain < TREE_ACTION_HERE &&   // if fully matching, we would have removed the fsNode vector to save space
        syncNode->sync->inferRegeneratableTriplets(cloudChildren, *syncNode, fsInferredChildren, childRows))
    {
        // success, the already sorted and aligned triplets were inferred
        // and the results were filled in: childRows, cloudChildren, fsInferredChildren
    }
    else
    {
        // Effective children are from the last scan, if present.
        vector<FSNode>* effectiveFsChildren = belowRemovedFsNode ? nullptr : syncNode->lastFolderScan.get();

        if (!effectiveFsChildren)
        {
            // Otherwise, we can reconstruct the filesystem entries from the LocalNodes
            fsChildren.reserve(syncNode->children.size() + 50);  // leave some room for others to be added in syncItem()

            for (auto &childIt : syncNode->children)
            {
                assert(childIt.first == childIt.second->localname);
                if (belowRemovedFsNode)
                {
                    if (childIt.second->fsid_asScanned != UNDEF)
                    {
                        childIt.second->setScannedFsid(UNDEF, localnodeByScannedFsid, LocalPath(), FileFingerprint());
                        childIt.second->scannedFingerprint = FileFingerprint();
                    }
                }
                else if (childIt.second->fsid_asScanned != UNDEF)
                {
                    fsChildren.emplace_back(childIt.second->getScannedFSDetails());
                }
            }

            effectiveFsChildren = &fsChildren;
        }

        childRows = syncNode->sync->computeSyncTriplets(cloudChildren, *syncNode, *effectiveFsChildren);
    }
}


void Sync::recursiveCollectNameConflicts(SyncRow& row, list<NameConflict>& ncs, SyncPath& fullPath)
{
    assert(syncs.onSyncThread());

    assert(row.syncNode);
    if (!row.syncNode->conflictsDetected())
    {
        return;
    }

    // Get sync triplets.
    vector<SyncRow> childRows;
    vector<FSNode> fsInferredChildren;
    vector<FSNode> fsChildren;
    vector<CloudNode> cloudChildren;

    if (row.cloudNode)
    {
        syncs.lookupCloudChildren(row.cloudNode->handle, cloudChildren);
    }

    bool wasSynced = false;  // todo
    row.inferOrCalculateChildSyncRows(wasSynced, childRows, fsInferredChildren, fsChildren, cloudChildren, false, syncs.localnodeByScannedFsid);


    for (auto& childRow : childRows)
    {
        if (childRow.hasClashes())
        {
            NameConflict nc;

            if (childRow.hasCloudPresence())
                nc.cloudPath = fullPath.cloudPath;

            if (childRow.hasLocalPresence())
                nc.localPath = fullPath.localPath;

            // Only meaningful if there are no cloud clashes.
            if (auto* c = childRow.cloudNode)
                nc.clashingCloudNames.emplace_back(c->name);

            // Only meaningful if there are no local clashes.
            if (auto* f = childRow.fsNode)
                nc.clashingLocalNames.emplace_back(f->localname);

            for (auto* c : childRow.cloudClashingNames)
                nc.clashingCloudNames.emplace_back(c->name);

            for (auto* f : childRow.fsClashingNames)
                nc.clashingLocalNames.emplace_back(f->localname);

            ncs.emplace_back(std::move(nc));
        }

        // recurse after dealing with all items, so any renames within the folder have been completed
        if (childRow.syncNode && childRow.syncNode->type == FOLDERNODE)
        {

            ScopedSyncPathRestore syncPathRestore(fullPath);

            if (!fullPath.appendRowNames(childRow, mFilesystemType) ||
                localdebris.isContainingPathOf(fullPath.localPath))
            {
                // This is a legitimate case; eg. we only had a syncNode and it is removed in resolve_delSyncNode
                // Or if this is the debris folder, ignore it
                continue;
            }

            recursiveCollectNameConflicts(childRow, ncs, fullPath);
        }
    }
}

bool SyncRow::hasClashes() const
{
    return !cloudClashingNames.empty() || !fsClashingNames.empty();
}

bool SyncRow::hasCloudPresence() const
{
    return cloudNode || !cloudClashingNames.empty();
}

bool SyncRow::hasLocalPresence() const
{
    return fsNode || !fsClashingNames.empty();
}

const LocalPath& SyncRow::comparisonLocalname() const
{
    if (syncNode)
    {
        return syncNode->localname;
    }
    else if (fsNode)
    {
        return fsNode->localname;
    }
    else if (!fsClashingNames.empty())
    {
        return fsClashingNames[0]->localname;
    }
    else
    {
        assert(false);
        static LocalPath nullResult;
        return nullResult;
    }
}

SyncRowType SyncRow::type() const
{
    auto c = static_cast<unsigned>(cloudNode != nullptr);
    auto s = static_cast<unsigned>(syncNode != nullptr);
    auto f = static_cast<unsigned>(fsNode != nullptr);

    return static_cast<SyncRowType>(c * 4 + s * 2 + f);
}

bool SyncRow::ignoreFileChanged() const
{
    assert(syncNode);
    assert(syncNode->type == FOLDERNODE);

    return mIgnoreFileChanged;
}

void SyncRow::ignoreFileChanging()
{
    assert(syncNode);
    assert(syncNode->type == FOLDERNODE);

    mIgnoreFileChanged = true;
}

bool SyncRow::ignoreFileStable() const
{
    assert(syncNode);
    assert(syncNode->type == FOLDERNODE);

    return !mIgnoreFileChanged
           && !syncNode->waitingForIgnoreFileLoad();
}

ExclusionState SyncRow::exclusionState(const CloudNode& node) const
{
    assert(syncNode);
    assert(syncNode->type > FILENODE);

    return syncNode->exclusionState(node.name,
                                    node.type,
                                    node.fingerprint.size);
}

ExclusionState SyncRow::exclusionState(const FSNode& node) const
{
    assert(syncNode);
    assert(syncNode->type > FILENODE);

    return syncNode->exclusionState(node.localname,
                                    node.type,
                                    node.fingerprint.size);
}

ExclusionState SyncRow::exclusionState(const LocalPath& name, nodetype_t type, m_off_t size) const
{
    assert(syncNode);
    assert(syncNode->type != FILENODE);

    return syncNode->exclusionState(name, type, size);
}

bool SyncRow::hasCaseInsensitiveCloudNameChange() const
{
    // only call this if the sync is mCaseInsensitive
    return fsNode && syncNode && cloudNode &&
        syncNode->namesSynchronized &&
        0 != compareUtf(syncNode->localname, true, cloudNode->name, true, false) &&
        0 == compareUtf(syncNode->localname, true, cloudNode->name, true, true) &&
        0 != compareUtf(fsNode->localname, true, cloudNode->name, true, false);
}

bool SyncRow::hasCaseInsensitiveLocalNameChange() const
{
    // only call this if the sync is mCaseInsensitive
    return fsNode && syncNode && cloudNode &&
        syncNode->namesSynchronized &&
        0 != compareUtf(syncNode->localname, true, fsNode->localname, true, false) &&
        0 == compareUtf(syncNode->localname, true, fsNode->localname, true, true) &&
        0 != compareUtf(cloudNode->name, true, fsNode->localname, true, false);
}

bool SyncRow::isIgnoreFile() const
{
    struct Predicate
    {
        bool operator()(const CloudNode& node) const
        {
            // So to avoid ambiguity.
            const string& name = IGNORE_FILE_NAME;

            return node.type == FILENODE
                   && !platformCompareUtf(node.name, true, name, false);
        }

        bool operator()(const FSNode& node) const
        {
            const LocalPath& name = IGNORE_FILE_NAME;

            return node.type == FILENODE
                   && !platformCompareUtf(node.localname, true, name, false);
        }
    } predicate;

    if (auto* s = syncNode)
        return s->isIgnoreFile();

    if (auto* f = fsNode)
        return predicate(*f);

    if (!fsClashingNames.empty())
        return predicate(*fsClashingNames.front());

    if (auto* c = cloudNode)
        return predicate(*c);

    if (!cloudClashingNames.empty())
        return predicate(*cloudClashingNames.front());

    return false;
}

bool SyncRow::isNoName() const
{
    // Can't be a no-name triplet if we've been paired.
    if (fsNode || syncNode)
        return false;

    // Can't be a no-name triplet if we have clashing filesystem names.
    if (!fsClashingNames.empty())
        return false;

    // Could be a no-name triplet if we have clashing cloud names.
    if (!cloudClashingNames.empty())
        return cloudClashingNames.front()->name.empty();

    // Could be a no-name triplet if we have a cloud node.
    return cloudNode && cloudNode->name.empty();
}

void Sync::combineTripletSet(vector<SyncRow>::iterator a, vector<SyncRow>::iterator b) const
{
    assert(syncs.onSyncThread());

//#ifdef DEBUG
//    // log before case
//    LOG_debug << " combineTripletSet BEFORE " << std::distance(a, b);
//    for (auto i = a; i != b; ++i)
//    {
//        LOG_debug
//            << (i->cloudNode ? i->cloudNode->name : "<null>") << " "
//            << (i->syncNode ? i->syncNode->localname.toPath() : "<null>") << " "
//            << (i->fsNode ? i->fsNode->localname.toPath() : "<null>") << " ";
//    }
//#endif

    // match up elements that are still present and were already synced
    vector<SyncRow>::iterator lastFullySynced = b;
    vector<SyncRow>::iterator lastNotFullySynced = b;
    unsigned syncNode_nfs_count = 0;

    for (auto i = a; i != b; ++i)
    {
        if (auto sn = i->syncNode)
        {
            if (!sn->syncedCloudNodeHandle.isUndef())
            {
                for (auto j = a; j != b; ++j)
                {
                    if (j->cloudNode && j->cloudNode->handle == sn->syncedCloudNodeHandle)
                    {
                        std::swap(j->cloudNode, i->cloudNode);
                        break;
                    }
                }
            }
            if (sn->fsid_lastSynced != UNDEF)
            {
                for (auto j = a; j != b; ++j)
                {
                    if (j->fsNode && j->fsNode->fsid == sn->fsid_lastSynced)
                    {
                        std::swap(j->fsNode, i->fsNode);
                        break;
                    }
                }
            }

            // is this row fully synced already? if so, put it aside in case there are more syncNodes
            if (i->cloudNode && i->fsNode)
            {
                std::swap(*a, *i);
                lastFullySynced = a;
                ++a;
            }
            else
            {
                lastNotFullySynced = i;
                ++syncNode_nfs_count;
            }
        }
    }

    // if this fails, please figure out how we got into that state
    assert(syncNode_nfs_count < 2);

    // gather up the remaining into a single row, there may be clashes.

    auto targetrow = lastNotFullySynced != b ? lastNotFullySynced :
                     (lastFullySynced != b ? lastFullySynced : a);

    // check for duplicate names as we go. All but one row will be left as all nullptr
    for (auto i = a; i != b; ++i)
    if (i != targetrow)
    {
        if (i->fsNode)
        {
            if (targetrow->fsNode &&
                !(targetrow->syncNode &&
                targetrow->syncNode->fsid_lastSynced
                == targetrow->fsNode->fsid))
            {
                LOG_debug << syncname << "Conflicting filesystem name: "
                    << targetrow->fsNode->localname;
                targetrow->fsClashingNames.push_back(targetrow->fsNode);
                targetrow->fsNode = nullptr;
            }
            if (targetrow->fsNode ||
                !targetrow->fsClashingNames.empty())
            {
                LOG_debug << syncname << "Conflicting filesystem name: "
                    << i->fsNode->localname;
                targetrow->fsClashingNames.push_back(i->fsNode);
                i->fsNode = nullptr;
            }
            if (!targetrow->fsNode &&
                targetrow->fsClashingNames.empty())
            {
                std::swap(targetrow->fsNode, i->fsNode);
            }
        }
        if (i->cloudNode)
        {
            if (targetrow->cloudNode &&
                !(targetrow->syncNode &&
                targetrow->syncNode->syncedCloudNodeHandle
                == targetrow->cloudNode->handle))
            {
                LOG_debug << syncname << "Conflicting filesystem name: "
                    << targetrow->cloudNode->name;
                targetrow->cloudClashingNames.push_back(targetrow->cloudNode);
                targetrow->cloudNode = nullptr;
            }
            if (targetrow->cloudNode ||
                !targetrow->cloudClashingNames.empty())
            {
                LOG_debug << syncname << "Conflicting filesystem name: "
                    << i->cloudNode->name;
                targetrow->cloudClashingNames.push_back(i->cloudNode);
                i->cloudNode = nullptr;
            }
            if (!targetrow->cloudNode &&
                targetrow->cloudClashingNames.empty())
            {
                std::swap(targetrow->cloudNode, i->cloudNode);
            }
        }
    }

//#ifdef DEBUG
//    // log after case
//    LOG_debug << " combineTripletSet AFTER " << std::distance(a, b);
//    for (auto i = a; i != b; ++i)
//    {
//        LOG_debug
//            << (i->cloudNode ? i->cloudNode->name : "<null>") << " "
//            << (i->syncNode ? i->syncNode->localname.toPath() : "<null>") << " "
//            << (i->fsNode ? i->fsNode->localname.toPath() : "<null>") << " ";
//        for (auto j : i->cloudClashingNames)
//        {
//            LOG_debug << "with clashing cloud name: " << j->name;
//        }
//        for (auto j : i->fsClashingNames)
//        {
//            LOG_debug << "with clashing fs name: " << j->localname.toPath();
//        }
//    }
//#endif


#ifdef DEBUG
    // confirm all are empty except target
    for (auto i = a; i != b; ++i)
    {
        assert(i == targetrow || i->empty());
    }
#endif
}

auto Sync::computeSyncTriplets(vector<CloudNode>& cloudNodes, const LocalNode& syncParent, vector<FSNode>& fsNodes) const -> vector<SyncRow>
{
    assert(syncs.onSyncThread());

    CodeCounter::ScopeTimer rst(syncs.mClient.performanceStats.computeSyncTripletsTime);

    vector<SyncRow> triplets;
    triplets.reserve(cloudNodes.size() + syncParent.children.size() + fsNodes.size());

    for (auto& cn : cloudNodes)          triplets.emplace_back(&cn, nullptr, nullptr);
    for (auto& sn : syncParent.children) triplets.emplace_back(nullptr, sn.second, nullptr);
    for (auto& fsn : fsNodes)            triplets.emplace_back(nullptr, nullptr, &fsn);

    auto tripletCompare = [this](const SyncRow& lhs, const SyncRow& rhs) -> int {
        // Sanity.
        assert(!lhs.fsNode || !lhs.fsNode->localname.empty());
        assert(!rhs.fsNode || !rhs.fsNode->localname.empty());
        assert(!lhs.syncNode || !lhs.syncNode->localname.empty());
        assert(!rhs.syncNode || !rhs.syncNode->localname.empty());

        // Although it would be great to efficiently compare cloud names in utf8 directly against filesystem names
        // in utf16, without any conversions or copied and manipulated strings, unfortunately we have
        // a few obstacles to that.  Mainly, that the utf8 encoding can differ - especially on Mac
        // where they normalize the names that go to the filesystem, but with a different normalization
        // than we chose for the Node names.  In order to compare these effectively and efficiently
        // we pretty much have to first duplicate and convert both strings to a single utf8 normalization first.

        if (lhs.cloudNode)
        {
            if (rhs.cloudNode)
            {
                return compareUtf(lhs.cloudNode->name, true, rhs.cloudNode->name, true, mCaseInsensitive);
            }
            else if (rhs.syncNode)
            {
                return compareUtf(lhs.cloudNode->name, true, rhs.syncNode->toName_of_localname, true, mCaseInsensitive);
            }
            else // rhs.fsNode
            {
                return compareUtf(lhs.cloudNode->name, true, rhs.fsNode->toName_of_localname(*syncs.fsaccess), true, mCaseInsensitive);
            }
        }
        else if (lhs.syncNode)
        {
            if (rhs.cloudNode)
            {
                return compareUtf(lhs.syncNode->toName_of_localname, true, rhs.cloudNode->name, true, mCaseInsensitive);
            }
            else if (rhs.syncNode)
            {
                return compareUtf(lhs.syncNode->toName_of_localname, true, rhs.syncNode->toName_of_localname, true, mCaseInsensitive);
            }
            else // rhs.fsNode
            {
                return compareUtf(lhs.syncNode->toName_of_localname, true, rhs.fsNode->toName_of_localname(*syncs.fsaccess), true, mCaseInsensitive);
            }
        }
        else // lhs.fsNode
        {
            if (rhs.cloudNode)
            {
                return compareUtf(lhs.fsNode->toName_of_localname(*syncs.fsaccess), true, rhs.cloudNode->name, true, mCaseInsensitive);
            }
            else if (rhs.syncNode)
            {
                return compareUtf(lhs.fsNode->toName_of_localname(*syncs.fsaccess), true, rhs.syncNode->toName_of_localname, true, mCaseInsensitive);
            }
            else // rhs.fsNode
            {
                return compareUtf(lhs.fsNode->toName_of_localname(*syncs.fsaccess), true, rhs.fsNode->toName_of_localname(*syncs.fsaccess), true, mCaseInsensitive);
            }
        }
    };

    std::sort(triplets.begin(), triplets.end(),
           [=](const SyncRow& lhs, const SyncRow& rhs)
           { return tripletCompare(lhs, rhs) < 0; });

    auto currSet = triplets.begin();
    auto end  = triplets.end();

    while (currSet != end)
    {
        // Determine the next set that are all comparator-equal
        auto nextSet = currSet;
        ++nextSet;
        while (nextSet != end && 0 == tripletCompare(*currSet, *nextSet))
        {
            ++nextSet;
        }

        combineTripletSet(currSet, nextSet);

        currSet = nextSet;
    }

    auto newEnd = std::remove_if(triplets.begin(), triplets.end(), [](SyncRow& row){ return row.empty(); });
    triplets.erase(newEnd, triplets.end());

    return triplets;
}

bool Sync::inferRegeneratableTriplets(vector<CloudNode>& cloudChildren, const LocalNode& syncParent, vector<FSNode>& inferredFsNodes, vector<SyncRow>& inferredRows) const
{
    assert(syncs.onSyncThread());

    CodeCounter::ScopeTimer rst(syncs.mClient.performanceStats.inferSyncTripletsTime);

    if (cloudChildren.size() != syncParent.children.size()) return false;

    inferredFsNodes.reserve(syncParent.children.size());

    auto cloudHandleLess = [](const CloudNode& a, const CloudNode& b){ return a.handle < b.handle; };
    std::sort(cloudChildren.begin(), cloudChildren.end(), cloudHandleLess);

    for (auto& child : syncParent.children)
    {

        CloudNode compareTo;
        compareTo.handle = child.second->syncedCloudNodeHandle;
        auto iters = std::equal_range(cloudChildren.begin(), cloudChildren.end(), compareTo, cloudHandleLess);

        if (std::distance(iters.first, iters.second) != 1)
        {
            // the node tree has actually changed so we need to run the full algorithm
            return false;
        }

        CloudNode* node = &*iters.first;

        if (node->parentType == FILENODE)
        {
            LOG_err << "Looked up a file version node during infer: " << node->name;
			assert(false);
            return false;
        }

        if (child.second->fsid_asScanned == UNDEF ||
           (!child.second->scannedFingerprint.isvalid && child.second->type == FILENODE))
        {
            // we haven't scanned yet, or the scans don't match up with LocalNodes yet
            return false;
        }

        inferredFsNodes.push_back(child.second->getScannedFSDetails());
        inferredRows.emplace_back(node, child.second, &inferredFsNodes.back());
    }
    return true;
}

using IndexPair = pair<size_t, size_t>;
using IndexPairVector = vector<IndexPair>;

CodeCounter::ScopeStats computeSyncSequencesStats = { "computeSyncSequences" };


static IndexPairVector computeSyncSequences(vector<SyncRow>& children)
{
    // No children, no work to be done.
    if (children.empty())
        return IndexPairVector();

    CodeCounter::ScopeTimer rst(computeSyncSequencesStats);

    // Separate our children into those that are ignore files and those that are not.
    auto i = std::partition(children.begin(), children.end(), [](const SyncRow& child) {
        return child.isIgnoreFile();
    });

    // No prioritization necessary if there's only a single class of child.
    if (i == children.begin() || i == children.end())
    {
        // Is it a run of regular files?
        if (!children.front().isIgnoreFile())
            return IndexPairVector(1, IndexPair(0, children.size()));

        IndexPairVector sequences;

        sequences.emplace_back(0, children.size());
        sequences.emplace_back(children.size(), children.size());

        return sequences;
    }

    IndexPairVector sequences;

    // Convenience.
    auto j = i - children.begin();

    // Ignore files should be completely processed first.
    sequences.emplace_back(0, j);
    sequences.emplace_back(j, children.size());

    return sequences;
}

bool Sync::recursiveSync(SyncRow& row, SyncPath& fullPath, bool belowRemovedCloudNode, bool belowRemovedFsNode, unsigned depth)
{
    assert(syncs.onSyncThread());

    // in case of sync failing while we recurse
    if (getConfig().mError) return false;

    assert(row.syncNode);
    assert(row.syncNode->type > FILENODE);
    assert(row.syncNode->getLocalPath() == fullPath.localPath);

    if (depth + mCurrentRootDepth == MAX_CLOUD_DEPTH - 1)
    {
        ProgressingMonitor monitor(*this, row, fullPath);

        LOG_debug << "Attempting to synchronize overly deep directory: "
                  << logTriplet(row, fullPath)
                  << ": Effective depth is "
                  << depth + mCurrentRootDepth;

        monitor.waitingLocal(fullPath.localPath, SyncStallEntry(
            SyncWaitReason::SyncItemExceedsSupportedTreeDepth, true, true,
            {fullPath.cloudPath},
            {},
            {fullPath.localPath},
            {}));

        return true;
    }

    // nothing to do for this subtree? Skip traversal
    if (!(row.syncNode->scanRequired() || row.syncNode->mightHaveMoves() || row.syncNode->syncRequired()))
    {
        //SYNC_verbose << syncname << "No scanning/moving/syncing needed at " << logTriplet(row, fullPath);
        return true;
    }

    SYNC_verbose << syncname << (belowRemovedCloudNode ? "belowRemovedCloudNode " : "") << (belowRemovedFsNode ? "belowRemovedFsNode " : "")
        << "Entering folder with "
        << row.syncNode->scanAgain  << "-"
        << row.syncNode->checkMovesAgain << "-"
        << row.syncNode->syncAgain << " ("
        << row.syncNode->conflicts << ") at "
        << fullPath.syncPath;

    row.syncNode->propagateAnySubtreeFlags();

    // Whether we should perform sync actions at this level.
    bool wasSynced = row.syncNode->scanAgain < TREE_ACTION_HERE
                  && row.syncNode->syncAgain < TREE_ACTION_HERE
                  && row.syncNode->checkMovesAgain < TREE_ACTION_HERE;
    bool syncHere = !wasSynced;
    bool recurseHere = true;

    //SYNC_verbose << syncname << "sync/recurse here: " << syncHere << recurseHere;

    // reset this node's sync flag. It will be set again below or while recursing if anything remains to be done.
    auto originalScanAgain = row.syncNode->scanAgain;
    auto originalSyncAgain = row.syncNode->syncAgain;
    row.syncNode->syncAgain = TREE_RESOLVED;

    if (!row.fsNode || belowRemovedFsNode)
    {
        row.syncNode->scanAgain = TREE_RESOLVED;
        row.syncNode->setScannedFsid(UNDEF, syncs.localnodeByScannedFsid, LocalPath(), FileFingerprint());
        syncHere = row.syncNode->parent ? row.syncNode->parent->scanAgain < TREE_ACTION_HERE : true;
        recurseHere = false;  // If we need to scan, we need the folder to exist first - revisit later
        row.syncNode->lastFolderScan.reset();
        belowRemovedFsNode = true; // this flag will prevent us reconstructing from scannedFingerprint etc
    }
    else
    {
        if (row.syncNode->fsid_asScanned == UNDEF ||
            row.syncNode->fsid_asScanned != row.fsNode->fsid)
        {
            row.syncNode->scanAgain = TREE_ACTION_HERE;
            row.syncNode->setScannedFsid(row.fsNode->fsid, syncs.localnodeByScannedFsid, row.fsNode->localname, row.fsNode->fingerprint);
        }
        else if (row.syncNode->scannedFingerprint != row.fsNode->fingerprint)
        {
            // this can change anytime, set it anyway
            row.syncNode->scannedFingerprint = row.fsNode->fingerprint;
        }
    }

    // Do we need to scan this node?
    if (row.syncNode->scanAgain >= TREE_ACTION_HERE)
    {

        if (!row.syncNode->rareRO().scanBlocked)
        {
            // not stalling, so long as we are still scanning.  Destructor resets stall state
            ProgressingMonitor monitor(*this, row, fullPath);
        }

        syncs.mSyncFlags->reachableNodesAllScannedThisPass = false;
        syncHere = row.syncNode->processBackgroundFolderScan(row, fullPath);
    }
    else
    {
        // this will be restored at the end of the function if any nodes below in the tree need it
        row.syncNode->scanAgain = TREE_RESOLVED;
    }

    if (row.syncNode->scanAgain >= TREE_ACTION_HERE)
    {
        // we must return later when we do have the scan data.
        // restore sync flag
        row.syncNode->setSyncAgain(false, true, false);
        SYNC_verbose << syncname << "Early exit from recursiveSync due to no scan data yet. " << logTriplet(row, fullPath);
        syncHere = false;
        recurseHere = false;
    }

    auto originalCheckMovesAgain = row.syncNode->checkMovesAgain;
    auto originalConflicsFlag = row.syncNode->conflicts;

    bool earlyExit = false;

    if (syncHere || recurseHere)
    {
        // Reset these flags before we evaluate each subnode.
        // They could be set again during that processing,
        // And additionally we double check with each child node after, in case we had reason to skip it.
        if (!belowRemovedCloudNode && !belowRemovedFsNode)
        {
            // only expect to resolve these in normal case
            row.syncNode->checkMovesAgain = TREE_RESOLVED;
        }
        row.syncNode->conflicts = TREE_RESOLVED;

        // Get sync triplets.
        vector<SyncRow> childRows;
        vector<FSNode> fsInferredChildren;
        vector<FSNode> fsChildren;
        vector<CloudNode> cloudChildren;

        if (row.cloudNode)
        {
            syncs.lookupCloudChildren(row.cloudNode->handle, cloudChildren);
        }

        row.inferOrCalculateChildSyncRows(wasSynced, childRows, fsInferredChildren, fsChildren, cloudChildren, belowRemovedFsNode, syncs.localnodeByScannedFsid);

        bool anyNameConflicts = false;

        // Ignore files must be fully processed before any other child.
        auto sequences = computeSyncSequences(childRows);

        bool ignoreFilePresent = sequences.size() > 1;
        bool hasFilter = row.syncNode->rareRO().filterChain &&
                         row.syncNode->rareRO().filterChain->mLoadSucceeded;

        if (ignoreFilePresent != hasFilter && !sequences.empty())
        {
            row.syncNode->ignoreFilterPresenceChanged(ignoreFilePresent, childRows[sequences.front().first].fsNode);
        }

        // Here is where we loop over the syncRows for this folder.
        // We must process things in a particular order
        //    - first, check all rows for involvement in moves (case 0)
        //      such a row is excluded from further checks
        //    - second, check all remaining rows for sync actions on that row (case 1)
        //    - third, recurse into each folder (case 2)
        //      there are various reasons we may skip that, based on flags set by earlier steps
        //    - zeroth, we perform first->third for any .megaignore file before any others
        //      as any change involving .megaignore may affect anything else we do
        PerFolderLogSummaryCounts pflsc;

        for (auto& sequence : sequences)
        {
            // The main three steps: moves, node itself, recurse
            for (unsigned step = 0; step < 3; ++step)
            {
                if (step == 2 &&
                    sequence.second == sequences.back().second &&
                    !belowRemovedCloudNode && !belowRemovedFsNode)
                {
                    string message;
                    if (pflsc.report(message))
                    {
                        SYNC_verbose << syncname << message << " out of folder items:" << childRows.size();
                    }
                }

                for (auto i = sequence.first; i != sequence.second; ++i)
                {
                    // Convenience.
                    auto& childRow = childRows[i];

                    // in case of sync failing while we recurse
                    if (getConfig().mError) return false;

                    if (syncs.mSyncFlags->earlyRecurseExitRequested)
                    {
                        // restore flags to at least what they were, for when we revisit on next full recurse
                        row.syncNode->scanAgain = std::max<TreeState>(row.syncNode->scanAgain, originalScanAgain);
                        row.syncNode->syncAgain = std::max<TreeState>(row.syncNode->syncAgain, originalSyncAgain);
                        row.syncNode->checkMovesAgain = std::max<TreeState>(row.syncNode->checkMovesAgain, originalCheckMovesAgain);
                        row.syncNode->conflicts = std::max<TreeState>(row.syncNode->conflicts, originalConflicsFlag);

                        LOG_debug << syncname
                            << "recursiveSync early exit due to pending outside request with "
                            << row.syncNode->scanAgain  << "-"
                            << row.syncNode->checkMovesAgain << "-"
                            << row.syncNode->syncAgain << " ("
                            << row.syncNode->conflicts << ") at "
                            << fullPath.syncPath;

                        return false;
                    }

                    if (!childRow.cloudClashingNames.empty() ||
                        !childRow.fsClashingNames.empty())
                    {
                        anyNameConflicts = true;
                        row.syncNode->setContainsConflicts(false, true, false); // in case we don't call setItem due to !syncHere
                    }
                    childRow.rowSiblings = &childRows;

                    if (auto* s = childRow.syncNode)
                    {
                        if (auto* f = childRow.fsNode)
                        {
                            // Maintain scanned FSID.
                            if (s->fsid_asScanned != f->fsid)
                            {
                                syncs.setScannedFsidReused(fsfp, f->fsid);
                                s->setScannedFsid(f->fsid, syncs.localnodeByScannedFsid, f->localname, f->fingerprint);
                            }
                            else if (s->scannedFingerprint != f->fingerprint)
                            {
                                // Maintain the scanned fingerprint.
                                s->scannedFingerprint = f->fingerprint;
                            }
                        }

                        // Recompute this row's exclusion state.
                        if (s->recomputeExclusionState())
                        {
                            // Make sure we visit this node's children if its filter state
                            // has changed and we're currently recursing below a removed
                            // node.
                            childRow.recurseBelowRemovedCloudNode |= belowRemovedCloudNode;
                            childRow.recurseBelowRemovedFsNode |= belowRemovedFsNode;
                        }

                        if (s->exclusionState() == ES_EXCLUDED)
                        {
                            if (!s->children.empty())
                            {
                                LOG_debug << syncname << "Removing " << s->children.size() << " child LocalNodes from excluded " << s->getLocalPath();
                                vector<LocalNode*> cs;
                                cs.reserve(s->children.size());
                                for (auto& i : s->children)
                                {
                                    cs.push_back(i.second);
                                }
                                // this technique might seem a bit roundabout, but deletion will cause these to
                                // remove themselves from s->children. // we can't have that happening while we iterate that map.
                                for (auto p : cs)
                                {
                                    // deletion this way includes statecachedel
                                    delete p;
                                }
                            }
                            if (s->transferSP)
                            {
                                s->resetTransfer(nullptr);
                            }
                            s->checkTreestate(true);
                            continue;
                        }
                    }

                    ScopedSyncPathRestore syncPathRestore(fullPath);

                    if (!fullPath.appendRowNames(childRow, mFilesystemType) ||
                        localdebris.isContainingPathOf(fullPath.localPath))
                    {
                        // This is a legitimate case; eg. we only had a syncNode and it is removed in resolve_delSyncNode
                        // Or if this is the debris folder, ignore it
                        continue;
                    }

                    if (childRow.syncNode)
                    {
                        auto p = childRow.syncNode->getLocalPath();
                        assert(0 == compareUtf(p, true, fullPath.localPath, true, mCaseInsensitive));
                        childRow.syncNode->reassignUnstableFsidsOnceOnly(childRow.fsNode);
                    }

                    switch (step)
                    {
                    case 0:
                        // first pass: check for any renames within the folder (or other move activity)
                        // these must be processed first, otherwise if another file
                        // was added with a now-renamed name, an upload would be
                        // attached to the wrong node, resulting in node versions
                        if (syncHere || belowRemovedCloudNode || belowRemovedFsNode)
                        {
                            if (!syncItem_checkMoves(childRow, row, fullPath, belowRemovedCloudNode, belowRemovedFsNode))
                            {
                                if (childRow.itemProcessed)
                                {
                                    row.syncNode->setSyncAgain(false, true, false);
                                }
                            }
                        }
                        break;

                    case 1:
                        // second pass: full syncItem processing for each node that wasn't part of a move
                        if (belowRemovedCloudNode)
                        {
                            // when syncing/scanning below a removed cloud node, we just want to collect up scan fsids
                            // and make syncNodes to visit, so we can be sure of detecting all the moves,
                            // in particular contradictory moves.
                            if (childRow.type() == SRT_XXF && row.exclusionState(*childRow.fsNode) == ES_INCLUDED)
                            {
                                makeSyncNode_fromFS(childRow, row, fullPath, false);
                            }
                        }
                        else if (belowRemovedFsNode)
                        {
                            // when syncing/scanning below a removed local node, we just want to
                            // and make syncNodes to visit, so we can be sure of detecting all the moves,
                            // in particular contradictroy moves.
                            if (childRow.type() == SRT_CXX && row.exclusionState(*childRow.cloudNode) == ES_INCLUDED)
                            {
                                resolve_makeSyncNode_fromCloud(childRow, row, fullPath, false);
                            }
                        }
                        else if (syncHere && !childRow.itemProcessed)
                        {
                            // normal case: consider all the combinations
                            if (!syncItem(childRow, row, fullPath, pflsc))
                            {
                                if (childRow.syncNode && childRow.syncNode->type != FOLDERNODE)
                                {
                                    childRow.syncNode->setSyncAgain(true, true, false);
                                }
                                else
                                {
                                    row.syncNode->setSyncAgain(false, true, false);
                                }
                            }

                            if (ignoreFilePresent && childRow.isIgnoreFile() && childRow.fsNode)
                            {
                                // Load filters if new/updated.  If it fails, filters are marked invalid
                                bool ok = row.syncNode->loadFiltersIfChanged(childRow.fsNode->fingerprint, fullPath.localPath);

                                if (ok != !row.syncNode->rareRO().badlyFormedIgnoreFilePath)
                                {
                                    if (ok)
                                    {
                                        row.syncNode->rare().badlyFormedIgnoreFilePath.reset();
                                    }
                                    else
                                    {
                                        row.syncNode->rare().badlyFormedIgnoreFilePath.reset(new LocalNode::RareFields::BadlyFormedIgnore(fullPath.localPath, this));
                                        syncs.badlyFormedIgnoreFilePaths.push_back(row.syncNode->rare().badlyFormedIgnoreFilePath);
                                    }
                                }
                            }
                        }
                        if (childRow.syncNode &&
                            childRow.syncNode->type == FILENODE)
                        {
                            childRow.syncNode->checkTreestate(true);
                        }
                        break;

                    case 2:
                        // third and final pass: recurse into the folders
                        if (childRow.syncNode &&
                            childRow.syncNode->type > FILENODE && (
                                (childRow.recurseBelowRemovedCloudNode &&
                                 (childRow.syncNode->scanRequired() || childRow.syncNode->syncRequired()))
                                ||
                                (childRow.recurseBelowRemovedFsNode &&
                                 childRow.syncNode->syncRequired())
                                ||
                                (recurseHere &&
                                !childRow.suppressRecursion &&
                                //!childRow.syncNode->deletedFS &&   we should not check this one, or we won't remove the LocalNode
                                //childRow.syncNode->rareRO().removeNodeHere.expired() && // this is shared_ptr now, not weak_ptr.  And checked early in checkForCompletedCloudMovedToDebris
                                childRow.syncNode->rareRO().unlinkHere.expired() &&
                                !childRow.syncNode->rareRO().moveToHere))) // don't create new LocalNodes under a moving-to folder, we'll move the already existing LocalNodes when the move completes
                        {
                            // Add watches as necessary.
                            if (childRow.fsNode)
                            {
                                auto result = childRow.syncNode->watch(fullPath.localPath, childRow.fsNode->fsid);

                                // Any fatal errors while adding the watch?
                                if (result == WR_FATAL)
                                    changestate(UNABLE_TO_ADD_WATCH, false, true, true);
                            }

                            if (!recursiveSync(childRow, fullPath, belowRemovedCloudNode || childRow.recurseBelowRemovedCloudNode, belowRemovedFsNode || childRow.recurseBelowRemovedFsNode, depth+1))
                            {
                                earlyExit = true;
                            }
                        }
                        break;

                    }
                }
            }

            if (ignoreFilePresent)
            {
                if (!row.syncNode->rareRO().filterChain ||
                    !row.syncNode->rareRO().filterChain->mLoadSucceeded)
                {
                    // we can't calculate what's included, come back when the .megaignore is present and well-formed
                    break;
                }

                // processed already, don't worry about it for the rest
                ignoreFilePresent = false;
            }
        }

        if (!anyNameConflicts)
        {
            // here childRows still contains pointers into lastFolderScan, fsAddedSiblings etc
            row.syncNode->clearRegeneratableFolderScan(fullPath, childRows);
        }

        // If we still don't match the known fs state, and if we added any FSNodes that
        // aren't part of our scan data (and we think we don't need another scan),
        // add them to the scan data to avoid re-fingerprinting no the next folder scan
        if (!row.fsAddedSiblings.empty())
        {
            auto& scan = row.syncNode->lastFolderScan;
            if (scan && row.syncNode->scanAgain < TREE_ACTION_HERE)
            {
                scan->reserve(scan->size() + row.fsAddedSiblings.size());
                for (auto& ptr: row.fsAddedSiblings)
                {
                    scan->push_back(move(ptr));
                }
                row.fsAddedSiblings.clear();
            }
        }
    }

    // Recompute our LocalNode flags from children
    // Flags for this row could have been set during calls to the node
    // If we skipped a child node this time (or if not), the set-parent
    // flags let us know if future actions are needed at this level
    for (auto& child : row.syncNode->children)
    {
        assert(child.first == child.second->localname);

        if (child.second->exclusionState() == ES_EXCLUDED)
        {
            continue;
        }

        if (row.ignoreFileStable() && child.second->type > FILENODE)
        {
            row.syncNode->scanAgain = updateTreestateFromChild(row.syncNode->scanAgain, child.second->scanAgain);
            row.syncNode->syncAgain = updateTreestateFromChild(row.syncNode->syncAgain, child.second->syncAgain);
        }
        row.syncNode->checkMovesAgain = updateTreestateFromChild(row.syncNode->checkMovesAgain, child.second->checkMovesAgain);
        row.syncNode->conflicts = updateTreestateFromChild(row.syncNode->conflicts, child.second->conflicts);

        if (child.second->parentSetScanAgain) row.syncNode->setScanAgain(false, true, false, 0);
        if (child.second->parentSetCheckMovesAgain) row.syncNode->setCheckMovesAgain(false, true, false);
        if (child.second->parentSetSyncAgain) row.syncNode->setSyncAgain(false, true, false);
        if (child.second->parentSetContainsConflicts) row.syncNode->setContainsConflicts(false, true, false);

        child.second->parentSetScanAgain = false;  // we should only use this one once
    }

    // keep sync overlay icons up to date as we recurse (including the sync root node)
    row.syncNode->checkTreestate(true);

    SYNC_verbose << syncname << (belowRemovedCloudNode ? "belowRemovedCloudNode " : "")
                << "Exiting folder with "
                << row.syncNode->scanAgain  << "-"
                << row.syncNode->checkMovesAgain << "-"
                << row.syncNode->syncAgain << " ("
                << row.syncNode->conflicts << ") at "
                << fullPath.syncPath;

    return !earlyExit;
}

string Sync::logTriplet(SyncRow& row, SyncPath& fullPath)
{
    ostringstream s;
    s << " triplet:" <<
        " " << (row.cloudNode ? fullPath.cloudPath : "(null)") <<
        " " << (row.syncNode ? fullPath.syncPath : "(null)") <<
        " " << (row.fsNode ? fullPath.localPath.toPath(false):"(null)");
    return s.str();
}

bool Sync::syncItem_checkMoves(SyncRow& row, SyncRow& parentRow, SyncPath& fullPath,
        bool belowRemovedCloudNode, bool belowRemovedFsNode)
{
    assert(syncs.onSyncThread());
    CodeCounter::ScopeTimer rst(syncs.mClient.performanceStats.syncItemCheckMove);

    // Since we are visiting this node this time, reset its flags-for-parent
    // They should only stay set when the conditions require it
    if (row.syncNode)
    {
        row.syncNode->parentSetScanAgain = false;
        row.syncNode->parentSetCheckMovesAgain = false;
        row.syncNode->parentSetSyncAgain = false;
        row.syncNode->parentSetContainsConflicts = false;
    }

    // Does this row have a sync node?
    if (auto* s = row.syncNode)
    {
        // Is this row part of an ongoing upload?
        if (auto u = std::dynamic_pointer_cast<SyncUpload_inClient>(s->transferSP))
        {
            // Is it waiting for a putnodes request to complete?
            if (u->putnodesStarted)
            {
                if (!u->wasPutnodesCompleted)
                {
                    LOG_debug << "Waiting for putnodes to complete, defer move checking: "
                              << logTriplet(row, fullPath);

                    // Then come back later.
                    return false;
                }
                else
                {
                    bool rowResult = false;
                    if (processCompletedUploadFromHere(row, parentRow, fullPath, rowResult, u))
                    {
                        return rowResult;
                    }
                }
            }
        }
    }

    // Under some circumstances on sync startup, our shortname records can be out of date.
    // If so, we adjust for that here, as the directories are scanned
    if (row.syncNode && row.fsNode && row.fsNode->shortname)
    {
        if ((!row.syncNode->slocalname ||
            *row.syncNode->slocalname != *row.fsNode->shortname) &&
            row.syncNode->localname != *row.fsNode->shortname)
        {
            LOG_warn << syncname
                     << "Updating slocalname: " << *row.fsNode->shortname
                     << " at " << fullPath.localPath
                     << " was " << (row.syncNode->slocalname ? row.syncNode->slocalname->toPath(false) : "(null)")
                     << logTriplet(row, fullPath);
            row.syncNode->setnameparent(row.syncNode->parent, row.syncNode->localname, row.fsNode->cloneShortname());
            statecacheadd(row.syncNode);
        }
    }

    if (row.fsNode &&
       (row.fsNode->type == TYPE_UNKNOWN ||
        row.fsNode->fsid == UNDEF))
    {
        // We can't consider moves if we don't even know file/folder or fsid.
        // Skip ahead to plain item comparison where we wil consider exclusion filters.
        return false;
    }

    // Are we dealing with a no-name triplet?
    if (row.isNoName())
    {
        ProgressingMonitor monitor(*this, row, fullPath);

        monitor.waitingCloud(fullPath.cloudPath, SyncStallEntry(
            SyncWaitReason::FileIssue, true, true,
            {fullPath.cloudPath, PathProblem::UndecryptedCloudNode},
            {},
            {},
            {}));

        LOG_debug << syncname
                  << "No name triplets here. "
                  << "Excluding this triplet from sync for now. "
                  << logTriplet(row, fullPath);

        row.itemProcessed = true;
        row.suppressRecursion = true;

        return false;
    }

    if (row.fsNode && isDoNotSyncFileName(row.fsNode->toName_of_localname(*syncs.fsaccess)))
    {
        // don't consider these for moves
        return true;
    }

    // Don't perform any moves until we know the row's exclusion state.
    if ((row.cloudNode && parentRow.exclusionState(*row.cloudNode) == ES_UNKNOWN) ||
        (row.fsNode && parentRow.exclusionState(*row.fsNode) == ES_UNKNOWN))
    {
        row.itemProcessed = true;
        row.suppressRecursion = true;

        return true;
    }

    bool rowResult;
    if (checkForCompletedFolderCreateHere(row, parentRow, fullPath, rowResult))
    {
        row.itemProcessed = true;
        return rowResult;
    }

    if (checkForCompletedCloudMoveToHere(row, parentRow, fullPath, rowResult))
    {
        row.itemProcessed = true;
        return rowResult;
    }

    if (checkForCompletedCloudMovedToDebris(row, parentRow, fullPath, rowResult))
    {
        row.itemProcessed = true;
        return rowResult;
    }


    // First deal with detecting local moves/renames and propagating correspondingly
    // Independent of the syncItem() combos below so we don't have duplicate checks in those.
    // Be careful of unscannable folder entries which may have no detected type or fsid.
    // todo: We also have to consider the possibility this item was moved locally and remotely,
    // and possibly from different locations, or even possibly from the same location.

    if (row.fsNode &&
        (!row.syncNode ||
          row.syncNode->fsid_lastSynced == UNDEF ||
          row.syncNode->fsid_lastSynced != row.fsNode->fsid ||
          (mCaseInsensitive && row.hasCaseInsensitiveLocalNameChange())))
    {
        bool rowResult;
        if (checkLocalPathForMovesRenames(row, parentRow, fullPath, rowResult, belowRemovedCloudNode))
        {
            row.itemProcessed = true;
            return rowResult;
        }
    }

    if (row.cloudNode &&
        (!row.syncNode ||
          row.syncNode->syncedCloudNodeHandle.isUndef() ||
          row.syncNode->syncedCloudNodeHandle != row.cloudNode->handle ||
          (mCaseInsensitive && row.hasCaseInsensitiveCloudNameChange())))
    {
        bool rowResult;
        if (checkCloudPathForMovesRenames(row, parentRow, fullPath, rowResult, belowRemovedFsNode))
        {
            row.itemProcessed = true;
            return rowResult;
        }
    }

    // Avoid syncing nodes that have multiple clashing names
    // Except if we previously had a folder (just itself) synced, allow recursing into that one.
    if (!row.fsClashingNames.empty() || !row.cloudClashingNames.empty())
    {
        if (row.syncNode) row.syncNode->setContainsConflicts(true, false, false);
        else parentRow.syncNode->setContainsConflicts(false, true, false);

        if (row.cloudNode && row.syncNode && row.fsNode &&
            row.syncNode->type == FOLDERNODE &&
            row.cloudNode->handle == row.syncNode->syncedCloudNodeHandle &&
            row.fsNode->fsid != UNDEF && row.fsNode->fsid == row.syncNode->fsid_lastSynced)
        {
            SYNC_verbose << syncname << "Name clashes at this already-synced folder.  We will sync nodes below though." << logTriplet(row, fullPath);
            return false;
        }

        // Is this clash due to multiple ignore files being present in the cloud?
        auto isIgnoreFileClash = [](const SyncRow& row) {
            // Any clashes in the cloud?
            if (row.cloudClashingNames.empty())
                return false;

            // Any clashes on the local disk?
            if (!row.fsClashingNames.empty())
                return false;

            if (!(row.fsNode || row.syncNode))
                return false;

            // Row represents an ignore file?
            return row.isIgnoreFile();
        };

        if (isIgnoreFileClash(row))
            return false;

        LOG_debug << syncname << "Multiple names clash here.  Excluding this node from sync for now." << logTriplet(row, fullPath);

        if (row.syncNode)
        {
            row.syncNode->scanAgain = TREE_RESOLVED;
            row.syncNode->checkMovesAgain = TREE_RESOLVED;
            row.syncNode->syncAgain = TREE_RESOLVED;
        }

        row.itemProcessed = true;
        row.suppressRecursion = true;

        return true;
    }

    return false;
}

bool Sync::syncItem_checkDownloadCompletion(SyncRow& row, SyncRow& parentRow, SyncPath& fullPath)
{
    auto downloadPtr = std::dynamic_pointer_cast<SyncDownload_inClient>(row.syncNode->transferSP);
    if (!downloadPtr) return true;

    ProgressingMonitor monitor(*this, row, fullPath);

    if (downloadPtr->wasTerminated)
    {
        SYNC_verbose << syncname << "Download was terminated " << logTriplet(row, fullPath);

        // Did the download fail due to a MAC error?
        if (downloadPtr->mError == API_EKEY)
        {
            // Then report it as a stall.

            SYNC_verbose << syncname
                            << "Download was terminated due to MAC verification failure: "
                            << logTriplet(row, fullPath);

            monitor.waitingLocal(downloadPtr->getLocalname(), SyncStallEntry(
                SyncWaitReason::DownloadIssue, true, true,
                {fullPath.cloudPath, PathProblem::MACVerificationFailure},
                {},
                {downloadPtr->getLocalname(), PathProblem::MACVerificationFailure},
                {fullPath.localPath}));

            bool keepStalling = row.cloudNode && row.cloudNode->handle == downloadPtr->h;

            return !keepStalling;
        }
        else
        {
            // remove the download record so we re-evaluate what to do
            row.syncNode->resetTransfer(nullptr);
        }
    }
    else if (downloadPtr->wasCompleted)
    {
        assert(downloadPtr->downloadDistributor);

        // Convenience.
        auto& fsAccess = *syncs.fsaccess;

        // Clarity.
        auto& targetPath = fullPath.localPath;

        // Try and move/rename the downloaded file into its new home.
        bool nameTooLong = false;
        bool transientError = false;

        if (row.fsNode && downloadPtr->okToOverwriteFF.isvalid)
        {
            if (row.fsNode->fingerprint != downloadPtr->okToOverwriteFF)
            {
                LOG_debug << syncname << "Sync download cannot overwrite unexpected file at " << logTriplet(row, fullPath);
                monitor.noResult();
                return true;  // continue matching and see if we stall due to changes on both sides
            }
        }

        if (downloadPtr->downloadDistributor->distributeTo(targetPath, fsAccess, FileDistributor::MoveReplacedFileToSyncDebris, transientError, nameTooLong, this))
        {
            assert(FSNode::debugConfirmOnDiskFingerprintOrLogWhy(fsAccess, targetPath, *downloadPtr));

            // Move was successful.
            SYNC_verbose << syncname << "Download complete, moved file to final destination." << logTriplet(row, fullPath);

            // Download was moved into place.
            downloadPtr->wasDistributed = true;

            // No longer necessary as the transfer's complete.
            row.syncNode->resetTransfer(nullptr);

            // Let the engine know the file exists, even if it hasn't detected it yet.
            //
            // This is necessary as filesystem events may be delayed.
            if (auto fsNode = FSNode::fromPath(fsAccess, targetPath, true, FSLogging::logOnError))  // skip case check. We will check for exact match ourselves
            {
                if (fsNode->localname != targetPath.leafName())
                {
                    row.syncNode->localFSCannotStoreThisName = true;
                    row.syncNode->rare().localFSRenamedToThisName = fsNode->localname;
                    return true;  // carry on with checkItem() - this syncNode will cause a stall until cloud rename
                }

                // Make this new fsNode part of our sync data structure
                parentRow.fsAddedSiblings.emplace_back(std::move(*fsNode));
                row.fsNode = &parentRow.fsAddedSiblings.back();
                row.syncNode->slocalname = row.fsNode->cloneShortname();
            }
            else
            {
                row.syncNode->localFSCannotStoreThisName = true;
                return true;  // carry on with checkItem() - this syncNode will cause a stall until cloud rename
            }

            // Mark the row as synced with the original Node downloaded, so that
            // we can chain any cloud moves/renames that occurred in the meantime
            row.syncNode->setSyncedFsid(row.fsNode->fsid, syncs.localnodeBySyncedFsid, row.fsNode->localname, row.fsNode->cloneShortname());
            row.syncNode->syncedFingerprint = row.fsNode->fingerprint;
            row.syncNode->setSyncedNodeHandle(downloadPtr->h);
            statecacheadd(row.syncNode);
        }
        else if (nameTooLong)
        {
            SYNC_verbose << syncname
                            << "Download complete but the target's name is too long: "
                            << logTriplet(row, fullPath);

            monitor.waitingLocal(fullPath.localPath, SyncStallEntry(
                SyncWaitReason::DownloadIssue, true, true,
                {fullPath.cloudPath},
                {},
                {downloadPtr->downloadDistributor->distributeFromPath()},
                {fullPath.localPath, PathProblem::NameTooLongForFilesystem}));

            // Leave the transfer intact so we don't reattempt the download.
            // Also allow the syncItem logic to continue, to resolve via user change, eg delete the cloud node
            return true;
        }
        else
        {
            // (Transient?) error while moving download into place.
            SYNC_verbose << syncname << "Download complete, but filesystem move error." << logTriplet(row, fullPath);

            // Let the monitor know what we're up to.
            monitor.waitingLocal(fullPath.localPath, SyncStallEntry(
                SyncWaitReason::DownloadIssue, false, true,
                {fullPath.cloudPath},
                {},
                {downloadPtr->getLocalname()},
                {fullPath.localPath, PathProblem::FilesystemErrorDuringOperation}));

            // Also allow the syncItem logic to continue, to resolve via user change, eg delete the cloud node
            return true;
        }
    }
    return true;  // carry on with checkItem()
}

struct DifferentValueDetector_nodetype
{
    nodetype_t value = TYPE_UNKNOWN;

    // returns false if any different values are detected
    bool combine(nodetype_t v)
    {
        if (value == TYPE_UNKNOWN)
        {
            value = v;
            return true;
        }
        else if (v == TYPE_UNKNOWN)
        {
            return true;
        }
        else return v == value;
    }
};

bool Sync::syncItem(SyncRow& row, SyncRow& parentRow, SyncPath& fullPath, PerFolderLogSummaryCounts& pflsc)
{
    CodeCounter::ScopeTimer rst(syncs.mClient.performanceStats.syncItem);

    assert(syncs.onSyncThread());

    if (row.syncNode && row.fsNode &&
       (row.fsNode->type == TYPE_UNKNOWN || row.fsNode->fsid == UNDEF ||
       (row.fsNode->type == FILENODE && !row.fsNode->fingerprint.isvalid)))
    {
        SYNC_verbose << "File lost permissions and we can't identify or fingerprint it anymore: " << logTriplet(row, fullPath);

        ProgressingMonitor monitor(*this, row, fullPath);
        monitor.waitingLocal(fullPath.localPath, SyncStallEntry(
            SyncWaitReason::FileIssue, false, false,
            {},
            {},
            {fullPath.localPath, PathProblem::CannotFingerprintFile},
            {}));

        return false;
    }

    // Check for files vs folders,  we can't upload a file over a folder etc.
    // Turns out we need to let moves be detected first, hence this block is moved from
    // there, otherwise a delete of a moved node could happen
    // Hence this block is moved from syncItem_checkMoves
    DifferentValueDetector_nodetype typeDiffDetect;
    if ((row.cloudNode && !typeDiffDetect.combine(row.cloudNode->type)) ||
        (row.syncNode && !typeDiffDetect.combine(row.syncNode->type)) ||
        (row.fsNode && !typeDiffDetect.combine(row.fsNode->type)))
    {

        if ((row.cloudNode && row.cloudNode->type == TYPE_DONOTSYNC) ||
            (row.fsNode && row.fsNode->type == TYPE_DONOTSYNC))
        {
            // don't do anything for these- eg. files auto generated by win/mac filesystem browsers
            // Note that historic syncs may have many of these in the cloud already
            return true;
        }

        SYNC_verbose << syncname << "File vs folder detected in this row: " << fullPath.localPath;

        // we already know these are not move-involved.  So, allow resetting the type of the syncNode
        if (row.syncNode)
        {
            nodetype_t resetType = TYPE_UNKNOWN;

            if (!row.fsNode && row.cloudNode)
            {
                SYNC_verbose << syncname << "Resetting sync node type for no fsNode: " << row.cloudNode->type << fullPath.localPath;
                resetType = row.cloudNode->type;
            }

            if (!row.cloudNode && row.fsNode)
            {
                SYNC_verbose << syncname << "Resetting sync node type for no cloudNode: " << row.fsNode->type << fullPath.localPath;
                resetType = row.fsNode->type;
            }

            if (row.cloudNode && row.fsNode && row.cloudNode->type == row.fsNode->type)
            {
                SYNC_verbose << syncname << "Resetting sync node type to cloud/fs type: " << row.cloudNode->type << fullPath.localPath;
                resetType = row.cloudNode->type;
            }

            if (resetType != TYPE_UNKNOWN)
            {
                row.syncNode->type = resetType;
                row.syncNode->setSyncedFsid(UNDEF, syncs.localnodeBySyncedFsid, row.syncNode->localname, row.syncNode->cloneShortname());
                row.syncNode->setSyncedNodeHandle(NodeHandle());
                statecacheadd(row.syncNode);
                return false;
            }
        }

        bool cloudSideChange = row.cloudNode && row.syncNode && row.cloudNode->type != row.syncNode->type;

        ProgressingMonitor monitor(*this, row, fullPath);
        monitor.waitingLocal(fullPath.localPath, SyncStallEntry(
            SyncWaitReason::FolderMatchedAgainstFile, true, cloudSideChange,
            {fullPath.cloudPath}, {},
            {fullPath.localPath}, {}));

        return false;
    }


    unsigned confirmDeleteCount = 0;
    if (row.syncNode)
    {
        // reset the count pre-emptively in case we don't choose SRT_XSX
        confirmDeleteCount = row.syncNode->confirmDeleteCount;
        if (confirmDeleteCount > 0)
        {
            row.syncNode->confirmDeleteCount = 0;
        }

        if (row.syncNode->certainlyOrphaned)
        {
            SYNC_verbose << "Removing certainly orphaned LN. " << logTriplet(row, fullPath);
            delete row.syncNode;
            row.syncNode = nullptr;
            if (!row.cloudNode && !row.fsNode) return false;
        }
    }

    // check for cases in progress that we shouldn't be re-evaluating yet
    if (auto* s = row.syncNode)
    {
        // Any rare fields?
        if (s->hasRare())
        {
            // Move pending?
            if (!s->rare().movePendingFrom.expired())
            {
                // Don't do anything until the move has completed.
                return false;
            }

            // Move in progress?
            if (auto& moveFromHere = s->rare().moveFromHere)
            {
                if (s->rare().moveToHere == moveFromHere &&
                    (moveFromHere->succeeded || moveFromHere->failed))
                {
                    // rename of this node (case insensitive but case changed)?
                    moveFromHere.reset();
                    s->rare().moveToHere.reset();
                    s->updateMoveInvolvement();
                }
                else if (moveFromHere->failed || moveFromHere->syncCodeProcessedResult)
                {
                    // Move's completed.
                    moveFromHere.reset();
                    s->updateMoveInvolvement();
                }
                else if (moveFromHere.use_count() == 1)
                {
                    SYNC_verbose << "Removing orphaned moveFromHere pointer at: " << logTriplet(row, fullPath);
                    moveFromHere.reset();
                    s->updateMoveInvolvement();
                }
                else
                {
                    // Move's still underway.
                    return false;
                }
            }

            // Is this row (effectively) excluded?
            if (s->exclusionState() != ES_INCLUDED)
            {
                // Is it a move target?
                if (auto& moveToHere = s->rare().moveToHere)
                {
                    assert(!moveToHere->failed);
                    assert(!moveToHere->syncCodeProcessedResult);
                    assert(moveToHere->succeeded);

                    // Necessary as excluded rows may not reach CSF.
                    resolve_checkMoveComplete(row, parentRow, fullPath);
                }
            }

            // Unlink in progress?
            if (!s->rare().unlinkHere.expired())
            {
                // Unlink's still underway.
                return false;
            }
        }

        // as it turns out, this is too early.
        // we need to wait for resolve_rowMatched to recognise it
        // otherwise there may be more renames to process first
        //s->checkTransferCompleted(row, parentRow, fullPath);

        // Is the row excluded?
        if (s->exclusionState() == ES_EXCLUDED)
        {
            // Can we remove the node from memory?
            auto removable = true;

            // ignore files cannot be ignored
            assert(!s->isIgnoreFile());

            // Let transfers complete.
            removable &= !s->transferSP;

            // Keep the node (as ignored) but purge the children
            if (removable)
            {
                // Extra sanity.
                assert(!s->rareRO().moveFromHere);
                assert(!s->rareRO().moveToHere);

                if (!s->children.empty())
                {
                    LOG_debug << syncname << "syncItem removing child LocalNodes from excluded " << s->getLocalPath();
                    vector<LocalNode*> cs;
                    cs.resize(s->children.size());
                    for (auto& i : s->children)
                    {
                        cs.push_back(i.second);
                    }
                    for (auto p : cs)
                    {
                        delete p;
                    }
                }


            }
            return true; // consider it synced (ie, do not revisit)
        }
    }

    // Check blocked status.  Todo:  figure out use blocked flag clearing
    if (!row.syncNode && row.fsNode && (
        row.fsNode->isBlocked || row.fsNode->type == TYPE_UNKNOWN) &&
        parentRow.syncNode->exclusionState(row.fsNode->localname, TYPE_UNKNOWN, -1) == ES_INCLUDED)
    {
        // so that we can checkForScanBlocked() immediately below
        if (!makeSyncNode_fromFS(row, parentRow, fullPath, false))
        {
            row.suppressRecursion = true;
            row.itemProcessed = true;
            return false;
        }
    }
    if (row.syncNode &&
        row.syncNode->checkForScanBlocked(row.fsNode))
    {
        row.suppressRecursion = true;
        row.itemProcessed = true;
        return false;
    }

    if (row.syncNode && row.syncNode->transferSP)
    {
        if (!syncItem_checkDownloadCompletion(row, parentRow, fullPath))
        {
            return false;
        }
    }

    auto rowType = row.type();

    if (row.syncNode && rowType != SRT_XSX &&
        row.syncNode->localFSCannotStoreThisName)
    {
        LocalPath fsReportPath;
        if (!row.syncNode->rareRO().localFSRenamedToThisName.empty())
        {
            fsReportPath = fullPath.localPath.parentPath();
            fsReportPath.appendWithSeparator(row.syncNode->rareRO().localFSRenamedToThisName, true);
        }

        ProgressingMonitor monitor(*this, row, fullPath);
        monitor.waitingLocal(fullPath.localPath, SyncStallEntry(
            SyncWaitReason::FileIssue, false, false,
            {fullPath.cloudPath, PathProblem::FilesystemCannotStoreThisName},
            {},
            {fsReportPath, PathProblem::FilesystemCannotStoreThisName},
            {}));

        return false;
    }

    switch (rowType)
    {
    case SRT_CSF:
    {
        CodeCounter::ScopeTimer rst(syncs.mClient.performanceStats.syncItemCSF);

        // Are we part of a move and was our source a download-in-progress?
        resolve_checkMoveDownloadComplete(row, fullPath);

        // all three exist; compare
        bool fsCloudEqual = syncEqual(*row.cloudNode, *row.fsNode);
        bool cloudEqual = syncEqual(*row.cloudNode, *row.syncNode);
        bool fsEqual = syncEqual(*row.fsNode, *row.syncNode);

        if (fsCloudEqual)
        {
            // success! this row is synced
            if (!cloudEqual || !fsEqual)
            {
                row.syncNode->syncedFingerprint = row.fsNode->fingerprint;
                assert(row.syncNode->syncedFingerprint == row.cloudNode->fingerprint);
                statecacheadd(row.syncNode);
            }

            return resolve_rowMatched(row, parentRow, fullPath, pflsc);
        }

        if (cloudEqual || isBackupAndMirroring())
        {
            // filesystem changed, put the change
            return resolve_upsync(row, parentRow, fullPath, pflsc);
        }

        if (fsEqual)
        {
            // cloud has changed, get the change
            return resolve_downsync(row, parentRow, fullPath, true, pflsc);
        }

        if (auto uploadPtr = threadSafeState->isNodeAnExpectedUpload(row.cloudNode->parentHandle, row.cloudNode->name))
        {
            if (row.cloudNode->fingerprint == *uploadPtr &&
                uploadPtr.get() == row.syncNode->transferSP.get())
            {
                // we uploaded a file and the user already re-updated the local version of the file
                SYNC_verbose << syncname << "Node is a recent upload, while the FSFile is already updated: " << fullPath.cloudPath << logTriplet(row, fullPath);
                row.syncNode->setSyncedNodeHandle(row.cloudNode->handle);
                row.syncNode->syncedFingerprint  = row.cloudNode->fingerprint;
                row.syncNode->transferSP.reset();
                return false;
            }
        }

        // both changed, so we can't decide without the user's help
        return resolve_userIntervention(row, parentRow, fullPath);
    }
    case SRT_XSF:
    {
        CodeCounter::ScopeTimer rst(syncs.mClient.performanceStats.syncItemXSF);

        if (row.syncNode->type == TYPE_DONOTSYNC)
        {
            // we do not upload do-not-sync files (eg. system+hidden, on windows)
            return true;
        }

        // cloud item absent
        if (isBackupAndMirroring())
        {
            // for backups, we only change the cloud
            return resolve_upsync(row, parentRow, fullPath, pflsc);
        }

        if (!row.syncNode->syncedCloudNodeHandle.isUndef()
            && row.syncNode->fsid_lastSynced != UNDEF
            && row.syncNode->fsid_lastSynced == row.fsNode->fsid
            // on disk, content could be changed without an fsid change
            && syncEqual(*row.fsNode, *row.syncNode))
        {
            // used to be fully synced and the fs side still has that version
            // remove in the fs (if not part of a move)
            return resolve_cloudNodeGone(row, parentRow, fullPath);
        }

        // either
        //  - cloud item did not exist before; upsync
        //  - the fs item has changed too; upsync (this lets users recover from the both sides changed state - user deletes the one they don't want anymore)
        return resolve_upsync(row, parentRow, fullPath, pflsc);
    }
    case SRT_CSX:
    {
        CodeCounter::ScopeTimer rst(syncs.mClient.performanceStats.syncItemCSX);

        // local item not present
        if (isBackupAndMirroring())
        {
            // in mirror mode, make the cloud the same as local
            // if backing up and not mirroring, the resolve_downsync branch will cancel the sync
            return resolve_fsNodeGone(row, parentRow, fullPath);
        }

        // where we uploaded this node but the fsNode moved already, consider the cloud side synced.
        if (row.syncNode->fsid_lastSynced != UNDEF &&
            row.syncNode->syncedCloudNodeHandle.isUndef() &&
            syncEqual(*row.cloudNode, *row.syncNode))
        {
            row.syncNode->setSyncedNodeHandle(row.cloudNode->handle);
            return false;  // let the next pass determine if it's a move
        }

        if (auto uploadPtr = threadSafeState->isNodeAnExpectedUpload(row.cloudNode->parentHandle, row.cloudNode->name))
        {
            // The local file is no longer at the matching position
           // and we need to set it up to be moved/deleted correspondingly
            // Setting the synced fsid without a corresponding FSNode will cause move detection

            SYNC_verbose << syncname << "Node is a recent upload, sync node present, source FS file is no longer here: " << fullPath.cloudPath << logTriplet(row, fullPath);
            row.syncNode->setSyncedNodeHandle(row.cloudNode->handle);
            row.syncNode->setSyncedFsid(uploadPtr->sourceFsid, syncs.localnodeBySyncedFsid, uploadPtr->sourceLocalname, nullptr);
            row.syncNode->syncedFingerprint  = row.cloudNode->fingerprint;
            row.syncNode->transferSP.reset();
            return false;
        }
        else if (row.syncNode->fsid_lastSynced == UNDEF)
        {
            // fs item did not exist before; downsync
            return resolve_downsync(row, parentRow, fullPath, false, pflsc);
        }
        else if (//!row.syncNode->syncedCloudNodeHandle.isUndef() &&
                 row.syncNode->syncedCloudNodeHandle != row.cloudNode->handle)
        {
            // the cloud item has changed too; downsync (this lets users recover from both sides changed state - user deletes the one they don't want anymore)
            return resolve_downsync(row, parentRow, fullPath, false, pflsc);
        }
        else
        {
            // It might be a removal; it might be that the local fs item was moved during upload and now the cloud node from the upload has appeared
            // resolve_fsNodeGone only removes if we know the fs item isn't anywhere else in the sync filesystem subtrees.

            if (row.syncNode->fsid_lastSynced != UNDEF
                && !row.syncNode->syncedCloudNodeHandle.isUndef()
                // for cloud nodes, same handle must be same content
                && row.syncNode->syncedCloudNodeHandle == row.cloudNode->handle)
            {
                // used to be fully synced and the cloud side still has that version
                // remove in the cloud (if not part of a move)
                return resolve_fsNodeGone(row, parentRow, fullPath);
            }
            LOG_debug << "interesting case, does it occur?";

            return false;
        }
    }
    case SRT_XSX:
    {
        CodeCounter::ScopeTimer rst(syncs.mClient.performanceStats.syncItemXSX);

        // local and cloud disappeared; remove sync item also
        return resolve_delSyncNode(row, parentRow, fullPath, confirmDeleteCount);
    }
    case SRT_CXF:
    {
        CodeCounter::ScopeTimer rst(syncs.mClient.performanceStats.syncItemCXF);

        // we have to check both, due to the size parameter
        auto cloudside = parentRow.exclusionState(row.fsNode->localname, row.fsNode->type, row.fsNode->fingerprint.size);
        auto localside = parentRow.exclusionState(row.fsNode->localname, row.cloudNode->type, row.cloudNode->fingerprint.size); // use fsNode's name for convenience, size is what matters

        if (cloudside == ES_EXCLUDED || localside == ES_EXCLUDED)
        {
            LOG_verbose << "CXF case is excluded by size: " << row.fsNode->fingerprint.size << " vs " << row.cloudNode->fingerprint.size << logTriplet(row, fullPath);
            return true;
        }

        if (cloudside != ES_INCLUDED || localside != ES_INCLUDED)
        {
            LOG_verbose << "Exclusion state unknown, come back later: " << int(cloudside) << " vs " << int(localside) << logTriplet(row, fullPath);
            return false;
        }

        // Item exists locally and remotely but we haven't synced them previously
        // If they are equal then join them with a Localnode. Othewise report to user.
        // The original algorithm would compare mtime, and if that was equal then size/crc

        if (syncEqual(*row.cloudNode, *row.fsNode))
        {
            return resolve_makeSyncNode_fromFS(row, parentRow, fullPath, false);
        }
        else
        {
            return resolve_userIntervention(row, parentRow, fullPath);
        }
    }
    case SRT_XXF:
    {
        CodeCounter::ScopeTimer rst(syncs.mClient.performanceStats.syncItemXXF);

        // Have we detected a new ignore file?
        if (row.isIgnoreFile())
        {
            // Don't process any other rows (yet).
            // Skip ahead to make the node, .megaignore files are not ignored
            parentRow.ignoreFileChanging();
        }
        else
        {
            // Don't create a sync node for this file unless we know that it's included.
            if (parentRow.exclusionState(*row.fsNode) != ES_INCLUDED)
                return true;
        }

        // Item exists locally only. Check if it was moved/renamed here, or Create
        // If creating, next run through will upload it
        return resolve_makeSyncNode_fromFS(row, parentRow, fullPath, false);
    }
    case SRT_CXX:
    {
        CodeCounter::ScopeTimer rst(syncs.mClient.performanceStats.syncItemCXX);

        // Don't create sync nodes unless we know the row is included.
        if (parentRow.exclusionState(*row.cloudNode) != ES_INCLUDED)
            return true;

        // Are we creating a node for an ignore file?
        if (row.isIgnoreFile())
        {
            // Then let the parent know we want to process it exclusively.
            parentRow.ignoreFileChanging();
        }

        // item exists remotely only
        return resolve_makeSyncNode_fromCloud(row, parentRow, fullPath, false);
    }
    default:
    {
        // Silence compiler warning.
        break;
    }
    } // switch

    // SRT_XXX  (should not occur)
    // no entries - can occur when names clash, but should be caught above
    CodeCounter::ScopeTimer rstXXX(syncs.mClient.performanceStats.syncItemXXX);
    assert(false);
    return false;
}

bool Sync::resolve_checkMoveDownloadComplete(SyncRow& row, SyncPath& fullPath)
{
    // Convenience.
    auto target = row.syncNode;

    // Are we part of an ongoing move?
    auto movePtr = target->rareRO().moveToHere;

    // No part of an ongoing move.
    if (!movePtr)
        return false;

    // Are we still associated with the move source?
    auto source = syncs.findLocalNodeBySyncedFsid(movePtr->sourceFsfp,
                                                  movePtr->sourceFsid,
                                                  fullPath.localPath,
                                                  movePtr->sourceType,
                                                  movePtr->sourceFingerprint,
                                                  nullptr,
                                                  cloudRootOwningUser);

    // No longer associated with the move source.
    if (!source)
        return false;

    // Sanity check.
    if (source->rareRO().moveFromHere != movePtr)
    {
        // This can happen if we see the user moved local node N to node P.
        // We start this corresponding cloud move.  But in the meantime,
        // the user has locally moved N again
        LOG_debug << "Move source does not match the movePtr anymore. (" << source->getLocalPath() << ") at: " << logTriplet(row, fullPath);
        row.syncNode->rare().moveToHere->syncCodeProcessedResult = true;  // a visit to the source node with the corresponding moveFromHere ptr will now remove it
        row.syncNode->rare().moveToHere.reset();
        row.syncNode->updateMoveInvolvement();
        return false;
    }

    // Is the source part of an ongoing download?
    auto download = std::dynamic_pointer_cast<SyncDownload_inClient>(source->transferSP);

    // Not part of an ongoing download.
    if (!download)
        return false;

    LOG_debug << "Completing move of in-progress download: "
              << logTriplet(row, fullPath);

    // Consider the move complete.
    source->moveContentTo(target, fullPath.localPath, true);
    source->setSyncedFsid(UNDEF, syncs.localnodeBySyncedFsid, source->localname, source->cloneShortname());
    source->setSyncedNodeHandle(NodeHandle());
    source->sync->statecacheadd(source);

    source->rare().moveFromHere->syncCodeProcessedResult = true;
    source->rare().moveFromHere.reset();
    source->trimRareFields();
    source->updateMoveInvolvement();

    target->rare().moveToHere->syncCodeProcessedResult = true;
    target->rare().moveToHere.reset();
    target->trimRareFields();
    target->updateMoveInvolvement();

    // Consider us synced with the local disk.
    target->setSyncedFsid(movePtr->sourceFsid, syncs.localnodeBySyncedFsid, row.fsNode->localname, row.fsNode->cloneShortname());
    target->syncedFingerprint = movePtr->sourceFingerprint;
    target->sync->statecacheadd(target);

    // Terminate the transfer if we're not a match with the local disk.
    if (row.fsNode->fsid != movePtr->sourceFsid
        || row.fsNode->fingerprint != movePtr->sourceFingerprint)
    {
        LOG_debug << "Move-target no longer matches move-source: "
                  << logTriplet(row, fullPath);

        target->resetTransfer(nullptr);
    }

    // We should now be good to go.
    return true;
}

bool Sync::resolve_checkMoveComplete(SyncRow& row, SyncRow& parentRow, SyncPath& fullPath)
{
    // Confirm that the move details are the same as recorded (LocalNodes may have changed or been deleted by now, etc.
    auto movePtr = row.syncNode->rare().moveToHere;
    LocalNode* sourceSyncNode = nullptr;

    LOG_debug << syncname << "Checking move source/target by fsid " << toHandle(movePtr->sourceFsid);

    if ((sourceSyncNode = syncs.findLocalNodeBySyncedFsid(movePtr->sourceFsfp, movePtr->sourceFsid, fullPath.localPath, movePtr->sourceType, movePtr->sourceFingerprint, nullptr, cloudRootOwningUser)))
    {
        LOG_debug << syncname << "Sync cloud move/rename from : " << sourceSyncNode->getCloudPath(true) << " resolved here! " << logTriplet(row, fullPath);

        assert(sourceSyncNode == movePtr->sourcePtr);

        // remove fsid (and handle) from source node, so we don't detect
        // that as a move source anymore
        sourceSyncNode->setSyncedFsid(UNDEF, syncs.localnodeBySyncedFsid, sourceSyncNode->localname, sourceSyncNode->cloneShortname());
        sourceSyncNode->setSyncedNodeHandle(NodeHandle());
        sourceSyncNode->sync->statecacheadd(sourceSyncNode);

        // Move all the LocalNodes under the source node to the new location
        // We can't move the source node itself as the recursive callers may be using it
        sourceSyncNode->moveContentTo(row.syncNode, fullPath.localPath, true);

        row.syncNode->setScanAgain(false, true, true, 0);
        sourceSyncNode->setScanAgain(true, false, false, 0);

        sourceSyncNode->rare().moveFromHere->syncCodeProcessedResult = true;
        sourceSyncNode->rare().moveFromHere.reset();
        sourceSyncNode->trimRareFields();
        sourceSyncNode->updateMoveInvolvement();

        // If this node was repurposed for the move, rather than the normal case of creating a fresh one, we remove the old content if it was a folder
        // We have to do this after all processing of sourceSyncNode, in case the source was (through multiple operations) one of the subnodes about to be removed.
        // TODO: however, there is a risk of name collisions - probably we should use a multimap for LocalNode::children.
        for (auto& oldc : movePtr->priorChildrenToRemove)
        {
            for (auto& c : row.syncNode->children)
            {
                if (c.first == oldc.first && c.second == oldc.second)
                {
                    delete c.second; // removes itself from the parent map
                    break;
                }
            }
        }

    }
    else
    {
        // just alert us to this an double check the case in the debugger
        assert(false);
    }

    // regardless, make sure we don't get stuck
    row.syncNode->rare().moveToHere->syncCodeProcessedResult = true;
    row.syncNode->rare().moveToHere.reset();
    row.syncNode->trimRareFields();
    row.syncNode->updateMoveInvolvement();

    return sourceSyncNode != nullptr;
}

bool Sync::resolve_rowMatched(SyncRow& row, SyncRow& parentRow, SyncPath& fullPath, PerFolderLogSummaryCounts& pflsc)
{
    assert(syncs.onSyncThread());

    // these comparisons may need to be adjusted for UTF, escapes
    assert(row.syncNode->fsid_lastSynced != row.fsNode->fsid || 0 == compareUtf(row.syncNode->localname, true, row.fsNode->localname, true, mCaseInsensitive));
    assert(row.syncNode->fsid_lastSynced == row.fsNode->fsid || 0 == compareUtf(row.syncNode->localname, true, row.fsNode->localname, true, mCaseInsensitive));

    assert((!!row.syncNode->slocalname == !!row.fsNode->shortname) &&
            (!row.syncNode->slocalname ||
            (*row.syncNode->slocalname == *row.fsNode->shortname)));

    if (row.syncNode->fsid_lastSynced != row.fsNode->fsid ||
        row.syncNode->syncedCloudNodeHandle != row.cloudNode->handle ||
        row.syncNode->localname != row.fsNode->localname)
    {
        if (row.syncNode->hasRare() && row.syncNode->rare().moveToHere)
        {
            resolve_checkMoveComplete(row, parentRow, fullPath);
        }

        LOG_verbose << syncname << "Row is synced, setting fsid and nodehandle" << logTriplet(row, fullPath);

        if (row.syncNode->type == FOLDERNODE && row.syncNode->fsid_lastSynced != row.fsNode->fsid)
        {
            // a folder disappeared and was replaced by a different one - scan it all
            row.syncNode->setScanAgain(false, true, true, 0);
        }

        if (mCaseInsensitive &&
            0 == compareUtf(row.syncNode->localname, true, row.fsNode->localname, true, true) &&
            0 != compareUtf(row.syncNode->localname, true, row.fsNode->localname, true, false))
        {
            SYNC_verbose << "Updating LocalNode localname case to match fs: " << row.fsNode->localname << " at " << logTriplet(row, fullPath);
        }

        row.syncNode->setSyncedFsid(row.fsNode->fsid, syncs.localnodeBySyncedFsid, row.fsNode->localname, row.fsNode->cloneShortname());
        row.syncNode->setSyncedNodeHandle(row.cloudNode->handle);

        row.syncNode->syncedFingerprint = row.fsNode->fingerprint;

        if (row.syncNode->transferSP)
        {
            LOG_debug << "Clearing transfer for matched row at " << logTriplet(row, fullPath);
            row.syncNode->resetTransfer(nullptr);
        }

        if (mCaseInsensitive && !row.syncNode->namesSynchronized &&
            0 == compareUtf(row.cloudNode->name, true, row.fsNode->localname, true, false))
        {
            // name is equal (taking escaping and case into account) so going forward, also propagate renames that only change case
            assert(row.fsNode->localname == row.syncNode->localname);
            row.syncNode->namesSynchronized = true;
        }

        statecacheadd(row.syncNode);
        ProgressingMonitor monitor(*this, row, fullPath); // not stalling
    }
    else
    {
        if (!pflsc.alreadySyncedCount)
        {
            // This line is too verbose when debugging large syncs.  Instead, report the already-synced count in the containing folder
            SYNC_verbose << syncname << "Row was already synced" << logTriplet(row, fullPath);
        }
        pflsc.alreadySyncedCount += 1;
    }

    if (row.syncNode->type == FILENODE)
    {
        row.syncNode->scanAgain = TREE_RESOLVED;
        row.syncNode->checkMovesAgain = TREE_RESOLVED;
        row.syncNode->syncAgain = TREE_RESOLVED;
    }

    return true;
}

bool Sync::resolve_makeSyncNode_fromFS(SyncRow& row, SyncRow& parentRow, SyncPath& fullPath, bool considerSynced)
{
    makeSyncNode_fromFS(row, parentRow, fullPath, considerSynced);

    // the row is not in sync, so we return false
    // future visits will make more steps towards getting in sync
    return false;
}

bool Sync::makeSyncNode_fromFS(SyncRow& row, SyncRow& parentRow, SyncPath& fullPath, bool considerSynced)
{
    // this version of the function returns true/false depending on whether it was able to make the SyncNode.
    assert(syncs.onSyncThread());
    ProgressingMonitor monitor(*this, row, fullPath);

    if (row.fsNode->type == FILENODE && !row.fsNode->fingerprint.isvalid)
    {
        SYNC_verbose << "We can't create a LocalNode yet without a FileFingerprint: " << logTriplet(row, fullPath);

        // we couldn't get the file crc yet (opened by another proecess, etc)
        monitor.waitingLocal(fullPath.localPath, SyncStallEntry(
            SyncWaitReason::FileIssue, false, false,
            {},
            {},
            {fullPath.localPath, PathProblem::CannotFingerprintFile},
            {}));

        return false;
    }

    // this really is a new node: add
    LOG_debug << syncname << "Creating LocalNode from FS with fsid " << toHandle(row.fsNode->fsid) << " at: " << fullPath.localPath << logTriplet(row, fullPath);

    assert(row.syncNode == nullptr);
    row.syncNode = new LocalNode(this);

    row.syncNode->init(row.fsNode->type, parentRow.syncNode, fullPath.localPath, row.fsNode->cloneShortname());
    row.syncNode->setScannedFsid(row.fsNode->fsid, syncs.localnodeByScannedFsid, row.fsNode->localname, row.fsNode->fingerprint);

    if (row.fsNode->type == FILENODE)
    {
        row.syncNode->scannedFingerprint = row.fsNode->fingerprint;
    }

    if (considerSynced)
    {
        // we should be careful about considering synced, eg this might be a node moved from somewhere else
        SYNC_verbose << "Considering this node synced on fs side already: " << toHandle(row.fsNode->fsid);
        row.syncNode->setSyncedFsid(row.fsNode->fsid, syncs.localnodeBySyncedFsid, row.fsNode->localname, row.fsNode->cloneShortname());
        row.syncNode->syncedFingerprint  = row.fsNode->fingerprint;
    }

    if (row.syncNode->type > FILENODE)
    {
        row.syncNode->setScanAgain(false, true, true, 0);
    }

    statecacheadd(row.syncNode);

    // success making the LocalNode/SyncNode
    return true;
}

bool Sync::resolve_makeSyncNode_fromCloud(SyncRow& row, SyncRow& parentRow, SyncPath& fullPath, bool considerSynced)
{
    assert(syncs.onSyncThread());
    ProgressingMonitor monitor(*this, row, fullPath);

    SYNC_verbose << syncname << "Creating LocalNode from Cloud at: " << fullPath.cloudPath << logTriplet(row, fullPath);

    assert(row.syncNode == nullptr);
    row.syncNode = new LocalNode(this);

    if (row.cloudNode->type == FILENODE)
    {
        assert(row.cloudNode->fingerprint.isvalid); // todo: move inside considerSynced?
        row.syncNode->syncedFingerprint = row.cloudNode->fingerprint;
    }
    row.syncNode->init(row.cloudNode->type, parentRow.syncNode, fullPath.localPath, nullptr);

    if (auto uploadPtr = threadSafeState->isNodeAnExpectedUpload(row.cloudNode->parentHandle, row.cloudNode->name))
    {
        // If we make a LocalNode for an upload we created ourselves,
        // it's because the local file is no longer at the matching position
        // and we need to set it up to be moved correspondingly
        // Setting the synced fsid without a corresponding FSNode will cause move detection

        SYNC_verbose << syncname << "Node is a recent upload, but source FS file is no longer here: " << fullPath.cloudPath << logTriplet(row, fullPath);
        row.syncNode->setSyncedNodeHandle(row.cloudNode->handle);
        row.syncNode->setSyncedFsid(uploadPtr->sourceFsid, syncs.localnodeBySyncedFsid, uploadPtr->sourceLocalname, nullptr);
        row.syncNode->syncedFingerprint  = row.cloudNode->fingerprint;
        return false;
    }


    if (considerSynced)
    {
        row.syncNode->setSyncedNodeHandle(row.cloudNode->handle);
    }
    if (row.syncNode->type > FILENODE)
    {
        row.syncNode->setSyncAgain(false, true, true);
    }
    statecacheadd(row.syncNode);
    row.syncNode->setSyncAgain(true, false, false);

    return false;
}

bool Sync::resolve_delSyncNode(SyncRow& row, SyncRow& parentRow, SyncPath& fullPath, unsigned deleteCounter)
{
    assert(syncs.onSyncThread());
    ProgressingMonitor monitor(*this, row, fullPath);

    // Are we deleting an ignore file?
    if (row.syncNode->isIgnoreFile())
    {
        // Then make sure we process it exclusively.
        parentRow.ignoreFileChanging();
    }

    if (row.syncNode->hasRare())
    {
        // We should never reach this function if pendingFrom is live.
        assert(row.syncNode->rareRO().movePendingFrom.expired());

        if (row.syncNode->rare().moveToHere &&
            row.syncNode->rare().moveToHere->inProgress())
        {
            SYNC_verbose << syncname << "Not deleting with still-moving/renaming source node to:" << logTriplet(row, fullPath);
            return false;
        }

        if (row.syncNode->rare().moveFromHere &&
            !row.syncNode->rare().moveFromHere->syncCodeProcessedResult)
        {
            SYNC_verbose << syncname << "Not deleting still-moving/renaming source node from:" << logTriplet(row, fullPath);

            monitor.waitingCloud(fullPath.cloudPath, SyncStallEntry(
                SyncWaitReason::MoveOrRenameCannotOccur, false, false,
                {fullPath.cloudPath},
                {"", PathProblem::DestinationPathInUnresolvedArea},
                {fullPath.localPath},
                {LocalPath(), PathProblem::DestinationPathInUnresolvedArea}));

            return false;
        }
    }

    // We need to be sure we really can delete this node.
    // The risk is that it may actually be part of a move
    // and the other end of the move
    // (ie a new LocalNode with matching fsid/nodehandle)
    // is only appearing in this traversal of the tree.
    // It may have appeared but hasn't been evaluated for moves.
    // We may not even have processed that new node/path yet.
    // To work around this, we don't delete on the first go
    // instead, we start a counter.  If we decide that yes
    // this node should be deleted on two consecutive passes
    // then its ok, we've confirmed it really isn't part of a move.


    if (auto u = std::dynamic_pointer_cast<SyncUpload_inClient>(row.syncNode->transferSP))
    {
        if (u->putnodesStarted && !u->wasPutnodesCompleted)
        {
            // if we delete the LocalNode now, then the appearance of the uploaded file will cause a download which would be incorrect
            // if it hadn't started putnodes, it would be ok to delete (which should also cancel the transfer)
            SYNC_verbose << "This LocalNode is a candidate for deletion, but was also uploading a file and putnodes is in progress." << logTriplet(row, fullPath);
            return false;
        }
    }

    // setting on the first pass, or restoring on subsequent (part of the auto-reset if it's no longer routed to _delSyncNode)
    row.syncNode->confirmDeleteCount = 1;

    if (deleteCounter == 0)
    {
        // make sure we've done a full pass including the rest of this iteration over the node trees,
        // to see if there is any other relevant info available (such as, this is a move rather than delete)
        SYNC_verbose << "This LocalNode is a candidate for deletion, we'll confirm on the next pass." << logTriplet(row, fullPath);

        // whenever this node is visited and we don't call resolve_delSyncNode(), this is reset to 0
        // this prevents flop-flopping into and out of stall state if this is the only problem node
        return false;
    }

    if (row.syncNode->moveAppliedToLocal)
    {
        // we detected a cloud move from here, and applied the corresponding local move.  Ok to delete this LocalNode.
        SYNC_verbose << syncname << "Deleting Localnode (moveAppliedToLocal)" << logTriplet(row, fullPath);
    }
    else if (row.syncNode->deletedFS)
    {
        // we detected a local deletion here, and applied that deletion in the cloud too.  Ok to delete this LocalNode.
        SYNC_verbose << syncname << "Deleting Localnode (deletedFS)" << logTriplet(row, fullPath);
    }
    else if (syncs.mSyncFlags->movesWereComplete)
    {
        // Since moves are complete, we can remove this LocalNode now, it can't be part of any move anymore
        // Up to that point, we should not remove it or we won't be able to detect clashing moves of the same node.
        SYNC_verbose << syncname << "Deleting Localnode (movesWereComplete)" << logTriplet(row, fullPath);
    }
    else
    {
        // is the old Node or FSNode somewhere else now?  If we can't find them, then this node can't have been moved
        bool fsNodeIsElsewhere = false;
        bool cloudNodeIsElsewhere = false;
        LocalNode* fsElsewhere = nullptr;
        string fsElsewhereLocation;

        if (!syncs.mSyncFlags->scanningWasComplete)
        {
            fsNodeIsElsewhere = true;
        }
        else if (row.syncNode->fsid_lastSynced != UNDEF &&
            nullptr != (fsElsewhere = syncs.findLocalNodeByScannedFsid(fsfp, row.syncNode->fsid_lastSynced, fullPath.localPath, row.syncNode->type, nullptr, nullptr, cloudRootOwningUser)))
        {
            fsNodeIsElsewhere = true;
            fsElsewhereLocation = fsElsewhere->getCloudPath(false);
            SYNC_verbose << "LocalNode considered for deletion, but fsNode is elsewhere: " << fsElsewhere->getLocalPath() << logTriplet(row, fullPath);
        }

        CloudNode cloudNode;
        string cloudNodePath;
        bool isInTrash = false;
        bool nodeIsInActiveUnpausedSync = false, nodeIsDefinitelyExcluded = false;
        bool found = syncs.lookupCloudNode(row.syncNode->syncedCloudNodeHandle, cloudNode, &cloudNodePath, &isInTrash, &nodeIsInActiveUnpausedSync, &nodeIsDefinitelyExcluded, nullptr, Syncs::EXACT_VERSION);
        if (found && !isInTrash && nodeIsInActiveUnpausedSync && !nodeIsDefinitelyExcluded)
        {
            cloudNodeIsElsewhere = true;
            SYNC_verbose << "LocalNode considered for deletion, but cloud Node is elsewhere: " << cloudNodePath << logTriplet(row, fullPath);
        }

        if (fsNodeIsElsewhere && cloudNodeIsElsewhere && fsElsewhereLocation != cloudNodePath)
        {
            SYNC_verbose << "LocalNode considered for deletion, but is the source of moves to different locations: " << cloudNodePath << " " << fsElsewhereLocation << logTriplet(row, fullPath);

            // Moves are not complete yet so we can't be sure this node is not the source of two
            // inconsistent moves, one local and one remote.  Keep for now until all moves are resolved.
            monitor.waitingCloud(fullPath.cloudPath, SyncStallEntry(
                SyncWaitReason::DeleteWaitingOnMoves, false, false,
                {fullPath.cloudPath},
                {""},
                {fullPath.localPath},
                {LocalPath()}));

            return false;
        }
    }

    if (row.syncNode->deletedFS)
    {
        if (row.syncNode->type == FOLDERNODE)
        {
            LOG_debug << syncname << "Sync - local folder deletion detected: " << fullPath.localPath;
        }
        else
        {
            LOG_debug << syncname << "Sync - local file deletion detected: " << fullPath.localPath;
        }
    }

    // Are we deleting an ignore file?
    if (row.syncNode->isIgnoreFile())
    {
        // Then make sure the parent's filters are cleared.
        parentRow.syncNode->clearFilters();
    }

    SYNC_verbose << "Deleting LocalNode " << row.syncNode->syncedCloudNodeHandle << " " << toHandle(row.syncNode->fsid_lastSynced) << logTriplet(row, fullPath);
    // deletes itself and subtree, queues db record removal
    delete row.syncNode;
    row.syncNode = nullptr;

    return false;
}

bool Sync::resolve_upsync(SyncRow& row, SyncRow& parentRow, SyncPath& fullPath, PerFolderLogSummaryCounts& pflsc)
{
    assert(syncs.onSyncThread());
    ProgressingMonitor monitor(*this, row, fullPath);

    // Don't do anything unless we know the node's included.
    if (row.syncNode->exclusionState() != ES_INCLUDED)
    {
        // Unless the node was already uploading.
        if (!row.syncNode->transferSP)
        {
            // We'll revisit this row later if necessary.
            return true;
        }
    }

    if (row.fsNode->type == FILENODE)
    {
        // Make sure the ignore file is uploaded before processing other rows.
        if (row.syncNode->isIgnoreFile())
        {
            parentRow.ignoreFileChanging();
        }

        // upload the file if we're not already uploading it
        if (!row.syncNode->transferResetUnlessMatched(PUT, row.fsNode->fingerprint))
        {
            // if we are in the putnodes stage of a transfer though, then
            // wait for that to finish and then re-evaluate
            return false;
        }

        shared_ptr<SyncUpload_inClient> existingUpload = std::dynamic_pointer_cast<SyncUpload_inClient>(row.syncNode->transferSP);

        if (existingUpload && !existingUpload->putnodesStarted)
        {
            // keep the name and target folder details current:

            // if it's just a case change in a case insensitive name, use the updated uppercase/lowercase
            bool onlyCaseChanged = mCaseInsensitive && row.cloudNode &&
                  0 == compareUtf(row.cloudNode->name, true, row.fsNode->localname, true, true);

            // if we were already matched with a name that is not exactly the same as toName(), keep using it
            string nodeName = !row.cloudNode || onlyCaseChanged
                                ? row.fsNode->localname.toName(*syncs.fsaccess)
                                : row.cloudNode->name;

            if (nodeName != existingUpload->name)
            {
                LOG_debug << syncname << "Upload name changed, updating: " << existingUpload->name << " to " << nodeName << logTriplet(row, fullPath);
                existingUpload->name = nodeName;  // todo: thread safety
            }

            // make sure the target folder for putnodes is current:
            if (parentRow.cloudNode && parentRow.cloudNode->handle == parentRow.syncNode->syncedCloudNodeHandle)
            {
                if (existingUpload->h != parentRow.cloudNode->handle)
                {
                    LOG_debug << syncname << "Upload target folder changed, updating for putnodes. " << existingUpload->h << " to " << parentRow.cloudNode->handle << logTriplet(row, fullPath);
                    existingUpload->h = parentRow.cloudNode->handle;
                }
            }
            else
            {
                LOG_debug << syncname << "Upload target folder changed and there's no handle, abandoning transfer " << logTriplet(row, fullPath);
                row.syncNode->transferSP.reset();
                return false;
            }
        }

        if (!existingUpload)
        {
            // Don't bother restarting the upload if we're excluded.
            if (row.syncNode->exclusionState() != ES_INCLUDED)
            {
                // We'll revisit later if needed.
                return true;
            }

            // Sanity.
            assert(row.syncNode->parent);
            assert(row.syncNode->parent == parentRow.syncNode);

            if (parentRow.cloudNode && parentRow.cloudNode->handle == parentRow.syncNode->syncedCloudNodeHandle)
            {
                LOG_debug << syncname << "Sync - local file addition detected: " << fullPath.localPath;

                //if (checkIfFileIsChanging(*row.fsNode, fullPath.localPath))
                //{
                //    LOG_debug << syncname
                //              << "Waiting for file to stabilize before uploading: "
                //              << fullPath.localPath.toPath();

                //    monitor.waitingLocal(fullPath.localPath,
                //                         LocalPath(),
                //                         string(),
                //                         SyncWaitReason::WaitingForFileToStopChanging);

                //    return false;
                //}

                LOG_debug << syncname << "Uploading file " << fullPath.localPath << logTriplet(row, fullPath);
                assert(row.syncNode->scannedFingerprint.isvalid); // LocalNodes for files always have a valid fingerprint
                assert(row.syncNode->scannedFingerprint == row.fsNode->fingerprint);

                // if it's just a case change in a case insensitive name, use the updated uppercase/lowercase
                bool onlyCaseChanged = mCaseInsensitive && row.cloudNode &&
                    0 == compareUtf(row.cloudNode->name, true, row.fsNode->localname, true, true);

                // if we were already matched with a name that is not exactly the same as toName(), keep using it
                string nodeName = !row.cloudNode || onlyCaseChanged
                    ? row.fsNode->localname.toName(*syncs.fsaccess)
                    : row.cloudNode->name;

                auto upload = std::make_shared<SyncUpload_inClient>(parentRow.cloudNode->handle,
                    fullPath.localPath, nodeName, row.fsNode->fingerprint, threadSafeState,
                    row.fsNode->fsid, row.fsNode->localname, inshare);

                NodeHandle displaceHandle = row.cloudNode ? row.cloudNode->handle : NodeHandle();
                row.syncNode->queueClientUpload(upload, UseLocalVersioningFlag, nodeName == ".megaignore", displaceHandle);  // we'll take care of versioning ourselves ( we take over the putnodes step below)

                LOG_debug << syncname << "Sync - sending file " << fullPath.localPath;

            }
            else
            {
                SYNC_verbose << syncname << "Parent cloud folder to upload to doesn't exist yet" << logTriplet(row, fullPath);
                row.syncNode->setSyncAgain(true, false, false);

                monitor.waitingLocal(fullPath.localPath, SyncStallEntry(
                    SyncWaitReason::UploadIssue, false, false,
                    {fullPath.cloudPath, PathProblem::ParentFolderDoesNotExist},
                    {},
                    {fullPath.localPath},
                    {}));

            }
        }
        else if (existingUpload->wasCompleted && !existingUpload->putnodesStarted)
        {
            // We issue putnodes from the sync thread like this because localnodes may have moved/renamed in the meantime
            // And consider that the old target parent node may not even exist anymore

            existingUpload->putnodesStarted = true;

            SYNC_verbose << syncname << "Queueing putnodes for completed upload" << logTriplet(row, fullPath);

            threadSafeState->addExpectedUpload(parentRow.cloudNode->handle, existingUpload->name, existingUpload);

            NodeHandle displaceHandle = row.cloudNode ? row.cloudNode->handle : NodeHandle();
            auto noDebris = inshare;

            std::function<void(MegaClient&)> signalPutnodesBegin;

#ifndef NDEBUG
            {
                // So we can capture the local path.
                auto localPath = fullPath.localPath;

                // Signal the putnodes_begin(...) event.
                signalPutnodesBegin = [localPath](MegaClient& client) {
                    client.app->putnodes_begin(localPath);
                };
            }
#endif // ! NDEBUG

            if (parentRow.cloudNode &&
                existingUpload->h != parentRow.cloudNode->handle)
            {
                LOG_verbose << "Adjusting the target folder for moved upload, was " << existingUpload->h << " now " << parentRow.cloudNode->handle;
                existingUpload->h = parentRow.cloudNode->handle;
            }

            bool canChangeVault = threadSafeState->mCanChangeVault;
            syncs.queueClient([existingUpload, displaceHandle, noDebris, signalPutnodesBegin, canChangeVault](MegaClient& mc, TransferDbCommitter& committer)
                {
                    Node* displaceNode = mc.nodeByHandle(displaceHandle);
                    if (displaceNode && mc.versions_disabled)
                    {
                        MegaClient* c = &mc;
                        mc.movetosyncdebris(displaceNode, noDebris,

                            // after the old node is out of the way, we wll putnodes
                            [c, existingUpload, signalPutnodesBegin](NodeHandle, Error){
                                if (signalPutnodesBegin)
                                    signalPutnodesBegin(*c);

                                existingUpload->sendPutnodesOfUpload(c, NodeHandle());
                            }, canChangeVault);

                        // putnodes will be executed after or simultaneous with the
                        // move to sync debris
                        return;
                    }

                    // the case where we are making versions, or not displacing something with the same name
                    if (signalPutnodesBegin)
                        signalPutnodesBegin(mc);

                    existingUpload->sendPutnodesOfUpload(&mc, displaceNode ? displaceNode->nodeHandle() : NodeHandle());
                });
        }
        else if (existingUpload->wasPutnodesCompleted)
        {
            SYNC_verbose << syncname << "Putnodes complete. Detaching upload in resolve_upsync." << logTriplet(row, fullPath);
            row.syncNode->resetTransfer(nullptr);
            return false; // revisit in case of further changes
        }
        else if (existingUpload->putnodesStarted)
        {
            SYNC_verbose << syncname << "Upload's putnodes already in progress" << logTriplet(row, fullPath);
        }
        else
        {
            if (!pflsc.alreadyUploadingCount)
            {
                SYNC_verbose << syncname << "Upload already in progress" << logTriplet(row, fullPath);
            }
            pflsc.alreadyUploadingCount += 1;
        }
    }
    else if (row.fsNode->type == FOLDERNODE)
    {
        if (row.syncNode->hasRare() && row.syncNode->rare().createFolderHere)
        {
            SYNC_verbose << syncname << "Create cloud folder already in progress" << logTriplet(row, fullPath);
        }
        else
        {
            if (parentRow.cloudNode)
            {
                // there can't be a matching cloud node in this row (for folders), so just toName() is correct
                string foldername = row.syncNode->toName_of_localname;

                LOG_verbose << syncname << "Creating cloud node for: " << fullPath.localPath << " as " << foldername << logTriplet(row, fullPath);
                // while the operation is in progress sync() will skip over the parent folder

                bool canChangeVault = threadSafeState->mCanChangeVault;
                NodeHandle targethandle = parentRow.cloudNode->handle;
                auto createFolderPtr = std::make_shared<LocalNode::RareFields::CreateFolderInProgress>(row.fsNode->fsid);
                row.syncNode->rare().createFolderHere = createFolderPtr;
                syncs.queueClient([foldername, targethandle, createFolderPtr, canChangeVault](MegaClient& mc, TransferDbCommitter& committer)
                    {
                        vector<NewNode> nn(1);
                        mc.putnodes_prepareOneFolder(&nn[0], foldername, canChangeVault);
                        mc.putnodes(targethandle, NoVersioning, move(nn), nullptr, 0, canChangeVault,
                            [createFolderPtr](const Error& e, targettype_t, vector<NewNode>& v, bool targetOverride, int tag){
                                if (!e && !v.empty())
                                {
                                    createFolderPtr->succeededHandle.set6byte(v[0].mAddedHandle);
                                }
                                if (createFolderPtr->succeededHandle.isUndef())
                                {
                                    createFolderPtr->failed = true;
                                }
                            });

                    });
            }
            else
            {
                SYNC_verbose << "Delay creating cloud node until parent cloud node exists: " << fullPath.localPath << logTriplet(row, fullPath);
                row.syncNode->setSyncAgain(true, false, false);

                monitor.waitingLocal(fullPath.localPath, SyncStallEntry(
                    SyncWaitReason::CannotCreateFolder, false, false,
                    {fullPath.cloudPath, PathProblem::ParentFolderDoesNotExist},
                    {},
                    {fullPath.localPath},
                    {}));
            }
        }
        // we may not see some moves/renames until the entire folder structure is created.
        row.syncNode->setCheckMovesAgain(true, false, false);     // todo: double check - might not be needed for the wait case? might cause a stall?
    }
    else if (row.fsNode->type == TYPE_DONOTSYNC)
    {
        // This is the sort of thing that we should not sync, but not complain about either
        // consider it synced.
        monitor.noResult();
        return true;
    }
    else // unknown/special
    {
        monitor.waitingLocal(fullPath.localPath, SyncStallEntry(
            SyncWaitReason::FileIssue, false, false,
            {fullPath.cloudPath, PathProblem::DetectedSpecialFile},
            {},
            {fullPath.localPath},
            {}));
    }
    return false;
}

bool Sync::resolve_downsync(SyncRow& row, SyncRow& parentRow, SyncPath& fullPath, bool alreadyExists, PerFolderLogSummaryCounts& pflsc)
{
    assert(syncs.onSyncThread());
    ProgressingMonitor monitor(*this, row, fullPath);

    // Don't do anything unless we know the row's included.
    if (parentRow.exclusionState(*row.cloudNode) != ES_INCLUDED)
    {
        // But only if we weren't already downloading.
        if (!row.syncNode->transferSP)
        {
            // We'll revisit this row later when the filters are stable.
            return true;
        }
    }

    if (isBackup())
    {
        // Backups must not change the local
        changestate(BACKUP_MODIFIED, false, true, false);
        return false;
    }

    if (row.cloudNode->type == FILENODE)
    {
        // download the file if we're not already downloading
        // if (alreadyExists), we will move the target to the trash when/if download completes //todo: check

        if (!row.cloudNode->fingerprint.isvalid)
        {
            // if the cloud fingerprint is not valid, then the local mtime can't be set properly
            // and we'll have all sorts of matching problems, probably re-upload, etc
            // or the download will get cancelled for different fingerprint, and cycle, etc
            monitor.waitingCloud(fullPath.cloudPath, SyncStallEntry(
                SyncWaitReason::DownloadIssue, false, true,
                {fullPath.cloudPath, PathProblem::CloudNodeInvalidFingerprint},
                {},
                {},
                {}));

            return false;
        }

        row.syncNode->transferResetUnlessMatched(GET, row.cloudNode->fingerprint);

        if (!row.syncNode->transferSP)
        {
            // Don't bother restarting the download if we're effectively excluded.
            if (row.syncNode->exclusionState() != ES_INCLUDED)
            {
                // We'll revisit this node later if necessary.
                return true;
            }
        }

        if (parentRow.fsNode)
        {
            auto downloadPtr = std::dynamic_pointer_cast<SyncDownload_inClient>(row.syncNode->transferSP);

            if (!downloadPtr)
            {
                LOG_debug << syncname << "Sync - remote file addition detected: " << row.cloudNode->handle << " " << fullPath.cloudPath;

                // Do we have enough space on disk for this file?
                {
                    auto size = row.cloudNode->fingerprint.size;

                    assert(size >= 0);

                    if (syncs.fsaccess->availableDiskSpace(mLocalPath) <= size)
                    {
                        LOG_debug << syncname
                                  << "Insufficient space available for download: "
                                  << logTriplet(row, fullPath);

                        changestate(INSUFFICIENT_DISK_SPACE, false, true, true);

                        return false;
                    }
                }

                // FIXME: to cover renames that occur during the
                // download, reconstruct localname in complete()
                LOG_debug << syncname << "Start sync download: " << row.syncNode << logTriplet(row, fullPath);
                LOG_debug << syncname << "Sync - requesting file " << fullPath.localPath;

                createDebrisTmpLockOnce();

                bool downloadFirst = fullPath.localPath.leafName().toPath(false) == ".megaignore";

                // download to tmpfaPath (folder debris/tmp). We will rename/mv it to correct location (updated if necessary) after that completes
                row.syncNode->queueClientDownload(std::make_shared<SyncDownload_inClient>(*row.cloudNode,
                    fullPath.localPath, inshare, threadSafeState, row.fsNode ? row.fsNode->fingerprint : FileFingerprint()
                    ), downloadFirst);

            }
            // terminated and completed transfers are checked for early in syncItem()
            else
            {
                if (!pflsc.alreadyDownloadingCount)
                {
                    SYNC_verbose << syncname << "Download already in progress c:"
                                 << (downloadPtr->wasCompleted ?0:1) << " t:"
                                 << (downloadPtr->wasTerminated ?0:1) << " ra:"
                                 << (downloadPtr->wasRequesterAbandoned ?0:1) << logTriplet(row, fullPath);
                }
                pflsc.alreadyDownloadingCount += 1;
            }
        }
        else
        {
            SYNC_verbose << "Delay starting download until parent local folder exists: " << fullPath.cloudPath << logTriplet(row, fullPath);
            row.syncNode->setSyncAgain(true, false, false);

            monitor.waitingCloud(fullPath.cloudPath, SyncStallEntry(
                SyncWaitReason::DownloadIssue, false, true,
                {fullPath.cloudPath},
                {},
                {fullPath.localPath, PathProblem::ParentFolderDoesNotExist},
                {}));
        }
    }
    else // FOLDERNODE
    {
        assert(!alreadyExists); // if it did we would have matched it

        if (parentRow.fsNode)
        {
            LOG_verbose << syncname << "Sync - executing local folder creation at: " << fullPath.localPath << logTriplet(row, fullPath);

            assert(!isBackup());
            if (syncs.fsaccess->mkdirlocal(fullPath.localPath, false, true))
            {
                assert(row.syncNode);
                assert(row.syncNode->localname == fullPath.localPath.leafName());

                // Update our records of what we know is on disk for this (parent) LocalNode.
                // This allows the next level of folders to be created too

                auto fa = syncs.fsaccess->newfileaccess(false);
                if (fa->fopen(fullPath.localPath, true, false, FSLogging::logOnError))
                {
                    auto fsnode = FSNode::fromFOpened(*fa, fullPath.localPath, *syncs.fsaccess);

                    // Mark other nodes with this FSID as having their FSID reused.
                    syncs.setSyncedFsidReused(fsfp, fsnode->fsid);
                    syncs.setScannedFsidReused(fsfp, fsnode->fsid);

                    row.syncNode->localname = fsnode->localname;
                    row.syncNode->slocalname = fsnode->cloneShortname();

					// setting synced variables here means we can skip a scan of the parent folder, if just the one expected notification arrives for it
                    row.syncNode->setSyncedNodeHandle(row.cloudNode->handle);
                    row.syncNode->setSyncedFsid(fsnode->fsid, syncs.localnodeBySyncedFsid, fsnode->localname, fsnode->cloneShortname());
					row.syncNode->setScannedFsid(fsnode->fsid, syncs.localnodeByScannedFsid, fsnode->localname, fsnode->fingerprint);
                    statecacheadd(row.syncNode);

                    // So that we can recurse into the new directory immediately.
                    parentRow.fsAddedSiblings.emplace_back(std::move(*fsnode));
                    row.fsNode = &parentRow.fsAddedSiblings.back();

                    row.syncNode->setScanAgain(false, true, true, 0);
                    row.syncNode->setSyncAgain(false, true, false);

                    // set up to skip the fs notification from this folder creation
                    parentRow.syncNode->expectedSelfNotificationCount += 1;  // TODO:  probably different platforms may have different counts, or it may vary, maybe some are skipped or double ups condensed?
                    parentRow.syncNode->scanDelayUntil = std::max<dstime>(parentRow.syncNode->scanDelayUntil, syncs.waiter->ds + 1);
                }
                else
                {
                    LOG_warn << syncname << "Failed to fopen folder straight after creation - revisit in 5s. " << fullPath.localPath << logTriplet(row, fullPath);
                    row.syncNode->setScanAgain(true, false, false, 50);
                }
            }
            else if (syncs.fsaccess->target_name_too_long)
            {
                LOG_warn << syncname
                         << "Unable to create target folder as its name is too long "
                         << fullPath.localPath
                         << logTriplet(row, fullPath);

                assert(row.syncNode);

                monitor.waitingLocal(fullPath.localPath, SyncStallEntry(
                    SyncWaitReason::CannotCreateFolder, true, true,
                    {fullPath.cloudPath},
                    {},
                    {fullPath.localPath, PathProblem::NameTooLongForFilesystem},
                    {}));
            }
            else
            {
                // let's consider this case as blocked too, alert the user
                LOG_warn << syncname << "Unable to create folder " << fullPath.localPath << logTriplet(row, fullPath);
                assert(row.syncNode);

                monitor.waitingLocal(fullPath.localPath, SyncStallEntry(
                    SyncWaitReason::CannotCreateFolder, false, true,
                    {fullPath.cloudPath},
                    {},
                    {fullPath.localPath, PathProblem::FilesystemErrorDuringOperation},
                    {}));

            }
        }
        else
        {
            SYNC_verbose << "Delay creating local folder until parent local folder exists: " << fullPath.localPath << logTriplet(row, fullPath);
            row.syncNode->setSyncAgain(true, false, false);

            monitor.waitingLocal(fullPath.localPath, SyncStallEntry(
                SyncWaitReason::CannotCreateFolder, false, true,
                {fullPath.cloudPath},
                {},
                {fullPath.localPath, PathProblem::ParentFolderDoesNotExist},
                {}));

        }

        // we may not see some moves/renames until the entire folder structure is created.
        row.syncNode->setCheckMovesAgain(true, false, false);  // todo: is this still right for the watiing case
    }
    return false;
}



bool Sync::resolve_userIntervention(SyncRow& row, SyncRow& parentRow, SyncPath& fullPath)
{
    assert(syncs.onSyncThread());
    ProgressingMonitor monitor(*this, row, fullPath);

    if (row.syncNode)
    {
        bool immediateStall = true;

        if (row.syncNode->hasRare())
        {
            if (row.syncNode->rare().moveFromHere) immediateStall = false;
            if (row.syncNode->rare().moveToHere) immediateStall = false;
        }

        if (row.syncNode->transferSP)
        {
            if (immediateStall)
            {
                // eg if it's a simple upload (no moves involved), and the cloud side changes to something different during upload
                // since it doesn't seem right if we detect the stall and yet we can see the upload keeps progressing
                row.syncNode->resetTransfer(nullptr);
            }
        }

        SYNC_verbose << "both sides mismatch. mtimes: "
                     << row.cloudNode->fingerprint.mtime << " "
                     << row.syncNode->syncedFingerprint.mtime << " "
                     << row.fsNode->fingerprint.mtime << " "
                     << " Immediate: " << immediateStall << " at " << logTriplet(row, fullPath);

        monitor.waitingLocal(fullPath.localPath, SyncStallEntry(
            SyncWaitReason::LocalAndRemoteChangedSinceLastSyncedState_userMustChoose, immediateStall, true,
            {fullPath.cloudPath},
            {},
            {fullPath.localPath},
            {}));
    }
    else
    {
        monitor.waitingLocal(fullPath.localPath, SyncStallEntry(
            SyncWaitReason::LocalAndRemotePreviouslyUnsyncedDiffer_userMustChoose, true, true,
            {fullPath.cloudPath},
            {},
            {fullPath.localPath},
            {}));
    }
    return false;
}

bool Sync::resolve_cloudNodeGone(SyncRow& row, SyncRow& parentRow, SyncPath& fullPath)
{
    enum MoveType {
        // Not a possible move.
        MT_NONE,
        // Move is possibly pending.
        MT_PENDING,
        // Move is in progress.
        MT_UNDERWAY
    }; // MoveType

    auto isPossibleCloudMoveSource = [&](string& cloudPath) {
        // Is the move source an ignore file?
        if (row.syncNode->isIgnoreFile())
        {
            // Then it's not subject to move processing.
            return MT_NONE;
        }

        CloudNode cloudNode;
        bool active = false;
        bool nodeIsDefinitelyExcluded = false;
        bool found = false;

        // Does the remote associated with this row exist elsewhere?
        found = syncs.lookupCloudNode(row.syncNode->syncedCloudNodeHandle,
                                      cloudNode,
                                      &cloudPath,
                                      nullptr,
                                      &active,
                                      &nodeIsDefinitelyExcluded,
                                      nullptr,
                                      Syncs::LATEST_VERSION_ONLY);

        // Remote doesn't exist under an active sync or is excluded.
        if (!found || !active || nodeIsDefinitelyExcluded)
            return MT_NONE;

        // Does the remote represent an ignore file?
        if (cloudNode.isIgnoreFile())
        {
            // Then we know it can't be a move target.
            return MT_NONE;
        }

        // Trim the rare fields.
        row.syncNode->trimRareFields();

        // Is this row a known move source?
        if (auto& movePtr = row.syncNode->rareRO().moveFromHere)
        {
            // Has the move completed?
            if (!movePtr->syncCodeProcessedResult)
            {
                // Move is still underway.
                return MT_UNDERWAY;
            }
        }

        // It's in an active, unpaused sync, and not excluded
        return MT_PENDING;
    };

    assert(syncs.onSyncThread());
    ProgressingMonitor monitor(*this, row, fullPath);

    string cloudPath;

    if (auto mt = isPossibleCloudMoveSource(cloudPath))
    {
        row.syncNode->setCheckMovesAgain(true, false, false);

        row.syncNode->trimRareFields();

        if (mt == MT_UNDERWAY)
        {
            SYNC_verbose << syncname
                         << "Node is a cloud move/rename source, move is under way: "
                         << logTriplet(row, fullPath);
            row.suppressRecursion = true;
        }
        else
        {
            SYNC_verbose << syncname
                         << "Letting move destination node process this first (cloud node is at "
			 << cloudPath
                         << "): "
                         << logTriplet(row, fullPath);
        }

        monitor.waitingCloud(fullPath.cloudPath, SyncStallEntry(
            SyncWaitReason::MoveOrRenameCannotOccur, false, true,
            {fullPath.cloudPath},
            {cloudPath},
            {fullPath.localPath},
            {LocalPath(), PathProblem::DestinationPathInUnresolvedArea}));
    }
    else if (row.syncNode->deletedFS)
    {
        SYNC_verbose << syncname << "FS item already removed: " << logTriplet(row, fullPath);
        monitor.noResult();
    }
    else if (syncs.mSyncFlags->movesWereComplete)
    {
        if (isBackup())
        {
            // Backups must not change the local
            changestate(BACKUP_MODIFIED, false, true, false);
            return false;
        }

        if (movetolocaldebris(fullPath.localPath))
        {
            LOG_debug << syncname << "Moved local item to local sync debris: " << fullPath.localPath << logTriplet(row, fullPath);
            row.syncNode->setScanAgain(true, false, false, 0);
            row.syncNode->scanAgain = TREE_RESOLVED;

            // don't let revisits do anything until the tree is cleaned up
            row.syncNode->deletedFS = true;
        }
        else
        {
            monitor.waitingCloud(fullPath.cloudPath, SyncStallEntry(
                SyncWaitReason::CannotPerformDeletion, false, true,
                {fullPath.cloudPath, PathProblem::DeletedOrMovedByUser},
                {},
                {fullPath.localPath, PathProblem::MoveToDebrisFolderFailed},
                {}));

            LOG_err << syncname << "Failed to move to local debris:  " << fullPath.localPath;
            // todo: do we need some sort of delay before retry on the next go-round?
        }
    }
    else
    {
        // todo: but, nodes are always current before we call recursiveSync - shortcut this case for nodes?
        SYNC_verbose << syncname << "Wait for scanning+moving to finish before removing local node: " << logTriplet(row, fullPath);
        row.syncNode->setSyncAgain(true, false, false); // make sure we revisit (but don't keep checkMoves set)
        if (parentRow.cloudNode)
        {

            monitor.waitingCloud(fullPath.cloudPath, SyncStallEntry(
                SyncWaitReason::DeleteWaitingOnMoves, false, true,
                {fullPath.cloudPath, PathProblem::DeletedOrMovedByUser},
                {},
                {fullPath.localPath},
                {}));
        }
        else
        {
            monitor.noResult();
        }

        // make sure we are not waiting for ourselves TODO: (or, would this be better done in step 2, recursion (for folders)?)
        row.syncNode->checkMovesAgain = TREE_RESOLVED;
    }

    row.suppressRecursion = true;
    row.recurseBelowRemovedCloudNode = true;

    return false;
}

LocalNode* Syncs::findLocalNodeBySyncedFsid(fsfp_t fsfp, mega::handle fsid, const LocalPath& originalpath, nodetype_t type, const FileFingerprint& fingerprint, std::function<bool(LocalNode* ln)> extraCheck, handle owningUser)
{
    assert(onSyncThread());
    if (fsid == UNDEF) return nullptr;

    auto range = localnodeBySyncedFsid.equal_range(fsid);

    for (auto it = range.first; it != range.second; ++it)
    {
        if (it->second->type != type) continue;
        if (it->second->fsidSyncedReused)   continue;
        if (it->second->sync->fsfp.id != fsfp.id) continue; // they must be on the same filesystem

        // we can't move a node between cloud users (eg inshare to this account, or inshare to inshare), so avoid detecting those
        if (owningUser != UNDEF &&
            it->second->sync->cloudRootOwningUser != owningUser)
        {
            continue;
        }

        if (it->second->exclusionState() != ES_INCLUDED)
        {
            continue;
        }

        // If we got this far, it's a good enough match to use
        // todo: come back for other matches?
        if (!extraCheck || extraCheck(it->second))
        {
            LOG_verbose << mClient.clientname << "findLocalNodeBySyncedFsid - found " << toHandle(fsid) << " at: " << it->second->getLocalPath() << " checked from " << originalpath;
            return it->second;
        }
    }
    return nullptr;
}

LocalNode* Syncs::findLocalNodeByScannedFsid(fsfp_t fsfp, mega::handle fsid, const LocalPath& originalpath, nodetype_t type, const FileFingerprint* fingerprint, std::function<bool(LocalNode* ln)> extraCheck, handle owningUser)
{
    assert(onSyncThread());
    if (fsid == UNDEF) return nullptr;

    auto range = localnodeByScannedFsid.equal_range(fsid);

    for (auto it = range.first; it != range.second; ++it)
    {
        if (it->second->type != type) continue;
        if (it->second->fsidScannedReused)   continue;
        if (it->second->sync->fsfp.id != fsfp.id) continue; // they must be on the same filesystem

        if (it->second->exclusionState() == ES_EXCLUDED)
        {
            continue;
        }

        // we can't move a node between cloud users (eg inshare to this account, or inshare to inshare), so avoid detecting those
        if (owningUser != UNDEF &&
            it->second->sync->cloudRootOwningUser != owningUser)
        {
            continue;
        }

        if (fingerprint)
        {
            if (type == FILENODE &&
                (fingerprint->mtime != it->second->scannedFingerprint.mtime ||
                    fingerprint->size != it->second->scannedFingerprint.size))
            {
                // fsid match, but size or mtime mismatch
                // treat as different
                continue;
            }
        }

        // If we got this far, it's a good enough match to use
        // todo: come back for other matches?
        if (!extraCheck || extraCheck(it->second))
        {
            LOG_verbose << mClient.clientname << "findLocalNodeByScannedFsid - found " << toHandle(fsid) << " at: " << it->second->getLocalPath() << " checked from " << originalpath;
            return it->second;
        }
    }
    return nullptr;
}

void Syncs::setSyncedFsidReused(fsfp_t fsfp, mega::handle fsid)
{
    assert(onSyncThread());
    for (auto range = localnodeBySyncedFsid.equal_range(fsid);
        range.first != range.second;
        ++range.first)
    {
        if (range.first->second->sync->fsfp.id == fsfp.id)
        {
            range.first->second->fsidSyncedReused = true;
        }
    }
}

void Syncs::setScannedFsidReused(fsfp_t fsfp, mega::handle fsid)
{
    assert(onSyncThread());
    for (auto range = localnodeByScannedFsid.equal_range(fsid);
        range.first != range.second;
        ++range.first)
    {
        if (range.first->second->sync->fsfp.id == fsfp.id)
        {
            range.first->second->fsidScannedReused = true;
        }
    }
}

bool Syncs::findLocalNodeByNodeHandle(NodeHandle h, LocalNode*& sourceSyncNodeOriginal, LocalNode*& sourceSyncNodeCurrent, bool& unsureDueToIncompleteScanning)
{
    // find where the node was (based on synced local file presence)
    // and where it is now (synced local file absent at the corresponding path)

    // consider these cases.
    // 1. normal move of cloud node.  original location still has local file, move-to location (here) has none
    //    Only one node found for that case, with local file.
    // 2. move of cloud node, and original local file was separately moved elsewhere.
    //    Original location does not have the local file, new location has it (but that location is not here)
    //    Two nodes found.

    sourceSyncNodeOriginal = nullptr;
    sourceSyncNodeCurrent = nullptr;
    unsureDueToIncompleteScanning = false;

    assert(onSyncThread());
    if (h.isUndef()) return false;

    auto range = localnodeByNodeHandle.equal_range(h);

    for (auto it = range.first; it != range.second; ++it)
    {
        if (it->second->exclusionState() != ES_EXCLUDED)
        {
            // check the file/folder actually exists (with same fsid) on disk for this LocalNode
            LocalPath lp = it->second->getLocalPath();

            if (it->second->fsid_lastSynced != UNDEF &&
                it->second->fsid_lastSynced == fsaccess->fsidOf(lp, false, false, FSLogging::logExceptFileNotFound))
            {
                sourceSyncNodeCurrent = it->second;
            }
            else
            {
                sourceSyncNodeOriginal = it->second;
            }
        }
    }

    if (!sourceSyncNodeCurrent && sourceSyncNodeOriginal && sourceSyncNodeOriginal->fsid_lastSynced != UNDEF)
    {
        // see if we can find where the local side went, so we can report a move clash
        sourceSyncNodeCurrent = findLocalNodeByScannedFsid(
                sourceSyncNodeOriginal->sync->fsfp,
                sourceSyncNodeOriginal->fsid_lastSynced,
                sourceSyncNodeOriginal->getLocalPath(),
                sourceSyncNodeOriginal->type,
                &sourceSyncNodeOriginal->syncedFingerprint,
                nullptr, sourceSyncNodeOriginal->sync->cloudRootOwningUser);

        if (!sourceSyncNodeCurrent && !mSyncFlags->scanningWasComplete)
        {
            unsureDueToIncompleteScanning = true;
        }
    }

    if (sourceSyncNodeCurrent && !sourceSyncNodeOriginal)
    {
        // normal case, simple cloud side move only.  Current and original local location should be the same
        sourceSyncNodeOriginal = sourceSyncNodeCurrent;
    }

    return sourceSyncNodeCurrent && sourceSyncNodeOriginal;
}

bool Sync::checkIfFileIsChanging(FSNode& fsNode, const LocalPath& fullPath)
{
    assert(syncs.onSyncThread());
    // code extracted from the old checkpath()

    // logic to prevent moving/uploading files that may still be being updated

    // (original sync code comment:)
    // detect files being updated in the local computer moving the original file
    // to another location as a temporary backup

    assert(fsNode.type == FILENODE);

    bool waitforupdate = false;
    Syncs::FileChangingState& state = syncs.mFileChangingCheckState[fullPath];

    m_time_t currentsecs = m_time();
    if (!state.updatedfileinitialts)
    {
        state.updatedfileinitialts = currentsecs;
    }

    if (currentsecs >= state.updatedfileinitialts)
    {
        if (currentsecs - state.updatedfileinitialts <= Sync::FILE_UPDATE_MAX_DELAY_SECS)
        {
            auto prevfa = syncs.fsaccess->newfileaccess(false);
            if (prevfa->fopen(fullPath, FSLogging::logOnError))
            {
                LOG_debug << syncname << "File detected in the origin of a move";

                if (currentsecs >= state.updatedfilets)
                {
                    if ((currentsecs - state.updatedfilets) < (Sync::FILE_UPDATE_DELAY_DS / 10))
                    {
                        LOG_verbose << syncname << "currentsecs = " << currentsecs << "  lastcheck = " << state.updatedfilets
                            << "  currentsize = " << prevfa->size << "  lastsize = " << state.updatedfilesize;
                        LOG_debug << "The file size changed too recently. Waiting " << currentsecs - state.updatedfilets << " ds for " << fsNode.localname;
                        waitforupdate = true;
                    }
                    else if (state.updatedfilesize != prevfa->size)
                    {
                        LOG_verbose << syncname << "currentsecs = " << currentsecs << "  lastcheck = " << state.updatedfilets
                            << "  currentsize = " << prevfa->size << "  lastsize = " << state.updatedfilesize;
                        LOG_debug << "The file size has changed since the last check. Waiting...";
                        state.updatedfilesize = prevfa->size;
                        state.updatedfilets = currentsecs;
                        waitforupdate = true;
                    }
                    else
                    {
                        LOG_debug << syncname << "The file size seems stable";
                    }
                }
                else
                {
                    LOG_warn << syncname << "File checked in the future";
                }

                if (!waitforupdate)
                {
                    if (currentsecs >= prevfa->mtime)
                    {
                        if (currentsecs - prevfa->mtime < (Sync::FILE_UPDATE_DELAY_DS / 10))
                        {
                            LOG_verbose << syncname << "currentsecs = " << currentsecs << "  mtime = " << prevfa->mtime;
                            LOG_debug << syncname << "File modified too recently. Waiting...";
                            waitforupdate = true;
                        }
                        else
                        {
                            LOG_debug << syncname << "The modification time seems stable.";
                        }
                    }
                    else
                    {
                        LOG_warn << syncname << "File modified in the future";
                    }
                }
            }
            else
            {
                if (prevfa->retry)
                {
                    LOG_debug << syncname << "The file in the origin is temporarily blocked. Waiting...";
                    waitforupdate = true;
                }
                else
                {
                    LOG_debug << syncname << "There isn't anything in the origin path";
                }
            }
        }
        else
        {
            syncs.queueClient([](MegaClient& mc, TransferDbCommitter& committer)
                {
                    mc.sendevent(99438, "Timeout waiting for file update", 0);
                });
        }
    }
    else
    {
        LOG_warn << syncname << "File check started in the future";
    }

    if (!waitforupdate)
    {
        syncs.mFileChangingCheckState.erase(fullPath);
    }
    return waitforupdate;
}

bool Sync::resolve_fsNodeGone(SyncRow& row, SyncRow& parentRow, SyncPath& fullPath)
{
    assert(syncs.onSyncThread());
    ProgressingMonitor monitor(*this, row, fullPath);

    LocalNode* movedLocalNode = nullptr;

    // Has the user removed an ignore file?
    if (row.syncNode->isIgnoreFile())
    {
        // Then make sure we process it exclusively.
        parentRow.ignoreFileChanging();
    }
    // Ignore files aren't subject to the usual move processing.
    else if (!row.syncNode->fsidSyncedReused)
    {
        auto predicate = [&row](LocalNode* n) {
            return n != row.syncNode && !n->isIgnoreFile();
        };

        movedLocalNode =
            syncs.findLocalNodeByScannedFsid(fsfp, row.syncNode->fsid_lastSynced,
                fullPath.localPath,
                row.syncNode->type,
                &row.syncNode->syncedFingerprint,
                std::move(predicate),
                cloudRootOwningUser);
    }

    if (movedLocalNode)
    {
        // if we can find the place it moved to, we don't need to wait for scanning be complete
        row.syncNode->setCheckMovesAgain(true, false, false);

        if (row.syncNode->moveAppliedToLocal)
        {
            SYNC_verbose << syncname << "This file/folder was moved, it will be removed next pass: " << logTriplet(row, fullPath);
        }
        else if (row.syncNode->moveApplyingToLocal)
        {
            SYNC_verbose << syncname << "Node was our own cloud move source, move is propagating: " << logTriplet(row, fullPath);
        }
        else
        {
            SYNC_verbose << syncname << "This file/folder was moved, letting destination node at "
                         << movedLocalNode->getLocalPath() << " process this first: " << logTriplet(row, fullPath);
        }
        // todo: do we need an equivalent to row.recurseToScanforNewLocalNodesOnly = true;  (in resolve_cloudNodeGone)

        monitor.waitingLocal(fullPath.localPath, SyncStallEntry(
            SyncWaitReason::MoveOrRenameCannotOccur, false, false,
            {fullPath.cloudPath},
            {movedLocalNode->getCloudPath(false), PathProblem::DestinationPathInUnresolvedArea},
            {fullPath.localPath},
            {movedLocalNode->getLocalPath()}));

    }
    else if (!syncs.mSyncFlags->scanningWasComplete)
    {
        SYNC_verbose << syncname << "Wait for scanning to finish before confirming fsid " << toHandle(row.syncNode->fsid_lastSynced) << " deleted or moved: " << logTriplet(row, fullPath);

        monitor.waitingLocal(fullPath.localPath, SyncStallEntry(
            SyncWaitReason::DeleteOrMoveWaitingOnScanning, false, false,
            {fullPath.cloudPath},
            {},
            {fullPath.localPath, PathProblem::DeletedOrMovedByUser},
            {}));
    }
    else if (syncs.mSyncFlags->movesWereComplete ||
             row.isIgnoreFile())  // ignore files do not participate in move logic
    {
        if (!row.syncNode->rareRO().removeNodeHere)
        {
            // We need to be sure before sending to sync trash.  If we have received
            // a lot of delete notifications, but not yet the corrsponding add that makes it a move
            // then it would be a mistake.  Give the filesystem 2 seconds to deliver that one.
            // On windows at least, under some circumstance, it may first deliver many deletes for the subfolder in a reverse depth first order
            bool timeToBeSure = syncs.waiter->ds - lastFSNotificationTime > 20;

            if (timeToBeSure)
            {
                // What's this node's exclusion state?
                auto exclusionState = row.syncNode->exclusionState();

                if (exclusionState == ES_INCLUDED)
                {
                    // Row's included.
                    LOG_debug << syncname << "Moving cloud item to cloud sync debris: " << fullPath.cloudPath << logTriplet(row, fullPath);
                    bool fromInshare = inshare;
                    auto debrisNodeHandle = row.cloudNode->handle;

                    auto deletePtr = std::make_shared<LocalNode::RareFields::DeleteToDebrisInProgress>();
                    deletePtr->pathDeleting = fullPath.cloudPath;
                    bool canChangeVault = threadSafeState->mCanChangeVault;

                    syncs.queueClient([debrisNodeHandle, fromInshare, deletePtr, canChangeVault](MegaClient& mc, TransferDbCommitter& committer)
                        {
                            if (auto n = mc.nodeByHandle(debrisNodeHandle))
                            {
                                if (n->parent && n->parent->type == FILENODE)
                                {
                                    // if we decided to remove a file, but it turns out not to be
                                    // the latest version of that file, abandon the action
                                    // and let the sync recalculate
                                    LOG_debug << "Sync delete was out of date, there is a more recent version of the file. " << debrisNodeHandle << " " << n->displaypath();
                                    return;
                                }

                                mc.movetosyncdebris(n, fromInshare, [deletePtr](NodeHandle, Error e){

                                    // deletePtr lives until this moment
                                    LOG_debug << "Sync delete to sync debris completed: " << e << " " << deletePtr->pathDeleting;

                                    if (e) deletePtr->failed = true;
                                    else deletePtr->succeeded = true;

                                }, canChangeVault);
                            }
                        });

                    // Remember that the delete is going on, so we don't do anything else until that resolves
                    // We will detach the synced-fsid side on final completion of this operation.  If we do so
                    // earier, the logic will evaluate that updated state too soon, perhaps resulting in downsync.
                    row.syncNode->rare().removeNodeHere = deletePtr;
                }
                else if (exclusionState == ES_EXCLUDED)
                {
                    // Row's excluded.
                    auto& s = *row.syncNode;

                    // Node's no longer associated with any file.
                    s.setScannedFsid(UNDEF, syncs.localnodeByScannedFsid, LocalPath(), FileFingerprint());
                    s.setSyncedFsid(UNDEF, syncs.localnodeBySyncedFsid, s.localname, nullptr);

                    // Persist above changes.
                    statecacheadd(&s);
                }
            }
            else
            {
                SYNC_verbose << syncname << "Waiting to be sure before moving to cloud sync debris: " << fullPath.cloudPath << logTriplet(row, fullPath);
            }
        }
        else
        {
            SYNC_verbose << syncname << "Already moving cloud item to cloud sync debris: " << fullPath.cloudPath << logTriplet(row, fullPath);
        }
    }
    else
    {
        // in case it's actually a move and we just haven't visted the target node yet
        SYNC_verbose << syncname << "Wait for moves to finish before confirming fsid " << toHandle(row.syncNode->fsid_lastSynced) << " deleted: " << logTriplet(row, fullPath);

        monitor.waitingLocal(fullPath.localPath, SyncStallEntry(
            SyncWaitReason::DeleteWaitingOnMoves, false, false,
            {fullPath.cloudPath},
            {},
            {fullPath.localPath, PathProblem::DeletedOrMovedByUser},
            {}));
    }

    // there's no folder so clear the flag so we don't stall
    row.syncNode->scanAgain = TREE_RESOLVED;
    row.syncNode->checkMovesAgain = TREE_RESOLVED;

    row.suppressRecursion = true;
    row.recurseBelowRemovedFsNode = true;
    row.syncNode->setSyncAgain(true, false, false); // make sure we revisit

    return false;
}

bool Sync::syncEqual(const CloudNode& n, const FSNode& fs)
{
    // Assuming names already match
    if (n.type != fs.type) return false;
    if (n.type != FILENODE) return true;
    assert(n.fingerprint.isvalid && fs.fingerprint.isvalid);
    return n.fingerprint == fs.fingerprint;  // size, mtime, crc
}

bool Sync::syncEqual(const CloudNode& n, const LocalNode& ln)
{
    // return true if this node was previously synced, and the CloudNode fingerprint is equal to the fingerprint from then.
    // Assuming names already match
    // Not comparing nodehandle here.  If they all match we set syncedCloudNodeHandle
    if (n.type != ln.type) return false;
    if (n.type != FILENODE) return true;
    assert(n.fingerprint.isvalid);
    return ln.syncedFingerprint.isvalid &&
            n.fingerprint == ln.syncedFingerprint;  // size, mtime, crc
}

bool Sync::syncEqual(const FSNode& fsn, const LocalNode& ln)
{
    // return true if this node was previously synced, and the FSNode fingerprint is equal to the fingerprint from then.
    // Assuming names already match
    // Not comparing fsid here. If they all match then we set LocalNode's fsid
    if (fsn.type != ln.type) return false;
    if (fsn.type != FILENODE) return true;
    assert(fsn.fingerprint.isvalid);
    return ln.syncedFingerprint.isvalid &&
            fsn.fingerprint == ln.syncedFingerprint;  // size, mtime, crc
}

std::future<size_t> Syncs::triggerPeriodicScanEarly(handle backupID)
{
    // Cause periodic-scan syncs to scan now (waiting for the next periodic scan is impractical for tests)
    // For this backupId or for all periodic scan syncs if backupId == UNDEF
    assert(!onSyncThread());

    auto indiscriminate = backupID == UNDEF;
    auto notifier = std::make_shared<std::promise<size_t>>();
    auto result = notifier->get_future();

    queueSync([backupID, indiscriminate, notifier, this]() {
        lock_guard<mutex> guard(mSyncVecMutex);
        size_t count = 0;

        for (auto& us : mSyncVec)
        {
            auto* s = us->mSync.get();

            if (!s)
                continue;

            if (!indiscriminate && us->mConfig.mBackupId != backupID)
                continue;

            if (us->mConfig.isScanOnly())
                s->localroot->setScanAgain(false, true, true, 0);

            ++count;

            if (!indiscriminate)
                break;
        }

        notifier->set_value(count);
    }, "triggerPeriodicScanEarly");

    return result;
}

void Syncs::triggerSync(const LocalPath& lp, bool scan)
{
    assert(!onSyncThread());

    if (mClient.fetchingnodes) return;  // on start everything needs scan+sync anyway

    lock_guard<mutex> g(triggerMutex);
    auto& entry = triggerLocalpaths[lp];
    if (scan) entry = true;
}

void Syncs::triggerSync(NodeHandle h, bool recurse)
{
    assert(!onSyncThread());

    if (mClient.fetchingnodes) return;  // on start everything needs scan+sync anyway

    lock_guard<mutex> g(triggerMutex);
    auto& entry = triggerHandles[h];
    if (recurse) entry = true;
}

void Syncs::processTriggerLocalpaths()
{
    // Mark nodes to be scanned because upload transfers failed.
    // This may save us trying to immediately start the same failed upload
    assert(onSyncThread());

    map<LocalPath, bool> triggers;
    {
        lock_guard<mutex> g(triggerMutex);
        triggers.swap(triggerLocalpaths);
    }

    if (mSyncVec.empty()) return;

    for (auto& lp : triggers)
    {
        for (auto& us : mSyncVec)
        {
            if (Sync* sync = us->mSync.get())
            {
                if (LocalNode* triggerLn = sync->localnodebypath(nullptr, lp.first, nullptr, nullptr, false))
                {
                    if (lp.second)
                    {
                        LOG_debug << "Scan trigger by path received for " << triggerLn->getLocalPath();
                        triggerLn->setScanAgain(false, true, false, 0);
                    }
                    else
                    {
                        LOG_debug << "Sync trigger by path received for " << triggerLn->getLocalPath();
                        triggerLn->setSyncAgain(false, true, false);
                    }
                }
            }
        }
    }
}

void Syncs::processTriggerHandles()
{
    assert(onSyncThread());

    map<NodeHandle, bool> triggers;
    {
        lock_guard<mutex> g(triggerMutex);
        triggers.swap(triggerHandles);
    }

    if (mSyncVec.empty()) return;

    for (auto& t : triggers)
    {
        NodeHandle h = t.first;
        bool recurse = t.second;

        for (;;)
        {
            auto range = localnodeByNodeHandle.equal_range(h);

            if (range.first == range.second)
            {
                // corresponding sync node not found.
                // this could be a move target though, to a syncNode we have not created yet
                // go back up the (cloud) node tree to find an ancestor we can mark as needing sync checks
                CloudNode cloudNode;
                string cloudNodePath;
                bool isInTrash = false;
                bool found = lookupCloudNode(h, cloudNode, &cloudNodePath, &isInTrash, nullptr, nullptr, nullptr, Syncs::EXACT_VERSION);
                if (found && !isInTrash)
                {
                    // if the parent is a file, then it's just old versions being mentioned in the actionpackets, ignore
                    if (cloudNode.parentType > FILENODE && !cloudNode.parentHandle.isUndef())
                    {
                        auto& syncs = *this;
                        SYNC_verbose << mClient.clientname << "Trigger syncNode not found for " << cloudNodePath << ", will trigger parent";
                        recurse = true;
                        h = cloudNode.parentHandle;
                        continue;
                    }
                }
            }
            else
            {
                // we are already being called with the handle of the parent of the thing that changed
                for (auto it = range.first; it != range.second; ++it)
                {
                    auto& syncs = *this;
                    SYNC_verbose << mClient.clientname << "Triggering sync flag for " << it->second->getLocalPath() << (recurse ? " recursive" : "");
                    it->second->setSyncAgain(false, true, recurse);
                }
            }
            break;
        }
    }
}

void Syncs::setdefaultfilepermissions(int permissions)
{
    queueSync(
        [this, permissions]() {
            fsaccess->setdefaultfilepermissions(permissions);
        },
        "setdefaultfilepermissions");
}

void Syncs::setdefaultfolderpermissions(int permissions)
{
    queueSync(
        [this, permissions]() {
            fsaccess->setdefaultfolderpermissions(permissions);
        },
        "setdefaultfolderpermissions");
}

#ifdef _WIN32
#define PATHSTRING(s) L ## s
#else // _WIN32
#define PATHSTRING(s) s
#endif // ! _WIN32

const LocalPath BACKUP_CONFIG_DIR =
LocalPath::fromPlatformEncodedRelative(PATHSTRING(".megabackup"));

#undef PATHSTRING

const unsigned int NUM_CONFIG_SLOTS = 2;

SyncConfigStore::SyncConfigStore(const LocalPath& dbPath, SyncConfigIOContext& ioContext)
    : mInternalSyncStorePath(dbPath)
    , mIOContext(ioContext)
{
    assert(mInternalSyncStorePath.isAbsolute());
}

SyncConfigStore::~SyncConfigStore()
{
    assert(!dirty());
}

void SyncConfigStore::markDriveDirty(const LocalPath& drivePath)
{
    assert(drivePath.isAbsolute() || drivePath.empty());

    // Drive should be known.
    assert(mKnownDrives.count(drivePath));

    mKnownDrives[drivePath].dirty = true;
}

handle SyncConfigStore::driveID(const LocalPath& drivePath) const
{
    auto i = mKnownDrives.find(drivePath);

    if (i != mKnownDrives.end())
        return i->second.driveID;

    assert(!"Drive should be known!");

    return UNDEF;
}

bool SyncConfigStore::equal(const LocalPath& lhs, const LocalPath& rhs) const
{
    return platformCompareUtf(lhs, false, rhs, false) == 0;
}

bool SyncConfigStore::dirty() const
{
    for (auto& d : mKnownDrives)
    {
        if (d.second.dirty) return true;
    }
    return false;
}

LocalPath SyncConfigStore::dbPath(const LocalPath& drivePath) const
{
    if (drivePath.empty())
    {
        return mInternalSyncStorePath;
    }

    LocalPath dbPath = drivePath;

    dbPath.appendWithSeparator(BACKUP_CONFIG_DIR, false);

    return dbPath;
}

bool SyncConfigStore::driveKnown(const LocalPath& drivePath) const
{
    assert(drivePath.isAbsolute() || drivePath.empty());

    return mKnownDrives.count(drivePath) > 0;
}

vector<LocalPath> SyncConfigStore::knownDrives() const
{
    vector<LocalPath> result;

    for (auto& i : mKnownDrives)
    {
        assert(i.first.empty() || i.first.isAbsolute());
        result.emplace_back(i.first);
    }

    return result;
}

bool SyncConfigStore::removeDrive(const LocalPath& drivePath)
{
    assert(drivePath.isAbsolute() || drivePath.empty());
    return mKnownDrives.erase(drivePath) > 0;
}

error SyncConfigStore::read(const LocalPath& drivePath, SyncConfigVector& configs, bool isExternal)
{
    assert(drivePath.empty() || drivePath.isAbsolute());

    DriveInfo driveInfo;
    driveInfo.drivePath = drivePath;

    if (isExternal)
    {
        driveInfo.driveID = mIOContext.driveID(drivePath);

        if (driveInfo.driveID == UNDEF)
        {
            LOG_err << "Failed to retrieve drive ID for: "
                    << drivePath;

            return API_EREAD;
        }
    }

    vector<unsigned int> confSlots;

    auto result = mIOContext.getSlotsInOrder(dbPath(driveInfo.drivePath), confSlots);

    if (result == API_OK)
    {
        for (const auto& slot : confSlots)
        {
            result = read(driveInfo, configs, slot, isExternal);

            if (result == API_OK)
            {
                driveInfo.slot = (slot + 1) % NUM_CONFIG_SLOTS;
                break;
            }
            else
            {
                LOG_debug << "SyncConfigStore::read returned: " << int(result);
            }
        }
    }
    else
    {
        LOG_debug << "getSlotsInOrder returned: " << int(result);
    }

    if (result != API_EREAD)
    {
        mKnownDrives[drivePath] = driveInfo;
    }

    return result;
}


error SyncConfigStore::write(const LocalPath& drivePath, const SyncConfigVector& configs)
{
#ifndef NDEBUG
    for (const auto& config : configs)
    {
        assert(equal(config.mExternalDrivePath, drivePath));
    }
#endif

    // Drive should already be known.
    assert(mKnownDrives.count(drivePath));

    auto& drive = mKnownDrives[drivePath];

    // Always mark drives as clean.
    // This is to avoid us attempting to flush a failing drive forever.
    drive.dirty = false;

    if (configs.empty())
    {
        error e = mIOContext.remove(dbPath(drive.drivePath));
        if (e)
        {
            LOG_warn << "Unable to remove sync configs at: "
                     << drivePath << " error " << e;
        }
        return e;
    }
    else
    {
        JSONWriter writer;
        mIOContext.serialize(configs, writer);

        error e = mIOContext.write(dbPath(drive.drivePath),
            writer.getstring(),
            drive.slot);

        if (e)
        {
            LOG_warn << "Unable to write sync configs at: "
                     << drivePath << " error " << e;

            return API_EWRITE;
        }

        // start using a different slot (a different file)
        drive.slot = (drive.slot + 1) % NUM_CONFIG_SLOTS;

        // remove the existing slot (if any), since it is obsolete now
        mIOContext.remove(dbPath(drive.drivePath), drive.slot);

        return API_OK;
    }
}


error SyncConfigStore::read(DriveInfo& driveInfo, SyncConfigVector& configs,
                             unsigned int slot, bool isExternal)
{
    auto dbp = dbPath(driveInfo.drivePath);
    string data;

    if (mIOContext.read(dbp, data, slot) != API_OK)
    {
        LOG_debug << "mIOContext read failed";
        return API_EREAD;
    }

    JSON reader(data);

    if (!mIOContext.deserialize(dbp, configs, reader, slot, isExternal))
    {
        LOG_debug << "mIOContext deserialize failed";
        return API_EREAD;
    }

    const auto& drivePath = driveInfo.drivePath;

    for (auto& config : configs)
    {
        config.mExternalDrivePath = drivePath;

        if (!drivePath.empty())
        {
            // As it came from an external drive, the path is relative
            // but we didn't know that until now, for non-external it's absolute of course
            config.mLocalPath = LocalPath::fromRelativePath(config.mLocalPath.toPath(false));

            config.mLocalPath.prependWithSeparator(drivePath);
        }
    }

    return API_OK;
}

auto SyncConfigStore::writeDirtyDrives(const SyncConfigVector& configs) -> DriveSet
{
    DriveSet failed;

    for (auto& d : mKnownDrives)
    {
        if (!d.second.dirty) continue;

        const auto& drivePath = d.second.drivePath;

        SyncConfigVector v;

        for (auto& c : configs)
        {
            if (c.mExternalDrivePath == drivePath)
            {
                v.push_back(c);
            }
        }

        error e = write(drivePath, v);
        if (e)
        {
            LOG_err << "Could not write sync configs at "
                    << drivePath
                    << " error "
                    << e;

            failed.emplace(drivePath);
        }
    }

    return failed;
}


const string SyncConfigIOContext::NAME_PREFIX = "megaclient_syncconfig_";

SyncConfigIOContext::SyncConfigIOContext(FileSystemAccess& fsAccess,
                                         const string& authKey,
                                         const string& cipherKey,
                                         const string& name,
                                         PrnGen& rng)
  : mCipher()
  , mFsAccess(fsAccess)
  , mName(LocalPath::fromRelativePath(NAME_PREFIX + name))
  , mRNG(rng)
  , mSigner()
{
    // Convenience.
    constexpr size_t KEYLENGTH = SymmCipher::KEYLENGTH;

    // These attributes *must* be sane.
    assert(authKey.size() == KEYLENGTH);
    assert(cipherKey.size() == KEYLENGTH);
    assert(name.size() == Base64Str<KEYLENGTH>::STRLEN);

    // Load the authentication key into our internal signer.
    mSigner.setkey(reinterpret_cast<const byte*>(authKey.data()), KEYLENGTH);

    // Load the encryption key into our internal cipher.
    mCipher.setkey(reinterpret_cast<const byte*>(cipherKey.data()));
}

SyncConfigIOContext::~SyncConfigIOContext()
{
}

bool SyncConfigIOContext::deserialize(const LocalPath& dbPath,
                                      SyncConfigVector& configs,
                                      JSON& reader,
                                      unsigned int slot,
                                      bool isExternal) const
{
    auto path = dbFilePath(dbPath, slot);

    LOG_debug << "Attempting to deserialize config DB: "
              << path;

    if (deserialize(configs, reader, isExternal))
    {
        LOG_debug << "Successfully deserialized config DB: "
                  << path;

        return true;
    }

    LOG_debug << "Unable to deserialize config DB: "
              << path;

    return false;
}

bool SyncConfigIOContext::deserialize(SyncConfigVector& configs,
                                      JSON& reader, bool isExternal) const
{
    const auto TYPE_SYNCS = MAKENAMEID2('s', 'y');

    if (!reader.enterobject())
    {
        return false;
    }

    for ( ; ; )
    {
        switch (reader.getnameid())
        {
        case EOO:
            return reader.leaveobject();

        case TYPE_SYNCS:
        {
            if (!reader.enterarray())
            {
=======
    {
        // Try and read the internal database from disk.
        result = store->read(LocalPath(), configs, false);

        if (result == API_ENOENT || result == API_OK)
        {
            LOG_debug << "Loaded "
                      << configs.size()
                      << " internal sync config(s) from disk.";

            // check if sync databases exist, so we know if a sync is disabled or merely suspended
            // note that the sync root path might not be available now, and we might start the
            // sync later if the drive appears (and its suspension reason was that path disappearing)
            for (auto& c: configs)
            {
                handle root_fsid = c.mLocalPathFsid;
                if (root_fsid == UNDEF)
                {
                    // backward compatibilty for when we didn't store the fsid in serialized config
                    auto fas = fsaccess->newfileaccess(false);
                    if (fas->fopen(c.mLocalPath, true, false, FSLogging::logOnError))
                    {
                        root_fsid = fas->fsid;
                    }
                }

                if (root_fsid != UNDEF)
                {
                    string dbname = c.getSyncDbStateCacheName(root_fsid, c.mRemoteNode, mClient.me);

                    // Note, we opened dbaccess in thread-safe mode
                    LocalPath dbPath;
                    c.mDatabaseExists = mClient.dbaccess->checkDbFileAndAdjustLegacy(*fsaccess, dbname, DB_OPEN_FLAG_TRANSACTED, dbPath);
                }

                if (c.mEnabled)
                {
                    c.mRunState = SyncRunState::Pending;
                }
                else
                {
                    c.mRunState = c.mDatabaseExists ? SyncRunState::Suspend : SyncRunState::Disable;
                }

            }

            return API_OK;
        }
    }

    LOG_err << "Couldn't load internal sync configs from disk: "
            << result;

    return result;
}

string Syncs::exportSyncConfigs(const SyncConfigVector configs) const
{
    assert(!onSyncThread());
    JSONWriter writer;

    writer.beginobject();
    writer.beginarray("configs");

    for (const auto& config : configs)
    {
        exportSyncConfig(writer, config);
    }

    writer.endarray();
    writer.endobject();

    return writer.getstring();
}

string Syncs::exportSyncConfigs() const
{
    assert(!onSyncThread());
    return exportSyncConfigs(configsForDrive(LocalPath()));
}

void Syncs::importSyncConfigs(const char* data, std::function<void(error)> completion)
{
    assert(!onSyncThread());

    // Convenience.
    struct Context;

    using CompletionFunction = std::function<void(error)>;
    using ContextPtr = std::shared_ptr<Context>;

    // Bundles state we need to create backup IDs.
    struct Context
    {
        static void put(ContextPtr context)
        {
            using std::bind;
            using std::move;
            using std::placeholders::_1;
            using std::placeholders::_2;

            // Convenience.
            auto& client = *context->mClient;
            auto& config = *context->mConfig;
            auto& deviceHash = context->mDeviceHash;

            // Backup Info.
            auto state = BackupInfoSync::getSyncState(config, context->mSyncs->mDownloadsPaused, context->mSyncs->mUploadsPaused);
            auto info  = BackupInfoSync(config, deviceHash, UNDEF, state);

            LOG_debug << "Generating backup ID for config "
                      << context->signature()
                      << "...";

            // Completion chain.
            auto completion = bind(&putComplete, std::move(context), _1, _2);

            // Create and initiate request.
            auto* request = new CommandBackupPut(&client, info, std::move(completion));
            client.reqs.add(request);
        }

        static void putComplete(ContextPtr context, Error result, handle backupID)
        {
            // No backup ID even though the request succeeded?
            if (!result && ISUNDEF(result))
            {
                // Then we've encountered an internal error.
                result = API_EINTERNAL;
            }

            // Convenience;
            auto& client = *context->mClient;

            // Were we able to create a backup ID?
            if (result)
            {
                LOG_err << "Unable to generate backup ID for config "
                        << context->signature();

                auto i = context->mConfigs.begin();
                auto j = context->mConfig;

                // Remove the IDs we've created so far.
                LOG_debug << "Releasing backup IDs generated so far...";

                for ( ; i != j; ++i)
                {
                    auto* request = new CommandBackupRemove(&client, i->mBackupId, nullptr);
                    client.reqs.add(request);
                    // don't wait for the cleanup to notify the client about failure of import
                    // (error/success of cleanup is irrelevant for the app)
                }

                // Let the client know the import has failed.
                context->mCompletion(result);
                return;
            }

            // Assign the newly generated backup ID.
            context->mConfig->mBackupId = backupID;

            // Have we assigned IDs for all the syncs?
            if (++context->mConfig == context->mConfigs.end())
            {
                auto& syncs = *context->mSyncs;

                LOG_debug << context->mConfigs.size()
                          << " backup ID(s) have been generated.";

                LOG_debug << "Importing "
                          << context->mConfigs.size()
                          << " configs(s)...";

                // Yep, add them to the sync.
                for (const auto& config : context->mConfigs)
                {
                    // So we can wait for the sync to be added.
                    std::promise<void> waiter;

                    // Called when the engine has added the sync.
                    auto completion = [&waiter](error, SyncError, handle) {
                        waiter.set_value();
                    };

                    // Add the new sync, optionally enabling it.
                    syncs.appendNewSync(config,
                                        false,
                                        false,
                                        std::move(completion),
                                        false,
                                        config.mName);

                    // Wait for this sync to be added.
                    waiter.get_future().get();
                }

                LOG_debug << context->mConfigs.size()
                          << " sync(s) imported successfully.";

                // Let the client know the import has completed.
                context->mCompletion(API_OK);
                return;
            }

            // Generate an ID for the next config.
            put(std::move(context));
        }

        string signature() const
        {
            ostringstream ostream;

            ostream << mConfig - mConfigs.begin() + 1
                    << "/"
                    << mConfigs.size();

            return ostream.str();
        }

        // Client.
        MegaClient* mClient;

        // Who to call back when we're done.
        CompletionFunction mCompletion;

        // Next config requiring a backup ID.
        SyncConfigVector::iterator mConfig;

        // Configs requiring a backup ID.
        SyncConfigVector mConfigs;

        // Identifies the device we're adding configs to.
        string mDeviceHash;

        // Who we're adding the configs to.
        Syncs* mSyncs;
    }; // Context

    // Sanity.
    if (!data || !*data)
    {
        completion(API_EARGS);
        return;
    }

    // Preprocess input so to remove all extraneous whitespace.
    auto strippedData = JSON::stripWhitespace(data);

    // Try and translate JSON back into sync configs.
    SyncConfigVector configs;

    if (!importSyncConfigs(strippedData, configs))
    {
        // No love. Inform the client.
        completion(API_EREAD);
        return;
    }

    // Don't import configs that already appear to be present.
    {
        lock_guard<mutex> guard(mSyncVecMutex);

        // Checks if two configs have an equivalent mapping.
        auto equivalent = [](const SyncConfig& lhs, const SyncConfig& rhs) {
            auto& lrp = lhs.mOriginalPathOfRemoteRootNode;
            auto& rrp = rhs.mOriginalPathOfRemoteRootNode;

            return lhs.mLocalPath == rhs.mLocalPath && lrp == rrp;
        };

        // Checks if an equivalent config has already been loaded.
        auto present = [&](const SyncConfig& config) {
            for (auto& us : mSyncVec)
            {
                if (equivalent(us->mConfig, config))
                    return true;
            }

            return false;
        };

        // Strip configs that already appear to be present.
        auto j = std::remove_if(configs.begin(), configs.end(), present);
        configs.erase(j, configs.end());
    }

    // No configs? Nothing to import!
    if (configs.empty())
    {
        completion(API_OK);
        return;
    }

    // Create and initialize context.
    ContextPtr context = make_unique<Context>();

    context->mClient = &mClient;
    context->mCompletion = std::move(completion);
    context->mConfigs = std::move(configs);
    context->mConfig = context->mConfigs.begin();
    context->mDeviceHash = mClient.getDeviceidHash();
    context->mSyncs = this;

    LOG_debug << "Attempting to generate backup IDs for "
              << context->mConfigs.size()
              << " imported config(s)...";

    // Generate backup IDs.
    Context::put(std::move(context));
}

void Syncs::exportSyncConfig(JSONWriter& writer, const SyncConfig& config) const
{
    assert(!onSyncThread());

    // Internal configs only for the time being.
    if (!config.mExternalDrivePath.empty())
    {
        LOG_warn << "Skipping export of external backup: "
                 << config.mLocalPath;
        return;
    }

    string localPath = config.mLocalPath.toPath(false);
    string remotePath;
    const string& name = config.mName;
    const char* type = SyncConfig::synctypename(config.mSyncType);

    if (const auto* node = mClient.nodeByHandle(config.mRemoteNode))
    {
        // Get an accurate remote path, if possible.
        remotePath = node->displaypath();
    }
    else
    {
        // Otherwise settle for what we had stored.
        remotePath = config.mOriginalPathOfRemoteRootNode;
    }

    writer.beginobject();
    writer.arg_stringWithEscapes("localPath", localPath);
    writer.arg_stringWithEscapes("name", name);
    writer.arg_stringWithEscapes("remotePath", remotePath);
    writer.arg_stringWithEscapes("type", type);

    const auto changeMethod =
      changeDetectionMethodToString(config.mChangeDetectionMethod);

    writer.arg_stringWithEscapes("changeMethod", changeMethod);
    writer.arg("scanInterval", config.mScanIntervalSec);

    writer.endobject();
}

bool Syncs::importSyncConfig(JSON& reader, SyncConfig& config)
{
    assert(!onSyncThread());

    static const string TYPE_CHANGE_METHOD = "changeMethod";
    static const string TYPE_LOCAL_PATH    = "localPath";
    static const string TYPE_NAME          = "name";
    static const string TYPE_REMOTE_PATH   = "remotePath";
    static const string TYPE_SCAN_INTERVAL = "scanInterval";
    static const string TYPE_TYPE          = "type";

    LOG_debug << "Attempting to parse config object: "
              << reader.pos;

    // Default to notification change detection method.
    string changeMethod =
      changeDetectionMethodToString(CDM_NOTIFICATIONS);

    string localPath;
    string name;
    string remotePath;
    string scanInterval;
    string type;

    // Parse config properties.
    for (string key; ; )
    {
        // What property are we parsing?
        key = reader.getname();

        // Have we processed all the properties?
        if (key.empty()) break;

        string value;

        // Extract property value if we can.
        if (!reader.storeobject(&value))
        {
            LOG_err << "Parse error extracting property: "
                    << key
                    << ": "
                    << reader.pos;

            return false;
        }

        if (key == TYPE_CHANGE_METHOD)
        {
            changeMethod = std::move(value);
        }
        if (key == TYPE_LOCAL_PATH)
        {
            localPath = std::move(value);
        }
        else if (key == TYPE_NAME)
        {
            name = std::move(value);
        }
        else if (key == TYPE_REMOTE_PATH)
        {
            remotePath = std::move(value);
        }
        else if (key == TYPE_SCAN_INTERVAL)
        {
            scanInterval = std::move(value);
        }
        else if (key == TYPE_TYPE)
        {
            type = std::move(value);
        }
        else
        {
            LOG_debug << "Skipping unknown property: "
                      << key
                      << ": "
                      << value;
        }
    }

    // Basic validation on properties.
    if (localPath.empty())
    {
        LOG_err << "Invalid config: no local path defined.";
        return false;
    }

    if (name.empty())
    {
        LOG_err << "Invalid config: no name defined.";
        return false;
    }

    if (remotePath.empty())
    {
        LOG_err << "Invalid config: no remote path defined.";
        return false;
    }

    reader.unescape(&localPath);
    reader.unescape(&name);
    reader.unescape(&remotePath);
    reader.unescape(&type);

    // Populate config object.
    config.mBackupId = UNDEF;
    config.mBackupState = SYNC_BACKUP_NONE;
    config.mEnabled = false;
    config.mError = NO_SYNC_ERROR;
    config.mFilesystemFingerprint.id = 0;
    config.mLocalPath = LocalPath::fromAbsolutePath(localPath);
    config.mName = std::move(name);
    config.mOriginalPathOfRemoteRootNode = remotePath;
    config.mWarning = NO_SYNC_WARNING;

    // Set node handle if possible.
    if (const auto* root = mClient.nodeByPath(remotePath.c_str()))
    {
        config.mRemoteNode = root->nodeHandle();
    }
    else
    {
        LOG_err << "Invalid config: "
                << "unable to find node for remote path: "
                << remotePath;

        return false;
    }

    // Set change detection method.
    config.mChangeDetectionMethod =
      changeDetectionMethodFromString(changeMethod);

    if (config.mChangeDetectionMethod == CDM_UNKNOWN)
    {
        LOG_err << "Invalid config: "
                << "unknown change detection method: "
                << changeMethod;

        return false;
    }

    // Set scan interval.
    if (config.mChangeDetectionMethod == CDM_PERIODIC_SCANNING)
    {
        std::istringstream istream(scanInterval);

        istream >> config.mScanIntervalSec;

        auto failed = istream.fail() || !istream.eof();

        if (failed || !config.mScanIntervalSec)
        {
            LOG_err << "Invalid config: "
                    << "malformed scan interval: "
                    << scanInterval;

            return false;
        }
    }

    // Set type.
    if (!config.synctypefromname(type, config.mSyncType))
    {
        LOG_err << "Invalid config: "
                << "unknown sync type name: "
                << type;

        return false;
    }

    // Config's been parsed.
    LOG_debug << "Config successfully parsed.";

    return true;
}

bool Syncs::importSyncConfigs(const string& data, SyncConfigVector& configs)
{
    assert(!onSyncThread());

    static const string TYPE_CONFIGS = "configs";

    JSON reader(data);

    LOG_debug << "Attempting to import configs from: "
              << data;

    // Enter configs object.
    if (!reader.enterobject())
    {
        LOG_err << "Parse error entering root object: "
                << reader.pos;

        return false;
    }

    // Parse sync configs.
    for (string key; ; )
    {
        // What property are we parsing?
        key = reader.getname();

        // Is it a property we know about?
        if (key != TYPE_CONFIGS)
        {
            // Have we hit the end of the configs object?
            if (key.empty()) break;

            // Skip unknown properties.
            string object;

            if (!reader.storeobject(&object))
            {
                LOG_err << "Parse error skipping unknown property: "
                        << key
                        << ": "
                        << reader.pos;

                return false;
            }

            LOG_debug << "Skipping unknown property: "
                      << key
                      << ": "
                      << object;

            // Parse the next property.
            continue;
        }

        LOG_debug << "Found configs property: "
                  << reader.pos;

        // Enter array of sync configs.
        if (!reader.enterarray())
        {
            LOG_err << "Parse error entering configs array: "
                    << reader.pos;

            return false;
        }

        // Parse each sync config object.
        while (reader.enterobject())
        {
            SyncConfig config;

            // Try and parse this sync config object.
            if (!importSyncConfig(reader, config)) return false;

            if (!reader.leaveobject())
            {
                LOG_err << "Parse error leaving config object: "
                        << reader.pos;
                return false;
            }

            configs.emplace_back(std::move(config));
        }

        if (!reader.leavearray())
        {
            LOG_err << "Parse error leaving configs array: "
                    << reader.pos;

            return false;
        }

        LOG_debug << configs.size()
                  << " config(s) successfully parsed.";
    }

    // Leave configs object.
    if (!reader.leaveobject())
    {
        LOG_err << "Parse error leaving root object: "
                << reader.pos;

        return false;
    }

    return true;
}

SyncConfigIOContext* Syncs::syncConfigIOContext()
{
    assert(onSyncThread());

    // Has a suitable IO context already been created?
    if (mSyncConfigIOContext)
    {
        // Yep, return a reference to it.
        return mSyncConfigIOContext.get();
    }

//TODO: User access is not thread safe
    // Which user are we?
    User* self = mClient.ownuser();
    if (!self)
    {
        LOG_warn << "syncConfigIOContext: own user not available";
        return nullptr;
    }

    // Try and retrieve this user's config data attribute.
    auto* payload = self->getattr(ATTR_JSON_SYNC_CONFIG_DATA);
    if (!payload)
    {
        // Attribute hasn't been created yet.
        LOG_warn << "syncConfigIOContext: JSON config data is not available";
        return nullptr;
    }

    // Try and decrypt the payload.
    assert(!memcmp(syncKey.key, mClient.key.key, sizeof(syncKey.key)));
    unique_ptr<TLVstore> store(
      TLVstore::containerToTLVrecords(payload, &syncKey));

    if (!store)
    {
        // Attribute is malformed.
        LOG_err << "syncConfigIOContext: JSON config data is malformed";
        return nullptr;
    }

    // Convenience.
    constexpr size_t KEYLENGTH = SymmCipher::KEYLENGTH;

    // Verify payload contents.
    string authKey;
    string cipherKey;
    string name;

    if (!store->get("ak", authKey) || authKey.size() != KEYLENGTH ||
        !store->get("ck", cipherKey) || cipherKey.size() != KEYLENGTH ||
        !store->get("fn", name) || name.size() != KEYLENGTH)
    {
        // Payload is malformed.
        LOG_err << "syncConfigIOContext: JSON config data is incomplete";
        return nullptr;
    }

    // Create the IO context.
    mSyncConfigIOContext.reset(
      new SyncConfigIOContext(*fsaccess,
                                  std::move(authKey),
                                  std::move(cipherKey),
                                  Base64::btoa(name),
                                  rng));

    // Return a reference to the new IO context.
    return mSyncConfigIOContext.get();
}

LocalNode* Syncs::findMoveFromLocalNode(const shared_ptr<LocalNode::RareFields::MoveInProgress>& moveTo)
{
    assert(onSyncThread());

    // There should never be many moves in progress so we can iterate the entire thing
    // Pointers are safe to access because destruction of these LocalNodes removes them from the set
    for (auto ln : mMoveInvolvedLocalNodes)
    {
        assert(ln->rareRO().moveFromHere || ln->rareRO().moveToHere);
        if (auto& moveFrom = ln->rareRO().moveFromHere)
        {
            if (moveFrom == moveTo)
            {
                return ln;
            }
        }
    }
    return nullptr;
}

void Syncs::clear_inThread()
{
    assert(onSyncThread());

    assert(!mSyncConfigStore);

    mSyncConfigStore.reset();
    mSyncConfigIOContext.reset();
    {
        lock_guard<mutex> g(mSyncVecMutex);
        mSyncVec.clear();
    }
    mSyncVecIsEmpty = true;
    syncKey.setkey((byte*)"\0\0\0\0\0\0\0\0\0\0\0\0\0\0\0\0");
    stallReport = SyncStallInfo();
    triggerHandles.clear();
    localnodeByScannedFsid.clear();
    localnodeBySyncedFsid.clear();
    localnodeByNodeHandle.clear();
    mSyncFlags.reset(new SyncFlags);
    mHeartBeatMonitor.reset(new BackupMonitor(*this));
    mFileChangingCheckState.clear();
    mMoveInvolvedLocalNodes.clear();

    if (syncscanstate)
    {
        assert(onSyncThread());
        mClient.app->syncupdate_scanning(false);
        syncscanstate = false;
    }

    if (syncBusyState)
    {
        assert(onSyncThread());
        mClient.app->syncupdate_syncing(false);
        syncBusyState = false;
    }

    syncStallState = false;
    syncConflictState = false;

    totalLocalNodes = 0;

    mSyncsLoaded = false;
    mSyncsResumed = false;
}

void Syncs::appendNewSync(const SyncConfig& c, bool startSync, bool notifyApp, std::function<void(error, SyncError, handle)> completion, bool completionInClient, const string& logname, const string& excludedPath)
{
    assert(!onSyncThread());
    assert(c.mBackupId != UNDEF);

    auto clientCompletion = [this, completion](error e, SyncError se, handle backupId)
    {
        queueClient([e, se, backupId, completion](MegaClient& mc, TransferDbCommitter& committer)
            {
                if (completion) completion(e, se, backupId);
            });
    };

    queueSync([=]()
    {
        appendNewSync_inThread(c, startSync, notifyApp, completionInClient ? clientCompletion : completion, logname, excludedPath);
    }, "appendNewSync");
}

void Syncs::appendNewSync_inThread(const SyncConfig& c, bool startSync, bool notifyApp, std::function<void(error, SyncError, handle)> completion, const string& logname, const string& excludedPath)
{
    assert(onSyncThread());

    // Get our hands on the sync config store.
    auto* store = syncConfigStore();

    // Can we get our hands on the config store?
    if (!store)
    {
        LOG_err << "Unable to add backup "
            << c.mLocalPath
            << " on "
            << c.mExternalDrivePath
            << " as there is no config store.";

        if (completion)
            completion(API_EINTERNAL, c.mError, c.mBackupId);

        return;
    }

    // Do we already know about this drive?
    if (!store->driveKnown(c.mExternalDrivePath))
    {
        // Are we adding an internal sync?
        if (c.isInternal())
        {
            LOG_debug << "Drive for internal syncs not known: " << c.mExternalDrivePath;

            // Then signal failure as the internal drive isn't available.
            if (completion)
                completion(API_EFAILED, UNKNOWN_DRIVE_PATH, c.mBackupId);

            return;
        }

        // Restore the drive's backups, if any.
        auto result = backupOpenDrive_inThread(c.mExternalDrivePath);

        if (result != API_OK && result != API_ENOENT)
        {
            // Couldn't read an existing database.
            LOG_err << "Unable to add backup "
                    << c.mLocalPath
                    << " on "
                    << c.mExternalDrivePath
                    << " as we could not read its config database.";

            if (completion)
                completion(API_EFAILED, c.mError, c.mBackupId);

            return;
        }
    }

    {
        lock_guard<mutex> g(mSyncVecMutex);
        mSyncVec.push_back(unique_ptr<UnifiedSync>(new UnifiedSync(*this, c)));
        mSyncVecIsEmpty = false;
    }

    saveSyncConfig(c);

    mClient.app->sync_added(c);

    if (!startSync)
    {
        if (completion) completion(API_OK, c.mError, c.mBackupId);
        return;
    }

    enableSyncByBackupId_inThread(c.mBackupId, false, notifyApp, true, completion, logname, excludedPath);
}

Sync* Syncs::runningSyncByBackupIdForTests(handle backupId) const
{
    assert(!onSyncThread());
    // returning a Sync* is not really thread safe but the tests are using these directly currently.  So long as they only browse the Sync while nothing changes, it should be ok

    lock_guard<mutex> g(mSyncVecMutex);
    for (auto& s : mSyncVec)
    {
        if (s->mSync && s->mConfig.mBackupId == backupId)
        {
            return s->mSync.get();
        }
    }
    return nullptr;
}

bool Syncs::syncConfigByBackupId(handle backupId, SyncConfig& c) const
{
    // returns a copy for thread safety
    assert(!onSyncThread());

    lock_guard<mutex> g(mSyncVecMutex);
    for (auto& s : mSyncVec)
    {
        if (s->mConfig.mBackupId == backupId)
        {
            c = s->mConfig;

            // double check we updated fsfp_t
            if (s->mSync)
            {
                assert(c.mFilesystemFingerprint.id == s->mSync->fsfp.id);

                // just in case, for now
                c.mFilesystemFingerprint = s->mSync->fsfp;
            }

            return true;
        }
    }

    return false;
}

void Syncs::transferPauseFlagsUpdated(bool downloadsPaused, bool uploadsPaused)
{
    assert(!onSyncThread());

    bool unchanged = mDownloadsPaused == downloadsPaused &&
                        mUploadsPaused == uploadsPaused;

    mDownloadsPaused = downloadsPaused;
    mUploadsPaused = uploadsPaused;
    mTransferPauseFlagsChanged = mTransferPauseFlagsChanged || !unchanged;
}

void Syncs::stopSyncsInErrorState()
{
    assert(onSyncThread());

    // An error has occurred, and it's time to destroy the in-RAM structures
    // If the sync db should be kept, then we already null'd the sync->syncstatecache
    for (auto& unifiedSync : mSyncVec)
    {
        if (unifiedSync->mSync &&
            unifiedSync->mConfig.mError != NO_SYNC_ERROR)
        {
            unifiedSync->mSync.reset();
        }
    }
}

void Syncs::purgeRunningSyncs()
{
    assert(!onSyncThread());
    syncRun([&](){ purgeRunningSyncs_inThread(); }, "purgeRunningSyncs");
}

void Syncs::purgeRunningSyncs_inThread()
{
    assert(onSyncThread());

    // Called from locallogout (which always happens on ~MegaClient as well as on request)
    // Any syncs that are running should be resumed on next start.
    // We stop the syncs here, but don't call the client to say they are stopped.
    // And localnode databases are preserved.
    for (auto& s : mSyncVec)
    {
        if (s->mSync)
        {
            // Deleting the sync will close/save the sync's localnode database file in its current state.
            // And then delete objects in RAM.
            s->mSync.reset();
        }
    }
}

void Syncs::renameSync(handle backupId, const string& newname, std::function<void(Error e)> completion)
{
    assert(!onSyncThread());
    assert(completion);

    auto clientCompletion = [this, completion](Error e)
    {
        queueClient([completion, e](MegaClient& mc, TransferDbCommitter& committer)
            {
                completion(e);
            });
    };
    queueSync([this, backupId, newname, clientCompletion]()
        {
            renameSync_inThread(backupId, newname, clientCompletion);
        }, "renameSync");
}

void Syncs::renameSync_inThread(handle backupId, const string& newname, std::function<void(Error e)> completion)
{
    assert(onSyncThread());

    lock_guard<mutex> g(mSyncVecMutex);

    for (auto &i : mSyncVec)
    {
        if (i->mConfig.mBackupId == backupId)
        {
            i->mConfig.mName = newname;

            // cause an immediate `sp` command to update the backup/sync heartbeat master record
            mHeartBeatMonitor->updateOrRegisterSync(*i);

            // queue saving the change locally
            if (mSyncConfigStore) mSyncConfigStore->markDriveDirty(i->mConfig.mExternalDrivePath);

            completion(API_OK);
            return;
        }
    }

    completion(API_EEXIST);
}

void Syncs::disableSyncs(SyncError syncError, bool newEnabledFlag, bool keepSyncDb)
{
    assert(!onSyncThread());

    queueSync([this, syncError, newEnabledFlag, keepSyncDb]()
        {
            assert(onSyncThread());
            SyncConfigVector v = getConfigs(false);

            int nEnabled = 0;
            for (auto& c : v)
            {
                if (c.getEnabled()) ++nEnabled;
            }

            for (auto& c : v)
            {
                if (c.getEnabled())
                {

                    std::function<void()> completion = nullptr;
                    if (!--nEnabled)
                    {
                        completion = [=](){
                            LOG_info << "Disabled syncs. error = " << syncError;
                            mClient.app->syncs_disabled(syncError);
                        };
                    }

                    disableSyncByBackupId_inThread(c.mBackupId, syncError, newEnabledFlag, keepSyncDb, completion);
                }
            }
        }, "disableSyncs");
}

void Syncs::disableSyncByBackupId(handle backupId, SyncError syncError, bool newEnabledFlag, bool keepSyncDb, std::function<void()> completion)
{
    assert(!onSyncThread());
    queueSync([this, backupId, syncError, newEnabledFlag, keepSyncDb, completion]()
    {
            disableSyncByBackupId_inThread(backupId, syncError, newEnabledFlag, keepSyncDb, completion);
    }, "disableSyncByBackupId");
}

void Syncs::disableSyncByBackupId_inThread(handle backupId, SyncError syncError, bool newEnabledFlag, bool keepSyncDb, std::function<void()> completion)
{
    assert(onSyncThread());

    for (auto i = mSyncVec.size(); i--; )
    {
        auto& us = *mSyncVec[i];
        auto& config = us.mConfig;

        if (config.mBackupId == backupId)
        {
            if (syncError == NO_SYNC_ERROR)
            {
                syncError = UNLOADING_SYNC;
            }

            // if we are logging out, we don't need to bother the user about
            // syncs stopping, the user expects everything to stop
            bool notifyApp = !mClient.loggingout;

            us.changeState(syncError, newEnabledFlag, notifyApp, keepSyncDb); //This will cause the later deletion of Sync (not MegaSyncPrivate) object

            mHeartBeatMonitor->updateOrRegisterSync(us);
        }
    }
    if (completion) completion();
}

SyncConfigVector Syncs::selectedSyncConfigs(std::function<bool(SyncConfig&, Sync*)> selector) const
{
    SyncConfigVector selected;

    lock_guard<mutex> g(mSyncVecMutex);

    for (size_t i = 0; i < mSyncVec.size(); ++i)
    {
        if (selector(mSyncVec[i]->mConfig, mSyncVec[i]->mSync.get()))
        {
            selected.emplace_back(mSyncVec[i]->mConfig);
        }
    }

    return selected;
}

void Syncs::deregisterThenRemoveSync(handle backupId, std::function<void(Error)> completion, bool removingSyncBySds, std::function<void(MegaClient&, TransferDbCommitter&)> clientRemoveSdsEntryFunction)
{
    assert(!onSyncThread());

    // Try and deregister this sync's backup ID first.
    // If later removal operations fail, the heartbeat record will be resurrected

    LOG_debug << "Deregistering backup ID: " << toHandle(backupId);

    {
        // since we are only setting flags, we can actually do this off-thread
        // (but using mSyncVecMutex and hidden inside Syncs class)
        lock_guard<mutex> g(mSyncVecMutex);
        for (size_t i = 0; i < mSyncVec.size(); ++i)
        {
            auto& config = mSyncVec[i]->mConfig;
            if (config.mBackupId == backupId)
            {
                // prevent any sp or sphb messages being queued after
                config.mSyncDeregisterSent = true;

                // Prevent notifying the client app for this sync's state changes
                config.mRemovingSyncBySds = removingSyncBySds;
            }
        }
    }

    // use queueClient since we are not certain to be locked on client thread
    queueClient([backupId, completion, this, clientRemoveSdsEntryFunction](MegaClient& mc, TransferDbCommitter&){

        mc.reqs.add(new CommandBackupRemove(&mc, backupId,
                [backupId, completion, this, clientRemoveSdsEntryFunction](Error e){
                    if (e)
                    {
                        // de-registering is not critical - we continue anyway
                        LOG_warn << "API error deregisterig sync " << toHandle(backupId) << ":" << e;
                    }

                    queueSync([=](){ removeSyncAfterDeregistration_inThread(backupId, move(completion), clientRemoveSdsEntryFunction); }, "deregisterThenRemoveSync");
                }));
    }, true);

}

void Syncs::removeSyncAfterDeregistration_inThread(handle backupId, std::function<void(Error)> clientCompletion, std::function<void(MegaClient&, TransferDbCommitter&)> clientRemoveSdsEntryFunction)
{
    assert(onSyncThread());

    Error e = API_OK;
    SyncConfig configCopy;
    if (unloadSyncByBackupID(backupId, false, configCopy))
    {
        mClient.app->sync_removed(configCopy);
        mSyncConfigStore->markDriveDirty(configCopy.mExternalDrivePath);

        // lastly, send the command to remove the sds entry from the (former) sync root Node's attributes
        if (clientRemoveSdsEntryFunction)
        {
            queueClient(move(clientRemoveSdsEntryFunction));
        }
    }
    else
    {
        e = API_EEXIST;
    }

    if (clientCompletion)
    {
        // this case for if we didn't need to deregister anything
        queueClient([clientCompletion, e](MegaClient&, TransferDbCommitter&){ clientCompletion(e); });
    }
}

bool Syncs::unloadSyncByBackupID(handle id, bool newEnabledFlag, SyncConfig& configCopy)
{
    assert(onSyncThread());
    LOG_debug << "Unloading sync: " << toHandle(id);

    for (auto i = mSyncVec.size(); i--; )
    {
        if (mSyncVec[i]->mConfig.mBackupId == id)
        {
            configCopy = mSyncVec[i]->mConfig;

            if (auto& syncPtr = mSyncVec[i]->mSync)
            {
                // if it was running, the app gets a callback saying it's no longer active
                // SYNC_CANCELED is a special value that means we are shutting it down without changing config
                mSyncVec[i]->changeState(UNLOADING_SYNC, newEnabledFlag, false, true);
                assert(!syncPtr->statecachetable);
                syncPtr.reset(); // deletes sync
            }

            // the sync config is not affected by this operation; it should already be up to date on disk (or be pending)
            // we don't call sync_removed back since the sync is not deleted
            // we don't unregister from the backup/sync heartbeats as the sync can be resumed later

            lock_guard<mutex> g(mSyncVecMutex);
            mSyncVec.erase(mSyncVec.begin() + i);
            mSyncVecIsEmpty = mSyncVec.empty();
            return true;
        }
    }

    return false;
}

void Syncs::prepareForLogout(bool keepSyncsConfigFile, std::function<void()> clientCompletion)
{
    queueSync([=](){ prepareForLogout_inThread(keepSyncsConfigFile, clientCompletion); }, "prepareForLogout");
}

void Syncs::prepareForLogout_inThread(bool keepSyncsConfigFile, std::function<void()> clientCompletion)
{
    assert(onSyncThread());

    if (keepSyncsConfigFile)
    {
        // Special case backward compatibility for MEGAsync
        // The syncs will be disabled, if the user logs back in they can then manually re-enable.

        for (auto& us : mSyncVec)
        {
            if (us->mConfig.getEnabled())
            {
                disableSyncByBackupId_inThread(us->mConfig.mBackupId, LOGGED_OUT, false, false, nullptr);
            }
        }
    }
    else // if logging out and syncs won't be kept...
    {
        // regardless of that, we de-register all syncs/backups in Backup Centre
        for (auto& us : mSyncVec)
        {
            std::function<void()> onFinalDeregister = nullptr;
            if (us.get() == mSyncVec.back().get())
            {
                // this is the last one, so we'll arrange clientCompletion
                // to run after it completes.  Earlier de-registers must finish first
                onFinalDeregister = std::move(clientCompletion);
                clientCompletion = nullptr;
            }

            us->mConfig.mSyncDeregisterSent = true;
            auto backupId = us->mConfig.mBackupId;
            queueClient([backupId, onFinalDeregister](MegaClient& mc, TransferDbCommitter& tc){
                mc.reqs.add(new CommandBackupRemove(&mc, backupId, [onFinalDeregister](Error){
                    if (onFinalDeregister) onFinalDeregister();
                }));
            });
        }
    }

    if (clientCompletion)
    {
        // this case for if we didn't need to deregister anything
        queueClient([clientCompletion](MegaClient&, TransferDbCommitter&){ clientCompletion(); });
    }
}


void Syncs::locallogout(bool removecaches, bool keepSyncsConfigFile, bool reopenStoreAfter)
{
    assert(!onSyncThread());
    syncRun([=](){ locallogout_inThread(removecaches, keepSyncsConfigFile, reopenStoreAfter); }, "locallogout");
}

void Syncs::locallogout_inThread(bool removecaches, bool keepSyncsConfigFile, bool reopenStoreAfter)
{
    assert(onSyncThread());
    mExecutingLocallogout = true;

    // NULL the statecachetable databases for Syncs first, then Sync destruction won't remove LocalNodes from them
    // If we are deleting syncs then just remove() the database direct

    for (auto i = mSyncVec.size(); i--; )
    {
        if (Sync* sync = mSyncVec[i]->mSync.get())
        {
            if (sync->statecachetable)
            {
                if (removecaches) sync->statecachetable->remove();
                sync->statecachetable.reset();
            }
        }
    }

    if (mSyncConfigStore)
    {
        if (!keepSyncsConfigFile)
        {
            mSyncConfigStore->write(LocalPath(), SyncConfigVector());
        }
        else
        {
            syncConfigStoreFlush();
        }
    }
    mSyncConfigStore.reset();

    // Remove all syncs from RAM.
    for (auto& sc : getConfigs(false))
    {
        SyncConfig removed;
        unloadSyncByBackupID(sc.mBackupId, false, removed);
    }
    assert(mSyncVec.empty());

    // make sure we didn't resurrect the store, singleton style
    assert(!mSyncConfigStore);

    clear_inThread();
    mExecutingLocallogout = false;

    if (reopenStoreAfter)
    {
        syncKey.setkey(mClient.key.key);
        SyncConfigVector configs;
        syncConfigStoreLoad(configs);
    }
}

void Syncs::saveSyncConfig(const SyncConfig& config)
{
    assert(onSyncThread());

    if (auto* store = syncConfigStore())
    {

        // If the app hasn't opened this drive itself, then we open it now (loads any syncs that already exist there)
        if (!config.mExternalDrivePath.empty() && !store->driveKnown(config.mExternalDrivePath))
        {
            backupOpenDrive_inThread(config.mExternalDrivePath);
        }

        store->markDriveDirty(config.mExternalDrivePath);
    }
}

void Syncs::loadSyncConfigsOnFetchnodesComplete(bool resetSyncConfigStore)
{
    assert(!onSyncThread());

    // Double check the client only calls us once (per session) for this
    assert(!mSyncsLoaded);
    if (mSyncsLoaded) return;
    mSyncsLoaded = true;

    queueSync([this, resetSyncConfigStore]()
        {
            loadSyncConfigsOnFetchnodesComplete_inThread(resetSyncConfigStore);
        }, "loadSyncConfigsOnFetchnodesComplete");
}

void Syncs::resumeSyncsOnStateCurrent()
{
    assert(!onSyncThread());

    // Double check the client only calls us once (per session) for this
    assert(!mSyncsResumed);
    if (mSyncsResumed) return;
    mSyncsResumed = true;

    queueSync([this]()
        {
            resumeSyncsOnStateCurrent_inThread();
        }, "resumeSyncsOnStateCurrent");
}

void Syncs::loadSyncConfigsOnFetchnodesComplete_inThread(bool resetSyncConfigStore)
{
    assert(onSyncThread());

    if (resetSyncConfigStore)
    {
        mSyncConfigStore.reset();
        static_cast<void>(syncConfigStore());
    }

    SyncConfigVector configs;

    if (error e = syncConfigStoreLoad(configs))
    {
        LOG_warn << "syncConfigStoreLoad failed: " << e;
        mClient.app->syncs_restored(SYNC_CONFIG_READ_FAILURE);
        return;
    }

    // There should be no syncs yet.
    assert(mSyncVec.empty());

    {
        lock_guard<mutex> g(mSyncVecMutex);
        for (auto& config : configs)
        {
            mSyncVec.push_back(unique_ptr<UnifiedSync>(new UnifiedSync(*this, config)));
            mSyncVecIsEmpty = false;
        }
    }

    for (auto& us : mSyncVec)
    {
        mClient.app->sync_added(us->mConfig);
    }
}

void Syncs::resumeSyncsOnStateCurrent_inThread()
{
    assert(onSyncThread());

    for (auto& unifiedSync : mSyncVec)
    {
        if (!unifiedSync->mSync)
        {
            if (unifiedSync->mConfig.mOriginalPathOfRemoteRootNode.empty())
            {
                // this should only happen on initial migraion from from old caches
                CloudNode cloudNode;
                string cloudNodePath;
                if (lookupCloudNode(unifiedSync->mConfig.mRemoteNode, cloudNode, &cloudNodePath, nullptr, nullptr, nullptr, nullptr, Syncs::FOLDER_ONLY))
                {
                    unifiedSync->mConfig.mOriginalPathOfRemoteRootNode = cloudNodePath;
                    saveSyncConfig(unifiedSync->mConfig);
                }
            }

            if (unifiedSync->mConfig.getEnabled())
            {

#ifdef __APPLE__
                unifiedSync->mConfig.mFilesystemFingerprint = 0; //for certain MacOS, fsfp seems to vary when restarting. we set it to 0, so that it gets recalculated
#endif
                LOG_debug << "Resuming cached sync: " << toHandle(unifiedSync->mConfig.mBackupId) << " " << unifiedSync->mConfig.getLocalPath() << " fsfp= " << unifiedSync->mConfig.mFilesystemFingerprint.id << " error = " << unifiedSync->mConfig.mError;

                enableSyncByBackupId_inThread(unifiedSync->mConfig.mBackupId, false, true, false, [&unifiedSync](error e, SyncError se, handle backupId)
                    {
                        LOG_debug << "Sync autoresumed: " << toHandle(backupId) << " " << unifiedSync->mConfig.getLocalPath() << " fsfp= " << unifiedSync->mConfig.mFilesystemFingerprint.id << " error = " << se;
                    }, "");
            }
            else
            {
                LOG_debug << "Sync loaded (but not resumed): " << toHandle(unifiedSync->mConfig.mBackupId) << " " << unifiedSync->mConfig.getLocalPath() << " fsfp= " << unifiedSync->mConfig.mFilesystemFingerprint.id << " error = " << unifiedSync->mConfig.mError;
            }
        }
    }

    mClient.app->syncs_restored(NO_SYNC_ERROR);
}

bool Sync::recursiveCollectNameConflicts(list<NameConflict>& conflicts)
{
    assert(syncs.onSyncThread());

    FSNode rootFsNode(localroot->getLastSyncedFSDetails());
    SyncRow row{ &cloudRoot, localroot.get(), &rootFsNode };
    SyncPath pathBuffer(syncs, localroot->localname, cloudRootPath);
    recursiveCollectNameConflicts(row, conflicts, pathBuffer);
    return !conflicts.empty();
}

void Sync::purgeStaleDownloads()
{
    // Convenience.
    using MC = MegaClient;
    using DBTC = TransferDbCommitter;

    // Make sure we're running on the right thread.
    assert(syncs.onSyncThread());

    auto globPath = localdebris;

    // Get our hands on this sync's temporary directory.
    globPath.appendWithSeparator(LocalPath::fromRelativePath("tmp"), true);

    // Generate glob pattern to match all temporary downloads.
    globPath.appendWithSeparator(LocalPath::fromRelativePath(".*.mega"), true);

    // Remainder of work takes place on the client thread.
    //
    // The idea here is to prevent the client from starting any new
    // transfers while we're busy purging temporary files.
    syncs.queueClient([globPath](MC& client, DBTC&) mutable {
        // Figure out which temporaries are currently present.
        auto dirAccess = client.fsaccess->newdiraccess();
        auto paths = set<LocalPath>();

        if (!dirAccess->dopen(&globPath, nullptr, true))
            return;

        LocalPath path;
        LocalPath name;
        nodetype_t type;

        while (dirAccess->dnext(path, name, false, &type))
        {
            if (type == FILENODE)
                paths.emplace(name);
        }

        // Filter out paths that are still "alive."
        for (auto& i : client.multi_cachedtransfers[GET])
        {
            if (!i.second->localfilename.empty())
                paths.erase(i.second->localfilename);
        }

        // Remove "dead" temporaries.
        for (auto& path : paths)
            client.fsaccess->unlinklocal(path);
    });
}

void SyncRow::inferOrCalculateChildSyncRows(bool wasSynced, vector<SyncRow>& childRows, vector<FSNode>& fsInferredChildren, vector<FSNode>& fsChildren, vector<CloudNode>& cloudChildren,
                bool belowRemovedFsNode, fsid_localnode_map& localnodeByScannedFsid)
{
    // This is the function that determines the list of syncRows that recursiveSync() will operate on for this folder.
    // Each SyncRow a (CloudNodes, SyncNodes, FSNodes) tuple that all match up by name (taking escapes/case into account)
    // For the case of a folder that contains already-synced content, and in which nothing changed, we can "infer" the set
    // much more efficiently, by generating it from SyncNodes alone.
    // Otherwise we need to calculate it, which involves sorting the three sets and matching them up.
    // An additional complication is that we try to save RAM by not storing the scanned FSNodes for this folder
    // If we can regenerate the list of FSNodes from the LocalNodes, then we would have done that, and so we
    // need to recreate that list.  So our extra RAM usage is just for the folders on the stack, and not the entire tree.
    // (Plus for those SyncNode folders where regeneration wouldn't match the FSNodes (yet))
    // (SyncNode = LocalNode, we'll rename LocalNode eventually)

    if (wasSynced && !belowRemovedFsNode &&
        !syncNode->lastFolderScan && syncNode->syncAgain < TREE_ACTION_HERE &&   // if fully matching, we would have removed the fsNode vector to save space
        syncNode->sync->inferRegeneratableTriplets(cloudChildren, *syncNode, fsInferredChildren, childRows))
    {
        // success, the already sorted and aligned triplets were inferred
        // and the results were filled in: childRows, cloudChildren, fsInferredChildren
    }
    else
    {
        // Effective children are from the last scan, if present.
        vector<FSNode>* effectiveFsChildren = belowRemovedFsNode ? nullptr : syncNode->lastFolderScan.get();

        if (!effectiveFsChildren)
        {
            // Otherwise, we can reconstruct the filesystem entries from the LocalNodes
            fsChildren.reserve(syncNode->children.size() + 50);  // leave some room for others to be added in syncItem()

            for (auto &childIt : syncNode->children)
            {
                assert(childIt.first == childIt.second->localname);
                if (belowRemovedFsNode)
                {
                    if (childIt.second->fsid_asScanned != UNDEF)
                    {
                        childIt.second->setScannedFsid(UNDEF, localnodeByScannedFsid, LocalPath(), FileFingerprint());
                        childIt.second->scannedFingerprint = FileFingerprint();
                    }
                }
                else if (childIt.second->fsid_asScanned != UNDEF)
                {
                    fsChildren.emplace_back(childIt.second->getScannedFSDetails());
                }
            }

            effectiveFsChildren = &fsChildren;
        }

        childRows = syncNode->sync->computeSyncTriplets(cloudChildren, *syncNode, *effectiveFsChildren);
    }
}


void Sync::recursiveCollectNameConflicts(SyncRow& row, list<NameConflict>& ncs, SyncPath& fullPath)
{
    assert(syncs.onSyncThread());

    assert(row.syncNode);
    if (!row.syncNode->conflictsDetected())
    {
        return;
    }

    // Get sync triplets.
    vector<SyncRow> childRows;
    vector<FSNode> fsInferredChildren;
    vector<FSNode> fsChildren;
    vector<CloudNode> cloudChildren;

    if (row.cloudNode)
    {
        syncs.lookupCloudChildren(row.cloudNode->handle, cloudChildren);
    }

    bool wasSynced = false;  // todo
    row.inferOrCalculateChildSyncRows(wasSynced, childRows, fsInferredChildren, fsChildren, cloudChildren, false, syncs.localnodeByScannedFsid);


    for (auto& childRow : childRows)
    {
        if (childRow.hasClashes())
        {
            NameConflict nc;

            if (childRow.hasCloudPresence())
                nc.cloudPath = fullPath.cloudPath;

            if (childRow.hasLocalPresence())
                nc.localPath = fullPath.localPath;

            // Only meaningful if there are no cloud clashes.
            if (auto* c = childRow.cloudNode)
                nc.clashingCloudNames.emplace_back(c->name);

            // Only meaningful if there are no local clashes.
            if (auto* f = childRow.fsNode)
                nc.clashingLocalNames.emplace_back(f->localname);

            for (auto* c : childRow.cloudClashingNames)
                nc.clashingCloudNames.emplace_back(c->name);

            for (auto* f : childRow.fsClashingNames)
                nc.clashingLocalNames.emplace_back(f->localname);

            ncs.emplace_back(std::move(nc));
        }

        // recurse after dealing with all items, so any renames within the folder have been completed
        if (childRow.syncNode && childRow.syncNode->type == FOLDERNODE)
        {

            ScopedSyncPathRestore syncPathRestore(fullPath);

            if (!fullPath.appendRowNames(childRow, mFilesystemType) ||
                localdebris.isContainingPathOf(fullPath.localPath))
            {
                // This is a legitimate case; eg. we only had a syncNode and it is removed in resolve_delSyncNode
                // Or if this is the debris folder, ignore it
                continue;
            }

            recursiveCollectNameConflicts(childRow, ncs, fullPath);
        }
    }
}

bool SyncRow::hasClashes() const
{
    return !cloudClashingNames.empty() || !fsClashingNames.empty();
}

bool SyncRow::hasCloudPresence() const
{
    return cloudNode || !cloudClashingNames.empty();
}

bool SyncRow::hasLocalPresence() const
{
    return fsNode || !fsClashingNames.empty();
}

const LocalPath& SyncRow::comparisonLocalname() const
{
    if (syncNode)
    {
        return syncNode->localname;
    }
    else if (fsNode)
    {
        return fsNode->localname;
    }
    else if (!fsClashingNames.empty())
    {
        return fsClashingNames[0]->localname;
    }
    else
    {
        assert(false);
        static LocalPath nullResult;
        return nullResult;
    }
}

SyncRowType SyncRow::type() const
{
    auto c = static_cast<unsigned>(cloudNode != nullptr);
    auto s = static_cast<unsigned>(syncNode != nullptr);
    auto f = static_cast<unsigned>(fsNode != nullptr);

    return static_cast<SyncRowType>(c * 4 + s * 2 + f);
}

ExclusionState SyncRow::exclusionState(const CloudNode& node) const
{
    assert(syncNode);
    assert(syncNode->type > FILENODE);

    return syncNode->exclusionState(node.name,
                                    node.type,
                                    node.fingerprint.size);
}

ExclusionState SyncRow::exclusionState(const FSNode& node) const
{
    assert(syncNode);
    assert(syncNode->type > FILENODE);

    return syncNode->exclusionState(node.localname,
                                    node.type,
                                    node.fingerprint.size);
}

ExclusionState SyncRow::exclusionState(const LocalPath& name, nodetype_t type, m_off_t size) const
{
    assert(syncNode);
    assert(syncNode->type != FILENODE);

    return syncNode->exclusionState(name, type, size);
}

bool SyncRow::hasCaseInsensitiveCloudNameChange() const
{
    // only call this if the sync is mCaseInsensitive
    return fsNode && syncNode && cloudNode &&
        syncNode->namesSynchronized &&
        0 != compareUtf(syncNode->localname, true, cloudNode->name, true, false) &&
        0 == compareUtf(syncNode->localname, true, cloudNode->name, true, true) &&
        0 != compareUtf(fsNode->localname, true, cloudNode->name, true, false);
}

bool SyncRow::hasCaseInsensitiveLocalNameChange() const
{
    // only call this if the sync is mCaseInsensitive
    return fsNode && syncNode && cloudNode &&
        syncNode->namesSynchronized &&
        0 != compareUtf(syncNode->localname, true, fsNode->localname, true, false) &&
        0 == compareUtf(syncNode->localname, true, fsNode->localname, true, true) &&
        0 != compareUtf(cloudNode->name, true, fsNode->localname, true, false);
}

bool SyncRow::isLocalOnlyIgnoreFile() const
{
    return isIgnoreFile() && syncNode &&
           syncNode->parent &&
           syncNode->parent->rareRO().filterChain &&
           !syncNode->parent->rareRO().filterChain->mSyncThisMegaignore;
}

bool SyncRow::isIgnoreFile() const
{
    struct Predicate
    {
        bool operator()(const CloudNode& node) const
        {
            // So to avoid ambiguity.
            const string& name = IGNORE_FILE_NAME;

            return node.type == FILENODE
                   && !platformCompareUtf(node.name, true, name, false);
        }

        bool operator()(const FSNode& node) const
        {
            const LocalPath& name = IGNORE_FILE_NAME;

            return node.type == FILENODE
                   && !platformCompareUtf(node.localname, true, name, false);
        }
    } predicate;

    if (auto* s = syncNode)
        return s->isIgnoreFile();

    if (auto* f = fsNode)
        return predicate(*f);

    if (!fsClashingNames.empty())
        return predicate(*fsClashingNames.front());

    if (auto* c = cloudNode)
        return predicate(*c);

    if (!cloudClashingNames.empty())
        return predicate(*cloudClashingNames.front());

    return false;
}

bool SyncRow::isNoName() const
{
    // Can't be a no-name triplet if we've been paired.
    if (fsNode || syncNode)
        return false;

    // Can't be a no-name triplet if we have clashing filesystem names.
    if (!fsClashingNames.empty())
        return false;

    // Could be a no-name triplet if we have clashing cloud names.
    if (!cloudClashingNames.empty())
        return cloudClashingNames.front()->name.empty();

    // Could be a no-name triplet if we have a cloud node.
    return cloudNode && cloudNode->name.empty();
}

void Sync::combineTripletSet(vector<SyncRow>::iterator a, vector<SyncRow>::iterator b) const
{
    assert(syncs.onSyncThread());

//#ifdef DEBUG
//    // log before case
//    LOG_debug << " combineTripletSet BEFORE " << std::distance(a, b);
//    for (auto i = a; i != b; ++i)
//    {
//        LOG_debug
//            << (i->cloudNode ? i->cloudNode->name : "<null>") << " "
//            << (i->syncNode ? i->syncNode->localname.toPath() : "<null>") << " "
//            << (i->fsNode ? i->fsNode->localname.toPath() : "<null>") << " ";
//    }
//#endif

    // match up elements that are still present and were already synced
    vector<SyncRow>::iterator lastFullySynced = b;
    vector<SyncRow>::iterator lastNotFullySynced = b;
    unsigned syncNode_nfs_count = 0;

    for (auto i = a; i != b; ++i)
    {
        if (auto sn = i->syncNode)
        {
            if (!sn->syncedCloudNodeHandle.isUndef())
            {
                for (auto j = a; j != b; ++j)
                {
                    if (j->cloudNode && j->cloudNode->handle == sn->syncedCloudNodeHandle)
                    {
                        std::swap(j->cloudNode, i->cloudNode);
                        break;
                    }
                }
            }
            if (sn->fsid_lastSynced != UNDEF)
            {
                for (auto j = a; j != b; ++j)
                {
                    if (j->fsNode && j->fsNode->fsid == sn->fsid_lastSynced)
                    {
                        std::swap(j->fsNode, i->fsNode);
                        break;
                    }
                }
            }

            // is this row fully synced already? if so, put it aside in case there are more syncNodes
            if (i->cloudNode && i->fsNode)
            {
                std::swap(*a, *i);
                lastFullySynced = a;
                ++a;
            }
            else
            {
                lastNotFullySynced = i;
                ++syncNode_nfs_count;
            }
        }
    }

    // if this fails, please figure out how we got into that state
    assert(syncNode_nfs_count < 2);

    // gather up the remaining into a single row, there may be clashes.

    auto targetrow = lastNotFullySynced != b ? lastNotFullySynced :
                     (lastFullySynced != b ? lastFullySynced : a);

    // check for duplicate names as we go. All but one row will be left as all nullptr
    for (auto i = a; i != b; ++i)
    if (i != targetrow)
    {
        if (i->fsNode)
        {
            if (targetrow->fsNode &&
                !(targetrow->syncNode &&
                targetrow->syncNode->fsid_lastSynced
                == targetrow->fsNode->fsid))
            {
                LOG_debug << syncname << "Conflicting filesystem name: "
                    << targetrow->fsNode->localname;
                targetrow->fsClashingNames.push_back(targetrow->fsNode);
                targetrow->fsNode = nullptr;
            }
            if (targetrow->fsNode ||
                !targetrow->fsClashingNames.empty())
            {
                LOG_debug << syncname << "Conflicting filesystem name: "
                    << i->fsNode->localname;
                targetrow->fsClashingNames.push_back(i->fsNode);
                i->fsNode = nullptr;
            }
            if (!targetrow->fsNode &&
                targetrow->fsClashingNames.empty())
            {
                std::swap(targetrow->fsNode, i->fsNode);
            }
        }
        if (i->cloudNode)
        {
            if (targetrow->cloudNode &&
                !(targetrow->syncNode &&
                targetrow->syncNode->syncedCloudNodeHandle
                == targetrow->cloudNode->handle))
            {
                LOG_debug << syncname << "Conflicting filesystem name: "
                    << targetrow->cloudNode->name;
                targetrow->cloudClashingNames.push_back(targetrow->cloudNode);
                targetrow->cloudNode = nullptr;
            }
            if (targetrow->cloudNode ||
                !targetrow->cloudClashingNames.empty())
            {
                LOG_debug << syncname << "Conflicting filesystem name: "
                    << i->cloudNode->name;
                targetrow->cloudClashingNames.push_back(i->cloudNode);
                i->cloudNode = nullptr;
            }
            if (!targetrow->cloudNode &&
                targetrow->cloudClashingNames.empty())
            {
                std::swap(targetrow->cloudNode, i->cloudNode);
            }
        }
    }

//#ifdef DEBUG
//    // log after case
//    LOG_debug << " combineTripletSet AFTER " << std::distance(a, b);
//    for (auto i = a; i != b; ++i)
//    {
//        LOG_debug
//            << (i->cloudNode ? i->cloudNode->name : "<null>") << " "
//            << (i->syncNode ? i->syncNode->localname.toPath() : "<null>") << " "
//            << (i->fsNode ? i->fsNode->localname.toPath() : "<null>") << " ";
//        for (auto j : i->cloudClashingNames)
//        {
//            LOG_debug << "with clashing cloud name: " << j->name;
//        }
//        for (auto j : i->fsClashingNames)
//        {
//            LOG_debug << "with clashing fs name: " << j->localname.toPath();
//        }
//    }
//#endif


#ifdef DEBUG
    // confirm all are empty except target
    for (auto i = a; i != b; ++i)
    {
        assert(i == targetrow || i->empty());
    }
#endif
}

auto Sync::computeSyncTriplets(vector<CloudNode>& cloudNodes, const LocalNode& syncParent, vector<FSNode>& fsNodes) const -> vector<SyncRow>
{
    assert(syncs.onSyncThread());

    CodeCounter::ScopeTimer rst(syncs.mClient.performanceStats.computeSyncTripletsTime);

    vector<SyncRow> triplets;
    triplets.reserve(cloudNodes.size() + syncParent.children.size() + fsNodes.size());

    for (auto& cn : cloudNodes)          triplets.emplace_back(&cn, nullptr, nullptr);
    for (auto& sn : syncParent.children) triplets.emplace_back(nullptr, sn.second, nullptr);
    for (auto& fsn : fsNodes)            triplets.emplace_back(nullptr, nullptr, &fsn);

    auto tripletCompare = [this](const SyncRow& lhs, const SyncRow& rhs) -> int {
        // Sanity.
        assert(!lhs.fsNode || !lhs.fsNode->localname.empty());
        assert(!rhs.fsNode || !rhs.fsNode->localname.empty());
        assert(!lhs.syncNode || !lhs.syncNode->localname.empty());
        assert(!rhs.syncNode || !rhs.syncNode->localname.empty());

        // Although it would be great to efficiently compare cloud names in utf8 directly against filesystem names
        // in utf16, without any conversions or copied and manipulated strings, unfortunately we have
        // a few obstacles to that.  Mainly, that the utf8 encoding can differ - especially on Mac
        // where they normalize the names that go to the filesystem, but with a different normalization
        // than we chose for the Node names.  In order to compare these effectively and efficiently
        // we pretty much have to first duplicate and convert both strings to a single utf8 normalization first.

        if (lhs.cloudNode)
        {
            if (rhs.cloudNode)
            {
                return compareUtf(lhs.cloudNode->name, true, rhs.cloudNode->name, true, mCaseInsensitive);
            }
            else if (rhs.syncNode)
            {
                return compareUtf(lhs.cloudNode->name, true, rhs.syncNode->toName_of_localname, true, mCaseInsensitive);
            }
            else // rhs.fsNode
            {
                return compareUtf(lhs.cloudNode->name, true, rhs.fsNode->toName_of_localname(*syncs.fsaccess), true, mCaseInsensitive);
            }
        }
        else if (lhs.syncNode)
        {
            if (rhs.cloudNode)
            {
                return compareUtf(lhs.syncNode->toName_of_localname, true, rhs.cloudNode->name, true, mCaseInsensitive);
            }
            else if (rhs.syncNode)
            {
                return compareUtf(lhs.syncNode->toName_of_localname, true, rhs.syncNode->toName_of_localname, true, mCaseInsensitive);
            }
            else // rhs.fsNode
            {
                return compareUtf(lhs.syncNode->toName_of_localname, true, rhs.fsNode->toName_of_localname(*syncs.fsaccess), true, mCaseInsensitive);
            }
        }
        else // lhs.fsNode
        {
            if (rhs.cloudNode)
            {
                return compareUtf(lhs.fsNode->toName_of_localname(*syncs.fsaccess), true, rhs.cloudNode->name, true, mCaseInsensitive);
            }
            else if (rhs.syncNode)
            {
                return compareUtf(lhs.fsNode->toName_of_localname(*syncs.fsaccess), true, rhs.syncNode->toName_of_localname, true, mCaseInsensitive);
            }
            else // rhs.fsNode
            {
                return compareUtf(lhs.fsNode->toName_of_localname(*syncs.fsaccess), true, rhs.fsNode->toName_of_localname(*syncs.fsaccess), true, mCaseInsensitive);
            }
        }
    };

    std::sort(triplets.begin(), triplets.end(),
           [=](const SyncRow& lhs, const SyncRow& rhs)
           { return tripletCompare(lhs, rhs) < 0; });

    auto currSet = triplets.begin();
    auto end  = triplets.end();

    while (currSet != end)
    {
        // Determine the next set that are all comparator-equal
        auto nextSet = currSet;
        ++nextSet;
        while (nextSet != end && 0 == tripletCompare(*currSet, *nextSet))
        {
            ++nextSet;
        }

        combineTripletSet(currSet, nextSet);

        currSet = nextSet;
    }

    auto newEnd = std::remove_if(triplets.begin(), triplets.end(), [](SyncRow& row){ return row.empty(); });
    triplets.erase(newEnd, triplets.end());

    return triplets;
}

bool Sync::inferRegeneratableTriplets(vector<CloudNode>& cloudChildren, const LocalNode& syncParent, vector<FSNode>& inferredFsNodes, vector<SyncRow>& inferredRows) const
{
    assert(syncs.onSyncThread());

    CodeCounter::ScopeTimer rst(syncs.mClient.performanceStats.inferSyncTripletsTime);

    if (cloudChildren.size() != syncParent.children.size()) return false;

    inferredFsNodes.reserve(syncParent.children.size());

    auto cloudHandleLess = [](const CloudNode& a, const CloudNode& b){ return a.handle < b.handle; };
    std::sort(cloudChildren.begin(), cloudChildren.end(), cloudHandleLess);

    for (auto& child : syncParent.children)
    {

        CloudNode compareTo;
        compareTo.handle = child.second->syncedCloudNodeHandle;
        auto iters = std::equal_range(cloudChildren.begin(), cloudChildren.end(), compareTo, cloudHandleLess);

        if (std::distance(iters.first, iters.second) != 1)
        {
            // the node tree has actually changed so we need to run the full algorithm
            return false;
        }

        CloudNode* node = &*iters.first;

        if (node->parentType == FILENODE)
        {
            LOG_err << "Looked up a file version node during infer: " << node->name;
			assert(false);
            return false;
        }

        if (child.second->fsid_asScanned == UNDEF ||
           (!child.second->scannedFingerprint.isvalid && child.second->type == FILENODE))
        {
            // we haven't scanned yet, or the scans don't match up with LocalNodes yet
            return false;
        }

        inferredFsNodes.push_back(child.second->getScannedFSDetails());
        inferredRows.emplace_back(node, child.second, &inferredFsNodes.back());
    }
    return true;
}

using IndexPair = pair<size_t, size_t>;
using IndexPairVector = vector<IndexPair>;

CodeCounter::ScopeStats computeSyncSequencesStats = { "computeSyncSequences" };


static IndexPairVector computeSyncSequences(vector<SyncRow>& children)
{
    // No children, no work to be done.
    if (children.empty())
        return IndexPairVector();

    CodeCounter::ScopeTimer rst(computeSyncSequencesStats);

    // Separate our children into those that are ignore files and those that are not.
    auto i = std::partition(children.begin(), children.end(), [](const SyncRow& child) {
        return child.isIgnoreFile();
    });

    // No prioritization necessary if there's only a single class of child.
    if (i == children.begin() || i == children.end())
    {
        // Is it a run of regular files?
        if (!children.front().isIgnoreFile())
            return IndexPairVector(1, IndexPair(0, children.size()));

        IndexPairVector sequences;

        sequences.emplace_back(0, children.size());
        sequences.emplace_back(children.size(), children.size());

        return sequences;
    }

    IndexPairVector sequences;

    // Convenience.
    auto j = i - children.begin();

    // Ignore files should be completely processed first.
    sequences.emplace_back(0, j);
    sequences.emplace_back(j, children.size());

    return sequences;
}

bool Sync::recursiveSync(SyncRow& row, SyncPath& fullPath, bool belowRemovedCloudNode, bool belowRemovedFsNode, unsigned depth)
{
    assert(syncs.onSyncThread());

    // in case of sync failing while we recurse
    if (getConfig().mError) return false;

    assert(row.syncNode);
    assert(row.syncNode->type > FILENODE);
    assert(row.syncNode->getLocalPath() == fullPath.localPath);

    if (depth + mCurrentRootDepth == MAX_CLOUD_DEPTH - 1)
    {
        ProgressingMonitor monitor(*this, row, fullPath);

        LOG_debug << "Attempting to synchronize overly deep directory: "
                  << logTriplet(row, fullPath)
                  << ": Effective depth is "
                  << depth + mCurrentRootDepth;

        monitor.waitingLocal(fullPath.localPath, SyncStallEntry(
            SyncWaitReason::SyncItemExceedsSupportedTreeDepth, true, true,
            {fullPath.cloudPath},
            {},
            {fullPath.localPath},
            {}));

        return true;
    }

    // nothing to do for this subtree? Skip traversal
    if (!(row.syncNode->scanRequired() || row.syncNode->mightHaveMoves() || row.syncNode->syncRequired()))
    {
        //SYNC_verbose << syncname << "No scanning/moving/syncing needed at " << logTriplet(row, fullPath);
        return true;
    }

    SYNC_verbose << syncname << (belowRemovedCloudNode ? "belowRemovedCloudNode " : "") << (belowRemovedFsNode ? "belowRemovedFsNode " : "")
        << "Entering folder with "
        << row.syncNode->scanAgain  << "-"
        << row.syncNode->checkMovesAgain << "-"
        << row.syncNode->syncAgain << " ("
        << row.syncNode->conflicts << ") at "
        << fullPath.syncPath;

    row.syncNode->propagateAnySubtreeFlags();

    // Whether we should perform sync actions at this level.
    bool wasSynced = row.syncNode->scanAgain < TREE_ACTION_HERE
                  && row.syncNode->syncAgain < TREE_ACTION_HERE
                  && row.syncNode->checkMovesAgain < TREE_ACTION_HERE;
    bool syncHere = !wasSynced;
    bool recurseHere = true;

    //SYNC_verbose << syncname << "sync/recurse here: " << syncHere << recurseHere;

    // reset this node's sync flag. It will be set again below or while recursing if anything remains to be done.
    auto originalScanAgain = row.syncNode->scanAgain;
    auto originalSyncAgain = row.syncNode->syncAgain;
    row.syncNode->syncAgain = TREE_RESOLVED;

    if (!row.fsNode || belowRemovedFsNode)
    {
        row.syncNode->scanAgain = TREE_RESOLVED;
        row.syncNode->setScannedFsid(UNDEF, syncs.localnodeByScannedFsid, LocalPath(), FileFingerprint());
        syncHere = row.syncNode->parent ? row.syncNode->parent->scanAgain < TREE_ACTION_HERE : true;
        recurseHere = false;  // If we need to scan, we need the folder to exist first - revisit later
        row.syncNode->lastFolderScan.reset();
        belowRemovedFsNode = true; // this flag will prevent us reconstructing from scannedFingerprint etc
    }
    else
    {
        if (row.syncNode->fsid_asScanned == UNDEF ||
            row.syncNode->fsid_asScanned != row.fsNode->fsid)
        {
            row.syncNode->scanAgain = TREE_ACTION_HERE;
            row.syncNode->setScannedFsid(row.fsNode->fsid, syncs.localnodeByScannedFsid, row.fsNode->localname, row.fsNode->fingerprint);
        }
        else if (row.syncNode->scannedFingerprint != row.fsNode->fingerprint)
        {
            // this can change anytime, set it anyway
            row.syncNode->scannedFingerprint = row.fsNode->fingerprint;
        }
    }

    // Do we need to scan this node?
    if (row.syncNode->scanAgain >= TREE_ACTION_HERE)
    {

        if (!row.syncNode->rareRO().scanBlocked)
        {
            // not stalling, so long as we are still scanning.  Destructor resets stall state
            ProgressingMonitor monitor(*this, row, fullPath);
        }

        syncs.mSyncFlags->reachableNodesAllScannedThisPass = false;
        syncHere = row.syncNode->processBackgroundFolderScan(row, fullPath);
    }
    else
    {
        // this will be restored at the end of the function if any nodes below in the tree need it
        row.syncNode->scanAgain = TREE_RESOLVED;
    }

    if (row.syncNode->scanAgain >= TREE_ACTION_HERE)
    {
        // we must return later when we do have the scan data.
        // restore sync flag
        row.syncNode->setSyncAgain(false, true, false);
        SYNC_verbose << syncname << "Early exit from recursiveSync due to no scan data yet. " << logTriplet(row, fullPath);
        syncHere = false;
        recurseHere = false;
    }

    auto originalCheckMovesAgain = row.syncNode->checkMovesAgain;
    auto originalConflicsFlag = row.syncNode->conflicts;

    bool earlyExit = false;

    if (syncHere || recurseHere)
    {
        // Reset these flags before we evaluate each subnode.
        // They could be set again during that processing,
        // And additionally we double check with each child node after, in case we had reason to skip it.
        if (!belowRemovedCloudNode && !belowRemovedFsNode)
        {
            // only expect to resolve these in normal case
            row.syncNode->checkMovesAgain = TREE_RESOLVED;
        }
        row.syncNode->conflicts = TREE_RESOLVED;

        // Get sync triplets.
        vector<SyncRow> childRows;
        vector<FSNode> fsInferredChildren;
        vector<FSNode> fsChildren;
        vector<CloudNode> cloudChildren;

        if (row.cloudNode)
        {
            syncs.lookupCloudChildren(row.cloudNode->handle, cloudChildren);
        }

        row.inferOrCalculateChildSyncRows(wasSynced, childRows, fsInferredChildren, fsChildren, cloudChildren, belowRemovedFsNode, syncs.localnodeByScannedFsid);

        bool anyNameConflicts = false;

        // Ignore files must be fully processed before any other child.
        auto sequences = computeSyncSequences(childRows);

        SyncRow* ignoreRow = !childRows.empty() &&
                              childRows.front().isIgnoreFile() ?
                             &childRows.front() : nullptr;

        FSNode* ignoreFile = ignoreRow ? ignoreRow->fsNode : nullptr;

        bool invalidateExclusions = false;

        if (ignoreRow && !row.syncNode->rareRO().filterChain)
        {
            // instantiate filterChain as soon as we have a row, even if we don't have a
            // local file yet, in order to prevent any sync steps for other things until
            // we get the local file by download, or stall if there are cloud duplicates etc.
            LOG_debug << syncname << ".megaignore row detected inside " << logTriplet(row, fullPath);
            row.syncNode->rare().filterChain.reset(new FilterChain);
            invalidateExclusions = true;
        }
        if (!ignoreRow && row.syncNode->rareRO().filterChain)
        {
            LOG_debug << syncname << ".megaignore row disappeared inside " << logTriplet(row, fullPath);
            row.syncNode->rare().filterChain.reset();
            invalidateExclusions = true;
        }
        if (ignoreRow && !ignoreFile &&
            row.syncNode->rareRO().filterChain &&
            row.syncNode->rare().filterChain->mLoadSucceeded)
        {
            LOG_debug << syncname << ".megaignore file disappeared inside " << logTriplet(row, fullPath);
            row.syncNode->rare().filterChain->mFingerprint = FileFingerprint();
            row.syncNode->rare().filterChain->mLoadSucceeded = false;
            invalidateExclusions = true;
        }
        if (ignoreFile && row.syncNode->rareRO().filterChain)
        {
            if (row.syncNode->rareRO().filterChain->mFingerprint != ignoreFile->fingerprint)
            {
                LOG_debug << syncname << "loading .megaignore file inside " << logTriplet(row, fullPath);
                auto ignorepath = fullPath.localPath;
                ignorepath.appendWithSeparator(IGNORE_FILE_NAME, true);
                bool ok = row.syncNode->loadFilters(ignorepath);
                if (ok != !row.syncNode->rareRO().badlyFormedIgnoreFilePath)
                {
                    if (ok)
                    {
                        row.syncNode->rare().badlyFormedIgnoreFilePath.reset();
                    }
                    else
                    {
                        row.syncNode->rare().badlyFormedIgnoreFilePath.reset(new LocalNode::RareFields::BadlyFormedIgnore(ignorepath, this));
                        syncs.badlyFormedIgnoreFilePaths.push_back(row.syncNode->rare().badlyFormedIgnoreFilePath);
                    }
                }
                invalidateExclusions = true;
            }
        }

        if (invalidateExclusions)
        {
            row.syncNode->setRecomputeExclusionState(false, false);
        }


        // Here is where we loop over the syncRows for this folder.
        // We must process things in a particular order
        //    - first, check all rows for involvement in moves (case 0)
        //      such a row is excluded from further checks
        //    - second, check all remaining rows for sync actions on that row (case 1)
        //    - third, recurse into each folder (case 2)
        //      there are various reasons we may skip that, based on flags set by earlier steps
        //    - zeroth, we perform first->third for any .megaignore file before any others
        //      as any change involving .megaignore may affect anything else we do
        PerFolderLogSummaryCounts pflsc;

        for (auto& sequence : sequences)
        {
            // The main three steps: moves, node itself, recurse
            for (unsigned step = 0; step < 3; ++step)
            {
                if (step == 2 &&
                    sequence.second == sequences.back().second &&
                    !belowRemovedCloudNode && !belowRemovedFsNode)
                {
                    string message;
                    if (pflsc.report(message))
                    {
                        SYNC_verbose << syncname << message << " out of folder items:" << childRows.size();
                    }
                }

                for (auto i = sequence.first; i != sequence.second; ++i)
                {
                    // Convenience.
                    auto& childRow = childRows[i];

                    // in case of sync failing while we recurse
                    if (getConfig().mError) return false;

                    if (syncs.mSyncFlags->earlyRecurseExitRequested)
                    {
                        // restore flags to at least what they were, for when we revisit on next full recurse
                        row.syncNode->scanAgain = std::max<TreeState>(row.syncNode->scanAgain, originalScanAgain);
                        row.syncNode->syncAgain = std::max<TreeState>(row.syncNode->syncAgain, originalSyncAgain);
                        row.syncNode->checkMovesAgain = std::max<TreeState>(row.syncNode->checkMovesAgain, originalCheckMovesAgain);
                        row.syncNode->conflicts = std::max<TreeState>(row.syncNode->conflicts, originalConflicsFlag);

                        LOG_debug << syncname
                            << "recursiveSync early exit due to pending outside request with "
                            << row.syncNode->scanAgain  << "-"
                            << row.syncNode->checkMovesAgain << "-"
                            << row.syncNode->syncAgain << " ("
                            << row.syncNode->conflicts << ") at "
                            << fullPath.syncPath;

                        return false;
                    }

                    if (!childRow.cloudClashingNames.empty() ||
                        !childRow.fsClashingNames.empty())
                    {
                        anyNameConflicts = true;
                        row.syncNode->setContainsConflicts(false, true, false); // in case we don't call setItem due to !syncHere
                    }
                    childRow.rowSiblings = &childRows;

                    if (auto* s = childRow.syncNode)
                    {
                        if (auto* f = childRow.fsNode)
                        {
                            // Maintain scanned FSID.
                            if (s->fsid_asScanned != f->fsid)
                            {
                                syncs.setScannedFsidReused(fsfp, f->fsid);
                                s->setScannedFsid(f->fsid, syncs.localnodeByScannedFsid, f->localname, f->fingerprint);
                            }
                            else if (s->scannedFingerprint != f->fingerprint)
                            {
                                // Maintain the scanned fingerprint.
                                s->scannedFingerprint = f->fingerprint;
                            }
                        }

                        // Recompute this row's exclusion state.
                        if (s->recomputeExclusionState())
                        {
                            // Make sure we visit this node's children if its filter state
                            // has changed and we're currently recursing below a removed
                            // node.
                            childRow.recurseBelowRemovedCloudNode |= belowRemovedCloudNode;
                            childRow.recurseBelowRemovedFsNode |= belowRemovedFsNode;
                        }

                        if (s->exclusionState() == ES_EXCLUDED)
                        {
                            if (!s->children.empty())
                            {
                                // We keep the immediately excluded node (parent folder is not excluded), but remove anything below it
                                LOG_debug << syncname << "Removing " << s->children.size() << " child LocalNodes from excluded " << s->getLocalPath();
                                vector<LocalNode*> cs;
                                cs.reserve(s->children.size());
                                for (auto& i : s->children)
                                {
                                    cs.push_back(i.second);
                                }
                                // this technique might seem a bit roundabout, but deletion will cause these to
                                // remove themselves from s->children. // we can't have that happening while we iterate that map.
                                for (auto p : cs)
                                {
                                    // deletion this way includes statecachedel
                                    delete p;
                                }
                            }
                            if (s->transferSP)
                            {
                                s->resetTransfer(nullptr);
                            }
                            s->checkTreestate(true);
                            continue;
                        }
                    }

                    ScopedSyncPathRestore syncPathRestore(fullPath);

                    if (!fullPath.appendRowNames(childRow, mFilesystemType) ||
                        localdebris.isContainingPathOf(fullPath.localPath))
                    {
                        // This is a legitimate case; eg. we only had a syncNode and it is removed in resolve_delSyncNode
                        // Or if this is the debris folder, ignore it
                        continue;
                    }

                    if (childRow.syncNode)
                    {
                        auto p = childRow.syncNode->getLocalPath();
                        assert(0 == compareUtf(p, true, fullPath.localPath, true, mCaseInsensitive));
                        childRow.syncNode->reassignUnstableFsidsOnceOnly(childRow.fsNode);
                    }

                    switch (step)
                    {
                    case 0:
                        // first pass: check for any renames within the folder (or other move activity)
                        // these must be processed first, otherwise if another file
                        // was added with a now-renamed name, an upload would be
                        // attached to the wrong node, resulting in node versions
                        if (syncHere || belowRemovedCloudNode || belowRemovedFsNode)
                        {
                            if (!syncItem_checkMoves(childRow, row, fullPath, belowRemovedCloudNode, belowRemovedFsNode))
                            {
                                if (childRow.itemProcessed)
                                {
                                    row.syncNode->setSyncAgain(false, true, false);
                                }
                            }
                        }
                        break;

                    case 1:
                        // second pass: full syncItem processing for each node that wasn't part of a move

                        // moved from the end of syncItem_checkMoves.  So we can check ignore files also, as those skip move processing
                        if ((syncHere || belowRemovedCloudNode || belowRemovedFsNode) &&
                            syncItem_checkFilenameClashes(childRow, row, fullPath))
                        {
                            row.syncNode->setSyncAgain(false, true, false);
                            break;
                        }

                        if (belowRemovedCloudNode)
                        {
                            // when syncing/scanning below a removed cloud node, we just want to collect up scan fsids
                            // and make syncNodes to visit, so we can be sure of detecting all the moves,
                            // in particular contradictory moves.
                            if (childRow.type() == SRT_XXF && row.exclusionState(*childRow.fsNode) == ES_INCLUDED)
                            {
                                makeSyncNode_fromFS(childRow, row, fullPath, false);
                            }
                        }
                        else if (belowRemovedFsNode)
                        {
                            // when syncing/scanning below a removed local node, we just want to
                            // and make syncNodes to visit, so we can be sure of detecting all the moves,
                            // in particular contradictroy moves.
                            if (childRow.type() == SRT_CXX && row.exclusionState(*childRow.cloudNode) == ES_INCLUDED)
                            {
                                resolve_makeSyncNode_fromCloud(childRow, row, fullPath, false);
                            }
                        }
                        else if (syncHere && !childRow.itemProcessed)
                        {
                            // normal case: consider all the combinations
                            if (!syncItem(childRow, row, fullPath, pflsc))
                            {
                                if (childRow.syncNode && childRow.syncNode->type != FOLDERNODE)
                                {
                                    childRow.syncNode->setSyncAgain(true, true, false);
                                }
                                else
                                {
                                    row.syncNode->setSyncAgain(false, true, false);
                                }
                            }
                        }
                        if (childRow.syncNode &&
                            childRow.syncNode->type == FILENODE)
                        {
                            childRow.syncNode->checkTreestate(true);
                        }
                        break;

                    case 2:
                        // third and final pass: recurse into the folders
                        if (childRow.syncNode &&
                            childRow.syncNode->type > FILENODE && (
                                (childRow.recurseBelowRemovedCloudNode &&
                                 (childRow.syncNode->scanRequired() || childRow.syncNode->syncRequired()))
                                ||
                                (childRow.recurseBelowRemovedFsNode &&
                                 childRow.syncNode->syncRequired())
                                ||
                                (recurseHere &&
                                !childRow.suppressRecursion &&
                                //!childRow.syncNode->deletedFS &&   we should not check this one, or we won't remove the LocalNode
                                //childRow.syncNode->rareRO().removeNodeHere.expired() && // this is shared_ptr now, not weak_ptr.  And checked early in checkForCompletedCloudMovedToDebris
                                childRow.syncNode->rareRO().unlinkHere.expired() &&
                                !childRow.syncNode->rareRO().moveToHere))) // don't create new LocalNodes under a moving-to folder, we'll move the already existing LocalNodes when the move completes
                        {
                            // Add watches as necessary.
                            if (childRow.fsNode)
                            {
                                auto result = childRow.syncNode->watch(fullPath.localPath, childRow.fsNode->fsid);

                                // Any fatal errors while adding the watch?
                                if (result == WR_FATAL)
                                    changestate(UNABLE_TO_ADD_WATCH, false, true, true);
                            }

                            if (!recursiveSync(childRow, fullPath, belowRemovedCloudNode || childRow.recurseBelowRemovedCloudNode, belowRemovedFsNode || childRow.recurseBelowRemovedFsNode, depth+1))
                            {
                                earlyExit = true;
                            }
                        }
                        break;

                    }
                }
            }

            //if (ignoreRow && ignoreRow->syncNode /*&& ignoreRow->syncNode->transferSP*/)
            //{
            //    if (!row.syncNode->rareRO().filterChain ||
            //        !row.syncNode->rareRO().filterChain->mLoadSucceeded)
            //    {
            //        // we can't calculate what's included yet.  Let the download complete
            //        // and come back when the .megaignore is present and well-formed
            //        break;
            //    }
            //}
        }

        if (!anyNameConflicts)
        {
            // here childRows still contains pointers into lastFolderScan, fsAddedSiblings etc
            row.syncNode->clearRegeneratableFolderScan(fullPath, childRows);
        }

        // If we still don't match the known fs state, and if we added any FSNodes that
        // aren't part of our scan data (and we think we don't need another scan),
        // add them to the scan data to avoid re-fingerprinting no the next folder scan
        if (!row.fsAddedSiblings.empty())
        {
            auto& scan = row.syncNode->lastFolderScan;
            if (scan && row.syncNode->scanAgain < TREE_ACTION_HERE)
            {
                scan->reserve(scan->size() + row.fsAddedSiblings.size());
                for (auto& ptr: row.fsAddedSiblings)
                {
                    scan->push_back(move(ptr));
                }
                row.fsAddedSiblings.clear();
            }
        }
    }

    // Recompute our LocalNode flags from children
    // Flags for this row could have been set during calls to the node
    // If we skipped a child node this time (or if not), the set-parent
    // flags let us know if future actions are needed at this level
    for (auto& child : row.syncNode->children)
    {
        assert(child.first == child.second->localname);

        if (child.second->exclusionState() == ES_EXCLUDED)
        {
            continue;
        }

        if (child.second->type > FILENODE)
        {
            row.syncNode->scanAgain = updateTreestateFromChild(row.syncNode->scanAgain, child.second->scanAgain);
            row.syncNode->syncAgain = updateTreestateFromChild(row.syncNode->syncAgain, child.second->syncAgain);
        }
        row.syncNode->checkMovesAgain = updateTreestateFromChild(row.syncNode->checkMovesAgain, child.second->checkMovesAgain);
        row.syncNode->conflicts = updateTreestateFromChild(row.syncNode->conflicts, child.second->conflicts);

        if (child.second->parentSetScanAgain) row.syncNode->setScanAgain(false, true, false, 0);
        if (child.second->parentSetCheckMovesAgain) row.syncNode->setCheckMovesAgain(false, true, false);
        if (child.second->parentSetSyncAgain) row.syncNode->setSyncAgain(false, true, false);
        if (child.second->parentSetContainsConflicts) row.syncNode->setContainsConflicts(false, true, false);

        child.second->parentSetScanAgain = false;  // we should only use this one once
    }

    // keep sync overlay icons up to date as we recurse (including the sync root node)
    row.syncNode->checkTreestate(true);

    SYNC_verbose << syncname << (belowRemovedCloudNode ? "belowRemovedCloudNode " : "")
                << "Exiting folder with "
                << row.syncNode->scanAgain  << "-"
                << row.syncNode->checkMovesAgain << "-"
                << row.syncNode->syncAgain << " ("
                << row.syncNode->conflicts << ") at "
                << fullPath.syncPath;

    return !earlyExit;
}

string Sync::logTriplet(SyncRow& row, SyncPath& fullPath)
{
    ostringstream s;
    s << " triplet:" <<
        " " << (row.cloudNode ? fullPath.cloudPath : "(null)") <<
        " " << (row.syncNode ? fullPath.syncPath : "(null)") <<
        " " << (row.fsNode ? fullPath.localPath.toPath(false):"(null)");
    return s.str();
}

bool Sync::syncItem_checkMoves(SyncRow& row, SyncRow& parentRow, SyncPath& fullPath,
        bool belowRemovedCloudNode, bool belowRemovedFsNode)
{
    assert(syncs.onSyncThread());
    CodeCounter::ScopeTimer rst(syncs.mClient.performanceStats.syncItemCheckMove);

    // Since we are visiting this node this time, reset its flags-for-parent
    // They should only stay set when the conditions require it
    if (row.syncNode)
    {
        row.syncNode->parentSetScanAgain = false;
        row.syncNode->parentSetCheckMovesAgain = false;
        row.syncNode->parentSetSyncAgain = false;
        row.syncNode->parentSetContainsConflicts = false;
    }

    // Does this row have a sync node?
    if (auto* s = row.syncNode)
    {
        // Is this row part of an ongoing upload?
        if (auto u = std::dynamic_pointer_cast<SyncUpload_inClient>(s->transferSP))
        {
            // Is it waiting for a putnodes request to complete?
            if (u->putnodesStarted)
            {
                if (!u->wasPutnodesCompleted)
                {
                    LOG_debug << "Waiting for putnodes to complete, defer move checking: "
                              << logTriplet(row, fullPath);

                    // Then come back later.
                    return false;
                }
                else
                {
                    bool rowResult = false;
                    if (processCompletedUploadFromHere(row, parentRow, fullPath, rowResult, u))
                    {
                        return rowResult;
                    }
                }
            }
        }
    }

    // Under some circumstances on sync startup, our shortname records can be out of date.
    // If so, we adjust for that here, as the directories are scanned
    if (row.syncNode && row.fsNode && row.fsNode->shortname)
    {
        if ((!row.syncNode->slocalname ||
            *row.syncNode->slocalname != *row.fsNode->shortname) &&
            row.syncNode->localname != *row.fsNode->shortname)
        {
            LOG_warn << syncname
                     << "Updating slocalname: " << *row.fsNode->shortname
                     << " at " << fullPath.localPath
                     << " was " << (row.syncNode->slocalname ? row.syncNode->slocalname->toPath(false) : "(null)")
                     << logTriplet(row, fullPath);
            row.syncNode->setnameparent(row.syncNode->parent, row.syncNode->localname, row.fsNode->cloneShortname());
            statecacheadd(row.syncNode);
        }
    }

    if (row.fsNode &&
       (row.fsNode->type == TYPE_UNKNOWN ||
        row.fsNode->fsid == UNDEF))
    {
        // We can't consider moves if we don't even know file/folder or fsid.
        // Skip ahead to plain item comparison where we wil consider exclusion filters.
        return false;
    }

    // Are we dealing with a no-name triplet?
    if (row.isNoName())
    {
        ProgressingMonitor monitor(*this, row, fullPath);

        monitor.waitingCloud(fullPath.cloudPath, SyncStallEntry(
            SyncWaitReason::FileIssue, true, true,
            {fullPath.cloudPath, PathProblem::UndecryptedCloudNode},
            {},
            {},
            {}));

        LOG_debug << syncname
                  << "No name triplets here. "
                  << "Excluding this triplet from sync for now. "
                  << logTriplet(row, fullPath);

        row.itemProcessed = true;
        row.suppressRecursion = true;

        return false;
    }

    if (row.fsNode && isDoNotSyncFileName(row.fsNode->toName_of_localname(*syncs.fsaccess)))
    {
        // don't consider these for moves
        return true;
    }

    // Don't perform any moves until we know the row's exclusion state.
    if ((row.cloudNode && parentRow.exclusionState(*row.cloudNode) == ES_UNKNOWN) ||
        (row.fsNode && parentRow.exclusionState(*row.fsNode) == ES_UNKNOWN))
    {
        row.itemProcessed = true;
        row.suppressRecursion = true;

        return true;
    }

    bool rowResult;
    if (checkForCompletedFolderCreateHere(row, parentRow, fullPath, rowResult))
    {
        row.itemProcessed = true;
        return rowResult;
    }

    if (checkForCompletedCloudMoveToHere(row, parentRow, fullPath, rowResult))
    {
        row.itemProcessed = true;
        return rowResult;
    }

    if (checkForCompletedCloudMovedToDebris(row, parentRow, fullPath, rowResult))
    {
        row.itemProcessed = true;
        return rowResult;
    }


    // First deal with detecting local moves/renames and propagating correspondingly
    // Independent of the syncItem() combos below so we don't have duplicate checks in those.
    // Be careful of unscannable folder entries which may have no detected type or fsid.
    // todo: We also have to consider the possibility this item was moved locally and remotely,
    // and possibly from different locations, or even possibly from the same location.

    if (row.fsNode &&
        (!row.syncNode ||
          row.syncNode->fsid_lastSynced == UNDEF ||
          row.syncNode->fsid_lastSynced != row.fsNode->fsid ||
          (mCaseInsensitive && row.hasCaseInsensitiveLocalNameChange())))
    {
        bool rowResult;
        if (checkLocalPathForMovesRenames(row, parentRow, fullPath, rowResult, belowRemovedCloudNode))
        {
            row.itemProcessed = true;
            return rowResult;
        }
    }

    if (row.cloudNode &&
        (!row.syncNode ||
          row.syncNode->syncedCloudNodeHandle.isUndef() ||
          row.syncNode->syncedCloudNodeHandle != row.cloudNode->handle ||
          (mCaseInsensitive && row.hasCaseInsensitiveCloudNameChange())))
    {
        bool rowResult;
        if (checkCloudPathForMovesRenames(row, parentRow, fullPath, rowResult, belowRemovedFsNode))
        {
            row.itemProcessed = true;
            return rowResult;
        }
    }

    return false;
}

bool Sync::syncItem_checkFilenameClashes(SyncRow& row, SyncRow& parentRow, SyncPath& fullPath)
{
    // Avoid syncing nodes that have multiple clashing names
    // Except if we previously had a folder (just itself) synced, allow recursing into that one.
    if (!row.fsClashingNames.empty() || !row.cloudClashingNames.empty())
    {
        if (row.syncNode) row.syncNode->setContainsConflicts(true, false, false);
        else parentRow.syncNode->setContainsConflicts(false, true, false);

        if (row.cloudNode && row.syncNode && row.fsNode &&
            row.syncNode->type == FOLDERNODE &&
            row.cloudNode->handle == row.syncNode->syncedCloudNodeHandle &&
            row.fsNode->fsid != UNDEF && row.fsNode->fsid == row.syncNode->fsid_lastSynced)
        {
            SYNC_verbose << syncname << "Name clashes at this already-synced folder.  We will sync nodes below though." << logTriplet(row, fullPath);
            return false;
        }

        //// Is this clash due to multiple ignore files being present in the cloud?
        //auto isIgnoreFileClash = [](const SyncRow& row) {
        //    // Any clashes in the cloud?
        //    if (row.cloudClashingNames.empty())
        //        return false;

        //    // Any clashes on the local disk?
        //    if (!row.fsClashingNames.empty())
        //        return false;

        //    if (!(row.fsNode || row.syncNode))
        //        return false;

        //    // Row represents an ignore file?
        //    return row.isIgnoreFile();
        //};

        //if (isIgnoreFileClash(row))
        //    return false;

        LOG_debug << syncname << "Multiple names clash here.  Excluding this node from sync for now." << logTriplet(row, fullPath);

        if (row.syncNode)
        {
            row.syncNode->scanAgain = TREE_RESOLVED;
            row.syncNode->checkMovesAgain = TREE_RESOLVED;
            row.syncNode->syncAgain = TREE_RESOLVED;
        }

        row.itemProcessed = true;
        row.suppressRecursion = true;

        return true;
    }

    return false;
}

bool Sync::syncItem_checkDownloadCompletion(SyncRow& row, SyncRow& parentRow, SyncPath& fullPath)
{
    auto downloadPtr = std::dynamic_pointer_cast<SyncDownload_inClient>(row.syncNode->transferSP);
    if (!downloadPtr) return true;

    ProgressingMonitor monitor(*this, row, fullPath);

    if (downloadPtr->wasTerminated)
    {
        SYNC_verbose << syncname << "Download was terminated " << logTriplet(row, fullPath);

        // Did the download fail due to a MAC error?
        if (downloadPtr->mError == API_EKEY)
        {
            // Then report it as a stall.

            SYNC_verbose << syncname
                            << "Download was terminated due to MAC verification failure: "
                            << logTriplet(row, fullPath);

            monitor.waitingLocal(downloadPtr->getLocalname(), SyncStallEntry(
                SyncWaitReason::DownloadIssue, true, true,
                {fullPath.cloudPath, PathProblem::MACVerificationFailure},
                {},
                {downloadPtr->getLocalname(), PathProblem::MACVerificationFailure},
                {fullPath.localPath}));

            bool keepStalling = row.cloudNode && row.cloudNode->handle == downloadPtr->h;

            return !keepStalling;
        }
        else
        {
            // remove the download record so we re-evaluate what to do
            row.syncNode->resetTransfer(nullptr);
        }
    }
    else if (downloadPtr->wasCompleted)
    {
        assert(downloadPtr->downloadDistributor);

        // Convenience.
        auto& fsAccess = *syncs.fsaccess;

        // Clarity.
        auto& targetPath = fullPath.localPath;

        // Try and move/rename the downloaded file into its new home.
        bool nameTooLong = false;
        bool transientError = false;

        if (row.fsNode && downloadPtr->okToOverwriteFF.isvalid)
        {
            if (row.fsNode->fingerprint != downloadPtr->okToOverwriteFF)
            {
                LOG_debug << syncname << "Sync download cannot overwrite unexpected file at " << logTriplet(row, fullPath);
                monitor.noResult();
                return true;  // continue matching and see if we stall due to changes on both sides
            }
        }

        if (downloadPtr->downloadDistributor->distributeTo(targetPath, fsAccess, FileDistributor::MoveReplacedFileToSyncDebris, transientError, nameTooLong, this))
        {
            assert(FSNode::debugConfirmOnDiskFingerprintOrLogWhy(fsAccess, targetPath, *downloadPtr));

            // Move was successful.
            SYNC_verbose << syncname << "Download complete, moved file to final destination." << logTriplet(row, fullPath);

            // Download was moved into place.
            downloadPtr->wasDistributed = true;

            // No longer necessary as the transfer's complete.
            row.syncNode->resetTransfer(nullptr);

            // Let the engine know the file exists, even if it hasn't detected it yet.
            //
            // This is necessary as filesystem events may be delayed.
            if (auto fsNode = FSNode::fromPath(fsAccess, targetPath, true, FSLogging::logOnError))  // skip case check. We will check for exact match ourselves
            {
                if (fsNode->localname != targetPath.leafName())
                {
                    row.syncNode->localFSCannotStoreThisName = true;
                    row.syncNode->rare().localFSRenamedToThisName = fsNode->localname;
                    return true;  // carry on with checkItem() - this syncNode will cause a stall until cloud rename
                }

                // Make this new fsNode part of our sync data structure
                parentRow.fsAddedSiblings.emplace_back(std::move(*fsNode));
                row.fsNode = &parentRow.fsAddedSiblings.back();
                row.syncNode->slocalname = row.fsNode->cloneShortname();
            }
            else
            {
                row.syncNode->localFSCannotStoreThisName = true;
                return true;  // carry on with checkItem() - this syncNode will cause a stall until cloud rename
            }

            // Mark the row as synced with the original Node downloaded, so that
            // we can chain any cloud moves/renames that occurred in the meantime
            row.syncNode->setSyncedFsid(row.fsNode->fsid, syncs.localnodeBySyncedFsid, row.fsNode->localname, row.fsNode->cloneShortname());
            row.syncNode->syncedFingerprint = row.fsNode->fingerprint;
            row.syncNode->setSyncedNodeHandle(downloadPtr->h);
            statecacheadd(row.syncNode);
        }
        else if (nameTooLong)
        {
            SYNC_verbose << syncname
                            << "Download complete but the target's name is too long: "
                            << logTriplet(row, fullPath);

            monitor.waitingLocal(fullPath.localPath, SyncStallEntry(
                SyncWaitReason::DownloadIssue, true, true,
                {fullPath.cloudPath},
                {},
                {downloadPtr->downloadDistributor->distributeFromPath()},
                {fullPath.localPath, PathProblem::NameTooLongForFilesystem}));

            // Leave the transfer intact so we don't reattempt the download.
            // Also allow the syncItem logic to continue, to resolve via user change, eg delete the cloud node
            return true;
        }
        else
        {
            // (Transient?) error while moving download into place.
            SYNC_verbose << syncname << "Download complete, but filesystem move error." << logTriplet(row, fullPath);

            // Let the monitor know what we're up to.
            monitor.waitingLocal(fullPath.localPath, SyncStallEntry(
                SyncWaitReason::DownloadIssue, false, true,
                {fullPath.cloudPath},
                {},
                {downloadPtr->getLocalname()},
                {fullPath.localPath, PathProblem::FilesystemErrorDuringOperation}));

            // Also allow the syncItem logic to continue, to resolve via user change, eg delete the cloud node
            return true;
        }
    }
    return true;  // carry on with checkItem()
}

struct DifferentValueDetector_nodetype
{
    nodetype_t value = TYPE_UNKNOWN;

    // returns false if any different values are detected
    bool combine(nodetype_t v)
    {
        if (value == TYPE_UNKNOWN)
        {
            value = v;
            return true;
        }
        else if (v == TYPE_UNKNOWN)
        {
            return true;
        }
        else return v == value;
    }
};

bool Sync::syncItem(SyncRow& row, SyncRow& parentRow, SyncPath& fullPath, PerFolderLogSummaryCounts& pflsc)
{
    CodeCounter::ScopeTimer rst(syncs.mClient.performanceStats.syncItem);

    assert(syncs.onSyncThread());

    if (row.syncNode && row.fsNode &&
       (row.fsNode->type == TYPE_UNKNOWN || row.fsNode->fsid == UNDEF ||
       (row.fsNode->type == FILENODE && !row.fsNode->fingerprint.isvalid)))
    {
        SYNC_verbose << "File lost permissions and we can't identify or fingerprint it anymore: " << logTriplet(row, fullPath);

        ProgressingMonitor monitor(*this, row, fullPath);
        monitor.waitingLocal(fullPath.localPath, SyncStallEntry(
            SyncWaitReason::FileIssue, false, false,
            {},
            {},
            {fullPath.localPath, PathProblem::CannotFingerprintFile},
            {}));

        return false;
    }

    // Check for files vs folders,  we can't upload a file over a folder etc.
    // Turns out we need to let moves be detected first, hence this block is moved from
    // there, otherwise a delete of a moved node could happen
    // Hence this block is moved from syncItem_checkMoves
    DifferentValueDetector_nodetype typeDiffDetect;
    if ((row.cloudNode && !typeDiffDetect.combine(row.cloudNode->type)) ||
        (row.syncNode && !typeDiffDetect.combine(row.syncNode->type)) ||
        (row.fsNode && !typeDiffDetect.combine(row.fsNode->type)))
    {

        if ((row.cloudNode && row.cloudNode->type == TYPE_DONOTSYNC) ||
            (row.fsNode && row.fsNode->type == TYPE_DONOTSYNC))
        {
            // don't do anything for these- eg. files auto generated by win/mac filesystem browsers
            // Note that historic syncs may have many of these in the cloud already
            return true;
        }

        SYNC_verbose << syncname << "File vs folder detected in this row: " << fullPath.localPath;

        // we already know these are not move-involved.  So, allow resetting the type of the syncNode
        if (row.syncNode)
        {
            nodetype_t resetType = TYPE_UNKNOWN;

            if (!row.fsNode && row.cloudNode)
            {
                SYNC_verbose << syncname << "Resetting sync node type for no fsNode: " << row.cloudNode->type << fullPath.localPath;
                resetType = row.cloudNode->type;
            }

            if (!row.cloudNode && row.fsNode)
            {
                SYNC_verbose << syncname << "Resetting sync node type for no cloudNode: " << row.fsNode->type << fullPath.localPath;
                resetType = row.fsNode->type;
            }

            if (row.cloudNode && row.fsNode && row.cloudNode->type == row.fsNode->type)
            {
                SYNC_verbose << syncname << "Resetting sync node type to cloud/fs type: " << row.cloudNode->type << fullPath.localPath;
                resetType = row.cloudNode->type;
            }

            if (resetType != TYPE_UNKNOWN)
            {
                row.syncNode->type = resetType;
                row.syncNode->setSyncedFsid(UNDEF, syncs.localnodeBySyncedFsid, row.syncNode->localname, row.syncNode->cloneShortname());
                row.syncNode->setSyncedNodeHandle(NodeHandle());
                statecacheadd(row.syncNode);
                return false;
            }
        }

        bool cloudSideChange = row.cloudNode && row.syncNode && row.cloudNode->type != row.syncNode->type;

        ProgressingMonitor monitor(*this, row, fullPath);
        monitor.waitingLocal(fullPath.localPath, SyncStallEntry(
            SyncWaitReason::FolderMatchedAgainstFile, true, cloudSideChange,
            {fullPath.cloudPath}, {},
            {fullPath.localPath}, {}));

        return false;
    }


    unsigned confirmDeleteCount = 0;
    if (row.syncNode)
    {
        // reset the count pre-emptively in case we don't choose SRT_XSX
        confirmDeleteCount = row.syncNode->confirmDeleteCount;
        if (confirmDeleteCount > 0)
        {
            row.syncNode->confirmDeleteCount = 0;
        }

        if (row.syncNode->certainlyOrphaned)
        {
            SYNC_verbose << "Removing certainly orphaned LN. " << logTriplet(row, fullPath);
            delete row.syncNode;
            row.syncNode = nullptr;
            if (!row.cloudNode && !row.fsNode) return false;
        }
    }

    // check for cases in progress that we shouldn't be re-evaluating yet
    if (auto* s = row.syncNode)
    {
        // Any rare fields?
        if (s->hasRare())
        {
            // Move pending?
            if (!s->rare().movePendingFrom.expired())
            {
                // Don't do anything until the move has completed.
                return false;
            }

            // Move in progress?
            if (auto& moveFromHere = s->rare().moveFromHere)
            {
                if (s->rare().moveToHere == moveFromHere &&
                    (moveFromHere->succeeded || moveFromHere->failed))
                {
                    // rename of this node (case insensitive but case changed)?
                    moveFromHere.reset();
                    s->rare().moveToHere.reset();
                    s->updateMoveInvolvement();
                }
                else if (moveFromHere->failed || moveFromHere->syncCodeProcessedResult)
                {
                    // Move's completed.
                    moveFromHere.reset();
                    s->updateMoveInvolvement();
                }
                else if (moveFromHere.use_count() == 1)
                {
                    SYNC_verbose << "Removing orphaned moveFromHere pointer at: " << logTriplet(row, fullPath);
                    moveFromHere.reset();
                    s->updateMoveInvolvement();
                }
                else
                {
                    // Move's still underway.
                    return false;
                }
            }

            // Is this row (effectively) excluded?
            if (s->exclusionState() != ES_INCLUDED)
            {
                // Is it a move target?
                if (auto& moveToHere = s->rare().moveToHere)
                {
                    assert(!moveToHere->failed);
                    assert(!moveToHere->syncCodeProcessedResult);
                    assert(moveToHere->succeeded);

                    // Necessary as excluded rows may not reach CSF.
                    resolve_checkMoveComplete(row, parentRow, fullPath);
                }
            }

            // Unlink in progress?
            if (!s->rare().unlinkHere.expired())
            {
                // Unlink's still underway.
                return false;
            }
        }

        // as it turns out, this is too early.
        // we need to wait for resolve_rowMatched to recognise it
        // otherwise there may be more renames to process first
        //s->checkTransferCompleted(row, parentRow, fullPath);

        // Is the row excluded?
        if (s->exclusionState() == ES_EXCLUDED)
        {
            // Can we remove the node from memory?
            auto removable = true;

            // ignore files cannot be ignored
            assert(!s->isIgnoreFile());

            // Let transfers complete.
            removable &= !s->transferSP;

            // Keep the node (as ignored) but purge the children
            if (removable)
            {
                // Extra sanity.
                assert(!s->rareRO().moveFromHere);
                assert(!s->rareRO().moveToHere);

                if (!s->children.empty())
                {
                    LOG_debug << syncname << "syncItem removing child LocalNodes from excluded " << s->getLocalPath();
                    vector<LocalNode*> cs;
                    cs.resize(s->children.size());
                    for (auto& i : s->children)
                    {
                        cs.push_back(i.second);
                    }
                    for (auto p : cs)
                    {
                        delete p;
                    }
                }


            }
            return true; // consider it synced (ie, do not revisit)
        }
    }

    // Check blocked status.  Todo:  figure out use blocked flag clearing
    if (!row.syncNode && row.fsNode && (
        row.fsNode->isBlocked || row.fsNode->type == TYPE_UNKNOWN) &&
        parentRow.syncNode->exclusionState(row.fsNode->localname, TYPE_UNKNOWN, -1) == ES_INCLUDED)
    {
        // so that we can checkForScanBlocked() immediately below
        if (!makeSyncNode_fromFS(row, parentRow, fullPath, false))
        {
            row.suppressRecursion = true;
            row.itemProcessed = true;
            return false;
        }
    }
    if (row.syncNode &&
        row.syncNode->checkForScanBlocked(row.fsNode))
    {
        row.suppressRecursion = true;
        row.itemProcessed = true;
        return false;
    }

    if (row.syncNode && row.syncNode->transferSP)
    {
        if (!syncItem_checkDownloadCompletion(row, parentRow, fullPath))
        {
            return false;
        }
    }

    auto rowType = row.type();

    if (row.syncNode && rowType != SRT_XSX &&
        row.syncNode->localFSCannotStoreThisName)
    {
        LocalPath fsReportPath;
        if (!row.syncNode->rareRO().localFSRenamedToThisName.empty())
        {
            fsReportPath = fullPath.localPath.parentPath();
            fsReportPath.appendWithSeparator(row.syncNode->rareRO().localFSRenamedToThisName, true);
        }

        ProgressingMonitor monitor(*this, row, fullPath);
        monitor.waitingLocal(fullPath.localPath, SyncStallEntry(
            SyncWaitReason::FileIssue, false, false,
            {fullPath.cloudPath, PathProblem::FilesystemCannotStoreThisName},
            {},
            {fsReportPath, PathProblem::FilesystemCannotStoreThisName},
            {}));

        return false;
    }

    switch (rowType)
    {
    case SRT_CSF:
    {
        CodeCounter::ScopeTimer rst(syncs.mClient.performanceStats.syncItemCSF);

        // Are we part of a move and was our source a download-in-progress?
        resolve_checkMoveDownloadComplete(row, fullPath);

        // all three exist; compare
        bool fsCloudEqual = syncEqual(*row.cloudNode, *row.fsNode);
        bool cloudEqual = syncEqual(*row.cloudNode, *row.syncNode);
        bool fsEqual = syncEqual(*row.fsNode, *row.syncNode);

        if (fsCloudEqual)
        {
            // success! this row is synced
            if (!cloudEqual || !fsEqual)
            {
                row.syncNode->syncedFingerprint = row.fsNode->fingerprint;
                assert(row.syncNode->syncedFingerprint == row.cloudNode->fingerprint);
                statecacheadd(row.syncNode);
            }

            return resolve_rowMatched(row, parentRow, fullPath, pflsc);
        }

        if (cloudEqual || isBackupAndMirroring())
        {
            // filesystem changed, put the change
            return resolve_upsync(row, parentRow, fullPath, pflsc);
        }

        if (fsEqual)
        {
            // cloud has changed, get the change
            return resolve_downsync(row, parentRow, fullPath, true, pflsc);
        }

        if (auto uploadPtr = threadSafeState->isNodeAnExpectedUpload(row.cloudNode->parentHandle, row.cloudNode->name))
        {
            if (row.cloudNode->fingerprint == *uploadPtr &&
                uploadPtr.get() == row.syncNode->transferSP.get())
            {
                // we uploaded a file and the user already re-updated the local version of the file
                SYNC_verbose << syncname << "Node is a recent upload, while the FSFile is already updated: " << fullPath.cloudPath << logTriplet(row, fullPath);
                row.syncNode->setSyncedNodeHandle(row.cloudNode->handle);
                row.syncNode->syncedFingerprint  = row.cloudNode->fingerprint;
                row.syncNode->transferSP.reset();
                return false;
            }
        }

        // both changed, so we can't decide without the user's help
        return resolve_userIntervention(row, parentRow, fullPath);
    }
    case SRT_XSF:
    {
        CodeCounter::ScopeTimer rst(syncs.mClient.performanceStats.syncItemXSF);

        if (row.syncNode->type == TYPE_DONOTSYNC ||
            row.isLocalOnlyIgnoreFile())
        {
            // we do not upload do-not-sync files (eg. system+hidden, on windows)
            return true;
        }

        // cloud item absent
        if (isBackupAndMirroring())
        {
            // for backups, we only change the cloud
            return resolve_upsync(row, parentRow, fullPath, pflsc);
        }

        if (!row.syncNode->syncedCloudNodeHandle.isUndef()
            && row.syncNode->fsid_lastSynced != UNDEF
            && row.syncNode->fsid_lastSynced == row.fsNode->fsid
            // on disk, content could be changed without an fsid change
            && syncEqual(*row.fsNode, *row.syncNode))
        {
            // used to be fully synced and the fs side still has that version
            // remove in the fs (if not part of a move)
            return resolve_cloudNodeGone(row, parentRow, fullPath);
        }

        // either
        //  - cloud item did not exist before; upsync
        //  - the fs item has changed too; upsync (this lets users recover from the both sides changed state - user deletes the one they don't want anymore)
        return resolve_upsync(row, parentRow, fullPath, pflsc);
    }
    case SRT_CSX:
    {
        CodeCounter::ScopeTimer rst(syncs.mClient.performanceStats.syncItemCSX);

        // local item not present
        if (isBackupAndMirroring())
        {
            // in mirror mode, make the cloud the same as local
            // if backing up and not mirroring, the resolve_downsync branch will cancel the sync
            return resolve_fsNodeGone(row, parentRow, fullPath);
        }

        // where we uploaded this node but the fsNode moved already, consider the cloud side synced.
        if (row.syncNode->fsid_lastSynced != UNDEF &&
            row.syncNode->syncedCloudNodeHandle.isUndef() &&
            syncEqual(*row.cloudNode, *row.syncNode))
        {
            row.syncNode->setSyncedNodeHandle(row.cloudNode->handle);
            return false;  // let the next pass determine if it's a move
        }

        if (auto uploadPtr = threadSafeState->isNodeAnExpectedUpload(row.cloudNode->parentHandle, row.cloudNode->name))
        {
            // The local file is no longer at the matching position
           // and we need to set it up to be moved/deleted correspondingly
            // Setting the synced fsid without a corresponding FSNode will cause move detection

            SYNC_verbose << syncname << "Node is a recent upload, sync node present, source FS file is no longer here: " << fullPath.cloudPath << logTriplet(row, fullPath);
            row.syncNode->setSyncedNodeHandle(row.cloudNode->handle);
            row.syncNode->setSyncedFsid(uploadPtr->sourceFsid, syncs.localnodeBySyncedFsid, uploadPtr->sourceLocalname, nullptr);
            row.syncNode->syncedFingerprint  = row.cloudNode->fingerprint;
            row.syncNode->transferSP.reset();
            return false;
        }
        else if (row.syncNode->fsid_lastSynced == UNDEF)
        {
            // fs item did not exist before; downsync
            return resolve_downsync(row, parentRow, fullPath, false, pflsc);
        }
        else if (//!row.syncNode->syncedCloudNodeHandle.isUndef() &&
                 row.syncNode->syncedCloudNodeHandle != row.cloudNode->handle)
        {
            // the cloud item has changed too; downsync (this lets users recover from both sides changed state - user deletes the one they don't want anymore)
            return resolve_downsync(row, parentRow, fullPath, false, pflsc);
        }
        else
        {
            // It might be a removal; it might be that the local fs item was moved during upload and now the cloud node from the upload has appeared
            // resolve_fsNodeGone only removes if we know the fs item isn't anywhere else in the sync filesystem subtrees.

            if (row.syncNode->fsid_lastSynced != UNDEF
                && !row.syncNode->syncedCloudNodeHandle.isUndef()
                // for cloud nodes, same handle must be same content
                && row.syncNode->syncedCloudNodeHandle == row.cloudNode->handle)
            {
                // used to be fully synced and the cloud side still has that version
                // remove in the cloud (if not part of a move)
                return resolve_fsNodeGone(row, parentRow, fullPath);
            }
            LOG_debug << "interesting case, does it occur?";

            return false;
        }
    }
    case SRT_XSX:
    {
        CodeCounter::ScopeTimer rst(syncs.mClient.performanceStats.syncItemXSX);

        // local and cloud disappeared; remove sync item also
        return resolve_delSyncNode(row, parentRow, fullPath, confirmDeleteCount);
    }
    case SRT_CXF:
    {
        CodeCounter::ScopeTimer rst(syncs.mClient.performanceStats.syncItemCXF);

        // we have to check both, due to the size parameter
        auto cloudside = parentRow.exclusionState(row.fsNode->localname, row.fsNode->type, row.fsNode->fingerprint.size);
        auto localside = parentRow.exclusionState(row.fsNode->localname, row.cloudNode->type, row.cloudNode->fingerprint.size); // use fsNode's name for convenience, size is what matters

        if (cloudside == ES_EXCLUDED || localside == ES_EXCLUDED)
        {
            LOG_verbose << "CXF case is excluded by size: " << row.fsNode->fingerprint.size << " vs " << row.cloudNode->fingerprint.size << logTriplet(row, fullPath);
            return true;
        }

        if (cloudside != ES_INCLUDED || localside != ES_INCLUDED)
        {
            LOG_verbose << "Exclusion state unknown, come back later: " << int(cloudside) << " vs " << int(localside) << logTriplet(row, fullPath);
            return false;
        }

        // Item exists locally and remotely but we haven't synced them previously
        // If they are equal then join them with a Localnode. Othewise report to user.
        // The original algorithm would compare mtime, and if that was equal then size/crc

        if (syncEqual(*row.cloudNode, *row.fsNode))
        {
            return resolve_makeSyncNode_fromFS(row, parentRow, fullPath, false);
        }
        else
        {
            return resolve_userIntervention(row, parentRow, fullPath);
        }
    }
    case SRT_XXF:
    {
        CodeCounter::ScopeTimer rst(syncs.mClient.performanceStats.syncItemXXF);

        // Don't create a sync node for this file unless we know that it's included.
        if (parentRow.exclusionState(*row.fsNode) != ES_INCLUDED)
            return true;

        // Item exists locally only. Check if it was moved/renamed here, or Create
        // If creating, next run through will upload it
        return resolve_makeSyncNode_fromFS(row, parentRow, fullPath, false);
    }
    case SRT_CXX:
    {
        CodeCounter::ScopeTimer rst(syncs.mClient.performanceStats.syncItemCXX);

        // Don't create sync nodes unless we know the row is included.
        if (parentRow.exclusionState(*row.cloudNode) != ES_INCLUDED)
            return true;

        // item exists remotely only
        return resolve_makeSyncNode_fromCloud(row, parentRow, fullPath, false);
    }
    default:
    {
        // Silence compiler warning.
        break;
    }
    } // switch

    // SRT_XXX  (should not occur)
    // no entries - can occur when names clash, but should be caught above
    CodeCounter::ScopeTimer rstXXX(syncs.mClient.performanceStats.syncItemXXX);
    assert(false);
    return false;
}

bool Sync::resolve_checkMoveDownloadComplete(SyncRow& row, SyncPath& fullPath)
{
    // Convenience.
    auto target = row.syncNode;

    // Are we part of an ongoing move?
    auto movePtr = target->rareRO().moveToHere;

    // No part of an ongoing move.
    if (!movePtr)
        return false;

    // Are we still associated with the move source?
    auto source = syncs.findLocalNodeBySyncedFsid(movePtr->sourceFsfp,
                                                  movePtr->sourceFsid,
                                                  fullPath.localPath,
                                                  movePtr->sourceType,
                                                  movePtr->sourceFingerprint,
                                                  nullptr,
                                                  cloudRootOwningUser);

    // No longer associated with the move source.
    if (!source)
        return false;

    // Sanity check.
    if (source->rareRO().moveFromHere != movePtr)
    {
        // This can happen if we see the user moved local node N to node P.
        // We start this corresponding cloud move.  But in the meantime,
        // the user has locally moved N again
        LOG_debug << "Move source does not match the movePtr anymore. (" << source->getLocalPath() << ") at: " << logTriplet(row, fullPath);
        row.syncNode->rare().moveToHere->syncCodeProcessedResult = true;  // a visit to the source node with the corresponding moveFromHere ptr will now remove it
        row.syncNode->rare().moveToHere.reset();
        row.syncNode->updateMoveInvolvement();
        return false;
    }

    // Is the source part of an ongoing download?
    auto download = std::dynamic_pointer_cast<SyncDownload_inClient>(source->transferSP);

    // Not part of an ongoing download.
    if (!download)
        return false;

    LOG_debug << "Completing move of in-progress download: "
              << logTriplet(row, fullPath);

    // Consider the move complete.
    source->moveContentTo(target, fullPath.localPath, true);
    source->setSyncedFsid(UNDEF, syncs.localnodeBySyncedFsid, source->localname, source->cloneShortname());
    source->setSyncedNodeHandle(NodeHandle());
    source->sync->statecacheadd(source);

    source->rare().moveFromHere->syncCodeProcessedResult = true;
    source->rare().moveFromHere.reset();
    source->trimRareFields();
    source->updateMoveInvolvement();

    target->rare().moveToHere->syncCodeProcessedResult = true;
    target->rare().moveToHere.reset();
    target->trimRareFields();
    target->updateMoveInvolvement();

    // Consider us synced with the local disk.
    target->setSyncedFsid(movePtr->sourceFsid, syncs.localnodeBySyncedFsid, row.fsNode->localname, row.fsNode->cloneShortname());
    target->syncedFingerprint = movePtr->sourceFingerprint;
    target->sync->statecacheadd(target);

    // Terminate the transfer if we're not a match with the local disk.
    if (row.fsNode->fsid != movePtr->sourceFsid
        || row.fsNode->fingerprint != movePtr->sourceFingerprint)
    {
        LOG_debug << "Move-target no longer matches move-source: "
                  << logTriplet(row, fullPath);

        target->resetTransfer(nullptr);
    }

    // We should now be good to go.
    return true;
}

bool Sync::resolve_checkMoveComplete(SyncRow& row, SyncRow& parentRow, SyncPath& fullPath)
{
    // Confirm that the move details are the same as recorded (LocalNodes may have changed or been deleted by now, etc.
    auto movePtr = row.syncNode->rare().moveToHere;
    LocalNode* sourceSyncNode = nullptr;

    LOG_debug << syncname << "Checking move source/target by fsid " << toHandle(movePtr->sourceFsid);

    if ((sourceSyncNode = syncs.findLocalNodeBySyncedFsid(movePtr->sourceFsfp, movePtr->sourceFsid, fullPath.localPath, movePtr->sourceType, movePtr->sourceFingerprint, nullptr, cloudRootOwningUser)))
    {
        LOG_debug << syncname << "Sync cloud move/rename from : " << sourceSyncNode->getCloudPath(true) << " resolved here! " << logTriplet(row, fullPath);

        assert(sourceSyncNode == movePtr->sourcePtr);

        // remove fsid (and handle) from source node, so we don't detect
        // that as a move source anymore
        sourceSyncNode->setSyncedFsid(UNDEF, syncs.localnodeBySyncedFsid, sourceSyncNode->localname, sourceSyncNode->cloneShortname());
        sourceSyncNode->setSyncedNodeHandle(NodeHandle());
        sourceSyncNode->sync->statecacheadd(sourceSyncNode);

        // Move all the LocalNodes under the source node to the new location
        // We can't move the source node itself as the recursive callers may be using it
        sourceSyncNode->moveContentTo(row.syncNode, fullPath.localPath, true);

        row.syncNode->setScanAgain(false, true, true, 0);
        sourceSyncNode->setScanAgain(true, false, false, 0);

        sourceSyncNode->rare().moveFromHere->syncCodeProcessedResult = true;
        sourceSyncNode->rare().moveFromHere.reset();
        sourceSyncNode->trimRareFields();
        sourceSyncNode->updateMoveInvolvement();

        // If this node was repurposed for the move, rather than the normal case of creating a fresh one, we remove the old content if it was a folder
        // We have to do this after all processing of sourceSyncNode, in case the source was (through multiple operations) one of the subnodes about to be removed.
        // TODO: however, there is a risk of name collisions - probably we should use a multimap for LocalNode::children.
        for (auto& oldc : movePtr->priorChildrenToRemove)
        {
            for (auto& c : row.syncNode->children)
            {
                if (c.first == oldc.first && c.second == oldc.second)
                {
                    delete c.second; // removes itself from the parent map
                    break;
                }
            }
        }

    }
    else
    {
        // just alert us to this an double check the case in the debugger
        assert(false);
    }

    // regardless, make sure we don't get stuck
    row.syncNode->rare().moveToHere->syncCodeProcessedResult = true;
    row.syncNode->rare().moveToHere.reset();
    row.syncNode->trimRareFields();
    row.syncNode->updateMoveInvolvement();

    return sourceSyncNode != nullptr;
}

bool Sync::resolve_rowMatched(SyncRow& row, SyncRow& parentRow, SyncPath& fullPath, PerFolderLogSummaryCounts& pflsc)
{
    assert(syncs.onSyncThread());

    // these comparisons may need to be adjusted for UTF, escapes
    assert(row.syncNode->fsid_lastSynced != row.fsNode->fsid || 0 == compareUtf(row.syncNode->localname, true, row.fsNode->localname, true, mCaseInsensitive));
    assert(row.syncNode->fsid_lastSynced == row.fsNode->fsid || 0 == compareUtf(row.syncNode->localname, true, row.fsNode->localname, true, mCaseInsensitive));

    assert((!!row.syncNode->slocalname == !!row.fsNode->shortname) &&
            (!row.syncNode->slocalname ||
            (*row.syncNode->slocalname == *row.fsNode->shortname)));

    if (row.syncNode->fsid_lastSynced != row.fsNode->fsid ||
        row.syncNode->syncedCloudNodeHandle != row.cloudNode->handle ||
        row.syncNode->localname != row.fsNode->localname)
    {
        if (row.syncNode->hasRare() && row.syncNode->rare().moveToHere)
        {
            resolve_checkMoveComplete(row, parentRow, fullPath);
        }

        LOG_verbose << syncname << "Row is synced, setting fsid and nodehandle" << logTriplet(row, fullPath);

        if (row.syncNode->type == FOLDERNODE && row.syncNode->fsid_lastSynced != row.fsNode->fsid)
        {
            // a folder disappeared and was replaced by a different one - scan it all
            row.syncNode->setScanAgain(false, true, true, 0);
        }

        if (mCaseInsensitive &&
            0 == compareUtf(row.syncNode->localname, true, row.fsNode->localname, true, true) &&
            0 != compareUtf(row.syncNode->localname, true, row.fsNode->localname, true, false))
        {
            SYNC_verbose << "Updating LocalNode localname case to match fs: " << row.fsNode->localname << " at " << logTriplet(row, fullPath);
        }

        row.syncNode->setSyncedFsid(row.fsNode->fsid, syncs.localnodeBySyncedFsid, row.fsNode->localname, row.fsNode->cloneShortname());
        row.syncNode->setSyncedNodeHandle(row.cloudNode->handle);

        row.syncNode->syncedFingerprint = row.fsNode->fingerprint;

        if (row.syncNode->transferSP)
        {
            LOG_debug << "Clearing transfer for matched row at " << logTriplet(row, fullPath);
            row.syncNode->resetTransfer(nullptr);
        }

        if (mCaseInsensitive && !row.syncNode->namesSynchronized &&
            0 == compareUtf(row.cloudNode->name, true, row.fsNode->localname, true, false))
        {
            // name is equal (taking escaping and case into account) so going forward, also propagate renames that only change case
            assert(row.fsNode->localname == row.syncNode->localname);
            row.syncNode->namesSynchronized = true;
        }

        statecacheadd(row.syncNode);
        ProgressingMonitor monitor(*this, row, fullPath); // not stalling
    }
    else
    {
        if (!pflsc.alreadySyncedCount)
        {
            // This line is too verbose when debugging large syncs.  Instead, report the already-synced count in the containing folder
            SYNC_verbose << syncname << "Row was already synced" << logTriplet(row, fullPath);
        }
        pflsc.alreadySyncedCount += 1;
    }

    if (row.syncNode->type == FILENODE)
    {
        row.syncNode->scanAgain = TREE_RESOLVED;
        row.syncNode->checkMovesAgain = TREE_RESOLVED;
        row.syncNode->syncAgain = TREE_RESOLVED;
    }

    return true;
}

bool Sync::resolve_makeSyncNode_fromFS(SyncRow& row, SyncRow& parentRow, SyncPath& fullPath, bool considerSynced)
{
    makeSyncNode_fromFS(row, parentRow, fullPath, considerSynced);

    // the row is not in sync, so we return false
    // future visits will make more steps towards getting in sync
    return false;
}

bool Sync::makeSyncNode_fromFS(SyncRow& row, SyncRow& parentRow, SyncPath& fullPath, bool considerSynced)
{
    // this version of the function returns true/false depending on whether it was able to make the SyncNode.
    assert(syncs.onSyncThread());
    ProgressingMonitor monitor(*this, row, fullPath);

    if (row.fsNode->type == FILENODE && !row.fsNode->fingerprint.isvalid)
    {
        SYNC_verbose << "We can't create a LocalNode yet without a FileFingerprint: " << logTriplet(row, fullPath);

        // we couldn't get the file crc yet (opened by another proecess, etc)
        monitor.waitingLocal(fullPath.localPath, SyncStallEntry(
            SyncWaitReason::FileIssue, false, false,
            {},
            {},
            {fullPath.localPath, PathProblem::CannotFingerprintFile},
            {}));

        return false;
    }

    // this really is a new node: add
    LOG_debug << syncname << "Creating LocalNode from FS with fsid " << toHandle(row.fsNode->fsid) << " at: " << fullPath.localPath << logTriplet(row, fullPath);

    assert(row.syncNode == nullptr);
    row.syncNode = new LocalNode(this);

    row.syncNode->init(row.fsNode->type, parentRow.syncNode, fullPath.localPath, row.fsNode->cloneShortname());
    row.syncNode->setScannedFsid(row.fsNode->fsid, syncs.localnodeByScannedFsid, row.fsNode->localname, row.fsNode->fingerprint);

    if (row.fsNode->type == FILENODE)
    {
        row.syncNode->scannedFingerprint = row.fsNode->fingerprint;
    }

    if (considerSynced)
    {
        // we should be careful about considering synced, eg this might be a node moved from somewhere else
        SYNC_verbose << "Considering this node synced on fs side already: " << toHandle(row.fsNode->fsid);
        row.syncNode->setSyncedFsid(row.fsNode->fsid, syncs.localnodeBySyncedFsid, row.fsNode->localname, row.fsNode->cloneShortname());
        row.syncNode->syncedFingerprint  = row.fsNode->fingerprint;
    }

    if (row.syncNode->type > FILENODE)
    {
        row.syncNode->setScanAgain(false, true, true, 0);
    }

    statecacheadd(row.syncNode);

    // success making the LocalNode/SyncNode
    return true;
}

bool Sync::resolve_makeSyncNode_fromCloud(SyncRow& row, SyncRow& parentRow, SyncPath& fullPath, bool considerSynced)
{
    assert(syncs.onSyncThread());
    ProgressingMonitor monitor(*this, row, fullPath);

    SYNC_verbose << syncname << "Creating LocalNode from Cloud at: " << fullPath.cloudPath << logTriplet(row, fullPath);

    assert(row.syncNode == nullptr);
    row.syncNode = new LocalNode(this);

    if (row.cloudNode->type == FILENODE)
    {
        assert(row.cloudNode->fingerprint.isvalid); // todo: move inside considerSynced?
        row.syncNode->syncedFingerprint = row.cloudNode->fingerprint;
    }
    row.syncNode->init(row.cloudNode->type, parentRow.syncNode, fullPath.localPath, nullptr);

    if (auto uploadPtr = threadSafeState->isNodeAnExpectedUpload(row.cloudNode->parentHandle, row.cloudNode->name))
    {
        // If we make a LocalNode for an upload we created ourselves,
        // it's because the local file is no longer at the matching position
        // and we need to set it up to be moved correspondingly
        // Setting the synced fsid without a corresponding FSNode will cause move detection

        SYNC_verbose << syncname << "Node is a recent upload, but source FS file is no longer here: " << fullPath.cloudPath << logTriplet(row, fullPath);
        row.syncNode->setSyncedNodeHandle(row.cloudNode->handle);
        row.syncNode->setSyncedFsid(uploadPtr->sourceFsid, syncs.localnodeBySyncedFsid, uploadPtr->sourceLocalname, nullptr);
        row.syncNode->syncedFingerprint  = row.cloudNode->fingerprint;
        return false;
    }


    if (considerSynced)
    {
        row.syncNode->setSyncedNodeHandle(row.cloudNode->handle);
    }
    if (row.syncNode->type > FILENODE)
    {
        row.syncNode->setSyncAgain(false, true, true);
    }
    statecacheadd(row.syncNode);
    row.syncNode->setSyncAgain(true, false, false);

    return false;
}

bool Sync::resolve_delSyncNode(SyncRow& row, SyncRow& parentRow, SyncPath& fullPath, unsigned deleteCounter)
{
    assert(syncs.onSyncThread());
    ProgressingMonitor monitor(*this, row, fullPath);

    if (row.syncNode->hasRare())
    {
        // We should never reach this function if pendingFrom is live.
        assert(row.syncNode->rareRO().movePendingFrom.expired());

        if (row.syncNode->rare().moveToHere &&
            row.syncNode->rare().moveToHere->inProgress())
        {
            SYNC_verbose << syncname << "Not deleting with still-moving/renaming source node to:" << logTriplet(row, fullPath);
            return false;
        }

        if (row.syncNode->rare().moveFromHere &&
            !row.syncNode->rare().moveFromHere->syncCodeProcessedResult)
        {
            SYNC_verbose << syncname << "Not deleting still-moving/renaming source node from:" << logTriplet(row, fullPath);

            monitor.waitingCloud(fullPath.cloudPath, SyncStallEntry(
                SyncWaitReason::MoveOrRenameCannotOccur, false, false,
                {fullPath.cloudPath},
                {"", PathProblem::DestinationPathInUnresolvedArea},
                {fullPath.localPath},
                {LocalPath(), PathProblem::DestinationPathInUnresolvedArea}));

            return false;
        }
    }

    // We need to be sure we really can delete this node.
    // The risk is that it may actually be part of a move
    // and the other end of the move
    // (ie a new LocalNode with matching fsid/nodehandle)
    // is only appearing in this traversal of the tree.
    // It may have appeared but hasn't been evaluated for moves.
    // We may not even have processed that new node/path yet.
    // To work around this, we don't delete on the first go
    // instead, we start a counter.  If we decide that yes
    // this node should be deleted on two consecutive passes
    // then its ok, we've confirmed it really isn't part of a move.


    if (auto u = std::dynamic_pointer_cast<SyncUpload_inClient>(row.syncNode->transferSP))
    {
        if (u->putnodesStarted && !u->wasPutnodesCompleted)
        {
            // if we delete the LocalNode now, then the appearance of the uploaded file will cause a download which would be incorrect
            // if it hadn't started putnodes, it would be ok to delete (which should also cancel the transfer)
            SYNC_verbose << "This LocalNode is a candidate for deletion, but was also uploading a file and putnodes is in progress." << logTriplet(row, fullPath);
            return false;
        }
    }

    // setting on the first pass, or restoring on subsequent (part of the auto-reset if it's no longer routed to _delSyncNode)
    row.syncNode->confirmDeleteCount = 1;

    if (deleteCounter == 0)
    {
        // make sure we've done a full pass including the rest of this iteration over the node trees,
        // to see if there is any other relevant info available (such as, this is a move rather than delete)
        SYNC_verbose << "This LocalNode is a candidate for deletion, we'll confirm on the next pass." << logTriplet(row, fullPath);

        // whenever this node is visited and we don't call resolve_delSyncNode(), this is reset to 0
        // this prevents flop-flopping into and out of stall state if this is the only problem node
        return false;
    }

    if (row.syncNode->moveAppliedToLocal)
    {
        // we detected a cloud move from here, and applied the corresponding local move.  Ok to delete this LocalNode.
        SYNC_verbose << syncname << "Deleting Localnode (moveAppliedToLocal)" << logTriplet(row, fullPath);
    }
    else if (row.syncNode->deletedFS)
    {
        // we detected a local deletion here, and applied that deletion in the cloud too.  Ok to delete this LocalNode.
        SYNC_verbose << syncname << "Deleting Localnode (deletedFS)" << logTriplet(row, fullPath);
    }
    else if (syncs.mSyncFlags->movesWereComplete)
    {
        // Since moves are complete, we can remove this LocalNode now, it can't be part of any move anymore
        // Up to that point, we should not remove it or we won't be able to detect clashing moves of the same node.
        SYNC_verbose << syncname << "Deleting Localnode (movesWereComplete)" << logTriplet(row, fullPath);
    }
    else
    {
        // is the old Node or FSNode somewhere else now?  If we can't find them, then this node can't have been moved
        bool fsNodeIsElsewhere = false;
        bool cloudNodeIsElsewhere = false;
        LocalNode* fsElsewhere = nullptr;
        string fsElsewhereLocation;

        if (!syncs.mSyncFlags->scanningWasComplete)
        {
            fsNodeIsElsewhere = true;
        }
        else if (row.syncNode->fsid_lastSynced != UNDEF &&
            nullptr != (fsElsewhere = syncs.findLocalNodeByScannedFsid(fsfp, row.syncNode->fsid_lastSynced, fullPath.localPath, row.syncNode->type, nullptr, nullptr, cloudRootOwningUser)))
        {
            fsNodeIsElsewhere = true;
            fsElsewhereLocation = fsElsewhere->getCloudPath(false);
            SYNC_verbose << "LocalNode considered for deletion, but fsNode is elsewhere: " << fsElsewhere->getLocalPath() << logTriplet(row, fullPath);
        }

        CloudNode cloudNode;
        string cloudNodePath;
        bool isInTrash = false;
        bool nodeIsInActiveUnpausedSync = false, nodeIsDefinitelyExcluded = false;
        bool found = syncs.lookupCloudNode(row.syncNode->syncedCloudNodeHandle, cloudNode, &cloudNodePath, &isInTrash, &nodeIsInActiveUnpausedSync, &nodeIsDefinitelyExcluded, nullptr, Syncs::EXACT_VERSION);
        if (found && !isInTrash && nodeIsInActiveUnpausedSync && !nodeIsDefinitelyExcluded)
        {
            cloudNodeIsElsewhere = true;
            SYNC_verbose << "LocalNode considered for deletion, but cloud Node is elsewhere: " << cloudNodePath << logTriplet(row, fullPath);
        }

        if (fsNodeIsElsewhere && cloudNodeIsElsewhere && fsElsewhereLocation != cloudNodePath)
        {
            SYNC_verbose << "LocalNode considered for deletion, but is the source of moves to different locations: " << cloudNodePath << " " << fsElsewhereLocation << logTriplet(row, fullPath);

            // Moves are not complete yet so we can't be sure this node is not the source of two
            // inconsistent moves, one local and one remote.  Keep for now until all moves are resolved.
            monitor.waitingCloud(fullPath.cloudPath, SyncStallEntry(
                SyncWaitReason::DeleteWaitingOnMoves, false, false,
                {fullPath.cloudPath},
                {""},
                {fullPath.localPath},
                {LocalPath()}));

            return false;
        }
    }

    if (row.syncNode->deletedFS)
    {
        if (row.syncNode->type == FOLDERNODE)
        {
            LOG_debug << syncname << "Sync - local folder deletion detected: " << fullPath.localPath;
        }
        else
        {
            LOG_debug << syncname << "Sync - local file deletion detected: " << fullPath.localPath;
        }
    }

    // Are we deleting an ignore file?
    if (row.syncNode->isIgnoreFile())
    {
        // Then make sure the parent's filters are cleared.
        parentRow.syncNode->clearFilters();
    }

    SYNC_verbose << "Deleting LocalNode " << row.syncNode->syncedCloudNodeHandle << " " << toHandle(row.syncNode->fsid_lastSynced) << logTriplet(row, fullPath);
    // deletes itself and subtree, queues db record removal
    delete row.syncNode;
    row.syncNode = nullptr;

    return false;
}

bool Sync::resolve_upsync(SyncRow& row, SyncRow& parentRow, SyncPath& fullPath, PerFolderLogSummaryCounts& pflsc)
{
    assert(syncs.onSyncThread());
    ProgressingMonitor monitor(*this, row, fullPath);

    // Don't do anything unless we know the node's included.
    if (row.syncNode->exclusionState() != ES_INCLUDED)
    {
        // Unless the node was already uploading.
        if (!row.syncNode->transferSP)
        {
            // We'll revisit this row later if necessary.
            return true;
        }
    }

    if (row.fsNode->type == FILENODE)
    {
        // upload the file if we're not already uploading it
        if (!row.syncNode->transferResetUnlessMatched(PUT, row.fsNode->fingerprint))
        {
            // if we are in the putnodes stage of a transfer though, then
            // wait for that to finish and then re-evaluate
            return false;
        }

        shared_ptr<SyncUpload_inClient> existingUpload = std::dynamic_pointer_cast<SyncUpload_inClient>(row.syncNode->transferSP);

        if (existingUpload && !existingUpload->putnodesStarted)
        {
            // keep the name and target folder details current:

            // if it's just a case change in a case insensitive name, use the updated uppercase/lowercase
            bool onlyCaseChanged = mCaseInsensitive && row.cloudNode &&
                  0 == compareUtf(row.cloudNode->name, true, row.fsNode->localname, true, true);

            // if we were already matched with a name that is not exactly the same as toName(), keep using it
            string nodeName = !row.cloudNode || onlyCaseChanged
                                ? row.fsNode->localname.toName(*syncs.fsaccess)
                                : row.cloudNode->name;

            if (nodeName != existingUpload->name)
            {
                LOG_debug << syncname << "Upload name changed, updating: " << existingUpload->name << " to " << nodeName << logTriplet(row, fullPath);
                existingUpload->name = nodeName;  // todo: thread safety
            }

            // make sure the target folder for putnodes is current:
            if (parentRow.cloudNode && parentRow.cloudNode->handle == parentRow.syncNode->syncedCloudNodeHandle)
            {
                if (existingUpload->h != parentRow.cloudNode->handle)
                {
                    LOG_debug << syncname << "Upload target folder changed, updating for putnodes. " << existingUpload->h << " to " << parentRow.cloudNode->handle << logTriplet(row, fullPath);
                    existingUpload->h = parentRow.cloudNode->handle;
                }
            }
            else
            {
                LOG_debug << syncname << "Upload target folder changed and there's no handle, abandoning transfer " << logTriplet(row, fullPath);
                row.syncNode->transferSP.reset();
                return false;
            }
        }

        if (!existingUpload)
        {
            // Don't bother restarting the upload if we're excluded.
            if (row.syncNode->exclusionState() != ES_INCLUDED)
            {
                // We'll revisit later if needed.
                return true;
            }

            // Sanity.
            assert(row.syncNode->parent);
            assert(row.syncNode->parent == parentRow.syncNode);

            if (parentRow.cloudNode && parentRow.cloudNode->handle == parentRow.syncNode->syncedCloudNodeHandle)
            {
                LOG_debug << syncname << "Sync - local file addition detected: " << fullPath.localPath;

                //if (checkIfFileIsChanging(*row.fsNode, fullPath.localPath))
                //{
                //    LOG_debug << syncname
                //              << "Waiting for file to stabilize before uploading: "
                //              << fullPath.localPath.toPath();

                //    monitor.waitingLocal(fullPath.localPath,
                //                         LocalPath(),
                //                         string(),
                //                         SyncWaitReason::WaitingForFileToStopChanging);

                //    return false;
                //}

                LOG_debug << syncname << "Uploading file " << fullPath.localPath << logTriplet(row, fullPath);
                assert(row.syncNode->scannedFingerprint.isvalid); // LocalNodes for files always have a valid fingerprint
                assert(row.syncNode->scannedFingerprint == row.fsNode->fingerprint);

                // if it's just a case change in a case insensitive name, use the updated uppercase/lowercase
                bool onlyCaseChanged = mCaseInsensitive && row.cloudNode &&
                    0 == compareUtf(row.cloudNode->name, true, row.fsNode->localname, true, true);

                // if we were already matched with a name that is not exactly the same as toName(), keep using it
                string nodeName = !row.cloudNode || onlyCaseChanged
                    ? row.fsNode->localname.toName(*syncs.fsaccess)
                    : row.cloudNode->name;

                auto upload = std::make_shared<SyncUpload_inClient>(parentRow.cloudNode->handle,
                    fullPath.localPath, nodeName, row.fsNode->fingerprint, threadSafeState,
                    row.fsNode->fsid, row.fsNode->localname, inshare);

                NodeHandle displaceHandle = row.cloudNode ? row.cloudNode->handle : NodeHandle();
                row.syncNode->queueClientUpload(upload, UseLocalVersioningFlag, nodeName == ".megaignore", displaceHandle);  // we'll take care of versioning ourselves ( we take over the putnodes step below)

                LOG_debug << syncname << "Sync - sending file " << fullPath.localPath;

            }
            else
            {
                SYNC_verbose << syncname << "Parent cloud folder to upload to doesn't exist yet" << logTriplet(row, fullPath);
                row.syncNode->setSyncAgain(true, false, false);

                monitor.waitingLocal(fullPath.localPath, SyncStallEntry(
                    SyncWaitReason::UploadIssue, false, false,
                    {fullPath.cloudPath, PathProblem::ParentFolderDoesNotExist},
                    {},
                    {fullPath.localPath},
                    {}));

            }
        }
        else if (existingUpload->wasCompleted && !existingUpload->putnodesStarted)
        {
            // We issue putnodes from the sync thread like this because localnodes may have moved/renamed in the meantime
            // And consider that the old target parent node may not even exist anymore

            existingUpload->putnodesStarted = true;

            SYNC_verbose << syncname << "Queueing putnodes for completed upload" << logTriplet(row, fullPath);

            threadSafeState->addExpectedUpload(parentRow.cloudNode->handle, existingUpload->name, existingUpload);

            NodeHandle displaceHandle = row.cloudNode ? row.cloudNode->handle : NodeHandle();
            auto noDebris = inshare;

            std::function<void(MegaClient&)> signalPutnodesBegin;

#ifndef NDEBUG
            {
                // So we can capture the local path.
                auto localPath = fullPath.localPath;

                // Signal the putnodes_begin(...) event.
                signalPutnodesBegin = [localPath](MegaClient& client) {
                    client.app->putnodes_begin(localPath);
                };
            }
#endif // ! NDEBUG

            if (parentRow.cloudNode &&
                existingUpload->h != parentRow.cloudNode->handle)
            {
                LOG_verbose << "Adjusting the target folder for moved upload, was " << existingUpload->h << " now " << parentRow.cloudNode->handle;
                existingUpload->h = parentRow.cloudNode->handle;
            }

            bool canChangeVault = threadSafeState->mCanChangeVault;
            syncs.queueClient([existingUpload, displaceHandle, noDebris, signalPutnodesBegin, canChangeVault](MegaClient& mc, TransferDbCommitter& committer)
                {
                    Node* displaceNode = mc.nodeByHandle(displaceHandle);
                    if (displaceNode && mc.versions_disabled)
                    {
                        MegaClient* c = &mc;
                        mc.movetosyncdebris(displaceNode, noDebris,

                            // after the old node is out of the way, we wll putnodes
                            [c, existingUpload, signalPutnodesBegin](NodeHandle, Error){
                                if (signalPutnodesBegin)
                                    signalPutnodesBegin(*c);

                                existingUpload->sendPutnodesOfUpload(c, NodeHandle());
                            }, canChangeVault);

                        // putnodes will be executed after or simultaneous with the
                        // move to sync debris
                        return;
                    }

                    // the case where we are making versions, or not displacing something with the same name
                    if (signalPutnodesBegin)
                        signalPutnodesBegin(mc);

                    existingUpload->sendPutnodesOfUpload(&mc, displaceNode ? displaceNode->nodeHandle() : NodeHandle());
                });
        }
        else if (existingUpload->wasPutnodesCompleted)
        {
            SYNC_verbose << syncname << "Putnodes complete. Detaching upload in resolve_upsync." << logTriplet(row, fullPath);
            row.syncNode->resetTransfer(nullptr);
            return false; // revisit in case of further changes
        }
        else if (existingUpload->putnodesStarted)
        {
            SYNC_verbose << syncname << "Upload's putnodes already in progress" << logTriplet(row, fullPath);
        }
        else
        {
            if (!pflsc.alreadyUploadingCount)
            {
                SYNC_verbose << syncname << "Upload already in progress" << logTriplet(row, fullPath);
            }
            pflsc.alreadyUploadingCount += 1;
        }
    }
    else if (row.fsNode->type == FOLDERNODE)
    {
        if (row.syncNode->hasRare() && row.syncNode->rare().createFolderHere)
        {
            SYNC_verbose << syncname << "Create cloud folder already in progress" << logTriplet(row, fullPath);
        }
        else
        {
            if (parentRow.cloudNode)
            {
                // there can't be a matching cloud node in this row (for folders), so just toName() is correct
                string foldername = row.syncNode->toName_of_localname;

                LOG_verbose << syncname << "Creating cloud node for: " << fullPath.localPath << " as " << foldername << logTriplet(row, fullPath);
                // while the operation is in progress sync() will skip over the parent folder

                bool canChangeVault = threadSafeState->mCanChangeVault;
                NodeHandle targethandle = parentRow.cloudNode->handle;
                auto createFolderPtr = std::make_shared<LocalNode::RareFields::CreateFolderInProgress>(row.fsNode->fsid);
                row.syncNode->rare().createFolderHere = createFolderPtr;
                syncs.queueClient([foldername, targethandle, createFolderPtr, canChangeVault](MegaClient& mc, TransferDbCommitter& committer)
                    {
                        vector<NewNode> nn(1);
                        mc.putnodes_prepareOneFolder(&nn[0], foldername, canChangeVault);
                        mc.putnodes(targethandle, NoVersioning, move(nn), nullptr, 0, canChangeVault,
                            [createFolderPtr](const Error& e, targettype_t, vector<NewNode>& v, bool targetOverride, int tag){
                                if (!e && !v.empty())
                                {
                                    createFolderPtr->succeededHandle.set6byte(v[0].mAddedHandle);
                                }
                                if (createFolderPtr->succeededHandle.isUndef())
                                {
                                    createFolderPtr->failed = true;
                                }
                            });

                    });
            }
            else
            {
                SYNC_verbose << "Delay creating cloud node until parent cloud node exists: " << fullPath.localPath << logTriplet(row, fullPath);
                row.syncNode->setSyncAgain(true, false, false);

                monitor.waitingLocal(fullPath.localPath, SyncStallEntry(
                    SyncWaitReason::CannotCreateFolder, false, false,
                    {fullPath.cloudPath, PathProblem::ParentFolderDoesNotExist},
                    {},
                    {fullPath.localPath},
                    {}));
            }
        }
        // we may not see some moves/renames until the entire folder structure is created.
        row.syncNode->setCheckMovesAgain(true, false, false);     // todo: double check - might not be needed for the wait case? might cause a stall?
    }
    else if (row.fsNode->type == TYPE_DONOTSYNC)
    {
        // This is the sort of thing that we should not sync, but not complain about either
        // consider it synced.
        monitor.noResult();
        return true;
    }
    else // unknown/special
    {
        monitor.waitingLocal(fullPath.localPath, SyncStallEntry(
            SyncWaitReason::FileIssue, false, false,
            {fullPath.cloudPath, PathProblem::DetectedSpecialFile},
            {},
            {fullPath.localPath},
            {}));
    }
    return false;
}

bool Sync::resolve_downsync(SyncRow& row, SyncRow& parentRow, SyncPath& fullPath, bool alreadyExists, PerFolderLogSummaryCounts& pflsc)
{
    assert(syncs.onSyncThread());
    ProgressingMonitor monitor(*this, row, fullPath);

    // Don't do anything unless we know the row's included.
    if (parentRow.exclusionState(*row.cloudNode) != ES_INCLUDED)
    {
        // But only if we weren't already downloading.
        if (!row.syncNode->transferSP)
        {
            // We'll revisit this row later when the filters are stable.
            return true;
        }
    }

    if (isBackup())
    {
        // Backups must not change the local
        changestate(BACKUP_MODIFIED, false, true, false);
        return false;
    }

    if (row.cloudNode->type == FILENODE)
    {
        // download the file if we're not already downloading
        // if (alreadyExists), we will move the target to the trash when/if download completes //todo: check

        if (!row.cloudNode->fingerprint.isvalid)
        {
            // if the cloud fingerprint is not valid, then the local mtime can't be set properly
            // and we'll have all sorts of matching problems, probably re-upload, etc
            // or the download will get cancelled for different fingerprint, and cycle, etc
            monitor.waitingCloud(fullPath.cloudPath, SyncStallEntry(
                SyncWaitReason::DownloadIssue, false, true,
                {fullPath.cloudPath, PathProblem::CloudNodeInvalidFingerprint},
                {},
                {},
                {}));

            return false;
        }

        row.syncNode->transferResetUnlessMatched(GET, row.cloudNode->fingerprint);

        if (!row.syncNode->transferSP)
        {
            // Don't bother restarting the download if we're effectively excluded.
            if (row.syncNode->exclusionState() != ES_INCLUDED)
            {
                // We'll revisit this node later if necessary.
                return true;
            }
        }

        if (parentRow.fsNode)
        {
            auto downloadPtr = std::dynamic_pointer_cast<SyncDownload_inClient>(row.syncNode->transferSP);

            if (!downloadPtr)
            {
                LOG_debug << syncname << "Sync - remote file addition detected: " << row.cloudNode->handle << " " << fullPath.cloudPath;

                // Do we have enough space on disk for this file?
                {
                    auto size = row.cloudNode->fingerprint.size;

                    assert(size >= 0);

                    if (syncs.fsaccess->availableDiskSpace(mLocalPath) <= size)
                    {
                        LOG_debug << syncname
                                  << "Insufficient space available for download: "
                                  << logTriplet(row, fullPath);

                        changestate(INSUFFICIENT_DISK_SPACE, false, true, true);

                        return false;
                    }
                }

                // FIXME: to cover renames that occur during the
                // download, reconstruct localname in complete()
                LOG_debug << syncname << "Start sync download: " << row.syncNode << logTriplet(row, fullPath);
                LOG_debug << syncname << "Sync - requesting file " << fullPath.localPath;

                createDebrisTmpLockOnce();

                bool downloadFirst = fullPath.localPath.leafName().toPath(false) == ".megaignore";

                // download to tmpfaPath (folder debris/tmp). We will rename/mv it to correct location (updated if necessary) after that completes
                row.syncNode->queueClientDownload(std::make_shared<SyncDownload_inClient>(*row.cloudNode,
                    fullPath.localPath, inshare, threadSafeState, row.fsNode ? row.fsNode->fingerprint : FileFingerprint()
                    ), downloadFirst);

            }
            // terminated and completed transfers are checked for early in syncItem()
            else
            {
                if (!pflsc.alreadyDownloadingCount)
                {
                    SYNC_verbose << syncname << "Download already in progress c:"
                                 << (downloadPtr->wasCompleted ?0:1) << " t:"
                                 << (downloadPtr->wasTerminated ?0:1) << " ra:"
                                 << (downloadPtr->wasRequesterAbandoned ?0:1) << logTriplet(row, fullPath);
                }
                pflsc.alreadyDownloadingCount += 1;
            }
        }
        else
        {
            SYNC_verbose << "Delay starting download until parent local folder exists: " << fullPath.cloudPath << logTriplet(row, fullPath);
            row.syncNode->setSyncAgain(true, false, false);

            monitor.waitingCloud(fullPath.cloudPath, SyncStallEntry(
                SyncWaitReason::DownloadIssue, false, true,
                {fullPath.cloudPath},
                {},
                {fullPath.localPath, PathProblem::ParentFolderDoesNotExist},
                {}));
        }
    }
    else // FOLDERNODE
    {
        assert(!alreadyExists); // if it did we would have matched it

        if (parentRow.fsNode)
        {
            LOG_verbose << syncname << "Sync - executing local folder creation at: " << fullPath.localPath << logTriplet(row, fullPath);

            assert(!isBackup());
            if (syncs.fsaccess->mkdirlocal(fullPath.localPath, false, true))
            {
                assert(row.syncNode);
                assert(row.syncNode->localname == fullPath.localPath.leafName());

                // Update our records of what we know is on disk for this (parent) LocalNode.
                // This allows the next level of folders to be created too

                auto fa = syncs.fsaccess->newfileaccess(false);
                if (fa->fopen(fullPath.localPath, true, false, FSLogging::logOnError))
                {
                    auto fsnode = FSNode::fromFOpened(*fa, fullPath.localPath, *syncs.fsaccess);

                    // Mark other nodes with this FSID as having their FSID reused.
                    syncs.setSyncedFsidReused(fsfp, fsnode->fsid);
                    syncs.setScannedFsidReused(fsfp, fsnode->fsid);

                    row.syncNode->localname = fsnode->localname;
                    row.syncNode->slocalname = fsnode->cloneShortname();

					// setting synced variables here means we can skip a scan of the parent folder, if just the one expected notification arrives for it
                    row.syncNode->setSyncedNodeHandle(row.cloudNode->handle);
                    row.syncNode->setSyncedFsid(fsnode->fsid, syncs.localnodeBySyncedFsid, fsnode->localname, fsnode->cloneShortname());
					row.syncNode->setScannedFsid(fsnode->fsid, syncs.localnodeByScannedFsid, fsnode->localname, fsnode->fingerprint);
                    statecacheadd(row.syncNode);

                    // So that we can recurse into the new directory immediately.
                    parentRow.fsAddedSiblings.emplace_back(std::move(*fsnode));
                    row.fsNode = &parentRow.fsAddedSiblings.back();

                    row.syncNode->setScanAgain(false, true, true, 0);
                    row.syncNode->setSyncAgain(false, true, false);

                    // set up to skip the fs notification from this folder creation
                    parentRow.syncNode->expectedSelfNotificationCount += 1;  // TODO:  probably different platforms may have different counts, or it may vary, maybe some are skipped or double ups condensed?
                    parentRow.syncNode->scanDelayUntil = std::max<dstime>(parentRow.syncNode->scanDelayUntil, syncs.waiter->ds + 1);
                }
                else
                {
                    LOG_warn << syncname << "Failed to fopen folder straight after creation - revisit in 5s. " << fullPath.localPath << logTriplet(row, fullPath);
                    row.syncNode->setScanAgain(true, false, false, 50);
                }
            }
            else if (syncs.fsaccess->target_name_too_long)
            {
                LOG_warn << syncname
                         << "Unable to create target folder as its name is too long "
                         << fullPath.localPath
                         << logTriplet(row, fullPath);

                assert(row.syncNode);

                monitor.waitingLocal(fullPath.localPath, SyncStallEntry(
                    SyncWaitReason::CannotCreateFolder, true, true,
                    {fullPath.cloudPath},
                    {},
                    {fullPath.localPath, PathProblem::NameTooLongForFilesystem},
                    {}));
            }
            else
            {
                // let's consider this case as blocked too, alert the user
                LOG_warn << syncname << "Unable to create folder " << fullPath.localPath << logTriplet(row, fullPath);
                assert(row.syncNode);

                monitor.waitingLocal(fullPath.localPath, SyncStallEntry(
                    SyncWaitReason::CannotCreateFolder, false, true,
                    {fullPath.cloudPath},
                    {},
                    {fullPath.localPath, PathProblem::FilesystemErrorDuringOperation},
                    {}));

            }
        }
        else
        {
            SYNC_verbose << "Delay creating local folder until parent local folder exists: " << fullPath.localPath << logTriplet(row, fullPath);
            row.syncNode->setSyncAgain(true, false, false);

            monitor.waitingLocal(fullPath.localPath, SyncStallEntry(
                SyncWaitReason::CannotCreateFolder, false, true,
                {fullPath.cloudPath},
                {},
                {fullPath.localPath, PathProblem::ParentFolderDoesNotExist},
                {}));

        }

        // we may not see some moves/renames until the entire folder structure is created.
        row.syncNode->setCheckMovesAgain(true, false, false);  // todo: is this still right for the watiing case
    }
    return false;
}



bool Sync::resolve_userIntervention(SyncRow& row, SyncRow& parentRow, SyncPath& fullPath)
{
    assert(syncs.onSyncThread());
    ProgressingMonitor monitor(*this, row, fullPath);

    if (row.syncNode)
    {
        bool immediateStall = true;

        if (row.syncNode->hasRare())
        {
            if (row.syncNode->rare().moveFromHere) immediateStall = false;
            if (row.syncNode->rare().moveToHere) immediateStall = false;
        }

        if (row.syncNode->transferSP)
        {
            if (immediateStall)
            {
                // eg if it's a simple upload (no moves involved), and the cloud side changes to something different during upload
                // since it doesn't seem right if we detect the stall and yet we can see the upload keeps progressing
                row.syncNode->resetTransfer(nullptr);
            }
        }

        SYNC_verbose << "both sides mismatch. mtimes: "
                     << row.cloudNode->fingerprint.mtime << " "
                     << row.syncNode->syncedFingerprint.mtime << " "
                     << row.fsNode->fingerprint.mtime << " "
                     << " Immediate: " << immediateStall << " at " << logTriplet(row, fullPath);

        monitor.waitingLocal(fullPath.localPath, SyncStallEntry(
            SyncWaitReason::LocalAndRemoteChangedSinceLastSyncedState_userMustChoose, immediateStall, true,
            {fullPath.cloudPath},
            {},
            {fullPath.localPath},
            {}));
    }
    else
    {
        monitor.waitingLocal(fullPath.localPath, SyncStallEntry(
            SyncWaitReason::LocalAndRemotePreviouslyUnsyncedDiffer_userMustChoose, true, true,
            {fullPath.cloudPath},
            {},
            {fullPath.localPath},
            {}));
    }
    return false;
}

bool Sync::resolve_cloudNodeGone(SyncRow& row, SyncRow& parentRow, SyncPath& fullPath)
{
    enum MoveType {
        // Not a possible move.
        MT_NONE,
        // Move is possibly pending.
        MT_PENDING,
        // Move is in progress.
        MT_UNDERWAY
    }; // MoveType

    auto isPossibleCloudMoveSource = [&](string& cloudPath) {
        // Is the move source an ignore file?
        if (row.syncNode->isIgnoreFile())
        {
            // Then it's not subject to move processing.
            return MT_NONE;
        }

        CloudNode cloudNode;
        bool active = false;
        bool nodeIsDefinitelyExcluded = false;
        bool found = false;

        // Does the remote associated with this row exist elsewhere?
        found = syncs.lookupCloudNode(row.syncNode->syncedCloudNodeHandle,
                                      cloudNode,
                                      &cloudPath,
                                      nullptr,
                                      &active,
                                      &nodeIsDefinitelyExcluded,
                                      nullptr,
                                      Syncs::LATEST_VERSION_ONLY);

        // Remote doesn't exist under an active sync or is excluded.
        if (!found || !active || nodeIsDefinitelyExcluded)
            return MT_NONE;

        // Does the remote represent an ignore file?
        if (cloudNode.isIgnoreFile())
        {
            // Then we know it can't be a move target.
            return MT_NONE;
        }

        // Trim the rare fields.
        row.syncNode->trimRareFields();

        // Is this row a known move source?
        if (auto& movePtr = row.syncNode->rareRO().moveFromHere)
        {
            // Has the move completed?
            if (!movePtr->syncCodeProcessedResult)
            {
                // Move is still underway.
                return MT_UNDERWAY;
            }
        }

        // It's in an active, unpaused sync, and not excluded
        return MT_PENDING;
    };

    assert(syncs.onSyncThread());
    ProgressingMonitor monitor(*this, row, fullPath);

    string cloudPath;

    if (auto mt = isPossibleCloudMoveSource(cloudPath))
    {
        row.syncNode->setCheckMovesAgain(true, false, false);

        row.syncNode->trimRareFields();

        if (mt == MT_UNDERWAY)
        {
            SYNC_verbose << syncname
                         << "Node is a cloud move/rename source, move is under way: "
                         << logTriplet(row, fullPath);
            row.suppressRecursion = true;
        }
        else
        {
            SYNC_verbose << syncname
                         << "Letting move destination node process this first (cloud node is at "
			 << cloudPath
                         << "): "
                         << logTriplet(row, fullPath);
        }

        monitor.waitingCloud(fullPath.cloudPath, SyncStallEntry(
            SyncWaitReason::MoveOrRenameCannotOccur, false, true,
            {fullPath.cloudPath},
            {cloudPath},
            {fullPath.localPath},
            {LocalPath(), PathProblem::DestinationPathInUnresolvedArea}));
    }
    else if (row.syncNode->deletedFS)
    {
        SYNC_verbose << syncname << "FS item already removed: " << logTriplet(row, fullPath);
        monitor.noResult();
    }
    else if (syncs.mSyncFlags->movesWereComplete)
    {
        if (isBackup())
        {
            // Backups must not change the local
            changestate(BACKUP_MODIFIED, false, true, false);
            return false;
        }

        if (movetolocaldebris(fullPath.localPath))
        {
            LOG_debug << syncname << "Moved local item to local sync debris: " << fullPath.localPath << logTriplet(row, fullPath);
            row.syncNode->setScanAgain(true, false, false, 0);
            row.syncNode->scanAgain = TREE_RESOLVED;

            // don't let revisits do anything until the tree is cleaned up
            row.syncNode->deletedFS = true;
        }
        else
        {
            monitor.waitingCloud(fullPath.cloudPath, SyncStallEntry(
                SyncWaitReason::CannotPerformDeletion, false, true,
                {fullPath.cloudPath, PathProblem::DeletedOrMovedByUser},
                {},
                {fullPath.localPath, PathProblem::MoveToDebrisFolderFailed},
                {}));

            LOG_err << syncname << "Failed to move to local debris:  " << fullPath.localPath;
            // todo: do we need some sort of delay before retry on the next go-round?
        }
    }
    else
    {
        // todo: but, nodes are always current before we call recursiveSync - shortcut this case for nodes?
        SYNC_verbose << syncname << "Wait for scanning+moving to finish before removing local node: " << logTriplet(row, fullPath);
        row.syncNode->setSyncAgain(true, false, false); // make sure we revisit (but don't keep checkMoves set)
        if (parentRow.cloudNode)
        {

            monitor.waitingCloud(fullPath.cloudPath, SyncStallEntry(
                SyncWaitReason::DeleteWaitingOnMoves, false, true,
                {fullPath.cloudPath, PathProblem::DeletedOrMovedByUser},
                {},
                {fullPath.localPath},
                {}));
        }
        else
        {
            monitor.noResult();
        }

        // make sure we are not waiting for ourselves TODO: (or, would this be better done in step 2, recursion (for folders)?)
        row.syncNode->checkMovesAgain = TREE_RESOLVED;
    }

    row.suppressRecursion = true;
    row.recurseBelowRemovedCloudNode = true;

    return false;
}

LocalNode* Syncs::findLocalNodeBySyncedFsid(fsfp_t fsfp, mega::handle fsid, const LocalPath& originalpath, nodetype_t type, const FileFingerprint& fingerprint, std::function<bool(LocalNode* ln)> extraCheck, handle owningUser)
{
    assert(onSyncThread());
    if (fsid == UNDEF) return nullptr;

    auto range = localnodeBySyncedFsid.equal_range(fsid);

    for (auto it = range.first; it != range.second; ++it)
    {
        if (it->second->type != type) continue;
        if (it->second->fsidSyncedReused)   continue;
        if (it->second->sync->fsfp.id != fsfp.id) continue; // they must be on the same filesystem

        // we can't move a node between cloud users (eg inshare to this account, or inshare to inshare), so avoid detecting those
        if (owningUser != UNDEF &&
            it->second->sync->cloudRootOwningUser != owningUser)
        {
            continue;
        }

        if (it->second->exclusionState() != ES_INCLUDED)
        {
            continue;
        }

        // If we got this far, it's a good enough match to use
        // todo: come back for other matches?
        if (!extraCheck || extraCheck(it->second))
        {
            LOG_verbose << mClient.clientname << "findLocalNodeBySyncedFsid - found " << toHandle(fsid) << " at: " << it->second->getLocalPath() << " checked from " << originalpath;
            return it->second;
        }
    }
    return nullptr;
}

LocalNode* Syncs::findLocalNodeByScannedFsid(fsfp_t fsfp, mega::handle fsid, const LocalPath& originalpath, nodetype_t type, const FileFingerprint* fingerprint, std::function<bool(LocalNode* ln)> extraCheck, handle owningUser)
{
    assert(onSyncThread());
    if (fsid == UNDEF) return nullptr;

    auto range = localnodeByScannedFsid.equal_range(fsid);

    for (auto it = range.first; it != range.second; ++it)
    {
        if (it->second->type != type) continue;
        if (it->second->fsidScannedReused)   continue;
        if (it->second->sync->fsfp.id != fsfp.id) continue; // they must be on the same filesystem

        if (it->second->exclusionState() == ES_EXCLUDED)
        {
            continue;
        }

        // we can't move a node between cloud users (eg inshare to this account, or inshare to inshare), so avoid detecting those
        if (owningUser != UNDEF &&
            it->second->sync->cloudRootOwningUser != owningUser)
        {
            continue;
        }

        if (fingerprint)
        {
            if (type == FILENODE &&
                (fingerprint->mtime != it->second->scannedFingerprint.mtime ||
                    fingerprint->size != it->second->scannedFingerprint.size))
            {
                // fsid match, but size or mtime mismatch
                // treat as different
                continue;
            }
        }

        // If we got this far, it's a good enough match to use
        // todo: come back for other matches?
        if (!extraCheck || extraCheck(it->second))
        {
            LOG_verbose << mClient.clientname << "findLocalNodeByScannedFsid - found " << toHandle(fsid) << " at: " << it->second->getLocalPath() << " checked from " << originalpath;
            return it->second;
        }
    }
    return nullptr;
}

void Syncs::setSyncedFsidReused(fsfp_t fsfp, mega::handle fsid)
{
    assert(onSyncThread());
    for (auto range = localnodeBySyncedFsid.equal_range(fsid);
        range.first != range.second;
        ++range.first)
    {
        if (range.first->second->sync->fsfp.id == fsfp.id)
        {
            range.first->second->fsidSyncedReused = true;
        }
    }
}

void Syncs::setScannedFsidReused(fsfp_t fsfp, mega::handle fsid)
{
    assert(onSyncThread());
    for (auto range = localnodeByScannedFsid.equal_range(fsid);
        range.first != range.second;
        ++range.first)
    {
        if (range.first->second->sync->fsfp.id == fsfp.id)
        {
            range.first->second->fsidScannedReused = true;
        }
    }
}

bool Syncs::findLocalNodeByNodeHandle(NodeHandle h, LocalNode*& sourceSyncNodeOriginal, LocalNode*& sourceSyncNodeCurrent, bool& unsureDueToIncompleteScanning)
{
    // find where the node was (based on synced local file presence)
    // and where it is now (synced local file absent at the corresponding path)

    // consider these cases.
    // 1. normal move of cloud node.  original location still has local file, move-to location (here) has none
    //    Only one node found for that case, with local file.
    // 2. move of cloud node, and original local file was separately moved elsewhere.
    //    Original location does not have the local file, new location has it (but that location is not here)
    //    Two nodes found.

    sourceSyncNodeOriginal = nullptr;
    sourceSyncNodeCurrent = nullptr;
    unsureDueToIncompleteScanning = false;

    assert(onSyncThread());
    if (h.isUndef()) return false;

    auto range = localnodeByNodeHandle.equal_range(h);

    for (auto it = range.first; it != range.second; ++it)
    {
        if (it->second->exclusionState() != ES_EXCLUDED)
        {
            // check the file/folder actually exists (with same fsid) on disk for this LocalNode
            LocalPath lp = it->second->getLocalPath();

            if (it->second->fsid_lastSynced != UNDEF &&
                it->second->fsid_lastSynced == fsaccess->fsidOf(lp, false, false, FSLogging::logExceptFileNotFound))
            {
                sourceSyncNodeCurrent = it->second;
            }
            else
            {
                sourceSyncNodeOriginal = it->second;
            }
        }
    }

    if (!sourceSyncNodeCurrent && sourceSyncNodeOriginal && sourceSyncNodeOriginal->fsid_lastSynced != UNDEF)
    {
        // see if we can find where the local side went, so we can report a move clash
        sourceSyncNodeCurrent = findLocalNodeByScannedFsid(
                sourceSyncNodeOriginal->sync->fsfp,
                sourceSyncNodeOriginal->fsid_lastSynced,
                sourceSyncNodeOriginal->getLocalPath(),
                sourceSyncNodeOriginal->type,
                &sourceSyncNodeOriginal->syncedFingerprint,
                nullptr, sourceSyncNodeOriginal->sync->cloudRootOwningUser);

        if (!sourceSyncNodeCurrent && !mSyncFlags->scanningWasComplete)
        {
            unsureDueToIncompleteScanning = true;
        }
    }

    if (sourceSyncNodeCurrent && !sourceSyncNodeOriginal)
    {
        // normal case, simple cloud side move only.  Current and original local location should be the same
        sourceSyncNodeOriginal = sourceSyncNodeCurrent;
    }

    return sourceSyncNodeCurrent && sourceSyncNodeOriginal;
}

bool Sync::checkIfFileIsChanging(FSNode& fsNode, const LocalPath& fullPath)
{
    assert(syncs.onSyncThread());
    // code extracted from the old checkpath()

    // logic to prevent moving/uploading files that may still be being updated

    // (original sync code comment:)
    // detect files being updated in the local computer moving the original file
    // to another location as a temporary backup

    assert(fsNode.type == FILENODE);

    bool waitforupdate = false;
    Syncs::FileChangingState& state = syncs.mFileChangingCheckState[fullPath];

    m_time_t currentsecs = m_time();
    if (!state.updatedfileinitialts)
    {
        state.updatedfileinitialts = currentsecs;
    }

    if (currentsecs >= state.updatedfileinitialts)
    {
        if (currentsecs - state.updatedfileinitialts <= Sync::FILE_UPDATE_MAX_DELAY_SECS)
        {
            auto prevfa = syncs.fsaccess->newfileaccess(false);
            if (prevfa->fopen(fullPath, FSLogging::logOnError))
            {
                LOG_debug << syncname << "File detected in the origin of a move";

                if (currentsecs >= state.updatedfilets)
                {
                    if ((currentsecs - state.updatedfilets) < (Sync::FILE_UPDATE_DELAY_DS / 10))
                    {
                        LOG_verbose << syncname << "currentsecs = " << currentsecs << "  lastcheck = " << state.updatedfilets
                            << "  currentsize = " << prevfa->size << "  lastsize = " << state.updatedfilesize;
                        LOG_debug << "The file size changed too recently. Waiting " << currentsecs - state.updatedfilets << " ds for " << fsNode.localname;
                        waitforupdate = true;
                    }
                    else if (state.updatedfilesize != prevfa->size)
                    {
                        LOG_verbose << syncname << "currentsecs = " << currentsecs << "  lastcheck = " << state.updatedfilets
                            << "  currentsize = " << prevfa->size << "  lastsize = " << state.updatedfilesize;
                        LOG_debug << "The file size has changed since the last check. Waiting...";
                        state.updatedfilesize = prevfa->size;
                        state.updatedfilets = currentsecs;
                        waitforupdate = true;
                    }
                    else
                    {
                        LOG_debug << syncname << "The file size seems stable";
                    }
                }
                else
                {
                    LOG_warn << syncname << "File checked in the future";
                }

                if (!waitforupdate)
                {
                    if (currentsecs >= prevfa->mtime)
                    {
                        if (currentsecs - prevfa->mtime < (Sync::FILE_UPDATE_DELAY_DS / 10))
                        {
                            LOG_verbose << syncname << "currentsecs = " << currentsecs << "  mtime = " << prevfa->mtime;
                            LOG_debug << syncname << "File modified too recently. Waiting...";
                            waitforupdate = true;
                        }
                        else
                        {
                            LOG_debug << syncname << "The modification time seems stable.";
                        }
                    }
                    else
                    {
                        LOG_warn << syncname << "File modified in the future";
                    }
                }
            }
            else
            {
                if (prevfa->retry)
                {
                    LOG_debug << syncname << "The file in the origin is temporarily blocked. Waiting...";
                    waitforupdate = true;
                }
                else
                {
                    LOG_debug << syncname << "There isn't anything in the origin path";
                }
            }
        }
        else
        {
            syncs.queueClient([](MegaClient& mc, TransferDbCommitter& committer)
                {
                    mc.sendevent(99438, "Timeout waiting for file update", 0);
                });
        }
    }
    else
    {
        LOG_warn << syncname << "File check started in the future";
    }

    if (!waitforupdate)
    {
        syncs.mFileChangingCheckState.erase(fullPath);
    }
    return waitforupdate;
}

bool Sync::resolve_fsNodeGone(SyncRow& row, SyncRow& parentRow, SyncPath& fullPath)
{
    assert(syncs.onSyncThread());
    ProgressingMonitor monitor(*this, row, fullPath);

    LocalNode* movedLocalNode = nullptr;

    // Ignore files aren't subject to the usual move processing.
    if (!row.syncNode->fsidSyncedReused && !row.syncNode->isIgnoreFile())
    {
        auto predicate = [&row](LocalNode* n) {
            return n != row.syncNode && !n->isIgnoreFile();
        };

        movedLocalNode =
            syncs.findLocalNodeByScannedFsid(fsfp, row.syncNode->fsid_lastSynced,
                fullPath.localPath,
                row.syncNode->type,
                &row.syncNode->syncedFingerprint,
                std::move(predicate),
                cloudRootOwningUser);
    }

    if (movedLocalNode)
    {
        // if we can find the place it moved to, we don't need to wait for scanning be complete
        row.syncNode->setCheckMovesAgain(true, false, false);

        if (row.syncNode->moveAppliedToLocal)
        {
            SYNC_verbose << syncname << "This file/folder was moved, it will be removed next pass: " << logTriplet(row, fullPath);
        }
        else if (row.syncNode->moveApplyingToLocal)
        {
            SYNC_verbose << syncname << "Node was our own cloud move source, move is propagating: " << logTriplet(row, fullPath);
        }
        else
        {
            SYNC_verbose << syncname << "This file/folder was moved, letting destination node at "
                         << movedLocalNode->getLocalPath() << " process this first: " << logTriplet(row, fullPath);
        }
        // todo: do we need an equivalent to row.recurseToScanforNewLocalNodesOnly = true;  (in resolve_cloudNodeGone)

        monitor.waitingLocal(fullPath.localPath, SyncStallEntry(
            SyncWaitReason::MoveOrRenameCannotOccur, false, false,
            {fullPath.cloudPath},
            {movedLocalNode->getCloudPath(false), PathProblem::DestinationPathInUnresolvedArea},
            {fullPath.localPath},
            {movedLocalNode->getLocalPath()}));

    }
    else if (!syncs.mSyncFlags->scanningWasComplete &&
             !row.isIgnoreFile())  // ignore files do not participate in move logic
    {
        SYNC_verbose << syncname << "Wait for scanning to finish before confirming fsid " << toHandle(row.syncNode->fsid_lastSynced) << " deleted or moved: " << logTriplet(row, fullPath);

        monitor.waitingLocal(fullPath.localPath, SyncStallEntry(
            SyncWaitReason::DeleteOrMoveWaitingOnScanning, false, false,
            {fullPath.cloudPath},
            {},
            {fullPath.localPath, PathProblem::DeletedOrMovedByUser},
            {}));
    }
    else if (syncs.mSyncFlags->movesWereComplete ||
             row.isIgnoreFile())  // ignore files do not participate in move logic
    {
        if (!row.syncNode->rareRO().removeNodeHere)
        {
            // We need to be sure before sending to sync trash.  If we have received
            // a lot of delete notifications, but not yet the corrsponding add that makes it a move
            // then it would be a mistake.  Give the filesystem 2 seconds to deliver that one.
            // On windows at least, under some circumstance, it may first deliver many deletes for the subfolder in a reverse depth first order
            bool timeToBeSure = syncs.waiter->ds - lastFSNotificationTime > 20;

            if (timeToBeSure)
            {
                // What's this node's exclusion state?
                auto exclusionState = row.syncNode->exclusionState();

                if (exclusionState == ES_INCLUDED)
                {
                    // Row's included.
                    LOG_debug << syncname << "Moving cloud item to cloud sync debris: " << fullPath.cloudPath << logTriplet(row, fullPath);
                    bool fromInshare = inshare;
                    auto debrisNodeHandle = row.cloudNode->handle;

                    auto deletePtr = std::make_shared<LocalNode::RareFields::DeleteToDebrisInProgress>();
                    deletePtr->pathDeleting = fullPath.cloudPath;
                    bool canChangeVault = threadSafeState->mCanChangeVault;

                    syncs.queueClient([debrisNodeHandle, fromInshare, deletePtr, canChangeVault](MegaClient& mc, TransferDbCommitter& committer)
                        {
                            if (auto n = mc.nodeByHandle(debrisNodeHandle))
                            {
                                if (n->parent && n->parent->type == FILENODE)
                                {
                                    // if we decided to remove a file, but it turns out not to be
                                    // the latest version of that file, abandon the action
                                    // and let the sync recalculate
                                    LOG_debug << "Sync delete was out of date, there is a more recent version of the file. " << debrisNodeHandle << " " << n->displaypath();
                                    return;
                                }

                                mc.movetosyncdebris(n, fromInshare, [deletePtr](NodeHandle, Error e){

                                    // deletePtr lives until this moment
                                    LOG_debug << "Sync delete to sync debris completed: " << e << " " << deletePtr->pathDeleting;

                                    if (e) deletePtr->failed = true;
                                    else deletePtr->succeeded = true;

                                }, canChangeVault);
                            }
                        });

                    // Remember that the delete is going on, so we don't do anything else until that resolves
                    // We will detach the synced-fsid side on final completion of this operation.  If we do so
                    // earier, the logic will evaluate that updated state too soon, perhaps resulting in downsync.
                    row.syncNode->rare().removeNodeHere = deletePtr;
                }
                else if (exclusionState == ES_EXCLUDED)
                {
                    // Row's excluded.
                    auto& s = *row.syncNode;

                    // Node's no longer associated with any file.
                    s.setScannedFsid(UNDEF, syncs.localnodeByScannedFsid, LocalPath(), FileFingerprint());
                    s.setSyncedFsid(UNDEF, syncs.localnodeBySyncedFsid, s.localname, nullptr);

                    // Persist above changes.
                    statecacheadd(&s);
                }
            }
            else
            {
                SYNC_verbose << syncname << "Waiting to be sure before moving to cloud sync debris: " << fullPath.cloudPath << logTriplet(row, fullPath);
            }
        }
        else
        {
            SYNC_verbose << syncname << "Already moving cloud item to cloud sync debris: " << fullPath.cloudPath << logTriplet(row, fullPath);
        }
    }
    else
    {
        // in case it's actually a move and we just haven't visted the target node yet
        SYNC_verbose << syncname << "Wait for moves to finish before confirming fsid " << toHandle(row.syncNode->fsid_lastSynced) << " deleted: " << logTriplet(row, fullPath);

        monitor.waitingLocal(fullPath.localPath, SyncStallEntry(
            SyncWaitReason::DeleteWaitingOnMoves, false, false,
            {fullPath.cloudPath},
            {},
            {fullPath.localPath, PathProblem::DeletedOrMovedByUser},
            {}));
    }

    // there's no folder so clear the flag so we don't stall
    row.syncNode->scanAgain = TREE_RESOLVED;
    row.syncNode->checkMovesAgain = TREE_RESOLVED;

    row.suppressRecursion = true;
    row.recurseBelowRemovedFsNode = true;
    row.syncNode->setSyncAgain(true, false, false); // make sure we revisit

    return false;
}

bool Sync::syncEqual(const CloudNode& n, const FSNode& fs)
{
    // Assuming names already match
    if (n.type != fs.type) return false;
    if (n.type != FILENODE) return true;
    assert(n.fingerprint.isvalid && fs.fingerprint.isvalid);
    return n.fingerprint == fs.fingerprint;  // size, mtime, crc
}

bool Sync::syncEqual(const CloudNode& n, const LocalNode& ln)
{
    // return true if this node was previously synced, and the CloudNode fingerprint is equal to the fingerprint from then.
    // Assuming names already match
    // Not comparing nodehandle here.  If they all match we set syncedCloudNodeHandle
    if (n.type != ln.type) return false;
    if (n.type != FILENODE) return true;
    assert(n.fingerprint.isvalid);
    return ln.syncedFingerprint.isvalid &&
            n.fingerprint == ln.syncedFingerprint;  // size, mtime, crc
}

bool Sync::syncEqual(const FSNode& fsn, const LocalNode& ln)
{
    // return true if this node was previously synced, and the FSNode fingerprint is equal to the fingerprint from then.
    // Assuming names already match
    // Not comparing fsid here. If they all match then we set LocalNode's fsid
    if (fsn.type != ln.type) return false;
    if (fsn.type != FILENODE) return true;
    assert(fsn.fingerprint.isvalid);
    return ln.syncedFingerprint.isvalid &&
            fsn.fingerprint == ln.syncedFingerprint;  // size, mtime, crc
}

std::future<size_t> Syncs::triggerPeriodicScanEarly(handle backupID)
{
    // Cause periodic-scan syncs to scan now (waiting for the next periodic scan is impractical for tests)
    // For this backupId or for all periodic scan syncs if backupId == UNDEF
    assert(!onSyncThread());

    auto indiscriminate = backupID == UNDEF;
    auto notifier = std::make_shared<std::promise<size_t>>();
    auto result = notifier->get_future();

    queueSync([backupID, indiscriminate, notifier, this]() {
        lock_guard<mutex> guard(mSyncVecMutex);
        size_t count = 0;

        for (auto& us : mSyncVec)
        {
            auto* s = us->mSync.get();

            if (!s)
                continue;

            if (!indiscriminate && us->mConfig.mBackupId != backupID)
                continue;

            if (us->mConfig.isScanOnly())
                s->localroot->setScanAgain(false, true, true, 0);

            ++count;

            if (!indiscriminate)
                break;
        }

        notifier->set_value(count);
    }, "triggerPeriodicScanEarly");

    return result;
}

void Syncs::triggerSync(const LocalPath& lp, bool scan)
{
    assert(!onSyncThread());

    if (mClient.fetchingnodes) return;  // on start everything needs scan+sync anyway

    lock_guard<mutex> g(triggerMutex);
    auto& entry = triggerLocalpaths[lp];
    if (scan) entry = true;
}

void Syncs::triggerSync(NodeHandle h, bool recurse)
{
    assert(!onSyncThread());

    if (mClient.fetchingnodes) return;  // on start everything needs scan+sync anyway

    lock_guard<mutex> g(triggerMutex);
    auto& entry = triggerHandles[h];
    if (recurse) entry = true;
}

void Syncs::processTriggerLocalpaths()
{
    // Mark nodes to be scanned because upload transfers failed.
    // This may save us trying to immediately start the same failed upload
    assert(onSyncThread());

    map<LocalPath, bool> triggers;
    {
        lock_guard<mutex> g(triggerMutex);
        triggers.swap(triggerLocalpaths);
    }

    if (mSyncVec.empty()) return;

    for (auto& lp : triggers)
    {
        for (auto& us : mSyncVec)
        {
            if (Sync* sync = us->mSync.get())
            {
                if (LocalNode* triggerLn = sync->localnodebypath(nullptr, lp.first, nullptr, nullptr, false))
                {
                    if (lp.second)
                    {
                        LOG_debug << "Scan trigger by path received for " << triggerLn->getLocalPath();
                        triggerLn->setScanAgain(false, true, false, 0);
                    }
                    else
                    {
                        LOG_debug << "Sync trigger by path received for " << triggerLn->getLocalPath();
                        triggerLn->setSyncAgain(false, true, false);
                    }
                }
            }
        }
    }
}

void Syncs::processTriggerHandles()
{
    assert(onSyncThread());

    map<NodeHandle, bool> triggers;
    {
        lock_guard<mutex> g(triggerMutex);
        triggers.swap(triggerHandles);
    }

    if (mSyncVec.empty()) return;

    for (auto& t : triggers)
    {
        NodeHandle h = t.first;
        bool recurse = t.second;

        for (;;)
        {
            auto range = localnodeByNodeHandle.equal_range(h);

            if (range.first == range.second)
            {
                // corresponding sync node not found.
                // this could be a move target though, to a syncNode we have not created yet
                // go back up the (cloud) node tree to find an ancestor we can mark as needing sync checks
                CloudNode cloudNode;
                string cloudNodePath;
                bool isInTrash = false;
                bool found = lookupCloudNode(h, cloudNode, &cloudNodePath, &isInTrash, nullptr, nullptr, nullptr, Syncs::EXACT_VERSION);
                if (found && !isInTrash)
                {
                    // if the parent is a file, then it's just old versions being mentioned in the actionpackets, ignore
                    if (cloudNode.parentType > FILENODE && !cloudNode.parentHandle.isUndef())
                    {
                        auto& syncs = *this;
                        SYNC_verbose << mClient.clientname << "Trigger syncNode not found for " << cloudNodePath << ", will trigger parent";
                        recurse = true;
                        h = cloudNode.parentHandle;
                        continue;
                    }
                }
            }
            else
            {
                // we are already being called with the handle of the parent of the thing that changed
                for (auto it = range.first; it != range.second; ++it)
                {
                    auto& syncs = *this;
                    SYNC_verbose << mClient.clientname << "Triggering sync flag for " << it->second->getLocalPath() << (recurse ? " recursive" : "");
                    it->second->setSyncAgain(false, true, recurse);
                }
            }
            break;
        }
    }
}

void Syncs::setdefaultfilepermissions(int permissions)
{
    queueSync(
        [this, permissions]() {
            fsaccess->setdefaultfilepermissions(permissions);
        },
        "setdefaultfilepermissions");
}

void Syncs::setdefaultfolderpermissions(int permissions)
{
    queueSync(
        [this, permissions]() {
            fsaccess->setdefaultfolderpermissions(permissions);
        },
        "setdefaultfolderpermissions");
}

#ifdef _WIN32
#define PATHSTRING(s) L ## s
#else // _WIN32
#define PATHSTRING(s) s
#endif // ! _WIN32

const LocalPath BACKUP_CONFIG_DIR =
LocalPath::fromPlatformEncodedRelative(PATHSTRING(".megabackup"));

#undef PATHSTRING

const unsigned int NUM_CONFIG_SLOTS = 2;

SyncConfigStore::SyncConfigStore(const LocalPath& dbPath, SyncConfigIOContext& ioContext)
    : mInternalSyncStorePath(dbPath)
    , mIOContext(ioContext)
{
    assert(mInternalSyncStorePath.isAbsolute());
}

SyncConfigStore::~SyncConfigStore()
{
    assert(!dirty());
}

void SyncConfigStore::markDriveDirty(const LocalPath& drivePath)
{
    assert(drivePath.isAbsolute() || drivePath.empty());

    // Drive should be known.
    assert(mKnownDrives.count(drivePath));

    mKnownDrives[drivePath].dirty = true;
}

handle SyncConfigStore::driveID(const LocalPath& drivePath) const
{
    auto i = mKnownDrives.find(drivePath);

    if (i != mKnownDrives.end())
        return i->second.driveID;

    assert(!"Drive should be known!");

    return UNDEF;
}

bool SyncConfigStore::equal(const LocalPath& lhs, const LocalPath& rhs) const
{
    return platformCompareUtf(lhs, false, rhs, false) == 0;
}

bool SyncConfigStore::dirty() const
{
    for (auto& d : mKnownDrives)
    {
        if (d.second.dirty) return true;
    }
    return false;
}

LocalPath SyncConfigStore::dbPath(const LocalPath& drivePath) const
{
    if (drivePath.empty())
    {
        return mInternalSyncStorePath;
    }

    LocalPath dbPath = drivePath;

    dbPath.appendWithSeparator(BACKUP_CONFIG_DIR, false);

    return dbPath;
}

bool SyncConfigStore::driveKnown(const LocalPath& drivePath) const
{
    assert(drivePath.isAbsolute() || drivePath.empty());

    return mKnownDrives.count(drivePath) > 0;
}

vector<LocalPath> SyncConfigStore::knownDrives() const
{
    vector<LocalPath> result;

    for (auto& i : mKnownDrives)
    {
        assert(i.first.empty() || i.first.isAbsolute());
        result.emplace_back(i.first);
    }

    return result;
}

bool SyncConfigStore::removeDrive(const LocalPath& drivePath)
{
    assert(drivePath.isAbsolute() || drivePath.empty());
    return mKnownDrives.erase(drivePath) > 0;
}

error SyncConfigStore::read(const LocalPath& drivePath, SyncConfigVector& configs, bool isExternal)
{
    assert(drivePath.empty() || drivePath.isAbsolute());

    DriveInfo driveInfo;
    driveInfo.drivePath = drivePath;

    if (isExternal)
    {
        driveInfo.driveID = mIOContext.driveID(drivePath);

        if (driveInfo.driveID == UNDEF)
        {
            LOG_err << "Failed to retrieve drive ID for: "
                    << drivePath;

            return API_EREAD;
        }
    }

    vector<unsigned int> confSlots;

    auto result = mIOContext.getSlotsInOrder(dbPath(driveInfo.drivePath), confSlots);

    if (result == API_OK)
    {
        for (const auto& slot : confSlots)
        {
            result = read(driveInfo, configs, slot, isExternal);

            if (result == API_OK)
            {
                driveInfo.slot = (slot + 1) % NUM_CONFIG_SLOTS;
                break;
            }
            else
            {
                LOG_debug << "SyncConfigStore::read returned: " << int(result);
            }
        }
    }
    else
    {
        LOG_debug << "getSlotsInOrder returned: " << int(result);
    }

    if (result != API_EREAD)
    {
        mKnownDrives[drivePath] = driveInfo;
    }

    return result;
}


error SyncConfigStore::write(const LocalPath& drivePath, const SyncConfigVector& configs)
{
#ifndef NDEBUG
    for (const auto& config : configs)
    {
        assert(equal(config.mExternalDrivePath, drivePath));
    }
#endif

    // Drive should already be known.
    assert(mKnownDrives.count(drivePath));

    auto& drive = mKnownDrives[drivePath];

    // Always mark drives as clean.
    // This is to avoid us attempting to flush a failing drive forever.
    drive.dirty = false;

    if (configs.empty())
    {
        error e = mIOContext.remove(dbPath(drive.drivePath));
        if (e)
        {
            LOG_warn << "Unable to remove sync configs at: "
                     << drivePath << " error " << e;
        }
        return e;
    }
    else
    {
        JSONWriter writer;
        mIOContext.serialize(configs, writer);

        error e = mIOContext.write(dbPath(drive.drivePath),
            writer.getstring(),
            drive.slot);

        if (e)
        {
            LOG_warn << "Unable to write sync configs at: "
                     << drivePath << " error " << e;

            return API_EWRITE;
        }

        // start using a different slot (a different file)
        drive.slot = (drive.slot + 1) % NUM_CONFIG_SLOTS;

        // remove the existing slot (if any), since it is obsolete now
        mIOContext.remove(dbPath(drive.drivePath), drive.slot);

        return API_OK;
    }
}


error SyncConfigStore::read(DriveInfo& driveInfo, SyncConfigVector& configs,
                             unsigned int slot, bool isExternal)
{
    auto dbp = dbPath(driveInfo.drivePath);
    string data;

    if (mIOContext.read(dbp, data, slot) != API_OK)
    {
        LOG_debug << "mIOContext read failed";
        return API_EREAD;
    }

    JSON reader(data);

    if (!mIOContext.deserialize(dbp, configs, reader, slot, isExternal))
    {
        LOG_debug << "mIOContext deserialize failed";
        return API_EREAD;
    }

    const auto& drivePath = driveInfo.drivePath;

    for (auto& config : configs)
    {
        config.mExternalDrivePath = drivePath;

        if (!drivePath.empty())
        {
            // As it came from an external drive, the path is relative
            // but we didn't know that until now, for non-external it's absolute of course
            config.mLocalPath = LocalPath::fromRelativePath(config.mLocalPath.toPath(false));

            config.mLocalPath.prependWithSeparator(drivePath);
        }
    }

    return API_OK;
}

auto SyncConfigStore::writeDirtyDrives(const SyncConfigVector& configs) -> DriveSet
{
    DriveSet failed;

    for (auto& d : mKnownDrives)
    {
        if (!d.second.dirty) continue;

        const auto& drivePath = d.second.drivePath;

        SyncConfigVector v;

        for (auto& c : configs)
        {
            if (c.mExternalDrivePath == drivePath)
            {
                v.push_back(c);
            }
        }

        error e = write(drivePath, v);
        if (e)
        {
            LOG_err << "Could not write sync configs at "
                    << drivePath
                    << " error "
                    << e;

            failed.emplace(drivePath);
        }
    }

    return failed;
}


const string SyncConfigIOContext::NAME_PREFIX = "megaclient_syncconfig_";

SyncConfigIOContext::SyncConfigIOContext(FileSystemAccess& fsAccess,
                                         const string& authKey,
                                         const string& cipherKey,
                                         const string& name,
                                         PrnGen& rng)
  : mCipher()
  , mFsAccess(fsAccess)
  , mName(LocalPath::fromRelativePath(NAME_PREFIX + name))
  , mRNG(rng)
  , mSigner()
{
    // Convenience.
    constexpr size_t KEYLENGTH = SymmCipher::KEYLENGTH;

    // These attributes *must* be sane.
    assert(authKey.size() == KEYLENGTH);
    assert(cipherKey.size() == KEYLENGTH);
    assert(name.size() == Base64Str<KEYLENGTH>::STRLEN);

    // Load the authentication key into our internal signer.
    mSigner.setkey(reinterpret_cast<const byte*>(authKey.data()), KEYLENGTH);

    // Load the encryption key into our internal cipher.
    mCipher.setkey(reinterpret_cast<const byte*>(cipherKey.data()));
}

SyncConfigIOContext::~SyncConfigIOContext()
{
}

bool SyncConfigIOContext::deserialize(const LocalPath& dbPath,
                                      SyncConfigVector& configs,
                                      JSON& reader,
                                      unsigned int slot,
                                      bool isExternal) const
{
    auto path = dbFilePath(dbPath, slot);

    LOG_debug << "Attempting to deserialize config DB: "
              << path;

    if (deserialize(configs, reader, isExternal))
    {
        LOG_debug << "Successfully deserialized config DB: "
                  << path;

        return true;
    }

    LOG_debug << "Unable to deserialize config DB: "
              << path;

    return false;
}

bool SyncConfigIOContext::deserialize(SyncConfigVector& configs,
                                      JSON& reader, bool isExternal) const
{
    const auto TYPE_SYNCS = MAKENAMEID2('s', 'y');

    if (!reader.enterobject())
    {
        return false;
    }

    for ( ; ; )
    {
        switch (reader.getnameid())
        {
        case EOO:
            return reader.leaveobject();

        case TYPE_SYNCS:
        {
            if (!reader.enterarray())
            {
>>>>>>> 1651436b
                return false;
            }

            while (reader.enterobject())
            {
                SyncConfig config;

                if (deserialize(config, reader, isExternal))
                {
                    configs.emplace_back(std::move(config));
                }
                else
                {
                    LOG_err << "Failed to deserialize a sync config";
                    assert(false);
                }

                reader.leaveobject();
            }

            if (!reader.leavearray())
            {
                return false;
            }

            break;
        }

        default:
            if (!reader.storeobject())
            {
                return false;
            }
            break;
        }
    }
}

handle SyncConfigIOContext::driveID(const LocalPath& drivePath) const
{
    handle result = UNDEF;

    readDriveId(mFsAccess, drivePath, result);

    return result;
}

FileSystemAccess& SyncConfigIOContext::fsAccess() const
{
    return mFsAccess;
}

error SyncConfigIOContext::getSlotsInOrder(const LocalPath& dbPath,
                                           vector<unsigned int>& confSlots)
{
    using std::isdigit;
    using std::sort;

    using SlotTimePair = pair<unsigned int, m_time_t>;

    // Glob for configuration directory.
    LocalPath globPath = dbPath;

    globPath.appendWithSeparator(mName, false);
    globPath.append(LocalPath::fromRelativePath(".?"));

    // Open directory for iteration.
    unique_ptr<DirAccess> dirAccess(mFsAccess.newdiraccess());

    if (!dirAccess->dopen(&globPath, nullptr, true))
    {
        // Couldn't open directory for iteration.
        return API_ENOENT;
    }

    auto fileAccess = mFsAccess.newfileaccess(false);
    LocalPath filePath;
    vector<SlotTimePair> slotTimes;
    nodetype_t type;

    // Iterate directory.
    while (dirAccess->dnext(globPath, filePath, false, &type))
    {
        // Skip directories.
        if (type != FILENODE)
        {
            continue;
        }

        // Determine slot suffix.
        const char suffix = filePath.toPath(false).back();

        // Skip invalid suffixes.
        if (!isdigit(suffix))
        {
            continue;
        }

        // Determine file's modification time.
        if (!fileAccess->fopen(filePath, FSLogging::logOnError))
        {
            // Couldn't stat file.
            continue;
        }

        // Record this slot-time pair.
        unsigned int slot = suffix - 0x30; // convert char to int
        slotTimes.emplace_back(slot, fileAccess->mtime);
    }

    // Sort the list of slot-time pairs.
    sort(slotTimes.begin(),
         slotTimes.end(),
         [](const SlotTimePair& lhs, const SlotTimePair& rhs)
         {
             // Order by descending modification time.
             if (lhs.second != rhs.second)
             {
                 return lhs.second > rhs.second;
             }

             // Otherwise by descending slot.
             return lhs.first > rhs.first;
         });

    // Transmit sorted list of slots to the caller.
    for (const auto& slotTime : slotTimes)
    {
        confSlots.emplace_back(slotTime.first);
    }

    return API_OK;
}

error SyncConfigIOContext::read(const LocalPath& dbPath,
                                string& data,
                                unsigned int slot)
{
    // Generate path to the configuration file.
    LocalPath path = dbFilePath(dbPath, slot);

    LOG_debug << "Attempting to read config DB: "
              << path;

    // Try and open the file for reading.
    auto fileAccess = mFsAccess.newfileaccess(false);

    if (!fileAccess->fopen(path, true, false, FSLogging::logOnError))
    {
        // Couldn't open the file for reading.
        LOG_err << "Unable to open config DB for reading: "
                << path;

        return API_EREAD;
    }

    // Try and read the data from the file.
    string d;

    if (!fileAccess->fread(&d, static_cast<unsigned>(fileAccess->size), 0, 0x0, FSLogging::logOnError))
    {
        // Couldn't read the file.
        LOG_err << "Unable to read config DB: "
                << path;

        return API_EREAD;
    }

    // Try and decrypt the data.
    if (!decrypt(d, data))
    {
        // Couldn't decrypt the data.
        LOG_err << "Unable to decrypt config DB: "
                << path;

        return API_EREAD;
    }

    LOG_debug << "Config DB successfully read from disk: "
              << path
              << ": "
              << data;

    return API_OK;
}

error SyncConfigIOContext::remove(const LocalPath& dbPath,
                                  unsigned int slot)
{
    LocalPath path = dbFilePath(dbPath, slot);

    if (mFsAccess.fileExistsAt(path) &&  // don't add error messages to the log when it's not an error
        !mFsAccess.unlinklocal(path))
    {
        LOG_warn << "Unable to remove config DB: "
                 << path;

        return API_EWRITE;
    }

    return API_OK;
}

error SyncConfigIOContext::remove(const LocalPath& dbPath)
{
    vector<unsigned int> confSlots;

    // What slots are present on disk?
    if (getSlotsInOrder(dbPath, confSlots) == API_ENOENT)
    {
        // None so nothing to do.
        return API_ENOENT;
    }

    bool result = true;

    // Remove the slots from disk.
    for (auto confSlot : confSlots)
    {
        result &= remove(dbPath, confSlot) == API_OK;
    }

    // Signal success only if all slots could be removed.
    return result ? API_OK : API_EWRITE;
}

void SyncConfigIOContext::serialize(const SyncConfigVector& configs,
                                    JSONWriter& writer) const
{
    writer.beginobject();
    writer.beginarray("sy");

    for (const auto& config : configs)
    {
        serialize(config, writer);
    }

    writer.endarray();
    writer.endobject();
}

error SyncConfigIOContext::write(const LocalPath& dbPath,
                                 const string& data,
                                 unsigned int slot)
{
    LocalPath path = dbPath;

    LOG_debug << "Attempting to write config DB: "
              << dbPath
              << " / "
              << slot;

    // Try and create the backup configuration directory.
    if (!(mFsAccess.mkdirlocal(path, false, false) || mFsAccess.target_exists))
    {
        LOG_err << "Unable to create config DB directory: "
                << dbPath;

        // Couldn't create the directory and it doesn't exist.
        return API_EWRITE;
    }

    // Generate the rest of the path.
    path = dbFilePath(dbPath, slot);

    // Open the file for writing.
    auto fileAccess = mFsAccess.newfileaccess(false);

    if (!fileAccess->fopen(path, false, true, FSLogging::logOnError))
    {
        // Couldn't open the file for writing.
        LOG_err << "Unable to open config DB for writing: "
                << path;

        return API_EWRITE;
    }

    // Ensure the file is empty.
    if (!fileAccess->ftruncate())
    {
        // Couldn't truncate the file.
        LOG_err << "Unable to truncate config DB: "
                << path;

        return API_EWRITE;
    }

    // Encrypt the configuration data.
    const string d = encrypt(data);

    // Write the encrypted configuration data.
    auto* bytes = reinterpret_cast<const byte*>(&d[0]);

    if (!fileAccess->fwrite(bytes, static_cast<unsigned>(d.size()), 0x0))
    {
        // Couldn't write out the data.
        LOG_err << "Unable to write config DB: "
                << path;

        return API_EWRITE;
    }

    LOG_debug << "Config DB successfully written to disk: "
              << path
              << ": "
              << data;

    return API_OK;
}

LocalPath SyncConfigIOContext::dbFilePath(const LocalPath& dbPath,
                                          unsigned int slot) const
{
    using std::to_string;

    LocalPath path = dbPath;

    path.appendWithSeparator(mName, false);
    path.append(LocalPath::fromRelativePath("." + to_string(slot)));

    return path;
}

bool SyncConfigIOContext::decrypt(const string& in, string& out)
{
    // Handy constants.
    const size_t IV_LENGTH       = SymmCipher::KEYLENGTH;
    const size_t MAC_LENGTH      = 32;
    const size_t METADATA_LENGTH = IV_LENGTH + MAC_LENGTH;

    // Is the file too short to be valid?
    if (in.size() <= METADATA_LENGTH)
    {
        return false;
    }

    // For convenience (format: <data><iv><hmac>)
    const byte* data = reinterpret_cast<const byte*>(&in[0]);
    const byte* iv   = &data[in.size() - METADATA_LENGTH];
    const byte* mac  = &data[in.size() - MAC_LENGTH];

    byte cmac[MAC_LENGTH];

    // Compute HMAC on file.
    mSigner.add(data, in.size() - MAC_LENGTH);
    mSigner.get(cmac);

    // Is the file corrupt?
    if (memcmp(cmac, mac, MAC_LENGTH))
    {
        return false;
    }

    // Try and decrypt the file.
    return mCipher.cbc_decrypt_pkcs_padding(data,
                                            in.size() - METADATA_LENGTH,
                                            iv,
                                            &out);
}

bool SyncConfigIOContext::deserialize(SyncConfig& config, JSON& reader, bool isExternal) const
{
    const auto TYPE_BACKUP_ID       = MAKENAMEID2('i', 'd');
    const auto TYPE_BACKUP_STATE    = MAKENAMEID2('b', 's');
    const auto TYPE_CHANGE_METHOD   = MAKENAMEID2('c', 'm');
    const auto TYPE_ENABLED         = MAKENAMEID2('e', 'n');
    const auto TYPE_FILESYSTEM_FP   = MAKENAMEID2('f', 'p');
    const auto TYPE_ROOT_FSID       = MAKENAMEID2('r', 'f');
    const auto TYPE_LAST_ERROR      = MAKENAMEID2('l', 'e');
    const auto TYPE_LAST_WARNING    = MAKENAMEID2('l', 'w');
    const auto TYPE_NAME            = MAKENAMEID1('n');
    const auto TYPE_SCAN_INTERVAL   = MAKENAMEID2('s', 'i');
    const auto TYPE_SOURCE_PATH     = MAKENAMEID2('s', 'p');
    const auto TYPE_SYNC_TYPE       = MAKENAMEID2('s', 't');
    const auto TYPE_TARGET_HANDLE   = MAKENAMEID2('t', 'h');
    const auto TYPE_TARGET_PATH     = MAKENAMEID2('t', 'p');
    const auto TYPE_LEGACY_INELIGIB = MAKENAMEID2('l', 'i');

    // Assume legacy exclusions are eligible.
    config.mLegacyExclusionsIneligigble = false;

    for ( ; ; )
    {
        switch (reader.getnameid())
        {
        case EOO:
            // success if we reached the end of the object
            return *reader.pos == '}';

        case TYPE_CHANGE_METHOD:
            config.mChangeDetectionMethod =
              static_cast<ChangeDetectionMethod>(reader.getint32());
            break;

        case TYPE_ENABLED:
            config.mEnabled = reader.getbool();
            break;

        case TYPE_FILESYSTEM_FP:
            config.mFilesystemFingerprint = reader.getfsfp();
            break;

        case TYPE_ROOT_FSID:
            config.mLocalPathFsid = reader.gethandle(sizeof(handle));
            break;

        case TYPE_LAST_ERROR:
            config.mError =
              static_cast<SyncError>(reader.getint32());
            break;

        case TYPE_LAST_WARNING:
            config.mWarning =
              static_cast<SyncWarning>(reader.getint32());
            break;

        case TYPE_NAME:
            reader.storebinary(&config.mName);
            break;

        case TYPE_SOURCE_PATH:
        {
            string sourcePath;

            reader.storebinary(&sourcePath);

            if (isExternal)
            {
                config.mLocalPath =
                  LocalPath::fromRelativePath(sourcePath);
            }
            else
            {
                config.mLocalPath =
                    LocalPath::fromAbsolutePath(sourcePath);
            }

            break;
        }

        case TYPE_SCAN_INTERVAL:
            config.mScanIntervalSec =reader.getuint32();
            break;

        case TYPE_SYNC_TYPE:
            config.mSyncType =
              static_cast<SyncConfig::Type>(reader.getint32());
            break;

        case TYPE_BACKUP_ID:
            config.mBackupId = reader.gethandle(sizeof(handle));
            break;

        case TYPE_BACKUP_STATE:
            config.mBackupState =
              static_cast<SyncBackupState>(reader.getint32());
            break;

        case TYPE_TARGET_HANDLE:
            config.mRemoteNode = reader.getNodeHandle();
            break;

        case TYPE_TARGET_PATH:
            reader.storebinary(&config.mOriginalPathOfRemoteRootNode);
            break;

        case TYPE_LEGACY_INELIGIB:
            config.mLegacyExclusionsIneligigble = reader.getbool();
            break;

        default:
            if (!reader.storeobject())
            {
                return false;
            }
            break;
        }
    }
}

string SyncConfigIOContext::encrypt(const string& data)
{
    byte iv[SymmCipher::KEYLENGTH];

    // Generate initialization vector.
    mRNG.genblock(iv, sizeof(iv));

    string d;

    // Encrypt file using IV.
    mCipher.cbc_encrypt_pkcs_padding(&data, iv, &d);

    // Add IV to file.
    d.append(std::begin(iv), std::end(iv));

    byte mac[32];

    // Compute HMAC on file (including IV).
    mSigner.add(reinterpret_cast<const byte*>(&d[0]), d.size());
    mSigner.get(mac);

    // Add HMAC to file.
    d.append(std::begin(mac), std::end(mac));

    // We're done.
    return d;
}

void SyncConfigIOContext::serialize(const SyncConfig& config,
                                    JSONWriter& writer) const
{
    auto sourcePath = config.mLocalPath.toPath(false);

    // Strip drive path from source.
    if (config.isExternal())
    {
        auto drivePath = config.mExternalDrivePath.toPath(false);
        sourcePath.erase(0, drivePath.size());
    }

    writer.beginobject();
    writer.arg("id", config.mBackupId, sizeof(handle));
    writer.arg_B64("sp", sourcePath);
    writer.arg_B64("n", config.mName);
    writer.arg_B64("tp", config.mOriginalPathOfRemoteRootNode);
    writer.arg_fsfp("fp", config.mFilesystemFingerprint);
    writer.arg("rf", config.mLocalPathFsid, sizeof(handle));
    writer.arg("th", config.mRemoteNode);
    writer.arg("le", config.mError);
    writer.arg("lw", config.mWarning);
    writer.arg("st", config.mSyncType);
    writer.arg("en", config.mEnabled);
    writer.arg("bs", config.mBackupState);
    writer.arg("cm", config.mChangeDetectionMethod);
    writer.arg("si", config.mScanIntervalSec);
    writer.arg("li", config.mLegacyExclusionsIneligigble);
    writer.endobject();
}

bool Syncs::checkSdsCommandsForDelete(UnifiedSync& us, vector<pair<handle, int>>& sdsBackups, std::function<void(MegaClient&, TransferDbCommitter&)>& clientRemoveSdsEntryFunction)
{
    assert(onSyncThread());
    if (us.sdsUpdateInProgress && *us.sdsUpdateInProgress) return false;

    bool deleteSync = false;

    // check if any command arrived from backupcentre to stop any syncs
    for (auto it  = sdsBackups.begin(); it != sdsBackups.end(); )
    {
        if (it->first == us.mConfig.mBackupId)
        {
            if (it->second == CommandBackupPut::DELETED)
            {
                deleteSync = true;
            }
            it = sdsBackups.erase(it);
            us.sdsUpdateInProgress.reset(new bool(true));
        }
        else ++it;
    }

    if (us.sdsUpdateInProgress && *us.sdsUpdateInProgress)
    {
        LOG_debug << "SDS: preparing sds command attribute for sync/backup " << toHandle(us.mConfig.mBackupId) << " on node " << us.mConfig.mRemoteNode << " for execution after sync removal";

        auto sdsCopy = sdsBackups;
        auto remoteNode = us.mConfig.mRemoteNode;
        auto boolsptr = us.sdsUpdateInProgress;
        clientRemoveSdsEntryFunction = [remoteNode, sdsCopy, boolsptr](MegaClient& mc, TransferDbCommitter& committer)
        {
            if (Node* node = mc.nodeByHandle(remoteNode))
            {
                mc.setattr(node,
                        attr_map(Node::sdsId(), Node::toSdsString(sdsCopy)),
                        [boolsptr](NodeHandle handle, Error result) {
                            LOG_debug << "SDS: Attribute updated on " << handle << " result: " << result;
                            *boolsptr = false;
                        },
                        true);
            }
        };
    }

    return deleteSync;
}


void Syncs::syncLoop()
{
    syncThreadId = std::this_thread::get_id();
    assert(onSyncThread());

    std::condition_variable cv;
    std::mutex dummy_mutex;
    std::unique_lock<std::mutex> dummy_lock(dummy_mutex);

    unsigned lastRecurseMs = 0;
    bool lastLoopEarlyExit = false;

    for (;;)
    {
        waiter->bumpds();

        // Flush changes made to internal configs.
        syncConfigStoreFlush();

        mHeartBeatMonitor->beat();

        // Aim to wait at least one second between recursiveSync traversals, keep CPU down.
        // If traversals are very long, have a fair wait between (up to 5 seconds)
        // If something happens that means the sync needs attention, the waiter
        // should be woken up by a waiter->notify() call, and we break out of this wait
        if (!skipWait)
        {
            auto waitDs = 10 + std::min<unsigned>(lastRecurseMs, 10000)/200;
            if (mClient.statecurrent && waitDs != 10)
            {
                LOG_verbose << "starting sync wait, delay " << waitDs;
            }
            waiter->init(waitDs);
            waiter->wakeupby(fsaccess.get(), Waiter::NEEDEXEC);
            waiter->wait();
            if (mClient.statecurrent && waitDs != 10)
            {
                LOG_verbose << "sync wait complete";
            }
        }
        skipWait = false;
        lastRecurseMs = 0;

        fsaccess->checkevents(waiter.get());

        // make sure we are using the client key (todo: shall we set it just when the client sets its key? easy to miss one though)
        syncKey.setkey(mClient.key.key);

        // reset flag now, if it gets set then we speed back to processsing syncThreadActions
        mSyncFlags->earlyRecurseExitRequested = false;

        // execute any requests from the MegaClient
        waiter->bumpds();
        QueuedSyncFunc f;
        while (syncThreadActions.popFront(f))
        {
            if (!f.first)
            {
                // null function is the signal to end the thread
                // Be sure to flush changes made to internal configs.
                syncConfigStoreFlush();
                return;
            }

            if (!f.second.empty())
            {
                LOG_debug << "Sync thread executing request: " << f.second;
            }

            f.first();
        }

        waiter->bumpds();

        // Process filesystem notifications.
        for (auto& us : mSyncVec)
        {
            if (Sync* sync = us->mSync.get())
            {
                if (sync->dirnotify)
                {
                    sync->procscanq();
                }
            }
        }

        processTriggerHandles();
        processTriggerLocalpaths();

        waiter->bumpds();

        // We must have actionpacketsCurrent so that any LocalNode created can straight away indicate if it matched a Node
        // check this before we check if the sync root nodes exist etc, in case a mid-session fetchnodes is going on
        if (!mClient.actionpacketsCurrent)
        {
            if (mClient.statecurrent)
            {
                LOG_verbose << "not ready to sync recurse, actionpackets are changing nodes";
            }
            continue;
        }

        // verify filesystem fingerprints, disable deviating syncs
        // (this covers mountovers, some device removals and some failures)
        for (auto& us : mSyncVec)
        {

            vector<pair<handle, int>> sdsBackups;
            std::function<void(MegaClient&, TransferDbCommitter&)> clientRemoveSdsEntryFunction;

            CloudNode cloudNode;
            string cloudRootPath;
            bool inTrash = false;
            unsigned rootDepth;
            bool foundRootNode = lookupCloudNode(us->mConfig.mRemoteNode,
                                                    cloudNode,
                                                    &cloudRootPath,
                                                    &inTrash,
                                                    nullptr,
                                                    nullptr,
                                                    &rootDepth,
                                                    Syncs::FOLDER_ONLY,
                                                    nullptr,
                                                    &sdsBackups);

            if (checkSdsCommandsForDelete(*us, sdsBackups, clientRemoveSdsEntryFunction))
            {
                LOG_debug << "SDS command received to stop sync " << toHandle(us->mConfig.mBackupId);

                if (Sync* sync = us->mSync.get())
                {
                    // prevent the sync doing anything more before we delete it
                    sync->changestate(NO_SYNC_ERROR, false, false, false);
                }

                auto backupId = us->mConfig.mBackupId;
                queueClient([backupId, clientRemoveSdsEntryFunction](MegaClient& mc, TransferDbCommitter& committer) {
                    mc.syncs.deregisterThenRemoveSync(backupId, nullptr, true, clientRemoveSdsEntryFunction);
                });
                continue;
            }

            if (Sync* sync = us->mSync.get())
            {
                if (us->mConfig.mError != NO_SYNC_ERROR)
                {
                    continue;
                }

                auto fa = fsaccess->newfileaccess();
                if (fa->fopen(sync->localroot->localname, true, false, FSLogging::logOnError, nullptr, true))
                {
                    if (fa->type != FOLDERNODE)
                    {
                        LOG_err << "Sync local root folder is not a folder: " << sync->localroot->localname;
                        sync->changestate(INVALID_LOCAL_TYPE, false, true, true);
                        continue;
                    }
                    else if (fa->fsid != sync->localroot->fsid_lastSynced)
                    {
                        LOG_err << "Sync local root folder fsid has changed: " << fa->fsid << " was: " << sync->localroot->fsid_lastSynced;
                        sync->changestate(MISMATCH_OF_ROOT_FSID, false, true, true);
                        continue;
                    }
                }
                else
                {
                    LOG_err << "Sync local root folder could not be opened: " << sync->localroot->localname;
                    sync->changestate(LOCAL_PATH_UNAVAILABLE, false, true, true);
                    continue;
                }

                assert(sync->fsfp.id);
                if (sync->fsfp.id)
                {
                    fsfp_t current = fsaccess->fsFingerprint(sync->localroot->localname);
                    if (current.id != 0 && sync->fsfp.id != current.id)
                    {
                        LOG_err << "Local filesystem mismatch. Previous: " << sync->fsfp.id
                            << "  Current: " << current.id;
                        sync->changestate(LOCAL_FILESYSTEM_MISMATCH, false, true, true);
                        continue;
                    }
                }

                sync->cloudRoot = cloudNode;
                sync->cloudRootPath = cloudRootPath;
                sync->mCurrentRootDepth = rootDepth;

                // update path in sync configuration (if moved)  (even if no mSync - tests require this currently)
                bool pathChanged = checkSyncRemoteLocationChange(*us, foundRootNode, sync->cloudRootPath);

                if (!foundRootNode)
                {
                    LOG_err << "Detected sync root node no longer exists";
                    sync->changestate(REMOTE_NODE_NOT_FOUND, false, true, true);
                }
                else if (inTrash)
                {
                    LOG_err << "Detected sync root node is now in trash";
                    sync->changestate(REMOTE_NODE_MOVED_TO_RUBBISH, false, true, true);
                }
                else if (pathChanged /*&& us->mConfig.isBackup()*/)  // TODO: decide if we cancel non-backup syncs unnecessarily.  Users may like to move some high level folders around, without breaking contained syncs.
                {
                    LOG_err << "Detected sync root node is now at a different path.";
                    sync->changestate(REMOTE_PATH_HAS_CHANGED, false, true, true);
                    mClient.app->syncupdate_remote_root_changed(sync->getConfig());
                }
            }
            else if (us->mConfig.mRunState == SyncRunState::Suspend &&
                    (us->mConfig.mError == LOCAL_PATH_UNAVAILABLE ||
                     us->mConfig.mError == LOCAL_PATH_TEMPORARY_UNAVAILABLE))
            {
                // If we shut the sync down before because the local path wasn't available (yet)
                // And it's safe to resume the sync because it's in Suspend (rather than disable)
                // then we can auto-restart it, if the path becomes available (eg, network drive was slow to mount, user plugged in USB, etc)

                fsfp_t filesystemId = fsaccess->fsFingerprint(us->mConfig.mLocalPath);
                auto fa = fsaccess->newfileaccess();
                if (fa->fopen(us->mConfig.mLocalPath, true, false, FSLogging::logExceptFileNotFound, nullptr, true))
                {
                    if (fa->type != FOLDERNODE)
                    {
                        LOG_err << "Sync path is available again but is not a folder: " << us->mConfig.mLocalPath;
                    }
                    // todo: we don't keep the fsid of the root folder in config, but maybe we should?
                    //else if (fa->fsid != us->mConfig.mLocalPathFsid)
                    //{
                    //    LOG_err << "Sync path is available again but is not the same folder, by fsid: " << us->mConfig.mLocalPath;
                    //}
                    else if (filesystemId.id && us->mConfig.mFilesystemFingerprint.id &&
                             filesystemId.id != us->mConfig.mFilesystemFingerprint.id)
                    {
                        LOG_err << "Sync path is available again but is not the same filesystem, by id.  Old: "
                                << us->mConfig.mFilesystemFingerprint.id << " New: " << filesystemId.id << " Path: " << us->mConfig.mLocalPath;
                    }
                    else
                    {
                        LOG_debug << "Auto-starting sync that was suspended when the local path was unavailable: " << us->mConfig.mLocalPath;
                        enableSyncByBackupId_inThread(us->mConfig.mBackupId, false, true, false, nullptr, "", "");
                    }
                }
            }
        };

        stopSyncsInErrorState();

        // Clear the context if the associated sync is no longer active.
        mIgnoreFileFailureContext.reset(*this);

        // This block is to cater to periodic syncs but it is preventing one last pass
        // over the flag checks at the end of the loop for normal syncs, and so
        // MEGAsync shows as "scanning/syncing" forever as those flags don't clear
        //
        //// Does it look like we have no work to do?
        //if (!syncStallState && !isAnySyncSyncing(true))
        //{
        //    auto mustScan = false;

        //    // Check if any syncs need a periodic scan.
        //    for (auto& us : mSyncVec)
        //    {
        //        auto* sync = us->mSync.get();

        //        // Only active syncs without a notifier.
        //        if (!sync || sync->dirnotify)
        //            continue;

        //        mustScan |= sync->syncscanbt.armed();
        //    }

        //    // No work to do.
        //    if (!mustScan)
        //        continue;
        //}

        if (syncStallState &&
            (waiter->ds < mSyncFlags->recursiveSyncLastCompletedDs + 10) &&
            (waiter->ds > mSyncFlags->recursiveSyncLastCompletedDs) &&
            !lastLoopEarlyExit &&
            !mSyncVec.empty())
        {
            LOG_debug << "Don't process syncs too often in stall state";
            continue;
        }

        bool earlyExit = false;
        auto recurseStart = std::chrono::high_resolution_clock::now();
        CodeCounter::ScopeTimer rst(mClient.performanceStats.recursiveSyncTime);

        if (!lastLoopEarlyExit)
        {
            // we need one pass with recursiveSync() after scanning is complete, to be sure there are no moves left.
            auto scanningCompletePreviously = mSyncFlags->scanningWasComplete && !mSyncFlags->isInitialPass;
            mSyncFlags->scanningWasComplete = !isAnySyncScanning_inThread(false);   // paused syncs do not participate in move detection
            mSyncFlags->reachableNodesAllScannedLastPass = mSyncFlags->reachableNodesAllScannedThisPass && !mSyncFlags->isInitialPass;
            mSyncFlags->reachableNodesAllScannedThisPass = true;
            mSyncFlags->movesWereComplete = scanningCompletePreviously && !mightAnySyncsHaveMoves(false); // paused syncs do not participate in move detection
            mSyncFlags->noProgress = mSyncFlags->reachableNodesAllScannedLastPass;
        }

        unsigned skippedForScanning = 0;

        for (auto& us : mSyncVec)
        {
            Sync* sync = us->mSync.get();

            if (sync && !us->mConfig.mError)
            {
                // Does this sync rely on filesystem notifications?
                if (auto* notifier = sync->dirnotify.get())
                {
                    // Has it encountered a recoverable error?
                    if (notifier->mErrorCount.load() > 0)
                    {
                        // Then issue a full scan.
                        LOG_err << "Sync "
                                << toHandle(sync->getConfig().mBackupId)
                                << " had a filesystem notification buffer overflow. Triggering full scan.";

                        // Reset the error counter.
                        notifier->mErrorCount.store(0);

                        // Rescan everything from the root down.
                        sync->localroot->setScanAgain(false, true, true, 5);
                    }

                    string reason;

                    // Has it encountered an unrecoverable error?
                    if (notifier->getFailed(reason))
                    {
                        // Then fail the sync.
                        LOG_err << "Sync "
                                << toHandle(sync->getConfig().mBackupId)
                                << " notifications failed or were not available (reason: "
                                << reason
                                << ")";

                        sync->changestate(NOTIFICATION_SYSTEM_UNAVAILABLE, false, true, true);
                        continue;
                    }
                }
                else
                {
                    // No notifier.

                    // Is it time to issue a rescan?
                    if (sync->syncscanbt.armed())
                    {
                        // Issue full rescan.
                        sync->localroot->setScanAgain(false, true, true, 0);

                        // Translate interval into deciseconds.
                        auto intervalDs = sync->getConfig().mScanIntervalSec * 10;

                        // Queue next scan.
                        sync->syncscanbt.backoff(intervalDs);
                    }
                }

                if (!sync->getConfig().mTemporarilyPaused)
                {
                    bool activeIncomplete = sync->mActiveScanRequestGeneral &&
                        !sync->mActiveScanRequestGeneral->completed();

                    bool unscannedIncomplete = sync->mActiveScanRequestUnscanned &&
                        !sync->mActiveScanRequestUnscanned->completed();

                    if ((activeIncomplete && unscannedIncomplete) ||
                        (activeIncomplete && sync->threadSafeState->neverScannedFolderCount.load() == 0) ||
                        (unscannedIncomplete && !sync->mActiveScanRequestGeneral))
                    {
                        // Save CPU by not starting another recurse of the LocalNode tree
                        // if a scan is not finished yet.  Scans can take a fair while for large
                        // folders since they also extract file fingerprints if not known yet.
                        ++skippedForScanning;
                        continue;
                    }

                    // make sure we don't have a LocalNode for the debris folder (delete if we have added one historically)
                    if (LocalNode* debrisNode = sync->localroot->childbyname(&sync->localdebrisname))
                    {
                        delete debrisNode; // cleans up its own entries in parent maps
                    }

                    // pathBuffer will have leafnames appended as we recurse
                    SyncPath pathBuffer(*this, sync->localroot->localname, sync->cloudRootPath);

                    FSNode rootFsNode(sync->localroot->getLastSyncedFSDetails());
                    SyncRow row{&sync->cloudRoot, sync->localroot.get(), &rootFsNode};

                    {
                        // later we can make this lock much finer-grained
                        std::lock_guard<std::timed_mutex> g(mLocalNodeChangeMutex);

                        DBTableTransactionCommitter committer(sync->statecachetable);

                        if (!sync->recursiveSync(row, pathBuffer, false, false, 0))
                        {
                            earlyExit = true;
                        }

                        sync->cachenodes();
                    }

                    if (!earlyExit)
                    {
                        if (sync->isBackupAndMirroring() &&
                            !sync->localroot->scanRequired() &&
                            !sync->localroot->mightHaveMoves() &&
                            !sync->localroot->syncRequired())

                        {
                            sync->setBackupMonitoring();
                        }
                    }
                }

                if (!us->mConfig.mFinishedInitialScanning &&
                    !sync->localroot->scanRequired())
                {
                    LOG_debug << "Finished initial sync scan at " << sync->localroot->getLocalPath();
                    us->mConfig.mFinishedInitialScanning = true;
                }

                // send stats to the app, per sync
                PerSyncStats counts;
                counts.scanning = sync->localroot->scanRequired();
                counts.syncing = sync->localroot->mightHaveMoves() ||
                                 sync->localroot->syncRequired();
                sync->threadSafeState->getSyncNodeCounts(counts.numFiles, counts.numFolders);
                SyncTransferCounts stc = sync->threadSafeState->transferCounts();
                counts.numUploads = stc.mUploads.mPending;
                counts.numDownloads = stc.mDownloads.mPending;
                if (us->lastReportedDisplayStats != counts)
                {
                    mClient.app->syncupdate_stats(us->mConfig.mBackupId, counts);
                    us->lastReportedDisplayStats = counts;
                }
            }
        }

        if (mTransferPauseFlagsChanged.load())
        {
            mTransferPauseFlagsChanged = false;

            lock_guard<mutex> g(mSyncVecMutex);
            for (auto& us : mSyncVec)
            {
                mHeartBeatMonitor->updateOrRegisterSync(*us);
            }
        }

#ifdef MEGA_MEASURE_CODE
        rst.complete();
#endif
        lastRecurseMs = unsigned(std::chrono::duration_cast<std::chrono::milliseconds>(
                        std::chrono::high_resolution_clock::now() - recurseStart).count());

        LOG_verbose << "recursiveSync took ms: " << lastRecurseMs
                    << (skippedForScanning ? " (" + std::to_string(skippedForScanning)+ " skipped due to ongoing scanning)" : "")
                    << (mSyncFlags->noProgressCount ? " no progress count: " + std::to_string(mSyncFlags->noProgressCount) : "");


        waiter->bumpds();
        mSyncFlags->recursiveSyncLastCompletedDs = waiter->ds;

        if (skippedForScanning > 0)
        {
            // avoid flip-flopping on stall state if the stalled paths were inside a sync that is still scanning
            earlyExit = true;
        }

        if (earlyExit)
        {
            mSyncFlags->scanningWasComplete = false;
            mSyncFlags->reachableNodesAllScannedThisPass = false;
        }
        else
        {
            mSyncFlags->isInitialPass = false;

            if (mSyncFlags->noProgress)
            {
                ++mSyncFlags->noProgressCount;
            }

            bool conflictsNow = conflictsDetected(nullptr);
            if (conflictsNow != syncConflictState)
            {
                assert(onSyncThread());
                mClient.app->syncupdate_conflicts(conflictsNow);
                syncConflictState = conflictsNow;
                LOG_info << mClient.clientname << "Sync conflicting paths state app notified: " << conflictsNow;
            }
        }

        if (!earlyExit)
        {
            bool anySyncScanning = isAnySyncScanning_inThread(false);
            if (anySyncScanning != syncscanstate)
            {
                assert(onSyncThread());
                mClient.app->syncupdate_scanning(anySyncScanning);
                syncscanstate = anySyncScanning;
            }

            bool anySyncBusy = isAnySyncSyncing(false);
            if (anySyncBusy != syncBusyState)
            {
                assert(onSyncThread());
                mClient.app->syncupdate_syncing(anySyncBusy);
                syncBusyState = anySyncBusy;
            }

            bool stalled = syncStallState;

            {
                // add .megaignore broken file paths to stall records (if they are still broken)
                //if (mIgnoreFileFailureContext.signalled())
                //{
                //    // Has the problem been resolved?
                //    if (!mIgnoreFileFailureContext.resolve(*fsaccess))
                //    {
                //        // Not resolved so report as a stall.
                //        mIgnoreFileFailureContext.report(mSyncFlags->stall);
                //    }
                //}

                for (auto i = badlyFormedIgnoreFilePaths.begin(); i != badlyFormedIgnoreFilePaths.end(); )
                {
                    if (auto lp = i->lock())
                    {
                        if (!(lp->sync && lp->sync->getConfig().mTemporarilyPaused))
                        {
                            mSyncFlags->stall.waitingLocal(lp->localPath, SyncStallEntry(
                                SyncWaitReason::FileIssue, true, false,
                                {},
                                {},
                                {lp->localPath, PathProblem::IgnoreFileMalformed},
                                {}));
                        }
                        ++i;
                    }
                    else i = badlyFormedIgnoreFilePaths.erase(i);
                }

                // add scan-blocked paths to stall records
                for (auto i = scanBlockedPaths.begin(); i != scanBlockedPaths.end(); )
                {
                    if (auto sbp = i->lock())
                    {
                        if (sbp->localNode->exclusionState() == ES_EXCLUDED)
                        {
                            // the user ignored the path in response to the stall item, probably
                            i = scanBlockedPaths.erase(i);
                            continue;
                        }

                        if (sbp->scanBlockedTimer.armed())
                        {
                            if (sbp->folderUnreadable)
                            {
                                LOG_verbose << "Scan blocked timer elapsed, trigger folder rescan: " << sbp->scanBlockedLocalPath;
                                sbp->localNode->setScanAgain(false, true, false, 0);
                                sbp->scanBlockedTimer.backoff(); // wait increases exponentially (up to 10 mins) until we succeed
                            }
                            else
                            {
                                LOG_verbose << "Locked file fingerprint timer elapsed, trigger folder rescan: " << sbp->scanBlockedLocalPath;
                                sbp->localNode->setScanAgain(false, true, false, 0);
                                sbp->scanBlockedTimer.backoff(300); // limited wait (30s) as the user will expect it uploaded fairly soon after they stop editing it
                            }
                        }

                        if (sbp->folderUnreadable)
                        {
                            mSyncFlags->stall.waitingLocal(sbp->scanBlockedLocalPath, SyncStallEntry(
                                SyncWaitReason::FileIssue, true, false,
                                {},
                                {},
                                {sbp->scanBlockedLocalPath, PathProblem::FilesystemErrorListingFolder},
                                {}));
                        }
                        else
                        {
                            assert(sbp->filesUnreadable);
                            mSyncFlags->stall.waitingLocal(sbp->scanBlockedLocalPath, SyncStallEntry(
                                SyncWaitReason::FileIssue, false, false,
                                {},
                                {},
                                {sbp->scanBlockedLocalPath, PathProblem::FilesystemErrorIdentifyingFolderContent},
                                {}));
                        }
                        ++i;
                    }
                    else i = scanBlockedPaths.erase(i);
                }

                lock_guard<mutex> g(stallReportMutex);
                stallReport.cloud.swap(mSyncFlags->stall.cloud);
                stallReport.local.swap(mSyncFlags->stall.local);
                mSyncFlags->stall.cloud.clear();
                mSyncFlags->stall.local.clear();

                bool immediateStall = stallReport.hasImmediateStallReason();
                bool progressLackStall = mSyncFlags->noProgressCount > 10
                                      && mSyncFlags->reachableNodesAllScannedThisPass;

                stalled = !stallReport.empty()
                          && (immediateStall || progressLackStall);

                if (stalled)
                {
                    if (immediateStall && !progressLackStall)
                    {
                        // only report immediates, otherwise the volume of reports can be a bit scary, and they will probably come right later anyway after parent nodes are made etc
                        for (auto it = stallReport.cloud.begin(); it != stallReport.cloud.end(); )
                        {
                            if (it->second.alertUserImmediately) ++it;
                            else it = stallReport.cloud.erase(it);
                        }
                        for (auto it = stallReport.local.begin(); it != stallReport.local.end(); )
                        {
                            if (it->second.alertUserImmediately) ++it;
                            else it = stallReport.local.erase(it);
                        }
                    }

                    LOG_warn << mClient.clientname << "Stall detected!";
                    for (auto& p : stallReport.cloud) LOG_warn << "stalled node path (" << syncWaitReasonDebugString(p.second.reason) << "): " << p.first;
                    for (auto& p : stallReport.local) LOG_warn << "stalled local path (" << syncWaitReasonDebugString(p.second.reason) << "): " << p.first;
                }
            }

            if (stalled != syncStallState)
            {
                assert(onSyncThread());
                syncStallState = stalled;
                mClient.app->syncupdate_stalled(stalled);
                LOG_warn << mClient.clientname << "Stall state app notified: " << stalled;
            }

            ++completedPassCount;
        }


        lastLoopEarlyExit = earlyExit;
    }
}

bool Syncs::isAnySyncSyncing(bool includePausedSyncs)
{
    assert(onSyncThread());

    for (auto& us : mSyncVec)
    {
        if (Sync* sync = us->mSync.get())
        {
            if (includePausedSyncs || !us->mConfig.mTemporarilyPaused)
            {
                if (!us->mConfig.mError &&
                    (sync->localroot->scanRequired()
                        || sync->localroot->mightHaveMoves()
                        || sync->localroot->syncRequired()))
                {
                    return true;
                }
            }
        }
    }
    return false;
}

bool Syncs::isAnySyncScanning_inThread(bool includePausedSyncs)
{
    assert(onSyncThread());

    for (auto& us : mSyncVec)
    {
        if (Sync* sync = us->mSync.get())
        {
            if (includePausedSyncs || !us->mConfig.mTemporarilyPaused)
            {
                if (!us->mConfig.mError &&
                    sync->localroot->scanRequired())
                {
                    return true;
                }
            }
        }
    }
    return false;
}

bool Syncs::mightAnySyncsHaveMoves(bool includePausedSyncs)
{
    assert(onSyncThread());

    for (auto& us : mSyncVec)
    {
        if (Sync* sync = us->mSync.get())
        {
            if (includePausedSyncs || !us->mConfig.mTemporarilyPaused)
            {
                if (!us->mConfig.mError &&
                    (sync->localroot->mightHaveMoves()
                        || sync->localroot->scanRequired()))
                {
                    return true;
                }
            }
        }
    }
    return false;
}

bool Syncs::conflictsDetected(list<NameConflict>* conflicts) const
{
    assert(onSyncThread());

    bool anyDetected = false;

    for (auto& us : mSyncVec)
    {
        if (Sync* sync = us->mSync.get())
        {
            if (!us->mConfig.mTemporarilyPaused &&
                sync->localroot->conflictsDetected())
            {
                anyDetected = true;
                if (conflicts)
                {
                    sync->recursiveCollectNameConflicts(*conflicts);
                }
            }
        }
    }
    return anyDetected;
}

bool Syncs::syncStallDetected(SyncStallInfo& si) const
{
    assert(!onSyncThread());
    lock_guard<mutex> g(stallReportMutex);

    if (syncStallState)
    {
        si = stallReport;
        return true;
    }
    return false;
}

void Syncs::collectSyncNameConflicts(handle backupId, std::function<void(list<NameConflict>&& nc)> completion, bool completionInClient)
{
    assert(!onSyncThread());

    auto clientCompletion = [this, completion](list<NameConflict>&& nc)
    {
        shared_ptr<list<NameConflict>> ncptr(new list<NameConflict>(move(nc)));
        queueClient([completion, ncptr](MegaClient& mc, TransferDbCommitter& committer)
            {
                if (completion) completion(move(*ncptr));
            });
    };

    auto finalcompletion = completionInClient ? clientCompletion : completion;

    queueSync([=]()
        {
            list<NameConflict> nc;
            for (auto& us : mSyncVec)
            {
                if (us->mSync && (us->mConfig.mBackupId == backupId || backupId == UNDEF))
                {
                    us->mSync->recursiveCollectNameConflicts(nc);
                }
            }
            finalcompletion(move(nc));
        }, "collectSyncNameConflicts");
}

void Syncs::setSyncsNeedFullSync(bool andFullScan, bool andReFingerprint, handle backupId)
{
    assert(!onSyncThread());
    queueSync([=](){

        assert(onSyncThread());
        for (auto & us : mSyncVec)
        {
            if ((us->mConfig.mBackupId == backupId
                || backupId == UNDEF) &&
                us->mSync)
            {
                us->mSync->localroot->setSyncAgain(false, true, true);
                if (andFullScan)
                {
                    us->mSync->localroot->setScanAgain(false, true, true, 0);
                    if (andReFingerprint)
                    {
                        us->mSync->localroot->setSubtreeNeedsRefingerprint();
                    }
                }
            }
        }
    }, "setSyncsNeedFullSync");
}

void Syncs::proclocaltree(LocalNode* n, LocalTreeProc* tp)
{
    assert(onSyncThread());

    if (n->type > FILENODE)
    {
        for (localnode_map::iterator it = n->children.begin(); it != n->children.end(); )
        {
            assert(it->first == it->second->localname);
            LocalNode *child = it->second;
            it++;
            proclocaltree(child, tp);
        }
    }

    tp->proc(*n->sync->syncs.fsaccess, n);
}

bool Syncs::lookupCloudNode(NodeHandle h, CloudNode& cn, string* cloudPath, bool* isInTrash,
        bool* nodeIsInActiveUnpausedSyncQuery,
        bool* nodeIsDefinitelyExcluded,
        unsigned* depth,
        WhichCloudVersion whichVersion,
        handle* owningUser,
        vector<pair<handle, int>>* sdsBackups)
{
    // we have to avoid doing these lookups when the client thread might be changing the Node tree
    // so we use the mutex to prevent access during that time - which is only actionpacket processing.
    assert(onSyncThread());
    assert(!nodeIsDefinitelyExcluded || nodeIsInActiveUnpausedSyncQuery); // if you ask if it's excluded, you must ask if it's in sync too

    if (h.isUndef()) return false;

    vector<pair<NodeHandle, Sync*>> activeSyncHandles;
    vector<pair<Node*, Sync*>> activeSyncRoots;

    if (nodeIsInActiveUnpausedSyncQuery)
    {
        *nodeIsInActiveUnpausedSyncQuery = false;

        for (auto & us : mSyncVec)
        {
            if (us->mSync && !us->mConfig.mError && !us->mConfig.mTemporarilyPaused)
            {
                activeSyncHandles.emplace_back(us->mConfig.mRemoteNode, us->mSync.get());
            }
        }
    }

    lock_guard<mutex> g(mClient.nodeTreeMutex);

    if (nodeIsInActiveUnpausedSyncQuery)
    {
        for (auto & rh : activeSyncHandles)
        {
            if (Node* rn = mClient.mNodeManager.getNodeByHandle(rh.first))
            {
                activeSyncRoots.emplace_back(rn, rh.second);
            }
        }
    }

    if (const Node* n = mClient.mNodeManager.getNodeByHandle(h))
    {
        switch (whichVersion)
        {
            case EXACT_VERSION:
                break;

            case LATEST_VERSION:
                {
                    const Node* m = n->latestFileVersion();
                    if (m != n)
                    {
                        auto& syncs = *this;
                        SYNC_verbose << "Looking up Node " << n->nodeHandle() << " chose latest version " << m->nodeHandle();
                        n = m;
                    }
                }
                break;

            case LATEST_VERSION_ONLY:
                if (n->type != FILENODE)
                    break;

                if (n->parent && n->parent->type == FILENODE)
                    return false;

                break;

            case FOLDER_ONLY:
                assert(n->type > FILENODE);
                break;
        }

        if (isInTrash)
        {
            *isInTrash = n->firstancestor()->nodeHandle() == mClient.mNodeManager.getRootNodeRubbish();
        }

        if (cloudPath) *cloudPath = n->displaypath();

        if (depth) *depth = n->depth();

        if (sdsBackups) *sdsBackups = n->getSdsBackups();

        cn = CloudNode(*n);

        if (nodeIsInActiveUnpausedSyncQuery)
        {
            for (auto & rn : activeSyncRoots)
            {
                if (n->isbelow(rn.first) && !rn.second->getConfig().mTemporarilyPaused)
                {
                    *nodeIsInActiveUnpausedSyncQuery = true;

                    if (nodeIsDefinitelyExcluded)
                        *nodeIsDefinitelyExcluded = isDefinitelyExcluded(rn, n);
                }
            }
        }

        if (owningUser)
        {
            if (auto inshare = n->firstancestor()->inshare)
            {
                *owningUser = inshare->user->userhandle;
            }
            else
            {
                *owningUser = mClient.me;
            }
        }

        return true;
    }
    return false;
}

bool Syncs::lookupCloudChildren(NodeHandle h, vector<CloudNode>& cloudChildren)
{
    // we have to avoid doing these lookups when the client thread might be changing the Node tree
    // so we use the mutex to prevent access during that time - which is only actionpacket processing.
    assert(onSyncThread());

    lock_guard<mutex> g(mClient.nodeTreeMutex);
    if (Node* n = mClient.mNodeManager.getNodeByHandle(h))
    {
        assert(n->type > FILENODE);
        assert(!n->parent || n->parent->type > FILENODE);

        node_list nl = mClient.mNodeManager.getChildren(n);
        cloudChildren.reserve(nl.size());

        for (auto c : nl)
        {
            cloudChildren.push_back(*c);
            assert(cloudChildren.back().parentHandle == h);
        }
        return true;
    }
    return false;
}

bool Syncs::isDefinitelyExcluded(const pair<Node*, Sync*>& root, const Node* child)
{
    // Make sure we're on the sync thread.
    assert(onSyncThread());

    // Make sure we're looking at the latest version of child.
    child = child->latestFileVersion();

    // Sanity.
    assert(child->isbelow(root.first));

    // Determine the trail from root to child.
    vector<pair<NodeHandle, string>> trail;

    for (auto* node = child; node != root.first; node = node->parent)
        trail.emplace_back(node->nodeHandle(), node->displayname());

    // Determine whether any step from root to child is definitely excluded.
    auto* parent = root.second->localroot.get();
    auto i = trail.crbegin();
    auto j = trail.crend();

    for ( ; i != j; ++i)
    {
        // Does this node on the trail have a local node?
        auto* node = parent->findChildWithSyncedNodeHandle(i->first);

        // No node so we'll have to check by remote path.
        if (!node)
            break;

        // Name doesn't match so we'll have to check by remote path.
        if (node->toName_of_localname != i->second)
            break;

        // Children are definitely excluded if their parent is.
        if (node->exclusionState() == ES_EXCLUDED)
            return true;

        // Children are considered included if their parent's state is indeterminate.
        if (node->exclusionState() == ES_UNKNOWN)
            return false;

        // Node's included so check the next step along the trail.
        parent = node;
    }

    if (i == j)
    {
        // handle + name matched all the way down
        return false;
    }

    // Compute relative path from last parent to child.
    RemotePath cloudPath;

    for ( ; i != j; ++i)
        cloudPath.appendWithSeparator(i->second, false);

    // Would the child definitely be excluded?
    return parent->exclusionState(cloudPath, child->type, child->size) == ES_EXCLUDED;
}

Sync* Syncs::syncContainingPath(const LocalPath& path, bool includePaused)
{
    auto predicate = [&path](const UnifiedSync& us) {
        return us.mConfig.mLocalPath.isContainingPathOf(path);
    };

    return syncMatching(std::move(predicate), includePaused);
}

Sync* Syncs::syncContainingPath(const string& path, bool includePaused)
{
    auto predicate = [&path](const UnifiedSync& us) {
        return IsContainingCloudPathOf(
                 us.mConfig.mOriginalPathOfRemoteRootNode,
                 path);
    };

    return syncMatching(std::move(predicate), includePaused);
}

void Syncs::ignoreFileLoadFailure(const Sync& sync, const LocalPath& path)
{
    // We should never be asked to report multiple ignore file failures.
    assert(mIgnoreFileFailureContext.mBackupID == UNDEF);

    // Record the failure.
    mIgnoreFileFailureContext.mBackupID = sync.getConfig().mBackupId;
    mIgnoreFileFailureContext.mPath = path;
}

bool Syncs::hasIgnoreFile(const SyncConfig& config)
{
    // Should only be run from the sync thread.
    assert(onSyncThread());

    // Is there an ignore file present in the cloud?
    {
        // Ensure we have exclusive access to the remote node tree.
        lock_guard<mutex> guard(mClient.nodeTreeMutex);

        // Get our hands on the sync root.
        auto* root = mClient.mNodeManager.getNodeByHandle(config.mRemoteNode);

        // The root can't contain anything if it doesn't exist.
        if (!root)
            return false;

        // Does the root contain an ignore file?
        if (root->hasChildWithName(IGNORE_FILE_NAME))
            return true;
    }

    // Does the ignore file already exist on disk?
    auto fileAccess = fsaccess->newfileaccess(false);
    auto filePath = config.mLocalPath;

    filePath.appendWithSeparator(IGNORE_FILE_NAME, false);

    return fileAccess->isfile(filePath);
}

bool Sync::PerFolderLogSummaryCounts::report(string& s)
{
    if (alreadySyncedCount)
    {
        s += " alreadySynced:" + std::to_string(alreadySyncedCount);
    }
    if (alreadyUploadingCount)
    {
        s += " alreadyUploading:" + std::to_string(alreadyUploadingCount);
    }
    if (alreadyDownloadingCount)
    {
        s += " alreadyDownloading:" + std::to_string(alreadyDownloadingCount);
    }
    return !s.empty();
}

} // namespace

#endif<|MERGE_RESOLUTION|>--- conflicted
+++ resolved
@@ -1985,15 +1985,9 @@
                     // In the meantime, the shared_ptr reminds us not to start another move
                     auto movePtr = std::make_shared<LocalNode::RareFields::MoveInProgress>();
 
-<<<<<<< HEAD
 
                     Syncs::QueuedClientFunc simultaneousMoveReplacedNodeToDebris = nullptr;
 
-=======
-
-                    Syncs::QueuedClientFunc simultaneousMoveReplacedNodeToDebris = nullptr;
-
->>>>>>> 1651436b
                     if (row.cloudNode && row.cloudNode->handle != sourceCloudNode.handle)
                     {
                         LOG_debug << syncname << "Moving node to debris for replacement: " << fullPath.cloudPath << logTriplet(row, fullPath);
@@ -2017,7 +2011,6 @@
                                         // otherwise, we may see the node still present, no pending actions, and downsync it
                                         if (e) deletePtr->failed = true;
                                         else deletePtr->succeeded = true;
-<<<<<<< HEAD
 
                                     }, canChangeVault);
                                 }
@@ -2025,15 +2018,6 @@
                                 // deletePtr lives until this moment
                             };
 
-=======
-
-                                    }, canChangeVault);
-                                }
-
-                                // deletePtr lives until this moment
-                            };
-
->>>>>>> 1651436b
                         syncs.queueClient(move(simultaneousMoveReplacedNodeToDebris));
 
                         // For the normal move case, we would have made this (empty) row.syncNode specifically for the move
@@ -2199,15 +2183,9 @@
                         sourceSyncNode->updateMoveInvolvement();
 
                         row.suppressRecursion = true;
-<<<<<<< HEAD
 
                         row.syncNode->setSyncAgain(true, true, false); // keep visiting this node
 
-=======
-
-                        row.syncNode->setSyncAgain(true, true, false); // keep visiting this node
-
->>>>>>> 1651436b
                         rowResult = false;
                         return true;
                     }
@@ -2328,19 +2306,11 @@
             row.syncNode->updateMoveInvolvement();
         }
     }
-<<<<<<< HEAD
 
     rowResult = false;
     return false;
 }
 
-=======
-
-    rowResult = false;
-    return false;
-}
-
->>>>>>> 1651436b
 bool Sync::checkForCompletedCloudMovedToDebris(SyncRow& row, SyncRow& parentRow, SyncPath& fullPath, bool& rowResult)
 {
     // if this cloud move was a sync decision, don't look to make it locally too
@@ -2406,7 +2376,6 @@
         // the cloud side node, and we would create an extra upload
         row.itemProcessed = true;
     }
-<<<<<<< HEAD
 
     // either way, we reset and revisit.  Following the signature pattern for similar functions
     row.syncNode->transferSP.reset();
@@ -2414,15 +2383,6 @@
     return true;
 }
 
-=======
-
-    // either way, we reset and revisit.  Following the signature pattern for similar functions
-    row.syncNode->transferSP.reset();
-    rowResult = false;
-    return true;
-}
-
->>>>>>> 1651436b
 bool Sync::checkForCompletedCloudMoveToHere(SyncRow& row, SyncRow& parentRow, SyncPath& fullPath, bool& rowResult)
 {
     // if this cloud move was a sync decision, don't look to make it locally too
@@ -3479,9 +3439,8 @@
             filter = &tempFilter;
         }
 
-<<<<<<< HEAD
-        // Try and create the missing ignore file.
-        if (!filter->create(us.mConfig.mLocalPath, *fsaccess))
+        // Try and create the missing ignore file.  Not synced by default
+        if (!filter->create(us.mConfig.mLocalPath, *fsaccess, false))
         {
             LOG_debug << "Failed to create ignore file for sync without one at: " << us.mConfig.mLocalPath;
 
@@ -3513,41 +3472,6 @@
     us.mConfig.mRunState = SyncRunState::Loading;
     us.mConfig.mLegacyExclusionsIneligigble = true;
 
-=======
-        // Try and create the missing ignore file.  Not synced by default
-        if (!filter->create(us.mConfig.mLocalPath, *fsaccess, false))
-        {
-            LOG_debug << "Failed to create ignore file for sync without one at: " << us.mConfig.mLocalPath;
-
-            // for backups, it's ok to be backup up read-only folders.
-            // for syncs, we can't sync if we can't bring changes back
-
-            if (us.mConfig.isBackup())
-            {
-                LOG_debug << "As it's a Backup, continuing without .megaigore for: " << us.mConfig.mLocalPath;
-            }
-            else
-            {
-                us.mConfig.mError = COULD_NOT_CREATE_IGNORE_FILE;
-                us.mConfig.mEnabled = false;
-                us.mConfig.mRunState = us.mConfig.mDatabaseExists ? SyncRunState::Suspend : SyncRunState::Disable;
-
-                us.changedConfigState(true, notifyApp);
-
-                if (completion)
-                    completion(API_EWRITE, us.mConfig.mError, backupId);
-
-                return;
-            }
-        }
-    }
-
-    us.mConfig.mError = NO_SYNC_ERROR;
-    us.mConfig.mEnabled = true;
-    us.mConfig.mRunState = SyncRunState::Loading;
-    us.mConfig.mLegacyExclusionsIneligigble = true;
-
->>>>>>> 1651436b
     // If we're a backup sync...
     if (us.mConfig.isBackup())
     {
@@ -4159,7 +4083,6 @@
         for (const auto& config : configs)
         {
             lock_guard<mutex> g(mSyncVecMutex);
-<<<<<<< HEAD
 
             bool skip = false;
             for (auto& us : mSyncVec)
@@ -4179,27 +4102,6 @@
 
             if (!skip)
             {
-=======
-
-            bool skip = false;
-            for (auto& us : mSyncVec)
-            {
-                // Make sure there aren't any syncs with this backup id.
-                if (config.mBackupId == us->mConfig.mBackupId)
-                {
-				    skip = true;
-                    LOG_err << "Skipping restore of backup "
-                            << config.mLocalPath
-                            << " on "
-                            << drivePath
-                            << " as a sync already exists with the backup id "
-                            << toHandle(config.mBackupId);
-                }
-            }
-
-            if (!skip)
-            {
->>>>>>> 1651436b
                 // Create the unified sync.
                 mSyncVec.emplace_back(new UnifiedSync(*this, config));
 
@@ -4481,5853 +4383,6 @@
 
     // Can we get our hands on the internal sync config database?
     if (auto* store = syncConfigStore())
-<<<<<<< HEAD
-    {
-        // Try and read the internal database from disk.
-        result = store->read(LocalPath(), configs, false);
-
-        if (result == API_ENOENT || result == API_OK)
-        {
-            LOG_debug << "Loaded "
-                      << configs.size()
-                      << " internal sync config(s) from disk.";
-
-            // check if sync databases exist, so we know if a sync is disabled or merely suspended
-            // note that the sync root path might not be available now, and we might start the
-            // sync later if the drive appears (and its suspension reason was that path disappearing)
-            for (auto& c: configs)
-            {
-                handle root_fsid = c.mLocalPathFsid;
-                if (root_fsid == UNDEF)
-                {
-                    // backward compatibilty for when we didn't store the fsid in serialized config
-                    auto fas = fsaccess->newfileaccess(false);
-                    if (fas->fopen(c.mLocalPath, true, false, FSLogging::logOnError))
-                    {
-                        root_fsid = fas->fsid;
-                    }
-                }
-
-                if (root_fsid != UNDEF)
-                {
-                    string dbname = c.getSyncDbStateCacheName(root_fsid, c.mRemoteNode, mClient.me);
-
-                    // Note, we opened dbaccess in thread-safe mode
-                    LocalPath dbPath;
-                    c.mDatabaseExists = mClient.dbaccess->checkDbFileAndAdjustLegacy(*fsaccess, dbname, DB_OPEN_FLAG_TRANSACTED, dbPath);
-                }
-
-                if (c.mEnabled)
-                {
-                    c.mRunState = SyncRunState::Pending;
-                }
-                else
-                {
-                    c.mRunState = c.mDatabaseExists ? SyncRunState::Suspend : SyncRunState::Disable;
-                }
-
-            }
-
-            return API_OK;
-        }
-    }
-
-    LOG_err << "Couldn't load internal sync configs from disk: "
-            << result;
-
-    return result;
-}
-
-string Syncs::exportSyncConfigs(const SyncConfigVector configs) const
-{
-    assert(!onSyncThread());
-    JSONWriter writer;
-
-    writer.beginobject();
-    writer.beginarray("configs");
-
-    for (const auto& config : configs)
-    {
-        exportSyncConfig(writer, config);
-    }
-
-    writer.endarray();
-    writer.endobject();
-
-    return writer.getstring();
-}
-
-string Syncs::exportSyncConfigs() const
-{
-    assert(!onSyncThread());
-    return exportSyncConfigs(configsForDrive(LocalPath()));
-}
-
-void Syncs::importSyncConfigs(const char* data, std::function<void(error)> completion)
-{
-    assert(!onSyncThread());
-
-    // Convenience.
-    struct Context;
-
-    using CompletionFunction = std::function<void(error)>;
-    using ContextPtr = std::shared_ptr<Context>;
-
-    // Bundles state we need to create backup IDs.
-    struct Context
-    {
-        static void put(ContextPtr context)
-        {
-            using std::bind;
-            using std::move;
-            using std::placeholders::_1;
-            using std::placeholders::_2;
-
-            // Convenience.
-            auto& client = *context->mClient;
-            auto& config = *context->mConfig;
-            auto& deviceHash = context->mDeviceHash;
-
-            // Backup Info.
-            auto state = BackupInfoSync::getSyncState(config, context->mSyncs->mDownloadsPaused, context->mSyncs->mUploadsPaused);
-            auto info  = BackupInfoSync(config, deviceHash, UNDEF, state);
-
-            LOG_debug << "Generating backup ID for config "
-                      << context->signature()
-                      << "...";
-
-            // Completion chain.
-            auto completion = bind(&putComplete, std::move(context), _1, _2);
-
-            // Create and initiate request.
-            auto* request = new CommandBackupPut(&client, info, std::move(completion));
-            client.reqs.add(request);
-        }
-
-        static void putComplete(ContextPtr context, Error result, handle backupID)
-        {
-            // No backup ID even though the request succeeded?
-            if (!result && ISUNDEF(result))
-            {
-                // Then we've encountered an internal error.
-                result = API_EINTERNAL;
-            }
-
-            // Convenience;
-            auto& client = *context->mClient;
-
-            // Were we able to create a backup ID?
-            if (result)
-            {
-                LOG_err << "Unable to generate backup ID for config "
-                        << context->signature();
-
-                auto i = context->mConfigs.begin();
-                auto j = context->mConfig;
-
-                // Remove the IDs we've created so far.
-                LOG_debug << "Releasing backup IDs generated so far...";
-
-                for ( ; i != j; ++i)
-                {
-                    auto* request = new CommandBackupRemove(&client, i->mBackupId, nullptr);
-                    client.reqs.add(request);
-                    // don't wait for the cleanup to notify the client about failure of import
-                    // (error/success of cleanup is irrelevant for the app)
-                }
-
-                // Let the client know the import has failed.
-                context->mCompletion(result);
-                return;
-            }
-
-            // Assign the newly generated backup ID.
-            context->mConfig->mBackupId = backupID;
-
-            // Have we assigned IDs for all the syncs?
-            if (++context->mConfig == context->mConfigs.end())
-            {
-                auto& syncs = *context->mSyncs;
-
-                LOG_debug << context->mConfigs.size()
-                          << " backup ID(s) have been generated.";
-
-                LOG_debug << "Importing "
-                          << context->mConfigs.size()
-                          << " configs(s)...";
-
-                // Yep, add them to the sync.
-                for (const auto& config : context->mConfigs)
-                {
-                    // So we can wait for the sync to be added.
-                    std::promise<void> waiter;
-
-                    // Called when the engine has added the sync.
-                    auto completion = [&waiter](error, SyncError, handle) {
-                        waiter.set_value();
-                    };
-
-                    // Add the new sync, optionally enabling it.
-                    syncs.appendNewSync(config,
-                                        false,
-                                        false,
-                                        std::move(completion),
-                                        false,
-                                        config.mName);
-
-                    // Wait for this sync to be added.
-                    waiter.get_future().get();
-                }
-
-                LOG_debug << context->mConfigs.size()
-                          << " sync(s) imported successfully.";
-
-                // Let the client know the import has completed.
-                context->mCompletion(API_OK);
-                return;
-            }
-
-            // Generate an ID for the next config.
-            put(std::move(context));
-        }
-
-        string signature() const
-        {
-            ostringstream ostream;
-
-            ostream << mConfig - mConfigs.begin() + 1
-                    << "/"
-                    << mConfigs.size();
-
-            return ostream.str();
-        }
-
-        // Client.
-        MegaClient* mClient;
-
-        // Who to call back when we're done.
-        CompletionFunction mCompletion;
-
-        // Next config requiring a backup ID.
-        SyncConfigVector::iterator mConfig;
-
-        // Configs requiring a backup ID.
-        SyncConfigVector mConfigs;
-
-        // Identifies the device we're adding configs to.
-        string mDeviceHash;
-
-        // Who we're adding the configs to.
-        Syncs* mSyncs;
-    }; // Context
-
-    // Sanity.
-    if (!data || !*data)
-    {
-        completion(API_EARGS);
-        return;
-    }
-
-    // Preprocess input so to remove all extraneous whitespace.
-    auto strippedData = JSON::stripWhitespace(data);
-
-    // Try and translate JSON back into sync configs.
-    SyncConfigVector configs;
-
-    if (!importSyncConfigs(strippedData, configs))
-    {
-        // No love. Inform the client.
-        completion(API_EREAD);
-        return;
-    }
-
-    // Don't import configs that already appear to be present.
-    {
-        lock_guard<mutex> guard(mSyncVecMutex);
-
-        // Checks if two configs have an equivalent mapping.
-        auto equivalent = [](const SyncConfig& lhs, const SyncConfig& rhs) {
-            auto& lrp = lhs.mOriginalPathOfRemoteRootNode;
-            auto& rrp = rhs.mOriginalPathOfRemoteRootNode;
-
-            return lhs.mLocalPath == rhs.mLocalPath && lrp == rrp;
-        };
-
-        // Checks if an equivalent config has already been loaded.
-        auto present = [&](const SyncConfig& config) {
-            for (auto& us : mSyncVec)
-            {
-                if (equivalent(us->mConfig, config))
-                    return true;
-            }
-
-            return false;
-        };
-
-        // Strip configs that already appear to be present.
-        auto j = std::remove_if(configs.begin(), configs.end(), present);
-        configs.erase(j, configs.end());
-    }
-
-    // No configs? Nothing to import!
-    if (configs.empty())
-    {
-        completion(API_OK);
-        return;
-    }
-
-    // Create and initialize context.
-    ContextPtr context = make_unique<Context>();
-
-    context->mClient = &mClient;
-    context->mCompletion = std::move(completion);
-    context->mConfigs = std::move(configs);
-    context->mConfig = context->mConfigs.begin();
-    context->mDeviceHash = mClient.getDeviceidHash();
-    context->mSyncs = this;
-
-    LOG_debug << "Attempting to generate backup IDs for "
-              << context->mConfigs.size()
-              << " imported config(s)...";
-
-    // Generate backup IDs.
-    Context::put(std::move(context));
-}
-
-void Syncs::exportSyncConfig(JSONWriter& writer, const SyncConfig& config) const
-{
-    assert(!onSyncThread());
-
-    // Internal configs only for the time being.
-    if (!config.mExternalDrivePath.empty())
-    {
-        LOG_warn << "Skipping export of external backup: "
-                 << config.mLocalPath;
-        return;
-    }
-
-    string localPath = config.mLocalPath.toPath(false);
-    string remotePath;
-    const string& name = config.mName;
-    const char* type = SyncConfig::synctypename(config.mSyncType);
-
-    if (const auto* node = mClient.nodeByHandle(config.mRemoteNode))
-    {
-        // Get an accurate remote path, if possible.
-        remotePath = node->displaypath();
-    }
-    else
-    {
-        // Otherwise settle for what we had stored.
-        remotePath = config.mOriginalPathOfRemoteRootNode;
-    }
-
-    writer.beginobject();
-    writer.arg_stringWithEscapes("localPath", localPath);
-    writer.arg_stringWithEscapes("name", name);
-    writer.arg_stringWithEscapes("remotePath", remotePath);
-    writer.arg_stringWithEscapes("type", type);
-
-    const auto changeMethod =
-      changeDetectionMethodToString(config.mChangeDetectionMethod);
-
-    writer.arg_stringWithEscapes("changeMethod", changeMethod);
-    writer.arg("scanInterval", config.mScanIntervalSec);
-
-    writer.endobject();
-}
-
-bool Syncs::importSyncConfig(JSON& reader, SyncConfig& config)
-{
-    assert(!onSyncThread());
-
-    static const string TYPE_CHANGE_METHOD = "changeMethod";
-    static const string TYPE_LOCAL_PATH    = "localPath";
-    static const string TYPE_NAME          = "name";
-    static const string TYPE_REMOTE_PATH   = "remotePath";
-    static const string TYPE_SCAN_INTERVAL = "scanInterval";
-    static const string TYPE_TYPE          = "type";
-
-    LOG_debug << "Attempting to parse config object: "
-              << reader.pos;
-
-    // Default to notification change detection method.
-    string changeMethod =
-      changeDetectionMethodToString(CDM_NOTIFICATIONS);
-
-    string localPath;
-    string name;
-    string remotePath;
-    string scanInterval;
-    string type;
-
-    // Parse config properties.
-    for (string key; ; )
-    {
-        // What property are we parsing?
-        key = reader.getname();
-
-        // Have we processed all the properties?
-        if (key.empty()) break;
-
-        string value;
-
-        // Extract property value if we can.
-        if (!reader.storeobject(&value))
-        {
-            LOG_err << "Parse error extracting property: "
-                    << key
-                    << ": "
-                    << reader.pos;
-
-            return false;
-        }
-
-        if (key == TYPE_CHANGE_METHOD)
-        {
-            changeMethod = std::move(value);
-        }
-        if (key == TYPE_LOCAL_PATH)
-        {
-            localPath = std::move(value);
-        }
-        else if (key == TYPE_NAME)
-        {
-            name = std::move(value);
-        }
-        else if (key == TYPE_REMOTE_PATH)
-        {
-            remotePath = std::move(value);
-        }
-        else if (key == TYPE_SCAN_INTERVAL)
-        {
-            scanInterval = std::move(value);
-        }
-        else if (key == TYPE_TYPE)
-        {
-            type = std::move(value);
-        }
-        else
-        {
-            LOG_debug << "Skipping unknown property: "
-                      << key
-                      << ": "
-                      << value;
-        }
-    }
-
-    // Basic validation on properties.
-    if (localPath.empty())
-    {
-        LOG_err << "Invalid config: no local path defined.";
-        return false;
-    }
-
-    if (name.empty())
-    {
-        LOG_err << "Invalid config: no name defined.";
-        return false;
-    }
-
-    if (remotePath.empty())
-    {
-        LOG_err << "Invalid config: no remote path defined.";
-        return false;
-    }
-
-    reader.unescape(&localPath);
-    reader.unescape(&name);
-    reader.unescape(&remotePath);
-    reader.unescape(&type);
-
-    // Populate config object.
-    config.mBackupId = UNDEF;
-    config.mBackupState = SYNC_BACKUP_NONE;
-    config.mEnabled = false;
-    config.mError = NO_SYNC_ERROR;
-    config.mFilesystemFingerprint.id = 0;
-    config.mLocalPath = LocalPath::fromAbsolutePath(localPath);
-    config.mName = std::move(name);
-    config.mOriginalPathOfRemoteRootNode = remotePath;
-    config.mWarning = NO_SYNC_WARNING;
-
-    // Set node handle if possible.
-    if (const auto* root = mClient.nodeByPath(remotePath.c_str()))
-    {
-        config.mRemoteNode = root->nodeHandle();
-    }
-    else
-    {
-        LOG_err << "Invalid config: "
-                << "unable to find node for remote path: "
-                << remotePath;
-
-        return false;
-    }
-
-    // Set change detection method.
-    config.mChangeDetectionMethod =
-      changeDetectionMethodFromString(changeMethod);
-
-    if (config.mChangeDetectionMethod == CDM_UNKNOWN)
-    {
-        LOG_err << "Invalid config: "
-                << "unknown change detection method: "
-                << changeMethod;
-
-        return false;
-    }
-
-    // Set scan interval.
-    if (config.mChangeDetectionMethod == CDM_PERIODIC_SCANNING)
-    {
-        std::istringstream istream(scanInterval);
-
-        istream >> config.mScanIntervalSec;
-
-        auto failed = istream.fail() || !istream.eof();
-
-        if (failed || !config.mScanIntervalSec)
-        {
-            LOG_err << "Invalid config: "
-                    << "malformed scan interval: "
-                    << scanInterval;
-
-            return false;
-        }
-    }
-
-    // Set type.
-    if (!config.synctypefromname(type, config.mSyncType))
-    {
-        LOG_err << "Invalid config: "
-                << "unknown sync type name: "
-                << type;
-
-        return false;
-    }
-
-    // Config's been parsed.
-    LOG_debug << "Config successfully parsed.";
-
-    return true;
-}
-
-bool Syncs::importSyncConfigs(const string& data, SyncConfigVector& configs)
-{
-    assert(!onSyncThread());
-
-    static const string TYPE_CONFIGS = "configs";
-
-    JSON reader(data);
-
-    LOG_debug << "Attempting to import configs from: "
-              << data;
-
-    // Enter configs object.
-    if (!reader.enterobject())
-    {
-        LOG_err << "Parse error entering root object: "
-                << reader.pos;
-
-        return false;
-    }
-
-    // Parse sync configs.
-    for (string key; ; )
-    {
-        // What property are we parsing?
-        key = reader.getname();
-
-        // Is it a property we know about?
-        if (key != TYPE_CONFIGS)
-        {
-            // Have we hit the end of the configs object?
-            if (key.empty()) break;
-
-            // Skip unknown properties.
-            string object;
-
-            if (!reader.storeobject(&object))
-            {
-                LOG_err << "Parse error skipping unknown property: "
-                        << key
-                        << ": "
-                        << reader.pos;
-
-                return false;
-            }
-
-            LOG_debug << "Skipping unknown property: "
-                      << key
-                      << ": "
-                      << object;
-
-            // Parse the next property.
-            continue;
-        }
-
-        LOG_debug << "Found configs property: "
-                  << reader.pos;
-
-        // Enter array of sync configs.
-        if (!reader.enterarray())
-        {
-            LOG_err << "Parse error entering configs array: "
-                    << reader.pos;
-
-            return false;
-        }
-
-        // Parse each sync config object.
-        while (reader.enterobject())
-        {
-            SyncConfig config;
-
-            // Try and parse this sync config object.
-            if (!importSyncConfig(reader, config)) return false;
-
-            if (!reader.leaveobject())
-            {
-                LOG_err << "Parse error leaving config object: "
-                        << reader.pos;
-                return false;
-            }
-
-            configs.emplace_back(std::move(config));
-        }
-
-        if (!reader.leavearray())
-        {
-            LOG_err << "Parse error leaving configs array: "
-                    << reader.pos;
-
-            return false;
-        }
-
-        LOG_debug << configs.size()
-                  << " config(s) successfully parsed.";
-    }
-
-    // Leave configs object.
-    if (!reader.leaveobject())
-    {
-        LOG_err << "Parse error leaving root object: "
-                << reader.pos;
-
-        return false;
-    }
-
-    return true;
-}
-
-SyncConfigIOContext* Syncs::syncConfigIOContext()
-{
-    assert(onSyncThread());
-
-    // Has a suitable IO context already been created?
-    if (mSyncConfigIOContext)
-    {
-        // Yep, return a reference to it.
-        return mSyncConfigIOContext.get();
-    }
-
-//TODO: User access is not thread safe
-    // Which user are we?
-    User* self = mClient.ownuser();
-    if (!self)
-    {
-        LOG_warn << "syncConfigIOContext: own user not available";
-        return nullptr;
-    }
-
-    // Try and retrieve this user's config data attribute.
-    auto* payload = self->getattr(ATTR_JSON_SYNC_CONFIG_DATA);
-    if (!payload)
-    {
-        // Attribute hasn't been created yet.
-        LOG_warn << "syncConfigIOContext: JSON config data is not available";
-        return nullptr;
-    }
-
-    // Try and decrypt the payload.
-    assert(!memcmp(syncKey.key, mClient.key.key, sizeof(syncKey.key)));
-    unique_ptr<TLVstore> store(
-      TLVstore::containerToTLVrecords(payload, &syncKey));
-
-    if (!store)
-    {
-        // Attribute is malformed.
-        LOG_err << "syncConfigIOContext: JSON config data is malformed";
-        return nullptr;
-    }
-
-    // Convenience.
-    constexpr size_t KEYLENGTH = SymmCipher::KEYLENGTH;
-
-    // Verify payload contents.
-    string authKey;
-    string cipherKey;
-    string name;
-
-    if (!store->get("ak", authKey) || authKey.size() != KEYLENGTH ||
-        !store->get("ck", cipherKey) || cipherKey.size() != KEYLENGTH ||
-        !store->get("fn", name) || name.size() != KEYLENGTH)
-    {
-        // Payload is malformed.
-        LOG_err << "syncConfigIOContext: JSON config data is incomplete";
-        return nullptr;
-    }
-
-    // Create the IO context.
-    mSyncConfigIOContext.reset(
-      new SyncConfigIOContext(*fsaccess,
-                                  std::move(authKey),
-                                  std::move(cipherKey),
-                                  Base64::btoa(name),
-                                  rng));
-
-    // Return a reference to the new IO context.
-    return mSyncConfigIOContext.get();
-}
-
-LocalNode* Syncs::findMoveFromLocalNode(const shared_ptr<LocalNode::RareFields::MoveInProgress>& moveTo)
-{
-    assert(onSyncThread());
-
-    // There should never be many moves in progress so we can iterate the entire thing
-    // Pointers are safe to access because destruction of these LocalNodes removes them from the set
-    for (auto ln : mMoveInvolvedLocalNodes)
-    {
-        assert(ln->rareRO().moveFromHere || ln->rareRO().moveToHere);
-        if (auto& moveFrom = ln->rareRO().moveFromHere)
-        {
-            if (moveFrom == moveTo)
-            {
-                return ln;
-            }
-        }
-    }
-    return nullptr;
-}
-
-void Syncs::clear_inThread()
-{
-    assert(onSyncThread());
-
-    assert(!mSyncConfigStore);
-
-    mSyncConfigStore.reset();
-    mSyncConfigIOContext.reset();
-    {
-        lock_guard<mutex> g(mSyncVecMutex);
-        mSyncVec.clear();
-    }
-    mSyncVecIsEmpty = true;
-    syncKey.setkey((byte*)"\0\0\0\0\0\0\0\0\0\0\0\0\0\0\0\0");
-    stallReport = SyncStallInfo();
-    triggerHandles.clear();
-    localnodeByScannedFsid.clear();
-    localnodeBySyncedFsid.clear();
-    localnodeByNodeHandle.clear();
-    mSyncFlags.reset(new SyncFlags);
-    mHeartBeatMonitor.reset(new BackupMonitor(*this));
-    mFileChangingCheckState.clear();
-    mMoveInvolvedLocalNodes.clear();
-
-    if (syncscanstate)
-    {
-        assert(onSyncThread());
-        mClient.app->syncupdate_scanning(false);
-        syncscanstate = false;
-    }
-
-    if (syncBusyState)
-    {
-        assert(onSyncThread());
-        mClient.app->syncupdate_syncing(false);
-        syncBusyState = false;
-    }
-
-    syncStallState = false;
-    syncConflictState = false;
-
-    totalLocalNodes = 0;
-
-    mSyncsLoaded = false;
-    mSyncsResumed = false;
-}
-
-void Syncs::appendNewSync(const SyncConfig& c, bool startSync, bool notifyApp, std::function<void(error, SyncError, handle)> completion, bool completionInClient, const string& logname, const string& excludedPath)
-{
-    assert(!onSyncThread());
-    assert(c.mBackupId != UNDEF);
-
-    auto clientCompletion = [this, completion](error e, SyncError se, handle backupId)
-    {
-        queueClient([e, se, backupId, completion](MegaClient& mc, TransferDbCommitter& committer)
-            {
-                if (completion) completion(e, se, backupId);
-            });
-    };
-
-    queueSync([=]()
-    {
-        appendNewSync_inThread(c, startSync, notifyApp, completionInClient ? clientCompletion : completion, logname, excludedPath);
-    }, "appendNewSync");
-}
-
-void Syncs::appendNewSync_inThread(const SyncConfig& c, bool startSync, bool notifyApp, std::function<void(error, SyncError, handle)> completion, const string& logname, const string& excludedPath)
-{
-    assert(onSyncThread());
-
-    // Get our hands on the sync config store.
-    auto* store = syncConfigStore();
-
-    // Can we get our hands on the config store?
-    if (!store)
-    {
-        LOG_err << "Unable to add backup "
-            << c.mLocalPath
-            << " on "
-            << c.mExternalDrivePath
-            << " as there is no config store.";
-
-        if (completion)
-            completion(API_EINTERNAL, c.mError, c.mBackupId);
-
-        return;
-    }
-
-    // Do we already know about this drive?
-    if (!store->driveKnown(c.mExternalDrivePath))
-    {
-        // Are we adding an internal sync?
-        if (c.isInternal())
-        {
-            LOG_debug << "Drive for internal syncs not known: " << c.mExternalDrivePath;
-
-            // Then signal failure as the internal drive isn't available.
-            if (completion)
-                completion(API_EFAILED, UNKNOWN_DRIVE_PATH, c.mBackupId);
-
-            return;
-        }
-
-        // Restore the drive's backups, if any.
-        auto result = backupOpenDrive_inThread(c.mExternalDrivePath);
-
-        if (result != API_OK && result != API_ENOENT)
-        {
-            // Couldn't read an existing database.
-            LOG_err << "Unable to add backup "
-                    << c.mLocalPath
-                    << " on "
-                    << c.mExternalDrivePath
-                    << " as we could not read its config database.";
-
-            if (completion)
-                completion(API_EFAILED, c.mError, c.mBackupId);
-
-            return;
-        }
-    }
-
-    {
-        lock_guard<mutex> g(mSyncVecMutex);
-        mSyncVec.push_back(unique_ptr<UnifiedSync>(new UnifiedSync(*this, c)));
-        mSyncVecIsEmpty = false;
-    }
-
-    saveSyncConfig(c);
-
-    mClient.app->sync_added(c);
-
-    if (!startSync)
-    {
-        if (completion) completion(API_OK, c.mError, c.mBackupId);
-        return;
-    }
-
-    enableSyncByBackupId_inThread(c.mBackupId, false, notifyApp, true, completion, logname, excludedPath);
-}
-
-Sync* Syncs::runningSyncByBackupIdForTests(handle backupId) const
-{
-    assert(!onSyncThread());
-    // returning a Sync* is not really thread safe but the tests are using these directly currently.  So long as they only browse the Sync while nothing changes, it should be ok
-
-    lock_guard<mutex> g(mSyncVecMutex);
-    for (auto& s : mSyncVec)
-    {
-        if (s->mSync && s->mConfig.mBackupId == backupId)
-        {
-            return s->mSync.get();
-        }
-    }
-    return nullptr;
-}
-
-bool Syncs::syncConfigByBackupId(handle backupId, SyncConfig& c) const
-{
-    // returns a copy for thread safety
-    assert(!onSyncThread());
-
-    lock_guard<mutex> g(mSyncVecMutex);
-    for (auto& s : mSyncVec)
-    {
-        if (s->mConfig.mBackupId == backupId)
-        {
-            c = s->mConfig;
-
-            // double check we updated fsfp_t
-            if (s->mSync)
-            {
-                assert(c.mFilesystemFingerprint.id == s->mSync->fsfp.id);
-
-                // just in case, for now
-                c.mFilesystemFingerprint = s->mSync->fsfp;
-            }
-
-            return true;
-        }
-    }
-
-    return false;
-}
-
-void Syncs::transferPauseFlagsUpdated(bool downloadsPaused, bool uploadsPaused)
-{
-    assert(!onSyncThread());
-
-    bool unchanged = mDownloadsPaused == downloadsPaused &&
-                        mUploadsPaused == uploadsPaused;
-
-    mDownloadsPaused = downloadsPaused;
-    mUploadsPaused = uploadsPaused;
-    mTransferPauseFlagsChanged = mTransferPauseFlagsChanged || !unchanged;
-}
-
-void Syncs::stopSyncsInErrorState()
-{
-    assert(onSyncThread());
-
-    // An error has occurred, and it's time to destroy the in-RAM structures
-    // If the sync db should be kept, then we already null'd the sync->syncstatecache
-    for (auto& unifiedSync : mSyncVec)
-    {
-        if (unifiedSync->mSync &&
-            unifiedSync->mConfig.mError != NO_SYNC_ERROR)
-        {
-            unifiedSync->mSync.reset();
-        }
-    }
-}
-
-void Syncs::purgeRunningSyncs()
-{
-    assert(!onSyncThread());
-    syncRun([&](){ purgeRunningSyncs_inThread(); }, "purgeRunningSyncs");
-}
-
-void Syncs::purgeRunningSyncs_inThread()
-{
-    assert(onSyncThread());
-
-    // Called from locallogout (which always happens on ~MegaClient as well as on request)
-    // Any syncs that are running should be resumed on next start.
-    // We stop the syncs here, but don't call the client to say they are stopped.
-    // And localnode databases are preserved.
-    for (auto& s : mSyncVec)
-    {
-        if (s->mSync)
-        {
-            // Deleting the sync will close/save the sync's localnode database file in its current state.
-            // And then delete objects in RAM.
-            s->mSync.reset();
-        }
-    }
-}
-
-void Syncs::renameSync(handle backupId, const string& newname, std::function<void(Error e)> completion)
-{
-    assert(!onSyncThread());
-    assert(completion);
-
-    auto clientCompletion = [this, completion](Error e)
-    {
-        queueClient([completion, e](MegaClient& mc, TransferDbCommitter& committer)
-            {
-                completion(e);
-            });
-    };
-    queueSync([this, backupId, newname, clientCompletion]()
-        {
-            renameSync_inThread(backupId, newname, clientCompletion);
-        }, "renameSync");
-}
-
-void Syncs::renameSync_inThread(handle backupId, const string& newname, std::function<void(Error e)> completion)
-{
-    assert(onSyncThread());
-
-    lock_guard<mutex> g(mSyncVecMutex);
-
-    for (auto &i : mSyncVec)
-    {
-        if (i->mConfig.mBackupId == backupId)
-        {
-            i->mConfig.mName = newname;
-
-            // cause an immediate `sp` command to update the backup/sync heartbeat master record
-            mHeartBeatMonitor->updateOrRegisterSync(*i);
-
-            // queue saving the change locally
-            if (mSyncConfigStore) mSyncConfigStore->markDriveDirty(i->mConfig.mExternalDrivePath);
-
-            completion(API_OK);
-            return;
-        }
-    }
-
-    completion(API_EEXIST);
-}
-
-void Syncs::disableSyncs(SyncError syncError, bool newEnabledFlag, bool keepSyncDb)
-{
-    assert(!onSyncThread());
-
-    queueSync([this, syncError, newEnabledFlag, keepSyncDb]()
-        {
-            assert(onSyncThread());
-            SyncConfigVector v = getConfigs(false);
-
-            int nEnabled = 0;
-            for (auto& c : v)
-            {
-                if (c.getEnabled()) ++nEnabled;
-            }
-
-            for (auto& c : v)
-            {
-                if (c.getEnabled())
-                {
-
-                    std::function<void()> completion = nullptr;
-                    if (!--nEnabled)
-                    {
-                        completion = [=](){
-                            LOG_info << "Disabled syncs. error = " << syncError;
-                            mClient.app->syncs_disabled(syncError);
-                        };
-                    }
-
-                    disableSyncByBackupId_inThread(c.mBackupId, syncError, newEnabledFlag, keepSyncDb, completion);
-                }
-            }
-        }, "disableSyncs");
-}
-
-void Syncs::disableSyncByBackupId(handle backupId, SyncError syncError, bool newEnabledFlag, bool keepSyncDb, std::function<void()> completion)
-{
-    assert(!onSyncThread());
-    queueSync([this, backupId, syncError, newEnabledFlag, keepSyncDb, completion]()
-    {
-            disableSyncByBackupId_inThread(backupId, syncError, newEnabledFlag, keepSyncDb, completion);
-    }, "disableSyncByBackupId");
-}
-
-void Syncs::disableSyncByBackupId_inThread(handle backupId, SyncError syncError, bool newEnabledFlag, bool keepSyncDb, std::function<void()> completion)
-{
-    assert(onSyncThread());
-
-    for (auto i = mSyncVec.size(); i--; )
-    {
-        auto& us = *mSyncVec[i];
-        auto& config = us.mConfig;
-
-        if (config.mBackupId == backupId)
-        {
-            if (syncError == NO_SYNC_ERROR)
-            {
-                syncError = UNLOADING_SYNC;
-            }
-
-            // if we are logging out, we don't need to bother the user about
-            // syncs stopping, the user expects everything to stop
-            bool notifyApp = !mClient.loggingout;
-
-            us.changeState(syncError, newEnabledFlag, notifyApp, keepSyncDb); //This will cause the later deletion of Sync (not MegaSyncPrivate) object
-
-            mHeartBeatMonitor->updateOrRegisterSync(us);
-        }
-    }
-    if (completion) completion();
-}
-
-SyncConfigVector Syncs::selectedSyncConfigs(std::function<bool(SyncConfig&, Sync*)> selector) const
-{
-    SyncConfigVector selected;
-
-    lock_guard<mutex> g(mSyncVecMutex);
-
-    for (size_t i = 0; i < mSyncVec.size(); ++i)
-    {
-        if (selector(mSyncVec[i]->mConfig, mSyncVec[i]->mSync.get()))
-        {
-            selected.emplace_back(mSyncVec[i]->mConfig);
-        }
-    }
-
-    return selected;
-}
-
-void Syncs::deregisterThenRemoveSync(handle backupId, std::function<void(Error)> completion, bool removingSyncBySds, std::function<void(MegaClient&, TransferDbCommitter&)> clientRemoveSdsEntryFunction)
-{
-    assert(!onSyncThread());
-
-    // Try and deregister this sync's backup ID first.
-    // If later removal operations fail, the heartbeat record will be resurrected
-
-    LOG_debug << "Deregistering backup ID: " << toHandle(backupId);
-
-    {
-        // since we are only setting flags, we can actually do this off-thread
-        // (but using mSyncVecMutex and hidden inside Syncs class)
-        lock_guard<mutex> g(mSyncVecMutex);
-        for (size_t i = 0; i < mSyncVec.size(); ++i)
-        {
-            auto& config = mSyncVec[i]->mConfig;
-            if (config.mBackupId == backupId)
-            {
-                // prevent any sp or sphb messages being queued after
-                config.mSyncDeregisterSent = true;
-
-                // Prevent notifying the client app for this sync's state changes
-                config.mRemovingSyncBySds = removingSyncBySds;
-            }
-        }
-    }
-
-    // use queueClient since we are not certain to be locked on client thread
-    queueClient([backupId, completion, this, clientRemoveSdsEntryFunction](MegaClient& mc, TransferDbCommitter&){
-
-        mc.reqs.add(new CommandBackupRemove(&mc, backupId,
-                [backupId, completion, this, clientRemoveSdsEntryFunction](Error e){
-                    if (e)
-                    {
-                        // de-registering is not critical - we continue anyway
-                        LOG_warn << "API error deregisterig sync " << toHandle(backupId) << ":" << e;
-                    }
-
-                    queueSync([=](){ removeSyncAfterDeregistration_inThread(backupId, move(completion), clientRemoveSdsEntryFunction); }, "deregisterThenRemoveSync");
-                }));
-    }, true);
-
-}
-
-void Syncs::removeSyncAfterDeregistration_inThread(handle backupId, std::function<void(Error)> clientCompletion, std::function<void(MegaClient&, TransferDbCommitter&)> clientRemoveSdsEntryFunction)
-{
-    assert(onSyncThread());
-
-    Error e = API_OK;
-    SyncConfig configCopy;
-    if (unloadSyncByBackupID(backupId, false, configCopy))
-    {
-        mClient.app->sync_removed(configCopy);
-        mSyncConfigStore->markDriveDirty(configCopy.mExternalDrivePath);
-
-        // lastly, send the command to remove the sds entry from the (former) sync root Node's attributes
-        if (clientRemoveSdsEntryFunction)
-        {
-            queueClient(move(clientRemoveSdsEntryFunction));
-        }
-    }
-    else
-    {
-        e = API_EEXIST;
-    }
-
-    if (clientCompletion)
-    {
-        // this case for if we didn't need to deregister anything
-        queueClient([clientCompletion, e](MegaClient&, TransferDbCommitter&){ clientCompletion(e); });
-    }
-}
-
-bool Syncs::unloadSyncByBackupID(handle id, bool newEnabledFlag, SyncConfig& configCopy)
-{
-    assert(onSyncThread());
-    LOG_debug << "Unloading sync: " << toHandle(id);
-
-    for (auto i = mSyncVec.size(); i--; )
-    {
-        if (mSyncVec[i]->mConfig.mBackupId == id)
-        {
-            configCopy = mSyncVec[i]->mConfig;
-
-            if (auto& syncPtr = mSyncVec[i]->mSync)
-            {
-                // if it was running, the app gets a callback saying it's no longer active
-                // SYNC_CANCELED is a special value that means we are shutting it down without changing config
-                mSyncVec[i]->changeState(UNLOADING_SYNC, newEnabledFlag, false, true);
-                assert(!syncPtr->statecachetable);
-                syncPtr.reset(); // deletes sync
-            }
-
-            // the sync config is not affected by this operation; it should already be up to date on disk (or be pending)
-            // we don't call sync_removed back since the sync is not deleted
-            // we don't unregister from the backup/sync heartbeats as the sync can be resumed later
-
-            lock_guard<mutex> g(mSyncVecMutex);
-            mSyncVec.erase(mSyncVec.begin() + i);
-            mSyncVecIsEmpty = mSyncVec.empty();
-            return true;
-        }
-    }
-
-    return false;
-}
-
-void Syncs::prepareForLogout(bool keepSyncsConfigFile, std::function<void()> clientCompletion)
-{
-    queueSync([=](){ prepareForLogout_inThread(keepSyncsConfigFile, clientCompletion); }, "prepareForLogout");
-}
-
-void Syncs::prepareForLogout_inThread(bool keepSyncsConfigFile, std::function<void()> clientCompletion)
-{
-    assert(onSyncThread());
-
-    if (keepSyncsConfigFile)
-    {
-        // Special case backward compatibility for MEGAsync
-        // The syncs will be disabled, if the user logs back in they can then manually re-enable.
-
-        for (auto& us : mSyncVec)
-        {
-            if (us->mConfig.getEnabled())
-            {
-                disableSyncByBackupId_inThread(us->mConfig.mBackupId, LOGGED_OUT, false, false, nullptr);
-            }
-        }
-    }
-    else // if logging out and syncs won't be kept...
-    {
-        // regardless of that, we de-register all syncs/backups in Backup Centre
-        for (auto& us : mSyncVec)
-        {
-            std::function<void()> onFinalDeregister = nullptr;
-            if (us.get() == mSyncVec.back().get())
-            {
-                // this is the last one, so we'll arrange clientCompletion
-                // to run after it completes.  Earlier de-registers must finish first
-                onFinalDeregister = std::move(clientCompletion);
-                clientCompletion = nullptr;
-            }
-
-            us->mConfig.mSyncDeregisterSent = true;
-            auto backupId = us->mConfig.mBackupId;
-            queueClient([backupId, onFinalDeregister](MegaClient& mc, TransferDbCommitter& tc){
-                mc.reqs.add(new CommandBackupRemove(&mc, backupId, [onFinalDeregister](Error){
-                    if (onFinalDeregister) onFinalDeregister();
-                }));
-            });
-        }
-    }
-
-    if (clientCompletion)
-    {
-        // this case for if we didn't need to deregister anything
-        queueClient([clientCompletion](MegaClient&, TransferDbCommitter&){ clientCompletion(); });
-    }
-}
-
-
-void Syncs::locallogout(bool removecaches, bool keepSyncsConfigFile, bool reopenStoreAfter)
-{
-    assert(!onSyncThread());
-    syncRun([=](){ locallogout_inThread(removecaches, keepSyncsConfigFile, reopenStoreAfter); }, "locallogout");
-}
-
-void Syncs::locallogout_inThread(bool removecaches, bool keepSyncsConfigFile, bool reopenStoreAfter)
-{
-    assert(onSyncThread());
-    mExecutingLocallogout = true;
-
-    // NULL the statecachetable databases for Syncs first, then Sync destruction won't remove LocalNodes from them
-    // If we are deleting syncs then just remove() the database direct
-
-    for (auto i = mSyncVec.size(); i--; )
-    {
-        if (Sync* sync = mSyncVec[i]->mSync.get())
-        {
-            if (sync->statecachetable)
-            {
-                if (removecaches) sync->statecachetable->remove();
-                sync->statecachetable.reset();
-            }
-        }
-    }
-
-    if (mSyncConfigStore)
-    {
-        if (!keepSyncsConfigFile)
-        {
-            mSyncConfigStore->write(LocalPath(), SyncConfigVector());
-        }
-        else
-        {
-            syncConfigStoreFlush();
-        }
-    }
-    mSyncConfigStore.reset();
-
-    // Remove all syncs from RAM.
-    for (auto& sc : getConfigs(false))
-    {
-        SyncConfig removed;
-        unloadSyncByBackupID(sc.mBackupId, false, removed);
-    }
-    assert(mSyncVec.empty());
-
-    // make sure we didn't resurrect the store, singleton style
-    assert(!mSyncConfigStore);
-
-    clear_inThread();
-    mExecutingLocallogout = false;
-
-    if (reopenStoreAfter)
-    {
-        syncKey.setkey(mClient.key.key);
-        SyncConfigVector configs;
-        syncConfigStoreLoad(configs);
-    }
-}
-
-void Syncs::saveSyncConfig(const SyncConfig& config)
-{
-    assert(onSyncThread());
-
-    if (auto* store = syncConfigStore())
-    {
-
-        // If the app hasn't opened this drive itself, then we open it now (loads any syncs that already exist there)
-        if (!config.mExternalDrivePath.empty() && !store->driveKnown(config.mExternalDrivePath))
-        {
-            backupOpenDrive_inThread(config.mExternalDrivePath);
-        }
-
-        store->markDriveDirty(config.mExternalDrivePath);
-    }
-}
-
-void Syncs::loadSyncConfigsOnFetchnodesComplete(bool resetSyncConfigStore)
-{
-    assert(!onSyncThread());
-
-    // Double check the client only calls us once (per session) for this
-    assert(!mSyncsLoaded);
-    if (mSyncsLoaded) return;
-    mSyncsLoaded = true;
-
-    queueSync([this, resetSyncConfigStore]()
-        {
-            loadSyncConfigsOnFetchnodesComplete_inThread(resetSyncConfigStore);
-        }, "loadSyncConfigsOnFetchnodesComplete");
-}
-
-void Syncs::resumeSyncsOnStateCurrent()
-{
-    assert(!onSyncThread());
-
-    // Double check the client only calls us once (per session) for this
-    assert(!mSyncsResumed);
-    if (mSyncsResumed) return;
-    mSyncsResumed = true;
-
-    queueSync([this]()
-        {
-            resumeSyncsOnStateCurrent_inThread();
-        }, "resumeSyncsOnStateCurrent");
-}
-
-void Syncs::loadSyncConfigsOnFetchnodesComplete_inThread(bool resetSyncConfigStore)
-{
-    assert(onSyncThread());
-
-    if (resetSyncConfigStore)
-    {
-        mSyncConfigStore.reset();
-        static_cast<void>(syncConfigStore());
-    }
-
-    SyncConfigVector configs;
-
-    if (error e = syncConfigStoreLoad(configs))
-    {
-        LOG_warn << "syncConfigStoreLoad failed: " << e;
-        mClient.app->syncs_restored(SYNC_CONFIG_READ_FAILURE);
-        return;
-    }
-
-    // There should be no syncs yet.
-    assert(mSyncVec.empty());
-
-    {
-        lock_guard<mutex> g(mSyncVecMutex);
-        for (auto& config : configs)
-        {
-            mSyncVec.push_back(unique_ptr<UnifiedSync>(new UnifiedSync(*this, config)));
-            mSyncVecIsEmpty = false;
-        }
-    }
-
-    for (auto& us : mSyncVec)
-    {
-        mClient.app->sync_added(us->mConfig);
-    }
-}
-
-void Syncs::resumeSyncsOnStateCurrent_inThread()
-{
-    assert(onSyncThread());
-
-    for (auto& unifiedSync : mSyncVec)
-    {
-        if (!unifiedSync->mSync)
-        {
-            if (unifiedSync->mConfig.mOriginalPathOfRemoteRootNode.empty())
-            {
-                // this should only happen on initial migraion from from old caches
-                CloudNode cloudNode;
-                string cloudNodePath;
-                if (lookupCloudNode(unifiedSync->mConfig.mRemoteNode, cloudNode, &cloudNodePath, nullptr, nullptr, nullptr, nullptr, Syncs::FOLDER_ONLY))
-                {
-                    unifiedSync->mConfig.mOriginalPathOfRemoteRootNode = cloudNodePath;
-                    saveSyncConfig(unifiedSync->mConfig);
-                }
-            }
-
-            if (unifiedSync->mConfig.getEnabled())
-            {
-
-#ifdef __APPLE__
-                unifiedSync->mConfig.mFilesystemFingerprint = 0; //for certain MacOS, fsfp seems to vary when restarting. we set it to 0, so that it gets recalculated
-#endif
-                LOG_debug << "Resuming cached sync: " << toHandle(unifiedSync->mConfig.mBackupId) << " " << unifiedSync->mConfig.getLocalPath() << " fsfp= " << unifiedSync->mConfig.mFilesystemFingerprint.id << " error = " << unifiedSync->mConfig.mError;
-
-                enableSyncByBackupId_inThread(unifiedSync->mConfig.mBackupId, false, true, false, [&unifiedSync](error e, SyncError se, handle backupId)
-                    {
-                        LOG_debug << "Sync autoresumed: " << toHandle(backupId) << " " << unifiedSync->mConfig.getLocalPath() << " fsfp= " << unifiedSync->mConfig.mFilesystemFingerprint.id << " error = " << se;
-                    }, "");
-            }
-            else
-            {
-                LOG_debug << "Sync loaded (but not resumed): " << toHandle(unifiedSync->mConfig.mBackupId) << " " << unifiedSync->mConfig.getLocalPath() << " fsfp= " << unifiedSync->mConfig.mFilesystemFingerprint.id << " error = " << unifiedSync->mConfig.mError;
-            }
-        }
-    }
-
-    mClient.app->syncs_restored(NO_SYNC_ERROR);
-}
-
-bool Sync::recursiveCollectNameConflicts(list<NameConflict>& conflicts)
-{
-    assert(syncs.onSyncThread());
-
-    FSNode rootFsNode(localroot->getLastSyncedFSDetails());
-    SyncRow row{ &cloudRoot, localroot.get(), &rootFsNode };
-    SyncPath pathBuffer(syncs, localroot->localname, cloudRootPath);
-    recursiveCollectNameConflicts(row, conflicts, pathBuffer);
-    return !conflicts.empty();
-}
-
-void Sync::purgeStaleDownloads()
-{
-    // Convenience.
-    using MC = MegaClient;
-    using DBTC = TransferDbCommitter;
-
-    // Make sure we're running on the right thread.
-    assert(syncs.onSyncThread());
-
-    auto globPath = localdebris;
-
-    // Get our hands on this sync's temporary directory.
-    globPath.appendWithSeparator(LocalPath::fromRelativePath("tmp"), true);
-
-    // Generate glob pattern to match all temporary downloads.
-    globPath.appendWithSeparator(LocalPath::fromRelativePath(".*.mega"), true);
-
-    // Remainder of work takes place on the client thread.
-    //
-    // The idea here is to prevent the client from starting any new
-    // transfers while we're busy purging temporary files.
-    syncs.queueClient([globPath](MC& client, DBTC&) mutable {
-        // Figure out which temporaries are currently present.
-        auto dirAccess = client.fsaccess->newdiraccess();
-        auto paths = set<LocalPath>();
-
-        if (!dirAccess->dopen(&globPath, nullptr, true))
-            return;
-
-        LocalPath path;
-        LocalPath name;
-        nodetype_t type;
-
-        while (dirAccess->dnext(path, name, false, &type))
-        {
-            if (type == FILENODE)
-                paths.emplace(name);
-        }
-
-        // Filter out paths that are still "alive."
-        for (auto& i : client.multi_cachedtransfers[GET])
-        {
-            if (!i.second->localfilename.empty())
-                paths.erase(i.second->localfilename);
-        }
-
-        // Remove "dead" temporaries.
-        for (auto& path : paths)
-            client.fsaccess->unlinklocal(path);
-    });
-}
-
-void SyncRow::inferOrCalculateChildSyncRows(bool wasSynced, vector<SyncRow>& childRows, vector<FSNode>& fsInferredChildren, vector<FSNode>& fsChildren, vector<CloudNode>& cloudChildren,
-                bool belowRemovedFsNode, fsid_localnode_map& localnodeByScannedFsid)
-{
-    // This is the function that determines the list of syncRows that recursiveSync() will operate on for this folder.
-    // Each SyncRow a (CloudNodes, SyncNodes, FSNodes) tuple that all match up by name (taking escapes/case into account)
-    // For the case of a folder that contains already-synced content, and in which nothing changed, we can "infer" the set
-    // much more efficiently, by generating it from SyncNodes alone.
-    // Otherwise we need to calculate it, which involves sorting the three sets and matching them up.
-    // An additional complication is that we try to save RAM by not storing the scanned FSNodes for this folder
-    // If we can regenerate the list of FSNodes from the LocalNodes, then we would have done that, and so we
-    // need to recreate that list.  So our extra RAM usage is just for the folders on the stack, and not the entire tree.
-    // (Plus for those SyncNode folders where regeneration wouldn't match the FSNodes (yet))
-    // (SyncNode = LocalNode, we'll rename LocalNode eventually)
-
-    if (wasSynced && !belowRemovedFsNode &&
-        !syncNode->lastFolderScan && syncNode->syncAgain < TREE_ACTION_HERE &&   // if fully matching, we would have removed the fsNode vector to save space
-        syncNode->sync->inferRegeneratableTriplets(cloudChildren, *syncNode, fsInferredChildren, childRows))
-    {
-        // success, the already sorted and aligned triplets were inferred
-        // and the results were filled in: childRows, cloudChildren, fsInferredChildren
-    }
-    else
-    {
-        // Effective children are from the last scan, if present.
-        vector<FSNode>* effectiveFsChildren = belowRemovedFsNode ? nullptr : syncNode->lastFolderScan.get();
-
-        if (!effectiveFsChildren)
-        {
-            // Otherwise, we can reconstruct the filesystem entries from the LocalNodes
-            fsChildren.reserve(syncNode->children.size() + 50);  // leave some room for others to be added in syncItem()
-
-            for (auto &childIt : syncNode->children)
-            {
-                assert(childIt.first == childIt.second->localname);
-                if (belowRemovedFsNode)
-                {
-                    if (childIt.second->fsid_asScanned != UNDEF)
-                    {
-                        childIt.second->setScannedFsid(UNDEF, localnodeByScannedFsid, LocalPath(), FileFingerprint());
-                        childIt.second->scannedFingerprint = FileFingerprint();
-                    }
-                }
-                else if (childIt.second->fsid_asScanned != UNDEF)
-                {
-                    fsChildren.emplace_back(childIt.second->getScannedFSDetails());
-                }
-            }
-
-            effectiveFsChildren = &fsChildren;
-        }
-
-        childRows = syncNode->sync->computeSyncTriplets(cloudChildren, *syncNode, *effectiveFsChildren);
-    }
-}
-
-
-void Sync::recursiveCollectNameConflicts(SyncRow& row, list<NameConflict>& ncs, SyncPath& fullPath)
-{
-    assert(syncs.onSyncThread());
-
-    assert(row.syncNode);
-    if (!row.syncNode->conflictsDetected())
-    {
-        return;
-    }
-
-    // Get sync triplets.
-    vector<SyncRow> childRows;
-    vector<FSNode> fsInferredChildren;
-    vector<FSNode> fsChildren;
-    vector<CloudNode> cloudChildren;
-
-    if (row.cloudNode)
-    {
-        syncs.lookupCloudChildren(row.cloudNode->handle, cloudChildren);
-    }
-
-    bool wasSynced = false;  // todo
-    row.inferOrCalculateChildSyncRows(wasSynced, childRows, fsInferredChildren, fsChildren, cloudChildren, false, syncs.localnodeByScannedFsid);
-
-
-    for (auto& childRow : childRows)
-    {
-        if (childRow.hasClashes())
-        {
-            NameConflict nc;
-
-            if (childRow.hasCloudPresence())
-                nc.cloudPath = fullPath.cloudPath;
-
-            if (childRow.hasLocalPresence())
-                nc.localPath = fullPath.localPath;
-
-            // Only meaningful if there are no cloud clashes.
-            if (auto* c = childRow.cloudNode)
-                nc.clashingCloudNames.emplace_back(c->name);
-
-            // Only meaningful if there are no local clashes.
-            if (auto* f = childRow.fsNode)
-                nc.clashingLocalNames.emplace_back(f->localname);
-
-            for (auto* c : childRow.cloudClashingNames)
-                nc.clashingCloudNames.emplace_back(c->name);
-
-            for (auto* f : childRow.fsClashingNames)
-                nc.clashingLocalNames.emplace_back(f->localname);
-
-            ncs.emplace_back(std::move(nc));
-        }
-
-        // recurse after dealing with all items, so any renames within the folder have been completed
-        if (childRow.syncNode && childRow.syncNode->type == FOLDERNODE)
-        {
-
-            ScopedSyncPathRestore syncPathRestore(fullPath);
-
-            if (!fullPath.appendRowNames(childRow, mFilesystemType) ||
-                localdebris.isContainingPathOf(fullPath.localPath))
-            {
-                // This is a legitimate case; eg. we only had a syncNode and it is removed in resolve_delSyncNode
-                // Or if this is the debris folder, ignore it
-                continue;
-            }
-
-            recursiveCollectNameConflicts(childRow, ncs, fullPath);
-        }
-    }
-}
-
-bool SyncRow::hasClashes() const
-{
-    return !cloudClashingNames.empty() || !fsClashingNames.empty();
-}
-
-bool SyncRow::hasCloudPresence() const
-{
-    return cloudNode || !cloudClashingNames.empty();
-}
-
-bool SyncRow::hasLocalPresence() const
-{
-    return fsNode || !fsClashingNames.empty();
-}
-
-const LocalPath& SyncRow::comparisonLocalname() const
-{
-    if (syncNode)
-    {
-        return syncNode->localname;
-    }
-    else if (fsNode)
-    {
-        return fsNode->localname;
-    }
-    else if (!fsClashingNames.empty())
-    {
-        return fsClashingNames[0]->localname;
-    }
-    else
-    {
-        assert(false);
-        static LocalPath nullResult;
-        return nullResult;
-    }
-}
-
-SyncRowType SyncRow::type() const
-{
-    auto c = static_cast<unsigned>(cloudNode != nullptr);
-    auto s = static_cast<unsigned>(syncNode != nullptr);
-    auto f = static_cast<unsigned>(fsNode != nullptr);
-
-    return static_cast<SyncRowType>(c * 4 + s * 2 + f);
-}
-
-bool SyncRow::ignoreFileChanged() const
-{
-    assert(syncNode);
-    assert(syncNode->type == FOLDERNODE);
-
-    return mIgnoreFileChanged;
-}
-
-void SyncRow::ignoreFileChanging()
-{
-    assert(syncNode);
-    assert(syncNode->type == FOLDERNODE);
-
-    mIgnoreFileChanged = true;
-}
-
-bool SyncRow::ignoreFileStable() const
-{
-    assert(syncNode);
-    assert(syncNode->type == FOLDERNODE);
-
-    return !mIgnoreFileChanged
-           && !syncNode->waitingForIgnoreFileLoad();
-}
-
-ExclusionState SyncRow::exclusionState(const CloudNode& node) const
-{
-    assert(syncNode);
-    assert(syncNode->type > FILENODE);
-
-    return syncNode->exclusionState(node.name,
-                                    node.type,
-                                    node.fingerprint.size);
-}
-
-ExclusionState SyncRow::exclusionState(const FSNode& node) const
-{
-    assert(syncNode);
-    assert(syncNode->type > FILENODE);
-
-    return syncNode->exclusionState(node.localname,
-                                    node.type,
-                                    node.fingerprint.size);
-}
-
-ExclusionState SyncRow::exclusionState(const LocalPath& name, nodetype_t type, m_off_t size) const
-{
-    assert(syncNode);
-    assert(syncNode->type != FILENODE);
-
-    return syncNode->exclusionState(name, type, size);
-}
-
-bool SyncRow::hasCaseInsensitiveCloudNameChange() const
-{
-    // only call this if the sync is mCaseInsensitive
-    return fsNode && syncNode && cloudNode &&
-        syncNode->namesSynchronized &&
-        0 != compareUtf(syncNode->localname, true, cloudNode->name, true, false) &&
-        0 == compareUtf(syncNode->localname, true, cloudNode->name, true, true) &&
-        0 != compareUtf(fsNode->localname, true, cloudNode->name, true, false);
-}
-
-bool SyncRow::hasCaseInsensitiveLocalNameChange() const
-{
-    // only call this if the sync is mCaseInsensitive
-    return fsNode && syncNode && cloudNode &&
-        syncNode->namesSynchronized &&
-        0 != compareUtf(syncNode->localname, true, fsNode->localname, true, false) &&
-        0 == compareUtf(syncNode->localname, true, fsNode->localname, true, true) &&
-        0 != compareUtf(cloudNode->name, true, fsNode->localname, true, false);
-}
-
-bool SyncRow::isIgnoreFile() const
-{
-    struct Predicate
-    {
-        bool operator()(const CloudNode& node) const
-        {
-            // So to avoid ambiguity.
-            const string& name = IGNORE_FILE_NAME;
-
-            return node.type == FILENODE
-                   && !platformCompareUtf(node.name, true, name, false);
-        }
-
-        bool operator()(const FSNode& node) const
-        {
-            const LocalPath& name = IGNORE_FILE_NAME;
-
-            return node.type == FILENODE
-                   && !platformCompareUtf(node.localname, true, name, false);
-        }
-    } predicate;
-
-    if (auto* s = syncNode)
-        return s->isIgnoreFile();
-
-    if (auto* f = fsNode)
-        return predicate(*f);
-
-    if (!fsClashingNames.empty())
-        return predicate(*fsClashingNames.front());
-
-    if (auto* c = cloudNode)
-        return predicate(*c);
-
-    if (!cloudClashingNames.empty())
-        return predicate(*cloudClashingNames.front());
-
-    return false;
-}
-
-bool SyncRow::isNoName() const
-{
-    // Can't be a no-name triplet if we've been paired.
-    if (fsNode || syncNode)
-        return false;
-
-    // Can't be a no-name triplet if we have clashing filesystem names.
-    if (!fsClashingNames.empty())
-        return false;
-
-    // Could be a no-name triplet if we have clashing cloud names.
-    if (!cloudClashingNames.empty())
-        return cloudClashingNames.front()->name.empty();
-
-    // Could be a no-name triplet if we have a cloud node.
-    return cloudNode && cloudNode->name.empty();
-}
-
-void Sync::combineTripletSet(vector<SyncRow>::iterator a, vector<SyncRow>::iterator b) const
-{
-    assert(syncs.onSyncThread());
-
-//#ifdef DEBUG
-//    // log before case
-//    LOG_debug << " combineTripletSet BEFORE " << std::distance(a, b);
-//    for (auto i = a; i != b; ++i)
-//    {
-//        LOG_debug
-//            << (i->cloudNode ? i->cloudNode->name : "<null>") << " "
-//            << (i->syncNode ? i->syncNode->localname.toPath() : "<null>") << " "
-//            << (i->fsNode ? i->fsNode->localname.toPath() : "<null>") << " ";
-//    }
-//#endif
-
-    // match up elements that are still present and were already synced
-    vector<SyncRow>::iterator lastFullySynced = b;
-    vector<SyncRow>::iterator lastNotFullySynced = b;
-    unsigned syncNode_nfs_count = 0;
-
-    for (auto i = a; i != b; ++i)
-    {
-        if (auto sn = i->syncNode)
-        {
-            if (!sn->syncedCloudNodeHandle.isUndef())
-            {
-                for (auto j = a; j != b; ++j)
-                {
-                    if (j->cloudNode && j->cloudNode->handle == sn->syncedCloudNodeHandle)
-                    {
-                        std::swap(j->cloudNode, i->cloudNode);
-                        break;
-                    }
-                }
-            }
-            if (sn->fsid_lastSynced != UNDEF)
-            {
-                for (auto j = a; j != b; ++j)
-                {
-                    if (j->fsNode && j->fsNode->fsid == sn->fsid_lastSynced)
-                    {
-                        std::swap(j->fsNode, i->fsNode);
-                        break;
-                    }
-                }
-            }
-
-            // is this row fully synced already? if so, put it aside in case there are more syncNodes
-            if (i->cloudNode && i->fsNode)
-            {
-                std::swap(*a, *i);
-                lastFullySynced = a;
-                ++a;
-            }
-            else
-            {
-                lastNotFullySynced = i;
-                ++syncNode_nfs_count;
-            }
-        }
-    }
-
-    // if this fails, please figure out how we got into that state
-    assert(syncNode_nfs_count < 2);
-
-    // gather up the remaining into a single row, there may be clashes.
-
-    auto targetrow = lastNotFullySynced != b ? lastNotFullySynced :
-                     (lastFullySynced != b ? lastFullySynced : a);
-
-    // check for duplicate names as we go. All but one row will be left as all nullptr
-    for (auto i = a; i != b; ++i)
-    if (i != targetrow)
-    {
-        if (i->fsNode)
-        {
-            if (targetrow->fsNode &&
-                !(targetrow->syncNode &&
-                targetrow->syncNode->fsid_lastSynced
-                == targetrow->fsNode->fsid))
-            {
-                LOG_debug << syncname << "Conflicting filesystem name: "
-                    << targetrow->fsNode->localname;
-                targetrow->fsClashingNames.push_back(targetrow->fsNode);
-                targetrow->fsNode = nullptr;
-            }
-            if (targetrow->fsNode ||
-                !targetrow->fsClashingNames.empty())
-            {
-                LOG_debug << syncname << "Conflicting filesystem name: "
-                    << i->fsNode->localname;
-                targetrow->fsClashingNames.push_back(i->fsNode);
-                i->fsNode = nullptr;
-            }
-            if (!targetrow->fsNode &&
-                targetrow->fsClashingNames.empty())
-            {
-                std::swap(targetrow->fsNode, i->fsNode);
-            }
-        }
-        if (i->cloudNode)
-        {
-            if (targetrow->cloudNode &&
-                !(targetrow->syncNode &&
-                targetrow->syncNode->syncedCloudNodeHandle
-                == targetrow->cloudNode->handle))
-            {
-                LOG_debug << syncname << "Conflicting filesystem name: "
-                    << targetrow->cloudNode->name;
-                targetrow->cloudClashingNames.push_back(targetrow->cloudNode);
-                targetrow->cloudNode = nullptr;
-            }
-            if (targetrow->cloudNode ||
-                !targetrow->cloudClashingNames.empty())
-            {
-                LOG_debug << syncname << "Conflicting filesystem name: "
-                    << i->cloudNode->name;
-                targetrow->cloudClashingNames.push_back(i->cloudNode);
-                i->cloudNode = nullptr;
-            }
-            if (!targetrow->cloudNode &&
-                targetrow->cloudClashingNames.empty())
-            {
-                std::swap(targetrow->cloudNode, i->cloudNode);
-            }
-        }
-    }
-
-//#ifdef DEBUG
-//    // log after case
-//    LOG_debug << " combineTripletSet AFTER " << std::distance(a, b);
-//    for (auto i = a; i != b; ++i)
-//    {
-//        LOG_debug
-//            << (i->cloudNode ? i->cloudNode->name : "<null>") << " "
-//            << (i->syncNode ? i->syncNode->localname.toPath() : "<null>") << " "
-//            << (i->fsNode ? i->fsNode->localname.toPath() : "<null>") << " ";
-//        for (auto j : i->cloudClashingNames)
-//        {
-//            LOG_debug << "with clashing cloud name: " << j->name;
-//        }
-//        for (auto j : i->fsClashingNames)
-//        {
-//            LOG_debug << "with clashing fs name: " << j->localname.toPath();
-//        }
-//    }
-//#endif
-
-
-#ifdef DEBUG
-    // confirm all are empty except target
-    for (auto i = a; i != b; ++i)
-    {
-        assert(i == targetrow || i->empty());
-    }
-#endif
-}
-
-auto Sync::computeSyncTriplets(vector<CloudNode>& cloudNodes, const LocalNode& syncParent, vector<FSNode>& fsNodes) const -> vector<SyncRow>
-{
-    assert(syncs.onSyncThread());
-
-    CodeCounter::ScopeTimer rst(syncs.mClient.performanceStats.computeSyncTripletsTime);
-
-    vector<SyncRow> triplets;
-    triplets.reserve(cloudNodes.size() + syncParent.children.size() + fsNodes.size());
-
-    for (auto& cn : cloudNodes)          triplets.emplace_back(&cn, nullptr, nullptr);
-    for (auto& sn : syncParent.children) triplets.emplace_back(nullptr, sn.second, nullptr);
-    for (auto& fsn : fsNodes)            triplets.emplace_back(nullptr, nullptr, &fsn);
-
-    auto tripletCompare = [this](const SyncRow& lhs, const SyncRow& rhs) -> int {
-        // Sanity.
-        assert(!lhs.fsNode || !lhs.fsNode->localname.empty());
-        assert(!rhs.fsNode || !rhs.fsNode->localname.empty());
-        assert(!lhs.syncNode || !lhs.syncNode->localname.empty());
-        assert(!rhs.syncNode || !rhs.syncNode->localname.empty());
-
-        // Although it would be great to efficiently compare cloud names in utf8 directly against filesystem names
-        // in utf16, without any conversions or copied and manipulated strings, unfortunately we have
-        // a few obstacles to that.  Mainly, that the utf8 encoding can differ - especially on Mac
-        // where they normalize the names that go to the filesystem, but with a different normalization
-        // than we chose for the Node names.  In order to compare these effectively and efficiently
-        // we pretty much have to first duplicate and convert both strings to a single utf8 normalization first.
-
-        if (lhs.cloudNode)
-        {
-            if (rhs.cloudNode)
-            {
-                return compareUtf(lhs.cloudNode->name, true, rhs.cloudNode->name, true, mCaseInsensitive);
-            }
-            else if (rhs.syncNode)
-            {
-                return compareUtf(lhs.cloudNode->name, true, rhs.syncNode->toName_of_localname, true, mCaseInsensitive);
-            }
-            else // rhs.fsNode
-            {
-                return compareUtf(lhs.cloudNode->name, true, rhs.fsNode->toName_of_localname(*syncs.fsaccess), true, mCaseInsensitive);
-            }
-        }
-        else if (lhs.syncNode)
-        {
-            if (rhs.cloudNode)
-            {
-                return compareUtf(lhs.syncNode->toName_of_localname, true, rhs.cloudNode->name, true, mCaseInsensitive);
-            }
-            else if (rhs.syncNode)
-            {
-                return compareUtf(lhs.syncNode->toName_of_localname, true, rhs.syncNode->toName_of_localname, true, mCaseInsensitive);
-            }
-            else // rhs.fsNode
-            {
-                return compareUtf(lhs.syncNode->toName_of_localname, true, rhs.fsNode->toName_of_localname(*syncs.fsaccess), true, mCaseInsensitive);
-            }
-        }
-        else // lhs.fsNode
-        {
-            if (rhs.cloudNode)
-            {
-                return compareUtf(lhs.fsNode->toName_of_localname(*syncs.fsaccess), true, rhs.cloudNode->name, true, mCaseInsensitive);
-            }
-            else if (rhs.syncNode)
-            {
-                return compareUtf(lhs.fsNode->toName_of_localname(*syncs.fsaccess), true, rhs.syncNode->toName_of_localname, true, mCaseInsensitive);
-            }
-            else // rhs.fsNode
-            {
-                return compareUtf(lhs.fsNode->toName_of_localname(*syncs.fsaccess), true, rhs.fsNode->toName_of_localname(*syncs.fsaccess), true, mCaseInsensitive);
-            }
-        }
-    };
-
-    std::sort(triplets.begin(), triplets.end(),
-           [=](const SyncRow& lhs, const SyncRow& rhs)
-           { return tripletCompare(lhs, rhs) < 0; });
-
-    auto currSet = triplets.begin();
-    auto end  = triplets.end();
-
-    while (currSet != end)
-    {
-        // Determine the next set that are all comparator-equal
-        auto nextSet = currSet;
-        ++nextSet;
-        while (nextSet != end && 0 == tripletCompare(*currSet, *nextSet))
-        {
-            ++nextSet;
-        }
-
-        combineTripletSet(currSet, nextSet);
-
-        currSet = nextSet;
-    }
-
-    auto newEnd = std::remove_if(triplets.begin(), triplets.end(), [](SyncRow& row){ return row.empty(); });
-    triplets.erase(newEnd, triplets.end());
-
-    return triplets;
-}
-
-bool Sync::inferRegeneratableTriplets(vector<CloudNode>& cloudChildren, const LocalNode& syncParent, vector<FSNode>& inferredFsNodes, vector<SyncRow>& inferredRows) const
-{
-    assert(syncs.onSyncThread());
-
-    CodeCounter::ScopeTimer rst(syncs.mClient.performanceStats.inferSyncTripletsTime);
-
-    if (cloudChildren.size() != syncParent.children.size()) return false;
-
-    inferredFsNodes.reserve(syncParent.children.size());
-
-    auto cloudHandleLess = [](const CloudNode& a, const CloudNode& b){ return a.handle < b.handle; };
-    std::sort(cloudChildren.begin(), cloudChildren.end(), cloudHandleLess);
-
-    for (auto& child : syncParent.children)
-    {
-
-        CloudNode compareTo;
-        compareTo.handle = child.second->syncedCloudNodeHandle;
-        auto iters = std::equal_range(cloudChildren.begin(), cloudChildren.end(), compareTo, cloudHandleLess);
-
-        if (std::distance(iters.first, iters.second) != 1)
-        {
-            // the node tree has actually changed so we need to run the full algorithm
-            return false;
-        }
-
-        CloudNode* node = &*iters.first;
-
-        if (node->parentType == FILENODE)
-        {
-            LOG_err << "Looked up a file version node during infer: " << node->name;
-			assert(false);
-            return false;
-        }
-
-        if (child.second->fsid_asScanned == UNDEF ||
-           (!child.second->scannedFingerprint.isvalid && child.second->type == FILENODE))
-        {
-            // we haven't scanned yet, or the scans don't match up with LocalNodes yet
-            return false;
-        }
-
-        inferredFsNodes.push_back(child.second->getScannedFSDetails());
-        inferredRows.emplace_back(node, child.second, &inferredFsNodes.back());
-    }
-    return true;
-}
-
-using IndexPair = pair<size_t, size_t>;
-using IndexPairVector = vector<IndexPair>;
-
-CodeCounter::ScopeStats computeSyncSequencesStats = { "computeSyncSequences" };
-
-
-static IndexPairVector computeSyncSequences(vector<SyncRow>& children)
-{
-    // No children, no work to be done.
-    if (children.empty())
-        return IndexPairVector();
-
-    CodeCounter::ScopeTimer rst(computeSyncSequencesStats);
-
-    // Separate our children into those that are ignore files and those that are not.
-    auto i = std::partition(children.begin(), children.end(), [](const SyncRow& child) {
-        return child.isIgnoreFile();
-    });
-
-    // No prioritization necessary if there's only a single class of child.
-    if (i == children.begin() || i == children.end())
-    {
-        // Is it a run of regular files?
-        if (!children.front().isIgnoreFile())
-            return IndexPairVector(1, IndexPair(0, children.size()));
-
-        IndexPairVector sequences;
-
-        sequences.emplace_back(0, children.size());
-        sequences.emplace_back(children.size(), children.size());
-
-        return sequences;
-    }
-
-    IndexPairVector sequences;
-
-    // Convenience.
-    auto j = i - children.begin();
-
-    // Ignore files should be completely processed first.
-    sequences.emplace_back(0, j);
-    sequences.emplace_back(j, children.size());
-
-    return sequences;
-}
-
-bool Sync::recursiveSync(SyncRow& row, SyncPath& fullPath, bool belowRemovedCloudNode, bool belowRemovedFsNode, unsigned depth)
-{
-    assert(syncs.onSyncThread());
-
-    // in case of sync failing while we recurse
-    if (getConfig().mError) return false;
-
-    assert(row.syncNode);
-    assert(row.syncNode->type > FILENODE);
-    assert(row.syncNode->getLocalPath() == fullPath.localPath);
-
-    if (depth + mCurrentRootDepth == MAX_CLOUD_DEPTH - 1)
-    {
-        ProgressingMonitor monitor(*this, row, fullPath);
-
-        LOG_debug << "Attempting to synchronize overly deep directory: "
-                  << logTriplet(row, fullPath)
-                  << ": Effective depth is "
-                  << depth + mCurrentRootDepth;
-
-        monitor.waitingLocal(fullPath.localPath, SyncStallEntry(
-            SyncWaitReason::SyncItemExceedsSupportedTreeDepth, true, true,
-            {fullPath.cloudPath},
-            {},
-            {fullPath.localPath},
-            {}));
-
-        return true;
-    }
-
-    // nothing to do for this subtree? Skip traversal
-    if (!(row.syncNode->scanRequired() || row.syncNode->mightHaveMoves() || row.syncNode->syncRequired()))
-    {
-        //SYNC_verbose << syncname << "No scanning/moving/syncing needed at " << logTriplet(row, fullPath);
-        return true;
-    }
-
-    SYNC_verbose << syncname << (belowRemovedCloudNode ? "belowRemovedCloudNode " : "") << (belowRemovedFsNode ? "belowRemovedFsNode " : "")
-        << "Entering folder with "
-        << row.syncNode->scanAgain  << "-"
-        << row.syncNode->checkMovesAgain << "-"
-        << row.syncNode->syncAgain << " ("
-        << row.syncNode->conflicts << ") at "
-        << fullPath.syncPath;
-
-    row.syncNode->propagateAnySubtreeFlags();
-
-    // Whether we should perform sync actions at this level.
-    bool wasSynced = row.syncNode->scanAgain < TREE_ACTION_HERE
-                  && row.syncNode->syncAgain < TREE_ACTION_HERE
-                  && row.syncNode->checkMovesAgain < TREE_ACTION_HERE;
-    bool syncHere = !wasSynced;
-    bool recurseHere = true;
-
-    //SYNC_verbose << syncname << "sync/recurse here: " << syncHere << recurseHere;
-
-    // reset this node's sync flag. It will be set again below or while recursing if anything remains to be done.
-    auto originalScanAgain = row.syncNode->scanAgain;
-    auto originalSyncAgain = row.syncNode->syncAgain;
-    row.syncNode->syncAgain = TREE_RESOLVED;
-
-    if (!row.fsNode || belowRemovedFsNode)
-    {
-        row.syncNode->scanAgain = TREE_RESOLVED;
-        row.syncNode->setScannedFsid(UNDEF, syncs.localnodeByScannedFsid, LocalPath(), FileFingerprint());
-        syncHere = row.syncNode->parent ? row.syncNode->parent->scanAgain < TREE_ACTION_HERE : true;
-        recurseHere = false;  // If we need to scan, we need the folder to exist first - revisit later
-        row.syncNode->lastFolderScan.reset();
-        belowRemovedFsNode = true; // this flag will prevent us reconstructing from scannedFingerprint etc
-    }
-    else
-    {
-        if (row.syncNode->fsid_asScanned == UNDEF ||
-            row.syncNode->fsid_asScanned != row.fsNode->fsid)
-        {
-            row.syncNode->scanAgain = TREE_ACTION_HERE;
-            row.syncNode->setScannedFsid(row.fsNode->fsid, syncs.localnodeByScannedFsid, row.fsNode->localname, row.fsNode->fingerprint);
-        }
-        else if (row.syncNode->scannedFingerprint != row.fsNode->fingerprint)
-        {
-            // this can change anytime, set it anyway
-            row.syncNode->scannedFingerprint = row.fsNode->fingerprint;
-        }
-    }
-
-    // Do we need to scan this node?
-    if (row.syncNode->scanAgain >= TREE_ACTION_HERE)
-    {
-
-        if (!row.syncNode->rareRO().scanBlocked)
-        {
-            // not stalling, so long as we are still scanning.  Destructor resets stall state
-            ProgressingMonitor monitor(*this, row, fullPath);
-        }
-
-        syncs.mSyncFlags->reachableNodesAllScannedThisPass = false;
-        syncHere = row.syncNode->processBackgroundFolderScan(row, fullPath);
-    }
-    else
-    {
-        // this will be restored at the end of the function if any nodes below in the tree need it
-        row.syncNode->scanAgain = TREE_RESOLVED;
-    }
-
-    if (row.syncNode->scanAgain >= TREE_ACTION_HERE)
-    {
-        // we must return later when we do have the scan data.
-        // restore sync flag
-        row.syncNode->setSyncAgain(false, true, false);
-        SYNC_verbose << syncname << "Early exit from recursiveSync due to no scan data yet. " << logTriplet(row, fullPath);
-        syncHere = false;
-        recurseHere = false;
-    }
-
-    auto originalCheckMovesAgain = row.syncNode->checkMovesAgain;
-    auto originalConflicsFlag = row.syncNode->conflicts;
-
-    bool earlyExit = false;
-
-    if (syncHere || recurseHere)
-    {
-        // Reset these flags before we evaluate each subnode.
-        // They could be set again during that processing,
-        // And additionally we double check with each child node after, in case we had reason to skip it.
-        if (!belowRemovedCloudNode && !belowRemovedFsNode)
-        {
-            // only expect to resolve these in normal case
-            row.syncNode->checkMovesAgain = TREE_RESOLVED;
-        }
-        row.syncNode->conflicts = TREE_RESOLVED;
-
-        // Get sync triplets.
-        vector<SyncRow> childRows;
-        vector<FSNode> fsInferredChildren;
-        vector<FSNode> fsChildren;
-        vector<CloudNode> cloudChildren;
-
-        if (row.cloudNode)
-        {
-            syncs.lookupCloudChildren(row.cloudNode->handle, cloudChildren);
-        }
-
-        row.inferOrCalculateChildSyncRows(wasSynced, childRows, fsInferredChildren, fsChildren, cloudChildren, belowRemovedFsNode, syncs.localnodeByScannedFsid);
-
-        bool anyNameConflicts = false;
-
-        // Ignore files must be fully processed before any other child.
-        auto sequences = computeSyncSequences(childRows);
-
-        bool ignoreFilePresent = sequences.size() > 1;
-        bool hasFilter = row.syncNode->rareRO().filterChain &&
-                         row.syncNode->rareRO().filterChain->mLoadSucceeded;
-
-        if (ignoreFilePresent != hasFilter && !sequences.empty())
-        {
-            row.syncNode->ignoreFilterPresenceChanged(ignoreFilePresent, childRows[sequences.front().first].fsNode);
-        }
-
-        // Here is where we loop over the syncRows for this folder.
-        // We must process things in a particular order
-        //    - first, check all rows for involvement in moves (case 0)
-        //      such a row is excluded from further checks
-        //    - second, check all remaining rows for sync actions on that row (case 1)
-        //    - third, recurse into each folder (case 2)
-        //      there are various reasons we may skip that, based on flags set by earlier steps
-        //    - zeroth, we perform first->third for any .megaignore file before any others
-        //      as any change involving .megaignore may affect anything else we do
-        PerFolderLogSummaryCounts pflsc;
-
-        for (auto& sequence : sequences)
-        {
-            // The main three steps: moves, node itself, recurse
-            for (unsigned step = 0; step < 3; ++step)
-            {
-                if (step == 2 &&
-                    sequence.second == sequences.back().second &&
-                    !belowRemovedCloudNode && !belowRemovedFsNode)
-                {
-                    string message;
-                    if (pflsc.report(message))
-                    {
-                        SYNC_verbose << syncname << message << " out of folder items:" << childRows.size();
-                    }
-                }
-
-                for (auto i = sequence.first; i != sequence.second; ++i)
-                {
-                    // Convenience.
-                    auto& childRow = childRows[i];
-
-                    // in case of sync failing while we recurse
-                    if (getConfig().mError) return false;
-
-                    if (syncs.mSyncFlags->earlyRecurseExitRequested)
-                    {
-                        // restore flags to at least what they were, for when we revisit on next full recurse
-                        row.syncNode->scanAgain = std::max<TreeState>(row.syncNode->scanAgain, originalScanAgain);
-                        row.syncNode->syncAgain = std::max<TreeState>(row.syncNode->syncAgain, originalSyncAgain);
-                        row.syncNode->checkMovesAgain = std::max<TreeState>(row.syncNode->checkMovesAgain, originalCheckMovesAgain);
-                        row.syncNode->conflicts = std::max<TreeState>(row.syncNode->conflicts, originalConflicsFlag);
-
-                        LOG_debug << syncname
-                            << "recursiveSync early exit due to pending outside request with "
-                            << row.syncNode->scanAgain  << "-"
-                            << row.syncNode->checkMovesAgain << "-"
-                            << row.syncNode->syncAgain << " ("
-                            << row.syncNode->conflicts << ") at "
-                            << fullPath.syncPath;
-
-                        return false;
-                    }
-
-                    if (!childRow.cloudClashingNames.empty() ||
-                        !childRow.fsClashingNames.empty())
-                    {
-                        anyNameConflicts = true;
-                        row.syncNode->setContainsConflicts(false, true, false); // in case we don't call setItem due to !syncHere
-                    }
-                    childRow.rowSiblings = &childRows;
-
-                    if (auto* s = childRow.syncNode)
-                    {
-                        if (auto* f = childRow.fsNode)
-                        {
-                            // Maintain scanned FSID.
-                            if (s->fsid_asScanned != f->fsid)
-                            {
-                                syncs.setScannedFsidReused(fsfp, f->fsid);
-                                s->setScannedFsid(f->fsid, syncs.localnodeByScannedFsid, f->localname, f->fingerprint);
-                            }
-                            else if (s->scannedFingerprint != f->fingerprint)
-                            {
-                                // Maintain the scanned fingerprint.
-                                s->scannedFingerprint = f->fingerprint;
-                            }
-                        }
-
-                        // Recompute this row's exclusion state.
-                        if (s->recomputeExclusionState())
-                        {
-                            // Make sure we visit this node's children if its filter state
-                            // has changed and we're currently recursing below a removed
-                            // node.
-                            childRow.recurseBelowRemovedCloudNode |= belowRemovedCloudNode;
-                            childRow.recurseBelowRemovedFsNode |= belowRemovedFsNode;
-                        }
-
-                        if (s->exclusionState() == ES_EXCLUDED)
-                        {
-                            if (!s->children.empty())
-                            {
-                                LOG_debug << syncname << "Removing " << s->children.size() << " child LocalNodes from excluded " << s->getLocalPath();
-                                vector<LocalNode*> cs;
-                                cs.reserve(s->children.size());
-                                for (auto& i : s->children)
-                                {
-                                    cs.push_back(i.second);
-                                }
-                                // this technique might seem a bit roundabout, but deletion will cause these to
-                                // remove themselves from s->children. // we can't have that happening while we iterate that map.
-                                for (auto p : cs)
-                                {
-                                    // deletion this way includes statecachedel
-                                    delete p;
-                                }
-                            }
-                            if (s->transferSP)
-                            {
-                                s->resetTransfer(nullptr);
-                            }
-                            s->checkTreestate(true);
-                            continue;
-                        }
-                    }
-
-                    ScopedSyncPathRestore syncPathRestore(fullPath);
-
-                    if (!fullPath.appendRowNames(childRow, mFilesystemType) ||
-                        localdebris.isContainingPathOf(fullPath.localPath))
-                    {
-                        // This is a legitimate case; eg. we only had a syncNode and it is removed in resolve_delSyncNode
-                        // Or if this is the debris folder, ignore it
-                        continue;
-                    }
-
-                    if (childRow.syncNode)
-                    {
-                        auto p = childRow.syncNode->getLocalPath();
-                        assert(0 == compareUtf(p, true, fullPath.localPath, true, mCaseInsensitive));
-                        childRow.syncNode->reassignUnstableFsidsOnceOnly(childRow.fsNode);
-                    }
-
-                    switch (step)
-                    {
-                    case 0:
-                        // first pass: check for any renames within the folder (or other move activity)
-                        // these must be processed first, otherwise if another file
-                        // was added with a now-renamed name, an upload would be
-                        // attached to the wrong node, resulting in node versions
-                        if (syncHere || belowRemovedCloudNode || belowRemovedFsNode)
-                        {
-                            if (!syncItem_checkMoves(childRow, row, fullPath, belowRemovedCloudNode, belowRemovedFsNode))
-                            {
-                                if (childRow.itemProcessed)
-                                {
-                                    row.syncNode->setSyncAgain(false, true, false);
-                                }
-                            }
-                        }
-                        break;
-
-                    case 1:
-                        // second pass: full syncItem processing for each node that wasn't part of a move
-                        if (belowRemovedCloudNode)
-                        {
-                            // when syncing/scanning below a removed cloud node, we just want to collect up scan fsids
-                            // and make syncNodes to visit, so we can be sure of detecting all the moves,
-                            // in particular contradictory moves.
-                            if (childRow.type() == SRT_XXF && row.exclusionState(*childRow.fsNode) == ES_INCLUDED)
-                            {
-                                makeSyncNode_fromFS(childRow, row, fullPath, false);
-                            }
-                        }
-                        else if (belowRemovedFsNode)
-                        {
-                            // when syncing/scanning below a removed local node, we just want to
-                            // and make syncNodes to visit, so we can be sure of detecting all the moves,
-                            // in particular contradictroy moves.
-                            if (childRow.type() == SRT_CXX && row.exclusionState(*childRow.cloudNode) == ES_INCLUDED)
-                            {
-                                resolve_makeSyncNode_fromCloud(childRow, row, fullPath, false);
-                            }
-                        }
-                        else if (syncHere && !childRow.itemProcessed)
-                        {
-                            // normal case: consider all the combinations
-                            if (!syncItem(childRow, row, fullPath, pflsc))
-                            {
-                                if (childRow.syncNode && childRow.syncNode->type != FOLDERNODE)
-                                {
-                                    childRow.syncNode->setSyncAgain(true, true, false);
-                                }
-                                else
-                                {
-                                    row.syncNode->setSyncAgain(false, true, false);
-                                }
-                            }
-
-                            if (ignoreFilePresent && childRow.isIgnoreFile() && childRow.fsNode)
-                            {
-                                // Load filters if new/updated.  If it fails, filters are marked invalid
-                                bool ok = row.syncNode->loadFiltersIfChanged(childRow.fsNode->fingerprint, fullPath.localPath);
-
-                                if (ok != !row.syncNode->rareRO().badlyFormedIgnoreFilePath)
-                                {
-                                    if (ok)
-                                    {
-                                        row.syncNode->rare().badlyFormedIgnoreFilePath.reset();
-                                    }
-                                    else
-                                    {
-                                        row.syncNode->rare().badlyFormedIgnoreFilePath.reset(new LocalNode::RareFields::BadlyFormedIgnore(fullPath.localPath, this));
-                                        syncs.badlyFormedIgnoreFilePaths.push_back(row.syncNode->rare().badlyFormedIgnoreFilePath);
-                                    }
-                                }
-                            }
-                        }
-                        if (childRow.syncNode &&
-                            childRow.syncNode->type == FILENODE)
-                        {
-                            childRow.syncNode->checkTreestate(true);
-                        }
-                        break;
-
-                    case 2:
-                        // third and final pass: recurse into the folders
-                        if (childRow.syncNode &&
-                            childRow.syncNode->type > FILENODE && (
-                                (childRow.recurseBelowRemovedCloudNode &&
-                                 (childRow.syncNode->scanRequired() || childRow.syncNode->syncRequired()))
-                                ||
-                                (childRow.recurseBelowRemovedFsNode &&
-                                 childRow.syncNode->syncRequired())
-                                ||
-                                (recurseHere &&
-                                !childRow.suppressRecursion &&
-                                //!childRow.syncNode->deletedFS &&   we should not check this one, or we won't remove the LocalNode
-                                //childRow.syncNode->rareRO().removeNodeHere.expired() && // this is shared_ptr now, not weak_ptr.  And checked early in checkForCompletedCloudMovedToDebris
-                                childRow.syncNode->rareRO().unlinkHere.expired() &&
-                                !childRow.syncNode->rareRO().moveToHere))) // don't create new LocalNodes under a moving-to folder, we'll move the already existing LocalNodes when the move completes
-                        {
-                            // Add watches as necessary.
-                            if (childRow.fsNode)
-                            {
-                                auto result = childRow.syncNode->watch(fullPath.localPath, childRow.fsNode->fsid);
-
-                                // Any fatal errors while adding the watch?
-                                if (result == WR_FATAL)
-                                    changestate(UNABLE_TO_ADD_WATCH, false, true, true);
-                            }
-
-                            if (!recursiveSync(childRow, fullPath, belowRemovedCloudNode || childRow.recurseBelowRemovedCloudNode, belowRemovedFsNode || childRow.recurseBelowRemovedFsNode, depth+1))
-                            {
-                                earlyExit = true;
-                            }
-                        }
-                        break;
-
-                    }
-                }
-            }
-
-            if (ignoreFilePresent)
-            {
-                if (!row.syncNode->rareRO().filterChain ||
-                    !row.syncNode->rareRO().filterChain->mLoadSucceeded)
-                {
-                    // we can't calculate what's included, come back when the .megaignore is present and well-formed
-                    break;
-                }
-
-                // processed already, don't worry about it for the rest
-                ignoreFilePresent = false;
-            }
-        }
-
-        if (!anyNameConflicts)
-        {
-            // here childRows still contains pointers into lastFolderScan, fsAddedSiblings etc
-            row.syncNode->clearRegeneratableFolderScan(fullPath, childRows);
-        }
-
-        // If we still don't match the known fs state, and if we added any FSNodes that
-        // aren't part of our scan data (and we think we don't need another scan),
-        // add them to the scan data to avoid re-fingerprinting no the next folder scan
-        if (!row.fsAddedSiblings.empty())
-        {
-            auto& scan = row.syncNode->lastFolderScan;
-            if (scan && row.syncNode->scanAgain < TREE_ACTION_HERE)
-            {
-                scan->reserve(scan->size() + row.fsAddedSiblings.size());
-                for (auto& ptr: row.fsAddedSiblings)
-                {
-                    scan->push_back(move(ptr));
-                }
-                row.fsAddedSiblings.clear();
-            }
-        }
-    }
-
-    // Recompute our LocalNode flags from children
-    // Flags for this row could have been set during calls to the node
-    // If we skipped a child node this time (or if not), the set-parent
-    // flags let us know if future actions are needed at this level
-    for (auto& child : row.syncNode->children)
-    {
-        assert(child.first == child.second->localname);
-
-        if (child.second->exclusionState() == ES_EXCLUDED)
-        {
-            continue;
-        }
-
-        if (row.ignoreFileStable() && child.second->type > FILENODE)
-        {
-            row.syncNode->scanAgain = updateTreestateFromChild(row.syncNode->scanAgain, child.second->scanAgain);
-            row.syncNode->syncAgain = updateTreestateFromChild(row.syncNode->syncAgain, child.second->syncAgain);
-        }
-        row.syncNode->checkMovesAgain = updateTreestateFromChild(row.syncNode->checkMovesAgain, child.second->checkMovesAgain);
-        row.syncNode->conflicts = updateTreestateFromChild(row.syncNode->conflicts, child.second->conflicts);
-
-        if (child.second->parentSetScanAgain) row.syncNode->setScanAgain(false, true, false, 0);
-        if (child.second->parentSetCheckMovesAgain) row.syncNode->setCheckMovesAgain(false, true, false);
-        if (child.second->parentSetSyncAgain) row.syncNode->setSyncAgain(false, true, false);
-        if (child.second->parentSetContainsConflicts) row.syncNode->setContainsConflicts(false, true, false);
-
-        child.second->parentSetScanAgain = false;  // we should only use this one once
-    }
-
-    // keep sync overlay icons up to date as we recurse (including the sync root node)
-    row.syncNode->checkTreestate(true);
-
-    SYNC_verbose << syncname << (belowRemovedCloudNode ? "belowRemovedCloudNode " : "")
-                << "Exiting folder with "
-                << row.syncNode->scanAgain  << "-"
-                << row.syncNode->checkMovesAgain << "-"
-                << row.syncNode->syncAgain << " ("
-                << row.syncNode->conflicts << ") at "
-                << fullPath.syncPath;
-
-    return !earlyExit;
-}
-
-string Sync::logTriplet(SyncRow& row, SyncPath& fullPath)
-{
-    ostringstream s;
-    s << " triplet:" <<
-        " " << (row.cloudNode ? fullPath.cloudPath : "(null)") <<
-        " " << (row.syncNode ? fullPath.syncPath : "(null)") <<
-        " " << (row.fsNode ? fullPath.localPath.toPath(false):"(null)");
-    return s.str();
-}
-
-bool Sync::syncItem_checkMoves(SyncRow& row, SyncRow& parentRow, SyncPath& fullPath,
-        bool belowRemovedCloudNode, bool belowRemovedFsNode)
-{
-    assert(syncs.onSyncThread());
-    CodeCounter::ScopeTimer rst(syncs.mClient.performanceStats.syncItemCheckMove);
-
-    // Since we are visiting this node this time, reset its flags-for-parent
-    // They should only stay set when the conditions require it
-    if (row.syncNode)
-    {
-        row.syncNode->parentSetScanAgain = false;
-        row.syncNode->parentSetCheckMovesAgain = false;
-        row.syncNode->parentSetSyncAgain = false;
-        row.syncNode->parentSetContainsConflicts = false;
-    }
-
-    // Does this row have a sync node?
-    if (auto* s = row.syncNode)
-    {
-        // Is this row part of an ongoing upload?
-        if (auto u = std::dynamic_pointer_cast<SyncUpload_inClient>(s->transferSP))
-        {
-            // Is it waiting for a putnodes request to complete?
-            if (u->putnodesStarted)
-            {
-                if (!u->wasPutnodesCompleted)
-                {
-                    LOG_debug << "Waiting for putnodes to complete, defer move checking: "
-                              << logTriplet(row, fullPath);
-
-                    // Then come back later.
-                    return false;
-                }
-                else
-                {
-                    bool rowResult = false;
-                    if (processCompletedUploadFromHere(row, parentRow, fullPath, rowResult, u))
-                    {
-                        return rowResult;
-                    }
-                }
-            }
-        }
-    }
-
-    // Under some circumstances on sync startup, our shortname records can be out of date.
-    // If so, we adjust for that here, as the directories are scanned
-    if (row.syncNode && row.fsNode && row.fsNode->shortname)
-    {
-        if ((!row.syncNode->slocalname ||
-            *row.syncNode->slocalname != *row.fsNode->shortname) &&
-            row.syncNode->localname != *row.fsNode->shortname)
-        {
-            LOG_warn << syncname
-                     << "Updating slocalname: " << *row.fsNode->shortname
-                     << " at " << fullPath.localPath
-                     << " was " << (row.syncNode->slocalname ? row.syncNode->slocalname->toPath(false) : "(null)")
-                     << logTriplet(row, fullPath);
-            row.syncNode->setnameparent(row.syncNode->parent, row.syncNode->localname, row.fsNode->cloneShortname());
-            statecacheadd(row.syncNode);
-        }
-    }
-
-    if (row.fsNode &&
-       (row.fsNode->type == TYPE_UNKNOWN ||
-        row.fsNode->fsid == UNDEF))
-    {
-        // We can't consider moves if we don't even know file/folder or fsid.
-        // Skip ahead to plain item comparison where we wil consider exclusion filters.
-        return false;
-    }
-
-    // Are we dealing with a no-name triplet?
-    if (row.isNoName())
-    {
-        ProgressingMonitor monitor(*this, row, fullPath);
-
-        monitor.waitingCloud(fullPath.cloudPath, SyncStallEntry(
-            SyncWaitReason::FileIssue, true, true,
-            {fullPath.cloudPath, PathProblem::UndecryptedCloudNode},
-            {},
-            {},
-            {}));
-
-        LOG_debug << syncname
-                  << "No name triplets here. "
-                  << "Excluding this triplet from sync for now. "
-                  << logTriplet(row, fullPath);
-
-        row.itemProcessed = true;
-        row.suppressRecursion = true;
-
-        return false;
-    }
-
-    if (row.fsNode && isDoNotSyncFileName(row.fsNode->toName_of_localname(*syncs.fsaccess)))
-    {
-        // don't consider these for moves
-        return true;
-    }
-
-    // Don't perform any moves until we know the row's exclusion state.
-    if ((row.cloudNode && parentRow.exclusionState(*row.cloudNode) == ES_UNKNOWN) ||
-        (row.fsNode && parentRow.exclusionState(*row.fsNode) == ES_UNKNOWN))
-    {
-        row.itemProcessed = true;
-        row.suppressRecursion = true;
-
-        return true;
-    }
-
-    bool rowResult;
-    if (checkForCompletedFolderCreateHere(row, parentRow, fullPath, rowResult))
-    {
-        row.itemProcessed = true;
-        return rowResult;
-    }
-
-    if (checkForCompletedCloudMoveToHere(row, parentRow, fullPath, rowResult))
-    {
-        row.itemProcessed = true;
-        return rowResult;
-    }
-
-    if (checkForCompletedCloudMovedToDebris(row, parentRow, fullPath, rowResult))
-    {
-        row.itemProcessed = true;
-        return rowResult;
-    }
-
-
-    // First deal with detecting local moves/renames and propagating correspondingly
-    // Independent of the syncItem() combos below so we don't have duplicate checks in those.
-    // Be careful of unscannable folder entries which may have no detected type or fsid.
-    // todo: We also have to consider the possibility this item was moved locally and remotely,
-    // and possibly from different locations, or even possibly from the same location.
-
-    if (row.fsNode &&
-        (!row.syncNode ||
-          row.syncNode->fsid_lastSynced == UNDEF ||
-          row.syncNode->fsid_lastSynced != row.fsNode->fsid ||
-          (mCaseInsensitive && row.hasCaseInsensitiveLocalNameChange())))
-    {
-        bool rowResult;
-        if (checkLocalPathForMovesRenames(row, parentRow, fullPath, rowResult, belowRemovedCloudNode))
-        {
-            row.itemProcessed = true;
-            return rowResult;
-        }
-    }
-
-    if (row.cloudNode &&
-        (!row.syncNode ||
-          row.syncNode->syncedCloudNodeHandle.isUndef() ||
-          row.syncNode->syncedCloudNodeHandle != row.cloudNode->handle ||
-          (mCaseInsensitive && row.hasCaseInsensitiveCloudNameChange())))
-    {
-        bool rowResult;
-        if (checkCloudPathForMovesRenames(row, parentRow, fullPath, rowResult, belowRemovedFsNode))
-        {
-            row.itemProcessed = true;
-            return rowResult;
-        }
-    }
-
-    // Avoid syncing nodes that have multiple clashing names
-    // Except if we previously had a folder (just itself) synced, allow recursing into that one.
-    if (!row.fsClashingNames.empty() || !row.cloudClashingNames.empty())
-    {
-        if (row.syncNode) row.syncNode->setContainsConflicts(true, false, false);
-        else parentRow.syncNode->setContainsConflicts(false, true, false);
-
-        if (row.cloudNode && row.syncNode && row.fsNode &&
-            row.syncNode->type == FOLDERNODE &&
-            row.cloudNode->handle == row.syncNode->syncedCloudNodeHandle &&
-            row.fsNode->fsid != UNDEF && row.fsNode->fsid == row.syncNode->fsid_lastSynced)
-        {
-            SYNC_verbose << syncname << "Name clashes at this already-synced folder.  We will sync nodes below though." << logTriplet(row, fullPath);
-            return false;
-        }
-
-        // Is this clash due to multiple ignore files being present in the cloud?
-        auto isIgnoreFileClash = [](const SyncRow& row) {
-            // Any clashes in the cloud?
-            if (row.cloudClashingNames.empty())
-                return false;
-
-            // Any clashes on the local disk?
-            if (!row.fsClashingNames.empty())
-                return false;
-
-            if (!(row.fsNode || row.syncNode))
-                return false;
-
-            // Row represents an ignore file?
-            return row.isIgnoreFile();
-        };
-
-        if (isIgnoreFileClash(row))
-            return false;
-
-        LOG_debug << syncname << "Multiple names clash here.  Excluding this node from sync for now." << logTriplet(row, fullPath);
-
-        if (row.syncNode)
-        {
-            row.syncNode->scanAgain = TREE_RESOLVED;
-            row.syncNode->checkMovesAgain = TREE_RESOLVED;
-            row.syncNode->syncAgain = TREE_RESOLVED;
-        }
-
-        row.itemProcessed = true;
-        row.suppressRecursion = true;
-
-        return true;
-    }
-
-    return false;
-}
-
-bool Sync::syncItem_checkDownloadCompletion(SyncRow& row, SyncRow& parentRow, SyncPath& fullPath)
-{
-    auto downloadPtr = std::dynamic_pointer_cast<SyncDownload_inClient>(row.syncNode->transferSP);
-    if (!downloadPtr) return true;
-
-    ProgressingMonitor monitor(*this, row, fullPath);
-
-    if (downloadPtr->wasTerminated)
-    {
-        SYNC_verbose << syncname << "Download was terminated " << logTriplet(row, fullPath);
-
-        // Did the download fail due to a MAC error?
-        if (downloadPtr->mError == API_EKEY)
-        {
-            // Then report it as a stall.
-
-            SYNC_verbose << syncname
-                            << "Download was terminated due to MAC verification failure: "
-                            << logTriplet(row, fullPath);
-
-            monitor.waitingLocal(downloadPtr->getLocalname(), SyncStallEntry(
-                SyncWaitReason::DownloadIssue, true, true,
-                {fullPath.cloudPath, PathProblem::MACVerificationFailure},
-                {},
-                {downloadPtr->getLocalname(), PathProblem::MACVerificationFailure},
-                {fullPath.localPath}));
-
-            bool keepStalling = row.cloudNode && row.cloudNode->handle == downloadPtr->h;
-
-            return !keepStalling;
-        }
-        else
-        {
-            // remove the download record so we re-evaluate what to do
-            row.syncNode->resetTransfer(nullptr);
-        }
-    }
-    else if (downloadPtr->wasCompleted)
-    {
-        assert(downloadPtr->downloadDistributor);
-
-        // Convenience.
-        auto& fsAccess = *syncs.fsaccess;
-
-        // Clarity.
-        auto& targetPath = fullPath.localPath;
-
-        // Try and move/rename the downloaded file into its new home.
-        bool nameTooLong = false;
-        bool transientError = false;
-
-        if (row.fsNode && downloadPtr->okToOverwriteFF.isvalid)
-        {
-            if (row.fsNode->fingerprint != downloadPtr->okToOverwriteFF)
-            {
-                LOG_debug << syncname << "Sync download cannot overwrite unexpected file at " << logTriplet(row, fullPath);
-                monitor.noResult();
-                return true;  // continue matching and see if we stall due to changes on both sides
-            }
-        }
-
-        if (downloadPtr->downloadDistributor->distributeTo(targetPath, fsAccess, FileDistributor::MoveReplacedFileToSyncDebris, transientError, nameTooLong, this))
-        {
-            assert(FSNode::debugConfirmOnDiskFingerprintOrLogWhy(fsAccess, targetPath, *downloadPtr));
-
-            // Move was successful.
-            SYNC_verbose << syncname << "Download complete, moved file to final destination." << logTriplet(row, fullPath);
-
-            // Download was moved into place.
-            downloadPtr->wasDistributed = true;
-
-            // No longer necessary as the transfer's complete.
-            row.syncNode->resetTransfer(nullptr);
-
-            // Let the engine know the file exists, even if it hasn't detected it yet.
-            //
-            // This is necessary as filesystem events may be delayed.
-            if (auto fsNode = FSNode::fromPath(fsAccess, targetPath, true, FSLogging::logOnError))  // skip case check. We will check for exact match ourselves
-            {
-                if (fsNode->localname != targetPath.leafName())
-                {
-                    row.syncNode->localFSCannotStoreThisName = true;
-                    row.syncNode->rare().localFSRenamedToThisName = fsNode->localname;
-                    return true;  // carry on with checkItem() - this syncNode will cause a stall until cloud rename
-                }
-
-                // Make this new fsNode part of our sync data structure
-                parentRow.fsAddedSiblings.emplace_back(std::move(*fsNode));
-                row.fsNode = &parentRow.fsAddedSiblings.back();
-                row.syncNode->slocalname = row.fsNode->cloneShortname();
-            }
-            else
-            {
-                row.syncNode->localFSCannotStoreThisName = true;
-                return true;  // carry on with checkItem() - this syncNode will cause a stall until cloud rename
-            }
-
-            // Mark the row as synced with the original Node downloaded, so that
-            // we can chain any cloud moves/renames that occurred in the meantime
-            row.syncNode->setSyncedFsid(row.fsNode->fsid, syncs.localnodeBySyncedFsid, row.fsNode->localname, row.fsNode->cloneShortname());
-            row.syncNode->syncedFingerprint = row.fsNode->fingerprint;
-            row.syncNode->setSyncedNodeHandle(downloadPtr->h);
-            statecacheadd(row.syncNode);
-        }
-        else if (nameTooLong)
-        {
-            SYNC_verbose << syncname
-                            << "Download complete but the target's name is too long: "
-                            << logTriplet(row, fullPath);
-
-            monitor.waitingLocal(fullPath.localPath, SyncStallEntry(
-                SyncWaitReason::DownloadIssue, true, true,
-                {fullPath.cloudPath},
-                {},
-                {downloadPtr->downloadDistributor->distributeFromPath()},
-                {fullPath.localPath, PathProblem::NameTooLongForFilesystem}));
-
-            // Leave the transfer intact so we don't reattempt the download.
-            // Also allow the syncItem logic to continue, to resolve via user change, eg delete the cloud node
-            return true;
-        }
-        else
-        {
-            // (Transient?) error while moving download into place.
-            SYNC_verbose << syncname << "Download complete, but filesystem move error." << logTriplet(row, fullPath);
-
-            // Let the monitor know what we're up to.
-            monitor.waitingLocal(fullPath.localPath, SyncStallEntry(
-                SyncWaitReason::DownloadIssue, false, true,
-                {fullPath.cloudPath},
-                {},
-                {downloadPtr->getLocalname()},
-                {fullPath.localPath, PathProblem::FilesystemErrorDuringOperation}));
-
-            // Also allow the syncItem logic to continue, to resolve via user change, eg delete the cloud node
-            return true;
-        }
-    }
-    return true;  // carry on with checkItem()
-}
-
-struct DifferentValueDetector_nodetype
-{
-    nodetype_t value = TYPE_UNKNOWN;
-
-    // returns false if any different values are detected
-    bool combine(nodetype_t v)
-    {
-        if (value == TYPE_UNKNOWN)
-        {
-            value = v;
-            return true;
-        }
-        else if (v == TYPE_UNKNOWN)
-        {
-            return true;
-        }
-        else return v == value;
-    }
-};
-
-bool Sync::syncItem(SyncRow& row, SyncRow& parentRow, SyncPath& fullPath, PerFolderLogSummaryCounts& pflsc)
-{
-    CodeCounter::ScopeTimer rst(syncs.mClient.performanceStats.syncItem);
-
-    assert(syncs.onSyncThread());
-
-    if (row.syncNode && row.fsNode &&
-       (row.fsNode->type == TYPE_UNKNOWN || row.fsNode->fsid == UNDEF ||
-       (row.fsNode->type == FILENODE && !row.fsNode->fingerprint.isvalid)))
-    {
-        SYNC_verbose << "File lost permissions and we can't identify or fingerprint it anymore: " << logTriplet(row, fullPath);
-
-        ProgressingMonitor monitor(*this, row, fullPath);
-        monitor.waitingLocal(fullPath.localPath, SyncStallEntry(
-            SyncWaitReason::FileIssue, false, false,
-            {},
-            {},
-            {fullPath.localPath, PathProblem::CannotFingerprintFile},
-            {}));
-
-        return false;
-    }
-
-    // Check for files vs folders,  we can't upload a file over a folder etc.
-    // Turns out we need to let moves be detected first, hence this block is moved from
-    // there, otherwise a delete of a moved node could happen
-    // Hence this block is moved from syncItem_checkMoves
-    DifferentValueDetector_nodetype typeDiffDetect;
-    if ((row.cloudNode && !typeDiffDetect.combine(row.cloudNode->type)) ||
-        (row.syncNode && !typeDiffDetect.combine(row.syncNode->type)) ||
-        (row.fsNode && !typeDiffDetect.combine(row.fsNode->type)))
-    {
-
-        if ((row.cloudNode && row.cloudNode->type == TYPE_DONOTSYNC) ||
-            (row.fsNode && row.fsNode->type == TYPE_DONOTSYNC))
-        {
-            // don't do anything for these- eg. files auto generated by win/mac filesystem browsers
-            // Note that historic syncs may have many of these in the cloud already
-            return true;
-        }
-
-        SYNC_verbose << syncname << "File vs folder detected in this row: " << fullPath.localPath;
-
-        // we already know these are not move-involved.  So, allow resetting the type of the syncNode
-        if (row.syncNode)
-        {
-            nodetype_t resetType = TYPE_UNKNOWN;
-
-            if (!row.fsNode && row.cloudNode)
-            {
-                SYNC_verbose << syncname << "Resetting sync node type for no fsNode: " << row.cloudNode->type << fullPath.localPath;
-                resetType = row.cloudNode->type;
-            }
-
-            if (!row.cloudNode && row.fsNode)
-            {
-                SYNC_verbose << syncname << "Resetting sync node type for no cloudNode: " << row.fsNode->type << fullPath.localPath;
-                resetType = row.fsNode->type;
-            }
-
-            if (row.cloudNode && row.fsNode && row.cloudNode->type == row.fsNode->type)
-            {
-                SYNC_verbose << syncname << "Resetting sync node type to cloud/fs type: " << row.cloudNode->type << fullPath.localPath;
-                resetType = row.cloudNode->type;
-            }
-
-            if (resetType != TYPE_UNKNOWN)
-            {
-                row.syncNode->type = resetType;
-                row.syncNode->setSyncedFsid(UNDEF, syncs.localnodeBySyncedFsid, row.syncNode->localname, row.syncNode->cloneShortname());
-                row.syncNode->setSyncedNodeHandle(NodeHandle());
-                statecacheadd(row.syncNode);
-                return false;
-            }
-        }
-
-        bool cloudSideChange = row.cloudNode && row.syncNode && row.cloudNode->type != row.syncNode->type;
-
-        ProgressingMonitor monitor(*this, row, fullPath);
-        monitor.waitingLocal(fullPath.localPath, SyncStallEntry(
-            SyncWaitReason::FolderMatchedAgainstFile, true, cloudSideChange,
-            {fullPath.cloudPath}, {},
-            {fullPath.localPath}, {}));
-
-        return false;
-    }
-
-
-    unsigned confirmDeleteCount = 0;
-    if (row.syncNode)
-    {
-        // reset the count pre-emptively in case we don't choose SRT_XSX
-        confirmDeleteCount = row.syncNode->confirmDeleteCount;
-        if (confirmDeleteCount > 0)
-        {
-            row.syncNode->confirmDeleteCount = 0;
-        }
-
-        if (row.syncNode->certainlyOrphaned)
-        {
-            SYNC_verbose << "Removing certainly orphaned LN. " << logTriplet(row, fullPath);
-            delete row.syncNode;
-            row.syncNode = nullptr;
-            if (!row.cloudNode && !row.fsNode) return false;
-        }
-    }
-
-    // check for cases in progress that we shouldn't be re-evaluating yet
-    if (auto* s = row.syncNode)
-    {
-        // Any rare fields?
-        if (s->hasRare())
-        {
-            // Move pending?
-            if (!s->rare().movePendingFrom.expired())
-            {
-                // Don't do anything until the move has completed.
-                return false;
-            }
-
-            // Move in progress?
-            if (auto& moveFromHere = s->rare().moveFromHere)
-            {
-                if (s->rare().moveToHere == moveFromHere &&
-                    (moveFromHere->succeeded || moveFromHere->failed))
-                {
-                    // rename of this node (case insensitive but case changed)?
-                    moveFromHere.reset();
-                    s->rare().moveToHere.reset();
-                    s->updateMoveInvolvement();
-                }
-                else if (moveFromHere->failed || moveFromHere->syncCodeProcessedResult)
-                {
-                    // Move's completed.
-                    moveFromHere.reset();
-                    s->updateMoveInvolvement();
-                }
-                else if (moveFromHere.use_count() == 1)
-                {
-                    SYNC_verbose << "Removing orphaned moveFromHere pointer at: " << logTriplet(row, fullPath);
-                    moveFromHere.reset();
-                    s->updateMoveInvolvement();
-                }
-                else
-                {
-                    // Move's still underway.
-                    return false;
-                }
-            }
-
-            // Is this row (effectively) excluded?
-            if (s->exclusionState() != ES_INCLUDED)
-            {
-                // Is it a move target?
-                if (auto& moveToHere = s->rare().moveToHere)
-                {
-                    assert(!moveToHere->failed);
-                    assert(!moveToHere->syncCodeProcessedResult);
-                    assert(moveToHere->succeeded);
-
-                    // Necessary as excluded rows may not reach CSF.
-                    resolve_checkMoveComplete(row, parentRow, fullPath);
-                }
-            }
-
-            // Unlink in progress?
-            if (!s->rare().unlinkHere.expired())
-            {
-                // Unlink's still underway.
-                return false;
-            }
-        }
-
-        // as it turns out, this is too early.
-        // we need to wait for resolve_rowMatched to recognise it
-        // otherwise there may be more renames to process first
-        //s->checkTransferCompleted(row, parentRow, fullPath);
-
-        // Is the row excluded?
-        if (s->exclusionState() == ES_EXCLUDED)
-        {
-            // Can we remove the node from memory?
-            auto removable = true;
-
-            // ignore files cannot be ignored
-            assert(!s->isIgnoreFile());
-
-            // Let transfers complete.
-            removable &= !s->transferSP;
-
-            // Keep the node (as ignored) but purge the children
-            if (removable)
-            {
-                // Extra sanity.
-                assert(!s->rareRO().moveFromHere);
-                assert(!s->rareRO().moveToHere);
-
-                if (!s->children.empty())
-                {
-                    LOG_debug << syncname << "syncItem removing child LocalNodes from excluded " << s->getLocalPath();
-                    vector<LocalNode*> cs;
-                    cs.resize(s->children.size());
-                    for (auto& i : s->children)
-                    {
-                        cs.push_back(i.second);
-                    }
-                    for (auto p : cs)
-                    {
-                        delete p;
-                    }
-                }
-
-
-            }
-            return true; // consider it synced (ie, do not revisit)
-        }
-    }
-
-    // Check blocked status.  Todo:  figure out use blocked flag clearing
-    if (!row.syncNode && row.fsNode && (
-        row.fsNode->isBlocked || row.fsNode->type == TYPE_UNKNOWN) &&
-        parentRow.syncNode->exclusionState(row.fsNode->localname, TYPE_UNKNOWN, -1) == ES_INCLUDED)
-    {
-        // so that we can checkForScanBlocked() immediately below
-        if (!makeSyncNode_fromFS(row, parentRow, fullPath, false))
-        {
-            row.suppressRecursion = true;
-            row.itemProcessed = true;
-            return false;
-        }
-    }
-    if (row.syncNode &&
-        row.syncNode->checkForScanBlocked(row.fsNode))
-    {
-        row.suppressRecursion = true;
-        row.itemProcessed = true;
-        return false;
-    }
-
-    if (row.syncNode && row.syncNode->transferSP)
-    {
-        if (!syncItem_checkDownloadCompletion(row, parentRow, fullPath))
-        {
-            return false;
-        }
-    }
-
-    auto rowType = row.type();
-
-    if (row.syncNode && rowType != SRT_XSX &&
-        row.syncNode->localFSCannotStoreThisName)
-    {
-        LocalPath fsReportPath;
-        if (!row.syncNode->rareRO().localFSRenamedToThisName.empty())
-        {
-            fsReportPath = fullPath.localPath.parentPath();
-            fsReportPath.appendWithSeparator(row.syncNode->rareRO().localFSRenamedToThisName, true);
-        }
-
-        ProgressingMonitor monitor(*this, row, fullPath);
-        monitor.waitingLocal(fullPath.localPath, SyncStallEntry(
-            SyncWaitReason::FileIssue, false, false,
-            {fullPath.cloudPath, PathProblem::FilesystemCannotStoreThisName},
-            {},
-            {fsReportPath, PathProblem::FilesystemCannotStoreThisName},
-            {}));
-
-        return false;
-    }
-
-    switch (rowType)
-    {
-    case SRT_CSF:
-    {
-        CodeCounter::ScopeTimer rst(syncs.mClient.performanceStats.syncItemCSF);
-
-        // Are we part of a move and was our source a download-in-progress?
-        resolve_checkMoveDownloadComplete(row, fullPath);
-
-        // all three exist; compare
-        bool fsCloudEqual = syncEqual(*row.cloudNode, *row.fsNode);
-        bool cloudEqual = syncEqual(*row.cloudNode, *row.syncNode);
-        bool fsEqual = syncEqual(*row.fsNode, *row.syncNode);
-
-        if (fsCloudEqual)
-        {
-            // success! this row is synced
-            if (!cloudEqual || !fsEqual)
-            {
-                row.syncNode->syncedFingerprint = row.fsNode->fingerprint;
-                assert(row.syncNode->syncedFingerprint == row.cloudNode->fingerprint);
-                statecacheadd(row.syncNode);
-            }
-
-            return resolve_rowMatched(row, parentRow, fullPath, pflsc);
-        }
-
-        if (cloudEqual || isBackupAndMirroring())
-        {
-            // filesystem changed, put the change
-            return resolve_upsync(row, parentRow, fullPath, pflsc);
-        }
-
-        if (fsEqual)
-        {
-            // cloud has changed, get the change
-            return resolve_downsync(row, parentRow, fullPath, true, pflsc);
-        }
-
-        if (auto uploadPtr = threadSafeState->isNodeAnExpectedUpload(row.cloudNode->parentHandle, row.cloudNode->name))
-        {
-            if (row.cloudNode->fingerprint == *uploadPtr &&
-                uploadPtr.get() == row.syncNode->transferSP.get())
-            {
-                // we uploaded a file and the user already re-updated the local version of the file
-                SYNC_verbose << syncname << "Node is a recent upload, while the FSFile is already updated: " << fullPath.cloudPath << logTriplet(row, fullPath);
-                row.syncNode->setSyncedNodeHandle(row.cloudNode->handle);
-                row.syncNode->syncedFingerprint  = row.cloudNode->fingerprint;
-                row.syncNode->transferSP.reset();
-                return false;
-            }
-        }
-
-        // both changed, so we can't decide without the user's help
-        return resolve_userIntervention(row, parentRow, fullPath);
-    }
-    case SRT_XSF:
-    {
-        CodeCounter::ScopeTimer rst(syncs.mClient.performanceStats.syncItemXSF);
-
-        if (row.syncNode->type == TYPE_DONOTSYNC)
-        {
-            // we do not upload do-not-sync files (eg. system+hidden, on windows)
-            return true;
-        }
-
-        // cloud item absent
-        if (isBackupAndMirroring())
-        {
-            // for backups, we only change the cloud
-            return resolve_upsync(row, parentRow, fullPath, pflsc);
-        }
-
-        if (!row.syncNode->syncedCloudNodeHandle.isUndef()
-            && row.syncNode->fsid_lastSynced != UNDEF
-            && row.syncNode->fsid_lastSynced == row.fsNode->fsid
-            // on disk, content could be changed without an fsid change
-            && syncEqual(*row.fsNode, *row.syncNode))
-        {
-            // used to be fully synced and the fs side still has that version
-            // remove in the fs (if not part of a move)
-            return resolve_cloudNodeGone(row, parentRow, fullPath);
-        }
-
-        // either
-        //  - cloud item did not exist before; upsync
-        //  - the fs item has changed too; upsync (this lets users recover from the both sides changed state - user deletes the one they don't want anymore)
-        return resolve_upsync(row, parentRow, fullPath, pflsc);
-    }
-    case SRT_CSX:
-    {
-        CodeCounter::ScopeTimer rst(syncs.mClient.performanceStats.syncItemCSX);
-
-        // local item not present
-        if (isBackupAndMirroring())
-        {
-            // in mirror mode, make the cloud the same as local
-            // if backing up and not mirroring, the resolve_downsync branch will cancel the sync
-            return resolve_fsNodeGone(row, parentRow, fullPath);
-        }
-
-        // where we uploaded this node but the fsNode moved already, consider the cloud side synced.
-        if (row.syncNode->fsid_lastSynced != UNDEF &&
-            row.syncNode->syncedCloudNodeHandle.isUndef() &&
-            syncEqual(*row.cloudNode, *row.syncNode))
-        {
-            row.syncNode->setSyncedNodeHandle(row.cloudNode->handle);
-            return false;  // let the next pass determine if it's a move
-        }
-
-        if (auto uploadPtr = threadSafeState->isNodeAnExpectedUpload(row.cloudNode->parentHandle, row.cloudNode->name))
-        {
-            // The local file is no longer at the matching position
-           // and we need to set it up to be moved/deleted correspondingly
-            // Setting the synced fsid without a corresponding FSNode will cause move detection
-
-            SYNC_verbose << syncname << "Node is a recent upload, sync node present, source FS file is no longer here: " << fullPath.cloudPath << logTriplet(row, fullPath);
-            row.syncNode->setSyncedNodeHandle(row.cloudNode->handle);
-            row.syncNode->setSyncedFsid(uploadPtr->sourceFsid, syncs.localnodeBySyncedFsid, uploadPtr->sourceLocalname, nullptr);
-            row.syncNode->syncedFingerprint  = row.cloudNode->fingerprint;
-            row.syncNode->transferSP.reset();
-            return false;
-        }
-        else if (row.syncNode->fsid_lastSynced == UNDEF)
-        {
-            // fs item did not exist before; downsync
-            return resolve_downsync(row, parentRow, fullPath, false, pflsc);
-        }
-        else if (//!row.syncNode->syncedCloudNodeHandle.isUndef() &&
-                 row.syncNode->syncedCloudNodeHandle != row.cloudNode->handle)
-        {
-            // the cloud item has changed too; downsync (this lets users recover from both sides changed state - user deletes the one they don't want anymore)
-            return resolve_downsync(row, parentRow, fullPath, false, pflsc);
-        }
-        else
-        {
-            // It might be a removal; it might be that the local fs item was moved during upload and now the cloud node from the upload has appeared
-            // resolve_fsNodeGone only removes if we know the fs item isn't anywhere else in the sync filesystem subtrees.
-
-            if (row.syncNode->fsid_lastSynced != UNDEF
-                && !row.syncNode->syncedCloudNodeHandle.isUndef()
-                // for cloud nodes, same handle must be same content
-                && row.syncNode->syncedCloudNodeHandle == row.cloudNode->handle)
-            {
-                // used to be fully synced and the cloud side still has that version
-                // remove in the cloud (if not part of a move)
-                return resolve_fsNodeGone(row, parentRow, fullPath);
-            }
-            LOG_debug << "interesting case, does it occur?";
-
-            return false;
-        }
-    }
-    case SRT_XSX:
-    {
-        CodeCounter::ScopeTimer rst(syncs.mClient.performanceStats.syncItemXSX);
-
-        // local and cloud disappeared; remove sync item also
-        return resolve_delSyncNode(row, parentRow, fullPath, confirmDeleteCount);
-    }
-    case SRT_CXF:
-    {
-        CodeCounter::ScopeTimer rst(syncs.mClient.performanceStats.syncItemCXF);
-
-        // we have to check both, due to the size parameter
-        auto cloudside = parentRow.exclusionState(row.fsNode->localname, row.fsNode->type, row.fsNode->fingerprint.size);
-        auto localside = parentRow.exclusionState(row.fsNode->localname, row.cloudNode->type, row.cloudNode->fingerprint.size); // use fsNode's name for convenience, size is what matters
-
-        if (cloudside == ES_EXCLUDED || localside == ES_EXCLUDED)
-        {
-            LOG_verbose << "CXF case is excluded by size: " << row.fsNode->fingerprint.size << " vs " << row.cloudNode->fingerprint.size << logTriplet(row, fullPath);
-            return true;
-        }
-
-        if (cloudside != ES_INCLUDED || localside != ES_INCLUDED)
-        {
-            LOG_verbose << "Exclusion state unknown, come back later: " << int(cloudside) << " vs " << int(localside) << logTriplet(row, fullPath);
-            return false;
-        }
-
-        // Item exists locally and remotely but we haven't synced them previously
-        // If they are equal then join them with a Localnode. Othewise report to user.
-        // The original algorithm would compare mtime, and if that was equal then size/crc
-
-        if (syncEqual(*row.cloudNode, *row.fsNode))
-        {
-            return resolve_makeSyncNode_fromFS(row, parentRow, fullPath, false);
-        }
-        else
-        {
-            return resolve_userIntervention(row, parentRow, fullPath);
-        }
-    }
-    case SRT_XXF:
-    {
-        CodeCounter::ScopeTimer rst(syncs.mClient.performanceStats.syncItemXXF);
-
-        // Have we detected a new ignore file?
-        if (row.isIgnoreFile())
-        {
-            // Don't process any other rows (yet).
-            // Skip ahead to make the node, .megaignore files are not ignored
-            parentRow.ignoreFileChanging();
-        }
-        else
-        {
-            // Don't create a sync node for this file unless we know that it's included.
-            if (parentRow.exclusionState(*row.fsNode) != ES_INCLUDED)
-                return true;
-        }
-
-        // Item exists locally only. Check if it was moved/renamed here, or Create
-        // If creating, next run through will upload it
-        return resolve_makeSyncNode_fromFS(row, parentRow, fullPath, false);
-    }
-    case SRT_CXX:
-    {
-        CodeCounter::ScopeTimer rst(syncs.mClient.performanceStats.syncItemCXX);
-
-        // Don't create sync nodes unless we know the row is included.
-        if (parentRow.exclusionState(*row.cloudNode) != ES_INCLUDED)
-            return true;
-
-        // Are we creating a node for an ignore file?
-        if (row.isIgnoreFile())
-        {
-            // Then let the parent know we want to process it exclusively.
-            parentRow.ignoreFileChanging();
-        }
-
-        // item exists remotely only
-        return resolve_makeSyncNode_fromCloud(row, parentRow, fullPath, false);
-    }
-    default:
-    {
-        // Silence compiler warning.
-        break;
-    }
-    } // switch
-
-    // SRT_XXX  (should not occur)
-    // no entries - can occur when names clash, but should be caught above
-    CodeCounter::ScopeTimer rstXXX(syncs.mClient.performanceStats.syncItemXXX);
-    assert(false);
-    return false;
-}
-
-bool Sync::resolve_checkMoveDownloadComplete(SyncRow& row, SyncPath& fullPath)
-{
-    // Convenience.
-    auto target = row.syncNode;
-
-    // Are we part of an ongoing move?
-    auto movePtr = target->rareRO().moveToHere;
-
-    // No part of an ongoing move.
-    if (!movePtr)
-        return false;
-
-    // Are we still associated with the move source?
-    auto source = syncs.findLocalNodeBySyncedFsid(movePtr->sourceFsfp,
-                                                  movePtr->sourceFsid,
-                                                  fullPath.localPath,
-                                                  movePtr->sourceType,
-                                                  movePtr->sourceFingerprint,
-                                                  nullptr,
-                                                  cloudRootOwningUser);
-
-    // No longer associated with the move source.
-    if (!source)
-        return false;
-
-    // Sanity check.
-    if (source->rareRO().moveFromHere != movePtr)
-    {
-        // This can happen if we see the user moved local node N to node P.
-        // We start this corresponding cloud move.  But in the meantime,
-        // the user has locally moved N again
-        LOG_debug << "Move source does not match the movePtr anymore. (" << source->getLocalPath() << ") at: " << logTriplet(row, fullPath);
-        row.syncNode->rare().moveToHere->syncCodeProcessedResult = true;  // a visit to the source node with the corresponding moveFromHere ptr will now remove it
-        row.syncNode->rare().moveToHere.reset();
-        row.syncNode->updateMoveInvolvement();
-        return false;
-    }
-
-    // Is the source part of an ongoing download?
-    auto download = std::dynamic_pointer_cast<SyncDownload_inClient>(source->transferSP);
-
-    // Not part of an ongoing download.
-    if (!download)
-        return false;
-
-    LOG_debug << "Completing move of in-progress download: "
-              << logTriplet(row, fullPath);
-
-    // Consider the move complete.
-    source->moveContentTo(target, fullPath.localPath, true);
-    source->setSyncedFsid(UNDEF, syncs.localnodeBySyncedFsid, source->localname, source->cloneShortname());
-    source->setSyncedNodeHandle(NodeHandle());
-    source->sync->statecacheadd(source);
-
-    source->rare().moveFromHere->syncCodeProcessedResult = true;
-    source->rare().moveFromHere.reset();
-    source->trimRareFields();
-    source->updateMoveInvolvement();
-
-    target->rare().moveToHere->syncCodeProcessedResult = true;
-    target->rare().moveToHere.reset();
-    target->trimRareFields();
-    target->updateMoveInvolvement();
-
-    // Consider us synced with the local disk.
-    target->setSyncedFsid(movePtr->sourceFsid, syncs.localnodeBySyncedFsid, row.fsNode->localname, row.fsNode->cloneShortname());
-    target->syncedFingerprint = movePtr->sourceFingerprint;
-    target->sync->statecacheadd(target);
-
-    // Terminate the transfer if we're not a match with the local disk.
-    if (row.fsNode->fsid != movePtr->sourceFsid
-        || row.fsNode->fingerprint != movePtr->sourceFingerprint)
-    {
-        LOG_debug << "Move-target no longer matches move-source: "
-                  << logTriplet(row, fullPath);
-
-        target->resetTransfer(nullptr);
-    }
-
-    // We should now be good to go.
-    return true;
-}
-
-bool Sync::resolve_checkMoveComplete(SyncRow& row, SyncRow& parentRow, SyncPath& fullPath)
-{
-    // Confirm that the move details are the same as recorded (LocalNodes may have changed or been deleted by now, etc.
-    auto movePtr = row.syncNode->rare().moveToHere;
-    LocalNode* sourceSyncNode = nullptr;
-
-    LOG_debug << syncname << "Checking move source/target by fsid " << toHandle(movePtr->sourceFsid);
-
-    if ((sourceSyncNode = syncs.findLocalNodeBySyncedFsid(movePtr->sourceFsfp, movePtr->sourceFsid, fullPath.localPath, movePtr->sourceType, movePtr->sourceFingerprint, nullptr, cloudRootOwningUser)))
-    {
-        LOG_debug << syncname << "Sync cloud move/rename from : " << sourceSyncNode->getCloudPath(true) << " resolved here! " << logTriplet(row, fullPath);
-
-        assert(sourceSyncNode == movePtr->sourcePtr);
-
-        // remove fsid (and handle) from source node, so we don't detect
-        // that as a move source anymore
-        sourceSyncNode->setSyncedFsid(UNDEF, syncs.localnodeBySyncedFsid, sourceSyncNode->localname, sourceSyncNode->cloneShortname());
-        sourceSyncNode->setSyncedNodeHandle(NodeHandle());
-        sourceSyncNode->sync->statecacheadd(sourceSyncNode);
-
-        // Move all the LocalNodes under the source node to the new location
-        // We can't move the source node itself as the recursive callers may be using it
-        sourceSyncNode->moveContentTo(row.syncNode, fullPath.localPath, true);
-
-        row.syncNode->setScanAgain(false, true, true, 0);
-        sourceSyncNode->setScanAgain(true, false, false, 0);
-
-        sourceSyncNode->rare().moveFromHere->syncCodeProcessedResult = true;
-        sourceSyncNode->rare().moveFromHere.reset();
-        sourceSyncNode->trimRareFields();
-        sourceSyncNode->updateMoveInvolvement();
-
-        // If this node was repurposed for the move, rather than the normal case of creating a fresh one, we remove the old content if it was a folder
-        // We have to do this after all processing of sourceSyncNode, in case the source was (through multiple operations) one of the subnodes about to be removed.
-        // TODO: however, there is a risk of name collisions - probably we should use a multimap for LocalNode::children.
-        for (auto& oldc : movePtr->priorChildrenToRemove)
-        {
-            for (auto& c : row.syncNode->children)
-            {
-                if (c.first == oldc.first && c.second == oldc.second)
-                {
-                    delete c.second; // removes itself from the parent map
-                    break;
-                }
-            }
-        }
-
-    }
-    else
-    {
-        // just alert us to this an double check the case in the debugger
-        assert(false);
-    }
-
-    // regardless, make sure we don't get stuck
-    row.syncNode->rare().moveToHere->syncCodeProcessedResult = true;
-    row.syncNode->rare().moveToHere.reset();
-    row.syncNode->trimRareFields();
-    row.syncNode->updateMoveInvolvement();
-
-    return sourceSyncNode != nullptr;
-}
-
-bool Sync::resolve_rowMatched(SyncRow& row, SyncRow& parentRow, SyncPath& fullPath, PerFolderLogSummaryCounts& pflsc)
-{
-    assert(syncs.onSyncThread());
-
-    // these comparisons may need to be adjusted for UTF, escapes
-    assert(row.syncNode->fsid_lastSynced != row.fsNode->fsid || 0 == compareUtf(row.syncNode->localname, true, row.fsNode->localname, true, mCaseInsensitive));
-    assert(row.syncNode->fsid_lastSynced == row.fsNode->fsid || 0 == compareUtf(row.syncNode->localname, true, row.fsNode->localname, true, mCaseInsensitive));
-
-    assert((!!row.syncNode->slocalname == !!row.fsNode->shortname) &&
-            (!row.syncNode->slocalname ||
-            (*row.syncNode->slocalname == *row.fsNode->shortname)));
-
-    if (row.syncNode->fsid_lastSynced != row.fsNode->fsid ||
-        row.syncNode->syncedCloudNodeHandle != row.cloudNode->handle ||
-        row.syncNode->localname != row.fsNode->localname)
-    {
-        if (row.syncNode->hasRare() && row.syncNode->rare().moveToHere)
-        {
-            resolve_checkMoveComplete(row, parentRow, fullPath);
-        }
-
-        LOG_verbose << syncname << "Row is synced, setting fsid and nodehandle" << logTriplet(row, fullPath);
-
-        if (row.syncNode->type == FOLDERNODE && row.syncNode->fsid_lastSynced != row.fsNode->fsid)
-        {
-            // a folder disappeared and was replaced by a different one - scan it all
-            row.syncNode->setScanAgain(false, true, true, 0);
-        }
-
-        if (mCaseInsensitive &&
-            0 == compareUtf(row.syncNode->localname, true, row.fsNode->localname, true, true) &&
-            0 != compareUtf(row.syncNode->localname, true, row.fsNode->localname, true, false))
-        {
-            SYNC_verbose << "Updating LocalNode localname case to match fs: " << row.fsNode->localname << " at " << logTriplet(row, fullPath);
-        }
-
-        row.syncNode->setSyncedFsid(row.fsNode->fsid, syncs.localnodeBySyncedFsid, row.fsNode->localname, row.fsNode->cloneShortname());
-        row.syncNode->setSyncedNodeHandle(row.cloudNode->handle);
-
-        row.syncNode->syncedFingerprint = row.fsNode->fingerprint;
-
-        if (row.syncNode->transferSP)
-        {
-            LOG_debug << "Clearing transfer for matched row at " << logTriplet(row, fullPath);
-            row.syncNode->resetTransfer(nullptr);
-        }
-
-        if (mCaseInsensitive && !row.syncNode->namesSynchronized &&
-            0 == compareUtf(row.cloudNode->name, true, row.fsNode->localname, true, false))
-        {
-            // name is equal (taking escaping and case into account) so going forward, also propagate renames that only change case
-            assert(row.fsNode->localname == row.syncNode->localname);
-            row.syncNode->namesSynchronized = true;
-        }
-
-        statecacheadd(row.syncNode);
-        ProgressingMonitor monitor(*this, row, fullPath); // not stalling
-    }
-    else
-    {
-        if (!pflsc.alreadySyncedCount)
-        {
-            // This line is too verbose when debugging large syncs.  Instead, report the already-synced count in the containing folder
-            SYNC_verbose << syncname << "Row was already synced" << logTriplet(row, fullPath);
-        }
-        pflsc.alreadySyncedCount += 1;
-    }
-
-    if (row.syncNode->type == FILENODE)
-    {
-        row.syncNode->scanAgain = TREE_RESOLVED;
-        row.syncNode->checkMovesAgain = TREE_RESOLVED;
-        row.syncNode->syncAgain = TREE_RESOLVED;
-    }
-
-    return true;
-}
-
-bool Sync::resolve_makeSyncNode_fromFS(SyncRow& row, SyncRow& parentRow, SyncPath& fullPath, bool considerSynced)
-{
-    makeSyncNode_fromFS(row, parentRow, fullPath, considerSynced);
-
-    // the row is not in sync, so we return false
-    // future visits will make more steps towards getting in sync
-    return false;
-}
-
-bool Sync::makeSyncNode_fromFS(SyncRow& row, SyncRow& parentRow, SyncPath& fullPath, bool considerSynced)
-{
-    // this version of the function returns true/false depending on whether it was able to make the SyncNode.
-    assert(syncs.onSyncThread());
-    ProgressingMonitor monitor(*this, row, fullPath);
-
-    if (row.fsNode->type == FILENODE && !row.fsNode->fingerprint.isvalid)
-    {
-        SYNC_verbose << "We can't create a LocalNode yet without a FileFingerprint: " << logTriplet(row, fullPath);
-
-        // we couldn't get the file crc yet (opened by another proecess, etc)
-        monitor.waitingLocal(fullPath.localPath, SyncStallEntry(
-            SyncWaitReason::FileIssue, false, false,
-            {},
-            {},
-            {fullPath.localPath, PathProblem::CannotFingerprintFile},
-            {}));
-
-        return false;
-    }
-
-    // this really is a new node: add
-    LOG_debug << syncname << "Creating LocalNode from FS with fsid " << toHandle(row.fsNode->fsid) << " at: " << fullPath.localPath << logTriplet(row, fullPath);
-
-    assert(row.syncNode == nullptr);
-    row.syncNode = new LocalNode(this);
-
-    row.syncNode->init(row.fsNode->type, parentRow.syncNode, fullPath.localPath, row.fsNode->cloneShortname());
-    row.syncNode->setScannedFsid(row.fsNode->fsid, syncs.localnodeByScannedFsid, row.fsNode->localname, row.fsNode->fingerprint);
-
-    if (row.fsNode->type == FILENODE)
-    {
-        row.syncNode->scannedFingerprint = row.fsNode->fingerprint;
-    }
-
-    if (considerSynced)
-    {
-        // we should be careful about considering synced, eg this might be a node moved from somewhere else
-        SYNC_verbose << "Considering this node synced on fs side already: " << toHandle(row.fsNode->fsid);
-        row.syncNode->setSyncedFsid(row.fsNode->fsid, syncs.localnodeBySyncedFsid, row.fsNode->localname, row.fsNode->cloneShortname());
-        row.syncNode->syncedFingerprint  = row.fsNode->fingerprint;
-    }
-
-    if (row.syncNode->type > FILENODE)
-    {
-        row.syncNode->setScanAgain(false, true, true, 0);
-    }
-
-    statecacheadd(row.syncNode);
-
-    // success making the LocalNode/SyncNode
-    return true;
-}
-
-bool Sync::resolve_makeSyncNode_fromCloud(SyncRow& row, SyncRow& parentRow, SyncPath& fullPath, bool considerSynced)
-{
-    assert(syncs.onSyncThread());
-    ProgressingMonitor monitor(*this, row, fullPath);
-
-    SYNC_verbose << syncname << "Creating LocalNode from Cloud at: " << fullPath.cloudPath << logTriplet(row, fullPath);
-
-    assert(row.syncNode == nullptr);
-    row.syncNode = new LocalNode(this);
-
-    if (row.cloudNode->type == FILENODE)
-    {
-        assert(row.cloudNode->fingerprint.isvalid); // todo: move inside considerSynced?
-        row.syncNode->syncedFingerprint = row.cloudNode->fingerprint;
-    }
-    row.syncNode->init(row.cloudNode->type, parentRow.syncNode, fullPath.localPath, nullptr);
-
-    if (auto uploadPtr = threadSafeState->isNodeAnExpectedUpload(row.cloudNode->parentHandle, row.cloudNode->name))
-    {
-        // If we make a LocalNode for an upload we created ourselves,
-        // it's because the local file is no longer at the matching position
-        // and we need to set it up to be moved correspondingly
-        // Setting the synced fsid without a corresponding FSNode will cause move detection
-
-        SYNC_verbose << syncname << "Node is a recent upload, but source FS file is no longer here: " << fullPath.cloudPath << logTriplet(row, fullPath);
-        row.syncNode->setSyncedNodeHandle(row.cloudNode->handle);
-        row.syncNode->setSyncedFsid(uploadPtr->sourceFsid, syncs.localnodeBySyncedFsid, uploadPtr->sourceLocalname, nullptr);
-        row.syncNode->syncedFingerprint  = row.cloudNode->fingerprint;
-        return false;
-    }
-
-
-    if (considerSynced)
-    {
-        row.syncNode->setSyncedNodeHandle(row.cloudNode->handle);
-    }
-    if (row.syncNode->type > FILENODE)
-    {
-        row.syncNode->setSyncAgain(false, true, true);
-    }
-    statecacheadd(row.syncNode);
-    row.syncNode->setSyncAgain(true, false, false);
-
-    return false;
-}
-
-bool Sync::resolve_delSyncNode(SyncRow& row, SyncRow& parentRow, SyncPath& fullPath, unsigned deleteCounter)
-{
-    assert(syncs.onSyncThread());
-    ProgressingMonitor monitor(*this, row, fullPath);
-
-    // Are we deleting an ignore file?
-    if (row.syncNode->isIgnoreFile())
-    {
-        // Then make sure we process it exclusively.
-        parentRow.ignoreFileChanging();
-    }
-
-    if (row.syncNode->hasRare())
-    {
-        // We should never reach this function if pendingFrom is live.
-        assert(row.syncNode->rareRO().movePendingFrom.expired());
-
-        if (row.syncNode->rare().moveToHere &&
-            row.syncNode->rare().moveToHere->inProgress())
-        {
-            SYNC_verbose << syncname << "Not deleting with still-moving/renaming source node to:" << logTriplet(row, fullPath);
-            return false;
-        }
-
-        if (row.syncNode->rare().moveFromHere &&
-            !row.syncNode->rare().moveFromHere->syncCodeProcessedResult)
-        {
-            SYNC_verbose << syncname << "Not deleting still-moving/renaming source node from:" << logTriplet(row, fullPath);
-
-            monitor.waitingCloud(fullPath.cloudPath, SyncStallEntry(
-                SyncWaitReason::MoveOrRenameCannotOccur, false, false,
-                {fullPath.cloudPath},
-                {"", PathProblem::DestinationPathInUnresolvedArea},
-                {fullPath.localPath},
-                {LocalPath(), PathProblem::DestinationPathInUnresolvedArea}));
-
-            return false;
-        }
-    }
-
-    // We need to be sure we really can delete this node.
-    // The risk is that it may actually be part of a move
-    // and the other end of the move
-    // (ie a new LocalNode with matching fsid/nodehandle)
-    // is only appearing in this traversal of the tree.
-    // It may have appeared but hasn't been evaluated for moves.
-    // We may not even have processed that new node/path yet.
-    // To work around this, we don't delete on the first go
-    // instead, we start a counter.  If we decide that yes
-    // this node should be deleted on two consecutive passes
-    // then its ok, we've confirmed it really isn't part of a move.
-
-
-    if (auto u = std::dynamic_pointer_cast<SyncUpload_inClient>(row.syncNode->transferSP))
-    {
-        if (u->putnodesStarted && !u->wasPutnodesCompleted)
-        {
-            // if we delete the LocalNode now, then the appearance of the uploaded file will cause a download which would be incorrect
-            // if it hadn't started putnodes, it would be ok to delete (which should also cancel the transfer)
-            SYNC_verbose << "This LocalNode is a candidate for deletion, but was also uploading a file and putnodes is in progress." << logTriplet(row, fullPath);
-            return false;
-        }
-    }
-
-    // setting on the first pass, or restoring on subsequent (part of the auto-reset if it's no longer routed to _delSyncNode)
-    row.syncNode->confirmDeleteCount = 1;
-
-    if (deleteCounter == 0)
-    {
-        // make sure we've done a full pass including the rest of this iteration over the node trees,
-        // to see if there is any other relevant info available (such as, this is a move rather than delete)
-        SYNC_verbose << "This LocalNode is a candidate for deletion, we'll confirm on the next pass." << logTriplet(row, fullPath);
-
-        // whenever this node is visited and we don't call resolve_delSyncNode(), this is reset to 0
-        // this prevents flop-flopping into and out of stall state if this is the only problem node
-        return false;
-    }
-
-    if (row.syncNode->moveAppliedToLocal)
-    {
-        // we detected a cloud move from here, and applied the corresponding local move.  Ok to delete this LocalNode.
-        SYNC_verbose << syncname << "Deleting Localnode (moveAppliedToLocal)" << logTriplet(row, fullPath);
-    }
-    else if (row.syncNode->deletedFS)
-    {
-        // we detected a local deletion here, and applied that deletion in the cloud too.  Ok to delete this LocalNode.
-        SYNC_verbose << syncname << "Deleting Localnode (deletedFS)" << logTriplet(row, fullPath);
-    }
-    else if (syncs.mSyncFlags->movesWereComplete)
-    {
-        // Since moves are complete, we can remove this LocalNode now, it can't be part of any move anymore
-        // Up to that point, we should not remove it or we won't be able to detect clashing moves of the same node.
-        SYNC_verbose << syncname << "Deleting Localnode (movesWereComplete)" << logTriplet(row, fullPath);
-    }
-    else
-    {
-        // is the old Node or FSNode somewhere else now?  If we can't find them, then this node can't have been moved
-        bool fsNodeIsElsewhere = false;
-        bool cloudNodeIsElsewhere = false;
-        LocalNode* fsElsewhere = nullptr;
-        string fsElsewhereLocation;
-
-        if (!syncs.mSyncFlags->scanningWasComplete)
-        {
-            fsNodeIsElsewhere = true;
-        }
-        else if (row.syncNode->fsid_lastSynced != UNDEF &&
-            nullptr != (fsElsewhere = syncs.findLocalNodeByScannedFsid(fsfp, row.syncNode->fsid_lastSynced, fullPath.localPath, row.syncNode->type, nullptr, nullptr, cloudRootOwningUser)))
-        {
-            fsNodeIsElsewhere = true;
-            fsElsewhereLocation = fsElsewhere->getCloudPath(false);
-            SYNC_verbose << "LocalNode considered for deletion, but fsNode is elsewhere: " << fsElsewhere->getLocalPath() << logTriplet(row, fullPath);
-        }
-
-        CloudNode cloudNode;
-        string cloudNodePath;
-        bool isInTrash = false;
-        bool nodeIsInActiveUnpausedSync = false, nodeIsDefinitelyExcluded = false;
-        bool found = syncs.lookupCloudNode(row.syncNode->syncedCloudNodeHandle, cloudNode, &cloudNodePath, &isInTrash, &nodeIsInActiveUnpausedSync, &nodeIsDefinitelyExcluded, nullptr, Syncs::EXACT_VERSION);
-        if (found && !isInTrash && nodeIsInActiveUnpausedSync && !nodeIsDefinitelyExcluded)
-        {
-            cloudNodeIsElsewhere = true;
-            SYNC_verbose << "LocalNode considered for deletion, but cloud Node is elsewhere: " << cloudNodePath << logTriplet(row, fullPath);
-        }
-
-        if (fsNodeIsElsewhere && cloudNodeIsElsewhere && fsElsewhereLocation != cloudNodePath)
-        {
-            SYNC_verbose << "LocalNode considered for deletion, but is the source of moves to different locations: " << cloudNodePath << " " << fsElsewhereLocation << logTriplet(row, fullPath);
-
-            // Moves are not complete yet so we can't be sure this node is not the source of two
-            // inconsistent moves, one local and one remote.  Keep for now until all moves are resolved.
-            monitor.waitingCloud(fullPath.cloudPath, SyncStallEntry(
-                SyncWaitReason::DeleteWaitingOnMoves, false, false,
-                {fullPath.cloudPath},
-                {""},
-                {fullPath.localPath},
-                {LocalPath()}));
-
-            return false;
-        }
-    }
-
-    if (row.syncNode->deletedFS)
-    {
-        if (row.syncNode->type == FOLDERNODE)
-        {
-            LOG_debug << syncname << "Sync - local folder deletion detected: " << fullPath.localPath;
-        }
-        else
-        {
-            LOG_debug << syncname << "Sync - local file deletion detected: " << fullPath.localPath;
-        }
-    }
-
-    // Are we deleting an ignore file?
-    if (row.syncNode->isIgnoreFile())
-    {
-        // Then make sure the parent's filters are cleared.
-        parentRow.syncNode->clearFilters();
-    }
-
-    SYNC_verbose << "Deleting LocalNode " << row.syncNode->syncedCloudNodeHandle << " " << toHandle(row.syncNode->fsid_lastSynced) << logTriplet(row, fullPath);
-    // deletes itself and subtree, queues db record removal
-    delete row.syncNode;
-    row.syncNode = nullptr;
-
-    return false;
-}
-
-bool Sync::resolve_upsync(SyncRow& row, SyncRow& parentRow, SyncPath& fullPath, PerFolderLogSummaryCounts& pflsc)
-{
-    assert(syncs.onSyncThread());
-    ProgressingMonitor monitor(*this, row, fullPath);
-
-    // Don't do anything unless we know the node's included.
-    if (row.syncNode->exclusionState() != ES_INCLUDED)
-    {
-        // Unless the node was already uploading.
-        if (!row.syncNode->transferSP)
-        {
-            // We'll revisit this row later if necessary.
-            return true;
-        }
-    }
-
-    if (row.fsNode->type == FILENODE)
-    {
-        // Make sure the ignore file is uploaded before processing other rows.
-        if (row.syncNode->isIgnoreFile())
-        {
-            parentRow.ignoreFileChanging();
-        }
-
-        // upload the file if we're not already uploading it
-        if (!row.syncNode->transferResetUnlessMatched(PUT, row.fsNode->fingerprint))
-        {
-            // if we are in the putnodes stage of a transfer though, then
-            // wait for that to finish and then re-evaluate
-            return false;
-        }
-
-        shared_ptr<SyncUpload_inClient> existingUpload = std::dynamic_pointer_cast<SyncUpload_inClient>(row.syncNode->transferSP);
-
-        if (existingUpload && !existingUpload->putnodesStarted)
-        {
-            // keep the name and target folder details current:
-
-            // if it's just a case change in a case insensitive name, use the updated uppercase/lowercase
-            bool onlyCaseChanged = mCaseInsensitive && row.cloudNode &&
-                  0 == compareUtf(row.cloudNode->name, true, row.fsNode->localname, true, true);
-
-            // if we were already matched with a name that is not exactly the same as toName(), keep using it
-            string nodeName = !row.cloudNode || onlyCaseChanged
-                                ? row.fsNode->localname.toName(*syncs.fsaccess)
-                                : row.cloudNode->name;
-
-            if (nodeName != existingUpload->name)
-            {
-                LOG_debug << syncname << "Upload name changed, updating: " << existingUpload->name << " to " << nodeName << logTriplet(row, fullPath);
-                existingUpload->name = nodeName;  // todo: thread safety
-            }
-
-            // make sure the target folder for putnodes is current:
-            if (parentRow.cloudNode && parentRow.cloudNode->handle == parentRow.syncNode->syncedCloudNodeHandle)
-            {
-                if (existingUpload->h != parentRow.cloudNode->handle)
-                {
-                    LOG_debug << syncname << "Upload target folder changed, updating for putnodes. " << existingUpload->h << " to " << parentRow.cloudNode->handle << logTriplet(row, fullPath);
-                    existingUpload->h = parentRow.cloudNode->handle;
-                }
-            }
-            else
-            {
-                LOG_debug << syncname << "Upload target folder changed and there's no handle, abandoning transfer " << logTriplet(row, fullPath);
-                row.syncNode->transferSP.reset();
-                return false;
-            }
-        }
-
-        if (!existingUpload)
-        {
-            // Don't bother restarting the upload if we're excluded.
-            if (row.syncNode->exclusionState() != ES_INCLUDED)
-            {
-                // We'll revisit later if needed.
-                return true;
-            }
-
-            // Sanity.
-            assert(row.syncNode->parent);
-            assert(row.syncNode->parent == parentRow.syncNode);
-
-            if (parentRow.cloudNode && parentRow.cloudNode->handle == parentRow.syncNode->syncedCloudNodeHandle)
-            {
-                LOG_debug << syncname << "Sync - local file addition detected: " << fullPath.localPath;
-
-                //if (checkIfFileIsChanging(*row.fsNode, fullPath.localPath))
-                //{
-                //    LOG_debug << syncname
-                //              << "Waiting for file to stabilize before uploading: "
-                //              << fullPath.localPath.toPath();
-
-                //    monitor.waitingLocal(fullPath.localPath,
-                //                         LocalPath(),
-                //                         string(),
-                //                         SyncWaitReason::WaitingForFileToStopChanging);
-
-                //    return false;
-                //}
-
-                LOG_debug << syncname << "Uploading file " << fullPath.localPath << logTriplet(row, fullPath);
-                assert(row.syncNode->scannedFingerprint.isvalid); // LocalNodes for files always have a valid fingerprint
-                assert(row.syncNode->scannedFingerprint == row.fsNode->fingerprint);
-
-                // if it's just a case change in a case insensitive name, use the updated uppercase/lowercase
-                bool onlyCaseChanged = mCaseInsensitive && row.cloudNode &&
-                    0 == compareUtf(row.cloudNode->name, true, row.fsNode->localname, true, true);
-
-                // if we were already matched with a name that is not exactly the same as toName(), keep using it
-                string nodeName = !row.cloudNode || onlyCaseChanged
-                    ? row.fsNode->localname.toName(*syncs.fsaccess)
-                    : row.cloudNode->name;
-
-                auto upload = std::make_shared<SyncUpload_inClient>(parentRow.cloudNode->handle,
-                    fullPath.localPath, nodeName, row.fsNode->fingerprint, threadSafeState,
-                    row.fsNode->fsid, row.fsNode->localname, inshare);
-
-                NodeHandle displaceHandle = row.cloudNode ? row.cloudNode->handle : NodeHandle();
-                row.syncNode->queueClientUpload(upload, UseLocalVersioningFlag, nodeName == ".megaignore", displaceHandle);  // we'll take care of versioning ourselves ( we take over the putnodes step below)
-
-                LOG_debug << syncname << "Sync - sending file " << fullPath.localPath;
-
-            }
-            else
-            {
-                SYNC_verbose << syncname << "Parent cloud folder to upload to doesn't exist yet" << logTriplet(row, fullPath);
-                row.syncNode->setSyncAgain(true, false, false);
-
-                monitor.waitingLocal(fullPath.localPath, SyncStallEntry(
-                    SyncWaitReason::UploadIssue, false, false,
-                    {fullPath.cloudPath, PathProblem::ParentFolderDoesNotExist},
-                    {},
-                    {fullPath.localPath},
-                    {}));
-
-            }
-        }
-        else if (existingUpload->wasCompleted && !existingUpload->putnodesStarted)
-        {
-            // We issue putnodes from the sync thread like this because localnodes may have moved/renamed in the meantime
-            // And consider that the old target parent node may not even exist anymore
-
-            existingUpload->putnodesStarted = true;
-
-            SYNC_verbose << syncname << "Queueing putnodes for completed upload" << logTriplet(row, fullPath);
-
-            threadSafeState->addExpectedUpload(parentRow.cloudNode->handle, existingUpload->name, existingUpload);
-
-            NodeHandle displaceHandle = row.cloudNode ? row.cloudNode->handle : NodeHandle();
-            auto noDebris = inshare;
-
-            std::function<void(MegaClient&)> signalPutnodesBegin;
-
-#ifndef NDEBUG
-            {
-                // So we can capture the local path.
-                auto localPath = fullPath.localPath;
-
-                // Signal the putnodes_begin(...) event.
-                signalPutnodesBegin = [localPath](MegaClient& client) {
-                    client.app->putnodes_begin(localPath);
-                };
-            }
-#endif // ! NDEBUG
-
-            if (parentRow.cloudNode &&
-                existingUpload->h != parentRow.cloudNode->handle)
-            {
-                LOG_verbose << "Adjusting the target folder for moved upload, was " << existingUpload->h << " now " << parentRow.cloudNode->handle;
-                existingUpload->h = parentRow.cloudNode->handle;
-            }
-
-            bool canChangeVault = threadSafeState->mCanChangeVault;
-            syncs.queueClient([existingUpload, displaceHandle, noDebris, signalPutnodesBegin, canChangeVault](MegaClient& mc, TransferDbCommitter& committer)
-                {
-                    Node* displaceNode = mc.nodeByHandle(displaceHandle);
-                    if (displaceNode && mc.versions_disabled)
-                    {
-                        MegaClient* c = &mc;
-                        mc.movetosyncdebris(displaceNode, noDebris,
-
-                            // after the old node is out of the way, we wll putnodes
-                            [c, existingUpload, signalPutnodesBegin](NodeHandle, Error){
-                                if (signalPutnodesBegin)
-                                    signalPutnodesBegin(*c);
-
-                                existingUpload->sendPutnodesOfUpload(c, NodeHandle());
-                            }, canChangeVault);
-
-                        // putnodes will be executed after or simultaneous with the
-                        // move to sync debris
-                        return;
-                    }
-
-                    // the case where we are making versions, or not displacing something with the same name
-                    if (signalPutnodesBegin)
-                        signalPutnodesBegin(mc);
-
-                    existingUpload->sendPutnodesOfUpload(&mc, displaceNode ? displaceNode->nodeHandle() : NodeHandle());
-                });
-        }
-        else if (existingUpload->wasPutnodesCompleted)
-        {
-            SYNC_verbose << syncname << "Putnodes complete. Detaching upload in resolve_upsync." << logTriplet(row, fullPath);
-            row.syncNode->resetTransfer(nullptr);
-            return false; // revisit in case of further changes
-        }
-        else if (existingUpload->putnodesStarted)
-        {
-            SYNC_verbose << syncname << "Upload's putnodes already in progress" << logTriplet(row, fullPath);
-        }
-        else
-        {
-            if (!pflsc.alreadyUploadingCount)
-            {
-                SYNC_verbose << syncname << "Upload already in progress" << logTriplet(row, fullPath);
-            }
-            pflsc.alreadyUploadingCount += 1;
-        }
-    }
-    else if (row.fsNode->type == FOLDERNODE)
-    {
-        if (row.syncNode->hasRare() && row.syncNode->rare().createFolderHere)
-        {
-            SYNC_verbose << syncname << "Create cloud folder already in progress" << logTriplet(row, fullPath);
-        }
-        else
-        {
-            if (parentRow.cloudNode)
-            {
-                // there can't be a matching cloud node in this row (for folders), so just toName() is correct
-                string foldername = row.syncNode->toName_of_localname;
-
-                LOG_verbose << syncname << "Creating cloud node for: " << fullPath.localPath << " as " << foldername << logTriplet(row, fullPath);
-                // while the operation is in progress sync() will skip over the parent folder
-
-                bool canChangeVault = threadSafeState->mCanChangeVault;
-                NodeHandle targethandle = parentRow.cloudNode->handle;
-                auto createFolderPtr = std::make_shared<LocalNode::RareFields::CreateFolderInProgress>(row.fsNode->fsid);
-                row.syncNode->rare().createFolderHere = createFolderPtr;
-                syncs.queueClient([foldername, targethandle, createFolderPtr, canChangeVault](MegaClient& mc, TransferDbCommitter& committer)
-                    {
-                        vector<NewNode> nn(1);
-                        mc.putnodes_prepareOneFolder(&nn[0], foldername, canChangeVault);
-                        mc.putnodes(targethandle, NoVersioning, move(nn), nullptr, 0, canChangeVault,
-                            [createFolderPtr](const Error& e, targettype_t, vector<NewNode>& v, bool targetOverride, int tag){
-                                if (!e && !v.empty())
-                                {
-                                    createFolderPtr->succeededHandle.set6byte(v[0].mAddedHandle);
-                                }
-                                if (createFolderPtr->succeededHandle.isUndef())
-                                {
-                                    createFolderPtr->failed = true;
-                                }
-                            });
-
-                    });
-            }
-            else
-            {
-                SYNC_verbose << "Delay creating cloud node until parent cloud node exists: " << fullPath.localPath << logTriplet(row, fullPath);
-                row.syncNode->setSyncAgain(true, false, false);
-
-                monitor.waitingLocal(fullPath.localPath, SyncStallEntry(
-                    SyncWaitReason::CannotCreateFolder, false, false,
-                    {fullPath.cloudPath, PathProblem::ParentFolderDoesNotExist},
-                    {},
-                    {fullPath.localPath},
-                    {}));
-            }
-        }
-        // we may not see some moves/renames until the entire folder structure is created.
-        row.syncNode->setCheckMovesAgain(true, false, false);     // todo: double check - might not be needed for the wait case? might cause a stall?
-    }
-    else if (row.fsNode->type == TYPE_DONOTSYNC)
-    {
-        // This is the sort of thing that we should not sync, but not complain about either
-        // consider it synced.
-        monitor.noResult();
-        return true;
-    }
-    else // unknown/special
-    {
-        monitor.waitingLocal(fullPath.localPath, SyncStallEntry(
-            SyncWaitReason::FileIssue, false, false,
-            {fullPath.cloudPath, PathProblem::DetectedSpecialFile},
-            {},
-            {fullPath.localPath},
-            {}));
-    }
-    return false;
-}
-
-bool Sync::resolve_downsync(SyncRow& row, SyncRow& parentRow, SyncPath& fullPath, bool alreadyExists, PerFolderLogSummaryCounts& pflsc)
-{
-    assert(syncs.onSyncThread());
-    ProgressingMonitor monitor(*this, row, fullPath);
-
-    // Don't do anything unless we know the row's included.
-    if (parentRow.exclusionState(*row.cloudNode) != ES_INCLUDED)
-    {
-        // But only if we weren't already downloading.
-        if (!row.syncNode->transferSP)
-        {
-            // We'll revisit this row later when the filters are stable.
-            return true;
-        }
-    }
-
-    if (isBackup())
-    {
-        // Backups must not change the local
-        changestate(BACKUP_MODIFIED, false, true, false);
-        return false;
-    }
-
-    if (row.cloudNode->type == FILENODE)
-    {
-        // download the file if we're not already downloading
-        // if (alreadyExists), we will move the target to the trash when/if download completes //todo: check
-
-        if (!row.cloudNode->fingerprint.isvalid)
-        {
-            // if the cloud fingerprint is not valid, then the local mtime can't be set properly
-            // and we'll have all sorts of matching problems, probably re-upload, etc
-            // or the download will get cancelled for different fingerprint, and cycle, etc
-            monitor.waitingCloud(fullPath.cloudPath, SyncStallEntry(
-                SyncWaitReason::DownloadIssue, false, true,
-                {fullPath.cloudPath, PathProblem::CloudNodeInvalidFingerprint},
-                {},
-                {},
-                {}));
-
-            return false;
-        }
-
-        row.syncNode->transferResetUnlessMatched(GET, row.cloudNode->fingerprint);
-
-        if (!row.syncNode->transferSP)
-        {
-            // Don't bother restarting the download if we're effectively excluded.
-            if (row.syncNode->exclusionState() != ES_INCLUDED)
-            {
-                // We'll revisit this node later if necessary.
-                return true;
-            }
-        }
-
-        if (parentRow.fsNode)
-        {
-            auto downloadPtr = std::dynamic_pointer_cast<SyncDownload_inClient>(row.syncNode->transferSP);
-
-            if (!downloadPtr)
-            {
-                LOG_debug << syncname << "Sync - remote file addition detected: " << row.cloudNode->handle << " " << fullPath.cloudPath;
-
-                // Do we have enough space on disk for this file?
-                {
-                    auto size = row.cloudNode->fingerprint.size;
-
-                    assert(size >= 0);
-
-                    if (syncs.fsaccess->availableDiskSpace(mLocalPath) <= size)
-                    {
-                        LOG_debug << syncname
-                                  << "Insufficient space available for download: "
-                                  << logTriplet(row, fullPath);
-
-                        changestate(INSUFFICIENT_DISK_SPACE, false, true, true);
-
-                        return false;
-                    }
-                }
-
-                // FIXME: to cover renames that occur during the
-                // download, reconstruct localname in complete()
-                LOG_debug << syncname << "Start sync download: " << row.syncNode << logTriplet(row, fullPath);
-                LOG_debug << syncname << "Sync - requesting file " << fullPath.localPath;
-
-                createDebrisTmpLockOnce();
-
-                bool downloadFirst = fullPath.localPath.leafName().toPath(false) == ".megaignore";
-
-                // download to tmpfaPath (folder debris/tmp). We will rename/mv it to correct location (updated if necessary) after that completes
-                row.syncNode->queueClientDownload(std::make_shared<SyncDownload_inClient>(*row.cloudNode,
-                    fullPath.localPath, inshare, threadSafeState, row.fsNode ? row.fsNode->fingerprint : FileFingerprint()
-                    ), downloadFirst);
-
-            }
-            // terminated and completed transfers are checked for early in syncItem()
-            else
-            {
-                if (!pflsc.alreadyDownloadingCount)
-                {
-                    SYNC_verbose << syncname << "Download already in progress c:"
-                                 << (downloadPtr->wasCompleted ?0:1) << " t:"
-                                 << (downloadPtr->wasTerminated ?0:1) << " ra:"
-                                 << (downloadPtr->wasRequesterAbandoned ?0:1) << logTriplet(row, fullPath);
-                }
-                pflsc.alreadyDownloadingCount += 1;
-            }
-        }
-        else
-        {
-            SYNC_verbose << "Delay starting download until parent local folder exists: " << fullPath.cloudPath << logTriplet(row, fullPath);
-            row.syncNode->setSyncAgain(true, false, false);
-
-            monitor.waitingCloud(fullPath.cloudPath, SyncStallEntry(
-                SyncWaitReason::DownloadIssue, false, true,
-                {fullPath.cloudPath},
-                {},
-                {fullPath.localPath, PathProblem::ParentFolderDoesNotExist},
-                {}));
-        }
-    }
-    else // FOLDERNODE
-    {
-        assert(!alreadyExists); // if it did we would have matched it
-
-        if (parentRow.fsNode)
-        {
-            LOG_verbose << syncname << "Sync - executing local folder creation at: " << fullPath.localPath << logTriplet(row, fullPath);
-
-            assert(!isBackup());
-            if (syncs.fsaccess->mkdirlocal(fullPath.localPath, false, true))
-            {
-                assert(row.syncNode);
-                assert(row.syncNode->localname == fullPath.localPath.leafName());
-
-                // Update our records of what we know is on disk for this (parent) LocalNode.
-                // This allows the next level of folders to be created too
-
-                auto fa = syncs.fsaccess->newfileaccess(false);
-                if (fa->fopen(fullPath.localPath, true, false, FSLogging::logOnError))
-                {
-                    auto fsnode = FSNode::fromFOpened(*fa, fullPath.localPath, *syncs.fsaccess);
-
-                    // Mark other nodes with this FSID as having their FSID reused.
-                    syncs.setSyncedFsidReused(fsfp, fsnode->fsid);
-                    syncs.setScannedFsidReused(fsfp, fsnode->fsid);
-
-                    row.syncNode->localname = fsnode->localname;
-                    row.syncNode->slocalname = fsnode->cloneShortname();
-
-					// setting synced variables here means we can skip a scan of the parent folder, if just the one expected notification arrives for it
-                    row.syncNode->setSyncedNodeHandle(row.cloudNode->handle);
-                    row.syncNode->setSyncedFsid(fsnode->fsid, syncs.localnodeBySyncedFsid, fsnode->localname, fsnode->cloneShortname());
-					row.syncNode->setScannedFsid(fsnode->fsid, syncs.localnodeByScannedFsid, fsnode->localname, fsnode->fingerprint);
-                    statecacheadd(row.syncNode);
-
-                    // So that we can recurse into the new directory immediately.
-                    parentRow.fsAddedSiblings.emplace_back(std::move(*fsnode));
-                    row.fsNode = &parentRow.fsAddedSiblings.back();
-
-                    row.syncNode->setScanAgain(false, true, true, 0);
-                    row.syncNode->setSyncAgain(false, true, false);
-
-                    // set up to skip the fs notification from this folder creation
-                    parentRow.syncNode->expectedSelfNotificationCount += 1;  // TODO:  probably different platforms may have different counts, or it may vary, maybe some are skipped or double ups condensed?
-                    parentRow.syncNode->scanDelayUntil = std::max<dstime>(parentRow.syncNode->scanDelayUntil, syncs.waiter->ds + 1);
-                }
-                else
-                {
-                    LOG_warn << syncname << "Failed to fopen folder straight after creation - revisit in 5s. " << fullPath.localPath << logTriplet(row, fullPath);
-                    row.syncNode->setScanAgain(true, false, false, 50);
-                }
-            }
-            else if (syncs.fsaccess->target_name_too_long)
-            {
-                LOG_warn << syncname
-                         << "Unable to create target folder as its name is too long "
-                         << fullPath.localPath
-                         << logTriplet(row, fullPath);
-
-                assert(row.syncNode);
-
-                monitor.waitingLocal(fullPath.localPath, SyncStallEntry(
-                    SyncWaitReason::CannotCreateFolder, true, true,
-                    {fullPath.cloudPath},
-                    {},
-                    {fullPath.localPath, PathProblem::NameTooLongForFilesystem},
-                    {}));
-            }
-            else
-            {
-                // let's consider this case as blocked too, alert the user
-                LOG_warn << syncname << "Unable to create folder " << fullPath.localPath << logTriplet(row, fullPath);
-                assert(row.syncNode);
-
-                monitor.waitingLocal(fullPath.localPath, SyncStallEntry(
-                    SyncWaitReason::CannotCreateFolder, false, true,
-                    {fullPath.cloudPath},
-                    {},
-                    {fullPath.localPath, PathProblem::FilesystemErrorDuringOperation},
-                    {}));
-
-            }
-        }
-        else
-        {
-            SYNC_verbose << "Delay creating local folder until parent local folder exists: " << fullPath.localPath << logTriplet(row, fullPath);
-            row.syncNode->setSyncAgain(true, false, false);
-
-            monitor.waitingLocal(fullPath.localPath, SyncStallEntry(
-                SyncWaitReason::CannotCreateFolder, false, true,
-                {fullPath.cloudPath},
-                {},
-                {fullPath.localPath, PathProblem::ParentFolderDoesNotExist},
-                {}));
-
-        }
-
-        // we may not see some moves/renames until the entire folder structure is created.
-        row.syncNode->setCheckMovesAgain(true, false, false);  // todo: is this still right for the watiing case
-    }
-    return false;
-}
-
-
-
-bool Sync::resolve_userIntervention(SyncRow& row, SyncRow& parentRow, SyncPath& fullPath)
-{
-    assert(syncs.onSyncThread());
-    ProgressingMonitor monitor(*this, row, fullPath);
-
-    if (row.syncNode)
-    {
-        bool immediateStall = true;
-
-        if (row.syncNode->hasRare())
-        {
-            if (row.syncNode->rare().moveFromHere) immediateStall = false;
-            if (row.syncNode->rare().moveToHere) immediateStall = false;
-        }
-
-        if (row.syncNode->transferSP)
-        {
-            if (immediateStall)
-            {
-                // eg if it's a simple upload (no moves involved), and the cloud side changes to something different during upload
-                // since it doesn't seem right if we detect the stall and yet we can see the upload keeps progressing
-                row.syncNode->resetTransfer(nullptr);
-            }
-        }
-
-        SYNC_verbose << "both sides mismatch. mtimes: "
-                     << row.cloudNode->fingerprint.mtime << " "
-                     << row.syncNode->syncedFingerprint.mtime << " "
-                     << row.fsNode->fingerprint.mtime << " "
-                     << " Immediate: " << immediateStall << " at " << logTriplet(row, fullPath);
-
-        monitor.waitingLocal(fullPath.localPath, SyncStallEntry(
-            SyncWaitReason::LocalAndRemoteChangedSinceLastSyncedState_userMustChoose, immediateStall, true,
-            {fullPath.cloudPath},
-            {},
-            {fullPath.localPath},
-            {}));
-    }
-    else
-    {
-        monitor.waitingLocal(fullPath.localPath, SyncStallEntry(
-            SyncWaitReason::LocalAndRemotePreviouslyUnsyncedDiffer_userMustChoose, true, true,
-            {fullPath.cloudPath},
-            {},
-            {fullPath.localPath},
-            {}));
-    }
-    return false;
-}
-
-bool Sync::resolve_cloudNodeGone(SyncRow& row, SyncRow& parentRow, SyncPath& fullPath)
-{
-    enum MoveType {
-        // Not a possible move.
-        MT_NONE,
-        // Move is possibly pending.
-        MT_PENDING,
-        // Move is in progress.
-        MT_UNDERWAY
-    }; // MoveType
-
-    auto isPossibleCloudMoveSource = [&](string& cloudPath) {
-        // Is the move source an ignore file?
-        if (row.syncNode->isIgnoreFile())
-        {
-            // Then it's not subject to move processing.
-            return MT_NONE;
-        }
-
-        CloudNode cloudNode;
-        bool active = false;
-        bool nodeIsDefinitelyExcluded = false;
-        bool found = false;
-
-        // Does the remote associated with this row exist elsewhere?
-        found = syncs.lookupCloudNode(row.syncNode->syncedCloudNodeHandle,
-                                      cloudNode,
-                                      &cloudPath,
-                                      nullptr,
-                                      &active,
-                                      &nodeIsDefinitelyExcluded,
-                                      nullptr,
-                                      Syncs::LATEST_VERSION_ONLY);
-
-        // Remote doesn't exist under an active sync or is excluded.
-        if (!found || !active || nodeIsDefinitelyExcluded)
-            return MT_NONE;
-
-        // Does the remote represent an ignore file?
-        if (cloudNode.isIgnoreFile())
-        {
-            // Then we know it can't be a move target.
-            return MT_NONE;
-        }
-
-        // Trim the rare fields.
-        row.syncNode->trimRareFields();
-
-        // Is this row a known move source?
-        if (auto& movePtr = row.syncNode->rareRO().moveFromHere)
-        {
-            // Has the move completed?
-            if (!movePtr->syncCodeProcessedResult)
-            {
-                // Move is still underway.
-                return MT_UNDERWAY;
-            }
-        }
-
-        // It's in an active, unpaused sync, and not excluded
-        return MT_PENDING;
-    };
-
-    assert(syncs.onSyncThread());
-    ProgressingMonitor monitor(*this, row, fullPath);
-
-    string cloudPath;
-
-    if (auto mt = isPossibleCloudMoveSource(cloudPath))
-    {
-        row.syncNode->setCheckMovesAgain(true, false, false);
-
-        row.syncNode->trimRareFields();
-
-        if (mt == MT_UNDERWAY)
-        {
-            SYNC_verbose << syncname
-                         << "Node is a cloud move/rename source, move is under way: "
-                         << logTriplet(row, fullPath);
-            row.suppressRecursion = true;
-        }
-        else
-        {
-            SYNC_verbose << syncname
-                         << "Letting move destination node process this first (cloud node is at "
-			 << cloudPath
-                         << "): "
-                         << logTriplet(row, fullPath);
-        }
-
-        monitor.waitingCloud(fullPath.cloudPath, SyncStallEntry(
-            SyncWaitReason::MoveOrRenameCannotOccur, false, true,
-            {fullPath.cloudPath},
-            {cloudPath},
-            {fullPath.localPath},
-            {LocalPath(), PathProblem::DestinationPathInUnresolvedArea}));
-    }
-    else if (row.syncNode->deletedFS)
-    {
-        SYNC_verbose << syncname << "FS item already removed: " << logTriplet(row, fullPath);
-        monitor.noResult();
-    }
-    else if (syncs.mSyncFlags->movesWereComplete)
-    {
-        if (isBackup())
-        {
-            // Backups must not change the local
-            changestate(BACKUP_MODIFIED, false, true, false);
-            return false;
-        }
-
-        if (movetolocaldebris(fullPath.localPath))
-        {
-            LOG_debug << syncname << "Moved local item to local sync debris: " << fullPath.localPath << logTriplet(row, fullPath);
-            row.syncNode->setScanAgain(true, false, false, 0);
-            row.syncNode->scanAgain = TREE_RESOLVED;
-
-            // don't let revisits do anything until the tree is cleaned up
-            row.syncNode->deletedFS = true;
-        }
-        else
-        {
-            monitor.waitingCloud(fullPath.cloudPath, SyncStallEntry(
-                SyncWaitReason::CannotPerformDeletion, false, true,
-                {fullPath.cloudPath, PathProblem::DeletedOrMovedByUser},
-                {},
-                {fullPath.localPath, PathProblem::MoveToDebrisFolderFailed},
-                {}));
-
-            LOG_err << syncname << "Failed to move to local debris:  " << fullPath.localPath;
-            // todo: do we need some sort of delay before retry on the next go-round?
-        }
-    }
-    else
-    {
-        // todo: but, nodes are always current before we call recursiveSync - shortcut this case for nodes?
-        SYNC_verbose << syncname << "Wait for scanning+moving to finish before removing local node: " << logTriplet(row, fullPath);
-        row.syncNode->setSyncAgain(true, false, false); // make sure we revisit (but don't keep checkMoves set)
-        if (parentRow.cloudNode)
-        {
-
-            monitor.waitingCloud(fullPath.cloudPath, SyncStallEntry(
-                SyncWaitReason::DeleteWaitingOnMoves, false, true,
-                {fullPath.cloudPath, PathProblem::DeletedOrMovedByUser},
-                {},
-                {fullPath.localPath},
-                {}));
-        }
-        else
-        {
-            monitor.noResult();
-        }
-
-        // make sure we are not waiting for ourselves TODO: (or, would this be better done in step 2, recursion (for folders)?)
-        row.syncNode->checkMovesAgain = TREE_RESOLVED;
-    }
-
-    row.suppressRecursion = true;
-    row.recurseBelowRemovedCloudNode = true;
-
-    return false;
-}
-
-LocalNode* Syncs::findLocalNodeBySyncedFsid(fsfp_t fsfp, mega::handle fsid, const LocalPath& originalpath, nodetype_t type, const FileFingerprint& fingerprint, std::function<bool(LocalNode* ln)> extraCheck, handle owningUser)
-{
-    assert(onSyncThread());
-    if (fsid == UNDEF) return nullptr;
-
-    auto range = localnodeBySyncedFsid.equal_range(fsid);
-
-    for (auto it = range.first; it != range.second; ++it)
-    {
-        if (it->second->type != type) continue;
-        if (it->second->fsidSyncedReused)   continue;
-        if (it->second->sync->fsfp.id != fsfp.id) continue; // they must be on the same filesystem
-
-        // we can't move a node between cloud users (eg inshare to this account, or inshare to inshare), so avoid detecting those
-        if (owningUser != UNDEF &&
-            it->second->sync->cloudRootOwningUser != owningUser)
-        {
-            continue;
-        }
-
-        if (it->second->exclusionState() != ES_INCLUDED)
-        {
-            continue;
-        }
-
-        // If we got this far, it's a good enough match to use
-        // todo: come back for other matches?
-        if (!extraCheck || extraCheck(it->second))
-        {
-            LOG_verbose << mClient.clientname << "findLocalNodeBySyncedFsid - found " << toHandle(fsid) << " at: " << it->second->getLocalPath() << " checked from " << originalpath;
-            return it->second;
-        }
-    }
-    return nullptr;
-}
-
-LocalNode* Syncs::findLocalNodeByScannedFsid(fsfp_t fsfp, mega::handle fsid, const LocalPath& originalpath, nodetype_t type, const FileFingerprint* fingerprint, std::function<bool(LocalNode* ln)> extraCheck, handle owningUser)
-{
-    assert(onSyncThread());
-    if (fsid == UNDEF) return nullptr;
-
-    auto range = localnodeByScannedFsid.equal_range(fsid);
-
-    for (auto it = range.first; it != range.second; ++it)
-    {
-        if (it->second->type != type) continue;
-        if (it->second->fsidScannedReused)   continue;
-        if (it->second->sync->fsfp.id != fsfp.id) continue; // they must be on the same filesystem
-
-        if (it->second->exclusionState() == ES_EXCLUDED)
-        {
-            continue;
-        }
-
-        // we can't move a node between cloud users (eg inshare to this account, or inshare to inshare), so avoid detecting those
-        if (owningUser != UNDEF &&
-            it->second->sync->cloudRootOwningUser != owningUser)
-        {
-            continue;
-        }
-
-        if (fingerprint)
-        {
-            if (type == FILENODE &&
-                (fingerprint->mtime != it->second->scannedFingerprint.mtime ||
-                    fingerprint->size != it->second->scannedFingerprint.size))
-            {
-                // fsid match, but size or mtime mismatch
-                // treat as different
-                continue;
-            }
-        }
-
-        // If we got this far, it's a good enough match to use
-        // todo: come back for other matches?
-        if (!extraCheck || extraCheck(it->second))
-        {
-            LOG_verbose << mClient.clientname << "findLocalNodeByScannedFsid - found " << toHandle(fsid) << " at: " << it->second->getLocalPath() << " checked from " << originalpath;
-            return it->second;
-        }
-    }
-    return nullptr;
-}
-
-void Syncs::setSyncedFsidReused(fsfp_t fsfp, mega::handle fsid)
-{
-    assert(onSyncThread());
-    for (auto range = localnodeBySyncedFsid.equal_range(fsid);
-        range.first != range.second;
-        ++range.first)
-    {
-        if (range.first->second->sync->fsfp.id == fsfp.id)
-        {
-            range.first->second->fsidSyncedReused = true;
-        }
-    }
-}
-
-void Syncs::setScannedFsidReused(fsfp_t fsfp, mega::handle fsid)
-{
-    assert(onSyncThread());
-    for (auto range = localnodeByScannedFsid.equal_range(fsid);
-        range.first != range.second;
-        ++range.first)
-    {
-        if (range.first->second->sync->fsfp.id == fsfp.id)
-        {
-            range.first->second->fsidScannedReused = true;
-        }
-    }
-}
-
-bool Syncs::findLocalNodeByNodeHandle(NodeHandle h, LocalNode*& sourceSyncNodeOriginal, LocalNode*& sourceSyncNodeCurrent, bool& unsureDueToIncompleteScanning)
-{
-    // find where the node was (based on synced local file presence)
-    // and where it is now (synced local file absent at the corresponding path)
-
-    // consider these cases.
-    // 1. normal move of cloud node.  original location still has local file, move-to location (here) has none
-    //    Only one node found for that case, with local file.
-    // 2. move of cloud node, and original local file was separately moved elsewhere.
-    //    Original location does not have the local file, new location has it (but that location is not here)
-    //    Two nodes found.
-
-    sourceSyncNodeOriginal = nullptr;
-    sourceSyncNodeCurrent = nullptr;
-    unsureDueToIncompleteScanning = false;
-
-    assert(onSyncThread());
-    if (h.isUndef()) return false;
-
-    auto range = localnodeByNodeHandle.equal_range(h);
-
-    for (auto it = range.first; it != range.second; ++it)
-    {
-        if (it->second->exclusionState() != ES_EXCLUDED)
-        {
-            // check the file/folder actually exists (with same fsid) on disk for this LocalNode
-            LocalPath lp = it->second->getLocalPath();
-
-            if (it->second->fsid_lastSynced != UNDEF &&
-                it->second->fsid_lastSynced == fsaccess->fsidOf(lp, false, false, FSLogging::logExceptFileNotFound))
-            {
-                sourceSyncNodeCurrent = it->second;
-            }
-            else
-            {
-                sourceSyncNodeOriginal = it->second;
-            }
-        }
-    }
-
-    if (!sourceSyncNodeCurrent && sourceSyncNodeOriginal && sourceSyncNodeOriginal->fsid_lastSynced != UNDEF)
-    {
-        // see if we can find where the local side went, so we can report a move clash
-        sourceSyncNodeCurrent = findLocalNodeByScannedFsid(
-                sourceSyncNodeOriginal->sync->fsfp,
-                sourceSyncNodeOriginal->fsid_lastSynced,
-                sourceSyncNodeOriginal->getLocalPath(),
-                sourceSyncNodeOriginal->type,
-                &sourceSyncNodeOriginal->syncedFingerprint,
-                nullptr, sourceSyncNodeOriginal->sync->cloudRootOwningUser);
-
-        if (!sourceSyncNodeCurrent && !mSyncFlags->scanningWasComplete)
-        {
-            unsureDueToIncompleteScanning = true;
-        }
-    }
-
-    if (sourceSyncNodeCurrent && !sourceSyncNodeOriginal)
-    {
-        // normal case, simple cloud side move only.  Current and original local location should be the same
-        sourceSyncNodeOriginal = sourceSyncNodeCurrent;
-    }
-
-    return sourceSyncNodeCurrent && sourceSyncNodeOriginal;
-}
-
-bool Sync::checkIfFileIsChanging(FSNode& fsNode, const LocalPath& fullPath)
-{
-    assert(syncs.onSyncThread());
-    // code extracted from the old checkpath()
-
-    // logic to prevent moving/uploading files that may still be being updated
-
-    // (original sync code comment:)
-    // detect files being updated in the local computer moving the original file
-    // to another location as a temporary backup
-
-    assert(fsNode.type == FILENODE);
-
-    bool waitforupdate = false;
-    Syncs::FileChangingState& state = syncs.mFileChangingCheckState[fullPath];
-
-    m_time_t currentsecs = m_time();
-    if (!state.updatedfileinitialts)
-    {
-        state.updatedfileinitialts = currentsecs;
-    }
-
-    if (currentsecs >= state.updatedfileinitialts)
-    {
-        if (currentsecs - state.updatedfileinitialts <= Sync::FILE_UPDATE_MAX_DELAY_SECS)
-        {
-            auto prevfa = syncs.fsaccess->newfileaccess(false);
-            if (prevfa->fopen(fullPath, FSLogging::logOnError))
-            {
-                LOG_debug << syncname << "File detected in the origin of a move";
-
-                if (currentsecs >= state.updatedfilets)
-                {
-                    if ((currentsecs - state.updatedfilets) < (Sync::FILE_UPDATE_DELAY_DS / 10))
-                    {
-                        LOG_verbose << syncname << "currentsecs = " << currentsecs << "  lastcheck = " << state.updatedfilets
-                            << "  currentsize = " << prevfa->size << "  lastsize = " << state.updatedfilesize;
-                        LOG_debug << "The file size changed too recently. Waiting " << currentsecs - state.updatedfilets << " ds for " << fsNode.localname;
-                        waitforupdate = true;
-                    }
-                    else if (state.updatedfilesize != prevfa->size)
-                    {
-                        LOG_verbose << syncname << "currentsecs = " << currentsecs << "  lastcheck = " << state.updatedfilets
-                            << "  currentsize = " << prevfa->size << "  lastsize = " << state.updatedfilesize;
-                        LOG_debug << "The file size has changed since the last check. Waiting...";
-                        state.updatedfilesize = prevfa->size;
-                        state.updatedfilets = currentsecs;
-                        waitforupdate = true;
-                    }
-                    else
-                    {
-                        LOG_debug << syncname << "The file size seems stable";
-                    }
-                }
-                else
-                {
-                    LOG_warn << syncname << "File checked in the future";
-                }
-
-                if (!waitforupdate)
-                {
-                    if (currentsecs >= prevfa->mtime)
-                    {
-                        if (currentsecs - prevfa->mtime < (Sync::FILE_UPDATE_DELAY_DS / 10))
-                        {
-                            LOG_verbose << syncname << "currentsecs = " << currentsecs << "  mtime = " << prevfa->mtime;
-                            LOG_debug << syncname << "File modified too recently. Waiting...";
-                            waitforupdate = true;
-                        }
-                        else
-                        {
-                            LOG_debug << syncname << "The modification time seems stable.";
-                        }
-                    }
-                    else
-                    {
-                        LOG_warn << syncname << "File modified in the future";
-                    }
-                }
-            }
-            else
-            {
-                if (prevfa->retry)
-                {
-                    LOG_debug << syncname << "The file in the origin is temporarily blocked. Waiting...";
-                    waitforupdate = true;
-                }
-                else
-                {
-                    LOG_debug << syncname << "There isn't anything in the origin path";
-                }
-            }
-        }
-        else
-        {
-            syncs.queueClient([](MegaClient& mc, TransferDbCommitter& committer)
-                {
-                    mc.sendevent(99438, "Timeout waiting for file update", 0);
-                });
-        }
-    }
-    else
-    {
-        LOG_warn << syncname << "File check started in the future";
-    }
-
-    if (!waitforupdate)
-    {
-        syncs.mFileChangingCheckState.erase(fullPath);
-    }
-    return waitforupdate;
-}
-
-bool Sync::resolve_fsNodeGone(SyncRow& row, SyncRow& parentRow, SyncPath& fullPath)
-{
-    assert(syncs.onSyncThread());
-    ProgressingMonitor monitor(*this, row, fullPath);
-
-    LocalNode* movedLocalNode = nullptr;
-
-    // Has the user removed an ignore file?
-    if (row.syncNode->isIgnoreFile())
-    {
-        // Then make sure we process it exclusively.
-        parentRow.ignoreFileChanging();
-    }
-    // Ignore files aren't subject to the usual move processing.
-    else if (!row.syncNode->fsidSyncedReused)
-    {
-        auto predicate = [&row](LocalNode* n) {
-            return n != row.syncNode && !n->isIgnoreFile();
-        };
-
-        movedLocalNode =
-            syncs.findLocalNodeByScannedFsid(fsfp, row.syncNode->fsid_lastSynced,
-                fullPath.localPath,
-                row.syncNode->type,
-                &row.syncNode->syncedFingerprint,
-                std::move(predicate),
-                cloudRootOwningUser);
-    }
-
-    if (movedLocalNode)
-    {
-        // if we can find the place it moved to, we don't need to wait for scanning be complete
-        row.syncNode->setCheckMovesAgain(true, false, false);
-
-        if (row.syncNode->moveAppliedToLocal)
-        {
-            SYNC_verbose << syncname << "This file/folder was moved, it will be removed next pass: " << logTriplet(row, fullPath);
-        }
-        else if (row.syncNode->moveApplyingToLocal)
-        {
-            SYNC_verbose << syncname << "Node was our own cloud move source, move is propagating: " << logTriplet(row, fullPath);
-        }
-        else
-        {
-            SYNC_verbose << syncname << "This file/folder was moved, letting destination node at "
-                         << movedLocalNode->getLocalPath() << " process this first: " << logTriplet(row, fullPath);
-        }
-        // todo: do we need an equivalent to row.recurseToScanforNewLocalNodesOnly = true;  (in resolve_cloudNodeGone)
-
-        monitor.waitingLocal(fullPath.localPath, SyncStallEntry(
-            SyncWaitReason::MoveOrRenameCannotOccur, false, false,
-            {fullPath.cloudPath},
-            {movedLocalNode->getCloudPath(false), PathProblem::DestinationPathInUnresolvedArea},
-            {fullPath.localPath},
-            {movedLocalNode->getLocalPath()}));
-
-    }
-    else if (!syncs.mSyncFlags->scanningWasComplete)
-    {
-        SYNC_verbose << syncname << "Wait for scanning to finish before confirming fsid " << toHandle(row.syncNode->fsid_lastSynced) << " deleted or moved: " << logTriplet(row, fullPath);
-
-        monitor.waitingLocal(fullPath.localPath, SyncStallEntry(
-            SyncWaitReason::DeleteOrMoveWaitingOnScanning, false, false,
-            {fullPath.cloudPath},
-            {},
-            {fullPath.localPath, PathProblem::DeletedOrMovedByUser},
-            {}));
-    }
-    else if (syncs.mSyncFlags->movesWereComplete ||
-             row.isIgnoreFile())  // ignore files do not participate in move logic
-    {
-        if (!row.syncNode->rareRO().removeNodeHere)
-        {
-            // We need to be sure before sending to sync trash.  If we have received
-            // a lot of delete notifications, but not yet the corrsponding add that makes it a move
-            // then it would be a mistake.  Give the filesystem 2 seconds to deliver that one.
-            // On windows at least, under some circumstance, it may first deliver many deletes for the subfolder in a reverse depth first order
-            bool timeToBeSure = syncs.waiter->ds - lastFSNotificationTime > 20;
-
-            if (timeToBeSure)
-            {
-                // What's this node's exclusion state?
-                auto exclusionState = row.syncNode->exclusionState();
-
-                if (exclusionState == ES_INCLUDED)
-                {
-                    // Row's included.
-                    LOG_debug << syncname << "Moving cloud item to cloud sync debris: " << fullPath.cloudPath << logTriplet(row, fullPath);
-                    bool fromInshare = inshare;
-                    auto debrisNodeHandle = row.cloudNode->handle;
-
-                    auto deletePtr = std::make_shared<LocalNode::RareFields::DeleteToDebrisInProgress>();
-                    deletePtr->pathDeleting = fullPath.cloudPath;
-                    bool canChangeVault = threadSafeState->mCanChangeVault;
-
-                    syncs.queueClient([debrisNodeHandle, fromInshare, deletePtr, canChangeVault](MegaClient& mc, TransferDbCommitter& committer)
-                        {
-                            if (auto n = mc.nodeByHandle(debrisNodeHandle))
-                            {
-                                if (n->parent && n->parent->type == FILENODE)
-                                {
-                                    // if we decided to remove a file, but it turns out not to be
-                                    // the latest version of that file, abandon the action
-                                    // and let the sync recalculate
-                                    LOG_debug << "Sync delete was out of date, there is a more recent version of the file. " << debrisNodeHandle << " " << n->displaypath();
-                                    return;
-                                }
-
-                                mc.movetosyncdebris(n, fromInshare, [deletePtr](NodeHandle, Error e){
-
-                                    // deletePtr lives until this moment
-                                    LOG_debug << "Sync delete to sync debris completed: " << e << " " << deletePtr->pathDeleting;
-
-                                    if (e) deletePtr->failed = true;
-                                    else deletePtr->succeeded = true;
-
-                                }, canChangeVault);
-                            }
-                        });
-
-                    // Remember that the delete is going on, so we don't do anything else until that resolves
-                    // We will detach the synced-fsid side on final completion of this operation.  If we do so
-                    // earier, the logic will evaluate that updated state too soon, perhaps resulting in downsync.
-                    row.syncNode->rare().removeNodeHere = deletePtr;
-                }
-                else if (exclusionState == ES_EXCLUDED)
-                {
-                    // Row's excluded.
-                    auto& s = *row.syncNode;
-
-                    // Node's no longer associated with any file.
-                    s.setScannedFsid(UNDEF, syncs.localnodeByScannedFsid, LocalPath(), FileFingerprint());
-                    s.setSyncedFsid(UNDEF, syncs.localnodeBySyncedFsid, s.localname, nullptr);
-
-                    // Persist above changes.
-                    statecacheadd(&s);
-                }
-            }
-            else
-            {
-                SYNC_verbose << syncname << "Waiting to be sure before moving to cloud sync debris: " << fullPath.cloudPath << logTriplet(row, fullPath);
-            }
-        }
-        else
-        {
-            SYNC_verbose << syncname << "Already moving cloud item to cloud sync debris: " << fullPath.cloudPath << logTriplet(row, fullPath);
-        }
-    }
-    else
-    {
-        // in case it's actually a move and we just haven't visted the target node yet
-        SYNC_verbose << syncname << "Wait for moves to finish before confirming fsid " << toHandle(row.syncNode->fsid_lastSynced) << " deleted: " << logTriplet(row, fullPath);
-
-        monitor.waitingLocal(fullPath.localPath, SyncStallEntry(
-            SyncWaitReason::DeleteWaitingOnMoves, false, false,
-            {fullPath.cloudPath},
-            {},
-            {fullPath.localPath, PathProblem::DeletedOrMovedByUser},
-            {}));
-    }
-
-    // there's no folder so clear the flag so we don't stall
-    row.syncNode->scanAgain = TREE_RESOLVED;
-    row.syncNode->checkMovesAgain = TREE_RESOLVED;
-
-    row.suppressRecursion = true;
-    row.recurseBelowRemovedFsNode = true;
-    row.syncNode->setSyncAgain(true, false, false); // make sure we revisit
-
-    return false;
-}
-
-bool Sync::syncEqual(const CloudNode& n, const FSNode& fs)
-{
-    // Assuming names already match
-    if (n.type != fs.type) return false;
-    if (n.type != FILENODE) return true;
-    assert(n.fingerprint.isvalid && fs.fingerprint.isvalid);
-    return n.fingerprint == fs.fingerprint;  // size, mtime, crc
-}
-
-bool Sync::syncEqual(const CloudNode& n, const LocalNode& ln)
-{
-    // return true if this node was previously synced, and the CloudNode fingerprint is equal to the fingerprint from then.
-    // Assuming names already match
-    // Not comparing nodehandle here.  If they all match we set syncedCloudNodeHandle
-    if (n.type != ln.type) return false;
-    if (n.type != FILENODE) return true;
-    assert(n.fingerprint.isvalid);
-    return ln.syncedFingerprint.isvalid &&
-            n.fingerprint == ln.syncedFingerprint;  // size, mtime, crc
-}
-
-bool Sync::syncEqual(const FSNode& fsn, const LocalNode& ln)
-{
-    // return true if this node was previously synced, and the FSNode fingerprint is equal to the fingerprint from then.
-    // Assuming names already match
-    // Not comparing fsid here. If they all match then we set LocalNode's fsid
-    if (fsn.type != ln.type) return false;
-    if (fsn.type != FILENODE) return true;
-    assert(fsn.fingerprint.isvalid);
-    return ln.syncedFingerprint.isvalid &&
-            fsn.fingerprint == ln.syncedFingerprint;  // size, mtime, crc
-}
-
-std::future<size_t> Syncs::triggerPeriodicScanEarly(handle backupID)
-{
-    // Cause periodic-scan syncs to scan now (waiting for the next periodic scan is impractical for tests)
-    // For this backupId or for all periodic scan syncs if backupId == UNDEF
-    assert(!onSyncThread());
-
-    auto indiscriminate = backupID == UNDEF;
-    auto notifier = std::make_shared<std::promise<size_t>>();
-    auto result = notifier->get_future();
-
-    queueSync([backupID, indiscriminate, notifier, this]() {
-        lock_guard<mutex> guard(mSyncVecMutex);
-        size_t count = 0;
-
-        for (auto& us : mSyncVec)
-        {
-            auto* s = us->mSync.get();
-
-            if (!s)
-                continue;
-
-            if (!indiscriminate && us->mConfig.mBackupId != backupID)
-                continue;
-
-            if (us->mConfig.isScanOnly())
-                s->localroot->setScanAgain(false, true, true, 0);
-
-            ++count;
-
-            if (!indiscriminate)
-                break;
-        }
-
-        notifier->set_value(count);
-    }, "triggerPeriodicScanEarly");
-
-    return result;
-}
-
-void Syncs::triggerSync(const LocalPath& lp, bool scan)
-{
-    assert(!onSyncThread());
-
-    if (mClient.fetchingnodes) return;  // on start everything needs scan+sync anyway
-
-    lock_guard<mutex> g(triggerMutex);
-    auto& entry = triggerLocalpaths[lp];
-    if (scan) entry = true;
-}
-
-void Syncs::triggerSync(NodeHandle h, bool recurse)
-{
-    assert(!onSyncThread());
-
-    if (mClient.fetchingnodes) return;  // on start everything needs scan+sync anyway
-
-    lock_guard<mutex> g(triggerMutex);
-    auto& entry = triggerHandles[h];
-    if (recurse) entry = true;
-}
-
-void Syncs::processTriggerLocalpaths()
-{
-    // Mark nodes to be scanned because upload transfers failed.
-    // This may save us trying to immediately start the same failed upload
-    assert(onSyncThread());
-
-    map<LocalPath, bool> triggers;
-    {
-        lock_guard<mutex> g(triggerMutex);
-        triggers.swap(triggerLocalpaths);
-    }
-
-    if (mSyncVec.empty()) return;
-
-    for (auto& lp : triggers)
-    {
-        for (auto& us : mSyncVec)
-        {
-            if (Sync* sync = us->mSync.get())
-            {
-                if (LocalNode* triggerLn = sync->localnodebypath(nullptr, lp.first, nullptr, nullptr, false))
-                {
-                    if (lp.second)
-                    {
-                        LOG_debug << "Scan trigger by path received for " << triggerLn->getLocalPath();
-                        triggerLn->setScanAgain(false, true, false, 0);
-                    }
-                    else
-                    {
-                        LOG_debug << "Sync trigger by path received for " << triggerLn->getLocalPath();
-                        triggerLn->setSyncAgain(false, true, false);
-                    }
-                }
-            }
-        }
-    }
-}
-
-void Syncs::processTriggerHandles()
-{
-    assert(onSyncThread());
-
-    map<NodeHandle, bool> triggers;
-    {
-        lock_guard<mutex> g(triggerMutex);
-        triggers.swap(triggerHandles);
-    }
-
-    if (mSyncVec.empty()) return;
-
-    for (auto& t : triggers)
-    {
-        NodeHandle h = t.first;
-        bool recurse = t.second;
-
-        for (;;)
-        {
-            auto range = localnodeByNodeHandle.equal_range(h);
-
-            if (range.first == range.second)
-            {
-                // corresponding sync node not found.
-                // this could be a move target though, to a syncNode we have not created yet
-                // go back up the (cloud) node tree to find an ancestor we can mark as needing sync checks
-                CloudNode cloudNode;
-                string cloudNodePath;
-                bool isInTrash = false;
-                bool found = lookupCloudNode(h, cloudNode, &cloudNodePath, &isInTrash, nullptr, nullptr, nullptr, Syncs::EXACT_VERSION);
-                if (found && !isInTrash)
-                {
-                    // if the parent is a file, then it's just old versions being mentioned in the actionpackets, ignore
-                    if (cloudNode.parentType > FILENODE && !cloudNode.parentHandle.isUndef())
-                    {
-                        auto& syncs = *this;
-                        SYNC_verbose << mClient.clientname << "Trigger syncNode not found for " << cloudNodePath << ", will trigger parent";
-                        recurse = true;
-                        h = cloudNode.parentHandle;
-                        continue;
-                    }
-                }
-            }
-            else
-            {
-                // we are already being called with the handle of the parent of the thing that changed
-                for (auto it = range.first; it != range.second; ++it)
-                {
-                    auto& syncs = *this;
-                    SYNC_verbose << mClient.clientname << "Triggering sync flag for " << it->second->getLocalPath() << (recurse ? " recursive" : "");
-                    it->second->setSyncAgain(false, true, recurse);
-                }
-            }
-            break;
-        }
-    }
-}
-
-void Syncs::setdefaultfilepermissions(int permissions)
-{
-    queueSync(
-        [this, permissions]() {
-            fsaccess->setdefaultfilepermissions(permissions);
-        },
-        "setdefaultfilepermissions");
-}
-
-void Syncs::setdefaultfolderpermissions(int permissions)
-{
-    queueSync(
-        [this, permissions]() {
-            fsaccess->setdefaultfolderpermissions(permissions);
-        },
-        "setdefaultfolderpermissions");
-}
-
-#ifdef _WIN32
-#define PATHSTRING(s) L ## s
-#else // _WIN32
-#define PATHSTRING(s) s
-#endif // ! _WIN32
-
-const LocalPath BACKUP_CONFIG_DIR =
-LocalPath::fromPlatformEncodedRelative(PATHSTRING(".megabackup"));
-
-#undef PATHSTRING
-
-const unsigned int NUM_CONFIG_SLOTS = 2;
-
-SyncConfigStore::SyncConfigStore(const LocalPath& dbPath, SyncConfigIOContext& ioContext)
-    : mInternalSyncStorePath(dbPath)
-    , mIOContext(ioContext)
-{
-    assert(mInternalSyncStorePath.isAbsolute());
-}
-
-SyncConfigStore::~SyncConfigStore()
-{
-    assert(!dirty());
-}
-
-void SyncConfigStore::markDriveDirty(const LocalPath& drivePath)
-{
-    assert(drivePath.isAbsolute() || drivePath.empty());
-
-    // Drive should be known.
-    assert(mKnownDrives.count(drivePath));
-
-    mKnownDrives[drivePath].dirty = true;
-}
-
-handle SyncConfigStore::driveID(const LocalPath& drivePath) const
-{
-    auto i = mKnownDrives.find(drivePath);
-
-    if (i != mKnownDrives.end())
-        return i->second.driveID;
-
-    assert(!"Drive should be known!");
-
-    return UNDEF;
-}
-
-bool SyncConfigStore::equal(const LocalPath& lhs, const LocalPath& rhs) const
-{
-    return platformCompareUtf(lhs, false, rhs, false) == 0;
-}
-
-bool SyncConfigStore::dirty() const
-{
-    for (auto& d : mKnownDrives)
-    {
-        if (d.second.dirty) return true;
-    }
-    return false;
-}
-
-LocalPath SyncConfigStore::dbPath(const LocalPath& drivePath) const
-{
-    if (drivePath.empty())
-    {
-        return mInternalSyncStorePath;
-    }
-
-    LocalPath dbPath = drivePath;
-
-    dbPath.appendWithSeparator(BACKUP_CONFIG_DIR, false);
-
-    return dbPath;
-}
-
-bool SyncConfigStore::driveKnown(const LocalPath& drivePath) const
-{
-    assert(drivePath.isAbsolute() || drivePath.empty());
-
-    return mKnownDrives.count(drivePath) > 0;
-}
-
-vector<LocalPath> SyncConfigStore::knownDrives() const
-{
-    vector<LocalPath> result;
-
-    for (auto& i : mKnownDrives)
-    {
-        assert(i.first.empty() || i.first.isAbsolute());
-        result.emplace_back(i.first);
-    }
-
-    return result;
-}
-
-bool SyncConfigStore::removeDrive(const LocalPath& drivePath)
-{
-    assert(drivePath.isAbsolute() || drivePath.empty());
-    return mKnownDrives.erase(drivePath) > 0;
-}
-
-error SyncConfigStore::read(const LocalPath& drivePath, SyncConfigVector& configs, bool isExternal)
-{
-    assert(drivePath.empty() || drivePath.isAbsolute());
-
-    DriveInfo driveInfo;
-    driveInfo.drivePath = drivePath;
-
-    if (isExternal)
-    {
-        driveInfo.driveID = mIOContext.driveID(drivePath);
-
-        if (driveInfo.driveID == UNDEF)
-        {
-            LOG_err << "Failed to retrieve drive ID for: "
-                    << drivePath;
-
-            return API_EREAD;
-        }
-    }
-
-    vector<unsigned int> confSlots;
-
-    auto result = mIOContext.getSlotsInOrder(dbPath(driveInfo.drivePath), confSlots);
-
-    if (result == API_OK)
-    {
-        for (const auto& slot : confSlots)
-        {
-            result = read(driveInfo, configs, slot, isExternal);
-
-            if (result == API_OK)
-            {
-                driveInfo.slot = (slot + 1) % NUM_CONFIG_SLOTS;
-                break;
-            }
-            else
-            {
-                LOG_debug << "SyncConfigStore::read returned: " << int(result);
-            }
-        }
-    }
-    else
-    {
-        LOG_debug << "getSlotsInOrder returned: " << int(result);
-    }
-
-    if (result != API_EREAD)
-    {
-        mKnownDrives[drivePath] = driveInfo;
-    }
-
-    return result;
-}
-
-
-error SyncConfigStore::write(const LocalPath& drivePath, const SyncConfigVector& configs)
-{
-#ifndef NDEBUG
-    for (const auto& config : configs)
-    {
-        assert(equal(config.mExternalDrivePath, drivePath));
-    }
-#endif
-
-    // Drive should already be known.
-    assert(mKnownDrives.count(drivePath));
-
-    auto& drive = mKnownDrives[drivePath];
-
-    // Always mark drives as clean.
-    // This is to avoid us attempting to flush a failing drive forever.
-    drive.dirty = false;
-
-    if (configs.empty())
-    {
-        error e = mIOContext.remove(dbPath(drive.drivePath));
-        if (e)
-        {
-            LOG_warn << "Unable to remove sync configs at: "
-                     << drivePath << " error " << e;
-        }
-        return e;
-    }
-    else
-    {
-        JSONWriter writer;
-        mIOContext.serialize(configs, writer);
-
-        error e = mIOContext.write(dbPath(drive.drivePath),
-            writer.getstring(),
-            drive.slot);
-
-        if (e)
-        {
-            LOG_warn << "Unable to write sync configs at: "
-                     << drivePath << " error " << e;
-
-            return API_EWRITE;
-        }
-
-        // start using a different slot (a different file)
-        drive.slot = (drive.slot + 1) % NUM_CONFIG_SLOTS;
-
-        // remove the existing slot (if any), since it is obsolete now
-        mIOContext.remove(dbPath(drive.drivePath), drive.slot);
-
-        return API_OK;
-    }
-}
-
-
-error SyncConfigStore::read(DriveInfo& driveInfo, SyncConfigVector& configs,
-                             unsigned int slot, bool isExternal)
-{
-    auto dbp = dbPath(driveInfo.drivePath);
-    string data;
-
-    if (mIOContext.read(dbp, data, slot) != API_OK)
-    {
-        LOG_debug << "mIOContext read failed";
-        return API_EREAD;
-    }
-
-    JSON reader(data);
-
-    if (!mIOContext.deserialize(dbp, configs, reader, slot, isExternal))
-    {
-        LOG_debug << "mIOContext deserialize failed";
-        return API_EREAD;
-    }
-
-    const auto& drivePath = driveInfo.drivePath;
-
-    for (auto& config : configs)
-    {
-        config.mExternalDrivePath = drivePath;
-
-        if (!drivePath.empty())
-        {
-            // As it came from an external drive, the path is relative
-            // but we didn't know that until now, for non-external it's absolute of course
-            config.mLocalPath = LocalPath::fromRelativePath(config.mLocalPath.toPath(false));
-
-            config.mLocalPath.prependWithSeparator(drivePath);
-        }
-    }
-
-    return API_OK;
-}
-
-auto SyncConfigStore::writeDirtyDrives(const SyncConfigVector& configs) -> DriveSet
-{
-    DriveSet failed;
-
-    for (auto& d : mKnownDrives)
-    {
-        if (!d.second.dirty) continue;
-
-        const auto& drivePath = d.second.drivePath;
-
-        SyncConfigVector v;
-
-        for (auto& c : configs)
-        {
-            if (c.mExternalDrivePath == drivePath)
-            {
-                v.push_back(c);
-            }
-        }
-
-        error e = write(drivePath, v);
-        if (e)
-        {
-            LOG_err << "Could not write sync configs at "
-                    << drivePath
-                    << " error "
-                    << e;
-
-            failed.emplace(drivePath);
-        }
-    }
-
-    return failed;
-}
-
-
-const string SyncConfigIOContext::NAME_PREFIX = "megaclient_syncconfig_";
-
-SyncConfigIOContext::SyncConfigIOContext(FileSystemAccess& fsAccess,
-                                         const string& authKey,
-                                         const string& cipherKey,
-                                         const string& name,
-                                         PrnGen& rng)
-  : mCipher()
-  , mFsAccess(fsAccess)
-  , mName(LocalPath::fromRelativePath(NAME_PREFIX + name))
-  , mRNG(rng)
-  , mSigner()
-{
-    // Convenience.
-    constexpr size_t KEYLENGTH = SymmCipher::KEYLENGTH;
-
-    // These attributes *must* be sane.
-    assert(authKey.size() == KEYLENGTH);
-    assert(cipherKey.size() == KEYLENGTH);
-    assert(name.size() == Base64Str<KEYLENGTH>::STRLEN);
-
-    // Load the authentication key into our internal signer.
-    mSigner.setkey(reinterpret_cast<const byte*>(authKey.data()), KEYLENGTH);
-
-    // Load the encryption key into our internal cipher.
-    mCipher.setkey(reinterpret_cast<const byte*>(cipherKey.data()));
-}
-
-SyncConfigIOContext::~SyncConfigIOContext()
-{
-}
-
-bool SyncConfigIOContext::deserialize(const LocalPath& dbPath,
-                                      SyncConfigVector& configs,
-                                      JSON& reader,
-                                      unsigned int slot,
-                                      bool isExternal) const
-{
-    auto path = dbFilePath(dbPath, slot);
-
-    LOG_debug << "Attempting to deserialize config DB: "
-              << path;
-
-    if (deserialize(configs, reader, isExternal))
-    {
-        LOG_debug << "Successfully deserialized config DB: "
-                  << path;
-
-        return true;
-    }
-
-    LOG_debug << "Unable to deserialize config DB: "
-              << path;
-
-    return false;
-}
-
-bool SyncConfigIOContext::deserialize(SyncConfigVector& configs,
-                                      JSON& reader, bool isExternal) const
-{
-    const auto TYPE_SYNCS = MAKENAMEID2('s', 'y');
-
-    if (!reader.enterobject())
-    {
-        return false;
-    }
-
-    for ( ; ; )
-    {
-        switch (reader.getnameid())
-        {
-        case EOO:
-            return reader.leaveobject();
-
-        case TYPE_SYNCS:
-        {
-            if (!reader.enterarray())
-            {
-=======
     {
         // Try and read the internal database from disk.
         result = store->read(LocalPath(), configs, false);
@@ -16169,7 +10224,6 @@
         {
             if (!reader.enterarray())
             {
->>>>>>> 1651436b
                 return false;
             }
 

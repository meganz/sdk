--- conflicted
+++ resolved
@@ -1648,22 +1648,12 @@
         }
         else if (client->fsaccess->transient_error)
         {
-<<<<<<< HEAD
             LOG_warn << "transient error moving folder: " << sourcePath.toPath(*client->fsaccess) << logTriplet(row, fullPath);
             row.syncNode->setUseBlocked();   // todo: any interaction with checkMovesAgain ? might we stall if the transient error never resovles?
             row.suppressRecursion = true;
             sourceLocalNode->moveApplyingToLocal = false;
             rowResult = false;
             return true;
-=======
-            // fopen() signals that the failure is potentially transient - do
-            // nothing and request a recheck
-            LOG_warn << "File blocked. Adding notification to the retry queue: " << path;
-            dirnotify->notify(DirNotify::RETRY, ll, LocalPath(*input_localpath));
-            client->syncfslockretry = true;
-            client->syncfslockretrybt.backoff(SCANNING_DELAY_DS);
-            client->blockedfile = *localpathNew;
->>>>>>> 4629716c
         }
         else
         {

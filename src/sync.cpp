--- conflicted
+++ resolved
@@ -701,16 +701,11 @@
 
     mFilesystemType = client->fsaccess->getlocalfstype(mLocalPath);
 
-<<<<<<< HEAD
-    localroot->init(this, FOLDERNODE, NULL, crootpath, nullptr);  // the root node must have the absolute path.  We don't store shortname, to avoid accidentally using relative paths.
+    localroot->init(this, FOLDERNODE, NULL, mLocalPath, nullptr);  // the root node must have the absolute path.  We don't store shortname, to avoid accidentally using relative paths.
     localroot->setSyncedNodeHandle(remotenode->nodeHandle());
     localroot->setScanAgain(false, true, true, 0);
     localroot->setCheckMovesAgain(false, true, true);
     localroot->setSyncAgain(false, true, true);
-=======
-    localroot->init(this, FOLDERNODE, NULL, mLocalPath, nullptr);  // the root node must have the absolute path.  We don't store shortname, to avoid accidentally using relative paths.
-    localroot->setnode(remotenode);
->>>>>>> e57a1791
 
 #ifdef __APPLE__
     if (macOSmajorVersion() >= 19) //macOS catalina+
@@ -774,20 +769,8 @@
     // unlock tmp lock
     tmpfa.reset();
 
-<<<<<<< HEAD
-=======
-    // stop all active and pending downloads
-    if (localroot->node)
-    {
-        TreeProcDelSyncGet tdsg;
-        // Create a committer to ensure we update the transfer database in an efficient single commit,
-        // if there are transactions in progress.
-        DBTableTransactionCommitter committer(client->tctable);
-        client->proctree(localroot->node, &tdsg);
-    }
 
     // The database is closed; deleting localnodes will not remove them
->>>>>>> e57a1791
     delete statecachetable;
 
     client->syncactivity = true;
@@ -2133,48 +2116,7 @@
 
     mSync->isnetwork = isNetwork;
 
-<<<<<<< HEAD
     client->syncs.saveSyncConfig(mConfig);
-=======
-    if (!mSync->fsstableids)
-    {
-        if (mSync->assignfsids())
-        {
-            LOG_info << "Successfully assigned fs IDs for filesystem with unstable IDs";
-        }
-        else
-        {
-            LOG_warn << "Failed to assign some fs IDs for filesystem with unstable IDs";
-        }
-    }
-
-    if (delayInitialScan)
-    {
-        client->syncs.saveSyncConfig(mConfig);
-    }
-    else
-    {
-        LOG_debug << "Initial scan sync: " << mConfig.getLocalPath().toPath(*client->fsaccess);
-
-        if (mSync->scan(&rootpath, openedLocalFolder.get()))
-        {
-            client->syncsup = false;
-            mSync->initializing = false;
-            LOG_debug << "Initial scan finished. New / modified files: " << mSync->dirnotify->notifyq[DirNotify::DIREVENTS].size();
-
-            // Sync constructor now receives the syncConfig as reference, to be able to write -at least- fingerprints for new syncs
-            client->syncs.saveSyncConfig(mConfig);
-        }
-        else
-        {
-            LOG_err << "Initial scan failed";
-            mSync->changestate(SYNC_FAILED, INITIAL_SCAN_FAILED, mConfig.getEnabled(), true);
-
-            mSync.reset();
-            return API_EFAILED;
-        }
-    }
->>>>>>> e57a1791
     return API_OK;
 }
 
@@ -2779,870 +2721,6 @@
     }
 }
 
-const unsigned int JSONSyncConfigDB::NUM_SLOTS = 2; //number of configuration versions to save. Do not set to > 10.
-
-JSONSyncConfigDB::JSONSyncConfigDB(const LocalPath& dbPath,
-                                   const LocalPath& drivePath)
-  : mDBPath(dbPath)
-  , mDrivePath(drivePath)
-  , mBackupIdToConfig()
-  , mSlot(0)
-  , mDirty(false)
-{
-}
-
-JSONSyncConfigDB::JSONSyncConfigDB(const LocalPath& dbPath)
-  : mDBPath(dbPath)
-  , mDrivePath()
-  , mBackupIdToConfig()
-  , mSlot(0)
-  , mDirty(false)
-{
-}
-
-JSONSyncConfigDB::~JSONSyncConfigDB()
-{
-    // Drop the configs.
-    clear(false);
-}
-
-const SyncConfig* JSONSyncConfigDB::add(const SyncConfig& config,
-                                        const bool flush)
-{
-    auto it = mBackupIdToConfig.find(config.getBackupId());
-
-    // Do we already have a config with this tag?
-    if (it != mBackupIdToConfig.end())
-    {
-        // Mark the database as being dirty.
-        mDirty |= flush;
-
-        // Update the config.
-        it->second = config;
-
-        // We're done.
-        return &it->second;
-    }
-
-    // Add the config to the database.
-    auto result = mBackupIdToConfig.emplace(config.getBackupId(), config);
-
-    // Mark the database as being dirty.
-    mDirty |= flush;
-
-    // We're done.
-    return &result.first->second;
-}
-
-void JSONSyncConfigDB::clear(const bool flush)
-{
-    // Are there any configs to remove?
-    if (mBackupIdToConfig.empty())
-    {
-        // Nope.
-        return;
-    }
-
-    // Mark the database as being dirty.
-    mDirty |= flush;
-
-    // Clear the config database.
-    mBackupIdToConfig.clear();
-}
-
-const JSONSyncConfigMap& JSONSyncConfigDB::configs() const
-{
-    return mBackupIdToConfig;
-}
-
-bool JSONSyncConfigDB::dirty() const
-{
-    return mDirty;
-}
-
-const LocalPath& JSONSyncConfigDB::dbPath() const
-{
-    return mDBPath;
-}
-
-const LocalPath& JSONSyncConfigDB::drivePath() const
-{
-    return mDrivePath;
-}
-
-const SyncConfig* JSONSyncConfigDB::getByBackupId(handle backupId) const
-{
-    auto it = mBackupIdToConfig.find(backupId);
-
-    if (it != mBackupIdToConfig.end())
-    {
-        return &it->second;
-    }
-
-    return nullptr;
-}
-
-const SyncConfig* JSONSyncConfigDB::getByRootHandle(handle targetHandle) const
-{
-    if (targetHandle == UNDEF)
-    {
-        return nullptr;
-    }
-
-    for (auto& it : mBackupIdToConfig)
-    {
-        if (it.second.getRemoteNode() == targetHandle)
-        {
-            return &it.second;
-        }
-    }
-
-    return nullptr;
-}
-
-error JSONSyncConfigDB::read(JSONSyncConfigIOContext& ioContext)
-{
-    vector<unsigned int> confSlots;
-
-    // Determine which slots we should load first, if any.
-    if (ioContext.getSlotsInOrder(mDBPath, confSlots) != API_OK)
-    {
-        // Couldn't get a list of slots.
-        return API_ENOENT;
-    }
-
-    // Try and load the database from one of the slots.
-    for (const auto& slot : confSlots)
-    {
-        // Can we read the database from this slot?
-        if (read(ioContext, slot) == API_OK)
-        {
-            // Update the slot number.
-            mSlot = (slot + 1) % NUM_SLOTS;
-
-            // Yep, loaded.
-            return API_OK;
-        }
-    }
-
-    // Up to date with disk.
-    mDirty = false;
-
-    // Couldn't load the database.
-    return API_EREAD;
-}
-
-error JSONSyncConfigDB::removeByBackupId(handle backupId)
-{
-    // Remove the config, if present and flush.
-    return removeByBackupId(backupId, true);
-}
-
-error JSONSyncConfigDB::removeByRootHandle(const handle targetHandle)
-{
-    // Any config present with the given target handle?
-    if (const auto* config = getByRootHandle(targetHandle))
-    {
-        // Yep, remove it.
-        return removeByBackupId(config->getBackupId(), true);
-    }
-
-    // Nope.
-    return API_ENOENT;
-}
-
-error JSONSyncConfigDB::truncate(JSONSyncConfigIOContext& ioContext)
-{
-    // Purge configs from memory.
-    mBackupIdToConfig.clear();
-
-    // Database no longer has any changes.
-    mDirty = false;
-
-    // Reset slot counter to initial value.
-    mSlot = 0;
-
-    // Purge (existing) slots from disk.
-    return ioContext.remove(mDBPath);
-}
-
-error JSONSyncConfigDB::write(JSONSyncConfigIOContext& ioContext)
-{
-    JSONWriter writer;
-
-    // Serialize the database.
-    ioContext.serialize(mBackupIdToConfig, writer);
-
-    // Try and write the database out to disk.
-    if (ioContext.write(mDBPath, writer.getstring(), mSlot) != API_OK)
-    {
-        // Couldn't write the database out to disk.
-        return API_EWRITE;
-    }
-
-    // Rotate the slot.
-    mSlot = (mSlot + 1) % NUM_SLOTS;
-
-    // Remove the old file so there's no race with fuzzy file timestamps in fast-running tests
-    ioContext.remove(mDBPath, mSlot);
-
-    // Up to date with disk.
-    mDirty = false;
-
-    return API_OK;
-}
-
-error JSONSyncConfigDB::read(JSONSyncConfigIOContext& ioContext,
-                             const unsigned int slot)
-{
-    // Try and read the database from the specified slot.
-    string data;
-
-    if (ioContext.read(mDBPath, data, slot) != API_OK)
-    {
-        // Couldn't read the database.
-        return API_EREAD;
-    }
-
-    // Try and deserialize the configs contained in the database.
-    JSONSyncConfigMap configs;
-    JSON reader(data);
-
-    if (!ioContext.deserialize(mDBPath, configs, reader, slot))
-    {
-        // Couldn't deserialize the configs.
-        return API_EREAD;
-    }
-
-    // Remove configs that aren't present on disk.
-    auto i = mBackupIdToConfig.begin();
-    auto j = mBackupIdToConfig.end();
-
-    while (i != j)
-    {
-        const auto backupId = i++->first;
-
-        if (!configs.count(backupId))
-        {
-            removeByBackupId(backupId, false);
-        }
-    }
-
-    // Add (or update) configs.
-    for (auto& it : configs)
-    {
-        // Correct config's drive path.
-        it.second.mExternalDrivePath = mDrivePath;
-
-        // Add / update the config.
-        add(it.second, false);
-    }
-
-    return API_OK;
-}
-
-error JSONSyncConfigDB::removeByBackupId(handle backupId, const bool flush)
-{
-    auto it = mBackupIdToConfig.find(backupId);
-
-    // Any config present with the given tag?
-    if (it == mBackupIdToConfig.end())
-    {
-        // Nope.
-        return API_ENOENT;
-    }
-
-    // Mark the database as being dirty.
-    mDirty |= flush;
-
-    // Remove the config from the database.
-    mBackupIdToConfig.erase(it);
-
-    // We're done.
-    return API_OK;
-}
-
-const string JSONSyncConfigIOContext::NAME_PREFIX = "megaclient_syncconfig_";
-
-JSONSyncConfigIOContext::JSONSyncConfigIOContext(FileSystemAccess& fsAccess,
-                                                 const string& authKey,
-                                                 const string& cipherKey,
-                                                 const string& name,
-                                                 PrnGen& rng)
-  : mCipher()
-  , mFsAccess(fsAccess)
-  , mName(LocalPath::fromPath(NAME_PREFIX + name, mFsAccess))
-  , mRNG(rng)
-  , mSigner()
-{
-    // Convenience.
-    constexpr size_t KEYLENGTH = SymmCipher::KEYLENGTH;
-
-    // These attributes *must* be sane.
-    assert(authKey.size() == KEYLENGTH);
-    assert(cipherKey.size() == KEYLENGTH);
-    assert(name.size() == Base64Str<KEYLENGTH>::STRLEN);
-
-    // Load the authentication key into our internal signer.
-    mSigner.setkey(reinterpret_cast<const byte*>(authKey.data()), KEYLENGTH);
-
-    // Load the encryption key into our internal cipher.
-    mCipher.setkey(reinterpret_cast<const byte*>(cipherKey.data()));
-}
-
-JSONSyncConfigIOContext::~JSONSyncConfigIOContext()
-{
-}
-
-bool JSONSyncConfigIOContext::deserialize(const LocalPath& dbPath,
-                                          JSONSyncConfigMap& configs,
-                                          JSON& reader,
-                                          const unsigned int slot) const
-{
-    auto path = dbFilePath(dbPath, slot).toPath(mFsAccess);
-
-    LOG_debug << "Attempting to deserialize config DB: "
-              << path;
-
-    if (deserialize(configs, reader))
-    {
-        LOG_debug << "Successfully deserialized config DB: "
-                  << path;
-
-        return true;
-    }
-
-    LOG_debug << "Unable to deserialize config DB: "
-              << path;
-
-    return false;
-}
-
-bool JSONSyncConfigIOContext::deserialize(JSONSyncConfigMap& configs,
-                                          JSON& reader) const
-{
-    const auto TYPE_SYNCS = MAKENAMEID2('s', 'y');
-
-    if (!reader.enterobject())
-    {
-        return false;
-    }
-
-    for ( ; ; )
-    {
-        switch (reader.getnameid())
-        {
-        case EOO:
-            return reader.leaveobject();
-
-        case TYPE_SYNCS:
-        {
-            if (!reader.enterarray())
-            {
-                return false;
-            }
-
-            while (reader.enterobject())
-            {
-                SyncConfig config;
-
-                if (deserialize(config, reader))
-                {
-                    // So move is well-defined.
-                    const auto backupId = config.mBackupId;
-
-                    configs.emplace(backupId, std::move(config));
-                }
-                else
-                {
-                    LOG_err << "Failed to deserialize a sync config";
-                    assert(false);
-                }
-
-                reader.leaveobject();
-            }
-
-            if (!reader.leavearray())
-            {
-                return false;
-            }
-
-            break;
-        }
-
-        default:
-            if (!reader.storeobject())
-            {
-                return false;
-            }
-            break;
-        }
-    }
-}
-
-error JSONSyncConfigIOContext::getSlotsInOrder(const LocalPath& dbPath,
-                                               vector<unsigned int>& confSlots)
-{
-    using std::isdigit;
-    using std::sort;
-
-    using SlotTimePair = pair<unsigned int, m_time_t>;
-
-    // Glob for configuration directory.
-    LocalPath globPath = dbPath;
-
-    globPath.appendWithSeparator(mName, false);
-    globPath.append(LocalPath::fromPath(".?", mFsAccess));
-
-    // Open directory for iteration.
-    unique_ptr<DirAccess> dirAccess(mFsAccess.newdiraccess());
-
-    if (!dirAccess->dopen(&globPath, nullptr, true))
-    {
-        // Couldn't open directory for iteration.
-        return API_ENOENT;
-    }
-
-    auto fileAccess = mFsAccess.newfileaccess(false);
-    LocalPath filePath;
-    vector<SlotTimePair> slotTimes;
-    nodetype_t type;
-
-    // Iterate directory.
-    while (dirAccess->dnext(globPath, filePath, false, &type))
-    {
-        // Skip directories.
-        if (type != FILENODE)
-        {
-            continue;
-        }
-
-        // Determine slot suffix.
-        const char suffix = filePath.toPath(mFsAccess).back();
-
-        // Skip invalid suffixes.
-        if (!isdigit(suffix))
-        {
-            continue;
-        }
-
-        // Determine file's modification time.
-        if (!fileAccess->fopen(filePath))
-        {
-            // Couldn't stat file.
-            continue;
-        }
-
-        // Record this slot-time pair.
-        unsigned int slot = suffix - 0x30; // convert char to int
-        slotTimes.emplace_back(slot, fileAccess->mtime);
-    }
-
-    // Sort the list of slot-time pairs.
-    sort(slotTimes.begin(),
-         slotTimes.end(),
-         [](const SlotTimePair& lhs, const SlotTimePair& rhs)
-         {
-             // Order by descending modification time.
-             if (lhs.second != rhs.second)
-             {
-                 return lhs.second > rhs.second;
-             }
-
-             // Otherwise by descending slot.
-             return lhs.first > rhs.first;
-         });
-
-    // Transmit sorted list of slots to the caller.
-    for (const auto& slotTime : slotTimes)
-    {
-        confSlots.emplace_back(slotTime.first);
-    }
-
-    return API_OK;
-}
-
-error JSONSyncConfigIOContext::read(const LocalPath& dbPath,
-                                    string& data,
-                                    const unsigned int slot)
-{
-    // Generate path to the configuration file.
-    LocalPath path = dbFilePath(dbPath, slot);
-
-    LOG_debug << "Attempting to read config DB: "
-              << path.toPath(mFsAccess);
-
-    // Try and open the file for reading.
-    auto fileAccess = mFsAccess.newfileaccess(false);
-
-    if (!fileAccess->fopen(path, true, false))
-    {
-        // Couldn't open the file for reading.
-        LOG_debug << "Unable to open config DB for reading: "
-                  << path.toPath(mFsAccess);
-
-        return API_EREAD;
-    }
-
-    // Try and read the data from the file.
-    string d;
-
-    if (!fileAccess->fread(&d, static_cast<unsigned>(fileAccess->size), 0, 0x0))
-    {
-        // Couldn't read the file.
-        LOG_debug << "Unable to read config DB: "
-                  << path.toPath(mFsAccess);
-
-        return API_EREAD;
-    }
-
-    // Try and decrypt the data.
-    if (!decrypt(d, data))
-    {
-        // Couldn't decrypt the data.
-        LOG_debug << "Unable to decrypt config DB: "
-                  << path.toPath(mFsAccess);
-
-        return API_EREAD;
-    }
-
-    LOG_debug << "Config DB successfully read from disk: "
-              << path.toPath(mFsAccess)
-              << ": "
-              << data;
-
-    return API_OK;
-}
-
-error JSONSyncConfigIOContext::remove(const LocalPath& dbPath,
-                                      const unsigned int slot)
-{
-    LocalPath path = dbFilePath(dbPath, slot);
-
-    if (!mFsAccess.unlinklocal(path))
-    {
-        LOG_warn << "Unable to remove config DB: "
-                 << path.toPath(mFsAccess);
-
-        return API_EWRITE;
-    }
-
-    return API_OK;
-}
-
-error JSONSyncConfigIOContext::remove(const LocalPath& dbPath)
-{
-    vector<unsigned int> confSlots;
-
-    // What slots are present on disk?
-    if (getSlotsInOrder(dbPath, confSlots) == API_ENOENT)
-    {
-        // None so nothing to do.
-        return API_ENOENT;
-    }
-
-    bool result = true;
-
-    // Remove the slots from disk.
-    for (auto confSlot : confSlots)
-    {
-        result &= remove(dbPath, confSlot) == API_OK;
-    }
-
-    // Signal success only if all slots could be removed.
-    return result ? API_OK : API_EWRITE;
-}
-
-void JSONSyncConfigIOContext::serialize(const JSONSyncConfigMap& configs,
-                                        JSONWriter& writer) const
-{
-    writer.beginobject();
-    writer.beginarray("sy");
-
-    for (const auto& it : configs)
-    {
-        serialize(it.second, writer);
-    }
-
-    writer.endarray();
-    writer.endobject();
-}
-
-error JSONSyncConfigIOContext::write(const LocalPath& dbPath,
-                                     const string& data,
-                                     const unsigned int slot)
-{
-    LocalPath path = dbPath;
-
-    LOG_debug << "Attempting to write config DB: "
-              << dbPath.toPath(mFsAccess)
-              << " / "
-              << slot;
-
-    // Try and create the backup configuration directory.
-    if (!(mFsAccess.mkdirlocal(path) || mFsAccess.target_exists))
-    {
-        LOG_debug << "Unable to create config DB directory: "
-                  << dbPath.toPath(mFsAccess);
-
-        // Couldn't create the directory and it doesn't exist.
-        return API_EWRITE;
-    }
-
-    // Generate the rest of the path.
-    path = dbFilePath(dbPath, slot);
-
-    // Open the file for writing.
-    auto fileAccess = mFsAccess.newfileaccess(false);
-
-    if (!fileAccess->fopen(path, false, true))
-    {
-        // Couldn't open the file for writing.
-        LOG_debug << "Unable to open config DB for writing: "
-                  << path.toPath(mFsAccess);
-
-        return API_EWRITE;
-    }
-
-    // Ensure the file is empty.
-    if (!fileAccess->ftruncate())
-    {
-        // Couldn't truncate the file.
-        LOG_debug << "Unable to truncate config DB: "
-                  << path.toPath(mFsAccess);
-
-        return API_EWRITE;
-    }
-
-    // Encrypt the configuration data.
-    const string d = encrypt(data);
-
-    // Write the encrypted configuration data.
-    auto* bytes = reinterpret_cast<const byte*>(&d[0]);
-
-    if (!fileAccess->fwrite(bytes, static_cast<unsigned>(d.size()), 0x0))
-    {
-        // Couldn't write out the data.
-        LOG_debug << "Unable to write config DB: "
-                  << path.toPath(mFsAccess);
-
-        return API_EWRITE;
-    }
-
-    LOG_debug << "Config DB successfully written to disk: "
-              << path.toPath(mFsAccess)
-              << ": "
-              << data;
-
-    return API_OK;
-}
-
-LocalPath JSONSyncConfigIOContext::dbFilePath(const LocalPath& dbPath,
-                                              const unsigned int slot) const
-{
-    using std::to_string;
-
-    LocalPath path = dbPath;
-
-    path.appendWithSeparator(mName, false);
-    path.append(LocalPath::fromPath("." + to_string(slot), mFsAccess));
-
-    return path;
-}
-
-bool JSONSyncConfigIOContext::decrypt(const string& in, string& out)
-{
-    // Handy constants.
-    const size_t IV_LENGTH       = SymmCipher::KEYLENGTH;
-    const size_t MAC_LENGTH      = 32;
-    const size_t METADATA_LENGTH = IV_LENGTH + MAC_LENGTH;
-
-    // Is the file too short to be valid?
-    if (in.size() <= METADATA_LENGTH)
-    {
-        return false;
-    }
-
-    // For convenience (format: <data><iv><hmac>)
-    const byte* data = reinterpret_cast<const byte*>(&in[0]);
-    const byte* iv   = &data[in.size() - METADATA_LENGTH];
-    const byte* mac  = &data[in.size() - MAC_LENGTH];
-
-    byte cmac[MAC_LENGTH];
-
-    // Compute HMAC on file.
-    mSigner.add(data, in.size() - MAC_LENGTH);
-    mSigner.get(cmac);
-
-    // Is the file corrupt?
-    if (memcmp(cmac, mac, MAC_LENGTH))
-    {
-        return false;
-    }
-
-    // Try and decrypt the file.
-    return mCipher.cbc_decrypt_pkcs_padding(data,
-                                            in.size() - METADATA_LENGTH,
-                                            iv,
-                                            &out);
-}
-
-bool JSONSyncConfigIOContext::deserialize(SyncConfig& config, JSON& reader) const
-{
-    const auto TYPE_BACKUP_ID       = MAKENAMEID2('i', 'd');
-    const auto TYPE_ENABLED         = MAKENAMEID2('e', 'n');
-    const auto TYPE_FINGERPRINT     = MAKENAMEID2('f', 'p');
-    const auto TYPE_LAST_ERROR      = MAKENAMEID2('l', 'e');
-    const auto TYPE_LAST_WARNING    = MAKENAMEID2('l', 'w');
-    const auto TYPE_NAME            = MAKENAMEID1('n');
-    const auto TYPE_SOURCE_PATH     = MAKENAMEID2('s', 'p');
-    const auto TYPE_SYNC_TYPE       = MAKENAMEID2('s', 't');
-    const auto TYPE_TARGET_HANDLE   = MAKENAMEID2('t', 'h');
-    const auto TYPE_TARGET_PATH     = MAKENAMEID2('t', 'p');
-    const auto TYPE_EXCLUSION_RULES = MAKENAMEID2('e', 'r');
-
-    for ( ; ; )
-    {
-        switch (reader.getnameid())
-        {
-        case EOO:
-            // success if we reached the end of the object
-            return *reader.pos == '}';
-
-        case TYPE_ENABLED:
-            config.mEnabled = reader.getbool();
-            break;
-
-        case TYPE_FINGERPRINT:
-            config.mLocalFingerprint = reader.getfp();
-            break;
-
-        case TYPE_LAST_ERROR:
-            config.mError =
-              static_cast<SyncError>(reader.getint32());
-            break;
-
-        case TYPE_LAST_WARNING:
-            config.mWarning =
-              static_cast<SyncWarning>(reader.getint32());
-            break;
-
-        case TYPE_NAME:
-            reader.storebinary(&config.mName);
-            break;
-
-        case TYPE_SOURCE_PATH:
-        {
-            string sourcePath;
-
-            reader.storebinary(&sourcePath);
-
-            config.mLocalPath =
-              LocalPath::fromPath(sourcePath, mFsAccess);
-
-            break;
-        }
-
-        case TYPE_SYNC_TYPE:
-            config.mSyncType =
-              static_cast<SyncConfig::Type>(reader.getint32());
-            break;
-
-        case TYPE_BACKUP_ID:
-            config.mBackupId = reader.gethandle(sizeof(handle));
-            break;
-
-        case TYPE_TARGET_HANDLE:
-            config.mRemoteNode = reader.gethandle(MegaClient::NODEHANDLE);
-            if ((config.mRemoteNode & 0xFFFFFFFFFFFF) == (UNDEF & 0xFFFFFFFFFFFF))
-            {
-                // we can have a much nicer solution when NodeHandle is merged from the sync rework branch
-                config.mRemoteNode = UNDEF;
-            }
-            break;
-
-        case TYPE_TARGET_PATH:
-            reader.storebinary(&config.mOrigninalPathOfRemoteRootNode);
-            break;
-
-        case TYPE_EXCLUSION_RULES:
-        {
-            if (!reader.enterarray()) return false;
-            string s;
-            while (reader.storeobject(&s))
-            {
-                config.mRegExps.push_back(Base64::atob(s));
-            }
-            if (!reader.leavearray()) return false;
-            break;
-        }
-
-        default:
-            if (!reader.storeobject())
-            {
-                return false;
-            }
-            break;
-        }
-    }
-}
-
-string JSONSyncConfigIOContext::encrypt(const string& data)
-{
-    byte iv[SymmCipher::KEYLENGTH];
-
-    // Generate initialization vector.
-    mRNG.genblock(iv, sizeof(iv));
-
-    string d;
-
-    // Encrypt file using IV.
-    mCipher.cbc_encrypt_pkcs_padding(&data, iv, &d);
-
-    // Add IV to file.
-    d.append(std::begin(iv), std::end(iv));
-
-    byte mac[32];
-
-    // Compute HMAC on file (including IV).
-    mSigner.add(reinterpret_cast<const byte*>(&d[0]), d.size());
-    mSigner.get(mac);
-
-    // Add HMAC to file.
-    d.append(std::begin(mac), std::end(mac));
-
-    // We're done.
-    return d;
-}
-
-void JSONSyncConfigIOContext::serialize(const SyncConfig& config,
-                                        JSONWriter& writer) const
-{
-    writer.beginobject();
-    writer.arg("id", config.getBackupId(), sizeof(handle));
-    writer.arg_B64("sp", config.mLocalPath.toPath(mFsAccess));
-    writer.arg_B64("n", config.mName);
-    writer.arg_B64("tp", config.mOrigninalPathOfRemoteRootNode);
-    writer.arg_fsfp("fp", config.mLocalFingerprint);
-    writer.arg("th", config.mRemoteNode, MegaClient::NODEHANDLE);
-    writer.arg("le", config.mError);
-    writer.arg("lw", config.mWarning);
-    writer.arg("st", config.mSyncType);
-    writer.arg("en", config.mEnabled);
-
-    writer.beginarray("er");
-    for (auto& s : config.mRegExps)
-    {
-        // store as binary so the strings get btoa'd so no JSON injections
-        writer.element_B64(s);
-    }
-    writer.endarray();
-    writer.endobject();
-}
-
-} // namespace
-
-<<<<<<< HEAD
 
 void Sync::recursiveCollectNameConflicts(syncRow& row, list<NameConflict>& ncs)
 {
@@ -5397,7 +4475,867 @@
 #endif
 }
 
+const unsigned int JSONSyncConfigDB::NUM_SLOTS = 2; //number of configuration versions to save. Do not set to > 10.
+
+JSONSyncConfigDB::JSONSyncConfigDB(const LocalPath& dbPath,
+                                   const LocalPath& drivePath)
+  : mDBPath(dbPath)
+  , mDrivePath(drivePath)
+  , mBackupIdToConfig()
+  , mSlot(0)
+  , mDirty(false)
+{
+}
+
+JSONSyncConfigDB::JSONSyncConfigDB(const LocalPath& dbPath)
+  : mDBPath(dbPath)
+  , mDrivePath()
+  , mBackupIdToConfig()
+  , mSlot(0)
+  , mDirty(false)
+{
+}
+
+JSONSyncConfigDB::~JSONSyncConfigDB()
+{
+    // Drop the configs.
+    clear(false);
+}
+
+const SyncConfig* JSONSyncConfigDB::add(const SyncConfig& config,
+                                        const bool flush)
+{
+    auto it = mBackupIdToConfig.find(config.getBackupId());
+
+    // Do we already have a config with this tag?
+    if (it != mBackupIdToConfig.end())
+    {
+        // Mark the database as being dirty.
+        mDirty |= flush;
+
+        // Update the config.
+        it->second = config;
+
+        // We're done.
+        return &it->second;
+    }
+
+    // Add the config to the database.
+    auto result = mBackupIdToConfig.emplace(config.getBackupId(), config);
+
+    // Mark the database as being dirty.
+    mDirty |= flush;
+
+    // We're done.
+    return &result.first->second;
+}
+
+void JSONSyncConfigDB::clear(const bool flush)
+{
+    // Are there any configs to remove?
+    if (mBackupIdToConfig.empty())
+    {
+        // Nope.
+        return;
+    }
+
+    // Mark the database as being dirty.
+    mDirty |= flush;
+
+    // Clear the config database.
+    mBackupIdToConfig.clear();
+}
+
+const JSONSyncConfigMap& JSONSyncConfigDB::configs() const
+{
+    return mBackupIdToConfig;
+}
+
+bool JSONSyncConfigDB::dirty() const
+{
+    return mDirty;
+}
+
+const LocalPath& JSONSyncConfigDB::dbPath() const
+{
+    return mDBPath;
+}
+
+const LocalPath& JSONSyncConfigDB::drivePath() const
+{
+    return mDrivePath;
+}
+
+const SyncConfig* JSONSyncConfigDB::getByBackupId(handle backupId) const
+{
+    auto it = mBackupIdToConfig.find(backupId);
+
+    if (it != mBackupIdToConfig.end())
+    {
+        return &it->second;
+    }
+
+    return nullptr;
+}
+
+const SyncConfig* JSONSyncConfigDB::getByRootHandle(handle targetHandle) const
+{
+    if (targetHandle == UNDEF)
+    {
+        return nullptr;
+    }
+
+    for (auto& it : mBackupIdToConfig)
+    {
+        if (it.second.getRemoteNode() == targetHandle)
+        {
+            return &it.second;
+        }
+    }
+
+    return nullptr;
+}
+
+error JSONSyncConfigDB::read(JSONSyncConfigIOContext& ioContext)
+{
+    vector<unsigned int> confSlots;
+
+    // Determine which slots we should load first, if any.
+    if (ioContext.getSlotsInOrder(mDBPath, confSlots) != API_OK)
+    {
+        // Couldn't get a list of slots.
+        return API_ENOENT;
+    }
+
+    // Try and load the database from one of the slots.
+    for (const auto& slot : confSlots)
+    {
+        // Can we read the database from this slot?
+        if (read(ioContext, slot) == API_OK)
+        {
+            // Update the slot number.
+            mSlot = (slot + 1) % NUM_SLOTS;
+
+            // Yep, loaded.
+            return API_OK;
+        }
+    }
+
+    // Up to date with disk.
+    mDirty = false;
+
+    // Couldn't load the database.
+    return API_EREAD;
+}
+
+error JSONSyncConfigDB::removeByBackupId(handle backupId)
+{
+    // Remove the config, if present and flush.
+    return removeByBackupId(backupId, true);
+}
+
+error JSONSyncConfigDB::removeByRootHandle(const handle targetHandle)
+{
+    // Any config present with the given target handle?
+    if (const auto* config = getByRootHandle(targetHandle))
+    {
+        // Yep, remove it.
+        return removeByBackupId(config->getBackupId(), true);
+    }
+
+    // Nope.
+    return API_ENOENT;
+}
+
+error JSONSyncConfigDB::truncate(JSONSyncConfigIOContext& ioContext)
+{
+    // Purge configs from memory.
+    mBackupIdToConfig.clear();
+
+    // Database no longer has any changes.
+    mDirty = false;
+
+    // Reset slot counter to initial value.
+    mSlot = 0;
+
+    // Purge (existing) slots from disk.
+    return ioContext.remove(mDBPath);
+}
+
+error JSONSyncConfigDB::write(JSONSyncConfigIOContext& ioContext)
+{
+    JSONWriter writer;
+
+    // Serialize the database.
+    ioContext.serialize(mBackupIdToConfig, writer);
+
+    // Try and write the database out to disk.
+    if (ioContext.write(mDBPath, writer.getstring(), mSlot) != API_OK)
+    {
+        // Couldn't write the database out to disk.
+        return API_EWRITE;
+    }
+
+    // Rotate the slot.
+    mSlot = (mSlot + 1) % NUM_SLOTS;
+
+    // Remove the old file so there's no race with fuzzy file timestamps in fast-running tests
+    ioContext.remove(mDBPath, mSlot);
+
+    // Up to date with disk.
+    mDirty = false;
+
+    return API_OK;
+}
+
+error JSONSyncConfigDB::read(JSONSyncConfigIOContext& ioContext,
+                             const unsigned int slot)
+{
+    // Try and read the database from the specified slot.
+    string data;
+
+    if (ioContext.read(mDBPath, data, slot) != API_OK)
+    {
+        // Couldn't read the database.
+        return API_EREAD;
+    }
+
+    // Try and deserialize the configs contained in the database.
+    JSONSyncConfigMap configs;
+    JSON reader(data);
+
+    if (!ioContext.deserialize(mDBPath, configs, reader, slot))
+    {
+        // Couldn't deserialize the configs.
+        return API_EREAD;
+    }
+
+    // Remove configs that aren't present on disk.
+    auto i = mBackupIdToConfig.begin();
+    auto j = mBackupIdToConfig.end();
+
+    while (i != j)
+    {
+        const auto backupId = i++->first;
+
+        if (!configs.count(backupId))
+        {
+            removeByBackupId(backupId, false);
+        }
+    }
+
+    // Add (or update) configs.
+    for (auto& it : configs)
+    {
+        // Correct config's drive path.
+        it.second.mExternalDrivePath = mDrivePath;
+
+        // Add / update the config.
+        add(it.second, false);
+    }
+
+    return API_OK;
+}
+
+error JSONSyncConfigDB::removeByBackupId(handle backupId, const bool flush)
+{
+    auto it = mBackupIdToConfig.find(backupId);
+
+    // Any config present with the given tag?
+    if (it == mBackupIdToConfig.end())
+    {
+        // Nope.
+        return API_ENOENT;
+    }
+
+    // Mark the database as being dirty.
+    mDirty |= flush;
+
+    // Remove the config from the database.
+    mBackupIdToConfig.erase(it);
+
+    // We're done.
+    return API_OK;
+}
+
+const string JSONSyncConfigIOContext::NAME_PREFIX = "megaclient_syncconfig_";
+
+JSONSyncConfigIOContext::JSONSyncConfigIOContext(FileSystemAccess& fsAccess,
+                                                 const string& authKey,
+                                                 const string& cipherKey,
+                                                 const string& name,
+                                                 PrnGen& rng)
+  : mCipher()
+  , mFsAccess(fsAccess)
+  , mName(LocalPath::fromPath(NAME_PREFIX + name, mFsAccess))
+  , mRNG(rng)
+  , mSigner()
+{
+    // Convenience.
+    constexpr size_t KEYLENGTH = SymmCipher::KEYLENGTH;
+
+    // These attributes *must* be sane.
+    assert(authKey.size() == KEYLENGTH);
+    assert(cipherKey.size() == KEYLENGTH);
+    assert(name.size() == Base64Str<KEYLENGTH>::STRLEN);
+
+    // Load the authentication key into our internal signer.
+    mSigner.setkey(reinterpret_cast<const byte*>(authKey.data()), KEYLENGTH);
+
+    // Load the encryption key into our internal cipher.
+    mCipher.setkey(reinterpret_cast<const byte*>(cipherKey.data()));
+}
+
+JSONSyncConfigIOContext::~JSONSyncConfigIOContext()
+{
+}
+
+bool JSONSyncConfigIOContext::deserialize(const LocalPath& dbPath,
+                                          JSONSyncConfigMap& configs,
+                                          JSON& reader,
+                                          const unsigned int slot) const
+{
+    auto path = dbFilePath(dbPath, slot).toPath(mFsAccess);
+
+    LOG_debug << "Attempting to deserialize config DB: "
+              << path;
+
+    if (deserialize(configs, reader))
+    {
+        LOG_debug << "Successfully deserialized config DB: "
+                  << path;
+
+        return true;
+    }
+
+    LOG_debug << "Unable to deserialize config DB: "
+              << path;
+
+    return false;
+}
+
+bool JSONSyncConfigIOContext::deserialize(JSONSyncConfigMap& configs,
+                                          JSON& reader) const
+{
+    const auto TYPE_SYNCS = MAKENAMEID2('s', 'y');
+
+    if (!reader.enterobject())
+    {
+        return false;
+    }
+
+    for ( ; ; )
+    {
+        switch (reader.getnameid())
+        {
+        case EOO:
+            return reader.leaveobject();
+
+        case TYPE_SYNCS:
+        {
+            if (!reader.enterarray())
+            {
+                return false;
+            }
+
+            while (reader.enterobject())
+            {
+                SyncConfig config;
+
+                if (deserialize(config, reader))
+                {
+                    // So move is well-defined.
+                    const auto backupId = config.mBackupId;
+
+                    configs.emplace(backupId, std::move(config));
+                }
+                else
+                {
+                    LOG_err << "Failed to deserialize a sync config";
+                    assert(false);
+                }
+
+                reader.leaveobject();
+            }
+
+            if (!reader.leavearray())
+            {
+                return false;
+            }
+
+            break;
+        }
+
+        default:
+            if (!reader.storeobject())
+            {
+                return false;
+            }
+            break;
+        }
+    }
+}
+
+error JSONSyncConfigIOContext::getSlotsInOrder(const LocalPath& dbPath,
+                                               vector<unsigned int>& confSlots)
+{
+    using std::isdigit;
+    using std::sort;
+
+    using SlotTimePair = pair<unsigned int, m_time_t>;
+
+    // Glob for configuration directory.
+    LocalPath globPath = dbPath;
+
+    globPath.appendWithSeparator(mName, false);
+    globPath.append(LocalPath::fromPath(".?", mFsAccess));
+
+    // Open directory for iteration.
+    unique_ptr<DirAccess> dirAccess(mFsAccess.newdiraccess());
+
+    if (!dirAccess->dopen(&globPath, nullptr, true))
+    {
+        // Couldn't open directory for iteration.
+        return API_ENOENT;
+    }
+
+    auto fileAccess = mFsAccess.newfileaccess(false);
+    LocalPath filePath;
+    vector<SlotTimePair> slotTimes;
+    nodetype_t type;
+
+    // Iterate directory.
+    while (dirAccess->dnext(globPath, filePath, false, &type))
+    {
+        // Skip directories.
+        if (type != FILENODE)
+        {
+            continue;
+        }
+
+        // Determine slot suffix.
+        const char suffix = filePath.toPath(mFsAccess).back();
+
+        // Skip invalid suffixes.
+        if (!isdigit(suffix))
+        {
+            continue;
+        }
+
+        // Determine file's modification time.
+        if (!fileAccess->fopen(filePath))
+        {
+            // Couldn't stat file.
+            continue;
+        }
+
+        // Record this slot-time pair.
+        unsigned int slot = suffix - 0x30; // convert char to int
+        slotTimes.emplace_back(slot, fileAccess->mtime);
+    }
+
+    // Sort the list of slot-time pairs.
+    sort(slotTimes.begin(),
+         slotTimes.end(),
+         [](const SlotTimePair& lhs, const SlotTimePair& rhs)
+         {
+             // Order by descending modification time.
+             if (lhs.second != rhs.second)
+             {
+                 return lhs.second > rhs.second;
+             }
+
+             // Otherwise by descending slot.
+             return lhs.first > rhs.first;
+         });
+
+    // Transmit sorted list of slots to the caller.
+    for (const auto& slotTime : slotTimes)
+    {
+        confSlots.emplace_back(slotTime.first);
+    }
+
+    return API_OK;
+}
+
+error JSONSyncConfigIOContext::read(const LocalPath& dbPath,
+                                    string& data,
+                                    const unsigned int slot)
+{
+    // Generate path to the configuration file.
+    LocalPath path = dbFilePath(dbPath, slot);
+
+    LOG_debug << "Attempting to read config DB: "
+              << path.toPath(mFsAccess);
+
+    // Try and open the file for reading.
+    auto fileAccess = mFsAccess.newfileaccess(false);
+
+    if (!fileAccess->fopen(path, true, false))
+    {
+        // Couldn't open the file for reading.
+        LOG_debug << "Unable to open config DB for reading: "
+                  << path.toPath(mFsAccess);
+
+        return API_EREAD;
+    }
+
+    // Try and read the data from the file.
+    string d;
+
+    if (!fileAccess->fread(&d, static_cast<unsigned>(fileAccess->size), 0, 0x0))
+    {
+        // Couldn't read the file.
+        LOG_debug << "Unable to read config DB: "
+                  << path.toPath(mFsAccess);
+
+        return API_EREAD;
+    }
+
+    // Try and decrypt the data.
+    if (!decrypt(d, data))
+    {
+        // Couldn't decrypt the data.
+        LOG_debug << "Unable to decrypt config DB: "
+                  << path.toPath(mFsAccess);
+
+        return API_EREAD;
+    }
+
+    LOG_debug << "Config DB successfully read from disk: "
+              << path.toPath(mFsAccess)
+              << ": "
+              << data;
+
+    return API_OK;
+}
+
+error JSONSyncConfigIOContext::remove(const LocalPath& dbPath,
+                                      const unsigned int slot)
+{
+    LocalPath path = dbFilePath(dbPath, slot);
+
+    if (!mFsAccess.unlinklocal(path))
+    {
+        LOG_warn << "Unable to remove config DB: "
+                 << path.toPath(mFsAccess);
+
+        return API_EWRITE;
+    }
+
+    return API_OK;
+}
+
+error JSONSyncConfigIOContext::remove(const LocalPath& dbPath)
+{
+    vector<unsigned int> confSlots;
+
+    // What slots are present on disk?
+    if (getSlotsInOrder(dbPath, confSlots) == API_ENOENT)
+    {
+        // None so nothing to do.
+        return API_ENOENT;
+    }
+
+    bool result = true;
+
+    // Remove the slots from disk.
+    for (auto confSlot : confSlots)
+    {
+        result &= remove(dbPath, confSlot) == API_OK;
+    }
+
+    // Signal success only if all slots could be removed.
+    return result ? API_OK : API_EWRITE;
+}
+
+void JSONSyncConfigIOContext::serialize(const JSONSyncConfigMap& configs,
+                                        JSONWriter& writer) const
+{
+    writer.beginobject();
+    writer.beginarray("sy");
+
+    for (const auto& it : configs)
+    {
+        serialize(it.second, writer);
+    }
+
+    writer.endarray();
+    writer.endobject();
+}
+
+error JSONSyncConfigIOContext::write(const LocalPath& dbPath,
+                                     const string& data,
+                                     const unsigned int slot)
+{
+    LocalPath path = dbPath;
+
+    LOG_debug << "Attempting to write config DB: "
+              << dbPath.toPath(mFsAccess)
+              << " / "
+              << slot;
+
+    // Try and create the backup configuration directory.
+    if (!(mFsAccess.mkdirlocal(path) || mFsAccess.target_exists))
+    {
+        LOG_debug << "Unable to create config DB directory: "
+                  << dbPath.toPath(mFsAccess);
+
+        // Couldn't create the directory and it doesn't exist.
+        return API_EWRITE;
+    }
+
+    // Generate the rest of the path.
+    path = dbFilePath(dbPath, slot);
+
+    // Open the file for writing.
+    auto fileAccess = mFsAccess.newfileaccess(false);
+
+    if (!fileAccess->fopen(path, false, true))
+    {
+        // Couldn't open the file for writing.
+        LOG_debug << "Unable to open config DB for writing: "
+                  << path.toPath(mFsAccess);
+
+        return API_EWRITE;
+    }
+
+    // Ensure the file is empty.
+    if (!fileAccess->ftruncate())
+    {
+        // Couldn't truncate the file.
+        LOG_debug << "Unable to truncate config DB: "
+                  << path.toPath(mFsAccess);
+
+        return API_EWRITE;
+    }
+
+    // Encrypt the configuration data.
+    const string d = encrypt(data);
+
+    // Write the encrypted configuration data.
+    auto* bytes = reinterpret_cast<const byte*>(&d[0]);
+
+    if (!fileAccess->fwrite(bytes, static_cast<unsigned>(d.size()), 0x0))
+    {
+        // Couldn't write out the data.
+        LOG_debug << "Unable to write config DB: "
+                  << path.toPath(mFsAccess);
+
+        return API_EWRITE;
+    }
+
+    LOG_debug << "Config DB successfully written to disk: "
+              << path.toPath(mFsAccess)
+              << ": "
+              << data;
+
+    return API_OK;
+}
+
+LocalPath JSONSyncConfigIOContext::dbFilePath(const LocalPath& dbPath,
+                                              const unsigned int slot) const
+{
+    using std::to_string;
+
+    LocalPath path = dbPath;
+
+    path.appendWithSeparator(mName, false);
+    path.append(LocalPath::fromPath("." + to_string(slot), mFsAccess));
+
+    return path;
+}
+
+bool JSONSyncConfigIOContext::decrypt(const string& in, string& out)
+{
+    // Handy constants.
+    const size_t IV_LENGTH       = SymmCipher::KEYLENGTH;
+    const size_t MAC_LENGTH      = 32;
+    const size_t METADATA_LENGTH = IV_LENGTH + MAC_LENGTH;
+
+    // Is the file too short to be valid?
+    if (in.size() <= METADATA_LENGTH)
+    {
+        return false;
+    }
+
+    // For convenience (format: <data><iv><hmac>)
+    const byte* data = reinterpret_cast<const byte*>(&in[0]);
+    const byte* iv   = &data[in.size() - METADATA_LENGTH];
+    const byte* mac  = &data[in.size() - MAC_LENGTH];
+
+    byte cmac[MAC_LENGTH];
+
+    // Compute HMAC on file.
+    mSigner.add(data, in.size() - MAC_LENGTH);
+    mSigner.get(cmac);
+
+    // Is the file corrupt?
+    if (memcmp(cmac, mac, MAC_LENGTH))
+    {
+        return false;
+    }
+
+    // Try and decrypt the file.
+    return mCipher.cbc_decrypt_pkcs_padding(data,
+                                            in.size() - METADATA_LENGTH,
+                                            iv,
+                                            &out);
+}
+
+bool JSONSyncConfigIOContext::deserialize(SyncConfig& config, JSON& reader) const
+{
+    const auto TYPE_BACKUP_ID       = MAKENAMEID2('i', 'd');
+    const auto TYPE_ENABLED         = MAKENAMEID2('e', 'n');
+    const auto TYPE_FINGERPRINT     = MAKENAMEID2('f', 'p');
+    const auto TYPE_LAST_ERROR      = MAKENAMEID2('l', 'e');
+    const auto TYPE_LAST_WARNING    = MAKENAMEID2('l', 'w');
+    const auto TYPE_NAME            = MAKENAMEID1('n');
+    const auto TYPE_SOURCE_PATH     = MAKENAMEID2('s', 'p');
+    const auto TYPE_SYNC_TYPE       = MAKENAMEID2('s', 't');
+    const auto TYPE_TARGET_HANDLE   = MAKENAMEID2('t', 'h');
+    const auto TYPE_TARGET_PATH     = MAKENAMEID2('t', 'p');
+    const auto TYPE_EXCLUSION_RULES = MAKENAMEID2('e', 'r');
+
+    for ( ; ; )
+    {
+        switch (reader.getnameid())
+        {
+        case EOO:
+            // success if we reached the end of the object
+            return *reader.pos == '}';
+
+        case TYPE_ENABLED:
+            config.mEnabled = reader.getbool();
+            break;
+
+        case TYPE_FINGERPRINT:
+            config.mLocalFingerprint = reader.getfp();
+            break;
+
+        case TYPE_LAST_ERROR:
+            config.mError =
+              static_cast<SyncError>(reader.getint32());
+            break;
+
+        case TYPE_LAST_WARNING:
+            config.mWarning =
+              static_cast<SyncWarning>(reader.getint32());
+            break;
+
+        case TYPE_NAME:
+            reader.storebinary(&config.mName);
+            break;
+
+        case TYPE_SOURCE_PATH:
+        {
+            string sourcePath;
+
+            reader.storebinary(&sourcePath);
+
+            config.mLocalPath =
+              LocalPath::fromPath(sourcePath, mFsAccess);
+
+            break;
+        }
+
+        case TYPE_SYNC_TYPE:
+            config.mSyncType =
+              static_cast<SyncConfig::Type>(reader.getint32());
+            break;
+
+        case TYPE_BACKUP_ID:
+            config.mBackupId = reader.gethandle(sizeof(handle));
+            break;
+
+        case TYPE_TARGET_HANDLE:
+            config.mRemoteNode = reader.gethandle(MegaClient::NODEHANDLE);
+            if ((config.mRemoteNode & 0xFFFFFFFFFFFF) == (UNDEF & 0xFFFFFFFFFFFF))
+            {
+                // we can have a much nicer solution when NodeHandle is merged from the sync rework branch
+                config.mRemoteNode = UNDEF;
+            }
+            break;
+
+        case TYPE_TARGET_PATH:
+            reader.storebinary(&config.mOrigninalPathOfRemoteRootNode);
+            break;
+
+        case TYPE_EXCLUSION_RULES:
+        {
+            if (!reader.enterarray()) return false;
+            string s;
+            while (reader.storeobject(&s))
+            {
+                config.mRegExps.push_back(Base64::atob(s));
+            }
+            if (!reader.leavearray()) return false;
+            break;
+        }
+
+        default:
+            if (!reader.storeobject())
+            {
+                return false;
+            }
+            break;
+        }
+    }
+}
+
+string JSONSyncConfigIOContext::encrypt(const string& data)
+{
+    byte iv[SymmCipher::KEYLENGTH];
+
+    // Generate initialization vector.
+    mRNG.genblock(iv, sizeof(iv));
+
+    string d;
+
+    // Encrypt file using IV.
+    mCipher.cbc_encrypt_pkcs_padding(&data, iv, &d);
+
+    // Add IV to file.
+    d.append(std::begin(iv), std::end(iv));
+
+    byte mac[32];
+
+    // Compute HMAC on file (including IV).
+    mSigner.add(reinterpret_cast<const byte*>(&d[0]), d.size());
+    mSigner.get(mac);
+
+    // Add HMAC to file.
+    d.append(std::begin(mac), std::end(mac));
+
+    // We're done.
+    return d;
+}
+
+void JSONSyncConfigIOContext::serialize(const SyncConfig& config,
+                                        JSONWriter& writer) const
+{
+    writer.beginobject();
+    writer.arg("id", config.getBackupId(), sizeof(handle));
+    writer.arg_B64("sp", config.mLocalPath.toPath(mFsAccess));
+    writer.arg_B64("n", config.mName);
+    writer.arg_B64("tp", config.mOrigninalPathOfRemoteRootNode);
+    writer.arg_fsfp("fp", config.mLocalFingerprint);
+    writer.arg("th", config.mRemoteNode, MegaClient::NODEHANDLE);
+    writer.arg("le", config.mError);
+    writer.arg("lw", config.mWarning);
+    writer.arg("st", config.mSyncType);
+    writer.arg("en", config.mEnabled);
+
+    writer.beginarray("er");
+    for (auto& s : config.mRegExps)
+    {
+        // store as binary so the strings get btoa'd so no JSON injections
+        writer.element_B64(s);
+    }
+    writer.endarray();
+    writer.endobject();
+}
+
 } // namespace
-=======
->>>>>>> e57a1791
+
 #endif
﻿/**
 * @file megaapi_impl.cpp
 * @brief Private implementation of the intermediate layer for the MEGA C++ SDK.
 *
 * (c) 2013-2014 by Mega Limited, Auckland, New Zealand
 *
 * This file is part of the MEGA SDK - Client Access Engine.
 *
 * Applications using the MEGA API must present a valid application key
 * and comply with the the rules set forth in the Terms of Service.
 *
 * The MEGA SDK is distributed in the hope that it will be useful,
 * but WITHOUT ANY WARRANTY; without even the implied warranty of
 * MERCHANTABILITY or FITNESS FOR A PARTICULAR PURPOSE.
 *
 * @copyright Simplified (2-clause) BSD License.
 *
 * You should have received a copy of the license along with this
 * program.
 */

#define _POSIX_SOURCE
#define _LARGE_FILES

#define _GNU_SOURCE 1
#define _FILE_OFFSET_BITS 64

#define __DARWIN_C_LEVEL 199506L

#define USE_VARARGS
#define PREFER_STDARG
#include "megaapi_impl.h"
#include "megaapi.h"

#include <iomanip>
#include <algorithm>
#include <functional>
#include <cctype>
#include <locale>

#ifndef _WIN32
#ifndef _LARGEFILE64_SOURCE
    #define _LARGEFILE64_SOURCE
#endif
#include <signal.h>
#endif


#ifdef __APPLE__
    #include <xlocale.h>
    #include <strings.h>

    #if TARGET_OS_IPHONE
    #include <netdb.h>
    #include <resolv.h>
    #include <arpa/inet.h>
    #endif
#endif

#ifdef _WIN32
#ifndef WINDOWS_PHONE
#include <shlwapi.h>
#endif

#endif

#if (!defined(_WIN32) && !defined(USE_CURL_PUBLIC_KEY_PINNING)) || defined(WINDOWS_PHONE)
#include <openssl/rand.h>
#endif

#ifdef WINDOWS_PHONE
const char* inet_ntop(int af, const void* src, char* dst, int cnt);
#endif

using namespace mega;

MegaNodePrivate::MegaNodePrivate(const char *name, int type, int64_t size, int64_t ctime, int64_t mtime, uint64_t nodehandle, string *nodekey, string *attrstring, MegaHandle parentHandle, const char*auth)
: MegaNode()
{
    this->name = MegaApi::strdup(name);
    this->type = type;
    this->size = size;
    this->ctime = ctime;
    this->mtime = mtime;
    this->nodehandle = nodehandle;
    this->parenthandle = parentHandle;
    this->attrstring.assign(attrstring->data(), attrstring->size());
    this->nodekey.assign(nodekey->data(),nodekey->size());
    this->changed = 0;
    this->thumbnailAvailable = false;
    this->previewAvailable = false;
    this->tag = 0;
    this->isPublicNode = true;
<<<<<<< HEAD
    this->outShares = true;
    this->publicLink = true;
=======
    this->outShares = false;
    this->inShare = false;
    this->plink = NULL;
>>>>>>> c188beb4

    if(auth)
    {
        this->auth = auth;
    }

#ifdef ENABLE_SYNC
    this->syncdeleted = false;
#endif
}

MegaNodePrivate::MegaNodePrivate(MegaNode *node)
: MegaNode()
{
    this->name = MegaApi::strdup(node->getName());
    this->type = node->getType();
    this->size = node->getSize();
    this->ctime = node->getCreationTime();
    this->mtime = node->getModificationTime();
    this->nodehandle = node->getHandle();
    this->parenthandle = node->getParentHandle();
    string * attrstring = node->getAttrString();
    this->attrstring.assign(attrstring->data(), attrstring->size());
    string *nodekey = node->getNodeKey();
    this->nodekey.assign(nodekey->data(),nodekey->size());
    this->changed = node->getChanges();
    this->thumbnailAvailable = node->hasThumbnail();
    this->previewAvailable = node->hasPreview();
    this->tag = node->getTag();
    this->isPublicNode = node->isPublic();
    this->auth = *node->getAuth();
    this->outShares = node->isOutShare();
<<<<<<< HEAD
    this->publicLink = node->hasPublicLink();
=======
    this->inShare = node->isInShare();
    if (node->isExported())
    {
        this->plink = new PublicLink(node->getPublicHandle(), node->getExpirationTime(), node->isTakenDown());
    }
    else
        this->plink = NULL;
>>>>>>> c188beb4

#ifdef ENABLE_SYNC
    this->syncdeleted = node->isSyncDeleted();
    this->localPath = node->getLocalPath();
#endif
}

MegaNodePrivate::MegaNodePrivate(pnode_t node)
: MegaNode()
{
    this->name = MegaApi::strdup(node->displayname());
    this->type = node->type;
    this->size = node->size;
    this->ctime = node->ctime;
    this->mtime = node->mtime;
    this->nodehandle = node->nodehandle;
    this->parenthandle = node->parenthandle;

    if(node->attrstring)
    {
        this->attrstring.assign(node->attrstring->data(), node->attrstring->size());
    }
    this->nodekey.assign(node->nodekey.data(),node->nodekey.size());

    this->changed = 0;
    if(node->changed.attrs)
    {
        this->changed |= MegaNode::CHANGE_TYPE_ATTRIBUTES;
    }
    if(node->changed.ctime)
    {
        this->changed |= MegaNode::CHANGE_TYPE_TIMESTAMP;
    }
    if(node->changed.fileattrstring)
    {
        this->changed |= MegaNode::CHANGE_TYPE_FILE_ATTRIBUTES;
    }
    if(node->changed.inshare)
    {
        this->changed |= MegaNode::CHANGE_TYPE_INSHARE;
    }
    if(node->changed.outshares)
    {
        this->changed |= MegaNode::CHANGE_TYPE_OUTSHARE;
    }
    if(node->changed.pendingshares)
    {
        this->changed |= MegaNode::CHANGE_TYPE_PENDINGSHARE;
    }
    if(node->changed.owner)
    {
        this->changed |= MegaNode::CHANGE_TYPE_OWNER;
    }
    if(node->changed.parent)
    {
        this->changed |= MegaNode::CHANGE_TYPE_PARENT;
    }
    if(node->changed.removed)
    {
        this->changed |= MegaNode::CHANGE_TYPE_REMOVED;
    }


#ifdef ENABLE_SYNC
	this->syncdeleted = (node->syncdeleted != SYNCDEL_NONE);
    if(node->localnode)
    {
        node->localnode->getlocalpath(&localPath, true);
        localPath.append("", 1);
    }
#endif

    this->thumbnailAvailable = (node->hasfileattribute(0) != 0);
    this->previewAvailable = (node->hasfileattribute(1) != 0);
    this->tag = node->tag;
    this->isPublicNode = false;
<<<<<<< HEAD

    this->outShares = false;
    this->publicLink = false;
    if (node->outshares)
    {
        if (node->outshares->size() == 1 && !node->outshares->begin()->second->user)
        {
            this->publicLink = true;
            this->outShares = false;
        }
        else
        {
            this->outShares = true;

            for (share_map::iterator it = node->outshares->begin(); it != node->outshares->end(); it++)
            {
                if (!it->second->user)
                {
                    this->publicLink = true;
                    break;
                }
            }
        }
    }
=======
    // if there's only one share and it has no user --> public link
    this->outShares = (node->outshares) ? (node->outshares->size() > 1 || node->outshares->begin()->second->user) : false;
    this->inShare = (node->inshare != NULL) && !node->parent;
    this->plink = node->plink ? new PublicLink(node->plink) : NULL;
>>>>>>> c188beb4
}

MegaNode *MegaNodePrivate::copy()
{
	return new MegaNodePrivate(this);
}

char *MegaNodePrivate::getBase64Handle()
{
    char *base64Handle = new char[12];
    Base64::btoa((byte*)&(nodehandle),MegaClient::NODEHANDLE,base64Handle);
    return base64Handle;
}

int MegaNodePrivate::getType()
{
	return type;
}

const char* MegaNodePrivate::getName()
{
    if(type <= FOLDERNODE)
    {
        return name;
    }

    switch(type)
    {
        case ROOTNODE:
            return "Cloud Drive";
        case INCOMINGNODE:
            return "Inbox";
        case RUBBISHNODE:
            return "Rubbish Bin";
        default:
            return name;
    }
}

int64_t MegaNodePrivate::getSize()
{
	return size;
}

int64_t MegaNodePrivate::getCreationTime()
{
	return ctime;
}

int64_t MegaNodePrivate::getModificationTime()
{
    return mtime;
}

MegaHandle MegaNodePrivate::getParentHandle()
{
    return parenthandle;
}

uint64_t MegaNodePrivate::getHandle()
{
	return nodehandle;
}

string *MegaNodePrivate::getNodeKey()
{
    return &nodekey;
}

char *MegaNodePrivate::getBase64Key()
{
    char *key = NULL;

    // the key
    if (type == FILENODE && nodekey.size() >= FILENODEKEYLENGTH)
    {
        key = new char[FILENODEKEYLENGTH*4/3+3];
        Base64::btoa((const byte*)nodekey.data(),FILENODEKEYLENGTH, key);
    }

    return key;
}

string *MegaNodePrivate::getAttrString()
{
	return &attrstring;
}

int MegaNodePrivate::getTag()
{
    return tag;
}

int64_t MegaNodePrivate::getExpirationTime()
{
    return plink ? plink->ets : -1;
}

MegaHandle MegaNodePrivate::getPublicHandle()
{
    return plink ? (MegaHandle) plink->ph : INVALID_HANDLE;
}

MegaNode* MegaNodePrivate::getPublicNode()
{
    if (!plink || plink->isExpired())
    {
        return NULL;
    }

    char *skey = getBase64Key();
    string key(skey);

    MegaNode *node = new MegaNodePrivate(
                name, type, size, ctime, mtime,
                plink->ph, &key, &attrstring);

    delete [] skey;

    return node;
}

char *MegaNodePrivate::getPublicLink()
{
    if (!plink)
    {
        return NULL;
    }

    char *base64ph = new char[12];
    Base64::btoa((byte*)&(plink->ph), MegaClient::NODEHANDLE, base64ph);

    char *base64k = getBase64Key();

    string strlink = "https://mega.nz/#";
    strlink += (type ? "F" : "");
    strlink += "!";
    strlink += base64ph;
    strlink += "!";
    strlink += base64k;

    char *link = MegaApi::strdup(strlink.c_str());

    delete [] base64ph;
    delete [] base64k;

    return link;
}

bool MegaNodePrivate::isFile()
{
	return type == TYPE_FILE;
}

bool MegaNodePrivate::isFolder()
{
    return (type != TYPE_FILE) && (type != TYPE_UNKNOWN);
}

bool MegaNodePrivate::isRemoved()
{
    return hasChanged(MegaNode::CHANGE_TYPE_REMOVED);
}

bool MegaNodePrivate::hasChanged(int changeType)
{
    return (changed & changeType);
}

int MegaNodePrivate::getChanges()
{
    return changed;
}


const unsigned int MegaApiImpl::MAX_SESSION_LENGTH = 64;

#ifdef ENABLE_SYNC
bool MegaNodePrivate::isSyncDeleted()
{
    return syncdeleted;
}

string MegaNodePrivate::getLocalPath()
{
    return localPath;
}

bool WildcardMatch(const char *pszString, const char *pszMatch)
//  cf. http://www.planet-source-code.com/vb/scripts/ShowCode.asp?txtCodeId=1680&lngWId=3
{
    const char *cp;
    const char *mp;

    while ((*pszString) && (*pszMatch != '*'))
    {
        if ((*pszMatch != *pszString) && (*pszMatch != '?'))
        {
            return false;
        }
        pszMatch++;
        pszString++;
    }

    while (*pszString)
    {
        if (*pszMatch == '*')
        {
            if (!*++pszMatch)
            {
                return true;
            }
            mp = pszMatch;
            cp = pszString + 1;
        }
        else if ((*pszMatch == *pszString) || (*pszMatch == '?'))
        {
            pszMatch++;
            pszString++;
        }
        else
        {
            pszMatch = mp;
            pszString = cp++;
        }
    }
    while (*pszMatch == '*')
    {
        pszMatch++;
    }
    return !*pszMatch;
}

bool MegaApiImpl::is_syncable(const char *name)
{
    for(unsigned int i=0; i< excludedNames.size(); i++)
    {
        if(WildcardMatch(name, excludedNames[i].c_str()))
        {
            return false;
        }
    }

    return true;
}

bool MegaApiImpl::is_syncable(long long size)
{
    if (!syncLowerSizeLimit)
    {
        // No lower limit. Check upper limit only
        if (syncUpperSizeLimit && size > syncUpperSizeLimit)
        {
            return false;
        }
    }
    else if (!syncUpperSizeLimit)
    {
        // No upper limit. Check lower limit only
        if (syncLowerSizeLimit && size < syncLowerSizeLimit)
        {
            return false;
        }
    }
    else
    {
        //Upper and lower limit
        if(syncLowerSizeLimit < syncUpperSizeLimit)
        {
            // Normal use case:
            // Exclude files with a size lower than the lower limit
            // or greater than the upper limit
            if(size < syncLowerSizeLimit || size > syncUpperSizeLimit)
            {
                return false;
            }
        }
        else
        {
            // Special use case:
            // Exclude files with a size lower than the lower limit
            // AND greater than the upper limit
            if(size < syncLowerSizeLimit && size > syncUpperSizeLimit)
            {
                return false;
            }
        }
    }

    return true;
}

bool MegaApiImpl::isIndexing()
{
    if(!client || client->syncs.size() == 0)
    {
        return false;
    }

    if(client->syncscanstate)
    {
        return true;
    }

    bool indexing = false;
    sdkMutex.lock();
    sync_list::iterator it = client->syncs.begin();
    while(it != client->syncs.end())
    {
        Sync *sync = (*it);
        if(sync->state == SYNC_INITIALSCAN)
        {
            indexing = true;
            break;
        }
        it++;
    }
    sdkMutex.unlock();
    return indexing;
}
#endif

bool MegaNodePrivate::hasThumbnail()
{
	return thumbnailAvailable;
}

bool MegaNodePrivate::hasPreview()
{
    return previewAvailable;
}

bool MegaNodePrivate::isPublic()
{
    return isPublicNode;
}

<<<<<<< HEAD
=======
bool MegaNodePrivate::isShared()
{
    return outShares || inShare;
}

>>>>>>> c188beb4
bool MegaNodePrivate::isOutShare()
{
    return outShares;
}

<<<<<<< HEAD
bool MegaNodePrivate::hasPublicLink()
{
    return publicLink;
=======
bool MegaNodePrivate::isInShare()
{
    return inShare;
}

bool MegaNodePrivate::isExported()
{
    return plink;
}

bool MegaNodePrivate::isExpired()
{
    return plink ? (plink->isExpired()) : false;
}

bool MegaNodePrivate::isTakenDown()
{
    return plink ? plink->takendown : false;
>>>>>>> c188beb4
}

string *MegaNodePrivate::getAuth()
{
    return &auth;
}

MegaNodePrivate::~MegaNodePrivate()
{
 	delete[] name;
    delete plink;
}

MegaUserPrivate::MegaUserPrivate(User *user) : MegaUser()
{
    email = MegaApi::strdup(user->email.c_str());
	visibility = user->show;
	ctime = user->ctime;
}

MegaUserPrivate::MegaUserPrivate(MegaUser *user) : MegaUser()
{
	email = MegaApi::strdup(user->getEmail());
	visibility = user->getVisibility();
	ctime = user->getTimestamp();
}

MegaUser *MegaUserPrivate::fromUser(User *user)
{
    if(!user)
    {
        return NULL;
    }
    return new MegaUserPrivate(user);
}

MegaUser *MegaUserPrivate::copy()
{
	return new MegaUserPrivate(this);
}

MegaUserPrivate::~MegaUserPrivate()
{
	delete[] email;
}

const char* MegaUserPrivate::getEmail()
{
	return email;
}

int MegaUserPrivate::getVisibility()
{
	return visibility;
}

time_t MegaUserPrivate::getTimestamp()
{
	return ctime;
}


MegaNode *MegaNodePrivate::fromNode(pnode_t node)
{
    if(!node) return NULL;
    return new MegaNodePrivate(node);
}

MegaSharePrivate::MegaSharePrivate(MegaShare *share) : MegaShare()
{
	this->nodehandle = share->getNodeHandle();
	this->user = MegaApi::strdup(share->getUser());
	this->access = share->getAccess();
	this->ts = share->getTimestamp();
}

MegaShare *MegaSharePrivate::copy()
{
	return new MegaSharePrivate(this);
}

MegaSharePrivate::MegaSharePrivate(uint64_t handle, Share *share)
{
    this->nodehandle = handle;
    this->user = share->user ? MegaApi::strdup(share->user->email.c_str()) : NULL;
	this->access = share->access;
	this->ts = share->ts;
}

MegaShare *MegaSharePrivate::fromShare(uint64_t nodeuint64_t, Share *share)
{
    return new MegaSharePrivate(nodeuint64_t, share);
}

MegaSharePrivate::~MegaSharePrivate()
{
	delete[] user;
}

const char *MegaSharePrivate::getUser()
{
	return user;
}

uint64_t MegaSharePrivate::getNodeHandle()
{
    return nodehandle;
}

int MegaSharePrivate::getAccess()
{
	return access;
}

int64_t MegaSharePrivate::getTimestamp()
{
	return ts;
}


MegaTransferPrivate::MegaTransferPrivate(int type, MegaTransferListener *listener)
{
	this->type = type;
	this->tag = -1;
	this->path = NULL;
	this->nodeHandle = UNDEF;
	this->parentHandle = UNDEF;
	this->startPos = 0;
	this->endPos = 0;
	this->parentPath = NULL;
	this->listener = listener;
	this->retry = 0;
	this->maxRetries = 3;
    this->time = -1;
	this->startTime = 0;
	this->transferredBytes = 0;
	this->totalBytes = 0;
	this->fileName = NULL;
	this->transfer = NULL;
	this->speed = 0;
	this->deltaSize = 0;
	this->updateTime = 0;
    this->publicNode = NULL;
    this->lastBytes = NULL;
    this->syncTransfer = false;
    this->lastError = API_OK;
}

MegaTransferPrivate::MegaTransferPrivate(const MegaTransferPrivate *transfer)
{
    path = NULL;
    parentPath = NULL;
    fileName = NULL;
    publicNode = NULL;
	lastBytes = NULL;

    this->listener = transfer->getListener();
    this->transfer = transfer->getTransfer();
    this->type = transfer->getType();
    this->setTag(transfer->getTag());
    this->setPath(transfer->getPath());
    this->setNodeHandle(transfer->getNodeHandle());
    this->setParentHandle(transfer->getParentHandle());
    this->setStartPos(transfer->getStartPos());
    this->setEndPos(transfer->getEndPos());
    this->setParentPath(transfer->getParentPath());
    this->setNumRetry(transfer->getNumRetry());
    this->setMaxRetries(transfer->getMaxRetries());
    this->setTime(transfer->getTime());
    this->setStartTime(transfer->getStartTime());
    this->setTransferredBytes(transfer->getTransferredBytes());
    this->setTotalBytes(transfer->getTotalBytes());
    this->setFileName(transfer->getFileName());
    this->setSpeed(transfer->getSpeed());
    this->setDeltaSize(transfer->getDeltaSize());
    this->setUpdateTime(transfer->getUpdateTime());
    this->setPublicNode(transfer->getPublicNode());
    this->setTransfer(transfer->getTransfer());
    this->setSyncTransfer(transfer->isSyncTransfer());
    this->setLastErrorCode(transfer->getLastErrorCode());
}

MegaTransfer* MegaTransferPrivate::copy()
{
    return new MegaTransferPrivate(this);
}

void MegaTransferPrivate::setTransfer(Transfer *transfer)
{
	this->transfer = transfer;
}

Transfer* MegaTransferPrivate::getTransfer() const
{
	return transfer;
}

int MegaTransferPrivate::getTag() const
{
	return tag;
}

long long MegaTransferPrivate::getSpeed() const
{
	return speed;
}

long long MegaTransferPrivate::getDeltaSize() const
{
	return deltaSize;
}

int64_t MegaTransferPrivate::getUpdateTime() const
{
	return updateTime;
}

MegaNode *MegaTransferPrivate::getPublicNode() const
{
	return publicNode;
}

MegaNode *MegaTransferPrivate::getPublicMegaNode() const
{
    if(publicNode)
    {
        return publicNode->copy();
    }

    return NULL;
}

bool MegaTransferPrivate::isSyncTransfer() const
{
	return syncTransfer;
}

bool MegaTransferPrivate::isStreamingTransfer() const
{
	return (transfer == NULL);
}

int MegaTransferPrivate::getType() const
{
	return type;
}

int64_t MegaTransferPrivate::getStartTime() const
{
	return startTime;
}

long long MegaTransferPrivate::getTransferredBytes() const
{
	return transferredBytes;
}

long long MegaTransferPrivate::getTotalBytes() const
{
	return totalBytes;
}

const char* MegaTransferPrivate::getPath() const
{
	return path;
}

const char* MegaTransferPrivate::getParentPath() const
{
	return parentPath;
}

uint64_t MegaTransferPrivate::getNodeHandle() const
{
	return nodeHandle;
}

uint64_t MegaTransferPrivate::getParentHandle() const
{
	return parentHandle;
}

long long MegaTransferPrivate::getStartPos() const
{
	return startPos;
}

long long MegaTransferPrivate::getEndPos() const
{
	return endPos;
}

int MegaTransferPrivate::getNumRetry() const
{
	return retry;
}

int MegaTransferPrivate::getMaxRetries() const
{
	return maxRetries;
}

int64_t MegaTransferPrivate::getTime() const
{
	return time;
}

const char* MegaTransferPrivate::getFileName() const
{
	return fileName;
}

char * MegaTransferPrivate::getLastBytes() const
{
    return lastBytes;
}

error MegaTransferPrivate::getLastErrorCode() const
{
    return this->lastError;
}

void MegaTransferPrivate::setTag(int tag)
{
	this->tag = tag;
}

void MegaTransferPrivate::setSpeed(long long speed)
{
	this->speed = speed;
}

void MegaTransferPrivate::setDeltaSize(long long deltaSize)
{
	this->deltaSize = deltaSize;
}

void MegaTransferPrivate::setUpdateTime(int64_t updateTime)
{
	this->updateTime = updateTime;
}
void MegaTransferPrivate::setPublicNode(MegaNode *publicNode)
{
    if(this->publicNode)
    	delete this->publicNode;

    if(!publicNode)
    	this->publicNode = NULL;
    else
    	this->publicNode = publicNode->copy();
}

void MegaTransferPrivate::setSyncTransfer(bool syncTransfer)
{
	this->syncTransfer = syncTransfer;
}

void MegaTransferPrivate::setStartTime(int64_t startTime)
{
	this->startTime = startTime;
}

void MegaTransferPrivate::setTransferredBytes(long long transferredBytes)
{
	this->transferredBytes = transferredBytes;
}

void MegaTransferPrivate::setTotalBytes(long long totalBytes)
{
	this->totalBytes = totalBytes;
}

void MegaTransferPrivate::setLastBytes(char *lastBytes)
{
    this->lastBytes = lastBytes;
}

void MegaTransferPrivate::setLastErrorCode(error errorCode)
{
    this->lastError = errorCode;
}

void MegaTransferPrivate::setPath(const char* path)
{
	if(this->path) delete [] this->path;
    this->path = MegaApi::strdup(path);
	if(!this->path) return;

	for(int i = strlen(path)-1; i>=0; i--)
	{
		if((path[i]=='\\') || (path[i]=='/'))
		{
			setFileName(&(path[i+1]));
            char *parentPath = MegaApi::strdup(path);
            parentPath[i+1] = '\0';
            setParentPath(parentPath);
            delete [] parentPath;
			return;
		}
	}
	setFileName(path);
}

void MegaTransferPrivate::setParentPath(const char* path)
{
	if(this->parentPath) delete [] this->parentPath;
    this->parentPath =  MegaApi::strdup(path);
}

void MegaTransferPrivate::setFileName(const char* fileName)
{
	if(this->fileName) delete [] this->fileName;
    this->fileName =  MegaApi::strdup(fileName);
}

void MegaTransferPrivate::setNodeHandle(uint64_t nodeHandle)
{
	this->nodeHandle = nodeHandle;
}

void MegaTransferPrivate::setParentHandle(uint64_t parentHandle)
{
	this->parentHandle = parentHandle;
}

void MegaTransferPrivate::setStartPos(long long startPos)
{
	this->startPos = startPos;
}

void MegaTransferPrivate::setEndPos(long long endPos)
{
	this->endPos = endPos;
}

void MegaTransferPrivate::setNumRetry(int retry)
{
	this->retry = retry;
}

void MegaTransferPrivate::setMaxRetries(int maxRetries)
{
	this->maxRetries = maxRetries;
}

void MegaTransferPrivate::setTime(int64_t time)
{
	this->time = time;
}

const char * MegaTransferPrivate::getTransferString() const
{
	switch(type)
	{
	case TYPE_UPLOAD:
        return "UPLOAD";
	case TYPE_DOWNLOAD:
        return "DOWNLOAD";
	}

    return "UNKNOWN";
}

MegaTransferListener* MegaTransferPrivate::getListener() const
{
	return listener;
}

MegaTransferPrivate::~MegaTransferPrivate()
{
	delete[] path;
	delete[] parentPath;
	delete [] fileName;
    delete publicNode;
}

const char * MegaTransferPrivate::toString() const
{
	return getTransferString();
}

const char * MegaTransferPrivate::__str__() const
{
	return getTransferString();
}

const char *MegaTransferPrivate::__toString() const
{
	return getTransferString();
}

MegaContactRequestPrivate::MegaContactRequestPrivate(PendingContactRequest *request)
{
    handle = request->id;
    sourceEmail = request->originatoremail.size() ? MegaApi::strdup(request->originatoremail.c_str()) : NULL;
    sourceMessage = request->msg.size() ? MegaApi::strdup(request->msg.c_str()) : NULL;
    targetEmail = request->targetemail.size() ? MegaApi::strdup(request->targetemail.c_str()) : NULL;
    creationTime = request->ts;
    modificationTime = request->uts;

    if(request->changed.accepted)
    {
        status = MegaContactRequest::STATUS_ACCEPTED;
    }
    else if(request->changed.deleted)
    {
        status = MegaContactRequest::STATUS_DELETED;
    }
    else if(request->changed.denied)
    {
        status = MegaContactRequest::STATUS_DENIED;
    }
    else if(request->changed.ignored)
    {
        status = MegaContactRequest::STATUS_IGNORED;
    }
    else if(request->changed.reminded)
    {
        status = MegaContactRequest::STATUS_REMINDED;
    }
    else
    {
        status = MegaContactRequest::STATUS_UNRESOLVED;
    }

    outgoing = request->isoutgoing;
}

MegaContactRequestPrivate::MegaContactRequestPrivate(const MegaContactRequest *request)
{
    handle = request->getHandle();
    sourceEmail = MegaApi::strdup(request->getSourceEmail());
    sourceMessage = MegaApi::strdup(request->getSourceMessage());
    targetEmail = MegaApi::strdup(request->getTargetEmail());
    creationTime = request->getCreationTime();
    modificationTime = request->getModificationTime();
    status = request->getStatus();
    outgoing = request->isOutgoing();
}

MegaContactRequestPrivate::~MegaContactRequestPrivate()
{
    delete [] sourceEmail;
    delete [] sourceMessage;
    delete [] targetEmail;
}

MegaContactRequest *MegaContactRequestPrivate::fromContactRequest(PendingContactRequest *request)
{
    return new MegaContactRequestPrivate(request);
}

MegaContactRequest *MegaContactRequestPrivate::copy() const
{
    return new MegaContactRequestPrivate(this);
}

MegaHandle MegaContactRequestPrivate::getHandle() const
{
    return handle;
}

char *MegaContactRequestPrivate::getSourceEmail() const
{
    return sourceEmail;
}

char *MegaContactRequestPrivate::getSourceMessage() const
{
    return sourceMessage;
}

char *MegaContactRequestPrivate::getTargetEmail() const
{
    return targetEmail;
}

int64_t MegaContactRequestPrivate::getCreationTime() const
{
    return creationTime;
}

int64_t MegaContactRequestPrivate::getModificationTime() const
{
    return modificationTime;
}

int MegaContactRequestPrivate::getStatus() const
{
    return status;
}

bool MegaContactRequestPrivate::isOutgoing() const
{
    return outgoing;
}


MegaAccountDetails *MegaAccountDetailsPrivate::fromAccountDetails(AccountDetails *details)
{
    return new MegaAccountDetailsPrivate(details);
}

MegaAccountDetailsPrivate::MegaAccountDetailsPrivate(AccountDetails *details)
{
    this->details = (*details);
}

MegaAccountDetailsPrivate::~MegaAccountDetailsPrivate()
{ }

MegaRequest *MegaRequestPrivate::copy()
{
    return new MegaRequestPrivate(this);
}

MegaRequestPrivate::MegaRequestPrivate(int type, MegaRequestListener *listener)
{
	this->type = type;
    this->tag = 0;
	this->transfer = 0;
	this->listener = listener;
#ifdef ENABLE_SYNC
    this->syncListener = NULL;
#endif
	this->nodeHandle = UNDEF;
	this->link = NULL;
	this->parentHandle = UNDEF;
    this->sessionKey = NULL;
	this->name = NULL;
	this->email = NULL;
    this->text = NULL;
	this->password = NULL;
	this->newPassword = NULL;
	this->privateKey = NULL;
	this->access = MegaShare::ACCESS_UNKNOWN;
	this->numRetry = 0;
	this->publicNode = NULL;
	this->numDetails = 0;
	this->file = NULL;
	this->attrType = 0;
    this->flag = false;
    this->totalBytes = -1;
    this->transferredBytes = 0;
    this->number = 0;

    if(type == MegaRequest::TYPE_ACCOUNT_DETAILS)
    {
        this->accountDetails = new AccountDetails();
    }
    else
    {
        this->accountDetails = NULL;
    }

    if((type == MegaRequest::TYPE_GET_PRICING) || (type == MegaRequest::TYPE_GET_PAYMENT_ID) || type == MegaRequest::TYPE_UPGRADE_ACCOUNT)
    {
        this->megaPricing = new MegaPricingPrivate();
    }
    else
    {
        megaPricing = NULL;
    }
}

MegaRequestPrivate::MegaRequestPrivate(MegaRequestPrivate *request)
{
    this->link = NULL;
    this->sessionKey = NULL;
    this->name = NULL;
    this->email = NULL;
    this->text = NULL;
    this->password = NULL;
    this->newPassword = NULL;
    this->privateKey = NULL;
    this->access = MegaShare::ACCESS_UNKNOWN;
    this->publicNode = NULL;
    this->file = NULL;
    this->publicNode = NULL;

    this->type = request->getType();
    this->setTag(request->getTag());
    this->setNodeHandle(request->getNodeHandle());
    this->setLink(request->getLink());
    this->setParentHandle(request->getParentHandle());
    this->setSessionKey(request->getSessionKey());
    this->setName(request->getName());
    this->setEmail(request->getEmail());
    this->setPassword(request->getPassword());
    this->setNewPassword(request->getNewPassword());
    this->setPrivateKey(request->getPrivateKey());
    this->setAccess(request->getAccess());
    this->setNumRetry(request->getNumRetry());
	this->numDetails = 0;
    this->setFile(request->getFile());
    this->setParamType(request->getParamType());
    this->setText(request->getText());
    this->setNumber(request->getNumber());
    this->setPublicNode(request->getPublicNode());
    this->setFlag(request->getFlag());
    this->setTransferTag(request->getTransferTag());
    this->setTotalBytes(request->getTotalBytes());
    this->setTransferredBytes(request->getTransferredBytes());
    this->listener = request->getListener();
#ifdef ENABLE_SYNC
    this->syncListener = request->getSyncListener();
#endif
    this->megaPricing = (MegaPricingPrivate *)request->getPricing();

    this->accountDetails = NULL;
    if(request->getAccountDetails())
    {
		this->accountDetails = new AccountDetails();
        *(this->accountDetails) = *(request->getAccountDetails());
	}
}

AccountDetails *MegaRequestPrivate::getAccountDetails() const
{
    return accountDetails;
}

#ifdef ENABLE_SYNC
void MegaRequestPrivate::setSyncListener(MegaSyncListener *syncListener)
{
    this->syncListener = syncListener;
}

MegaSyncListener *MegaRequestPrivate::getSyncListener() const
{
    return syncListener;
}
#endif

MegaAccountDetails *MegaRequestPrivate::getMegaAccountDetails() const
{
    if(accountDetails)
    {
        return MegaAccountDetailsPrivate::fromAccountDetails(accountDetails);
    }
    return NULL;
}

MegaRequestPrivate::~MegaRequestPrivate()
{
	delete [] link;
	delete [] name;
	delete [] email;
	delete [] password;
	delete [] newPassword;
	delete [] privateKey;
    delete [] sessionKey;
	delete publicNode;
	delete [] file;
	delete accountDetails;
    delete megaPricing;
    delete [] text;
}

int MegaRequestPrivate::getType() const
{
	return type;
}

uint64_t MegaRequestPrivate::getNodeHandle() const
{
	return nodeHandle;
}

const char* MegaRequestPrivate::getLink() const
{
	return link;
}

uint64_t MegaRequestPrivate::getParentHandle() const
{
	return parentHandle;
}

const char* MegaRequestPrivate::getSessionKey() const
{
	return sessionKey;
}

const char* MegaRequestPrivate::getName() const
{
	return name;
}

const char* MegaRequestPrivate::getEmail() const
{
	return email;
}

const char* MegaRequestPrivate::getPassword() const
{
	return password;
}

const char* MegaRequestPrivate::getNewPassword() const
{
	return newPassword;
}

const char* MegaRequestPrivate::getPrivateKey() const
{
	return privateKey;
}

int MegaRequestPrivate::getAccess() const
{
	return access;
}

const char* MegaRequestPrivate::getFile() const
{
	return file;
}

int MegaRequestPrivate::getParamType() const
{
	return attrType;
}

const char *MegaRequestPrivate::getText() const
{
    return text;
}

long long MegaRequestPrivate::getNumber() const
{
    return number;
}

bool MegaRequestPrivate::getFlag() const
{
	return flag;
}

long long MegaRequestPrivate::getTransferredBytes() const
{
	return transferredBytes;
}

long long MegaRequestPrivate::getTotalBytes() const
{
	return totalBytes;
}

int MegaRequestPrivate::getNumRetry() const
{
	return numRetry;
}

int MegaRequestPrivate::getNumDetails() const
{
    return numDetails;
}

int MegaRequestPrivate::getTag() const
{
    return tag;
}

MegaPricing *MegaRequestPrivate::getPricing() const
{
    return megaPricing ? megaPricing->copy() : NULL;
}

void MegaRequestPrivate::setNumDetails(int numDetails)
{
	this->numDetails = numDetails;
}

MegaNode *MegaRequestPrivate::getPublicNode() const
{
	return publicNode;
}

MegaNode *MegaRequestPrivate::getPublicMegaNode() const
{
    if(publicNode)
    {
        return publicNode->copy();
    }

    return NULL;
}

void MegaRequestPrivate::setNodeHandle(uint64_t nodeHandle)
{
	this->nodeHandle = nodeHandle;
}

void MegaRequestPrivate::setParentHandle(uint64_t parentHandle)
{
	this->parentHandle = parentHandle;
}

void MegaRequestPrivate::setSessionKey(const char* sessionKey)
{
    if(this->sessionKey) delete [] this->sessionKey;
    this->sessionKey = MegaApi::strdup(sessionKey);
}

void MegaRequestPrivate::setNumRetry(int numRetry)
{
	this->numRetry = numRetry;
}

void MegaRequestPrivate::setLink(const char* link)
{
	if(this->link)
		delete [] this->link;

    this->link = MegaApi::strdup(link);
}
void MegaRequestPrivate::setName(const char* name)
{
	if(this->name)
		delete [] this->name;

    this->name = MegaApi::strdup(name);
}
void MegaRequestPrivate::setEmail(const char* email)
{
	if(this->email)
		delete [] this->email;

    this->email = MegaApi::strdup(email);
}
void MegaRequestPrivate::setPassword(const char* password)
{
	if(this->password)
		delete [] this->password;

    this->password = MegaApi::strdup(password);
}
void MegaRequestPrivate::setNewPassword(const char* newPassword)
{
	if(this->newPassword)
		delete [] this->newPassword;

    this->newPassword = MegaApi::strdup(newPassword);
}
void MegaRequestPrivate::setPrivateKey(const char* privateKey)
{
	if(this->privateKey)
		delete [] this->privateKey;

    this->privateKey = MegaApi::strdup(privateKey);
}
void MegaRequestPrivate::setAccess(int access)
{
	this->access = access;
}

void MegaRequestPrivate::setFile(const char* file)
{
    if(this->file)
        delete [] this->file;

    this->file = MegaApi::strdup(file);
}

void MegaRequestPrivate::setParamType(int type)
{
    this->attrType = type;
}

void MegaRequestPrivate::setText(const char *text)
{
    if(this->text) delete [] this->text;
    this->text = MegaApi::strdup(text);
}

void MegaRequestPrivate::setNumber(long long number)
{
    this->number = number;
}

void MegaRequestPrivate::setFlag(bool flag)
{
    this->flag = flag;
}

void MegaRequestPrivate::setTransferTag(int transfer)
{
    this->transfer = transfer;
}

void MegaRequestPrivate::setListener(MegaRequestListener *listener)
{
    this->listener = listener;
}

void MegaRequestPrivate::setTotalBytes(long long totalBytes)
{
    this->totalBytes = totalBytes;
}

void MegaRequestPrivate::setTransferredBytes(long long transferredBytes)
{
    this->transferredBytes = transferredBytes;
}

void MegaRequestPrivate::setTag(int tag)
{
    this->tag = tag;
}

void MegaRequestPrivate::addProduct(handle product, int proLevel, int gbStorage, int gbTransfer, int months, int amount, const char *currency, const char* description, const char* iosid, const char* androidid)
{
    if(megaPricing)
    {
        megaPricing->addProduct(product, proLevel, gbStorage, gbTransfer, months, amount, currency, description, iosid, androidid);
    }
}

void MegaRequestPrivate::setPublicNode(MegaNode *publicNode)
{
    if(this->publicNode)
		delete this->publicNode;

    if(!publicNode)
		this->publicNode = NULL;
    else
		this->publicNode = publicNode->copy();
}

const char *MegaRequestPrivate::getRequestString() const
{
	switch(type)
	{
        case TYPE_LOGIN: return "LOGIN";
        case TYPE_CREATE_FOLDER: return "CREATE_FOLDER";
        case TYPE_MOVE: return "MOVE";
        case TYPE_COPY: return "COPY";
        case TYPE_RENAME: return "RENAME";
        case TYPE_REMOVE: return "REMOVE";
        case TYPE_SHARE: return "SHARE";
        case TYPE_IMPORT_LINK: return "IMPORT_LINK";
        case TYPE_EXPORT: return "EXPORT";
        case TYPE_FETCH_NODES: return "FETCH_NODES";
        case TYPE_ACCOUNT_DETAILS: return "ACCOUNT_DETAILS";
        case TYPE_CHANGE_PW: return "CHANGE_PW";
        case TYPE_UPLOAD: return "UPLOAD";
        case TYPE_LOGOUT: return "LOGOUT";
        case TYPE_GET_PUBLIC_NODE: return "GET_PUBLIC_NODE";
        case TYPE_GET_ATTR_FILE: return "GET_ATTR_FILE";
        case TYPE_SET_ATTR_FILE: return "SET_ATTR_FILE";
        case TYPE_GET_ATTR_USER: return "GET_ATTR_USER";
        case TYPE_SET_ATTR_USER: return "SET_ATTR_USER";
        case TYPE_RETRY_PENDING_CONNECTIONS: return "RETRY_PENDING_CONNECTIONS";
        case TYPE_ADD_CONTACT: return "ADD_CONTACT";
        case TYPE_REMOVE_CONTACT: return "REMOVE_CONTACT";
        case TYPE_CREATE_ACCOUNT: return "CREATE_ACCOUNT";
        case TYPE_CONFIRM_ACCOUNT: return "CONFIRM_ACCOUNT";
        case TYPE_QUERY_SIGNUP_LINK: return "QUERY_SIGNUP_LINK";
        case TYPE_ADD_SYNC: return "ADD_SYNC";
        case TYPE_REMOVE_SYNC: return "REMOVE_SYNC";
        case TYPE_REMOVE_SYNCS: return "REMOVE_SYNCS";
        case TYPE_PAUSE_TRANSFERS: return "PAUSE_TRANSFERS";
        case TYPE_CANCEL_TRANSFER: return "CANCEL_TRANSFER";
        case TYPE_CANCEL_TRANSFERS: return "CANCEL_TRANSFERS";
        case TYPE_DELETE: return "DELETE";
        case TYPE_REPORT_EVENT: return "REPORT_EVENT";
        case TYPE_CANCEL_ATTR_FILE: return "CANCEL_ATTR_FILE";
        case TYPE_GET_PRICING: return "GET_PRICING";
        case TYPE_GET_PAYMENT_ID: return "GET_PAYMENT_ID";
        case TYPE_UPGRADE_ACCOUNT: return "UPGRADE_ACCOUNT";
        case TYPE_GET_USER_DATA: return "GET_USER_DATA";
        case TYPE_LOAD_BALANCING: return "LOAD_BALANCING";
        case TYPE_KILL_SESSION: return "KILL_SESSION";
        case TYPE_SUBMIT_PURCHASE_RECEIPT: return "SUBMIT_PURCHASE_RECEIPT";
        case TYPE_CREDIT_CARD_STORE: return "CREDIT_CARD_STORE";
        case TYPE_CREDIT_CARD_QUERY_SUBSCRIPTIONS: return "CREDIT_CARD_QUERY_SUBSCRIPTIONS";
        case TYPE_CREDIT_CARD_CANCEL_SUBSCRIPTIONS: return "CREDIT_CARD_CANCEL_SUBSCRIPTIONS";
        case TYPE_GET_SESSION_TRANSFER_URL: return "GET_SESSION_TRANSFER_URL";
        case TYPE_GET_PAYMENT_METHODS: return "GET_PAYMENT_METHODS";
        case TYPE_INVITE_CONTACT: return "INVITE_CONTACT";
        case TYPE_REPLY_CONTACT_REQUEST: return "REPLY_CONTACT_REQUEST";
        case TYPE_SUBMIT_FEEDBACK: return "SUBMIT_FEEDBACK";
        case TYPE_SEND_EVENT: return "SEND_EVENT";
        case TYPE_CLEAN_RUBBISH_BIN: return "CLEAN_RUBBISH_BIN";
        case TYPE_GET_NUM_CHILD_FOLDERS: return "GET_NUM_CHILD_FOLDERS";
        case TYPE_GET_NUM_CHILD_FILES: return "GET_NUM_CHILD_FILES";
	}
    return "UNKNOWN";
}

MegaRequestListener *MegaRequestPrivate::getListener() const
{
	return listener;
}

int MegaRequestPrivate::getTransferTag() const
{
	return transfer;
}

const char *MegaRequestPrivate::toString() const
{
	return getRequestString();
}

const char *MegaRequestPrivate::__str__() const
{
	return getRequestString();
}

const char *MegaRequestPrivate::__toString() const
{
	return getRequestString();
}

MegaNodeListPrivate::MegaNodeListPrivate()
{
	list = NULL;
	s = 0;
}

MegaNodeListPrivate::MegaNodeListPrivate(pnode_t *newlist, int size)
{
	list = NULL; s = size;
	if(!size) return;

	list = new MegaNode*[size];
	for(int i=0; i<size; i++)
		list[i] = MegaNodePrivate::fromNode(newlist[i]);
}

MegaNodeListPrivate::MegaNodeListPrivate(MegaNodeListPrivate *nodeList)
{
    s = nodeList->size();
	if (!s)
	{
		list = NULL;
		return;
	}

	list = new MegaNode*[s];
	for (int i = 0; i<s; i++)
        list[i] = new MegaNodePrivate(nodeList->get(i));
}

MegaNodeListPrivate::~MegaNodeListPrivate()
{
	if(!list)
		return;

	for(int i=0; i<s; i++)
		delete list[i];
	delete [] list;
}

MegaNodeList *MegaNodeListPrivate::copy()
{
    return new MegaNodeListPrivate(this);
}

MegaNode *MegaNodeListPrivate::get(int i)
{
	if(!list || (i < 0) || (i >= s))
		return NULL;

	return list[i];
}

int MegaNodeListPrivate::size()
{
	return s;
}

MegaUserListPrivate::MegaUserListPrivate()
{
	list = NULL;
	s = 0;
}

MegaUserListPrivate::MegaUserListPrivate(User** newlist, int size)
{
	list = NULL;
	s = size;

	if(!size)
		return;

	list = new MegaUser*[size];
	for(int i=0; i<size; i++)
		list[i] = MegaUserPrivate::fromUser(newlist[i]);
}

MegaUserListPrivate::MegaUserListPrivate(MegaUserListPrivate *userList)
{
    s = userList->size();
	if (!s)
	{
		list = NULL;
		return;
	}
	list = new MegaUser*[s];
	for (int i = 0; i<s; i++)
        list[i] = new MegaUserPrivate(userList->get(i));
}

MegaUserListPrivate::~MegaUserListPrivate()
{
	if(!list)
		return;

	for(int i=0; i<s; i++)
		delete list[i];

	delete [] list;
}

MegaUserList *MegaUserListPrivate::copy()
{
    return new MegaUserListPrivate(this);
}

MegaUser *MegaUserListPrivate::get(int i)
{
	if(!list || (i < 0) || (i >= s))
		return NULL;

	return list[i];
}

int MegaUserListPrivate::size()
{
	return s;
}


MegaShareListPrivate::MegaShareListPrivate()
{
	list = NULL;
	s = 0;
}

MegaShareListPrivate::MegaShareListPrivate(Share** newlist, uint64_t *uint64_tlist, int size)
{
	list = NULL; s = size;
	if(!size) return;

	list = new MegaShare*[size];
	for(int i=0; i<size; i++)
        list[i] = MegaSharePrivate::fromShare(uint64_tlist[i], newlist[i]);
}

MegaShareListPrivate::~MegaShareListPrivate()
{
	if(!list)
		return;

	for(int i=0; i<s; i++)
		delete list[i];

	delete [] list;
}

MegaShare *MegaShareListPrivate::get(int i)
{
	if(!list || (i < 0) || (i >= s))
		return NULL;

	return list[i];
}

int MegaShareListPrivate::size()
{
	return s;
}

MegaTransferListPrivate::MegaTransferListPrivate()
{
	list = NULL;
	s = 0;
}

MegaTransferListPrivate::MegaTransferListPrivate(MegaTransfer** newlist, int size)
{
    list = NULL;
    s = size;

    if(!size)
        return;

    list = new MegaTransfer*[size];
    for(int i=0; i<size; i++)
        list[i] = newlist[i]->copy();
}

MegaTransferListPrivate::~MegaTransferListPrivate()
{
	if(!list)
		return;

    for(int i=0; i < s; i++)
		delete list[i];

	delete [] list;
}

MegaTransfer *MegaTransferListPrivate::get(int i)
{
	if(!list || (i < 0) || (i >= s))
		return NULL;

	return list[i];
}

int MegaTransferListPrivate::size()
{
	return s;
}

MegaContactRequestListPrivate::MegaContactRequestListPrivate()
{
    list = NULL;
    s = 0;
}

MegaContactRequestListPrivate::MegaContactRequestListPrivate(PendingContactRequest **newlist, int size)
{
    list = NULL;
    s = size;

    if(!size)
        return;

    list = new MegaContactRequest*[size];
    for(int i=0; i<size; i++)
        list[i] = new MegaContactRequestPrivate(newlist[i]);
}

MegaContactRequestListPrivate::~MegaContactRequestListPrivate()
{
    if(!list)
        return;

    for(int i=0; i < s; i++)
        delete list[i];

    delete [] list;
}

MegaContactRequestList *MegaContactRequestListPrivate::copy()
{
    return new MegaContactRequestListPrivate(this);
}

MegaContactRequest *MegaContactRequestListPrivate::get(int i)
{
    if(!list || (i < 0) || (i >= s))
        return NULL;

    return list[i];
}

int MegaContactRequestListPrivate::size()
{
    return s;
}

MegaContactRequestListPrivate::MegaContactRequestListPrivate(MegaContactRequestListPrivate *requestList)
{
    s = requestList->size();
    if (!s)
    {
        list = NULL;
        return;
    }
    list = new MegaContactRequest*[s];
    for (int i = 0; i < s; i++)
        list[i] = new MegaContactRequestPrivate(requestList->get(i));
}

int MegaFile::nextseqno = 0;

bool MegaFile::failed(error e)
{
    return e != API_EKEY && e != API_EBLOCKED && e != API_EOVERQUOTA && transfer->failcount < 10;
}

MegaFile::MegaFile() : File()
{
    seqno = ++nextseqno;
}

MegaFileGet::MegaFileGet(MegaClient *client, pnode_t n, string dstPath) : MegaFile()
{
    h = n->nodehandle;
    *(FileFingerprint*)this = *n;

    string securename = n->displayname();
    client->fsaccess->name2local(&securename);
    client->fsaccess->local2path(&securename, &name);

    string finalPath;
    if(dstPath.size())
    {
        char c = dstPath[dstPath.size()-1];
        if((c == '\\') || (c == '/')) finalPath = dstPath+name;
        else finalPath = dstPath;
    }
    else finalPath = name;

    size = n->size;
    mtime = n->mtime;

    if(n->nodekey.size()>=sizeof(filekey))
        memcpy(filekey,n->nodekey.data(),sizeof filekey);

    client->fsaccess->path2local(&finalPath, &localname);
    hprivate = true;
}

MegaFileGet::MegaFileGet(MegaClient *client, MegaNode *n, string dstPath) : MegaFile()
{
    h = n->getHandle();
    name = n->getName();
	string finalPath;
	if(dstPath.size())
	{
		char c = dstPath[dstPath.size()-1];
		if((c == '\\') || (c == '/')) finalPath = dstPath+name;
		else finalPath = dstPath;
	}
	else finalPath = name;

    size = n->getSize();
    mtime = n->getModificationTime();

    if(n->getNodeKey()->size()>=sizeof(filekey))
        memcpy(filekey,n->getNodeKey()->data(),sizeof filekey);

    client->fsaccess->path2local(&finalPath, &localname);
    hprivate = !n->isPublic();

    if(n->getAuth()->size())
    {
        auth = *n->getAuth();
    }
}

void MegaFileGet::prepare()
{
    if (!transfer->localfilename.size())
    {
        transfer->localfilename = localname;

        size_t index =  string::npos;
        while ((index = transfer->localfilename.rfind(transfer->client->fsaccess->localseparator, index)) != string::npos)
        {
            if(!(index % transfer->client->fsaccess->localseparator.size()))
            {
                break;
            }

            index--;
        }

        if(index != string::npos)
        {
            transfer->localfilename.resize(index + transfer->client->fsaccess->localseparator.size());
        }

        string suffix;
        transfer->client->fsaccess->tmpnamelocal(&suffix);
        transfer->localfilename.append(suffix);
    }
}

void MegaFileGet::updatelocalname()
{
#ifdef _WIN32
    transfer->localfilename.append("", 1);
    WIN32_FILE_ATTRIBUTE_DATA fad;
    if (GetFileAttributesExW((LPCWSTR)transfer->localfilename.data(), GetFileExInfoStandard, &fad))
        SetFileAttributesW((LPCWSTR)transfer->localfilename.data(), fad.dwFileAttributes & ~FILE_ATTRIBUTE_HIDDEN);
    transfer->localfilename.resize(transfer->localfilename.size()-1);
#endif
}

void MegaFileGet::progress()
{
#ifdef _WIN32
    if(transfer->slot && !transfer->slot->progressreported)
    {
        transfer->localfilename.append("", 1);
        WIN32_FILE_ATTRIBUTE_DATA fad;
        if (GetFileAttributesExW((LPCWSTR)transfer->localfilename.data(), GetFileExInfoStandard, &fad))
            SetFileAttributesW((LPCWSTR)transfer->localfilename.data(), fad.dwFileAttributes | FILE_ATTRIBUTE_HIDDEN);
        transfer->localfilename.resize(transfer->localfilename.size()-1);
    }
#endif
}

void MegaFileGet::completed(Transfer*, LocalNode*)
{
    delete this;
}

void MegaFileGet::terminated()
{
    delete this;
}

MegaFilePut::MegaFilePut(MegaClient *client, string* clocalname, string *filename, handle ch, const char* ctargetuser, int64_t mtime) : MegaFile()
{
    // full local path
    localname = *clocalname;

    // target parent node
    h = ch;

    // target user
    targetuser = ctargetuser;

    // new node name
    name = *filename;

    customMtime = mtime;
}

void MegaFilePut::completed(Transfer* t, LocalNode*)
{
    if(customMtime >= 0)
        t->mtime = customMtime;

    File::completed(t,NULL);
    delete this;
}

void MegaFilePut::terminated()
{
    delete this;
}

bool TreeProcessor::processNode(pnode_t)
{
	return false; /* Stops the processing */
}

TreeProcessor::~TreeProcessor()
{ }


//Entry point for the blocking thread
void *MegaApiImpl::threadEntryPoint(void *param)
{
#ifndef _WIN32
    struct sigaction noaction;
    memset(&noaction, 0, sizeof(noaction));
    noaction.sa_handler = SIG_IGN;
    ::sigaction(SIGPIPE, &noaction, 0);
#endif

    MegaApiImpl *megaApiImpl = (MegaApiImpl *)param;
    megaApiImpl->loop();
	return 0;
}

ExternalLogger *MegaApiImpl::externalLogger = NULL;

MegaApiImpl::MegaApiImpl(MegaApi *api, const char *appKey, MegaGfxProcessor* processor, const char *basePath, const char *userAgent)
{
	init(api, appKey, processor, basePath, userAgent);
}

MegaApiImpl::MegaApiImpl(MegaApi *api, const char *appKey, const char *basePath, const char *userAgent)
{
	init(api, appKey, NULL, basePath, userAgent);
}

MegaApiImpl::MegaApiImpl(MegaApi *api, const char *appKey, const char *basePath, const char *userAgent, int fseventsfd)
{
	init(api, appKey, NULL, basePath, userAgent, fseventsfd);
}

void MegaApiImpl::init(MegaApi *api, const char *appKey, MegaGfxProcessor* processor, const char *basePath, const char *userAgent, int fseventsfd)
{
    this->api = api;

    sdkMutex.init(true);
    maxRetries = 10;
	currentTransfer = NULL;
    pendingUploads = 0;
    pendingDownloads = 0;
    totalUploads = 0;
    totalDownloads = 0;
    client = NULL;
    waiting = false;
    waitingRequest = false;
    totalDownloadedBytes = 0;
    totalUploadedBytes = 0;
    activeRequest = NULL;
    activeTransfer = NULL;
    activeError = NULL;
    activeNodes = NULL;
    activeUsers = NULL;
    syncLowerSizeLimit = 0;
    syncUpperSizeLimit = 0;
    downloadSpeed = 0;
    uploadSpeed = 0;
    uploadPartialBytes = 0;
    downloadPartialBytes = 0;

    httpio = new MegaHttpIO();
    waiter = new MegaWaiter();

#ifndef __APPLE__
    (void)fseventsfd;
    fsAccess = new MegaFileSystemAccess();
#else
    fsAccess = new MegaFileSystemAccess(fseventsfd);
#endif

	if (basePath)
	{
		string sBasePath = basePath;
		int lastIndex = sBasePath.size() - 1;
		if (sBasePath[lastIndex] != '/' && sBasePath[lastIndex] != '\\')
		{
			string utf8Separator;
			fsAccess->local2path(&fsAccess->localseparator, &utf8Separator);
			sBasePath.append(utf8Separator);
		}
		dbAccess = new MegaDbAccess(&sBasePath);
	}
	else dbAccess = NULL;

	gfxAccess = NULL;
	if(processor)
	{
		GfxProcExternal *externalGfx = new GfxProcExternal();
		externalGfx->setProcessor(processor);
		gfxAccess = externalGfx;
	}
	else
	{
		gfxAccess = new MegaGfxProc();
	}

	if(!userAgent)
	{
		userAgent = "";
	}

    client = new MegaClient(this, waiter, httpio, fsAccess, dbAccess, gfxAccess, appKey, userAgent);

#if defined(_WIN32) && !defined(WINDOWS_PHONE)
    httpio->unlock();
#endif

    //Start blocking thread
	threadExit = 0;
    thread.start(threadEntryPoint, this);
}

MegaApiImpl::~MegaApiImpl()
{
    MegaRequestPrivate *request = new MegaRequestPrivate(MegaRequest::TYPE_DELETE);
    requestQueue.push(request);
    waiter->notify();
    thread.join();
}

int MegaApiImpl::isLoggedIn()
{
    sdkMutex.lock();
    int result = client->loggedin();
    sdkMutex.unlock();
	return result;
}

char* MegaApiImpl::getMyEmail()
{
	User* u;
    sdkMutex.lock();
	if (!client->loggedin() || !(u = client->finduser(client->me)))
	{
		sdkMutex.unlock();
		return NULL;
	}

    char *result = MegaApi::strdup(u->email.c_str());
    sdkMutex.unlock();
    return result;
}

char *MegaApiImpl::getMyUserHandle()
{
    User* u;
    sdkMutex.lock();
    if (!client->loggedin() || !(u = client->finduser(client->me)))
    {
        sdkMutex.unlock();
        return NULL;
    }

    char buf[12];
    Base64::btoa((const byte*)&client->me, MegaClient::USERHANDLE, buf);
    char *result = MegaApi::strdup(buf);
    sdkMutex.unlock();
    return result;
}

void MegaApiImpl::setLogLevel(int logLevel)
{
    if(!externalLogger)
    {
        externalLogger = new ExternalLogger();
    }
    externalLogger->setLogLevel(logLevel);
}

void MegaApiImpl::setLoggerClass(MegaLogger *megaLogger)
{
    if(!externalLogger)
    {
        externalLogger = new ExternalLogger();
    }
    externalLogger->setMegaLogger(megaLogger);
}

void MegaApiImpl::log(int logLevel, const char *message, const char *filename, int line)
{
    if(!externalLogger)
    {
        return;
    }

    externalLogger->postLog(logLevel, message, filename, line);
}

char* MegaApiImpl::getBase64PwKey(const char *password)
{
	if(!password) return NULL;

	byte pwkey[SymmCipher::KEYLENGTH];
	error e = client->pw_key(password,pwkey);
	if(e)
		return NULL;

	char* buf = new char[SymmCipher::KEYLENGTH*4/3+4];
	Base64::btoa((byte *)pwkey, SymmCipher::KEYLENGTH, buf);
	return buf;
}

char* MegaApiImpl::getStringHash(const char* base64pwkey, const char* inBuf)
{
	if(!base64pwkey || !inBuf) return NULL;

	char pwkey[SymmCipher::KEYLENGTH];
	Base64::atob(base64pwkey, (byte *)pwkey, sizeof pwkey);

	SymmCipher key;
	key.setkey((byte*)pwkey);

    uint64_t strhash;
	string neBuf = inBuf;

    strhash = client->stringhash64(&neBuf, &key);

	char* buf = new char[8*4/3+4];
    Base64::btoa((byte*)&strhash, 8, buf);
    return buf;
}

void MegaApiImpl::getSessionTransferURL(const char *path, MegaRequestListener *listener)
{
    MegaRequestPrivate *request = new MegaRequestPrivate(MegaRequest::TYPE_GET_SESSION_TRANSFER_URL);
    request->setText(path);
    request->setListener(listener);
    requestQueue.push(request);
    waiter->notify();
}

MegaHandle MegaApiImpl::base32ToHandle(const char *base32Handle)
{
	if(!base32Handle) return INVALID_HANDLE;

	handle h = 0;
	Base32::atob(base32Handle,(byte*)&h, MegaClient::USERHANDLE);
	return h;
}

const char* MegaApiImpl::ebcEncryptKey(const char* encryptionKey, const char* plainKey)
{
	if(!encryptionKey || !plainKey) return NULL;

	char pwkey[SymmCipher::KEYLENGTH];
	Base64::atob(encryptionKey, (byte *)pwkey, sizeof pwkey);

	SymmCipher key;
	key.setkey((byte*)pwkey);

	char plkey[SymmCipher::KEYLENGTH];
	Base64::atob(plainKey, (byte*)plkey, sizeof plkey);
	key.ecb_encrypt((byte*)plkey);

	char* buf = new char[SymmCipher::KEYLENGTH*4/3+4];
	Base64::btoa((byte*)plkey, SymmCipher::KEYLENGTH, buf);
	return buf;
}

handle MegaApiImpl::base64ToHandle(const char* base64Handle)
{
	if(!base64Handle) return UNDEF;

	handle h = 0;
	Base64::atob(base64Handle,(byte*)&h,MegaClient::NODEHANDLE);
    return h;
}

char *MegaApiImpl::handleToBase64(MegaHandle handle)
{
    char *base64Handle = new char[12];
    Base64::btoa((byte*)&(handle),MegaClient::NODEHANDLE,base64Handle);
    return base64Handle;
}

char *MegaApiImpl::userHandleToBase64(MegaHandle handle)
{
    char *base64Handle = new char[14];
    Base64::btoa((byte*)&(handle),MegaClient::USERHANDLE,base64Handle);
    return base64Handle;
}

void MegaApiImpl::retryPendingConnections(bool disconnect, bool includexfers, MegaRequestListener *listener)
{
	MegaRequestPrivate *request = new MegaRequestPrivate(MegaRequest::TYPE_RETRY_PENDING_CONNECTIONS);
	request->setFlag(disconnect);
	request->setNumber(includexfers);
	request->setListener(listener);
	requestQueue.push(request);
    waiter->notify();
}

void MegaApiImpl::addEntropy(char *data, unsigned int size)
{
    if(PrnGen::rng.CanIncorporateEntropy())
        PrnGen::rng.IncorporateEntropy((const byte*)data, size);

#ifdef USE_SODIUM
    if(EdDSA::rng.CanIncorporateEntropy())
        EdDSA::rng.IncorporateEntropy((const byte*)data, size);
#endif

#if (!defined(_WIN32) && !defined(USE_CURL_PUBLIC_KEY_PINNING)) || defined(WINDOWS_PHONE)
    RAND_seed(data, size);
#endif
}

void MegaApiImpl::fastLogin(const char* email, const char *stringHash, const char *base64pwkey, MegaRequestListener *listener)
{
    MegaRequestPrivate *request = new MegaRequestPrivate(MegaRequest::TYPE_LOGIN, listener);
	request->setEmail(email);
	request->setPassword(stringHash);
	request->setPrivateKey(base64pwkey);
	requestQueue.push(request);
    waiter->notify();
}

void MegaApiImpl::fastLogin(const char *session, MegaRequestListener *listener)
{
    MegaRequestPrivate *request = new MegaRequestPrivate(MegaRequest::TYPE_LOGIN, listener);
    request->setSessionKey(session);
    requestQueue.push(request);
    waiter->notify();
}

void MegaApiImpl::killSession(MegaHandle sessionHandle, MegaRequestListener *listener)
{
    MegaRequestPrivate *request = new MegaRequestPrivate(MegaRequest::TYPE_KILL_SESSION, listener);
    request->setNodeHandle(sessionHandle);
    requestQueue.push(request);
    waiter->notify();
}

void MegaApiImpl::getUserData(MegaRequestListener *listener)
{
    MegaRequestPrivate *request = new MegaRequestPrivate(MegaRequest::TYPE_GET_USER_DATA, listener);
    requestQueue.push(request);
    waiter->notify();
}

void MegaApiImpl::getUserData(MegaUser *user, MegaRequestListener *listener)
{
    MegaRequestPrivate *request = new MegaRequestPrivate(MegaRequest::TYPE_GET_USER_DATA, listener);
    request->setFlag(true);
    if(user)
    {
        request->setEmail(user->getEmail());
    }

    requestQueue.push(request);
    waiter->notify();
}

void MegaApiImpl::getUserData(const char *user, MegaRequestListener *listener)
{
    MegaRequestPrivate *request = new MegaRequestPrivate(MegaRequest::TYPE_GET_USER_DATA, listener);
    request->setFlag(true);
    request->setEmail(user);
    requestQueue.push(request);
    waiter->notify();
}

void MegaApiImpl::login(const char *login, const char *password, MegaRequestListener *listener)
{
	MegaRequestPrivate *request = new MegaRequestPrivate(MegaRequest::TYPE_LOGIN, listener);
	request->setEmail(login);
	request->setPassword(password);
	requestQueue.push(request);
    waiter->notify();
}

char *MegaApiImpl::dumpSession()
{
    sdkMutex.lock();
    byte session[MAX_SESSION_LENGTH];
    char* buf = NULL;
    int size;
    size = client->dumpsession(session, sizeof session);
    if (size > 0)
    {
        buf = new char[sizeof(session) * 4 / 3 + 4];
        Base64::btoa(session, size, buf);
    }

    sdkMutex.unlock();
    return buf;
}

char *MegaApiImpl::dumpXMPPSession()
{
    sdkMutex.lock();
    char* buf = NULL;

    if (client->loggedin())
    {
        buf = new char[MAX_SESSION_LENGTH * 4 / 3 + 4];
        Base64::btoa((const byte *)client->sid.data(), client->sid.size(), buf);
    }

    sdkMutex.unlock();
    return buf;
}

void MegaApiImpl::createAccount(const char* email, const char* password, const char* name, MegaRequestListener *listener)
{
    MegaRequestPrivate *request = new MegaRequestPrivate(MegaRequest::TYPE_CREATE_ACCOUNT, listener);
	request->setEmail(email);
	request->setPassword(password);
	request->setName(name);
	requestQueue.push(request);
    waiter->notify();
}

void MegaApiImpl::fastCreateAccount(const char* email, const char *base64pwkey, const char* name, MegaRequestListener *listener)
{
    MegaRequestPrivate *request = new MegaRequestPrivate(MegaRequest::TYPE_CREATE_ACCOUNT, listener);
	request->setEmail(email);
	request->setPrivateKey(base64pwkey);
	request->setName(name);
	requestQueue.push(request);
    waiter->notify();
}

void MegaApiImpl::querySignupLink(const char* link, MegaRequestListener *listener)
{
	MegaRequestPrivate *request = new MegaRequestPrivate(MegaRequest::TYPE_QUERY_SIGNUP_LINK, listener);
	request->setLink(link);
	requestQueue.push(request);
    waiter->notify();
}

void MegaApiImpl::confirmAccount(const char* link, const char *password, MegaRequestListener *listener)
{
	MegaRequestPrivate *request = new MegaRequestPrivate(MegaRequest::TYPE_CONFIRM_ACCOUNT, listener);
	request->setLink(link);
	request->setPassword(password);
	requestQueue.push(request);
    waiter->notify();
}

void MegaApiImpl::fastConfirmAccount(const char* link, const char *base64pwkey, MegaRequestListener *listener)
{
    MegaRequestPrivate *request = new MegaRequestPrivate(MegaRequest::TYPE_CONFIRM_ACCOUNT, listener);
	request->setLink(link);
	request->setPrivateKey(base64pwkey);
	requestQueue.push(request);
    waiter->notify();
}

void MegaApiImpl::setProxySettings(MegaProxy *proxySettings)
{
    Proxy localProxySettings;
    localProxySettings.setProxyType(proxySettings->getProxyType());

    string url;
    if(proxySettings->getProxyURL())
        url = proxySettings->getProxyURL();

    string localurl;
    fsAccess->path2local(&url, &localurl);

    localProxySettings.setProxyURL(&localurl);

    if(proxySettings->credentialsNeeded())
    {
        string username;
        if(proxySettings->getUsername())
            username = proxySettings->getUsername();

        string localusername;
        fsAccess->path2local(&username, &localusername);

        string password;
        if(proxySettings->getPassword())
            password = proxySettings->getPassword();

        string localpassword;
        fsAccess->path2local(&password, &localpassword);

        localProxySettings.setCredentials(&localusername, &localpassword);
    }

    sdkMutex.lock();
    httpio->setproxy(&localProxySettings);
    sdkMutex.unlock();
}

MegaProxy *MegaApiImpl::getAutoProxySettings()
{
    MegaProxy *proxySettings = new MegaProxy;
    sdkMutex.lock();
    Proxy *localProxySettings = httpio->getautoproxy();
    sdkMutex.unlock();
    proxySettings->setProxyType(localProxySettings->getProxyType());
    if(localProxySettings->getProxyType() == Proxy::CUSTOM)
    {
        string localProxyURL = localProxySettings->getProxyURL();
        string proxyURL;
        fsAccess->local2path(&localProxyURL, &proxyURL);
        proxySettings->setProxyURL(proxyURL.c_str());
    }

    delete localProxySettings;
    return proxySettings;
}

void MegaApiImpl::loop()
{
#if (WINDOWS_PHONE || TARGET_OS_IPHONE)
    // Workaround to get the IP of valid DNS servers on Windows Phone/iOS
    string servers;

    while (true)
    {
    #ifdef WINDOWS_PHONE
        struct hostent *hp;
        hp = gethostbyname("ns.mega.co.nz");
        if (hp != NULL && hp->h_addr != NULL)
        {
            struct in_addr **addr_list;
            addr_list = (struct in_addr **)hp->h_addr_list;
            for (int i = 0; addr_list[i] != NULL; i++)
            {
                char str[INET_ADDRSTRLEN];
                const char *ip = inet_ntop(AF_INET, addr_list[i], str, INET_ADDRSTRLEN);
                if(ip == str)
                {
                    if (servers.size())
                    {
                        servers.append(",");
                    }
                    servers.append(ip);
                }
            }
        }
    #else
        __res_state res;
        if(res_ninit(&res) == 0)
        {
            union res_sockaddr_union u[MAXNS];
            int nscount = res_getservers(&res, u, MAXNS);

            for(int i = 0; i < nscount; i++)
            {
                char straddr[INET6_ADDRSTRLEN];
                straddr[0] = 0;

                if(u[i].sin.sin_family == PF_INET)
                {
                    inet_ntop(PF_INET, &u[i].sin.sin_addr, straddr, sizeof(straddr));
                }

                if(u[i].sin6.sin6_family == PF_INET6)
                {
                    inet_ntop(PF_INET6, &u[i].sin6.sin6_addr, straddr, sizeof(straddr));
                }

                if(straddr[0])
                {
                    if (servers.size())
                    {
                        servers.append(",");
                    }
                    servers.append(straddr);
                }
            }

            res_ndestroy(&res);
        }
    #endif

        if (servers.size())
            break;

    #ifdef WINDOWS_PHONE
        std::this_thread::sleep_for(std::chrono::seconds(1));
    #else
        sleep(1);
    #endif
    }

    LOG_debug << "Using MEGA DNS servers " << servers;
    httpio->setdnsservers(servers.c_str());

#elif _WIN32
    httpio->lock();
#endif

    while(true)
	{
        int r = client->wait();
        if(r & Waiter::NEEDEXEC)
        {
            sendPendingTransfers();
            sendPendingRequests();
            if(threadExit)
                break;

            sdkMutex.lock();
            client->exec();
            sdkMutex.unlock();
        }
	}

    sdkMutex.lock();
    delete client;

	//It doesn't seem fully safe to delete those objects :-/
    // delete httpio;
    // delete waiter;
    // delete fsAccess;
    sdkMutex.unlock();
}


void MegaApiImpl::createFolder(const char *name, MegaNode *parent, MegaRequestListener *listener)
{
    MegaRequestPrivate *request = new MegaRequestPrivate(MegaRequest::TYPE_CREATE_FOLDER, listener);
    if(parent) request->setParentHandle(parent->getHandle());
	request->setName(name);
	requestQueue.push(request);
    waiter->notify();
}

void MegaApiImpl::moveNode(MegaNode *node, MegaNode *newParent, MegaRequestListener *listener)
{
	MegaRequestPrivate *request = new MegaRequestPrivate(MegaRequest::TYPE_MOVE, listener);
    if(node) request->setNodeHandle(node->getHandle());
    if(newParent) request->setParentHandle(newParent->getHandle());
	requestQueue.push(request);
    waiter->notify();
}

void MegaApiImpl::copyNode(MegaNode *node, MegaNode* target, MegaRequestListener *listener)
{
	MegaRequestPrivate *request = new MegaRequestPrivate(MegaRequest::TYPE_COPY, listener);
    if(node)
    {
        if(node->isPublic())
        {
            request->setPublicNode(node);
        }
        else
        {
            request->setNodeHandle(node->getHandle());
        }
    }
    if(target) request->setParentHandle(target->getHandle());
	requestQueue.push(request);
	waiter->notify();
}

void MegaApiImpl::copyNode(MegaNode *node, MegaNode *target, const char *newName, MegaRequestListener *listener)
{
    MegaRequestPrivate *request = new MegaRequestPrivate(MegaRequest::TYPE_COPY, listener);
    if(node)
    {
        if(node->isPublic())
        {
            request->setPublicNode(node);
        }
        else
        {
            request->setNodeHandle(node->getHandle());
        }
    }
    if(target) request->setParentHandle(target->getHandle());
    request->setName(newName);
    requestQueue.push(request);
    waiter->notify();
}

void MegaApiImpl::renameNode(MegaNode *node, const char *newName, MegaRequestListener *listener)
{
	MegaRequestPrivate *request = new MegaRequestPrivate(MegaRequest::TYPE_RENAME, listener);
    if(node) request->setNodeHandle(node->getHandle());
	request->setName(newName);
	requestQueue.push(request);
    waiter->notify();
}

void MegaApiImpl::remove(MegaNode *node, MegaRequestListener *listener)
{
	MegaRequestPrivate *request = new MegaRequestPrivate(MegaRequest::TYPE_REMOVE, listener);
    if(node) request->setNodeHandle(node->getHandle());
	requestQueue.push(request);
    waiter->notify();
}

void MegaApiImpl::cleanRubbishBin(MegaRequestListener *listener)
{
    MegaRequestPrivate *request = new MegaRequestPrivate(MegaRequest::TYPE_CLEAN_RUBBISH_BIN, listener);
    requestQueue.push(request);
    waiter->notify();
}

void MegaApiImpl::sendFileToUser(MegaNode *node, MegaUser *user, MegaRequestListener *listener)
{
	return sendFileToUser(node, user ? user->getEmail() : NULL, listener);
}

void MegaApiImpl::sendFileToUser(MegaNode *node, const char* email, MegaRequestListener *listener)
{
	MegaRequestPrivate *request = new MegaRequestPrivate(MegaRequest::TYPE_COPY, listener);
    if(node) request->setNodeHandle(node->getHandle());
    request->setEmail(email);
	requestQueue.push(request);
    waiter->notify();
}

void MegaApiImpl::share(MegaNode* node, MegaUser *user, int access, MegaRequestListener *listener)
{
    return share(node, user ? user->getEmail() : NULL, access, listener);
}

void MegaApiImpl::share(MegaNode *node, const char* email, int access, MegaRequestListener *listener)
{
	MegaRequestPrivate *request = new MegaRequestPrivate(MegaRequest::TYPE_SHARE, listener);
    if(node) request->setNodeHandle(node->getHandle());
	request->setEmail(email);
	request->setAccess(access);
	requestQueue.push(request);
    waiter->notify();
}

void MegaApiImpl::loginToFolder(const char* megaFolderLink, MegaRequestListener *listener)
{
    MegaRequestPrivate *request = new MegaRequestPrivate(MegaRequest::TYPE_LOGIN, listener);
	request->setLink(megaFolderLink);
    request->setEmail("FOLDER");
	requestQueue.push(request);
    waiter->notify();
}

void MegaApiImpl::importFileLink(const char* megaFileLink, MegaNode *parent, MegaRequestListener *listener)
{
	MegaRequestPrivate *request = new MegaRequestPrivate(MegaRequest::TYPE_IMPORT_LINK, listener);
	if(parent) request->setParentHandle(parent->getHandle());
	request->setLink(megaFileLink);
	requestQueue.push(request);
    waiter->notify();
}

void MegaApiImpl::getPublicNode(const char* megaFileLink, MegaRequestListener *listener)
{
	MegaRequestPrivate *request = new MegaRequestPrivate(MegaRequest::TYPE_GET_PUBLIC_NODE, listener);
	request->setLink(megaFileLink);
	requestQueue.push(request);
    waiter->notify();
}

void MegaApiImpl::getThumbnail(MegaNode* node, const char *dstFilePath, MegaRequestListener *listener)
{
	getNodeAttribute(node, 0, dstFilePath, listener);
}

void MegaApiImpl::cancelGetThumbnail(MegaNode* node, MegaRequestListener *listener)
{
	cancelGetNodeAttribute(node, 0, listener);
}

void MegaApiImpl::setThumbnail(MegaNode* node, const char *srcFilePath, MegaRequestListener *listener)
{
	setNodeAttribute(node, 0, srcFilePath, listener);
}

void MegaApiImpl::getPreview(MegaNode* node, const char *dstFilePath, MegaRequestListener *listener)
{
	getNodeAttribute(node, 1, dstFilePath, listener);
}

void MegaApiImpl::cancelGetPreview(MegaNode* node, MegaRequestListener *listener)
{
	cancelGetNodeAttribute(node, 1, listener);
}

void MegaApiImpl::setPreview(MegaNode* node, const char *srcFilePath, MegaRequestListener *listener)
{
	setNodeAttribute(node, 1, srcFilePath, listener);
}

void MegaApiImpl::getUserAvatar(MegaUser* user, const char *dstFilePath, MegaRequestListener *listener)
{
    getUserAttr(user, 0, dstFilePath, listener);
}

void MegaApiImpl::setAvatar(const char *dstFilePath, MegaRequestListener *listener)
{
	setUserAttr(0, dstFilePath, listener);
}

void MegaApiImpl::getUserAttribute(MegaUser* user, int type, MegaRequestListener *listener)
{
    getUserAttr(user, type ? type : -1, NULL, listener);
}

void MegaApiImpl::setUserAttribute(int type, const char *value, MegaRequestListener *listener)
{
	setUserAttr(type ? type : -1, value, listener);
}

void MegaApiImpl::exportNode(MegaNode *node, int64_t expireTime, MegaRequestListener *listener)
{
    MegaRequestPrivate *request = new MegaRequestPrivate(MegaRequest::TYPE_EXPORT, listener);
    if(node) request->setNodeHandle(node->getHandle());
    request->setNumber(expireTime);
    request->setAccess(1);
    requestQueue.push(request);
    waiter->notify();
}

void MegaApiImpl::disableExport(MegaNode *node, MegaRequestListener *listener)
{
    MegaRequestPrivate *request = new MegaRequestPrivate(MegaRequest::TYPE_EXPORT, listener);
    if(node) request->setNodeHandle(node->getHandle());
    request->setAccess(0);
    requestQueue.push(request);
    waiter->notify();
}

void MegaApiImpl::fetchNodes(MegaRequestListener *listener)
{
	MegaRequestPrivate *request = new MegaRequestPrivate(MegaRequest::TYPE_FETCH_NODES, listener);
	requestQueue.push(request);
    waiter->notify();
}

void MegaApiImpl::getPricing(MegaRequestListener *listener)
{
    MegaRequestPrivate *request = new MegaRequestPrivate(MegaRequest::TYPE_GET_PRICING, listener);
    requestQueue.push(request);
    waiter->notify();
}

void MegaApiImpl::getPaymentId(handle productHandle, MegaRequestListener *listener)
{
    MegaRequestPrivate *request = new MegaRequestPrivate(MegaRequest::TYPE_GET_PAYMENT_ID, listener);
    request->setNodeHandle(productHandle);
    requestQueue.push(request);
    waiter->notify();
}

void MegaApiImpl::upgradeAccount(MegaHandle productHandle, int paymentMethod, MegaRequestListener *listener)
{
    MegaRequestPrivate *request = new MegaRequestPrivate(MegaRequest::TYPE_UPGRADE_ACCOUNT, listener);
    request->setNodeHandle(productHandle);
    request->setNumber(paymentMethod);
    requestQueue.push(request);
    waiter->notify();
}

void MegaApiImpl::submitPurchaseReceipt(int gateway, const char *receipt, MegaRequestListener *listener)
{
    MegaRequestPrivate *request = new MegaRequestPrivate(MegaRequest::TYPE_SUBMIT_PURCHASE_RECEIPT, listener);
    request->setNumber(gateway);
    request->setText(receipt);
    requestQueue.push(request);
    waiter->notify();
}

void MegaApiImpl::creditCardStore(const char* address1, const char* address2, const char* city,
                                  const char* province, const char* country, const char *postalcode,
                                  const char* firstname, const char* lastname, const char* creditcard,
                                  const char* expire_month, const char* expire_year, const char* cv2,
                                  MegaRequestListener *listener)
{
    MegaRequestPrivate *request = new MegaRequestPrivate(MegaRequest::TYPE_CREDIT_CARD_STORE, listener);
    string email;

    sdkMutex.lock();
    User *u = client->finduser(client->me);
    if (u)
    {
        email = u->email;
    }
    sdkMutex.unlock();

    if (email.size())
    {
        string saddress1, saddress2, scity, sprovince, scountry, spostalcode;
        string sfirstname, slastname, screditcard, sexpire_month, sexpire_year, scv2;

        if (address1)
        {
           saddress1 = address1;
        }

        if (address2)
        {
            saddress2 = address2;
        }

        if (city)
        {
            scity = city;
        }

        if (province)
        {
            sprovince = province;
        }

        if (country)
        {
            scountry = country;
        }

        if (postalcode)
        {
            spostalcode = postalcode;
        }

        if (firstname)
        {
            sfirstname = firstname;
        }

        if (lastname)
        {
            slastname = lastname;
        }

        if (creditcard)
        {
            screditcard = creditcard;
            screditcard.erase(remove_if(screditcard.begin(), screditcard.end(),
                                     not1(ptr_fun(static_cast<int(*)(int)>(isdigit)))), screditcard.end());
        }

        if (expire_month)
        {
            sexpire_month = expire_month;
        }

        if (expire_year)
        {
            sexpire_year = expire_year;
        }

        if (cv2)
        {
            scv2 = cv2;
        }

        int tam = 256 + sfirstname.size() + slastname.size() + screditcard.size()
                + sexpire_month.size() + sexpire_year.size() + scv2.size() + saddress1.size()
                + saddress2.size() + scity.size() + sprovince.size() + spostalcode.size()
                + scountry.size() + email.size();

        char *ccplain = new char[tam];
        snprintf(ccplain, tam, "{\"first_name\":\"%s\",\"last_name\":\"%s\","
                "\"card_number\":\"%s\","
                "\"expiry_date_month\":\"%s\",\"expiry_date_year\":\"%s\","
                "\"cv2\":\"%s\",\"address1\":\"%s\","
                "\"address2\":\"%s\",\"city\":\"%s\","
                "\"province\":\"%s\",\"postal_code\":\"%s\","
                "\"country_code\":\"%s\",\"email_address\":\"%s\"}", sfirstname.c_str(), slastname.c_str(),
                 screditcard.c_str(), sexpire_month.c_str(), sexpire_year.c_str(), scv2.c_str(), saddress1.c_str(),
                 saddress2.c_str(), scity.c_str(), sprovince.c_str(), spostalcode.c_str(), scountry.c_str(), email.c_str());

        request->setText((const char* )ccplain);
        delete ccplain;
    }

    requestQueue.push(request);
    waiter->notify();
}

void MegaApiImpl::creditCardQuerySubscriptions(MegaRequestListener *listener)
{
    MegaRequestPrivate *request = new MegaRequestPrivate(MegaRequest::TYPE_CREDIT_CARD_QUERY_SUBSCRIPTIONS, listener);
    requestQueue.push(request);
    waiter->notify();
}

void MegaApiImpl::creditCardCancelSubscriptions(const char* reason, MegaRequestListener *listener)
{
    MegaRequestPrivate *request = new MegaRequestPrivate(MegaRequest::TYPE_CREDIT_CARD_CANCEL_SUBSCRIPTIONS, listener);
    request->setText(reason);
    requestQueue.push(request);
    waiter->notify();
}

void MegaApiImpl::getPaymentMethods(MegaRequestListener *listener)
{
    MegaRequestPrivate *request = new MegaRequestPrivate(MegaRequest::TYPE_GET_PAYMENT_METHODS, listener);
    requestQueue.push(request);
    waiter->notify();
}

char *MegaApiImpl::exportMasterKey()
{
    sdkMutex.lock();
    char* buf = NULL;

    if(client->loggedin())
    {
        buf = new char[SymmCipher::KEYLENGTH * 4 / 3 + 4];
        Base64::btoa(client->key.key, SymmCipher::KEYLENGTH, buf);
    }

    sdkMutex.unlock();
    return buf;
}

void MegaApiImpl::getAccountDetails(bool storage, bool transfer, bool pro, bool sessions, bool purchases, bool transactions, MegaRequestListener *listener)
{
	MegaRequestPrivate *request = new MegaRequestPrivate(MegaRequest::TYPE_ACCOUNT_DETAILS, listener);
	int numDetails = 0;
	if(storage) numDetails |= 0x01;
    if(transfer) numDetails |= 0x02;
	if(pro) numDetails |= 0x04;
	if(transactions) numDetails |= 0x08;
	if(purchases) numDetails |= 0x10;
	if(sessions) numDetails |= 0x20;
	request->setNumDetails(numDetails);

	requestQueue.push(request);
    waiter->notify();
}

void MegaApiImpl::changePassword(const char *oldPassword, const char *newPassword, MegaRequestListener *listener)
{
	MegaRequestPrivate *request = new MegaRequestPrivate(MegaRequest::TYPE_CHANGE_PW, listener);
	request->setPassword(oldPassword);
	request->setNewPassword(newPassword);
	requestQueue.push(request);
    waiter->notify();
}

void MegaApiImpl::logout(MegaRequestListener *listener)
{
	MegaRequestPrivate *request = new MegaRequestPrivate(MegaRequest::TYPE_LOGOUT, listener);
    request->setFlag(true);
	requestQueue.push(request);
    waiter->notify();
}

void MegaApiImpl::localLogout(MegaRequestListener *listener)
{
    MegaRequestPrivate *request = new MegaRequestPrivate(MegaRequest::TYPE_LOGOUT, listener);
    request->setFlag(false);
    requestQueue.push(request);
    waiter->notify();
}

void MegaApiImpl::submitFeedback(int rating, const char *comment, MegaRequestListener *listener)
{
    MegaRequestPrivate *request = new MegaRequestPrivate(MegaRequest::TYPE_SUBMIT_FEEDBACK, listener);
    request->setText(comment);
    request->setNumber(rating);
    requestQueue.push(request);
    waiter->notify();
}

void MegaApiImpl::reportEvent(const char *details, MegaRequestListener *listener)
{
    MegaRequestPrivate *request = new MegaRequestPrivate(MegaRequest::TYPE_REPORT_EVENT, listener);
    request->setText(details);
    requestQueue.push(request);
    waiter->notify();
}

void MegaApiImpl::sendEvent(int eventType, const char *message, MegaRequestListener *listener)
{
    MegaRequestPrivate *request = new MegaRequestPrivate(MegaRequest::TYPE_SEND_EVENT, listener);
    request->setNumber(eventType);
    request->setText(message);
    requestQueue.push(request);
    waiter->notify();
}

void MegaApiImpl::getNodeAttribute(MegaNode *node, int type, const char *dstFilePath, MegaRequestListener *listener)
{
	MegaRequestPrivate *request = new MegaRequestPrivate(MegaRequest::TYPE_GET_ATTR_FILE, listener);
    if(dstFilePath)
    {
        string path(dstFilePath);
#if defined(_WIN32) && !defined(WINDOWS_PHONE)
        if(!PathIsRelativeA(path.c_str()) && ((path.size()<2) || path.compare(0, 2, "\\\\")))
            path.insert(0, "\\\\?\\");
#endif

        int c = path[path.size()-1];
        if((c=='/') || (c == '\\'))
        {
            const char *base64Handle = node->getBase64Handle();
            path.append(base64Handle);
            path.push_back('0' + type);
            path.append(".jpg");
            delete [] base64Handle;
        }

        request->setFile(path.c_str());
    }

    request->setParamType(type);
    if(node) request->setNodeHandle(node->getHandle());
	requestQueue.push(request);
    waiter->notify();
}

void MegaApiImpl::cancelGetNodeAttribute(MegaNode *node, int type, MegaRequestListener *listener)
{
	MegaRequestPrivate *request = new MegaRequestPrivate(MegaRequest::TYPE_CANCEL_ATTR_FILE, listener);
	request->setParamType(type);
	if (node) request->setNodeHandle(node->getHandle());
	requestQueue.push(request);
	waiter->notify();
}

void MegaApiImpl::setNodeAttribute(MegaNode *node, int type, const char *srcFilePath, MegaRequestListener *listener)
{
	MegaRequestPrivate *request = new MegaRequestPrivate(MegaRequest::TYPE_SET_ATTR_FILE, listener);
	request->setFile(srcFilePath);
    request->setParamType(type);
    if(node) request->setNodeHandle(node->getHandle());
	requestQueue.push(request);
    waiter->notify();
}

void MegaApiImpl::getUserAttr(MegaUser *user, int type, const char *dstFilePath, MegaRequestListener *listener)
{
	MegaRequestPrivate *request = new MegaRequestPrivate(MegaRequest::TYPE_GET_ATTR_USER, listener);
    if(!type && dstFilePath)
    {
        string path(dstFilePath);
#if defined(_WIN32) && !defined(WINDOWS_PHONE)
        if(!PathIsRelativeA(path.c_str()) && ((path.size()<2) || path.compare(0, 2, "\\\\")))
            path.insert(0, "\\\\?\\");
#endif

        int c = path[path.size()-1];
        if((c=='/') || (c == '\\'))
        {
            const char *email = user->getEmail();
            path.append(email);
            path.push_back('0' + type);
            path.append(".jpg");
            delete [] email;
        }

        request->setFile(path.c_str());
    }

    request->setParamType(type);
    if(user)
    {
        request->setEmail(user->getEmail());
    }
	requestQueue.push(request);
    waiter->notify();
}

void MegaApiImpl::setUserAttr(int type, const char *srcFilePath, MegaRequestListener *listener)
{
    MegaRequestPrivate *request = new MegaRequestPrivate(MegaRequest::TYPE_SET_ATTR_USER, listener);
    if(!type)
    {
        request->setFile(srcFilePath);
    }
    else
    {
        request->setText(srcFilePath);
    }

    request->setParamType(type);
    requestQueue.push(request);
    waiter->notify();
}

void MegaApiImpl::inviteContact(const char *email, const char *message,int action, MegaRequestListener *listener)
{
    MegaRequestPrivate *request = new MegaRequestPrivate(MegaRequest::TYPE_INVITE_CONTACT, listener);
    request->setNumber(action);
    request->setEmail(email);
    request->setText(message);
    requestQueue.push(request);
    waiter->notify();
}

void MegaApiImpl::replyContactRequest(MegaContactRequest *r, int action, MegaRequestListener *listener)
{
    MegaRequestPrivate *request = new MegaRequestPrivate(MegaRequest::TYPE_REPLY_CONTACT_REQUEST, listener);
    if(r)
    {
        request->setNodeHandle(r->getHandle());
    }

    request->setNumber(action);
    requestQueue.push(request);
    waiter->notify();
}

void MegaApiImpl::removeContact(MegaUser *user, MegaRequestListener* listener)
{
	MegaRequestPrivate *request = new MegaRequestPrivate(MegaRequest::TYPE_REMOVE_CONTACT, listener);
    if(user)
    {
        request->setEmail(user->getEmail());
    }

	requestQueue.push(request);
    waiter->notify();
}

void MegaApiImpl::pauseTransfers(bool pause, int direction, MegaRequestListener* listener)
{
    MegaRequestPrivate *request = new MegaRequestPrivate(MegaRequest::TYPE_PAUSE_TRANSFERS, listener);
    request->setFlag(pause);
    request->setNumber(direction);
    requestQueue.push(request);
    waiter->notify();
}

bool MegaApiImpl::areTransfersPaused(int direction)
{
    if(direction != MegaTransfer::TYPE_DOWNLOAD && direction != MegaTransfer::TYPE_UPLOAD)
    {
        return false;
    }

    bool result;
    sdkMutex.lock();
    if(direction == MegaTransfer::TYPE_DOWNLOAD)
    {
        result = client->xferpaused[GET];
    }
    else
    {
        result = client->xferpaused[PUT];
    }
    sdkMutex.unlock();
    return result;
}

//-1 -> AUTO, 0 -> NONE, >0 -> b/s
void MegaApiImpl::setUploadLimit(int bpslimit)
{
    client->putmbpscap = bpslimit;
}

void MegaApiImpl::setDownloadMethod(int method)
{
    switch(method)
    {
        case MegaApi::TRANSFER_METHOD_NORMAL:
            client->usealtdownport = false;
            client->autodownport = false;
            break;
        case MegaApi::TRANSFER_METHOD_ALTERNATIVE_PORT:
            client->usealtdownport = true;
            client->autodownport = false;
            break;
        case MegaApi::TRANSFER_METHOD_AUTO:
            client->autodownport = true;
        default:
            break;
    }
}

void MegaApiImpl::setUploadMethod(int method)
{
    switch(method)
    {
        case MegaApi::TRANSFER_METHOD_NORMAL:
            client->usealtupport = false;
            client->autoupport = false;
            break;
        case MegaApi::TRANSFER_METHOD_ALTERNATIVE_PORT:
            client->usealtupport = true;
            client->autoupport = false;
            break;
        case MegaApi::TRANSFER_METHOD_AUTO:
            client->autoupport = true;
        default:
            break;
    }
}

int MegaApiImpl::getDownloadMethod()
{
    if (client->autodownport)
    {
        return MegaApi::TRANSFER_METHOD_AUTO;
    }

    if (client->usealtdownport)
    {
        return MegaApi::TRANSFER_METHOD_ALTERNATIVE_PORT;
    }

    return MegaApi::TRANSFER_METHOD_NORMAL;
}

int MegaApiImpl::getUploadMethod()
{
    if (client->autoupport)
    {
        return MegaApi::TRANSFER_METHOD_AUTO;
    }

    if (client->usealtupport)
    {
        return MegaApi::TRANSFER_METHOD_ALTERNATIVE_PORT;
    }

    return MegaApi::TRANSFER_METHOD_NORMAL;
}

MegaTransferList *MegaApiImpl::getTransfers()
{
    sdkMutex.lock();

    vector<MegaTransfer *> transfers;
    for (int d = GET; d == GET || d == PUT; d += PUT - GET)
    {
        for (transfer_map::iterator it = client->transfers[d].begin(); it != client->transfers[d].end(); it++)
        {
            Transfer *t = it->second;
            if(transferMap.find(t->tag) == transferMap.end())
            {
                continue;
            }
            MegaTransferPrivate* transfer = transferMap.at(t->tag);
            transfers.push_back(transfer);
        }
    }

    MegaTransferList *result = new MegaTransferListPrivate(transfers.data(), transfers.size());

    sdkMutex.unlock();
    return result;
}

MegaTransfer *MegaApiImpl::getTransferByTag(int transferTag)
{
    MegaTransfer* value = NULL;
    sdkMutex.lock();

    if(transferMap.find(transferTag) == transferMap.end())
    {
        sdkMutex.unlock();
        return NULL;
    }

    value = transferMap.at(transferTag)->copy();
    sdkMutex.unlock();
    return value;
}

MegaTransferList *MegaApiImpl::getTransfers(int type)
{
    if(type != MegaTransfer::TYPE_DOWNLOAD && type != MegaTransfer::TYPE_UPLOAD)
    {
        return new MegaTransferListPrivate();
    }

    sdkMutex.lock();

    vector<MegaTransfer *> transfers;
    for (transfer_map::iterator it = client->transfers[type].begin(); it != client->transfers[type].end(); it++)
    {
        Transfer *t = it->second;
        if(transferMap.find(t->tag) == transferMap.end())
        {
            continue;
        }
        MegaTransferPrivate* transfer = transferMap.at(t->tag);
        transfers.push_back(transfer);
    }

    MegaTransferList *result = new MegaTransferListPrivate(transfers.data(), transfers.size());

    sdkMutex.unlock();
    return result;
}

void MegaApiImpl::startUpload(const char *localPath, MegaNode *parent, const char *fileName, int64_t mtime, MegaTransferListener *listener)
{
    MegaTransferPrivate* transfer = new MegaTransferPrivate(MegaTransfer::TYPE_UPLOAD, listener);
    if(localPath)
    {
        string path(localPath);
#if defined(_WIN32) && !defined(WINDOWS_PHONE)
        if(!PathIsRelativeA(path.c_str()) && ((path.size()<2) || path.compare(0, 2, "\\\\")))
            path.insert(0, "\\\\?\\");
#endif
        transfer->setPath(path.data());
    }
    if(parent) transfer->setParentHandle(parent->getHandle());
	transfer->setMaxRetries(maxRetries);
	if(fileName) transfer->setFileName(fileName);
    transfer->setTime(mtime);

	transferQueue.push(transfer);
    waiter->notify();
}

void MegaApiImpl::startUpload(const char* localPath, MegaNode* parent, MegaTransferListener *listener)
{ return startUpload(localPath, parent, (const char *)NULL, -1, listener); }

void MegaApiImpl::startUpload(const char *localPath, MegaNode *parent, int64_t mtime, MegaTransferListener *listener)
{ return startUpload(localPath, parent, (const char *)NULL, mtime, listener); }

void MegaApiImpl::startUpload(const char* localPath, MegaNode* parent, const char* fileName, MegaTransferListener *listener)
{ return startUpload(localPath, parent, fileName, -1, listener); }

void MegaApiImpl::startDownload(MegaNode *node, const char* localPath, long startPos, long endPos, MegaTransferListener *listener)
{
	MegaTransferPrivate* transfer = new MegaTransferPrivate(MegaTransfer::TYPE_DOWNLOAD, listener);

    if(localPath)
    {
#if defined(_WIN32) && !defined(WINDOWS_PHONE)
        string path(localPath);
        if(!PathIsRelativeA(path.c_str()) && ((path.size()<2) || path.compare(0, 2, "\\\\")))
            path.insert(0, "\\\\?\\");
        localPath = path.data();
#endif

        int c = localPath[strlen(localPath)-1];
        if((c=='/') || (c == '\\')) transfer->setParentPath(localPath);
        else transfer->setPath(localPath);
    }

    if(node)
    {
        transfer->setNodeHandle(node->getHandle());
        if(node->isPublic())
            transfer->setPublicNode(node);
    }
	transfer->setStartPos(startPos);
	transfer->setEndPos(endPos);
	transfer->setMaxRetries(maxRetries);

	transferQueue.push(transfer);
	waiter->notify();
}

void MegaApiImpl::startDownload(MegaNode *node, const char* localFolder, MegaTransferListener *listener)
{ startDownload(node, localFolder, 0, 0, listener); }

void MegaApiImpl::cancelTransfer(MegaTransfer *t, MegaRequestListener *listener)
{
    MegaRequestPrivate *request = new MegaRequestPrivate(MegaRequest::TYPE_CANCEL_TRANSFER, listener);
    if(t)
    {
        request->setTransferTag(t->getTag());
    }
    requestQueue.push(request);
    waiter->notify();
}

void MegaApiImpl::cancelTransferByTag(int transferTag, MegaRequestListener *listener)
{
    MegaRequestPrivate *request = new MegaRequestPrivate(MegaRequest::TYPE_CANCEL_TRANSFER, listener);
    request->setTransferTag(transferTag);
    requestQueue.push(request);
    waiter->notify();
}

void MegaApiImpl::cancelTransfers(int direction, MegaRequestListener *listener)
{
    MegaRequestPrivate *request = new MegaRequestPrivate(MegaRequest::TYPE_CANCEL_TRANSFERS, listener);
    request->setParamType(direction);
    requestQueue.push(request);
    waiter->notify();
}

void MegaApiImpl::startStreaming(MegaNode* node, m_off_t startPos, m_off_t size, MegaTransferListener *listener)
{
	MegaTransferPrivate* transfer = new MegaTransferPrivate(MegaTransfer::TYPE_DOWNLOAD, listener);
	if(node && !node->isPublic())
	{
		transfer->setNodeHandle(node->getHandle());
	}
	else
	{
		transfer->setPublicNode(node);
	}

	transfer->setStartPos(startPos);
	transfer->setEndPos(startPos + size - 1);
	transfer->setMaxRetries(maxRetries);
	transferQueue.push(transfer);
	waiter->notify();
}

#ifdef ENABLE_SYNC

//Move local files inside synced folders to the "Rubbish" folder.
bool MegaApiImpl::moveToLocalDebris(const char *path)
{
    sdkMutex.lock();

    string utf8path = path;
#if defined(_WIN32) && !defined(WINDOWS_PHONE)
        if(!PathIsRelativeA(utf8path.c_str()) && ((utf8path.size()<2) || utf8path.compare(0, 2, "\\\\")))
            utf8path.insert(0, "\\\\?\\");
#endif

    string localpath;
    fsAccess->path2local(&utf8path, &localpath);

    Sync *sync = NULL;
    for (sync_list::iterator it = client->syncs.begin(); it != client->syncs.end(); it++)
    {
        string *localroot = &((*it)->localroot.localname);
        if(((localroot->size()+fsAccess->localseparator.size())<localpath.size()) &&
            !memcmp(localroot->data(), localpath.data(), localroot->size()) &&
            !memcmp(fsAccess->localseparator.data(), localpath.data()+localroot->size(), fsAccess->localseparator.size()))
        {
            sync = (*it);
            break;
        }
    }

    if(!sync)
    {
        sdkMutex.unlock();
        return false;
    }

    bool result = sync->movetolocaldebris(&localpath);
    sdkMutex.unlock();

    return result;
}

int MegaApiImpl::syncPathState(string* path)
{
#if defined(_WIN32) && !defined(WINDOWS_PHONE)
    string prefix("\\\\?\\");
    string localPrefix;
    fsAccess->path2local(&prefix, &localPrefix);
    path->append("", 1);
    if(!PathIsRelativeW((LPCWSTR)path->data()) && (path->size()<4 || memcmp(path->data(), localPrefix.data(), 4)))
    {
        path->insert(0, localPrefix);
    }
    path->resize(path->size() - 1);
#endif

    int state = MegaApi::STATE_NONE;
    sdkMutex.lock();
    for (sync_list::iterator it = client->syncs.begin(); it != client->syncs.end(); it++)
    {
        Sync *sync = (*it);
        unsigned int ssize = sync->localroot.localname.size();
        if(path->size() < ssize || memcmp(path->data(), sync->localroot.localname.data(), ssize))
            continue;

        if(path->size() == ssize)
        {
            state = sync->localroot.ts;
            break;
        }
        else if(!memcmp(path->data()+ssize, client->fsaccess->localseparator.data(), client->fsaccess->localseparator.size()))
        {
            LocalNode* l = sync->localnodebypath(NULL, path);
            if(l)
                state = l->ts;
            else
                state = MegaApi::STATE_IGNORED;
            break;
        }
    }
    sdkMutex.unlock();
    return state;
}


MegaNode *MegaApiImpl::getSyncedNode(string *path)
{
    sdkMutex.lock();
    MegaNode *node = NULL;
    for (sync_list::iterator it = client->syncs.begin(); (it != client->syncs.end()) && (node == NULL); it++)
    {
        Sync *sync = (*it);
        if(path->size() == sync->localroot.localname.size() &&
                !memcmp(path->data(), sync->localroot.localname.data(), path->size()))
        {
            node = MegaNodePrivate::fromNode(sync->localroot.node);
            break;
        }

        LocalNode * localNode = sync->localnodebypath(NULL, path);
        if(localNode) node = MegaNodePrivate::fromNode(localNode->node);
    }
    sdkMutex.unlock();
    return node;
}

void MegaApiImpl::syncFolder(const char *localFolder, MegaNode *megaFolder, MegaRequestListener *listener)
{
    MegaRequestPrivate *request = new MegaRequestPrivate(MegaRequest::TYPE_ADD_SYNC);
    if(megaFolder) request->setNodeHandle(megaFolder->getHandle());
    if(localFolder)
    {
        string path(localFolder);
#if defined(_WIN32) && !defined(WINDOWS_PHONE)
        if(!PathIsRelativeA(path.c_str()) && ((path.size()<2) || path.compare(0, 2, "\\\\")))
            path.insert(0, "\\\\?\\");
#endif
        request->setFile(path.data());
    }

    request->setListener(listener);
    requestQueue.push(request);
    waiter->notify();
}

void MegaApiImpl::resumeSync(const char *localFolder, long long localfp, MegaNode *megaFolder, MegaRequestListener* listener)
{
    sdkMutex.lock();

#ifdef __APPLE__
    localfp = 0;
#endif

    LOG_debug << "Resume sync";

    MegaRequestPrivate *request = new MegaRequestPrivate(MegaRequest::TYPE_ADD_SYNC);
    request->setListener(listener);
    if(megaFolder) request->setNodeHandle(megaFolder->getHandle());
    if(localFolder)
    {
        string path(localFolder);
#if defined(_WIN32) && !defined(WINDOWS_PHONE)
        if(!PathIsRelativeA(path.c_str()) && ((path.size()<2) || path.compare(0, 2, "\\\\")))
            path.insert(0, "\\\\?\\");
#endif
        request->setFile(path.data());
    }
    request->setNumber(localfp);

    int nextTag = client->nextreqtag();
    request->setTag(nextTag);
    requestMap[nextTag]=request;
    error e = API_OK;
    fireOnRequestStart(request);

    const char *localPath = request->getFile();
    pnode_t node = client->nodebyhandle(request->getNodeHandle());
    if(!node || (node->type==FILENODE) || !localPath)
    {
        e = API_EARGS;
    }
    else
    {
        string utf8name(localPath);
        string localname;
        client->fsaccess->path2local(&utf8name, &localname);
        e = client->addsync(&localname, DEBRISFOLDER, NULL, node, localfp, -nextTag);
        if(!e)
        {
            MegaSyncPrivate *sync = new MegaSyncPrivate(client->syncs.back());
            sync->setListener(request->getSyncListener());
            syncMap[-nextTag] = sync;

            request->setNumber(client->syncs.back()->fsfp);
        }
    }

    fireOnRequestFinish(request, MegaError(e));
    sdkMutex.unlock();
}

void MegaApiImpl::removeSync(handle nodehandle, MegaRequestListener* listener)
{
    MegaRequestPrivate *request = new MegaRequestPrivate(MegaRequest::TYPE_REMOVE_SYNC, listener);
    request->setNodeHandle(nodehandle);
    request->setFlag(true);
    requestQueue.push(request);
    waiter->notify();
}

void MegaApiImpl::disableSync(handle nodehandle, MegaRequestListener *listener)
{
    MegaRequestPrivate *request = new MegaRequestPrivate(MegaRequest::TYPE_REMOVE_SYNC, listener);
    request->setNodeHandle(nodehandle);
    request->setFlag(false);
    requestQueue.push(request);
    waiter->notify();
}

int MegaApiImpl::getNumActiveSyncs()
{
    sdkMutex.lock();
    int num = client->syncs.size();
    sdkMutex.unlock();
    return num;
}

void MegaApiImpl::stopSyncs(MegaRequestListener *listener)
{
    MegaRequestPrivate *request = new MegaRequestPrivate(MegaRequest::TYPE_REMOVE_SYNCS, listener);
    requestQueue.push(request);
    waiter->notify();
}

bool MegaApiImpl::isSynced(MegaNode *n)
{
    if(!n) return false;
    sdkMutex.lock();
    pnode_t node = client->nodebyhandle(n->getHandle());
    if(!node)
    {
        sdkMutex.unlock();
        return false;
    }

    bool result = (node->localnode!=NULL);
    sdkMutex.unlock();
    return result;
}

void MegaApiImpl::setExcludedNames(vector<string> *excludedNames)
{
    sdkMutex.lock();
    if(!excludedNames)
    {
        this->excludedNames.clear();
        sdkMutex.unlock();
        return;
    }

    for(unsigned int i=0; i<excludedNames->size(); i++)
    {
        LOG_debug << "Excluded name: " << excludedNames->at(i);
    }

    this->excludedNames = *excludedNames;
    sdkMutex.unlock();
}

void MegaApiImpl::setExclusionLowerSizeLimit(long long limit)
{
    syncLowerSizeLimit = limit;
}

void MegaApiImpl::setExclusionUpperSizeLimit(long long limit)
{
    syncUpperSizeLimit = limit;
}

string MegaApiImpl::getLocalPath(MegaNode *n)
{
    if(!n) return string();
    sdkMutex.lock();
    pnode_t node = client->nodebyhandle(n->getHandle());
    if(!node || !node->localnode)
    {
        sdkMutex.unlock();
        return string();
    }

    string result;
    node->localnode->getlocalpath(&result, true);
    result.append("", 1);
    sdkMutex.unlock();
    return result;
}

#endif

int MegaApiImpl::getNumPendingUploads()
{
    return pendingUploads;
}

int MegaApiImpl::getNumPendingDownloads()
{
    return pendingDownloads;
}

int MegaApiImpl::getTotalUploads()
{
    return totalUploads;
}

int MegaApiImpl::getTotalDownloads()
{
    return totalDownloads;
}

void MegaApiImpl::resetTotalDownloads()
{
    totalDownloads = 0;
}

void MegaApiImpl::resetTotalUploads()
{
    totalUploads = 0;
}

MegaNode *MegaApiImpl::getRootNode()
{
    sdkMutex.lock();
    MegaNode *result = MegaNodePrivate::fromNode(client->nodebyhandle(client->rootnodes[0]));
    sdkMutex.unlock();
	return result;
}

MegaNode* MegaApiImpl::getInboxNode()
{
    sdkMutex.lock();
    MegaNode *result = MegaNodePrivate::fromNode(client->nodebyhandle(client->rootnodes[1]));
    sdkMutex.unlock();
	return result;
}

MegaNode* MegaApiImpl::getRubbishNode()
{
    sdkMutex.lock();
    MegaNode *result = MegaNodePrivate::fromNode(client->nodebyhandle(client->rootnodes[2]));
    sdkMutex.unlock();
	return result;
}

bool MegaApiImpl::userComparatorDefaultASC (User *i, User *j)
{
	if(strcasecmp(i->email.c_str(), j->email.c_str())<=0) return 1;
    return 0;
}

char *MegaApiImpl::escapeFsIncompatible(const char *filename)
{
    if(!filename)
    {
        return NULL;
    }
    string name = filename;
    client->fsaccess->escapefsincompatible(&name);
    return MegaApi::strdup(name.c_str());
}

char *MegaApiImpl::unescapeFsIncompatible(const char *name)
{
    if(!name)
    {
        return NULL;
    }
    string filename = name;
    client->fsaccess->unescapefsincompatible(&filename);
    return MegaApi::strdup(filename.c_str());
}

bool MegaApiImpl::createThumbnail(const char *imagePath, const char *dstPath)
{
    if (!gfxAccess)
    {
        return false;
    }

    string utf8ImagePath = imagePath;
    string localImagePath;
    fsAccess->path2local(&utf8ImagePath, &localImagePath);

    string utf8DstPath = dstPath;
    string localDstPath;
    fsAccess->path2local(&utf8DstPath, &localDstPath);

    sdkMutex.lock();
    bool result = gfxAccess->savefa(&localImagePath, GfxProc::THUMBNAIL120X120, &localDstPath);
    sdkMutex.unlock();

    return result;
}

bool MegaApiImpl::createPreview(const char *imagePath, const char *dstPath)
{
    if (!gfxAccess)
    {
        return false;
    }

    string utf8ImagePath = imagePath;
    string localImagePath;
    fsAccess->path2local(&utf8ImagePath, &localImagePath);

    string utf8DstPath = dstPath;
    string localDstPath;
    fsAccess->path2local(&utf8DstPath, &localDstPath);

    sdkMutex.lock();
    bool result = gfxAccess->savefa(&localImagePath, GfxProc::PREVIEW1000x1000, &localDstPath);
    sdkMutex.unlock();

    return result;
}

bool MegaApiImpl::isOnline()
{
    return !client->httpio->noinetds;
}

MegaUserList* MegaApiImpl::getContacts()
{
    sdkMutex.lock();

	vector<User*> vUsers;
	for (user_map::iterator it = client->users.begin() ; it != client->users.end() ; it++ )
	{
		User *u = &(it->second);
        vector<User *>::iterator i = std::lower_bound(vUsers.begin(), vUsers.end(), u, MegaApiImpl::userComparatorDefaultASC);
		vUsers.insert(i, u);
	}
    MegaUserList *userList = new MegaUserListPrivate(vUsers.data(), vUsers.size());

    sdkMutex.unlock();

	return userList;
}


MegaUser* MegaApiImpl::getContact(const char* email)
{
    sdkMutex.lock();
	MegaUser *user = MegaUserPrivate::fromUser(client->finduser(email, 0));
    sdkMutex.unlock();
	return user;
}


MegaNodeList* MegaApiImpl::getInShares(MegaUser *megaUser)
{
    if(!megaUser) return new MegaNodeListPrivate();

    sdkMutex.lock();
    node_vector vNodes;
    User *user = client->finduser(megaUser->getEmail(), 0);
    if(!user)
    {
        sdkMutex.unlock();
        return new MegaNodeListPrivate();
    }

	for (handle_set::iterator sit = user->sharing.begin(); sit != user->sharing.end(); sit++)
    {
        pnode_t n;
        if ((n = client->nodebyhandle(*sit)))
            vNodes.push_back(n);
	}
    MegaNodeList *nodeList;
    if(vNodes.size()) nodeList = new MegaNodeListPrivate(vNodes.data(), vNodes.size());
    else nodeList = new MegaNodeListPrivate();

    sdkMutex.unlock();
	return nodeList;
}

MegaNodeList* MegaApiImpl::getInShares()
{
    sdkMutex.lock();

    node_vector vNodes;
	for(user_map::iterator it = client->users.begin(); it != client->users.end(); it++)
	{
		User *user = &(it->second);
        pnode_t n;

		for (handle_set::iterator sit = user->sharing.begin(); sit != user->sharing.end(); sit++)
		{
            if ((n = client->nodebyhandle(*sit)) && !client->nodebyhandle(n->parenthandle))
				vNodes.push_back(n);
		}
	}

    MegaNodeList *nodeList = new MegaNodeListPrivate(vNodes.data(), vNodes.size());
    sdkMutex.unlock();
	return nodeList;
}

<<<<<<< HEAD
bool MegaApiImpl::isShared(MegaNode *megaNode)
{
	if(!megaNode) return false;

	sdkMutex.lock();
    pnode_t node = client->nodebyhandle(megaNode->getHandle());
	if(!node)
	{
		sdkMutex.unlock();
		return false;
	}

    bool result = (node->outshares != NULL) || ((node->inshare != NULL) && !client->nodebyhandle(node->parenthandle));
	sdkMutex.unlock();

	return result;
}

bool MegaApiImpl::isOutShare(MegaNode *megaNode)
{
    if(!megaNode) return false;

    sdkMutex.lock();
    pnode_t node = client->nodebyhandle(megaNode->getHandle());
    if(!node)
    {
        sdkMutex.unlock();
        return false;
    }

    bool result = (node->outshares != NULL);
    sdkMutex.unlock();

    return result;
}

bool MegaApiImpl::isInShare(MegaNode *megaNode)
{
    if(!megaNode) return false;

    sdkMutex.lock();
    pnode_t node = client->nodebyhandle(megaNode->getHandle());
    if(!node)
    {
        sdkMutex.unlock();
        return false;
    }

    bool result = (node->inshare != NULL) && !client->nodebyhandle(node->parenthandle);
    sdkMutex.unlock();

    return result;
}

=======
>>>>>>> c188beb4
bool MegaApiImpl::isPendingShare(MegaNode *megaNode)
{
    if(!megaNode) return false;

    sdkMutex.lock();
    pnode_t node = client->nodebyhandle(megaNode->getHandle());
    if(!node)
    {
        sdkMutex.unlock();
        return false;
    }

    bool result = (node->pendingshares != NULL);
    sdkMutex.unlock();

    return result;
}

MegaShareList *MegaApiImpl::getOutShares()
{
    sdkMutex.lock();

    OutShareProcessor shareProcessor;

    shared_ptr<node_vector> outshares = client->getoutshares();
    for (node_vector::iterator it = outshares->begin(); it != outshares->end(); it++)
    {
        shareProcessor.processNode(*it);
    }

    MegaShareList *shareList = new MegaShareListPrivate(shareProcessor.getShares().data(), shareProcessor.getHandles().data(), shareProcessor.getShares().size());

	sdkMutex.unlock();
	return shareList;
}

MegaShareList* MegaApiImpl::getOutShares(MegaNode *megaNode)
{
    if(!megaNode) return new MegaShareListPrivate();

    sdkMutex.lock();
    pnode_t node = client->nodebyhandle(megaNode->getHandle());
	if(!node)
	{
        sdkMutex.unlock();
        return new MegaShareListPrivate();
	}

    if(!node->outshares)
    {
        sdkMutex.unlock();
        return new MegaShareListPrivate();
    }

	vector<Share*> vShares;
    handle_vector vHandles;

    for (share_map::iterator it = node->outshares->begin(); it != node->outshares->end(); it++)
	{
		vShares.push_back(it->second);
		vHandles.push_back(node->nodehandle);
	}

    MegaShareList *shareList = new MegaShareListPrivate(vShares.data(), vHandles.data(), vShares.size());
    sdkMutex.unlock();
    return shareList;
}

MegaShareList *MegaApiImpl::getPendingOutShares()
{
    sdkMutex.lock();

    PendingOutShareProcessor shareProcessor;

    shared_ptr<node_vector> pendingshares = client->getpendingshares();
    for (node_vector::iterator it = pendingshares->begin(); it != pendingshares->end(); it++)
    {
        shareProcessor.processNode(*it);
    }

    MegaShareList *shareList = new MegaShareListPrivate(shareProcessor.getShares().data(), shareProcessor.getHandles().data(), shareProcessor.getShares().size());

    sdkMutex.unlock();
    return shareList;
}

MegaShareList *MegaApiImpl::getPendingOutShares(MegaNode *megaNode)
{
    if(!megaNode)
    {
        return new MegaShareListPrivate();
    }

    sdkMutex.lock();
    pnode_t node = client->nodebyhandle(megaNode->getHandle());
    if(!node || !node->pendingshares)
    {
        sdkMutex.unlock();
        return new MegaShareListPrivate();
    }

    vector<Share*> vShares;
    handle_vector vHandles;

    for (share_map::iterator it = node->pendingshares->begin(); it != node->pendingshares->end(); it++)
    {
        vShares.push_back(it->second);
        vHandles.push_back(node->nodehandle);
    }

    MegaShareList *shareList = new MegaShareListPrivate(vShares.data(), vHandles.data(), vShares.size());
    sdkMutex.unlock();
    return shareList;
}

MegaContactRequestList *MegaApiImpl::getIncomingContactRequests()
{
    sdkMutex.lock();
    vector<PendingContactRequest*> vContactRequests;
    for (handlepcr_map::iterator it = client->pcrindex.begin(); it != client->pcrindex.end(); it++)
    {
        if(!it->second->isoutgoing)
        {
            vContactRequests.push_back(it->second);
        }
    }

    MegaContactRequestList *requestList = new MegaContactRequestListPrivate(vContactRequests.data(), vContactRequests.size());
    sdkMutex.unlock();

    return requestList;
}

MegaContactRequestList *MegaApiImpl::getOutgoingContactRequests()
{
    sdkMutex.lock();
    vector<PendingContactRequest*> vContactRequests;
    for (handlepcr_map::iterator it = client->pcrindex.begin(); it != client->pcrindex.end(); it++)
    {
        if(it->second->isoutgoing)
        {
            vContactRequests.push_back(it->second);
        }
    }

    MegaContactRequestList *requestList = new MegaContactRequestListPrivate(vContactRequests.data(), vContactRequests.size());
    sdkMutex.unlock();

    return requestList;
}

int MegaApiImpl::getAccess(MegaNode* megaNode)
{
    if(!megaNode) return MegaShare::ACCESS_UNKNOWN;

    sdkMutex.lock();

    pnode_t node = client->nodebyhandle(megaNode->getHandle());
	if(!node)
    {
        sdkMutex.unlock();
        return MegaShare::ACCESS_UNKNOWN;
    }

    if (!client->loggedin())
    {
        sdkMutex.unlock();
        return MegaShare::ACCESS_READ;
    }

    if(node->type > FOLDERNODE)
    {
        sdkMutex.unlock();
        return MegaShare::ACCESS_OWNER;
    }

    pnode_t n = node;
    accesslevel_t a = OWNER;
    while (n)
    {
        if (n->inshare) { a = n->inshare->access; break; }
        n = client->nodebyhandle(n->parenthandle);
    }

    sdkMutex.unlock();

    switch(a)
    {
        case RDONLY: return MegaShare::ACCESS_READ;
        case RDWR: return MegaShare::ACCESS_READWRITE;
        case FULL: return MegaShare::ACCESS_FULL;
        default: return MegaShare::ACCESS_OWNER;
    }
}

bool MegaApiImpl::processMegaTree(MegaNode* n, MegaTreeProcessor* processor, bool recursive)
{
	if(!n) return true;
	if(!processor) return false;

    sdkMutex.lock();
    pnode_t node = client->nodebyhandle(n->getHandle());
	if(!node)
	{
        sdkMutex.unlock();
		return true;
	}

	if (node->type != FILENODE)
	{
        shared_ptr<node_vector> children = client->getchildren(node);
        for (node_vector::iterator it = children->begin(); it != children->end(); it++)
		{
			MegaNode *megaNode = MegaNodePrivate::fromNode(*it++);
			if(recursive)
			{
				if(!processMegaTree(megaNode,processor))
				{
					delete megaNode;
                    sdkMutex.unlock();
					return 0;
				}
			}
			else
			{
				if(!processor->processMegaNode(megaNode))
				{
					delete megaNode;
                    sdkMutex.unlock();
					return 0;
				}
			}
			delete megaNode;
		}
	}
	bool result = processor->processMegaNode(n);

    sdkMutex.unlock();
    return result;
}

MegaNode *MegaApiImpl::createPublicFileNode(MegaHandle handle, const char *key, const char *name, m_off_t size, m_off_t mtime, MegaHandle parentHandle, const char* auth)
{
    string nodekey;
    string attrstring;
    nodekey.resize(strlen(key) * 3 / 4 + 3);
    nodekey.resize(Base64::atob(key, (byte *)nodekey.data(), nodekey.size()));
    return new MegaNodePrivate(name, FILENODE, size, mtime, mtime, handle, &nodekey, &attrstring, parentHandle, auth);
}

MegaNode *MegaApiImpl::createPublicFolderNode(MegaHandle handle, const char *name, MegaHandle parentHandle, const char *auth)
{
    string nodekey;
    string attrstring;
    return new MegaNodePrivate(name, FOLDERNODE, 0, 0, 0, handle, &nodekey, &attrstring, parentHandle, auth);
}

void MegaApiImpl::loadBalancing(const char* service, MegaRequestListener *listener)
{
    MegaRequestPrivate *request = new MegaRequestPrivate(MegaRequest::TYPE_LOAD_BALANCING, listener);
    request->setName(service);
    requestQueue.push(request);
    waiter->notify();
}

const char *MegaApiImpl::getVersion()
{
    return client->version();
}

const char *MegaApiImpl::getUserAgent()
{
    return client->useragent.c_str();
}

void MegaApiImpl::changeApiUrl(const char *apiURL, bool disablepkp)
{
    sdkMutex.lock();
    MegaClient::APIURL = apiURL;
    if(disablepkp)
    {
        MegaClient::disablepkp = true;
    }
    client->abortbackoff();
    client->disconnect();
    sdkMutex.unlock();
}

bool MegaApiImpl::processTree(pnode_t node, TreeProcessor* processor, bool recursive)
{
	if(!node) return 1;
	if(!processor) return 0;

    sdkMutex.lock();
	node = client->nodebyhandle(node->nodehandle);
	if(!node)
	{
        sdkMutex.unlock();
		return 1;
	}

	if (node->type != FILENODE)
	{
        shared_ptr<node_vector> children = client->getchildren(node);
        for (node_vector::iterator it = children->begin(); it != children->end(); it++)
		{
			if(recursive)
			{
                if(!processTree(*it,processor))
				{
                    sdkMutex.unlock();
					return 0;
				}
			}
			else
			{
                if(!processor->processNode(*it))
				{
                    sdkMutex.unlock();
					return 0;
				}
			}
		}
	}
	bool result = processor->processNode(node);

    sdkMutex.unlock();
	return result;
}

MegaNodeList* MegaApiImpl::search(MegaNode* n, const char* searchString, bool recursive)
{
    if(!n || !searchString) return new MegaNodeListPrivate();
    sdkMutex.lock();
    pnode_t node = client->nodebyhandle(n->getHandle());
	if(!node)
	{
        sdkMutex.unlock();
        return new MegaNodeListPrivate();
	}

	SearchTreeProcessor searchProcessor(searchString);
	processTree(node, &searchProcessor, recursive);
    vector<pnode_t >& vNodes = searchProcessor.getResults();

    MegaNodeList *nodeList;
    if(vNodes.size()) nodeList = new MegaNodeListPrivate(vNodes.data(), vNodes.size());
    else nodeList = new MegaNodeListPrivate();

    sdkMutex.unlock();

    return nodeList;
}

long long MegaApiImpl::getSize(MegaNode *n)
{
    if(!n) return 0;

    sdkMutex.lock();
    pnode_t node = client->nodebyhandle(n->getHandle());
    if(!node)
    {
        sdkMutex.unlock();
        return 0;
    }
    SizeProcessor sizeProcessor;
    processTree(node, &sizeProcessor);
    long long result = sizeProcessor.getTotalBytes();
    sdkMutex.unlock();

    return result;
}

char *MegaApiImpl::getFingerprint(const char *filePath)
{
    if(!filePath) return NULL;

    string path = filePath;
    string localpath;
    fsAccess->path2local(&path, &localpath);

    FileAccess *fa = fsAccess->newfileaccess();
    if(!fa->fopen(&localpath, true, false))
        return NULL;

    FileFingerprint fp;
    fp.genfingerprint(fa);
    m_off_t size = fa->size;
    delete fa;
    if(fp.size < 0)
        return NULL;

    string fingerprint;
    fp.serializefingerprint(&fingerprint);

    char bsize[sizeof(size)+1];
    int l = Serialize64::serialize((byte *)bsize, size);
    char *buf = new char[l * 4 / 3 + 4];
    char ssize = 'A' + Base64::btoa((const byte *)bsize, l, buf);

    string result(1, ssize);
    result.append(buf);
    result.append(fingerprint);
    delete [] buf;

    return MegaApi::strdup(result.c_str());
}

char *MegaApiImpl::getFingerprint(MegaNode *n)
{
    if(!n) return NULL;

    sdkMutex.lock();
    pnode_t node = client->nodebyhandle(n->getHandle());
    if(!node || node->type != FILENODE || node->size < 0 || !node->isvalid)
    {
        sdkMutex.unlock();
        return NULL;
    }

    string fingerprint;
    node->serializefingerprint(&fingerprint);
    m_off_t size = node->size;
    sdkMutex.unlock();

    char bsize[sizeof(size)+1];
    int l = Serialize64::serialize((byte *)bsize, size);
    char *buf = new char[l * 4 / 3 + 4];
    char ssize = 'A' + Base64::btoa((const byte *)bsize, l, buf);
    string result(1, ssize);
    result.append(buf);
    result.append(fingerprint);
    delete [] buf;

    return MegaApi::strdup(result.c_str());
}

char *MegaApiImpl::getFingerprint(MegaInputStream *inputStream, int64_t mtime)
{
    if(!inputStream) return NULL;

    ExternalInputStream is(inputStream);
    m_off_t size = is.size();
    if(size < 0)
        return NULL;

    FileFingerprint fp;
    fp.genfingerprint(&is, mtime);

    if(fp.size < 0)
        return NULL;

    string fingerprint;
    fp.serializefingerprint(&fingerprint);

    char bsize[sizeof(size)+1];
    int l = Serialize64::serialize((byte *)bsize, size);
    char *buf = new char[l * 4 / 3 + 4];
    char ssize = 'A' + Base64::btoa((const byte *)bsize, l, buf);

    string result(1, ssize);
    result.append(buf);
    result.append(fingerprint);
    delete [] buf;

    return MegaApi::strdup(result.c_str());
}

MegaNode *MegaApiImpl::getNodeByFingerprint(const char *fingerprint)
{
    if(!fingerprint) return NULL;

    MegaNode *result;
    sdkMutex.lock();
    result = MegaNodePrivate::fromNode(getNodeByFingerprintInternal(fingerprint));
    sdkMutex.unlock();
    return result;
}

MegaNode *MegaApiImpl::getNodeByFingerprint(const char *fingerprint, MegaNode* parent)
{
    if(!fingerprint) return NULL;

    MegaNode *result;
    sdkMutex.lock();
    pnode_t p = NULL;
    if(parent)
    {
        p = client->nodebyhandle(parent->getHandle());
    }

    result = MegaNodePrivate::fromNode(getNodeByFingerprintInternal(fingerprint, p));
    sdkMutex.unlock();
    return result;
}

bool MegaApiImpl::hasFingerprint(const char *fingerprint)
{
    return (getNodeByFingerprintInternal(fingerprint) != NULL);
}

char *MegaApiImpl::getCRC(const char *filePath)
{
    if(!filePath) return NULL;

    string path = filePath;
    string localpath;
    fsAccess->path2local(&path, &localpath);

    FileAccess *fa = fsAccess->newfileaccess();
    if(!fa->fopen(&localpath, true, false))
        return NULL;

    FileFingerprint fp;
    fp.genfingerprint(fa);
    delete fa;
    if(fp.size < 0)
        return NULL;

    string result;
    result.resize((sizeof fp.crc) * 4 / 3 + 4);
    result.resize(Base64::btoa((const byte *)fp.crc, sizeof fp.crc, (char*)result.c_str()));
    return MegaApi::strdup(result.c_str());
}

char *MegaApiImpl::getCRCFromFingerprint(const char *fingerprint)
{
    if(!fingerprint || !fingerprint[0]) return NULL;
    
    m_off_t size = 0;
    unsigned int fsize = strlen(fingerprint);
    unsigned int ssize = fingerprint[0] - 'A';
    if(ssize > (sizeof(size) * 4 / 3 + 4) || fsize <= (ssize + 1))
        return NULL;
    
    int len =  sizeof(size) + 1;
    byte *buf = new byte[len];
    Base64::atob(fingerprint + 1, buf, len);
    int l = Serialize64::unserialize(buf, len, (uint64_t *)&size);
    delete [] buf;
    if(l <= 0)
        return NULL;
    
    string sfingerprint = fingerprint + ssize + 1;
    
    FileFingerprint fp;
    if(!fp.unserializefingerprint(&sfingerprint))
    {
        return NULL;
    }
    
    string result;
    result.resize((sizeof fp.crc) * 4 / 3 + 4);
    result.resize(Base64::btoa((const byte *)fp.crc, sizeof fp.crc,(char*)result.c_str()));
    return MegaApi::strdup(result.c_str());
}

char *MegaApiImpl::getCRC(MegaNode *n)
{
    if(!n) return NULL;

    sdkMutex.lock();
    pnode_t node = client->nodebyhandle(n->getHandle());
    if(!node || node->type != FILENODE || node->size < 0 || !node->isvalid)
    {
        sdkMutex.unlock();
        return NULL;
    }

    string result;
    result.resize((sizeof node->crc) * 4 / 3 + 4);
    result.resize(Base64::btoa((const byte *)node->crc, sizeof node->crc, (char*)result.c_str()));

    sdkMutex.unlock();
    return MegaApi::strdup(result.c_str());
}

MegaNode *MegaApiImpl::getNodeByCRC(const char *crc, MegaNode *parent)
{
    if(!parent) return NULL;

    sdkMutex.lock();
    pnode_t node = client->nodebyhandle(parent->getHandle());
    if(!node || node->type == FILENODE)
    {
        sdkMutex.unlock();
        return NULL;
    }

    byte binarycrc[sizeof(node->crc)];
    Base64::atob(crc, binarycrc, sizeof(binarycrc));

    shared_ptr<node_vector> children = client->getchildren(node);
    for (node_vector::iterator it = children->begin(); it != children->end(); it++)
    {
        pnode_t child = (*it);
        if(!memcmp(child->crc, binarycrc, sizeof(node->crc)))
        {
            MegaNode *result = MegaNodePrivate::fromNode(child);
            sdkMutex.unlock();
            return result;
        }
    }

    sdkMutex.unlock();
    return NULL;
}

SearchTreeProcessor::SearchTreeProcessor(const char *search) { this->search = search; }

#if defined(_WIN32) || defined(__APPLE__)

char *strcasestr(const char *string, const char *substring)
{
	int i, j;
	for (i = 0; string[i]; i++)
	{
		for (j = 0; substring[j]; j++)
		{
			unsigned char c1 = string[i + j];
			if (!c1)
				return NULL;

			unsigned char c2 = substring[j];
			if (toupper(c1) != toupper(c2))
				break;
		}

		if (!substring[j])
			return (char *)string + i;
	}
	return NULL;
}

#endif

bool SearchTreeProcessor::processNode(pnode_t node)
{
	if(!node) return true;
	if(!search) return false;

	if(strcasestr(node->displayname(), search)!=NULL)
		results.push_back(node);

	return true;
}

node_vector &SearchTreeProcessor::getResults()
{
	return results;
}

SizeProcessor::SizeProcessor()
{
    totalBytes=0;
}

bool SizeProcessor::processNode(pnode_t node)
{
    if(node->type == FILENODE)
        totalBytes += node->size;
    return true;
}

long long SizeProcessor::getTotalBytes()
{
    return totalBytes;
}

void MegaApiImpl::transfer_added(Transfer *t)
{
	MegaTransferPrivate *transfer = currentTransfer;
    if(!transfer)
    {
        transfer = new MegaTransferPrivate(t->type);
        transfer->setSyncTransfer(true);
    }

	currentTransfer = NULL;
    transfer->setTransfer(t);
    transfer->setTotalBytes(t->size);
    transfer->setTag(t->tag);
	transferMap[t->tag]=transfer;

    if (t->type == GET)
    {
        totalDownloads++;
        pendingDownloads++;
    }
    else
    {
        totalUploads++;
        pendingUploads++;
    }

    fireOnTransferStart(transfer);
}

void MegaApiImpl::transfer_removed(Transfer *t)
{
    if(transferMap.find(t->tag) == transferMap.end()) return;
    MegaTransferPrivate* transfer = transferMap.at(t->tag);
    if(!transfer)
    {
        return;
    }

    if (t->type == GET)
    {
        if(pendingDownloads > 0)
            pendingDownloads--;

        if(totalDownloads > 0)
            totalDownloads--;
    }
    else
    {
        if(pendingUploads > 0)
            pendingUploads--;

        if(totalUploads > 0)
            totalUploads--;
    }

    fireOnTransferFinish(transfer, MegaError(transfer->getLastErrorCode()));
}

void MegaApiImpl::transfer_prepare(Transfer *t)
{
    if(transferMap.find(t->tag) == transferMap.end()) return;
    MegaTransferPrivate* transfer = transferMap.at(t->tag);

	if (t->type == GET)
		transfer->setNodeHandle(t->files.back()->h);

    string path;
    fsAccess->local2path(&(t->files.back()->localname), &path);
    transfer->setPath(path.c_str());
    transfer->setTotalBytes(t->size);

    LOG_info << "Transfer (" << transfer->getTransferString() << ") starting. File: " << transfer->getFileName();
}

void MegaApiImpl::transfer_update(Transfer *tr)
{
    if(transferMap.find(tr->tag) == transferMap.end()) return;
    MegaTransferPrivate* transfer = transferMap.at(tr->tag);
    if(!transfer)
    {
        return;
    }

    if(tr->slot)
    {
        if((transfer->getUpdateTime() != Waiter::ds) || !tr->slot->progressreported || (tr->slot->progressreported == tr->size))
        {
            if(!transfer->getStartTime())
            {
                transfer->setStartTime(Waiter::ds);
            }

            m_off_t deltaSize = tr->slot->progressreported - transfer->getTransferredBytes();
            transfer->setDeltaSize(deltaSize);

            dstime currentTime = Waiter::ds;
            long long speed = 0;
            if(tr->type == GET)
            {
                totalDownloadedBytes += deltaSize;

                while(downloadBytes.size())
                {
                    dstime deltaTime = currentTime - downloadTimes[0];
                    if(deltaTime <= 50)
                    {
                        break;
                    }

                    downloadPartialBytes -= downloadBytes[0];
                    downloadBytes.erase(downloadBytes.begin());
                    downloadTimes.erase(downloadTimes.begin());
                }

                downloadBytes.push_back(deltaSize);
                downloadTimes.push_back(currentTime);
                downloadPartialBytes += deltaSize;

                downloadSpeed = (downloadPartialBytes * 10) / 50;
                speed = downloadSpeed;
            }
            else
            {
                totalUploadedBytes += deltaSize;

                while(uploadBytes.size())
                {
                    dstime deltaTime = currentTime - uploadTimes[0];
                    if(deltaTime <= 50)
                    {
                        break;
                    }

                    uploadPartialBytes -= uploadBytes[0];
                    uploadBytes.erase(uploadBytes.begin());
                    uploadTimes.erase(uploadTimes.begin());
                }

                uploadBytes.push_back(deltaSize);
                uploadTimes.push_back(currentTime);
                uploadPartialBytes += deltaSize;

                uploadSpeed = (uploadPartialBytes * 10) / 50;
                speed = uploadSpeed;
            }

            transfer->setTransferredBytes(tr->slot->progressreported);

            if(currentTime < transfer->getStartTime())
                transfer->setStartTime(currentTime);

            transfer->setSpeed(speed);
            transfer->setUpdateTime(currentTime);

            fireOnTransferUpdate(transfer);
        }
	}
}

void MegaApiImpl::transfer_failed(Transfer* tr, error e)
{
    if(transferMap.find(tr->tag) == transferMap.end()) return;
    MegaError megaError(e);
    MegaTransferPrivate* transfer = transferMap.at(tr->tag);
    transfer->setUpdateTime(Waiter::ds);
    transfer->setDeltaSize(0);
    transfer->setSpeed(0);
    transfer->setLastErrorCode(e);
    fireOnTransferTemporaryError(transfer, megaError);
}

void MegaApiImpl::transfer_limit(Transfer* t)
{
    if(transferMap.find(t->tag) == transferMap.end()) return;
    MegaTransferPrivate* transfer = transferMap.at(t->tag);
    transfer->setUpdateTime(Waiter::ds);
    transfer->setDeltaSize(0);
    transfer->setSpeed(0);
    fireOnTransferTemporaryError(transfer, MegaError(API_EOVERQUOTA));
}

void MegaApiImpl::transfer_complete(Transfer* tr)
{
    if(transferMap.find(tr->tag) == transferMap.end()) return;
    MegaTransferPrivate* transfer = transferMap.at(tr->tag);

    dstime currentTime = Waiter::ds;
    if(!transfer->getStartTime())
        transfer->setStartTime(currentTime);
    if(currentTime<transfer->getStartTime())
        transfer->setStartTime(currentTime);

    transfer->setUpdateTime(currentTime);

    if(tr->size != transfer->getTransferredBytes())
    {
        long long speed = 0;
        long long deltaTime = currentTime-transfer->getStartTime();
        if(deltaTime<=0)
            deltaTime = 1;
        if(transfer->getTotalBytes()>0)
            speed = (10*transfer->getTotalBytes())/deltaTime;

        transfer->setSpeed(speed);
        transfer->setDeltaSize(tr->size - transfer->getTransferredBytes());
        if(tr->type == GET)
            totalDownloadedBytes += transfer->getDeltaSize();
        else
            totalUploadedBytes += transfer->getDeltaSize();

        transfer->setTransferredBytes(tr->size);
    }

    if (tr->type == GET)
    {
        if(pendingDownloads > 0)
            pendingDownloads--;

        string path;
        fsAccess->local2path(&tr->localfilename, &path);
        transfer->setPath(path.c_str());

        fireOnTransferFinish(transfer, MegaError(API_OK));
    }
    else
    {
        if(tr->size != transfer->getTransferredBytes())
        {
            fireOnTransferUpdate(transfer);
        }
    }
}

dstime MegaApiImpl::pread_failure(error e, int retry, void* param)
{
	MegaTransferPrivate *transfer = (MegaTransferPrivate *)param;
	transfer->setUpdateTime(Waiter::ds);
	transfer->setDeltaSize(0);
	transfer->setSpeed(0);
	transfer->setLastBytes(NULL);
	if (retry < transfer->getMaxRetries())
	{
        fireOnTransferTemporaryError(transfer, MegaError(e));
		return (dstime)(retry*10);
	}
	else
	{
        fireOnTransferFinish(transfer, MegaError(e));
		return ~(dstime)0;
	}
}

bool MegaApiImpl::pread_data(byte *buffer, m_off_t len, m_off_t, void* param)
{
	MegaTransferPrivate *transfer = (MegaTransferPrivate *)param;
	transfer->setUpdateTime(Waiter::ds);
    transfer->setLastBytes((char *)buffer);
    transfer->setDeltaSize(len);
    totalDownloadedBytes += len;
	transfer->setTransferredBytes(transfer->getTransferredBytes()+len);

	bool end = (transfer->getTransferredBytes() == transfer->getTotalBytes());
    fireOnTransferUpdate(transfer);
    if(!fireOnTransferData(transfer) || end)
	{
        fireOnTransferFinish(transfer, end ? MegaError(API_OK) : MegaError(API_EINCOMPLETE));
		return end;
	}
    return true;
}

void MegaApiImpl::reportevent_result(error e)
{
    MegaError megaError(e);
    if(requestMap.find(client->restag) == requestMap.end()) return;
    MegaRequestPrivate* request = requestMap.at(client->restag);
    if(!request || (request->getType() != MegaRequest::TYPE_REPORT_EVENT)) return;

    fireOnRequestFinish(request, megaError);
}

void MegaApiImpl::loadbalancing_result(string *servers, error e)
{
    MegaError megaError(e);
    if(requestMap.find(client->restag) == requestMap.end()) return;
    MegaRequestPrivate* request = requestMap.at(client->restag);
    if(!request || (request->getType() != MegaRequest::TYPE_LOAD_BALANCING)) return;

    if(!e)
    {
        request->setText(servers->c_str());
    }
    fireOnRequestFinish(request, megaError);
}

void MegaApiImpl::sessions_killed(handle, error e)
{
    MegaError megaError(e);

    if(requestMap.find(client->restag) == requestMap.end()) return;
    MegaRequestPrivate* request = requestMap.at(client->restag);
    if(!request || (request->getType() != MegaRequest::TYPE_KILL_SESSION)) return;

    fireOnRequestFinish(request, megaError);
}

void MegaApiImpl::cleanrubbishbin_result(error e)
{
    MegaError megaError(e);

    if(requestMap.find(client->restag) == requestMap.end()) return;
    MegaRequestPrivate* request = requestMap.at(client->restag);
    if(!request || (request->getType() != MegaRequest::TYPE_CLEAN_RUBBISH_BIN)) return;

    fireOnRequestFinish(request, megaError);
}

void MegaApiImpl::getnumchildfiles_result(int number, int restag, error e)
{
    sdkMutex.lock();

    MegaError megaError(e);

    if(requestMap.find(restag) == requestMap.end()) return;
    MegaRequestPrivate* request = requestMap.at(restag);
    if(!request || (request->getType() != MegaRequest::TYPE_GET_NUM_CHILD_FILES)) return;

    request->setNumber(number);

    fireOnRequestFinish(request, megaError);

    sdkMutex.unlock();
}

void MegaApiImpl::getnumchildfolders_result(int number, int restag, error e)
{
    sdkMutex.lock();

    MegaError megaError(e);

    if(requestMap.find(restag) == requestMap.end()) return;
    MegaRequestPrivate* request = requestMap.at(restag);
    if(!request || (request->getType() != MegaRequest::TYPE_GET_NUM_CHILD_FOLDERS)) return;

    request->setNumber(number);

    fireOnRequestFinish(request, megaError);

    sdkMutex.unlock();
}

#ifdef ENABLE_SYNC
void MegaApiImpl::syncupdate_state(Sync *sync, syncstate_t newstate)
{
    LOG_debug << "Sync state change: " << newstate << " Path: " << sync->localroot.name;
    client->abortbackoff(false);

    if(newstate == SYNC_FAILED)
    {
        MegaRequestPrivate *request = new MegaRequestPrivate(MegaRequest::TYPE_ADD_SYNC);

        if(sync->localroot.node)
        {
            request->setNodeHandle(sync->localroot.node->nodehandle);
        }

        int nextTag = client->nextreqtag();
        request->setTag(nextTag);
        requestMap[nextTag]=request;
        fireOnRequestFinish(request, MegaError(sync->errorcode));
    }

    if(syncMap.find(sync->tag) == syncMap.end()) return;
    MegaSyncPrivate* megaSync = syncMap.at(sync->tag);
    megaSync->setState(newstate);

    fireOnSyncStateChanged(megaSync);
}

void MegaApiImpl::syncupdate_scanning(bool scanning)
{
    if(client)
    {
        client->abortbackoff(false);
        client->syncscanstate = scanning;
    }
    fireOnGlobalSyncStateChanged();
}

void MegaApiImpl::syncupdate_local_folder_addition(Sync *sync, LocalNode *localNode, const char* path)
{
    LOG_debug << "Sync - local folder addition detected: " << path;
    client->abortbackoff(false);

    if(syncMap.find(sync->tag) == syncMap.end()) return;
    MegaSyncPrivate* megaSync = syncMap.at(sync->tag);

    MegaSyncEventPrivate *event = new MegaSyncEventPrivate(MegaSyncEvent::TYPE_LOCAL_FOLDER_ADITION);
    event->setPath(path);
    fireOnSyncEvent(megaSync, event);
}

void MegaApiImpl::syncupdate_local_folder_deletion(Sync *sync, LocalNode *localNode)
{
    client->abortbackoff(false);

    string local;
    string path;
    localNode->getlocalpath(&local, true);
    fsAccess->local2path(&local, &path);
    LOG_debug << "Sync - local folder deletion detected: " << path.c_str();

    if(syncMap.find(sync->tag) == syncMap.end()) return;
    MegaSyncPrivate* megaSync = syncMap.at(sync->tag);


    MegaSyncEventPrivate *event = new MegaSyncEventPrivate(MegaSyncEvent::TYPE_LOCAL_FOLDER_DELETION);
    event->setPath(path.c_str());
    fireOnSyncEvent(megaSync, event);
}

void MegaApiImpl::syncupdate_local_file_addition(Sync *sync, LocalNode *localNode, const char* path)
{
    LOG_debug << "Sync - local file addition detected: " << path;
    client->abortbackoff(false);

    if(syncMap.find(sync->tag) == syncMap.end()) return;
    MegaSyncPrivate* megaSync = syncMap.at(sync->tag);

    MegaSyncEventPrivate *event = new MegaSyncEventPrivate(MegaSyncEvent::TYPE_LOCAL_FILE_ADDITION);
    event->setPath(path);
    fireOnSyncEvent(megaSync, event);
}

void MegaApiImpl::syncupdate_local_file_deletion(Sync *sync, LocalNode *localNode)
{
    client->abortbackoff(false);

    string local;
    string path;
    localNode->getlocalpath(&local, true);
    fsAccess->local2path(&local, &path);
    LOG_debug << "Sync - local file deletion detected: " << path.c_str();

    if(syncMap.find(sync->tag) == syncMap.end()) return;
    MegaSyncPrivate* megaSync = syncMap.at(sync->tag);

    MegaSyncEventPrivate *event = new MegaSyncEventPrivate(MegaSyncEvent::TYPE_LOCAL_FILE_DELETION);
    event->setPath(path.c_str());
    fireOnSyncEvent(megaSync, event);
}

void MegaApiImpl::syncupdate_local_file_change(Sync *sync, LocalNode *localNode, const char* path)
{
    LOG_debug << "Sync - local file change detected: " << path;
    client->abortbackoff(false);

    if(syncMap.find(sync->tag) == syncMap.end()) return;
    MegaSyncPrivate* megaSync = syncMap.at(sync->tag);

    MegaSyncEventPrivate *event = new MegaSyncEventPrivate(MegaSyncEvent::TYPE_LOCAL_FILE_CHANGED);
    event->setPath(path);
    fireOnSyncEvent(megaSync, event);
}

void MegaApiImpl::syncupdate_local_move(Sync *sync, LocalNode *localNode, const char *to)
{
    client->abortbackoff(false);

    string local;
    string path;
    localNode->getlocalpath(&local, true);
    fsAccess->local2path(&local, &path);
    LOG_debug << "Sync - local rename/move " << path.c_str() << " -> " << to;

    if(syncMap.find(sync->tag) == syncMap.end()) return;
    MegaSyncPrivate* megaSync = syncMap.at(sync->tag);

    MegaSyncEventPrivate *event = new MegaSyncEventPrivate(MegaSyncEvent::TYPE_LOCAL_MOVE);
    event->setPath(path.c_str());
    event->setNewPath(to);
    fireOnSyncEvent(megaSync, event);
}

void MegaApiImpl::syncupdate_get(Sync *sync, pnode_t node, const char *path)
{
    LOG_debug << "Sync - requesting file " << path;

    if(syncMap.find(sync->tag) == syncMap.end()) return;
    MegaSyncPrivate* megaSync = syncMap.at(sync->tag);

    MegaSyncEventPrivate *event = new MegaSyncEventPrivate(MegaSyncEvent::TYPE_FILE_GET);
    event->setNodeHandle(node->nodehandle);
    event->setPath(path);
    fireOnSyncEvent(megaSync, event);
}

void MegaApiImpl::syncupdate_put(Sync *sync, LocalNode *localNode, const char *path)
{
    LOG_debug << "Sync - sending file " << path;

    if(syncMap.find(sync->tag) == syncMap.end()) return;
    MegaSyncPrivate* megaSync = syncMap.at(sync->tag);

    MegaSyncEventPrivate *event = new MegaSyncEventPrivate(MegaSyncEvent::TYPE_FILE_PUT);
    event->setPath(path);
    fireOnSyncEvent(megaSync, event);
}

void MegaApiImpl::syncupdate_remote_file_addition(Sync *sync, pnode_t n)
{
    LOG_debug << "Sync - remote file addition detected " << n->displayname();
    client->abortbackoff(false);

    if(syncMap.find(sync->tag) == syncMap.end()) return;
    MegaSyncPrivate* megaSync = syncMap.at(sync->tag);

    MegaSyncEventPrivate *event = new MegaSyncEventPrivate(MegaSyncEvent::TYPE_REMOTE_FILE_ADDITION);
    event->setNodeHandle(n->nodehandle);
    fireOnSyncEvent(megaSync, event);
}

void MegaApiImpl::syncupdate_remote_file_deletion(Sync *sync, pnode_t n)
{
    LOG_debug << "Sync - remote file deletion detected " << n->displayname();
    client->abortbackoff(false);

    if(syncMap.find(sync->tag) == syncMap.end()) return;
    MegaSyncPrivate* megaSync = syncMap.at(sync->tag);

    MegaSyncEventPrivate *event = new MegaSyncEventPrivate(MegaSyncEvent::TYPE_REMOTE_FILE_DELETION);
    event->setNodeHandle(n->nodehandle);
    fireOnSyncEvent(megaSync, event);
}

void MegaApiImpl::syncupdate_remote_folder_addition(Sync *sync, pnode_t n)
{
    LOG_debug << "Sync - remote folder addition detected " << n->displayname();
    client->abortbackoff(false);

    if(syncMap.find(sync->tag) == syncMap.end()) return;
    MegaSyncPrivate* megaSync = syncMap.at(sync->tag);

    MegaSyncEventPrivate *event = new MegaSyncEventPrivate(MegaSyncEvent::TYPE_REMOTE_FOLDER_ADDITION);
    event->setNodeHandle(n->nodehandle);
    fireOnSyncEvent(megaSync, event);
}

void MegaApiImpl::syncupdate_remote_folder_deletion(Sync *sync, pnode_t n)
{
    LOG_debug << "Sync - remote folder deletion detected " << n->displayname();
    client->abortbackoff(false);

    if(syncMap.find(sync->tag) == syncMap.end()) return;
    MegaSyncPrivate* megaSync = syncMap.at(sync->tag);

    MegaSyncEventPrivate *event = new MegaSyncEventPrivate(MegaSyncEvent::TYPE_REMOTE_FOLDER_DELETION);
    event->setNodeHandle(n->nodehandle);
    fireOnSyncEvent(megaSync, event);
}

void MegaApiImpl::syncupdate_remote_copy(Sync *, const char *name)
{
    LOG_debug << "Sync - creating remote file " << name << " by copying existing remote file";
    client->abortbackoff(false);
}

void MegaApiImpl::syncupdate_remote_move(Sync *sync, pnode_t n, pnode_t prevparent)
{
    pnode_t p = client->nodebyhandle(n->parenthandle);
    LOG_debug << "Sync - remote move " << n->displayname() <<
                 " from " << (prevparent ? prevparent->displayname() : "?") <<
                 " to " << (p ? p->displayname() : "?");
    client->abortbackoff(false);

    if(syncMap.find(sync->tag) == syncMap.end()) return;
    MegaSyncPrivate* megaSync = syncMap.at(sync->tag);

    MegaSyncEventPrivate *event = new MegaSyncEventPrivate(MegaSyncEvent::TYPE_REMOTE_MOVE);
    event->setNodeHandle(n->nodehandle);
    event->setPrevParent(prevparent ? prevparent->nodehandle : UNDEF);
    fireOnSyncEvent(megaSync, event);
}

void MegaApiImpl::syncupdate_remote_rename(Sync *sync, pnode_t n, const char *prevname)
{
    LOG_debug << "Sync - remote rename from " << prevname << " to " << n->displayname();
    client->abortbackoff(false);

    if(syncMap.find(sync->tag) == syncMap.end()) return;
    MegaSyncPrivate* megaSync = syncMap.at(sync->tag);

    MegaSyncEventPrivate *event = new MegaSyncEventPrivate(MegaSyncEvent::TYPE_REMOTE_RENAME);
    event->setNodeHandle(n->nodehandle);
    event->setPrevName(prevname);
    fireOnSyncEvent(megaSync, event);
}

void MegaApiImpl::syncupdate_treestate(LocalNode *l)
{
    string local;
    string path;
    l->getlocalpath(&local, true);
    fsAccess->local2path(&local, &path);

    if(syncMap.find(l->sync->tag) == syncMap.end()) return;
    MegaSyncPrivate* megaSync = syncMap.at(l->sync->tag);

    fireOnFileSyncStateChanged(megaSync, path.data(), (int)l->ts);
}

bool MegaApiImpl::sync_syncable(pnode_t node)
{
    if(node->type == FILENODE && !is_syncable(node->size))
    {
        return false;
    }

    const char *name = node->displayname();
    sdkMutex.unlock();
    bool result = is_syncable(name);
    sdkMutex.lock();
    return result;
}

bool MegaApiImpl::sync_syncable(const char *name, string *localpath, string *)
{
    static FileAccess* f = fsAccess->newfileaccess();
    if(f->fopen(localpath) && !is_syncable(f->size))
    {
        return false;
    }

    sdkMutex.unlock();
    bool result =  is_syncable(name);
    sdkMutex.lock();
    return result;
}

void MegaApiImpl::syncupdate_local_lockretry(bool waiting)
{
    if (waiting)
    {
        LOG_debug << "Sync - waiting for local filesystem lock";
    }
    else
    {
        LOG_debug << "Sync - local filesystem lock issue resolved, continuing...";
        client->abortbackoff(false);
    }

    this->waiting = waiting;
    this->fireOnGlobalSyncStateChanged();
}
#endif


// user addition/update (users never get deleted)
void MegaApiImpl::users_updated(User** u, int count)
{
    if(!count)
    {
        return;
    }

    MegaUserList *userList = NULL;
    if(u != NULL)
    {
        userList = new MegaUserListPrivate(u, count);
        fireOnUsersUpdate(userList);
    }
    else
    {
        fireOnUsersUpdate(NULL);
    }
    delete userList;
}

void MegaApiImpl::account_updated()
{
    fireOnAccountUpdate();
}

void MegaApiImpl::pcrs_updated(PendingContactRequest **r, int count)
{
    if(!count)
    {
        return;
    }

    MegaContactRequestList *requestList = NULL;
    if(r != NULL)
    {
        requestList = new MegaContactRequestListPrivate(r, count);
        fireOnContactRequestsUpdate(requestList);
    }
    else
    {
        fireOnContactRequestsUpdate(NULL);
    }
    delete requestList;
}

void MegaApiImpl::setattr_result(handle h, error e)
{
	MegaError megaError(e);
    if(requestMap.find(client->restag) == requestMap.end()) return;
    MegaRequestPrivate* request = requestMap.at(client->restag);
    if(!request || (request->getType() != MegaRequest::TYPE_RENAME)) return;

	request->setNodeHandle(h);
    fireOnRequestFinish(request, megaError);
}

void MegaApiImpl::rename_result(handle h, error e)
{
	MegaError megaError(e);
    if(requestMap.find(client->restag) == requestMap.end()) return;
    MegaRequestPrivate* request = requestMap.at(client->restag);
    if(!request || (request->getType() != MegaRequest::TYPE_MOVE)) return;

    request->setNodeHandle(h);
    fireOnRequestFinish(request, megaError);
}

void MegaApiImpl::unlink_result(handle h, error e)
{
	MegaError megaError(e);
    if(requestMap.find(client->restag) == requestMap.end()) return;
    MegaRequestPrivate* request = requestMap.at(client->restag);
    if(!request || (request->getType() != MegaRequest::TYPE_REMOVE)) return;

    request->setNodeHandle(h);
    fireOnRequestFinish(request, megaError);
}

void MegaApiImpl::fetchnodes_result(error e)
{
    MegaError megaError(e);
    MegaRequestPrivate* request;
    if (!client->restag)
    {
        request = new MegaRequestPrivate(MegaRequest::TYPE_FETCH_NODES);
        fireOnRequestFinish(request, megaError);
        return;
    }

    if (requestMap.find(client->restag) == requestMap.end())
    {
        return;
    }
    request = requestMap.at(client->restag);
    if(!request || (request->getType() != MegaRequest::TYPE_FETCH_NODES))
    {
        return;
    }

    fireOnRequestFinish(request, megaError);
}

void MegaApiImpl::putnodes_result(error e, targettype_t t, NewNode* nn)
{
    handle h = UNDEF;
    pnode_t n = NULL;

    if(!e && t != USER_HANDLE)
    {
        if(client->nodenotify.size())
        {
            n = client->nodenotify.back();
        }

        if(n)
        {
            n->applykey();
            n->setattr();
            h = n->nodehandle;
        }
    }

	MegaError megaError(e);
    if(transferMap.find(client->restag) != transferMap.end())
    {
        MegaTransferPrivate* transfer = transferMap.at(client->restag);
        if(transfer->getType() == MegaTransfer::TYPE_DOWNLOAD)
        {
            return;
        }

        if(pendingUploads > 0)
        {
            pendingUploads--;
        }

        transfer->setNodeHandle(h);
        fireOnTransferFinish(transfer, megaError);
        delete [] nn;
        return;
    }

	if(requestMap.find(client->restag) == requestMap.end()) return;
	MegaRequestPrivate* request = requestMap.at(client->restag);
    if(!request || ((request->getType() != MegaRequest::TYPE_IMPORT_LINK) &&
                    (request->getType() != MegaRequest::TYPE_CREATE_FOLDER) &&
                    (request->getType() != MegaRequest::TYPE_COPY))) return;

	request->setNodeHandle(h);
    fireOnRequestFinish(request, megaError);
	delete [] nn;
}

void MegaApiImpl::share_result(error e)
{
	MegaError megaError(e);

    if(requestMap.find(client->restag) == requestMap.end()) return;
    MegaRequestPrivate* request = requestMap.at(client->restag);
    if(!request || ((request->getType() != MegaRequest::TYPE_EXPORT) &&
                    (request->getType() != MegaRequest::TYPE_SHARE))) return;

    //exportnode_result will be called to end the request.
	if(request->getType() == MegaRequest::TYPE_EXPORT)
		return;

    fireOnRequestFinish(request, megaError);
}

void MegaApiImpl::share_result(int, error)
{
    //The other callback will be called at the end of the request
}

void MegaApiImpl::setpcr_result(handle h, error e, opcactions_t action)
{
    MegaError megaError(e);
    if(requestMap.find(client->restag) == requestMap.end()) return;
    MegaRequestPrivate* request = requestMap.at(client->restag);
    if(!request || request->getType() != MegaRequest::TYPE_INVITE_CONTACT) return;

    if (e)
    {
        LOG_debug << "Outgoing pending contact request failed (" << megaError.getErrorString() << ")";
    }
    else
    {
        if (h == UNDEF)
        {
            // must have been deleted
            LOG_debug << "Outgoing pending contact request " << (action == OPCA_DELETE ? "deleted" : "reminded") << " successfully";
        }
        else
        {
            char buffer[12];
            Base64::btoa((byte*)&h, sizeof(h), buffer);
            LOG_debug << "Outgoing pending contact request succeeded, id: " << buffer;
        }
    }

    request->setNodeHandle(h);
    request->setNumber(action);
    fireOnRequestFinish(request, megaError);
}

void MegaApiImpl::updatepcr_result(error e, ipcactions_t action)
{
    MegaError megaError(e);
    if(requestMap.find(client->restag) == requestMap.end()) return;
    MegaRequestPrivate* request = requestMap.at(client->restag);
    if(!request || request->getType() != MegaRequest::TYPE_REPLY_CONTACT_REQUEST) return;

    if (e)
    {
        LOG_debug << "Incoming pending contact request update failed (" << megaError.getErrorString() << ")";
    }
    else
    {
        string labels[3] = {"accepted", "denied", "ignored"};
        LOG_debug << "Incoming pending contact request successfully " << labels[(int)action];
    }

    request->setNumber(action);
    fireOnRequestFinish(request, megaError);
}

void MegaApiImpl::fa_complete(pnode_t n, fatype type, const char* data, uint32_t len)
{
    int tag = client->restag;
    while(tag)
    {
        if(requestMap.find(tag) == requestMap.end()) return;
        MegaRequestPrivate* request = requestMap.at(tag);
        if(!request || (request->getType() != MegaRequest::TYPE_GET_ATTR_FILE)) return;

        tag = request->getNumber();

        FileAccess *f = client->fsaccess->newfileaccess();
        string filePath(request->getFile());
        string localPath;
        fsAccess->path2local(&filePath, &localPath);

        totalDownloadedBytes += len;

        fsAccess->unlinklocal(&localPath);
        if(!f->fopen(&localPath, false, true))
        {
            delete f;
            fireOnRequestFinish(request, MegaError(API_EWRITE));
            continue;
        }

        if(!f->fwrite((const byte*)data, len, 0))
        {
            delete f;
            fireOnRequestFinish(request, MegaError(API_EWRITE));
            continue;
        }

        delete f;
        fireOnRequestFinish(request, MegaError(API_OK));
    }
}

int MegaApiImpl::fa_failed(handle, fatype, int retries, error e)
{
    int tag = client->restag;
    while(tag)
    {
        if(requestMap.find(tag) == requestMap.end()) return 1;
        MegaRequestPrivate* request = requestMap.at(tag);
        if(!request || (request->getType() != MegaRequest::TYPE_GET_ATTR_FILE))
            return 1;

        tag = request->getNumber();
        if(retries >= 2)
        {
            fireOnRequestFinish(request, MegaError(e));
        }
        else
        {
            fireOnRequestTemporaryError(request, MegaError(e));
        }
    }

    return (retries >= 2);
}

void MegaApiImpl::putfa_result(handle, fatype, error e)
{
    MegaError megaError(e);
    if(requestMap.find(client->restag) == requestMap.end()) return;
    MegaRequestPrivate* request = requestMap.at(client->restag);
    if(!request || request->getType() != MegaRequest::TYPE_SET_ATTR_FILE)
        return;

    fireOnRequestFinish(request, megaError);
}

void MegaApiImpl::putfa_result(handle, fatype, const char *)
{
    MegaError megaError(API_OK);
    if(requestMap.find(client->restag) == requestMap.end()) return;
    MegaRequestPrivate* request = requestMap.at(client->restag);
    if(!request || request->getType() != MegaRequest::TYPE_SET_ATTR_FILE)
        return;

    fireOnRequestFinish(request, megaError);
}

void MegaApiImpl::enumeratequotaitems_result(handle product, unsigned prolevel, unsigned gbstorage, unsigned gbtransfer, unsigned months, unsigned amount, const char* currency, const char* description, const char* iosid, const char* androidid)
{
    if(requestMap.find(client->restag) == requestMap.end()) return;
    MegaRequestPrivate* request = requestMap.at(client->restag);
    if(!request || ((request->getType() != MegaRequest::TYPE_GET_PRICING) &&
                    (request->getType() != MegaRequest::TYPE_GET_PAYMENT_ID) &&
                    (request->getType() != MegaRequest::TYPE_UPGRADE_ACCOUNT)))
    {
        return;
    }

    request->addProduct(product, prolevel, gbstorage, gbtransfer, months, amount, currency, description, iosid, androidid);
}

void MegaApiImpl::enumeratequotaitems_result(error e)
{
    if(requestMap.find(client->restag) == requestMap.end()) return;
    MegaRequestPrivate* request = requestMap.at(client->restag);
    if(!request || ((request->getType() != MegaRequest::TYPE_GET_PRICING) &&
                    (request->getType() != MegaRequest::TYPE_GET_PAYMENT_ID) &&
                    (request->getType() != MegaRequest::TYPE_UPGRADE_ACCOUNT)))
    {
        return;
    }

    if(request->getType() == MegaRequest::TYPE_GET_PRICING)
    {
        fireOnRequestFinish(request, MegaError(e));
    }
    else
    {
        MegaPricing *pricing = request->getPricing();
        int i;
        for(i = 0; i < pricing->getNumProducts(); i++)
        {
            if(pricing->getHandle(i) == request->getNodeHandle())
            {
                requestMap.erase(request->getTag());
                int nextTag = client->nextreqtag();
                request->setTag(nextTag);
                requestMap[nextTag]=request;
                client->purchase_additem(0, request->getNodeHandle(), pricing->getAmount(i),
                                         pricing->getCurrency(i), 0, NULL, NULL);
                break;
            }
        }

        if(i == pricing->getNumProducts())
        {
            fireOnRequestFinish(request, MegaError(API_ENOENT));
        }
        delete pricing;
    }
}

void MegaApiImpl::additem_result(error e)
{
    if(requestMap.find(client->restag) == requestMap.end()) return;
    MegaRequestPrivate* request = requestMap.at(client->restag);
    if(!request || ((request->getType() != MegaRequest::TYPE_GET_PAYMENT_ID) &&
                    (request->getType() != MegaRequest::TYPE_UPGRADE_ACCOUNT))) return;

    if(e != API_OK)
    {
        client->purchase_begin();
        fireOnRequestFinish(request, MegaError(e));
        return;
    }

    if(request->getType() == MegaRequest::TYPE_GET_PAYMENT_ID)
    {
        char saleid[16];
        Base64::btoa((byte *)&client->purchase_basket.back(), 8, saleid);
        request->setLink(saleid);
        client->purchase_begin();
        fireOnRequestFinish(request, MegaError(API_OK));
        return;
    }

    //MegaRequest::TYPE_UPGRADE_ACCOUNT
    int method = request->getNumber();
    client->purchase_checkout(method);
}

void MegaApiImpl::checkout_result(const char *errortype, error e)
{
    if(requestMap.find(client->restag) == requestMap.end()) return;
    MegaRequestPrivate* request = requestMap.at(client->restag);
    if(!request || (request->getType() != MegaRequest::TYPE_UPGRADE_ACCOUNT)) return;

    if(!errortype)
    {
        fireOnRequestFinish(request, MegaError(e));
        return;
    }

    if(!strcmp(errortype, "FP"))
    {
        fireOnRequestFinish(request, MegaError(e - 100));
        return;
    }

    fireOnRequestFinish(request, MegaError(MegaError::PAYMENT_EGENERIC));
    return;
}

void MegaApiImpl::submitpurchasereceipt_result(error e)
{
    if(requestMap.find(client->restag) == requestMap.end()) return;
    MegaRequestPrivate* request = requestMap.at(client->restag);
    if(!request || (request->getType() != MegaRequest::TYPE_SUBMIT_PURCHASE_RECEIPT)) return;

    fireOnRequestFinish(request, MegaError(e));
}

void MegaApiImpl::creditcardquerysubscriptions_result(int number, error e)
{
    if(requestMap.find(client->restag) == requestMap.end()) return;
    MegaRequestPrivate* request = requestMap.at(client->restag);
    if(!request || (request->getType() != MegaRequest::TYPE_CREDIT_CARD_QUERY_SUBSCRIPTIONS)) return;

    request->setNumber(number);
    fireOnRequestFinish(request, MegaError(e));
}

void MegaApiImpl::creditcardcancelsubscriptions_result(error e)
{
    if(requestMap.find(client->restag) == requestMap.end()) return;
    MegaRequestPrivate* request = requestMap.at(client->restag);
    if(!request || (request->getType() != MegaRequest::TYPE_CREDIT_CARD_CANCEL_SUBSCRIPTIONS)) return;

    fireOnRequestFinish(request, MegaError(e));
}
void MegaApiImpl::getpaymentmethods_result(int methods, error e)
{
    if(requestMap.find(client->restag) == requestMap.end()) return;
    MegaRequestPrivate* request = requestMap.at(client->restag);
    if(!request || (request->getType() != MegaRequest::TYPE_GET_PAYMENT_METHODS)) return;

    request->setNumber(methods);
    fireOnRequestFinish(request, MegaError(e));
}

void MegaApiImpl::userfeedbackstore_result(error e)
{
    if(requestMap.find(client->restag) == requestMap.end()) return;
    MegaRequestPrivate* request = requestMap.at(client->restag);
    if(!request || (request->getType() != MegaRequest::TYPE_SUBMIT_FEEDBACK)) return;

    fireOnRequestFinish(request, MegaError(e));
}

void MegaApiImpl::sendevent_result(error e)
{
    if(requestMap.find(client->restag) == requestMap.end()) return;
    MegaRequestPrivate* request = requestMap.at(client->restag);
    if(!request || (request->getType() != MegaRequest::TYPE_SEND_EVENT)) return;

    fireOnRequestFinish(request, MegaError(e));
}

void MegaApiImpl::creditcardstore_result(error e)
{
    if(requestMap.find(client->restag) == requestMap.end()) return;
    MegaRequestPrivate* request = requestMap.at(client->restag);
    if(!request || (request->getType() != MegaRequest::TYPE_CREDIT_CARD_STORE)) return;

    fireOnRequestFinish(request, MegaError(e));
}

void MegaApiImpl::copysession_result(string *session, error e)
{
    if(requestMap.find(client->restag) == requestMap.end()) return;
    MegaRequestPrivate* request = requestMap.at(client->restag);
    if(!request || (request->getType() != MegaRequest::TYPE_GET_SESSION_TRANSFER_URL)) return;

    const char *path = request->getText();
    string *data = NULL;
    if(e == API_OK)
    {
        data = client->sessiontransferdata(path, session);
    }

    if(data)
    {
        data->insert(0, "https://mega.nz/#sitetransfer!");
    }
    else
    {
        data = new string("https://mega.nz/#");
        if(path)
        {
            data->append(path);
        }
    }

    request->setLink(data->c_str());
    delete data;

    fireOnRequestFinish(request, MegaError(e));
}

void MegaApiImpl::clearing()
{

}

void MegaApiImpl::notify_retry(dstime dsdelta)
{
#ifdef ENABLE_SYNC
    bool previousFlag = waitingRequest;
#endif

    if(!dsdelta)
        waitingRequest = false;
    else if(dsdelta > 10)
        waitingRequest = true;

#ifdef ENABLE_SYNC
    if(previousFlag != waitingRequest)
        fireOnGlobalSyncStateChanged();
#endif
}

// callback for non-EAGAIN request-level errors
// retrying is futile
// this can occur e.g. with syntactically malformed requests (due to a bug) or due to an invalid application key
void MegaApiImpl::request_error(error e)
{
    MegaRequestPrivate *request = new MegaRequestPrivate(MegaRequest::TYPE_LOGOUT);
    request->setFlag(false);
    request->setParamType(e);

    if (e == API_ESSL && client->sslfakeissuer.size())
    {
        request->setText(client->sslfakeissuer.c_str());
    }

    requestQueue.push(request);
    waiter->notify();
}

void MegaApiImpl::request_response_progress(m_off_t currentProgress, m_off_t totalProgress)
{
    if(requestMap.size() == 1)
    {
        MegaRequestPrivate *request = requestMap.begin()->second;
        if(request && request->getType() == MegaRequest::TYPE_FETCH_NODES)
        {
            if(request->getTransferredBytes() != currentProgress)
            {
                request->setTransferredBytes(currentProgress);
                if(totalProgress != -1)
                {
                    request->setTotalBytes(totalProgress);
                }
                fireOnRequestUpdate(request);
            }
        }
    }
}

// login result
void MegaApiImpl::login_result(error result)
{
	MegaError megaError(result);
    if(requestMap.find(client->restag) == requestMap.end()) return;
    MegaRequestPrivate* request = requestMap.at(client->restag);
    if(!request || (request->getType() != MegaRequest::TYPE_LOGIN)) return;

    fireOnRequestFinish(request, megaError);
}

void MegaApiImpl::logout_result(error e)
{
    if(requestMap.find(client->restag) == requestMap.end()) return;
    MegaRequestPrivate* request = requestMap.at(client->restag);
    if(!request || (request->getType() != MegaRequest::TYPE_LOGOUT)) return;

    if(!e)
    {
        requestMap.erase(request->getTag());

        error preverror = (error)request->getParamType();
        while(!requestMap.empty())
        {
            std::map<int,MegaRequestPrivate*>::iterator it=requestMap.begin();
            if(it->second) fireOnRequestFinish(it->second, MegaError(preverror ? preverror : API_EACCESS));
        }

        while(!transferMap.empty())
        {
            std::map<int, MegaTransferPrivate *>::iterator it=transferMap.begin();
            if(it->second) fireOnTransferFinish(it->second, MegaError(preverror ? preverror : API_EACCESS));
        }

        pendingUploads = 0;
        pendingDownloads = 0;
        totalUploads = 0;
        totalDownloads = 0;
        waiting = false;
        waitingRequest = false;
        excludedNames.clear();
        syncLowerSizeLimit = 0;
        syncUpperSizeLimit = 0;
        uploadSpeed = 0;
        downloadSpeed = 0;
        downloadTimes.clear();
        downloadBytes.clear();
        uploadTimes.clear();
        uploadBytes.clear();
        uploadPartialBytes = 0;
        downloadPartialBytes = 0;

        fireOnRequestFinish(request, MegaError(preverror));
        return;
    }
    fireOnRequestFinish(request,MegaError(e));
}

void MegaApiImpl::userdata_result(string *name, string* pubk, string* privk, handle bjid, error result)
{
    MegaError megaError(result);
    if(requestMap.find(client->restag) == requestMap.end()) return;
    MegaRequestPrivate* request = requestMap.at(client->restag);
    if(!request || (request->getType() != MegaRequest::TYPE_GET_USER_DATA)) return;

    if(result == API_OK)
    {
        char jid[16];
        Base32::btoa((byte *)&bjid, MegaClient::USERHANDLE, jid);

        request->setPassword(pubk->c_str());
        request->setPrivateKey(privk->c_str());
        request->setName(name->c_str());
        request->setText(jid);
    }
    fireOnRequestFinish(request, megaError);
}

void MegaApiImpl::pubkey_result(User *u)
{
    if(requestMap.find(client->restag) == requestMap.end()) return;
    MegaRequestPrivate* request = requestMap.at(client->restag);
    if(!request || (request->getType() != MegaRequest::TYPE_GET_USER_DATA)) return;

    if(!u)
    {
        fireOnRequestFinish(request, MegaError(API_ENOENT));
        return;
    }

    if(!u->pubk.isvalid())
    {
        fireOnRequestFinish(request, MegaError(API_EACCESS));
        return;
    }

    string key;
    u->pubk.serializekey(&key, AsymmCipher::PUBKEY);
    char pubkbuf[AsymmCipher::MAXKEYLENGTH * 4 / 3 + 4];
    Base64::btoa((byte *)key.data(), key.size(), pubkbuf);
    request->setPassword(pubkbuf);

    char jid[16];
    Base32::btoa((byte *)&u->userhandle, MegaClient::USERHANDLE, jid);
    request->setText(jid);

    if(u->email.size())
    {
        request->setEmail(u->email.c_str());
    }

    fireOnRequestFinish(request, MegaError(API_OK));
}

// password change result
void MegaApiImpl::changepw_result(error result)
{
	MegaError megaError(result);
    if(requestMap.find(client->restag) == requestMap.end()) return;
    MegaRequestPrivate* request = requestMap.at(client->restag);
    if(!request || request->getType() != MegaRequest::TYPE_CHANGE_PW) return;

    fireOnRequestFinish(request, megaError);
}

// node export failed
void MegaApiImpl::exportnode_result(error result)
{
	MegaError megaError(result);
    if(requestMap.find(client->restag) == requestMap.end()) return;
    MegaRequestPrivate* request = requestMap.at(client->restag);
    if(!request || request->getType() != MegaRequest::TYPE_EXPORT) return;

    fireOnRequestFinish(request, megaError);
}

void MegaApiImpl::exportnode_result(handle h, handle ph)
{
    pnode_t n;
    if(requestMap.find(client->restag) == requestMap.end()) return;
    MegaRequestPrivate* request = requestMap.at(client->restag);
    if(!request || request->getType() != MegaRequest::TYPE_EXPORT) return;

    if ((n = client->nodebyhandle(h)))
    {
        char node[9];
        char key[FILENODEKEYLENGTH*4/3+3];

        Base64::btoa((byte*)&ph,MegaClient::NODEHANDLE,node);

        // the key
        if (n->type == FILENODE)
        {
            if(n->nodekey.size()>=FILENODEKEYLENGTH)
                Base64::btoa((const byte*)n->nodekey.data(),FILENODEKEYLENGTH,key);
            else
                key[0]=0;
        }
        else if (n->sharekey) Base64::btoa(n->sharekey->key,FOLDERNODEKEYLENGTH,key);
        else
        {
            fireOnRequestFinish(request, MegaError(MegaError::API_EKEY));
            return;
        }

        string link = "https://mega.nz/#";
        link += (n->type ? "F" : "");
        link += "!";
        link += node;
        link += "!";
        link += key;
        request->setLink(link.c_str());
        fireOnRequestFinish(request, MegaError(MegaError::API_OK));
    }
    else
    {
        request->setNodeHandle(UNDEF);
        fireOnRequestFinish(request, MegaError(MegaError::API_ENOENT));
    }
}

// the requested link could not be opened
void MegaApiImpl::openfilelink_result(error result)
{
	MegaError megaError(result);
    if(requestMap.find(client->restag) == requestMap.end()) return;
    MegaRequestPrivate* request = requestMap.at(client->restag);
    if(!request || ((request->getType() != MegaRequest::TYPE_IMPORT_LINK) &&
                    (request->getType() != MegaRequest::TYPE_GET_PUBLIC_NODE))) return;

    fireOnRequestFinish(request, megaError);
}

// the requested link was opened successfully
// (it is the application's responsibility to delete n!)
void MegaApiImpl::openfilelink_result(handle ph, const byte* key, m_off_t size, string* a, string*, int)
{
    if(requestMap.find(client->restag) == requestMap.end()) return;
    MegaRequestPrivate* request = requestMap.at(client->restag);
    if(!request || ((request->getType() != MegaRequest::TYPE_IMPORT_LINK) &&
                    (request->getType() != MegaRequest::TYPE_GET_PUBLIC_NODE))) return;

	if (!client->loggedin() && (request->getType() == MegaRequest::TYPE_IMPORT_LINK))
	{
        fireOnRequestFinish(request, MegaError(MegaError::API_EACCESS));
		return;
	}

    string attrstring;
    string fileName;
    string keystring;

    attrstring.resize(a->length()*4/3+4);
    attrstring.resize(Base64::btoa((const byte *)a->data(),a->length(), (char *)attrstring.data()));

    m_time_t mtime = 0;

    SymmCipher nodeKey;
    keystring.assign((char*)key,FILENODEKEYLENGTH);
    nodeKey.setkey(key, FILENODE);

    byte *buf = Node::decryptattr(&nodeKey,attrstring.c_str(),attrstring.size());
    if(buf)
    {
        JSON json;
        nameid name;
        string* t;
        AttrMap attrs;

        json.begin((char*)buf+5);
        while ((name = json.getnameid()) != EOO && json.storeobject((t = &attrs.map[name])))
            JSON::unescape(t);

        delete[] buf;

        attr_map::iterator it;
        it = attrs.map.find('n');
        if (it == attrs.map.end()) fileName = "CRYPTO_ERROR";
        else if (!it->second.size()) fileName = "BLANK";
        else fileName = it->second.c_str();

        it = attrs.map.find('c');
        if(it != attrs.map.end())
        {
            FileFingerprint ffp;
            if(ffp.unserializefingerprint(&it->second))
            {
                mtime = ffp.mtime;
            }
        }
    }
    else fileName = "CRYPTO_ERROR";

	if(request->getType() == MegaRequest::TYPE_IMPORT_LINK)
	{
		NewNode* newnode = new NewNode[1];

		// set up new node as folder node
		newnode->source = NEW_PUBLIC;
		newnode->type = FILENODE;
		newnode->nodehandle = ph;
        newnode->parenthandle = UNDEF;
		newnode->nodekey.assign((char*)key,FILENODEKEYLENGTH);
        newnode->attrstring = new string(*a);

		// add node
        requestMap.erase(request->getTag());
        int nextTag = client->nextreqtag();
        request->setTag(nextTag);
        requestMap[nextTag]=request;
        client->putnodes(request->getParentHandle(), newnode, 1);
	}
	else
	{
        request->setPublicNode(new MegaNodePrivate(fileName.c_str(), FILENODE, size, 0, mtime, ph, &keystring, a));
        fireOnRequestFinish(request, MegaError(MegaError::API_OK));
	}
}

// reload needed
void MegaApiImpl::reload(const char*)
{
    fireOnReloadNeeded();
}

// nodes have been modified
// (nodes with their removed flag set will be deleted immediately after returning from this call,
// at which point their pointers will become invalid at that point.)
void MegaApiImpl::nodes_updated(pnode_t* n, int count)
{
    if(!count)
    {
        return;
    }

    MegaNodeList *nodeList = NULL;
    if(n != NULL)
    {
        nodeList = new MegaNodeListPrivate(n, count);
        fireOnNodesUpdate(nodeList);
    }
    else
    {
        fireOnNodesUpdate(NULL);
    }
    delete nodeList;
}

void MegaApiImpl::account_details(AccountDetails*, bool, bool, bool, bool, bool, bool)
{
    if(requestMap.find(client->restag) == requestMap.end()) return;
    MegaRequestPrivate* request = requestMap.at(client->restag);
    if(!request || (request->getType() != MegaRequest::TYPE_ACCOUNT_DETAILS)) return;

	int numDetails = request->getNumDetails();
	numDetails--;
	request->setNumDetails(numDetails);
	if(!numDetails)
    {
        if(!request->getAccountDetails()->storage_max)
            fireOnRequestFinish(request, MegaError(MegaError::API_EACCESS));
        else
            fireOnRequestFinish(request, MegaError(MegaError::API_OK));
    }
}

void MegaApiImpl::account_details(AccountDetails*, error e)
{
	MegaError megaError(e);
    if(requestMap.find(client->restag) == requestMap.end()) return;
    MegaRequestPrivate* request = requestMap.at(client->restag);
    if(!request || (request->getType() != MegaRequest::TYPE_ACCOUNT_DETAILS)) return;

    fireOnRequestFinish(request, megaError);
}

void MegaApiImpl::invite_result(error e)
{
	MegaError megaError(e);
    if(requestMap.find(client->restag) == requestMap.end()) return;
    MegaRequestPrivate* request = requestMap.at(client->restag);
    if(!request || ((request->getType() != MegaRequest::TYPE_ADD_CONTACT) &&
                    (request->getType() != MegaRequest::TYPE_REMOVE_CONTACT))) return;

    fireOnRequestFinish(request, megaError);
}

void MegaApiImpl::putua_result(error e)
{
    MegaError megaError(e);
    if(requestMap.find(client->restag) == requestMap.end()) return;
    MegaRequestPrivate* request = requestMap.at(client->restag);
    if(!request || (request->getType() != MegaRequest::TYPE_SET_ATTR_USER)) return;

    fireOnRequestFinish(request, megaError);
}

void MegaApiImpl::getua_result(error e)
{
	MegaError megaError(e);
	if(requestMap.find(client->restag) == requestMap.end()) return;
	MegaRequestPrivate* request = requestMap.at(client->restag);
    if(!request || (request->getType() != MegaRequest::TYPE_GET_ATTR_USER)) return;

    fireOnRequestFinish(request, megaError);
}

void MegaApiImpl::getua_result(byte* data, unsigned len)
{
	if(requestMap.find(client->restag) == requestMap.end()) return;
	MegaRequestPrivate* request = requestMap.at(client->restag);
    if(!request || (request->getType() != MegaRequest::TYPE_GET_ATTR_USER)) return;

    if(request->getParamType() == 0)
    {
        FileAccess *f = client->fsaccess->newfileaccess();
        string filePath(request->getFile());
        string localPath;
        fsAccess->path2local(&filePath, &localPath);

        totalDownloadedBytes += len;

        fsAccess->unlinklocal(&localPath);
        if(!f->fopen(&localPath, false, true))
        {
            delete f;
            fireOnRequestFinish(request, MegaError(API_EWRITE));
            return;
        }

        if(!f->fwrite((const byte*)data, len, 0))
        {
            delete f;
            fireOnRequestFinish(request, MegaError(API_EWRITE));
            return;
        }

        delete f;
    }
    else
    {
        string str((const char*)data,len);
        request->setText(str.c_str());
    }
    fireOnRequestFinish(request, MegaError(API_OK));
}

// user attribute update notification
void MegaApiImpl::userattr_update(User*, int, const char*)
{

}

void MegaApiImpl::ephemeral_result(error e)
{
	MegaError megaError(e);
    if(requestMap.find(client->restag) == requestMap.end()) return;
    MegaRequestPrivate* request = requestMap.at(client->restag);
    if(!request || ((request->getType() != MegaRequest::TYPE_CREATE_ACCOUNT))) return;

    fireOnRequestFinish(request, megaError);
}

void MegaApiImpl::ephemeral_result(handle, const byte*)
{
    if(requestMap.find(client->restag) == requestMap.end()) return;
    MegaRequestPrivate* request = requestMap.at(client->restag);
    if(!request || ((request->getType() != MegaRequest::TYPE_CREATE_ACCOUNT))) return;

    requestMap.erase(request->getTag());
    int nextTag = client->nextreqtag();
    request->setTag(nextTag);
    requestMap[nextTag] = request;

	byte pwkey[SymmCipher::KEYLENGTH];
    if(!request->getPrivateKey())
		client->pw_key(request->getPassword(),pwkey);
	else
		Base64::atob(request->getPrivateKey(), (byte *)pwkey, sizeof pwkey);

    client->sendsignuplink(request->getEmail(),request->getName(),pwkey);
}

void MegaApiImpl::sendsignuplink_result(error e)
{
	MegaError megaError(e);
    if(requestMap.find(client->restag) == requestMap.end()) return;
    MegaRequestPrivate* request = requestMap.at(client->restag);
    if(!request || ((request->getType() != MegaRequest::TYPE_CREATE_ACCOUNT))) return;

    requestMap.erase(request->getTag());
    while(!requestMap.empty())
    {
        std::map<int,MegaRequestPrivate*>::iterator it=requestMap.begin();
        if(it->second) fireOnRequestFinish(it->second, MegaError(MegaError::API_EACCESS));
    }

    while(!transferMap.empty())
    {
        std::map<int, MegaTransferPrivate *>::iterator it=transferMap.begin();
        if(it->second) fireOnTransferFinish(it->second, MegaError(MegaError::API_EACCESS));
    }

    client->locallogout();
    fireOnRequestFinish(request, megaError);
}

void MegaApiImpl::querysignuplink_result(error e)
{
	MegaError megaError(e);
    if(requestMap.find(client->restag) == requestMap.end()) return;
    MegaRequestPrivate* request = requestMap.at(client->restag);
    if(!request || ((request->getType() != MegaRequest::TYPE_QUERY_SIGNUP_LINK) &&
                    (request->getType() != MegaRequest::TYPE_CONFIRM_ACCOUNT))) return;

    fireOnRequestFinish(request, megaError);
}

void MegaApiImpl::querysignuplink_result(handle, const char* email, const char* name, const byte* pwc, const byte*, const byte* c, size_t len)
{
    if(requestMap.find(client->restag) == requestMap.end()) return;
    MegaRequestPrivate* request = requestMap.at(client->restag);
    if(!request || ((request->getType() != MegaRequest::TYPE_QUERY_SIGNUP_LINK) &&
                    (request->getType() != MegaRequest::TYPE_CONFIRM_ACCOUNT))) return;

	request->setEmail(email);
	request->setName(name);

	if(request->getType() == MegaRequest::TYPE_QUERY_SIGNUP_LINK)
	{
        fireOnRequestFinish(request, MegaError(API_OK));
		return;
	}

	string signupemail = email;
	string signupcode;
	signupcode.assign((char*)c,len);

	byte signuppwchallenge[SymmCipher::KEYLENGTH];
	byte signupencryptedmasterkey[SymmCipher::KEYLENGTH];

	memcpy(signuppwchallenge,pwc,sizeof signuppwchallenge);
	memcpy(signupencryptedmasterkey,pwc,sizeof signupencryptedmasterkey);

	byte pwkey[SymmCipher::KEYLENGTH];
    if(!request->getPrivateKey())
		client->pw_key(request->getPassword(),pwkey);
	else
		Base64::atob(request->getPrivateKey(), (byte *)pwkey, sizeof pwkey);

	// verify correctness of supplied signup password
	SymmCipher pwcipher(pwkey);
	pwcipher.ecb_decrypt(signuppwchallenge);

	if (*(uint64_t*)(signuppwchallenge+4))
	{
        fireOnRequestFinish(request, MegaError(API_ENOENT));
	}
	else
	{
		// decrypt and set master key, then proceed with the confirmation
		pwcipher.ecb_decrypt(signupencryptedmasterkey);
		client->key.setkey(signupencryptedmasterkey);

        requestMap.erase(request->getTag());
        int nextTag = client->nextreqtag();
        request->setTag(nextTag);
        requestMap[nextTag] = request;

		client->confirmsignuplink((const byte*)signupcode.data(),signupcode.size(),MegaClient::stringhash64(&signupemail,&pwcipher));
	}
}

void MegaApiImpl::confirmsignuplink_result(error e)
{
	MegaError megaError(e);
    if(requestMap.find(client->restag) == requestMap.end()) return;
    MegaRequestPrivate* request = requestMap.at(client->restag);
    if(!request) return;

    fireOnRequestFinish(request, megaError);
}

void MegaApiImpl::setkeypair_result(error e)
{

}

void MegaApiImpl::checkfile_result(handle h, error e)
{
    if(e)
    {
        for(std::map<int, MegaTransferPrivate *>::iterator iter = transferMap.begin(); iter != transferMap.end(); iter++)
        {
            MegaTransferPrivate *transfer = iter->second;
            if(transfer->getNodeHandle() == h)
                fireOnTransferTemporaryError(transfer, MegaError(e));
        }
    }
}

void MegaApiImpl::checkfile_result(handle h, error e, byte*, m_off_t, m_time_t, m_time_t, string*, string*, string*)
{
    if(e)
    {
        for(std::map<int, MegaTransferPrivate *>::iterator iter = transferMap.begin(); iter != transferMap.end(); iter++)
        {
            MegaTransferPrivate *transfer = iter->second;
            if(transfer->getNodeHandle() == h)
                fireOnTransferTemporaryError(transfer, MegaError(e));
        }
    }
}

void MegaApiImpl::addListener(MegaListener* listener)
{
    if(!listener) return;

    sdkMutex.lock();
    listeners.insert(listener);
    sdkMutex.unlock();
}

void MegaApiImpl::addRequestListener(MegaRequestListener* listener)
{
    if(!listener) return;

    sdkMutex.lock();
    requestListeners.insert(listener);
    sdkMutex.unlock();
}

void MegaApiImpl::addTransferListener(MegaTransferListener* listener)
{
    if(!listener) return;

    sdkMutex.lock();
    transferListeners.insert(listener);
    sdkMutex.unlock();
}

void MegaApiImpl::addGlobalListener(MegaGlobalListener* listener)
{
    if(!listener) return;

    sdkMutex.lock();
    globalListeners.insert(listener);
    sdkMutex.unlock();
}

#ifdef ENABLE_SYNC
void MegaApiImpl::addSyncListener(MegaSyncListener *listener)
{
    if(!listener) return;

    sdkMutex.lock();
    syncListeners.insert(listener);
    sdkMutex.unlock();
}

void MegaApiImpl::removeSyncListener(MegaSyncListener *listener)
{
    if(!listener) return;

    sdkMutex.lock();
    syncListeners.erase(listener);

    std::map<int, MegaSyncPrivate*>::iterator it = syncMap.begin();
    while(it != syncMap.end())
    {
        MegaSyncPrivate* sync = it->second;
        if(sync->getListener() == listener)
            sync->setListener(NULL);

        it++;
    }
    requestQueue.removeListener(listener);

    sdkMutex.unlock();
}
#endif

void MegaApiImpl::removeListener(MegaListener* listener)
{
    if(!listener) return;

    sdkMutex.lock();
    listeners.erase(listener);
    sdkMutex.unlock();
}

void MegaApiImpl::removeRequestListener(MegaRequestListener* listener)
{
    if(!listener) return;

    sdkMutex.lock();
    requestListeners.erase(listener);

    std::map<int,MegaRequestPrivate*>::iterator it=requestMap.begin();
    while(it != requestMap.end())
    {
        MegaRequestPrivate* request = it->second;
        if(request->getListener() == listener)
            request->setListener(NULL);

        it++;
    }

    requestQueue.removeListener(listener);
    sdkMutex.unlock();
}

void MegaApiImpl::removeTransferListener(MegaTransferListener* listener)
{
    if(!listener) return;

    sdkMutex.lock();
    transferListeners.erase(listener);
    sdkMutex.unlock();
}

void MegaApiImpl::removeGlobalListener(MegaGlobalListener* listener)
{
    if(!listener) return;

    sdkMutex.lock();
    globalListeners.erase(listener);
    sdkMutex.unlock();
}

MegaRequest *MegaApiImpl::getCurrentRequest()
{
    return activeRequest;
}

MegaTransfer *MegaApiImpl::getCurrentTransfer()
{
    return activeTransfer;
}

MegaError *MegaApiImpl::getCurrentError()
{
    return activeError;
}

MegaNodeList *MegaApiImpl::getCurrentNodes()
{
    return activeNodes;
}

MegaUserList *MegaApiImpl::getCurrentUsers()
{
    return activeUsers;
}

void MegaApiImpl::fireOnRequestStart(MegaRequestPrivate *request)
{
    activeRequest = request;
    LOG_info << "Request (" << request->getRequestString() << ") starting";
	for(set<MegaRequestListener *>::iterator it = requestListeners.begin(); it != requestListeners.end() ; it++)
		(*it)->onRequestStart(api, request);

	for(set<MegaListener *>::iterator it = listeners.begin(); it != listeners.end() ; it++)
		(*it)->onRequestStart(api, request);

	MegaRequestListener* listener = request->getListener();
	if(listener) listener->onRequestStart(api, request);
	activeRequest = NULL;
}


void MegaApiImpl::fireOnRequestFinish(MegaRequestPrivate *request, MegaError e)
{
	MegaError *megaError = new MegaError(e);
	activeRequest = request;
	activeError = megaError;

    if(e.getErrorCode())
    {
        LOG_warn << "Request (" << request->getRequestString() << ") finished with error: " << e.getErrorString();
    }
    else
    {
        LOG_info << "Request (" << request->getRequestString() << ") finished";
    }

	for(set<MegaRequestListener *>::iterator it = requestListeners.begin(); it != requestListeners.end() ; it++)
		(*it)->onRequestFinish(api, request, megaError);

	for(set<MegaListener *>::iterator it = listeners.begin(); it != listeners.end() ; it++)
		(*it)->onRequestFinish(api, request, megaError);

	MegaRequestListener* listener = request->getListener();
	if(listener) listener->onRequestFinish(api, request, megaError);

    requestMap.erase(request->getTag());

	activeRequest = NULL;
	activeError = NULL;
	delete request;
    delete megaError;
}

void MegaApiImpl::fireOnRequestUpdate(MegaRequestPrivate *request)
{
    activeRequest = request;

    for(set<MegaRequestListener *>::iterator it = requestListeners.begin(); it != requestListeners.end() ; it++)
        (*it)->onRequestUpdate(api, request);

    for(set<MegaListener *>::iterator it = listeners.begin(); it != listeners.end() ; it++)
        (*it)->onRequestUpdate(api, request);

    MegaRequestListener* listener = request->getListener();
    if(listener) listener->onRequestUpdate(api, request);

    activeRequest = NULL;
}

void MegaApiImpl::fireOnRequestTemporaryError(MegaRequestPrivate *request, MegaError e)
{
	MegaError *megaError = new MegaError(e);
	activeRequest = request;
	activeError = megaError;

    request->setNumRetry(request->getNumRetry() + 1);

	for(set<MegaRequestListener *>::iterator it = requestListeners.begin(); it != requestListeners.end() ; it++)
		(*it)->onRequestTemporaryError(api, request, megaError);

	for(set<MegaListener *>::iterator it = listeners.begin(); it != listeners.end() ; it++)
		(*it)->onRequestTemporaryError(api, request, megaError);

	MegaRequestListener* listener = request->getListener();
	if(listener) listener->onRequestTemporaryError(api, request, megaError);

	activeRequest = NULL;
	activeError = NULL;
	delete megaError;
}

void MegaApiImpl::fireOnTransferStart(MegaTransferPrivate *transfer)
{
	activeTransfer = transfer;

	for(set<MegaTransferListener *>::iterator it = transferListeners.begin(); it != transferListeners.end() ; it++)
		(*it)->onTransferStart(api, transfer);

	for(set<MegaListener *>::iterator it = listeners.begin(); it != listeners.end() ; it++)
		(*it)->onTransferStart(api, transfer);

	MegaTransferListener* listener = transfer->getListener();
	if(listener) listener->onTransferStart(api, transfer);

	activeTransfer = NULL;
}

void MegaApiImpl::fireOnTransferFinish(MegaTransferPrivate *transfer, MegaError e)
{
	MegaError *megaError = new MegaError(e);
	activeTransfer = transfer;
	activeError = megaError;

    if(e.getErrorCode())
    {
        LOG_warn << "Transfer (" << transfer->getTransferString() << ") finished with error: " << e.getErrorString()
                    << " File: " << transfer->getFileName();
    }
    else
    {
        LOG_info << "Transfer (" << transfer->getTransferString() << ") finished. File: " << transfer->getFileName();
    }

	for(set<MegaTransferListener *>::iterator it = transferListeners.begin(); it != transferListeners.end() ; it++)
		(*it)->onTransferFinish(api, transfer, megaError);

	for(set<MegaListener *>::iterator it = listeners.begin(); it != listeners.end() ; it++)
		(*it)->onTransferFinish(api, transfer, megaError);

	MegaTransferListener* listener = transfer->getListener();
	if(listener) listener->onTransferFinish(api, transfer, megaError);

    transferMap.erase(transfer->getTag());

	activeTransfer = NULL;
	activeError = NULL;
	delete transfer;
	delete megaError;
}

void MegaApiImpl::fireOnTransferTemporaryError(MegaTransferPrivate *transfer, MegaError e)
{
	MegaError *megaError = new MegaError(e);
	activeTransfer = transfer;
	activeError = megaError;

    transfer->setNumRetry(transfer->getNumRetry() + 1);

	for(set<MegaTransferListener *>::iterator it = transferListeners.begin(); it != transferListeners.end() ; it++)
		(*it)->onTransferTemporaryError(api, transfer, megaError);

	for(set<MegaListener *>::iterator it = listeners.begin(); it != listeners.end() ; it++)
		(*it)->onTransferTemporaryError(api, transfer, megaError);

	MegaTransferListener* listener = transfer->getListener();
	if(listener) listener->onTransferTemporaryError(api, transfer, megaError);

	activeTransfer = NULL;
	activeError = NULL;
	delete megaError;
}

void MegaApiImpl::fireOnTransferUpdate(MegaTransferPrivate *transfer)
{
	activeTransfer = transfer;

	for(set<MegaTransferListener *>::iterator it = transferListeners.begin(); it != transferListeners.end() ; it++)
		(*it)->onTransferUpdate(api, transfer);

	for(set<MegaListener *>::iterator it = listeners.begin(); it != listeners.end() ; it++)
		(*it)->onTransferUpdate(api, transfer);

	MegaTransferListener* listener = transfer->getListener();
	if(listener) listener->onTransferUpdate(api, transfer);

	activeTransfer = NULL;
}

bool MegaApiImpl::fireOnTransferData(MegaTransferPrivate *transfer)
{
	activeTransfer = transfer;
	bool result = false;
	MegaTransferListener* listener = transfer->getListener();
	if(listener)
		result = listener->onTransferData(api, transfer, transfer->getLastBytes(), transfer->getDeltaSize());

	activeTransfer = NULL;
	return result;
}

void MegaApiImpl::fireOnUsersUpdate(MegaUserList *users)
{
	activeUsers = users;

	for(set<MegaGlobalListener *>::iterator it = globalListeners.begin(); it != globalListeners.end() ; it++)
    {
        (*it)->onUsersUpdate(api, users);
    }
	for(set<MegaListener *>::iterator it = listeners.begin(); it != listeners.end() ; it++)
    {
        (*it)->onUsersUpdate(api, users);
    }

    activeUsers = NULL;
}

void MegaApiImpl::fireOnContactRequestsUpdate(MegaContactRequestList *requests)
{
    activeContactRequests = requests;

    for(set<MegaGlobalListener *>::iterator it = globalListeners.begin(); it != globalListeners.end() ; it++)
    {
        (*it)->onContactRequestsUpdate(api, requests);
    }
    for(set<MegaListener *>::iterator it = listeners.begin(); it != listeners.end() ; it++)
    {
        (*it)->onContactRequestsUpdate(api, requests);
    }

    activeContactRequests = NULL;
}

void MegaApiImpl::fireOnNodesUpdate(MegaNodeList *nodes)
{
	activeNodes = nodes;

	for(set<MegaGlobalListener *>::iterator it = globalListeners.begin(); it != globalListeners.end() ; it++)
    {
        (*it)->onNodesUpdate(api, nodes);
    }
	for(set<MegaListener *>::iterator it = listeners.begin(); it != listeners.end() ; it++)
    {
        (*it)->onNodesUpdate(api, nodes);
    }

    activeNodes = NULL;
}

void MegaApiImpl::fireOnAccountUpdate()
{
    for(set<MegaGlobalListener *>::iterator it = globalListeners.begin(); it != globalListeners.end() ; it++)
    {
        (*it)->onAccountUpdate(api);
    }
    for(set<MegaListener *>::iterator it = listeners.begin(); it != listeners.end() ; it++)
    {
        (*it)->onAccountUpdate(api);
    }
}

void MegaApiImpl::fireOnReloadNeeded()
{
	for(set<MegaGlobalListener *>::iterator it = globalListeners.begin(); it != globalListeners.end() ; it++)
		(*it)->onReloadNeeded(api);

	for(set<MegaListener *>::iterator it = listeners.begin(); it != listeners.end() ; it++)
		(*it)->onReloadNeeded(api);
}

#ifdef ENABLE_SYNC
void MegaApiImpl::fireOnSyncStateChanged(MegaSyncPrivate *sync)
{
    for(set<MegaListener *>::iterator it = listeners.begin(); it != listeners.end() ; it++)
        (*it)->onSyncStateChanged(api, sync);

    for(set<MegaSyncListener *>::iterator it = syncListeners.begin(); it != syncListeners.end() ; it++)
        (*it)->onSyncStateChanged(api, sync);

    MegaSyncListener* listener = sync->getListener();
    if(listener)
    {
        listener->onSyncStateChanged(api, sync);
    }
}

void MegaApiImpl::fireOnSyncEvent(MegaSyncPrivate *sync, MegaSyncEvent *event)
{
    for(set<MegaListener *>::iterator it = listeners.begin(); it != listeners.end() ; it++)
        (*it)->onSyncEvent(api, sync, event);

    for(set<MegaSyncListener *>::iterator it = syncListeners.begin(); it != syncListeners.end() ; it++)
        (*it)->onSyncEvent(api, sync, event);

    MegaSyncListener* listener = sync->getListener();
    if(listener)
    {
        listener->onSyncEvent(api, sync, event);
    }

    delete event;
}

void MegaApiImpl::fireOnGlobalSyncStateChanged()
{
    for(set<MegaListener *>::iterator it = listeners.begin(); it != listeners.end() ; it++)
        (*it)->onGlobalSyncStateChanged(api);

    for(set<MegaGlobalListener *>::iterator it = globalListeners.begin(); it != globalListeners.end() ; it++)
        (*it)->onGlobalSyncStateChanged(api);
}

void MegaApiImpl::fireOnFileSyncStateChanged(MegaSyncPrivate *sync, const char *filePath, int newState)
{
    for(set<MegaListener *>::iterator it = listeners.begin(); it != listeners.end() ; it++)
        (*it)->onSyncFileStateChanged(api, sync, filePath, newState);

    for(set<MegaSyncListener *>::iterator it = syncListeners.begin(); it != syncListeners.end() ; it++)
        (*it)->onSyncFileStateChanged(api, sync, filePath, newState);

    MegaSyncListener* listener = sync->getListener();
    if(listener)
    {
        listener->onSyncFileStateChanged(api, sync, filePath, newState);
    }
}

#endif

MegaError MegaApiImpl::checkAccess(MegaNode* megaNode, int level)
{
    if(!megaNode || level < MegaShare::ACCESS_UNKNOWN || level > MegaShare::ACCESS_OWNER)
    {
        return MegaError(API_EARGS);
    }

    sdkMutex.lock();
    pnode_t node = client->nodebyhandle(megaNode->getHandle());
	if(!node)
	{
        sdkMutex.unlock();
        return MegaError(API_ENOENT);
	}

    accesslevel_t a = OWNER;
    switch(level)
    {
    	case MegaShare::ACCESS_UNKNOWN:
    	case MegaShare::ACCESS_READ:
    		a = RDONLY;
    		break;
    	case MegaShare::ACCESS_READWRITE:
    		a = RDWR;
    		break;
    	case MegaShare::ACCESS_FULL:
    		a = FULL;
    		break;
    	case MegaShare::ACCESS_OWNER:
    		a = OWNER;
    		break;
    }

	MegaError e(client->checkaccess(node, a) ? API_OK : API_EACCESS);
    sdkMutex.unlock();

	return e;
}

MegaError MegaApiImpl::checkMove(MegaNode* megaNode, MegaNode* targetNode)
{
	if(!megaNode || !targetNode) return MegaError(API_EARGS);

    sdkMutex.lock();
    pnode_t node = client->nodebyhandle(megaNode->getHandle());
    pnode_t target = client->nodebyhandle(targetNode->getHandle());
	if(!node || !target)
	{
        sdkMutex.unlock();
        return MegaError(API_ENOENT);
	}

	MegaError e(client->checkmove(node,target));
    sdkMutex.unlock();

	return e;
}

bool MegaApiImpl::nodeComparatorDefaultASC (pnode_t i, pnode_t j)
{
    if(i->type < j->type) return 0;
    if(i->type > j->type) return 1;
    if(strcasecmp(i->displayname(), j->displayname())<=0) return 1;
	return 0;
}

bool MegaApiImpl::nodeComparatorDefaultDESC (pnode_t i, pnode_t j)
{
    if(i->type < j->type) return 1;
    if(i->type > j->type) return 0;
    if(strcasecmp(i->displayname(), j->displayname())<=0) return 0;
	return 1;
}

bool MegaApiImpl::nodeComparatorSizeASC (pnode_t i, pnode_t j)
{ if(i->size < j->size) return 1; return 0;}
bool MegaApiImpl::nodeComparatorSizeDESC (pnode_t i, pnode_t j)
{ if(i->size < j->size) return 0; return 1;}

bool MegaApiImpl::nodeComparatorCreationASC  (pnode_t i, pnode_t j)
{ if(i->ctime < j->ctime) return 1; return 0;}
bool MegaApiImpl::nodeComparatorCreationDESC  (pnode_t i, pnode_t j)
{ if(i->ctime < j->ctime) return 0; return 1;}

bool MegaApiImpl::nodeComparatorModificationASC  (pnode_t i, pnode_t j)
{ if(i->mtime < j->mtime) return 1; return 0;}
bool MegaApiImpl::nodeComparatorModificationDESC  (pnode_t i, pnode_t j)
{ if(i->mtime < j->mtime) return 0; return 1;}

bool MegaApiImpl::nodeComparatorAlphabeticalASC  (pnode_t i, pnode_t j)
{ if(strcasecmp(i->displayname(), j->displayname())<=0) return 1; return 0; }
bool MegaApiImpl::nodeComparatorAlphabeticalDESC  (pnode_t i, pnode_t j)
{ if(strcasecmp(i->displayname(), j->displayname())<=0) return 0; return 1; }

int MegaApiImpl::getNumChildren(MegaNode* p)
{
	if (!p) return 0;

	sdkMutex.lock();

    int numChildren = client->getnumchildren(p->getHandle());

	sdkMutex.unlock();

	return numChildren;
}

void MegaApiImpl::getNumChildFiles(MegaNode *parent, MegaRequestListener* listener)
{
    MegaRequestPrivate *request = new MegaRequestPrivate(MegaRequest::TYPE_GET_NUM_CHILD_FILES, listener);
    request->setNodeHandle(parent->getHandle());
    requestQueue.push(request);
    waiter->notify();
}

void MegaApiImpl::getNumChildFolders(MegaNode *parent, MegaRequestListener* listener)
{
    MegaRequestPrivate *request = new MegaRequestPrivate(MegaRequest::TYPE_GET_NUM_CHILD_FOLDERS, listener);
    request->setNodeHandle(parent->getHandle());
    requestQueue.push(request);
    waiter->notify();
}

MegaNodeList *MegaApiImpl::getChildren(MegaNode* p, int order)
{
    if(!p) return new MegaNodeListPrivate();

    sdkMutex.lock();
    pnode_t parent = client->nodebyhandle(p->getHandle());
	if(!parent)
	{
        sdkMutex.unlock();
        return new MegaNodeListPrivate();
	}

    vector<pnode_t > childrenNodes;

    if(!order || order> MegaApi::ORDER_ALPHABETICAL_DESC)
	{
        shared_ptr<node_vector> children = client->getchildren(parent);
        for (node_vector::iterator it = children->begin(); it != children->end(); it++)
            childrenNodes.push_back(*it++);
	}
	else
	{
        bool (*comp)(pnode_t, pnode_t);
		switch(order)
		{
        case MegaApi::ORDER_DEFAULT_ASC: comp = MegaApiImpl::nodeComparatorDefaultASC; break;
        case MegaApi::ORDER_DEFAULT_DESC: comp = MegaApiImpl::nodeComparatorDefaultDESC; break;
        case MegaApi::ORDER_SIZE_ASC: comp = MegaApiImpl::nodeComparatorSizeASC; break;
        case MegaApi::ORDER_SIZE_DESC: comp = MegaApiImpl::nodeComparatorSizeDESC; break;
        case MegaApi::ORDER_CREATION_ASC: comp = MegaApiImpl::nodeComparatorCreationASC; break;
        case MegaApi::ORDER_CREATION_DESC: comp = MegaApiImpl::nodeComparatorCreationDESC; break;
        case MegaApi::ORDER_MODIFICATION_ASC: comp = MegaApiImpl::nodeComparatorModificationASC; break;
        case MegaApi::ORDER_MODIFICATION_DESC: comp = MegaApiImpl::nodeComparatorModificationDESC; break;
        case MegaApi::ORDER_ALPHABETICAL_ASC: comp = MegaApiImpl::nodeComparatorAlphabeticalASC; break;
        case MegaApi::ORDER_ALPHABETICAL_DESC: comp = MegaApiImpl::nodeComparatorAlphabeticalDESC; break;
        default: comp = MegaApiImpl::nodeComparatorDefaultASC; break;
		}

        shared_ptr<node_vector> children = client->getchildren(parent);
        for (node_vector::iterator it = children->begin(); it != children->end(); )
		{
            pnode_t n = *it++;
            vector<pnode_t >::iterator i = std::lower_bound(childrenNodes.begin(),
					childrenNodes.end(), n, comp);
            childrenNodes.insert(i, n);
		}
	}
    sdkMutex.unlock();

    if(childrenNodes.size()) return new MegaNodeListPrivate(childrenNodes.data(), childrenNodes.size());
    else return new MegaNodeListPrivate();
}

int MegaApiImpl::getIndex(MegaNode *n, int order)
{
    if(!n)
    {
        return -1;
    }

    sdkMutex.lock();
    pnode_t node = client->nodebyhandle(n->getHandle());
    if(!node)
    {
        sdkMutex.unlock();
        return -1;
    }

    pnode_t parent = client->nodebyhandle(node->parenthandle);
    if(!parent)
    {
        sdkMutex.unlock();
        return -1;
    }


    if(!order || order> MegaApi::ORDER_ALPHABETICAL_DESC)
    {
        sdkMutex.unlock();
        return 0;
    }

    bool (*comp)(pnode_t, pnode_t);
    switch(order)
    {
        case MegaApi::ORDER_DEFAULT_ASC: comp = MegaApiImpl::nodeComparatorDefaultASC; break;
        case MegaApi::ORDER_DEFAULT_DESC: comp = MegaApiImpl::nodeComparatorDefaultDESC; break;
        case MegaApi::ORDER_SIZE_ASC: comp = MegaApiImpl::nodeComparatorSizeASC; break;
        case MegaApi::ORDER_SIZE_DESC: comp = MegaApiImpl::nodeComparatorSizeDESC; break;
        case MegaApi::ORDER_CREATION_ASC: comp = MegaApiImpl::nodeComparatorCreationASC; break;
        case MegaApi::ORDER_CREATION_DESC: comp = MegaApiImpl::nodeComparatorCreationDESC; break;
        case MegaApi::ORDER_MODIFICATION_ASC: comp = MegaApiImpl::nodeComparatorModificationASC; break;
        case MegaApi::ORDER_MODIFICATION_DESC: comp = MegaApiImpl::nodeComparatorModificationDESC; break;
        case MegaApi::ORDER_ALPHABETICAL_ASC: comp = MegaApiImpl::nodeComparatorAlphabeticalASC; break;
        case MegaApi::ORDER_ALPHABETICAL_DESC: comp = MegaApiImpl::nodeComparatorAlphabeticalDESC; break;
        default: comp = MegaApiImpl::nodeComparatorDefaultASC; break;
    }

    node_vector childrenNodes;
    shared_ptr<node_vector> children = client->getchildren(parent);
    for (node_vector::iterator it = children->begin(); it != children->end(); it++)
    {
        pnode_t temp = *it++;
        vector<pnode_t >::iterator i = std::lower_bound(childrenNodes.begin(),
                childrenNodes.end(), temp, comp);
        childrenNodes.insert(i, temp);
    }

    vector<pnode_t >::iterator i = std::lower_bound(childrenNodes.begin(),
            childrenNodes.end(), node, comp);

    sdkMutex.unlock();
    return i - childrenNodes.begin();
}

MegaNode *MegaApiImpl::getChildNode(MegaNode *parent, const char* name)
{
    if(!parent || !name)
    {
        return NULL;
    }

    sdkMutex.lock();
    pnode_t parentNode = client->nodebyhandle(parent->getHandle());
	if(!parentNode)
	{
        sdkMutex.unlock();
        return NULL;
	}

    MegaNode *node = MegaNodePrivate::fromNode(client->childnodebyname(parentNode, name));
    sdkMutex.unlock();
    return node;
}

pnode_t MegaApiImpl::getNodeByFingerprintInternal(const char *fingerprint)
{
    if(!fingerprint || !fingerprint[0]) return NULL;

    m_off_t size = 0;
    unsigned int fsize = strlen(fingerprint);
    unsigned int ssize = fingerprint[0] - 'A';
    if(ssize > (sizeof(size) * 4 / 3 + 4) || fsize <= (ssize + 1))
        return NULL;

    int len =  sizeof(size) + 1;
    byte *buf = new byte[len];
    Base64::atob(fingerprint + 1, buf, len);
    int l = Serialize64::unserialize(buf, len, (uint64_t *)&size);
    delete [] buf;
    if(l <= 0)
        return NULL;

    string sfingerprint = fingerprint + ssize + 1;

    FileFingerprint fp;
    if(!fp.unserializefingerprint(&sfingerprint))
        return NULL;

    fp.size = size;

    string fpstring;
    fp.serializefingerprint(&fpstring);

    sdkMutex.lock();
    pnode_t n  = client->nodebyfingerprint(&fpstring);
    sdkMutex.unlock();

    return n;
}

pnode_t MegaApiImpl::getNodeByFingerprintInternal(const char *fingerprint, pnode_t parent)
{
    if(!fingerprint || !fingerprint[0]) return NULL;

    m_off_t size = 0;
    unsigned int fsize = strlen(fingerprint);
    unsigned int ssize = fingerprint[0] - 'A';
    if(ssize > (sizeof(size) * 4 / 3 + 4) || fsize <= (ssize + 1))
        return NULL;

    int len =  sizeof(size) + 1;
    byte *buf = new byte[len];
    Base64::atob(fingerprint + 1, buf, len);
    int l = Serialize64::unserialize(buf, len, (uint64_t *)&size);
    delete [] buf;
    if(l <= 0)
        return NULL;

    string sfingerprint = fingerprint + ssize + 1;

    FileFingerprint fp;
    if(!fp.unserializefingerprint(&sfingerprint))
        return NULL;

    fp.size = size;

    string fpstring;
    fp.serializefingerprint(&fpstring);

    sdkMutex.lock();
    pnode_t n  = client->nodebyfingerprint(&fpstring);
    if(n && parent && client->nodebyhandle(n->parenthandle) != parent)
    {

        shared_ptr<node_vector> children = client->getchildren(parent);
        for (node_vector::iterator it = children->begin(); it != children->end(); it++)
        {
            pnode_t node = (*it);
            if(*((FileFingerprint *)node.get()) == *((FileFingerprint *)n.get()))
            {
                n = node;
                break;
            }
        }
    }
    sdkMutex.unlock();

    return n;
}

MegaNode* MegaApiImpl::getParentNode(MegaNode* n)
{
    if(!n) return NULL;

    sdkMutex.lock();
    pnode_t node = client->nodebyhandle(n->getHandle());
	if(!node)
	{
        sdkMutex.unlock();
        return NULL;
	}

    MegaNode *result = MegaNodePrivate::fromNode(client->nodebyhandle(node->parenthandle));
    sdkMutex.unlock();

	return result;
}

char* MegaApiImpl::getNodePath(MegaNode *node)
{
    if(!node) return NULL;

    sdkMutex.lock();
    pnode_t n = client->nodebyhandle(node->getHandle());
    if(!n)
	{
        sdkMutex.unlock();
        return NULL;
	}

	string path;
	if (n->nodehandle == client->rootnodes[0])
	{
		path = "/";
        sdkMutex.unlock();
        return stringToArray(path);
	}

	while (n)
	{
		switch (n->type)
		{
		case FOLDERNODE:
			path.insert(0,n->displayname());

			if (n->inshare)
			{
				path.insert(0,":");
				if (n->inshare->user) path.insert(0,n->inshare->user->email);
				else path.insert(0,"UNKNOWN");
                sdkMutex.unlock();
                return stringToArray(path);
			}
			break;

		case INCOMINGNODE:
			path.insert(0,"//in");
            sdkMutex.unlock();
            return stringToArray(path);

		case ROOTNODE:
            sdkMutex.unlock();
            return stringToArray(path);

		case RUBBISHNODE:
			path.insert(0,"//bin");
            sdkMutex.unlock();
            return stringToArray(path);

		case TYPE_UNKNOWN:
		case FILENODE:
			path.insert(0,n->displayname());
		}

		path.insert(0,"/");

        n = client->nodebyhandle(n->parenthandle);
	}
    sdkMutex.unlock();
    return stringToArray(path);
}

MegaNode* MegaApiImpl::getNodeByPath(const char *path, MegaNode* node)
{
    if(!path) return NULL;

    sdkMutex.lock();
    pnode_t cwd = NULL;
    if(node) cwd = client->nodebyhandle(node->getHandle());

	vector<string> c;
	string s;
	int l = 0;
	const char* bptr = path;
	int remote = 0;
    pnode_t n;
    pnode_t nn;

	// split path by / or :
	do {
		if (!l)
		{
			if (*path >= 0)
			{
				if (*path == '\\')
				{
                    if (path > bptr)
                    {
                        s.append(bptr, path - bptr);
                    }

					bptr = ++path;

					if (*bptr == 0)
					{
						c.push_back(s);
						break;
					}

					path++;
					continue;
				}

				if (*path == '/' || *path == ':' || !*path)
				{
					if (*path == ':')
					{
						if (c.size())
						{
                            sdkMutex.unlock();
                            return NULL;
						}
						remote = 1;
					}

                    if (path > bptr)
                    {
                        s.append(bptr, path - bptr);
                    }

                    bptr = path + 1;

					c.push_back(s);

					s.erase();
				}
			}
            else if ((*path & 0xf0) == 0xe0)
            {
                l = 1;
            }
            else if ((*path & 0xf8) == 0xf0)
            {
                l = 2;
            }
            else if ((*path & 0xfc) == 0xf8)
            {
                l = 3;
            }
            else if ((*path & 0xfe) == 0xfc)
            {
                l = 4;
            }
		}
        else
        {
            l--;
        }
	} while (*path++);

	if (l)
	{
        sdkMutex.unlock();
        return NULL;
	}

	if (remote)
	{
        // target: user inbox - it's not a node - return NULL
		if (c.size() == 2 && !c[1].size())
		{
            sdkMutex.unlock();
            return NULL;
		}

		User* u;

        if ((u = client->finduser(c[0].c_str())))
        {
            // locate matching share from this user
            handle_set::iterator sit;
            string name;
            for (sit = u->sharing.begin(); sit != u->sharing.end(); sit++)
            {
                if ((n = client->nodebyhandle(*sit)))
                {
                    if(!name.size())
                    {
                        name =  c[1];
                        n->client->fsaccess->normalize(&name);
                    }

                    if (!strcmp(name.c_str(), n->displayname()))
                    {
                        l = 2;
                        break;
                    }
                }
            }
        }

		if (!l)
		{
            sdkMutex.unlock();
            return NULL;
		}
	}
	else
	{
		// path starting with /
		if (c.size() > 1 && !c[0].size())
		{
			// path starting with //
			if (c.size() > 2 && !c[1].size())
			{
                if (c[2] == "in")
                {
                    n = client->nodebyhandle(client->rootnodes[1]);
                }
                else if (c[2] == "bin")
                {
                    n = client->nodebyhandle(client->rootnodes[2]);
                }
				else
				{
                    sdkMutex.unlock();
                    return NULL;
				}

				l = 3;
			}
			else
			{
				n = client->nodebyhandle(client->rootnodes[0]);
				l = 1;
			}
		}
        else
        {
            n = cwd;
        }
	}

	// parse relative path
	while (n && l < (int)c.size())
	{
		if (c[l] != ".")
		{
			if (c[l] == "..")
			{
                if (client->nodebyhandle(n->parenthandle))
                {
                    n = client->nodebyhandle(n->parenthandle);
                }
			}
			else
			{
				// locate child node (explicit ambiguity resolution: not implemented)
				if (c[l].size())
				{
                    nn = client->childnodebyname(n, c[l].c_str());

					if (!nn)
					{
                        sdkMutex.unlock();
                        return NULL;
					}

					n = nn;
				}
			}
		}

		l++;
	}

    MegaNode *result = MegaNodePrivate::fromNode(n);
    sdkMutex.unlock();
    return result;
}

MegaNode* MegaApiImpl::getNodeByHandle(handle handle)
{
	if(handle == UNDEF) return NULL;
    sdkMutex.lock();
    MegaNode *result = MegaNodePrivate::fromNode(client->nodebyhandle(handle));
    sdkMutex.unlock();
    return result;
}

MegaContactRequest *MegaApiImpl::getContactRequestByHandle(MegaHandle handle)
{
    sdkMutex.lock();
    if(client->pcrindex.find(handle) == client->pcrindex.end())
    {
        sdkMutex.unlock();
        return NULL;
    }
    MegaContactRequest* request = MegaContactRequestPrivate::fromContactRequest(client->pcrindex.at(handle));
    sdkMutex.unlock();
    return request;
}

void MegaApiImpl::sendPendingTransfers()
{
	MegaTransferPrivate *transfer;
	error e;
	int nextTag;

	while((transfer = transferQueue.pop()))
	{
		sdkMutex.lock();
		e = API_OK;
        nextTag = client->nextreqtag();

		switch(transfer->getType())
		{
			case MegaTransfer::TYPE_UPLOAD:
			{
                const char* localPath = transfer->getPath();
                const char* fileName = transfer->getFileName();
                int64_t mtime = transfer->getTime();
                pnode_t parent = client->nodebyhandle(transfer->getParentHandle());

                if(!localPath || !parent || !fileName || !(*fileName))
                {
                    e = API_EARGS;
                    break;
                }

                currentTransfer = transfer;
				string tmpString = localPath;
				string wLocalPath;
				client->fsaccess->path2local(&tmpString, &wLocalPath);

                string wFileName = fileName;
                MegaFilePut *f = new MegaFilePut(client, &wLocalPath, &wFileName, transfer->getParentHandle(), "", mtime);

                bool started = client->startxfer(PUT, f, true);
                if(!started)
                {
                    if(!f->isvalid)
                    {
                        //Unable to read the file
                        transfer->setSyncTransfer(false);
                        transferMap[nextTag]=transfer;
                        transfer->setTag(nextTag);
                        fireOnTransferStart(transfer);
                        fireOnTransferFinish(transfer, MegaError(API_EREAD));
                    }
                    else
                    {
                        //Already existing transfer
                        transferMap[nextTag]=transfer;
                        transfer->setTag(nextTag);
                        fireOnTransferStart(transfer);
                        fireOnTransferFinish(transfer, MegaError(API_EEXIST));
                    }
                }
                else if(transfer->getTag() == -1)
                {
                    //Already existing transfer
                    //Delete the new one and set the transfer as regular
                    transfer_map::iterator it = client->transfers[PUT].find(f);
                    if(it != client->transfers[PUT].end())
                    {
                        int previousTag = it->second->tag;
                        if(transferMap.find(previousTag) != transferMap.end())
                        {
                            MegaTransferPrivate* previousTransfer = transferMap.at(previousTag);
                            previousTransfer->setSyncTransfer(false);
                            delete transfer;
                        }
                    }
                }
                currentTransfer=NULL;
				break;
			}
			case MegaTransfer::TYPE_DOWNLOAD:
			{
                handle nodehandle = transfer->getNodeHandle();
                pnode_t node = client->nodebyhandle(nodehandle);
                MegaNode *publicNode = transfer->getPublicNode();
                const char *parentPath = transfer->getParentPath();
                const char *fileName = transfer->getFileName();
                if(!node && !publicNode) { e = API_EARGS; break; }

                currentTransfer=transfer;
                if(parentPath || fileName)
                {
                    string name;
                    string securename;
                    string path;

					if(parentPath)
					{
						path = parentPath;
					}
					else
					{
						string separator;
						client->fsaccess->local2path(&client->fsaccess->localseparator, &separator);
						path = ".";
						path.append(separator);
					}

					MegaFileGet *f;

					if(node)
					{
						if(!fileName)
                        {
                            attr_map::iterator ait = node->attrs.map.find('n');
                            if(ait == node->attrs.map.end())
                            {
                                name = "CRYPTO_ERROR";
                            }
                            else if(!ait->second.size())
                            {
                                name = "BLANK";
                            }
                            else
                            {
                                name = ait->second;
                            }
                        }
                        else
                        {
                            name = fileName;
                        }

                        client->fsaccess->name2local(&name);
                        client->fsaccess->local2path(&name, &securename);
                        path += securename;
						f = new MegaFileGet(client, node, path);
					}
					else
					{
						if(!transfer->getFileName())
                            name = publicNode->getName();
                        else
                            name = transfer->getFileName();

                        client->fsaccess->name2local(&name);
                        client->fsaccess->local2path(&name, &securename);
                        path += securename;
						f = new MegaFileGet(client, publicNode, path);
					}

					transfer->setPath(path.c_str());
                    bool ok = client->startxfer(GET, f, true);
                    if(transfer->getTag() == -1)
                    {
                        //Already existing transfer
                        if (ok)
                        {
                            //Set the transfer as regular
                            transfer_map::iterator it = client->transfers[GET].find(f);
                            if(it != client->transfers[GET].end())
                            {
                                int previousTag = it->second->tag;
                                if(transferMap.find(previousTag) != transferMap.end())
                                {
                                    MegaTransferPrivate* previousTransfer = transferMap.at(previousTag);
                                    previousTransfer->setSyncTransfer(false);
                                }
                            }
                        }
                        else
                        {
                            //Already existing transfer
                            transferMap[nextTag]=transfer;
                            transfer->setTag(nextTag);
                            fireOnTransferStart(transfer);
                            fireOnTransferFinish(transfer, MegaError(API_EEXIST));
                        }
                    }
                }
                else
                {
                	m_off_t startPos = transfer->getStartPos();
                	m_off_t endPos = transfer->getEndPos();
                	if(startPos < 0 || endPos < 0 || startPos > endPos) { e = API_EARGS; break; }
                	if(node)
                	{
                        transfer->setFileName(node->displayname());
                		if(startPos >= node->size || endPos >= node->size)
                		{ e = API_EARGS; break; }

                		m_off_t totalBytes = endPos - startPos + 1;
                	    transferMap[nextTag]=transfer;
						transfer->setTotalBytes(totalBytes);
						transfer->setTag(nextTag);
                        fireOnTransferStart(transfer);
                	    client->pread(node, startPos, totalBytes, transfer);
                	    waiter->notify();
                	}
                	else
                	{
                        transfer->setFileName(publicNode->getName());
                        if(startPos >= publicNode->getSize() || endPos >= publicNode->getSize())
                        { e = API_EARGS; break; }

                        m_off_t totalBytes = endPos - startPos + 1;
                        transferMap[nextTag]=transfer;
                        transfer->setTotalBytes(totalBytes);
                        transfer->setTag(nextTag);
                        fireOnTransferStart(transfer);
                        SymmCipher cipher;
                        cipher.setkey(publicNode->getNodeKey());
                        client->pread(publicNode->getHandle(), &cipher,
                            MemAccess::get<int64_t>((const char*)publicNode->getNodeKey()->data() + SymmCipher::KEYLENGTH),
                                      startPos, totalBytes, transfer);
                        waiter->notify();
                	}
                }

                currentTransfer=NULL;
				break;
			}
		}

		if(e)
            fireOnTransferFinish(transfer, MegaError(e));

        sdkMutex.unlock();
    }
}

void MegaApiImpl::removeRecursively(const char *path)
{
#ifndef _WIN32
    string spath = path;
    PosixFileSystemAccess::emptydirlocal(&spath);
#else
    string utf16path;
    MegaApi::utf8ToUtf16(path, &utf16path);
    if(utf16path.size())
    {
        utf16path.resize(utf16path.size()-2);
        WinFileSystemAccess::emptydirlocal(&utf16path);
    }
#endif
}


void MegaApiImpl::sendPendingRequests()
{
	MegaRequestPrivate *request;
	error e;
    int nextTag = 0;

	while((request = requestQueue.pop()))
	{
        if(!nextTag)
        {
            client->abortbackoff(false);
        }

		sdkMutex.lock();
		nextTag = client->nextreqtag();

        request->setTag(nextTag);
		requestMap[nextTag]=request;
		e = API_OK;

        fireOnRequestStart(request);
		switch(request->getType())
		{
		case MegaRequest::TYPE_LOGIN:
		{
			const char *login = request->getEmail();
			const char *password = request->getPassword();
            const char* megaFolderLink = request->getLink();
            const char* base64pwkey = request->getPrivateKey();
            const char* sessionKey = request->getSessionKey();

            if(!megaFolderLink && (!(login && password)) && !sessionKey && (!(login && base64pwkey)))
            {
                e = API_EARGS;
                break;
            }

            string slogin;
            if(login)
            {
                slogin = login;
                slogin.erase(slogin.begin(), std::find_if(slogin.begin(), slogin.end(), std::not1(std::ptr_fun<int, int>(std::isspace))));
                slogin.erase(std::find_if(slogin.rbegin(), slogin.rend(), std::not1(std::ptr_fun<int, int>(std::isspace))).base(), slogin.end());
            }

            requestMap.erase(request->getTag());
            while(!requestMap.empty())
            {
                std::map<int,MegaRequestPrivate*>::iterator it=requestMap.begin();
                if(it->second) fireOnRequestFinish(it->second, MegaError(MegaError::API_EACCESS));
            }

            while(!transferMap.empty())
            {
                std::map<int, MegaTransferPrivate *>::iterator it=transferMap.begin();
                if(it->second) fireOnTransferFinish(it->second, MegaError(MegaError::API_EACCESS));
            }
            requestMap[request->getTag()]=request;

            if(sessionKey)
            {
                byte session[MAX_SESSION_LENGTH];
                int size = Base64::atob(sessionKey, (byte *)session, sizeof session);
                client->login(session, size);
            }
            else if(login && base64pwkey)
            {
                byte pwkey[SymmCipher::KEYLENGTH];
                Base64::atob(base64pwkey, (byte *)pwkey, sizeof pwkey);

                if(password)
                {
                    uint64_t emailhash;
                    Base64::atob(password, (byte *)&emailhash, sizeof emailhash);
                    client->fastlogin(slogin.c_str(), pwkey, emailhash);
                }
                else
                {
                    client->login(slogin.c_str(), pwkey);
                }
            }
            else if(login && password)
            {
                byte pwkey[SymmCipher::KEYLENGTH];
                if((e = client->pw_key(password,pwkey))) break;
                client->login(slogin.c_str(), pwkey);
            }
            else
            {
                const char* ptr;
                if (!((ptr = strstr(megaFolderLink,"#F!")) && (strlen(ptr)>12) && ptr[11] == '!'))
                {
                    e = API_EARGS;
                    break;
                }
                e = client->folderaccess(ptr+3,ptr+12);
                if(e == API_OK)
                {
                    fireOnRequestFinish(request, MegaError(e));
                }
            }

            break;
		}
        case MegaRequest::TYPE_CREATE_FOLDER:
		{
            pnode_t parent = client->nodebyhandle(request->getParentHandle());
			const char *name = request->getName();
			if(!name || !parent) { e = API_EARGS; break; }

			NewNode *newnode = new NewNode[1];
			SymmCipher key;
			string attrstring;
			byte buf[FOLDERNODEKEYLENGTH];

			// set up new node as folder node
			newnode->source = NEW_NODE;
			newnode->type = FOLDERNODE;
			newnode->nodehandle = 0;
			newnode->parenthandle = UNDEF;

			// generate fresh random key for this folder node
			PrnGen::genblock(buf,FOLDERNODEKEYLENGTH);
			newnode->nodekey.assign((char*)buf,FOLDERNODEKEYLENGTH);
			key.setkey(buf);

			// generate fresh attribute object with the folder name
			AttrMap attrs;
            string sname = name;
            fsAccess->normalize(&sname);
            attrs.map['n'] = sname;

			// JSON-encode object and encrypt attribute string
			attrs.getjson(&attrstring);
            newnode->attrstring = new string;
            client->makeattr(&key,newnode->attrstring,attrstring.c_str());

			// add the newly generated folder node
			client->putnodes(parent->nodehandle,newnode,1);
			break;
		}
		case MegaRequest::TYPE_MOVE:
		{
            pnode_t node = client->nodebyhandle(request->getNodeHandle());
            pnode_t newParent = client->nodebyhandle(request->getParentHandle());
			if(!node || !newParent) { e = API_EARGS; break; }

            if(node->parenthandle == newParent->nodehandle)
            {
                fireOnRequestFinish(request, MegaError(API_OK));
                break;
            }
			if((e = client->checkmove(node,newParent))) break;

			e = client->rename(node, newParent);
			break;
		}
		case MegaRequest::TYPE_COPY:
		{
            pnode_t node = client->nodebyhandle(request->getNodeHandle());
            pnode_t target = client->nodebyhandle(request->getParentHandle());
			const char* email = request->getEmail();
            MegaNode *publicNode = request->getPublicNode();
            const char *newName = request->getName();

            if((!node && !publicNode) || (!target && !email) || (newName && !(*newName))) { e = API_EARGS; break; }

            if(publicNode)
            {
                if(publicNode->getAuth()->size())
                {
                    e = API_EACCESS;
                    break;
                }

                NewNode *newnode = new NewNode[1];
                newnode->nodekey.assign(publicNode->getNodeKey()->data(), publicNode->getNodeKey()->size());
                newnode->attrstring = new string;
                newnode->attrstring->assign(publicNode->getAttrString()->data(), publicNode->getAttrString()->size());
                newnode->nodehandle = publicNode->getHandle();
                newnode->source = NEW_PUBLIC;
                newnode->type = FILENODE;
                newnode->parenthandle = UNDEF;

                if(target)
                {
                    client->putnodes(target->nodehandle, newnode, 1);
                }
                else
                {
                    client->putnodes(email, newnode, 1);
                }
            }
            else
            {
                unsigned nc;
                TreeProcCopy tc;

                // determine number of nodes to be copied
                client->proctree(node,&tc);
                tc.allocnodes();
                nc = tc.nc;

                // build new nodes array
                client->proctree(node,&tc);
                if (!nc)
                {
                    e = API_EARGS;
                    break;
                }

                tc.nn->parenthandle = UNDEF;

                if(nc == 1 && newName && tc.nn[0].nodekey.size())
                {
                    SymmCipher key;
                    AttrMap attrs;
                    string attrstring;

                    key.setkey((const byte*)tc.nn[0].nodekey.data(), node->type);
                    attrs = node->attrs;

                    string sname = newName;
                    fsAccess->normalize(&sname);
                    attrs.map['n'] = sname;

                    attrs.getjson(&attrstring);
                    client->makeattr(&key,tc.nn[0].attrstring, attrstring.c_str());
                }

                if (target)
                {
                    client->putnodes(target->nodehandle,tc.nn,nc);
                }
                else
                {
                    client->putnodes(email, tc.nn, nc);
                }
            }
			break;
		}

		case MegaRequest::TYPE_RENAME:
		{
            pnode_t node = client->nodebyhandle(request->getNodeHandle());
			const char* newName = request->getName();
            if(!node || !newName || !(*newName)) { e = API_EARGS; break; }

            if (!client->checkaccess(node,FULL)) { e = API_EACCESS; break; }

            string sname = newName;
            fsAccess->normalize(&sname);
            node->attrs.map['n'] = sname;
            e = client->setattr(node);
            break;
        }
		case MegaRequest::TYPE_REMOVE:
		{
            pnode_t node = client->nodebyhandle(request->getNodeHandle());
			if(!node) { e = API_EARGS; break; }

			e = client->unlink(node);
			break;
		}
		case MegaRequest::TYPE_SHARE:
		{
            pnode_t node = client->nodebyhandle(request->getNodeHandle());
			const char* email = request->getEmail();
			int access = request->getAccess();
            if(!node || !email || !strchr(email, '@'))
            {
                e = API_EARGS;
                break;
            }

            accesslevel_t a;
			switch(access)
			{
				case MegaShare::ACCESS_UNKNOWN:
                    a = ACCESS_UNKNOWN;
                    break;
				case MegaShare::ACCESS_READ:
					a = RDONLY;
					break;
				case MegaShare::ACCESS_READWRITE:
					a = RDWR;
					break;
				case MegaShare::ACCESS_FULL:
					a = FULL;
					break;
				case MegaShare::ACCESS_OWNER:
					a = OWNER;
					break;
                default:
                    e = API_EARGS;
			}

            if(e == API_OK)
                client->setshare(node, email, a);
			break;
		}
		case MegaRequest::TYPE_IMPORT_LINK:
		case MegaRequest::TYPE_GET_PUBLIC_NODE:
		{
            pnode_t node = client->nodebyhandle(request->getParentHandle());
			const char* megaFileLink = request->getLink();
			if(!megaFileLink) { e = API_EARGS; break; }
			if((request->getType()==MegaRequest::TYPE_IMPORT_LINK) && (!node)) { e = API_EARGS; break; }

			e = client->openfilelink(megaFileLink, 1);
			break;
		}
		case MegaRequest::TYPE_EXPORT:
		{
            pnode_t node = client->nodebyhandle(request->getNodeHandle());
			if(!node) { e = API_EARGS; break; }

            e = client->exportnode(node, !request->getAccess(), request->getNumber());
			break;
		}
		case MegaRequest::TYPE_FETCH_NODES:
		{
			client->fetchnodes();
			break;
		}
		case MegaRequest::TYPE_ACCOUNT_DETAILS:
		{
            if(client->loggedin() != FULLACCOUNT)
            {
                e = API_EACCESS;
                break;
            }

			int numDetails = request->getNumDetails();
			bool storage = (numDetails & 0x01) != 0;
			bool transfer = (numDetails & 0x02) != 0;
			bool pro = (numDetails & 0x04) != 0;
			bool transactions = (numDetails & 0x08) != 0;
			bool purchases = (numDetails & 0x10) != 0;
			bool sessions = (numDetails & 0x20) != 0;

			numDetails = 1;
			if(transactions) numDetails++;
			if(purchases) numDetails++;
			if(sessions) numDetails++;

			request->setNumDetails(numDetails);

			client->getaccountdetails(request->getAccountDetails(), storage, transfer, pro, transactions, purchases, sessions);
			break;
		}
		case MegaRequest::TYPE_CHANGE_PW:
		{
			const char* oldPassword = request->getPassword();
			const char* newPassword = request->getNewPassword();
			if(!oldPassword || !newPassword) { e = API_EARGS; break; }

			byte pwkey[SymmCipher::KEYLENGTH];
			byte newpwkey[SymmCipher::KEYLENGTH];
			if((e = client->pw_key(oldPassword, pwkey))) { e = API_EARGS; break; }
			if((e = client->pw_key(newPassword, newpwkey))) { e = API_EARGS; break; }
			e = client->changepw(pwkey, newpwkey);
			break;
		}
		case MegaRequest::TYPE_LOGOUT:
		{
            if(request->getFlag())
            {
                client->logout();
            }
            else
            {
                client->locallogout();
                client->restag = nextTag;
                logout_result(API_OK);
            }
			break;
		}
		case MegaRequest::TYPE_GET_ATTR_FILE:
		{
			const char* dstFilePath = request->getFile();
            int type = request->getParamType();
            pnode_t node = client->nodebyhandle(request->getNodeHandle());

			if(!dstFilePath || !node) { e = API_EARGS; break; }

			e = client->getfa(node, type);
            if(e == API_EEXIST)
            {
                e = API_OK;
                int prevtag = client->restag;
                MegaRequestPrivate* req = NULL;
                while(prevtag)
                {
                    if(requestMap.find(prevtag) == requestMap.end())
                    {
                        LOG_err << "Invalid duplicate getattr request";
                        req = NULL;
                        e = API_EINTERNAL;
                        break;
                    }

                    req = requestMap.at(prevtag);
                    if(!req || (req->getType() != MegaRequest::TYPE_GET_ATTR_FILE))
                    {
                        LOG_err << "Invalid duplicate getattr type";
                        req = NULL;
                        e = API_EINTERNAL;
                        break;
                    }

                    prevtag = req->getNumber();
                }

                if(req)
                {
                    LOG_debug << "Duplicate getattr detected";
                    req->setNumber(request->getTag());
                }
            }
			break;
		}
		case MegaRequest::TYPE_GET_ATTR_USER:
		{
            const char* value = request->getFile();
            int type = request->getParamType();
            const char *email = request->getEmail();

            User *user;
            if(email)
            {
                user = client->finduser(email, 0);
            }
            else
            {
                user = client->finduser(client->me, 0);
            }

            if((!type && !value) || !user || (type < 0)) { e = API_EARGS; break; }

            if(!type)
            {
                client->getua(user, "a", 0);
            }
            else
            {
                string attrname;
                switch(type)
                {
                    case MegaApi::USER_ATTR_FIRSTNAME:
                    {
                        attrname = "firstname";
                        break;
                    }

                    case MegaApi::USER_ATTR_LASTNAME:
                    {
                        attrname = "lastname";
                        break;
                    }

                    default:
                    {
                        e = API_EARGS;
                        break;
                    }
                }

                if(!e)
                {
                    client->getua(user, attrname.c_str(), 2);
                }
            }
            break;
		}
		case MegaRequest::TYPE_SET_ATTR_USER:
		{
            const char* file = request->getFile();
            const char* value = request->getText();
            int type = request->getParamType();

            if ((!type && !file) || (type < 0) || (type && !value))
            {
                e = API_EARGS;
                break;
            }

            if(!type)
            {
                string path = file;
                string localpath;
                fsAccess->path2local(&path, &localpath);

                string attributedata;
                FileAccess *f = fsAccess->newfileaccess();
                if (!f->fopen(&localpath, 1, 0))
                {
                    delete f;
                    e = API_EREAD;
                    break;
                }

                if (!f->fread(&attributedata, f->size, 0, 0))
                {
                    delete f;
                    e = API_EREAD;
                    break;
                }
                delete f;

                client->putua("a", (byte *)attributedata.data(), attributedata.size(), 0);
            }
            else
            {
                string attrname;
                string attrvalue = value;
                switch(type)
                {
                    case MegaApi::USER_ATTR_FIRSTNAME:
                    {
                        attrname = "firstname";
                        break;
                    }

                    case MegaApi::USER_ATTR_LASTNAME:
                    {
                        attrname = "lastname";
                        break;
                    }

                    default:
                    {
                        e = API_EARGS;
                        break;
                    }
                }
                if(!e)
                {
                    client->putua(attrname.c_str(), (byte *)attrvalue.data(), attrvalue.size(), 2);
                }
            }
            break;
		}
        case MegaRequest::TYPE_SET_ATTR_FILE:
        {
            const char* srcFilePath = request->getFile();
			int type = request->getParamType();
            pnode_t node = client->nodebyhandle(request->getNodeHandle());

            if(!srcFilePath || !node) { e = API_EARGS; break; }

            string path = srcFilePath;
            string localpath;
            fsAccess->path2local(&path, &localpath);

            string *attributedata = new string;
            FileAccess *f = fsAccess->newfileaccess();
            if (!f->fopen(&localpath, 1, 0))
            {
                delete f;
                delete attributedata;
                e = API_EREAD;
                break;
            }

            if(!f->fread(attributedata, f->size, 0, 0))
            {
                delete f;
                delete attributedata;
                e = API_EREAD;
                break;
            }
            delete f;

            client->putfa(node->nodehandle, type, node->nodecipher(), attributedata);
            //attributedata is not deleted because putfa takes its ownership
            break;
        }
		case MegaRequest::TYPE_CANCEL_ATTR_FILE:
		{
			int type = request->getParamType();
            pnode_t node = client->nodebyhandle(request->getNodeHandle());

			if (!node) { e = API_EARGS; break; }

			e = client->getfa(node, type, 1);
			if (!e)
			{
				std::map<int, MegaRequestPrivate*>::iterator it = requestMap.begin();
				while(it != requestMap.end())
				{
					MegaRequestPrivate *r = it->second;
					it++;
					if (r->getType() == MegaRequest::TYPE_GET_ATTR_FILE &&
						r->getParamType() == request->getParamType() &&
						r->getNodeHandle() == request->getNodeHandle())
					{
						fireOnRequestFinish(r, MegaError(API_EINCOMPLETE));
					}
				}
				fireOnRequestFinish(request, MegaError(e));
			}
			break;
		}
		case MegaRequest::TYPE_RETRY_PENDING_CONNECTIONS:
		{
			bool disconnect = request->getFlag();
			bool includexfers = request->getNumber();
			client->abortbackoff(includexfers);
			if(disconnect)
            {
                client->disconnect();

#if (WINDOWS_PHONE || TARGET_OS_IPHONE)
                // Workaround to get the IP of valid DNS servers on Windows Phone/iOS
                string servers;

                while (true)
                {
                #ifdef WINDOWS_PHONE
                    struct hostent *hp;
                    hp = gethostbyname("ns.mega.co.nz");
                    if (hp != NULL && hp->h_addr != NULL)
                    {
                        struct in_addr **addr_list;
                        addr_list = (struct in_addr **)hp->h_addr_list;
                        for (int i = 0; addr_list[i] != NULL; i++)
                        {
                            char str[INET_ADDRSTRLEN];
                            const char *ip = inet_ntop(AF_INET, addr_list[i], str, INET_ADDRSTRLEN);
                            if(ip == str)
                            {
                                if (servers.size())
                                {
                                    servers.append(",");
                                }
                                servers.append(ip);
                            }
                        }
                    }
                #else
                    __res_state res;
                    if(res_ninit(&res) == 0)
                    {
                        union res_sockaddr_union u[MAXNS];
                        int nscount = res_getservers(&res, u, MAXNS);

                        for(int i = 0; i < nscount; i++)
                        {
                            char straddr[INET6_ADDRSTRLEN];
                            straddr[0] = 0;

                            if(u[i].sin.sin_family == PF_INET)
                            {
                                inet_ntop(PF_INET, &u[i].sin.sin_addr, straddr, sizeof(straddr));
                            }

                            if(u[i].sin6.sin6_family == PF_INET6)
                            {
                                inet_ntop(PF_INET6, &u[i].sin6.sin6_addr, straddr, sizeof(straddr));
                            }

                            if(straddr[0])
                            {
                                if (servers.size())
                                {
                                    servers.append(",");
                                }
                                servers.append(straddr);
                            }
                        }

                        res_ndestroy(&res);
                    }
                #endif

                    if (servers.size())
                        break;

                #ifdef WINDOWS_PHONE
                    std::this_thread::sleep_for(std::chrono::seconds(1));
                #else
                    sleep(1);
                #endif
                }

                LOG_debug << "Using MEGA DNS servers " << servers;
                httpio->setdnsservers(servers.c_str());
#endif
            }

			fireOnRequestFinish(request, MegaError(API_OK));
			break;
		}
		case MegaRequest::TYPE_ADD_CONTACT:
		{
			const char *email = request->getEmail();
			if(!email) { e = API_EARGS; break; }
			e = client->invite(email, VISIBLE);
			break;
		}
        case MegaRequest::TYPE_INVITE_CONTACT:
        {
            const char *email = request->getEmail();
            const char *message = request->getText();
            int action = request->getNumber();
            if(!email)
            {
                e = API_EARGS;
                break;
            }

            client->setpcr(email, (opcactions_t)action, message);
            break;
        }
        case MegaRequest::TYPE_REPLY_CONTACT_REQUEST:
        {
            handle h = request->getNodeHandle();
            int action = request->getNumber();

            if(h == INVALID_HANDLE || action < 0 || action > MegaContactRequest::REPLY_ACTION_IGNORE)
            {
                e = API_EARGS;
                break;
            }

            client->updatepcr(h, (ipcactions_t)action);
            break;
        }
		case MegaRequest::TYPE_REMOVE_CONTACT:
		{
			const char *email = request->getEmail();
			if(!email) { e = API_EARGS; break; }
			e = client->invite(email, HIDDEN);
			break;
		}
		case MegaRequest::TYPE_CREATE_ACCOUNT:
		{
			const char *email = request->getEmail();
			const char *password = request->getPassword();
			const char *name = request->getName();
			const char *pwkey = request->getPrivateKey();

            if(!email || !name || (!password && !pwkey))
			{
				e = API_EARGS; break;
			}

            requestMap.erase(request->getTag());
            while(!requestMap.empty())
            {
                std::map<int,MegaRequestPrivate*>::iterator it=requestMap.begin();
                if(it->second) fireOnRequestFinish(it->second, MegaError(MegaError::API_EACCESS));
            }

            while(!transferMap.empty())
            {
                std::map<int, MegaTransferPrivate *>::iterator it=transferMap.begin();
                if(it->second) fireOnTransferFinish(it->second, MegaError(MegaError::API_EACCESS));
            }
            requestMap[request->getTag()]=request;

			client->createephemeral();
			break;
		}
		case MegaRequest::TYPE_QUERY_SIGNUP_LINK:
		case MegaRequest::TYPE_CONFIRM_ACCOUNT:
		{
			const char *link = request->getLink();
			const char *password = request->getPassword();
			const char *pwkey = request->getPrivateKey();

            if(!link || (request->getType() == MegaRequest::TYPE_CONFIRM_ACCOUNT && !password && !pwkey))
			{
				e = API_EARGS;
				break;
			}

			const char* ptr = link;
			const char* tptr;

			if ((tptr = strstr(ptr,"#confirm"))) ptr = tptr+8;

			unsigned len = (strlen(link)-(ptr-link))*3/4+4;
			byte *c = new byte[len];
            len = Base64::atob(ptr,c,len);
			client->querysignuplink(c,len);
			delete[] c;
			break;
		}
        case MegaRequest::TYPE_PAUSE_TRANSFERS:
        {
            bool pause = request->getFlag();
            int direction = request->getNumber();
            if(direction != -1
                    && direction != MegaTransfer::TYPE_DOWNLOAD
                    && direction != MegaTransfer::TYPE_UPLOAD)
            {
                e = API_EARGS;
                break;
            }

            if(direction == -1)
            {
                client->pausexfers(PUT, pause);
                client->pausexfers(GET, pause);
            }
            else if(direction == MegaTransfer::TYPE_DOWNLOAD)
            {
                client->pausexfers(GET, pause);
            }
            else
            {
                client->pausexfers(PUT, pause);
            }

            fireOnRequestFinish(request, MegaError(API_OK));
            break;
        }
        case MegaRequest::TYPE_CANCEL_TRANSFER:
        {
            int transferTag = request->getTransferTag();
            if(transferMap.find(transferTag) == transferMap.end()) { e = API_ENOENT; break; };

            MegaTransferPrivate* megaTransfer = transferMap.at(transferTag);
            Transfer *transfer = megaTransfer->getTransfer();

            #ifdef _WIN32
                if(transfer->type==GET)
                {
                    transfer->localfilename.append("", 1);
                    WIN32_FILE_ATTRIBUTE_DATA fad;
                    if (GetFileAttributesExW((LPCWSTR)transfer->localfilename.data(), GetFileExInfoStandard, &fad))
                        SetFileAttributesW((LPCWSTR)transfer->localfilename.data(), fad.dwFileAttributes & ~FILE_ATTRIBUTE_HIDDEN);
                    transfer->localfilename.resize(transfer->localfilename.size()-1);
                }
            #endif

            megaTransfer->setSyncTransfer(true);
            megaTransfer->setLastErrorCode(API_EINCOMPLETE);

            file_list files = transfer->files;
            file_list::iterator iterator = files.begin();
            while (iterator != files.end())
            {
                File *file = *iterator;
                iterator++;
                if(!file->syncxfer) client->stopxfer(file);
            }
            fireOnRequestFinish(request, MegaError(API_OK));
            break;
        }
        case MegaRequest::TYPE_CANCEL_TRANSFERS:
        {
            int direction = request->getParamType();
            if((direction != MegaTransfer::TYPE_DOWNLOAD) && (direction != MegaTransfer::TYPE_UPLOAD))
                { e = API_EARGS; break; }

            for (transfer_map::iterator it = client->transfers[direction].begin() ; it != client->transfers[direction].end() ; )
            {
                Transfer *transfer = it->second;
                if(transferMap.find(transfer->tag) != transferMap.end())
                {
                    MegaTransferPrivate* megaTransfer = transferMap.at(transfer->tag);
                    megaTransfer->setSyncTransfer(true);
                    megaTransfer->setLastErrorCode(API_EINCOMPLETE);
                }

                it++;

                file_list files = transfer->files;
				file_list::iterator iterator = files.begin();
				while (iterator != files.end())
				{
					File *file = *iterator;
					iterator++;
					if(!file->syncxfer) client->stopxfer(file);
				}
            }
            fireOnRequestFinish(request, MegaError(API_OK));
            break;
        }
#ifdef ENABLE_SYNC
        case MegaRequest::TYPE_ADD_SYNC:
        {
            const char *localPath = request->getFile();
            pnode_t node = client->nodebyhandle(request->getNodeHandle());
            if(!node || (node->type==FILENODE) || !localPath)
            {
                e = API_EARGS;
                break;
            }

            string utf8name(localPath);
            string localname;
            client->fsaccess->path2local(&utf8name, &localname);
            e = client->addsync(&localname, DEBRISFOLDER, NULL, node, 0, -nextTag);
            if(!e)
            {
                MegaSyncPrivate *sync = new MegaSyncPrivate(client->syncs.back());
                sync->setListener(request->getSyncListener());
                syncMap[-nextTag] = sync;

                request->setNumber(client->syncs.back()->fsfp);
                fireOnRequestFinish(request, MegaError(API_OK));
            }
            break;
        }
        case MegaRequest::TYPE_REMOVE_SYNCS:
        {
            sync_list::iterator it = client->syncs.begin();
            while(it != client->syncs.end())
            {
                Sync *sync = (*it);
                int tag = sync->tag;
                it++;

                client->delsync(sync);

                if(syncMap.find(tag) == syncMap.end())
                {
                    MegaSyncPrivate *megaSync = syncMap.at(tag);
                    syncMap.erase(tag);
                    delete megaSync;
                }
            }
            fireOnRequestFinish(request, MegaError(API_OK));
            break;
        }
        case MegaRequest::TYPE_REMOVE_SYNC:
        {
            handle nodehandle = request->getNodeHandle();
            sync_list::iterator it = client->syncs.begin();
            bool found = false;
            while(it != client->syncs.end())
            {
                Sync *sync = (*it);
                int tag = sync->tag;
                if(!sync->localroot.node || sync->localroot.node->nodehandle == nodehandle)
                {
                    string path;
                    fsAccess->local2path(&sync->localroot.localname, &path);
                    request->setFile(path.c_str());
                    client->delsync(sync, request->getFlag());

                    if(syncMap.find(tag) == syncMap.end())
                    {
                        MegaSyncPrivate *megaSync = syncMap.at(tag);
                        syncMap.erase(tag);
                        delete megaSync;
                    }

                    fireOnRequestFinish(request, MegaError(API_OK));
                    found = true;
                    break;
                }
                it++;
            }

            if(!found) e = API_ENOENT;
            break;
        }
#endif
        case MegaRequest::TYPE_REPORT_EVENT:
        {
            const char *details = request->getText();
            if(!details)
            {
                e = API_EARGS;
                break;
            }

            string event = "A"; //Application event
            int size = strlen(details);
            char *base64details = new char[size * 4 / 3 + 4];
            Base64::btoa((byte *)details, size, base64details);
            client->reportevent(event.c_str(), base64details);
            delete base64details;
            break;
        }
        case MegaRequest::TYPE_DELETE:
        {
            threadExit = 1;
            break;
        }
        case MegaRequest::TYPE_GET_PRICING:
        case MegaRequest::TYPE_GET_PAYMENT_ID:
        case MegaRequest::TYPE_UPGRADE_ACCOUNT:
        {
            int method = request->getNumber();
            if(method != MegaApi::PAYMENT_METHOD_BALANCE && method != MegaApi::PAYMENT_METHOD_CREDIT_CARD)
            {
                e = API_EARGS;
                break;
            }

            client->purchase_enumeratequotaitems();
            break;
        }
        case MegaRequest::TYPE_SUBMIT_PURCHASE_RECEIPT:
        {
            const char* receipt = request->getText();
            int type = request->getNumber();

            if(!receipt || (type != MegaApi::PAYMENT_METHOD_GOOGLE_WALLET
                            && type != MegaApi::PAYMENT_METHOD_ITUNES))
            {
                e = API_EARGS;
                break;
            }

            if(type == MegaApi::PAYMENT_METHOD_ITUNES && client->loggedin() != FULLACCOUNT)
            {
                e = API_EACCESS;
                break;
            }

            string base64receipt;
            if(type == MegaApi::PAYMENT_METHOD_GOOGLE_WALLET)
            {
                int len = strlen(receipt);
                base64receipt.resize(len * 4 / 3 + 4);
                base64receipt.resize(Base64::btoa((byte *)receipt, len, (char *)base64receipt.data()));
            }
            else //MegaApi::PAYMENT_METHOD_ITUNES
            {
                base64receipt = receipt;
            }

            client->submitpurchasereceipt(type, base64receipt.c_str());
            break;
        }
        case MegaRequest::TYPE_CREDIT_CARD_STORE:
        {
            const char *ccplain = request->getText();
            e = client->creditcardstore(ccplain);
            break;
        }
        case MegaRequest::TYPE_CREDIT_CARD_QUERY_SUBSCRIPTIONS:
        {
            client->creditcardquerysubscriptions();
            break;
        }
        case MegaRequest::TYPE_CREDIT_CARD_CANCEL_SUBSCRIPTIONS:
        {
            const char* reason = request->getText();
            client->creditcardcancelsubscriptions(reason);
            break;
        }
        case MegaRequest::TYPE_GET_PAYMENT_METHODS:
        {
            client->getpaymentmethods();
            break;
        }
        case MegaRequest::TYPE_SUBMIT_FEEDBACK:
        {
            int rating = request->getNumber();
            const char *message = request->getText();

            if(rating < 1 || rating > 5)
            {
                e = API_EARGS;
                break;
            }

            if(!message)
            {
                message = "";
            }

            int size = strlen(message);
            char *base64message = new char[size * 4 / 3 + 4];
            Base64::btoa((byte *)message, size, base64message);

            char base64uhandle[12];
            Base64::btoa((const byte*)&client->me, MegaClient::USERHANDLE, base64uhandle);

            string feedback;
            feedback.resize(128 + strlen(base64message));

            snprintf((char *)feedback.data(), feedback.size(), "{\\\"r\\\":\\\"%d\\\",\\\"m\\\":\\\"%s\\\",\\\"u\\\":\\\"%s\\\"}", rating, base64message, base64uhandle);
            client->userfeedbackstore(feedback.c_str());
            delete [] base64message;
            break;
        }
        case MegaRequest::TYPE_SEND_EVENT:
        {
            int number = request->getNumber();
            const char *text = request->getText();

            if(number < 99500 || number >= 99600 || !text)
            {
                e = API_EARGS;
                break;
            }

            client->sendevent(number, text);
            break;
        }
        case MegaRequest::TYPE_GET_USER_DATA:
        {
            const char *email = request->getEmail();
            if(request->getFlag() && !email)
            {
                e = API_EARGS;
                break;
            }

            if(!request->getFlag())
            {
                client->getuserdata();
            }
            else
            {
                client->getpubkey(email);
            }

            break;
        }
        case MegaRequest::TYPE_LOAD_BALANCING:
        {
            const char* service = request->getName();
            if(!service)
            {
                e = API_EARGS;
                break;
            }

            client->loadbalancing(service);
            break;
        }
        case MegaRequest::TYPE_KILL_SESSION:
        {
            MegaHandle handle = request->getNodeHandle();
            if (handle == INVALID_HANDLE)
            {
                client->killallsessions();
            }
            else
            {
                client->killsession(handle);
            }
            break;
        }
        case MegaRequest::TYPE_GET_SESSION_TRANSFER_URL:
        {
            client->copysession();
            break;
        }
        case MegaRequest::TYPE_CLEAN_RUBBISH_BIN:
        {
            client->cleanrubbishbin();
            break;
        }
        case MegaRequest::TYPE_GET_NUM_CHILD_FOLDERS:
        {
            client->getnumchildfolders(request->getNodeHandle());
            break;
        }
        case MegaRequest::TYPE_GET_NUM_CHILD_FILES:
        {
            client->getnumchildfiles(request->getNodeHandle());
            break;
        }
        default:
        {
            e = API_EINTERNAL;
        }
        }

		if(e)
        {
            LOG_err << "Error starting request: " << e;
            fireOnRequestFinish(request, MegaError(e));
        }

		sdkMutex.unlock();
	}
}

char* MegaApiImpl::stringToArray(string &buffer)
{
	char *newbuffer = new char[buffer.size()+1];
	memcpy(newbuffer, buffer.data(), buffer.size());
	newbuffer[buffer.size()]='\0';
    return newbuffer;
}

void MegaApiImpl::updateStats()
{
    transfer_map::iterator it;
    transfer_map::iterator end;
    int downloadCount = 0;
    int uploadCount = 0;

    sdkMutex.lock();
    it = client->transfers[0].begin();
    end = client->transfers[0].end();
    while(it != end)
    {
        Transfer *transfer = it->second;
        if((transfer->failcount<2) || (transfer->slot && (Waiter::ds - transfer->slot->lastdata) < TransferSlot::XFERTIMEOUT))
            downloadCount++;
        it++;
    }

    it = client->transfers[1].begin();
    end = client->transfers[1].end();
    while(it != end)
    {
        Transfer *transfer = it->second;
        if((transfer->failcount<2) || (transfer->slot && (Waiter::ds - transfer->slot->lastdata) < TransferSlot::XFERTIMEOUT))
            uploadCount++;
        it++;
    }

    pendingDownloads = downloadCount;
    pendingUploads = uploadCount;
    sdkMutex.unlock();
}

long long MegaApiImpl::getTotalDownloadedBytes()
{
    return totalDownloadedBytes;
}

long long MegaApiImpl::getTotalUploadedBytes()
{
    return totalUploadedBytes;
}

void MegaApiImpl::update()
{
#ifdef ENABLE_SYNC
    sdkMutex.lock();

    LOG_debug << "PendingCS? " << (client->pendingcs != NULL);
    if(client->curfa == client->newfa.end())
    {
        LOG_debug << "PendingFA? 0";
    }
    else
    {
        HttpReqCommandPutFA* fa = *client->curfa;
        if(fa)
        {
            LOG_debug << "PendingFA? " << client->newfa.size() << " STATUS: " << fa->status;
        }
    }

    LOG_debug << "FLAGS: " << client->syncactivity << " " << client->syncadded
              << " " << client->syncdownrequired << " " << client->syncdownretry
              << " " << client->syncfslockretry << " " << client->syncfsopsfailed
              << " " << client->syncnagleretry << " " << client->syncscanfailed
              << " " << client->syncops << " " << client->syncscanstate
              << " " << client->faputcompletion.size() << " " << client->synccreate.size()
              << " " << client->fetchingnodes << " " << client->pendingfa.size()
              << " " << client->xferpaused[0] << " " << client->xferpaused[1]
              << " " << client->transfers[0].size() << " " << client->transfers[1].size()
              << " " << client->syncscanstate << " " << client->statecurrent
              << " " << client->syncadding << " " << client->syncdebrisadding
              << " " << client->umindex.size() << " " << client->uhindex.size();

    sdkMutex.unlock();
#endif

    waiter->notify();
}

bool MegaApiImpl::isWaiting()
{
    return waiting || waitingRequest;
}

TreeProcCopy::TreeProcCopy()
{
	nn = NULL;
	nc = 0;
}

void TreeProcCopy::allocnodes()
{
	if(nc) nn = new NewNode[nc];
}

TreeProcCopy::~TreeProcCopy()
{
	//Will be deleted in putnodes_result
	//delete[] nn;
}

// determine node tree size (nn = NULL) or write node tree to new nodes array
void TreeProcCopy::proc(MegaClient* client, pnode_t n)
{
	if (nn)
	{
		string attrstring;
		SymmCipher key;
		NewNode* t = nn+--nc;

		// copy node
		t->source = NEW_NODE;
		t->type = n->type;
		t->nodehandle = n->nodehandle;
        t->parenthandle = n->parenthandle;

		// copy key (if file) or generate new key (if folder)
		if (n->type == FILENODE) t->nodekey = n->nodekey;
		else
		{
			byte buf[FOLDERNODEKEYLENGTH];
			PrnGen::genblock(buf,sizeof buf);
			t->nodekey.assign((char*)buf,FOLDERNODEKEYLENGTH);
		}

		t->attrstring = new string;
		if(t->nodekey.size())
		{
			key.setkey((const byte*)t->nodekey.data(),n->type);

			n->attrs.getjson(&attrstring);
			client->makeattr(&key,t->attrstring,attrstring.c_str());
		}
	}
	else nc++;
}

TransferQueue::TransferQueue()
{
    mutex.init(false);
}

void TransferQueue::push(MegaTransferPrivate *transfer)
{
    mutex.lock();
    transfers.push_back(transfer);
    mutex.unlock();
}

void TransferQueue::push_front(MegaTransferPrivate *transfer)
{
    mutex.lock();
    transfers.push_front(transfer);
    mutex.unlock();
}

MegaTransferPrivate *TransferQueue::pop()
{
    mutex.lock();
    if(transfers.empty())
    {
        mutex.unlock();
        return NULL;
    }
    MegaTransferPrivate *transfer = transfers.front();
    transfers.pop_front();
    mutex.unlock();
    return transfer;
}

RequestQueue::RequestQueue()
{
    mutex.init(false);
}

void RequestQueue::push(MegaRequestPrivate *request)
{
    mutex.lock();
    requests.push_back(request);
    mutex.unlock();
}

void RequestQueue::push_front(MegaRequestPrivate *request)
{
    mutex.lock();
    requests.push_front(request);
    mutex.unlock();
}

MegaRequestPrivate *RequestQueue::pop()
{
    mutex.lock();
    if(requests.empty())
    {
        mutex.unlock();
        return NULL;
    }
    MegaRequestPrivate *request = requests.front();
    requests.pop_front();
    mutex.unlock();
    return request;
}

void RequestQueue::removeListener(MegaRequestListener *listener)
{
    mutex.lock();

    std::deque<MegaRequestPrivate *>::iterator it = requests.begin();
    while(it != requests.end())
    {
        MegaRequestPrivate *request = (*it);
        if(request->getListener()==listener)
            request->setListener(NULL);
        it++;
    }

    mutex.unlock();
}

#ifdef ENABLE_SYNC
void RequestQueue::removeListener(MegaSyncListener *listener)
{
    mutex.lock();

    std::deque<MegaRequestPrivate *>::iterator it = requests.begin();
    while(it != requests.end())
    {
        MegaRequestPrivate *request = (*it);
        if(request->getSyncListener()==listener)
            request->setSyncListener(NULL);
        it++;
    }

    mutex.unlock();
}
#endif

MegaHashSignatureImpl::MegaHashSignatureImpl(const char *base64Key)
{
    hashSignature = new HashSignature(new Hash());
    asymmCypher = new AsymmCipher();

    string pubks;
    int len = strlen(base64Key)/4*3+3;
    pubks.resize(len);
    pubks.resize(Base64::atob(base64Key, (byte *)pubks.data(), len));
    asymmCypher->setkey(AsymmCipher::PUBKEY,(byte*)pubks.data(), pubks.size());
}

MegaHashSignatureImpl::~MegaHashSignatureImpl()
{
    delete hashSignature;
    delete asymmCypher;
}

void MegaHashSignatureImpl::init()
{
    hashSignature->get(asymmCypher, NULL, 0);
}

void MegaHashSignatureImpl::add(const char *data, unsigned size)
{
    hashSignature->add((const byte *)data, size);
}

bool MegaHashSignatureImpl::checkSignature(const char *base64Signature)
{
    char signature[512];
    int l = Base64::atob(base64Signature, (byte *)signature, sizeof(signature));
    if(l != sizeof(signature))
        return false;

    return hashSignature->check(asymmCypher, (const byte *)signature, sizeof(signature));
}

int MegaAccountDetailsPrivate::getProLevel()
{
    return details.pro_level;
}

int64_t MegaAccountDetailsPrivate::getProExpiration()
{
    return details.pro_until;
}

int MegaAccountDetailsPrivate::getSubscriptionStatus()
{
    if(details.subscription_type == 'S')
    {
        return MegaAccountDetails::SUBSCRIPTION_STATUS_VALID;
    }

    if(details.subscription_type == 'R')
    {
        return MegaAccountDetails::SUBSCRIPTION_STATUS_INVALID;
    }

    return MegaAccountDetails::SUBSCRIPTION_STATUS_NONE;
}

int64_t MegaAccountDetailsPrivate::getSubscriptionRenewTime()
{
    return details.subscription_renew;
}

char *MegaAccountDetailsPrivate::getSubscriptionMethod()
{
    return MegaApi::strdup(details.subscription_method.c_str());
}

char *MegaAccountDetailsPrivate::getSubscriptionCycle()
{
    return MegaApi::strdup(details.subscription_cycle);
}

long long MegaAccountDetailsPrivate::getStorageMax()
{
    return details.storage_max;
}

long long MegaAccountDetailsPrivate::getStorageUsed()
{
    return details.storage_used;
}

long long MegaAccountDetailsPrivate::getTransferMax()
{
    return details.transfer_max;
}

long long MegaAccountDetailsPrivate::getTransferOwnUsed()
{
    return details.transfer_own_used;
}

int MegaAccountDetailsPrivate::getNumUsageItems()
{
    return details.storage.size();
}

long long MegaAccountDetailsPrivate::getStorageUsed(MegaHandle handle)
{
    return details.storage[handle].bytes;
}

long long MegaAccountDetailsPrivate::getNumFiles(MegaHandle handle)
{
    return details.storage[handle].files;
}

long long MegaAccountDetailsPrivate::getNumFolders(MegaHandle handle)
{
    return details.storage[handle].folders;
}

MegaAccountDetails* MegaAccountDetailsPrivate::copy()
{
    return new MegaAccountDetailsPrivate(&details);
}

int MegaAccountDetailsPrivate::getNumBalances() const
{
    return details.balances.size();
}

MegaAccountBalance *MegaAccountDetailsPrivate::getBalance(int i) const
{
    if(i < details.balances.size())
    {
        return MegaAccountBalancePrivate::fromAccountBalance(&(details.balances[i]));
    }
    return NULL;
}

int MegaAccountDetailsPrivate::getNumSessions() const
{
    return details.sessions.size();
}

MegaAccountSession *MegaAccountDetailsPrivate::getSession(int i) const
{
    if(i < details.sessions.size())
    {
        return MegaAccountSessionPrivate::fromAccountSession(&(details.sessions[i]));
    }
    return NULL;
}

int MegaAccountDetailsPrivate::getNumPurchases() const
{
    return details.purchases.size();
}

MegaAccountPurchase *MegaAccountDetailsPrivate::getPurchase(int i) const
{
    if(i < details.purchases.size())
    {
        return MegaAccountPurchasePrivate::fromAccountPurchase(&(details.purchases[i]));
    }
    return NULL;
}

int MegaAccountDetailsPrivate::getNumTransactions() const
{
    return details.transactions.size();
}

MegaAccountTransaction *MegaAccountDetailsPrivate::getTransaction(int i) const
{
    if(i < details.transactions.size())
    {
        return MegaAccountTransactionPrivate::fromAccountTransaction(&(details.transactions[i]));
    }
    return NULL;
}

ExternalLogger::ExternalLogger()
{
	mutex.init(true);
	this->megaLogger = NULL;
	SimpleLogger::setOutputClass(this);

    //Initialize outputSettings map
    SimpleLogger::outputSettings[(LogLevel)logFatal];
    SimpleLogger::outputSettings[(LogLevel)logError];
    SimpleLogger::outputSettings[(LogLevel)logWarning];
    SimpleLogger::outputSettings[(LogLevel)logInfo];
    SimpleLogger::outputSettings[(LogLevel)logDebug];
    SimpleLogger::outputSettings[(LogLevel)logMax];
}

void ExternalLogger::setMegaLogger(MegaLogger *logger)
{
	this->megaLogger = logger;
}

void ExternalLogger::setLogLevel(int logLevel)
{
	SimpleLogger::setLogLevel((LogLevel)logLevel);
}

void ExternalLogger::postLog(int logLevel, const char *message, const char *filename, int line)
{
    if(SimpleLogger::logCurrentLevel < logLevel)
        return;

	if(!message)
	{
		message = "";
	}

	if(!filename)
	{
		filename = "";
	}

    mutex.lock();
	SimpleLogger((LogLevel)logLevel, filename, line) << message;
    mutex.unlock();
}

void ExternalLogger::log(const char *time, int loglevel, const char *source, const char *message)
{
	if(!time)
	{
		time = "";
	}

	if(!source)
	{
		source = "";
	}

	if(!message)
	{
		message = "";
	}

	mutex.lock();
	if(megaLogger)
	{
        megaLogger->log(time, loglevel, source, message);
	}
	else
	{
		cout << "[" << time << "][" << SimpleLogger::toStr((LogLevel)loglevel) << "] " << message << endl;
	}
	mutex.unlock();
}


OutShareProcessor::OutShareProcessor()
{

}

bool OutShareProcessor::processNode(pnode_t node)
{
    if(!node->outshares)
    {
        return true;
    }

    for (share_map::iterator it = node->outshares->begin(); it != node->outshares->end(); it++)
	{
		shares.push_back(it->second);
		handles.push_back(node->nodehandle);
	}

	return true;
}

vector<Share *> &OutShareProcessor::getShares()
{
	return shares;
}

handle_vector &OutShareProcessor::getHandles()
{
	return handles;
}

PendingOutShareProcessor::PendingOutShareProcessor()
{

}

bool PendingOutShareProcessor::processNode(pnode_t node)
{
    if(!node->pendingshares)
    {
        return true;
    }

    for (share_map::iterator it = node->pendingshares->begin(); it != node->pendingshares->end(); it++)
    {
        shares.push_back(it->second);
        handles.push_back(node->nodehandle);
    }

    return true;
}

vector<Share *> &PendingOutShareProcessor::getShares()
{
    return shares;
}

handle_vector &PendingOutShareProcessor::getHandles()
{
    return handles;
}

MegaPricingPrivate::~MegaPricingPrivate()
{
    for(unsigned i = 0; i < currency.size(); i++)
    {
        delete[] currency[i];
    }

    for(unsigned i = 0; i < description.size(); i++)
    {
        delete[] description[i];
    }

    for(unsigned i = 0; i < iosId.size(); i++)
    {
        delete[] iosId[i];
    }

    for(unsigned i = 0; i < androidId.size(); i++)
    {
        delete[] androidId[i];
    }
}

int MegaPricingPrivate::getNumProducts()
{
    return handles.size();
}

handle MegaPricingPrivate::getHandle(int productIndex)
{
    if((unsigned)productIndex < handles.size())
        return handles[productIndex];

    return UNDEF;
}

int MegaPricingPrivate::getProLevel(int productIndex)
{
    if((unsigned)productIndex < proLevel.size())
        return proLevel[productIndex];

    return 0;
}

int MegaPricingPrivate::getGBStorage(int productIndex)
{
    if((unsigned)productIndex < gbStorage.size())
        return gbStorage[productIndex];

    return 0;
}

int MegaPricingPrivate::getGBTransfer(int productIndex)
{
    if((unsigned)productIndex < gbTransfer.size())
        return gbTransfer[productIndex];

    return 0;
}

int MegaPricingPrivate::getMonths(int productIndex)
{
    if((unsigned)productIndex < months.size())
        return months[productIndex];

    return 0;
}

int MegaPricingPrivate::getAmount(int productIndex)
{
    if((unsigned)productIndex < amount.size())
        return amount[productIndex];

    return 0;
}

const char *MegaPricingPrivate::getCurrency(int productIndex)
{
    if((unsigned)productIndex < currency.size())
        return currency[productIndex];

    return NULL;
}

const char *MegaPricingPrivate::getDescription(int productIndex)
{
    if((unsigned)productIndex < description.size())
        return description[productIndex];

    return NULL;
}

const char *MegaPricingPrivate::getIosID(int productIndex)
{
    if((unsigned)productIndex < iosId.size())
        return iosId[productIndex];

    return NULL;
}

const char *MegaPricingPrivate::getAndroidID(int productIndex)
{
    if((unsigned)productIndex < androidId.size())
        return androidId[productIndex];

    return NULL;
}

MegaPricing *MegaPricingPrivate::copy()
{
    MegaPricingPrivate *megaPricing = new MegaPricingPrivate();
    for(unsigned i=0; i<handles.size(); i++)
    {
        megaPricing->addProduct(handles[i], proLevel[i], gbStorage[i], gbTransfer[i],
                                months[i], amount[i], currency[i], description[i], iosId[i], androidId[i]);
    }

    return megaPricing;
}

void MegaPricingPrivate::addProduct(handle product, int proLevel, int gbStorage, int gbTransfer, int months, int amount, const char *currency,
                                    const char* description, const char* iosid, const char* androidid)
{
    this->handles.push_back(product);
    this->proLevel.push_back(proLevel);
    this->gbStorage.push_back(gbStorage);
    this->gbTransfer.push_back(gbTransfer);
    this->months.push_back(months);
    this->amount.push_back(amount);
    this->currency.push_back(MegaApi::strdup(currency));
    this->description.push_back(MegaApi::strdup(description));
    this->iosId.push_back(MegaApi::strdup(iosid));
    this->androidId.push_back(MegaApi::strdup(androidid));
}

#ifdef ENABLE_SYNC
MegaSyncPrivate::MegaSyncPrivate(Sync *sync)
{
    this->tag = sync->tag;
    sync->client->fsaccess->local2path(&sync->localroot.localname, &localFolder);
    this->megaHandle = sync->localroot.node->nodehandle;
    this->fingerprint = sync->fsfp;
    this->state = sync->state;
    this->listener = NULL;
}

MegaSyncPrivate::MegaSyncPrivate(MegaSyncPrivate *sync)
{
    this->setTag(sync->getTag());
    this->setLocalFolder(sync->getLocalFolder());
    this->setMegaHandle(sync->getMegaHandle());
    this->setLocalFingerprint(sync->getLocalFingerprint());
    this->setState(sync->getState());
    this->setListener(sync->getListener());
}

MegaSyncPrivate::~MegaSyncPrivate()
{
}

MegaSync *MegaSyncPrivate::copy()
{
    return new MegaSyncPrivate(this);
}

MegaHandle MegaSyncPrivate::getMegaHandle() const
{
    return megaHandle;
}

void MegaSyncPrivate::setMegaHandle(MegaHandle handle)
{
    this->megaHandle = handle;
}

const char *MegaSyncPrivate::getLocalFolder() const
{
    if(!localFolder.size())
        return NULL;

    return localFolder.c_str();
}

void MegaSyncPrivate::setLocalFolder(const char *path)
{
    this->localFolder = path;
}

long long MegaSyncPrivate::getLocalFingerprint() const
{
    return fingerprint;
}

void MegaSyncPrivate::setLocalFingerprint(long long fingerprint)
{
    this->fingerprint = fingerprint;
}

int MegaSyncPrivate::getTag() const
{
    return tag;
}

void MegaSyncPrivate::setTag(int tag)
{
    this->tag = tag;
}

void MegaSyncPrivate::setListener(MegaSyncListener *listener)
{
    this->listener = listener;
}

MegaSyncListener *MegaSyncPrivate::getListener()
{
    return this->listener;
}

int MegaSyncPrivate::getState() const
{
    return state;
}

void MegaSyncPrivate::setState(int state)
{
    this->state = state;
}

MegaSyncEventPrivate::MegaSyncEventPrivate(int type)
{
    this->type = type;
    path = NULL;
    newPath = NULL;
    prevName = NULL;
    nodeHandle = INVALID_HANDLE;
    prevParent = INVALID_HANDLE;
}

MegaSyncEventPrivate::~MegaSyncEventPrivate()
{
    delete path;
}

MegaSyncEvent *MegaSyncEventPrivate::copy()
{
    MegaSyncEventPrivate *event = new MegaSyncEventPrivate(type);
    event->setPath(this->path);
    event->setNodeHandle(this->nodeHandle);
    event->setNewPath(this->newPath);
    event->setPrevName(this->prevName);
    event->setPrevParent(this->prevParent);
    return event;
}

int MegaSyncEventPrivate::getType() const
{
    return type;
}

const char *MegaSyncEventPrivate::getPath() const
{
    return path;
}

MegaHandle MegaSyncEventPrivate::getNodeHandle() const
{
    return nodeHandle;
}

const char *MegaSyncEventPrivate::getNewPath() const
{
    return newPath;
}

const char *MegaSyncEventPrivate::getPrevName() const
{
    return prevName;
}

MegaHandle MegaSyncEventPrivate::getPrevParent() const
{
    return prevParent;
}

void MegaSyncEventPrivate::setPath(const char *path)
{
    if(this->path)
    {
        delete [] this->path;
    }
    this->path =  MegaApi::strdup(path);
}

void MegaSyncEventPrivate::setNodeHandle(MegaHandle nodeHandle)
{
    this->nodeHandle = nodeHandle;
}

void MegaSyncEventPrivate::setNewPath(const char *newPath)
{
    if(this->newPath)
    {
        delete [] this->newPath;
    }
    this->newPath =  MegaApi::strdup(newPath);
}

void MegaSyncEventPrivate::setPrevName(const char *prevName)
{
    if(this->prevName)
    {
        delete [] this->prevName;
    }
    this->prevName =  MegaApi::strdup(prevName);
}

void MegaSyncEventPrivate::setPrevParent(MegaHandle prevParent)
{
    this->prevParent = prevParent;
}

#endif


MegaAccountBalance *MegaAccountBalancePrivate::fromAccountBalance(const AccountBalance *balance)
{
    return new MegaAccountBalancePrivate(balance);
}

MegaAccountBalancePrivate::~MegaAccountBalancePrivate()
{

}

MegaAccountBalance *MegaAccountBalancePrivate::copy()
{
    return new MegaAccountBalancePrivate(&balance);
}

double MegaAccountBalancePrivate::getAmount() const
{
    return balance.amount;
}

char *MegaAccountBalancePrivate::getCurrency() const
{
    return MegaApi::strdup(balance.currency);
}

MegaAccountBalancePrivate::MegaAccountBalancePrivate(const AccountBalance *balance)
{
    this->balance = *balance;
}

MegaAccountSession *MegaAccountSessionPrivate::fromAccountSession(const AccountSession *session)
{
    return new MegaAccountSessionPrivate(session);
}

MegaAccountSessionPrivate::~MegaAccountSessionPrivate()
{

}

MegaAccountSession *MegaAccountSessionPrivate::copy()
{
    return new MegaAccountSessionPrivate(&session);
}

int64_t MegaAccountSessionPrivate::getCreationTimestamp() const
{
    return session.timestamp;
}

int64_t MegaAccountSessionPrivate::getMostRecentUsage() const
{
    return session.mru;
}

char *MegaAccountSessionPrivate::getUserAgent() const
{
    return MegaApi::strdup(session.useragent.c_str());
}

char *MegaAccountSessionPrivate::getIP() const
{
    return MegaApi::strdup(session.ip.c_str());
}

char *MegaAccountSessionPrivate::getCountry() const
{
    return MegaApi::strdup(session.country);
}

bool MegaAccountSessionPrivate::isCurrent() const
{
    return session.current;
}

bool MegaAccountSessionPrivate::isAlive() const
{
    return session.alive;
}

MegaHandle MegaAccountSessionPrivate::getHandle() const
{
    return session.id;
}

MegaAccountSessionPrivate::MegaAccountSessionPrivate(const AccountSession *session)
{
    this->session = *session;
}


MegaAccountPurchase *MegaAccountPurchasePrivate::fromAccountPurchase(const AccountPurchase *purchase)
{
    return new MegaAccountPurchasePrivate(purchase);
}

MegaAccountPurchasePrivate::~MegaAccountPurchasePrivate()
{

}

MegaAccountPurchase *MegaAccountPurchasePrivate::copy()
{
    return new MegaAccountPurchasePrivate(&purchase);
}

int64_t MegaAccountPurchasePrivate::getTimestamp() const
{
    return purchase.timestamp;
}

char *MegaAccountPurchasePrivate::getHandle() const
{
    return MegaApi::strdup(purchase.handle);
}

char *MegaAccountPurchasePrivate::getCurrency() const
{
    return MegaApi::strdup(purchase.currency);
}

double MegaAccountPurchasePrivate::getAmount() const
{
    return purchase.amount;
}

int MegaAccountPurchasePrivate::getMethod() const
{
    return purchase.method;
}

MegaAccountPurchasePrivate::MegaAccountPurchasePrivate(const AccountPurchase *purchase)
{
    this->purchase = *purchase;
}


MegaAccountTransaction *MegaAccountTransactionPrivate::fromAccountTransaction(const AccountTransaction *transaction)
{
    return new MegaAccountTransactionPrivate(transaction);
}

MegaAccountTransactionPrivate::~MegaAccountTransactionPrivate()
{

}

MegaAccountTransaction *MegaAccountTransactionPrivate::copy()
{
    return new MegaAccountTransactionPrivate(&transaction);
}

int64_t MegaAccountTransactionPrivate::getTimestamp() const
{
    return transaction.timestamp;
}

char *MegaAccountTransactionPrivate::getHandle() const
{
    return MegaApi::strdup(transaction.handle);
}

char *MegaAccountTransactionPrivate::getCurrency() const
{
    return MegaApi::strdup(transaction.currency);
}

double MegaAccountTransactionPrivate::getAmount() const
{
    return transaction.delta;
}

MegaAccountTransactionPrivate::MegaAccountTransactionPrivate(const AccountTransaction *transaction)
{
    this->transaction = *transaction;
}



ExternalInputStream::ExternalInputStream(MegaInputStream *inputStream)
{
    this->inputStream = inputStream;
}

m_off_t ExternalInputStream::size()
{
    return inputStream->getSize();
}

bool ExternalInputStream::read(byte *buffer, unsigned size)
{
    return inputStream->read((char *)buffer, size);
}


FileInputStream::FileInputStream(FileAccess *fileAccess)
{
    this->fileAccess = fileAccess;
    this->offset = 0;
}

m_off_t FileInputStream::size()
{
    return fileAccess->size;
}

bool FileInputStream::read(byte *buffer, unsigned size)
{
    if (!buffer)
    {
        if ((offset + size) <= fileAccess->size)
        {
            offset += size;
            return true;
        }

        LOG_warn << "Invalid seek on FileInputStream";
        return false;
    }

    if (fileAccess->sysread(buffer, size, offset))
    {
        offset += size;
        return true;
    }

    LOG_warn << "Invalid read on FileInputStream";
    return false;
}

FileInputStream::~FileInputStream()
{

}<|MERGE_RESOLUTION|>--- conflicted
+++ resolved
@@ -91,14 +91,9 @@
     this->previewAvailable = false;
     this->tag = 0;
     this->isPublicNode = true;
-<<<<<<< HEAD
-    this->outShares = true;
-    this->publicLink = true;
-=======
     this->outShares = false;
     this->inShare = false;
     this->plink = NULL;
->>>>>>> c188beb4
 
     if(auth)
     {
@@ -131,9 +126,6 @@
     this->isPublicNode = node->isPublic();
     this->auth = *node->getAuth();
     this->outShares = node->isOutShare();
-<<<<<<< HEAD
-    this->publicLink = node->hasPublicLink();
-=======
     this->inShare = node->isInShare();
     if (node->isExported())
     {
@@ -141,7 +133,6 @@
     }
     else
         this->plink = NULL;
->>>>>>> c188beb4
 
 #ifdef ENABLE_SYNC
     this->syncdeleted = node->isSyncDeleted();
@@ -218,37 +209,10 @@
     this->previewAvailable = (node->hasfileattribute(1) != 0);
     this->tag = node->tag;
     this->isPublicNode = false;
-<<<<<<< HEAD
-
-    this->outShares = false;
-    this->publicLink = false;
-    if (node->outshares)
-    {
-        if (node->outshares->size() == 1 && !node->outshares->begin()->second->user)
-        {
-            this->publicLink = true;
-            this->outShares = false;
-        }
-        else
-        {
-            this->outShares = true;
-
-            for (share_map::iterator it = node->outshares->begin(); it != node->outshares->end(); it++)
-            {
-                if (!it->second->user)
-                {
-                    this->publicLink = true;
-                    break;
-                }
-            }
-        }
-    }
-=======
     // if there's only one share and it has no user --> public link
     this->outShares = (node->outshares) ? (node->outshares->size() > 1 || node->outshares->begin()->second->user) : false;
-    this->inShare = (node->inshare != NULL) && !node->parent;
+    this->inShare = (node->inshare != NULL) && !node->client->nodebyhandle(node->parenthandle);
     this->plink = node->plink ? new PublicLink(node->plink) : NULL;
->>>>>>> c188beb4
 }
 
 MegaNode *MegaNodePrivate::copy()
@@ -586,24 +550,16 @@
     return isPublicNode;
 }
 
-<<<<<<< HEAD
-=======
 bool MegaNodePrivate::isShared()
 {
     return outShares || inShare;
 }
 
->>>>>>> c188beb4
 bool MegaNodePrivate::isOutShare()
 {
     return outShares;
 }
 
-<<<<<<< HEAD
-bool MegaNodePrivate::hasPublicLink()
-{
-    return publicLink;
-=======
 bool MegaNodePrivate::isInShare()
 {
     return inShare;
@@ -622,7 +578,6 @@
 bool MegaNodePrivate::isTakenDown()
 {
     return plink ? plink->takendown : false;
->>>>>>> c188beb4
 }
 
 string *MegaNodePrivate::getAuth()
@@ -3345,6 +3300,14 @@
     waiter->notify();
 }
 
+void MegaApiImpl::addContact(const char* email, MegaRequestListener* listener)
+{
+	MegaRequestPrivate *request = new MegaRequestPrivate(MegaRequest::TYPE_ADD_CONTACT, listener);
+	request->setEmail(email);
+	requestQueue.push(request);
+    waiter->notify();
+}
+
 void MegaApiImpl::inviteContact(const char *email, const char *message,int action, MegaRequestListener *listener)
 {
     MegaRequestPrivate *request = new MegaRequestPrivate(MegaRequest::TYPE_INVITE_CONTACT, listener);
@@ -4149,63 +4112,7 @@
 	return nodeList;
 }
 
-<<<<<<< HEAD
-bool MegaApiImpl::isShared(MegaNode *megaNode)
-{
-	if(!megaNode) return false;
-
-	sdkMutex.lock();
-    pnode_t node = client->nodebyhandle(megaNode->getHandle());
-	if(!node)
-	{
-		sdkMutex.unlock();
-		return false;
-	}
-
-    bool result = (node->outshares != NULL) || ((node->inshare != NULL) && !client->nodebyhandle(node->parenthandle));
-	sdkMutex.unlock();
-
-	return result;
-}
-
-bool MegaApiImpl::isOutShare(MegaNode *megaNode)
-{
-    if(!megaNode) return false;
-
-    sdkMutex.lock();
-    pnode_t node = client->nodebyhandle(megaNode->getHandle());
-    if(!node)
-    {
-        sdkMutex.unlock();
-        return false;
-    }
-
-    bool result = (node->outshares != NULL);
-    sdkMutex.unlock();
-
-    return result;
-}
-
-bool MegaApiImpl::isInShare(MegaNode *megaNode)
-{
-    if(!megaNode) return false;
-
-    sdkMutex.lock();
-    pnode_t node = client->nodebyhandle(megaNode->getHandle());
-    if(!node)
-    {
-        sdkMutex.unlock();
-        return false;
-    }
-
-    bool result = (node->inshare != NULL) && !client->nodebyhandle(node->parenthandle);
-    sdkMutex.unlock();
-
-    return result;
-}
-
-=======
->>>>>>> c188beb4
+
 bool MegaApiImpl::isPendingShare(MegaNode *megaNode)
 {
     if(!megaNode) return false;

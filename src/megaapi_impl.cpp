﻿/**
 * @file megaapi_impl.cpp
 * @brief Private implementation of the intermediate layer for the MEGA C++ SDK.
 *
 * (c) 2013-2014 by Mega Limited, Auckland, New Zealand
 *
 * This file is part of the MEGA SDK - Client Access Engine.
 *
 * Applications using the MEGA API must present a valid application key
 * and comply with the the rules set forth in the Terms of Service.
 *
 * The MEGA SDK is distributed in the hope that it will be useful,
 * but WITHOUT ANY WARRANTY; without even the implied warranty of
 * MERCHANTABILITY or FITNESS FOR A PARTICULAR PURPOSE.
 *
 * @copyright Simplified (2-clause) BSD License.
 *
 * You should have received a copy of the license along with this
 * program.
 */

#define _LARGE_FILES

#define _GNU_SOURCE 1
#define _FILE_OFFSET_BITS 64

#define USE_VARARGS
#define PREFER_STDARG
#include "megaapi_impl.h"
#include "megaapi.h"

#include <iomanip>
#include <algorithm>
#include <functional>
#include <cctype>
#include <locale>

#ifndef _WIN32
#ifndef _LARGEFILE64_SOURCE
    #define _LARGEFILE64_SOURCE
#endif
#include <signal.h>
#endif


#ifdef __APPLE__
    #include <xlocale.h>
    #include <strings.h>

    #if TARGET_OS_IPHONE
    #include <netdb.h>
    #include <resolv.h>
    #include <arpa/inet.h>
    #endif
#endif

#ifdef _WIN32
#ifndef WINDOWS_PHONE
#include <shlwapi.h>
#endif

#endif

#if (!defined(_WIN32) && !defined(USE_CURL_PUBLIC_KEY_PINNING)) || defined(WINDOWS_PHONE)
#include <openssl/rand.h>
#endif

using namespace mega;

MegaNodePrivate::MegaNodePrivate(const char *name, int type, int64_t size, int64_t ctime, int64_t mtime, uint64_t nodehandle,
                                 string *nodekey, string *attrstring, const char *fingerprint, MegaHandle parentHandle,
                                 const char *privateauth, const char *publicauth, bool ispublic, bool isForeign)
: MegaNode()
{
    this->name = MegaApi::strdup(name);
    this->fingerprint = MegaApi::strdup(fingerprint);
    this->customAttrs = NULL;
    this->duration = -1;
    this->latitude = INVALID_COORDINATE;
    this->longitude = INVALID_COORDINATE;
    this->type = type;
    this->size = size;
    this->ctime = ctime;
    this->mtime = mtime;
    this->nodehandle = nodehandle;
    this->parenthandle = parentHandle;
    this->attrstring.assign(attrstring->data(), attrstring->size());
    this->nodekey.assign(nodekey->data(), nodekey->size());
    this->changed = 0;
    this->thumbnailAvailable = false;
    this->previewAvailable = false;
    this->tag = 0;
    this->isPublicNode = ispublic;
    this->outShares = false;
    this->inShare = false;
    this->plink = NULL;
    this->sharekey = NULL;
    this->foreign = isForeign;
    this->children = NULL;

    if (privateauth)
    {
        this->privateAuth = privateauth;
    }

    if (publicauth)
    {
        this->publicAuth = publicauth;
    }

#ifdef ENABLE_SYNC
    this->syncdeleted = false;
#endif
}

MegaNodePrivate::MegaNodePrivate(MegaNode *node)
: MegaNode()
{
    this->name = MegaApi::strdup(node->getName());
    this->fingerprint = MegaApi::strdup(node->getFingerprint());
    this->customAttrs = NULL;
    this->duration = node->getDuration();
    this->latitude = node->getLatitude();
    this->longitude = node->getLongitude();
    this->type = node->getType();
    this->size = node->getSize();
    this->ctime = node->getCreationTime();
    this->mtime = node->getModificationTime();
    this->nodehandle = node->getHandle();
    this->parenthandle = node->getParentHandle();
    string * attrstring = node->getAttrString();
    this->attrstring.assign(attrstring->data(), attrstring->size());
    string *nodekey = node->getNodeKey();
    this->nodekey.assign(nodekey->data(),nodekey->size());
    this->changed = node->getChanges();
    this->thumbnailAvailable = node->hasThumbnail();
    this->previewAvailable = node->hasPreview();
    this->tag = node->getTag();
    this->isPublicNode = node->isPublic();
    this->privateAuth = *node->getPrivateAuth();
    this->publicAuth = *node->getPublicAuth();
    this->outShares = node->isOutShare();
    this->inShare = node->isInShare();
    this->foreign = node->isForeign();
    this->sharekey = NULL;
    this->children = NULL;

    if (node->isExported())
    {
        this->plink = new PublicLink(node->getPublicHandle(), node->getExpirationTime(), node->isTakenDown());

        if (type == FOLDERNODE)
        {
            MegaNodePrivate *n = dynamic_cast<MegaNodePrivate *>(node);
            if (n)
            {
                string *sk = n->getSharekey();
                if (sk)
                {
                    this->sharekey = new string(*sk);
                }
            }
        }
    }
    else
    {
        this->plink = NULL;
    }

    if (node->hasCustomAttrs())
    {
        this->customAttrs = new attr_map();
        MegaStringList *names = node->getCustomAttrNames();
        for (int i = 0; i < names->size(); i++)
        {
            (*customAttrs)[AttrMap::string2nameid(names->get(i))] = node->getCustomAttr(names->get(i));
        }
        delete names;
    }

#ifdef ENABLE_SYNC
    this->syncdeleted = node->isSyncDeleted();
    this->localPath = node->getLocalPath();
#endif
}

MegaNodePrivate::MegaNodePrivate(Node *node)
: MegaNode()
{
    this->name = MegaApi::strdup(node->displayname());
    this->fingerprint = NULL;
    this->children = NULL;

    if (node->isvalid)
    {
        string fingerprint;
        node->serializefingerprint(&fingerprint);
        m_off_t size = node->size;
        char bsize[sizeof(size)+1];
        int l = Serialize64::serialize((byte *)bsize, size);
        char *buf = new char[l * 4 / 3 + 4];
        char ssize = 'A' + Base64::btoa((const byte *)bsize, l, buf);
        string result(1, ssize);
        result.append(buf);
        result.append(fingerprint);
        delete [] buf;

        this->fingerprint = MegaApi::strdup(result.c_str());
    }

    this->duration = -1;
    this->latitude = INVALID_COORDINATE;
    this->longitude = INVALID_COORDINATE;
    this->customAttrs = NULL;

    char buf[10];
    for (attr_map::iterator it = node->attrs.map.begin(); it != node->attrs.map.end(); it++)
    {
        int attrlen = node->attrs.nameid2string(it->first, buf);
        buf[attrlen] = '\0';
        if (buf[0] == '_')
        {
           if (!customAttrs)
           {
               customAttrs = new attr_map();
           }

           nameid id = AttrMap::string2nameid(&buf[1]);
           (*customAttrs)[id] = it->second;
        }
        else
        {
            if (it->first == AttrMap::string2nameid("d"))
            {
               if (node->type == FILENODE)
               {
                   duration = Base64::atoi(&it->second);
               }
            }
            else if (it->first == AttrMap::string2nameid("l"))
            {
                if (node->type == FILENODE)
                {
                    string coords = it->second;
                    if (coords.size() != 8)
                    {
                       LOG_warn << "Malformed GPS coordinates attribute";
                    }
                    else
                    {
                        byte buf[3];
                        int number = 0;
                        if (Base64::atob((const char *) coords.substr(0, 4).data(), buf, sizeof(buf)) == sizeof(buf))
                        {
                            number = (buf[2] << 16) | (buf[1] << 8) | (buf[0]);
                            latitude = -90 + 180 * (double) number / 0xFFFFFF;
                        }

                        if (Base64::atob((const char *) coords.substr(4, 4).data(), buf, sizeof(buf)) == sizeof(buf))
                        {
                            number = (buf[2] << 16) | (buf[1] << 8) | (buf[0]);
                            longitude = -180 + 360 * (double) number / 0x01000000;
                        }
                    }

                   if (longitude < -180 || longitude > 180)
                   {
                       longitude = INVALID_COORDINATE;
                   }
                   if (latitude < -90 || latitude > 90)
                   {
                       latitude = INVALID_COORDINATE;
                   }
                   if (longitude == INVALID_COORDINATE || latitude == INVALID_COORDINATE)
                   {
                       longitude = INVALID_COORDINATE;
                       latitude = INVALID_COORDINATE;
                   }
               }
            }
        }
    }

    this->type = node->type;
    this->size = node->size;
    this->ctime = node->ctime;
    this->mtime = node->mtime;
    this->nodehandle = node->nodehandle;
    this->parenthandle = node->parent ? node->parent->nodehandle : INVALID_HANDLE;

    if(node->attrstring)
    {
        this->attrstring.assign(node->attrstring->data(), node->attrstring->size());
    }
    this->nodekey.assign(node->nodekey.data(),node->nodekey.size());

    this->changed = 0;
    if(node->changed.attrs)
    {
        this->changed |= MegaNode::CHANGE_TYPE_ATTRIBUTES;
    }
    if(node->changed.ctime)
    {
        this->changed |= MegaNode::CHANGE_TYPE_TIMESTAMP;
    }
    if(node->changed.fileattrstring)
    {
        this->changed |= MegaNode::CHANGE_TYPE_FILE_ATTRIBUTES;
    }
    if(node->changed.inshare)
    {
        this->changed |= MegaNode::CHANGE_TYPE_INSHARE;
    }
    if(node->changed.outshares)
    {
        this->changed |= MegaNode::CHANGE_TYPE_OUTSHARE;
    }
    if(node->changed.pendingshares)
    {
        this->changed |= MegaNode::CHANGE_TYPE_PENDINGSHARE;
    }
    if(node->changed.owner)
    {
        this->changed |= MegaNode::CHANGE_TYPE_OWNER;
    }
    if(node->changed.parent)
    {
        this->changed |= MegaNode::CHANGE_TYPE_PARENT;
    }
    if(node->changed.removed)
    {
        this->changed |= MegaNode::CHANGE_TYPE_REMOVED;
    }
    if(node->changed.publiclink)
    {
        this->changed |= MegaNode::CHANGE_TYPE_PUBLIC_LINK;
    }


#ifdef ENABLE_SYNC
	this->syncdeleted = (node->syncdeleted != SYNCDEL_NONE);
    if(node->localnode)
    {
        node->localnode->getlocalpath(&localPath, true);
        localPath.append("", 1);
    }
#endif

    this->thumbnailAvailable = (node->hasfileattribute(0) != 0);
    this->previewAvailable = (node->hasfileattribute(1) != 0);
    this->tag = node->tag;
    this->isPublicNode = false;
    this->foreign = false;

    this->outShares = false;
    if (node->outshares)
    {
        for (share_map::iterator it = node->outshares->begin(); it != node->outshares->end(); it++)
        {
            Share *share = it->second;
            if (share->user && (share->user->show == VISIBLE))
            {
                this->outShares = true;
                break;
            }
        }
    }

    this->inShare = (node->inshare != NULL) && !node->parent;
    this->plink = node->plink ? new PublicLink(node->plink) : NULL;
    if (plink && type == FOLDERNODE && node->sharekey)
    {
        char key[FOLDERNODEKEYLENGTH*4/3+3];
        Base64::btoa(node->sharekey->key, FOLDERNODEKEYLENGTH, key);
        this->sharekey = new string(key);
    }
    else
    {
        this->sharekey = NULL;
    }
}

string* MegaNodePrivate::getSharekey()
{
    return sharekey;
}

MegaNode *MegaNodePrivate::copy()
{
    return new MegaNodePrivate(this);
}

bool MegaNodePrivate::serialize(string *d)
{
    unsigned short ll;
    bool flag;

    ll = name ? strlen(name) + 1 : 0;
    d->append((char*)&ll, sizeof(ll));
    d->append(name, ll);

    ll = fingerprint ? strlen(fingerprint) + 1 : 0;
    d->append((char*)&ll, sizeof(ll));
    d->append(fingerprint, ll);

    d->append((char*)&size, sizeof(size));
    d->append((char*)&ctime, sizeof(ctime));
    d->append((char*)&mtime, sizeof(mtime));
    d->append((char*)&nodehandle, sizeof(nodehandle));
    d->append((char*)&parenthandle, sizeof(parenthandle));

    ll = (unsigned short)attrstring.size();
    d->append((char*)&ll, sizeof(ll));
    d->append(attrstring.data(), ll);

    ll = (unsigned short)nodekey.size();
    d->append((char*)&ll, sizeof(ll));
    d->append(nodekey.data(), ll);

    ll = (unsigned short)privateAuth.size();
    d->append((char*)&ll, sizeof(ll));
    d->append(privateAuth.data(), ll);

    ll = (unsigned short)publicAuth.size();
    d->append((char*)&ll, sizeof(ll));
    d->append(publicAuth.data(), ll);

    flag = isPublicNode;
    d->append((char*)&flag, sizeof(flag));

    flag = foreign;
    d->append((char*)&flag, sizeof(flag));

    d->append("\0\0\0\0\0\0\0", 8);

    return true;
}

MegaNodePrivate *MegaNodePrivate::unserialize(string *d)
{
    const char* ptr = d->data();
    const char* end = ptr + d->size();

    if (ptr + sizeof(unsigned short) > end)
    {
        LOG_err << "MegaNode unserialization failed - data too short";
        return NULL;
    }

    unsigned short namelen = MemAccess::get<unsigned short>(ptr);
    ptr += sizeof(namelen);
    if (ptr + namelen + sizeof(unsigned short) > end)
    {
        LOG_err << "MegaNode unserialization failed - name too long";
        return NULL;
    }
    string name;
    if (namelen)
    {
        name.assign(ptr, namelen - 1);
    }
    ptr += namelen;

    unsigned short fingerprintlen = MemAccess::get<unsigned short>(ptr);
    ptr += sizeof(fingerprintlen);
    if (ptr + fingerprintlen + sizeof(unsigned short)
            + sizeof(int64_t) + sizeof(int64_t)
            + sizeof(int64_t) + sizeof(MegaHandle)
            + sizeof(MegaHandle) + sizeof(unsigned short) > end)
    {
        LOG_err << "MegaNode unserialization failed - fingerprint too long";
        return NULL;
    }
    string fingerprint;
    if (fingerprintlen)
    {
        fingerprint.assign(ptr, fingerprintlen - 1);
    }
    ptr += fingerprintlen;

    int64_t size = MemAccess::get<int64_t>(ptr);
    ptr += sizeof(int64_t);

    int64_t ctime = MemAccess::get<int64_t>(ptr);
    ptr += sizeof(int64_t);

    int64_t mtime = MemAccess::get<int64_t>(ptr);
    ptr += sizeof(int64_t);

    MegaHandle nodehandle = MemAccess::get<MegaHandle>(ptr);
    ptr += sizeof(MegaHandle);

    MegaHandle parenthandle = MemAccess::get<MegaHandle>(ptr);
    ptr += sizeof(MegaHandle);

    unsigned short ll = MemAccess::get<unsigned short>(ptr);
    ptr += sizeof(ll);
    if (ptr + ll + sizeof(unsigned short) > end)
    {
        LOG_err << "MegaNode unserialization failed - attrstring too long";
        return NULL;
    }
    string attrstring;
    attrstring.assign(ptr, ll);
    ptr += ll;

    ll = MemAccess::get<unsigned short>(ptr);
    ptr += sizeof(ll);
    if (ptr + ll + sizeof(unsigned short) > end)
    {
        LOG_err << "MegaNode unserialization failed - nodekey too long";
        return NULL;
    }
    string nodekey;
    nodekey.assign(ptr, ll);
    ptr += ll;

    ll = MemAccess::get<unsigned short>(ptr);
    ptr += sizeof(ll);
    if (ptr + ll + sizeof(unsigned short) > end)
    {
        LOG_err << "MegaNode unserialization failed - auth too long";
        return NULL;
    }
    string privauth;
    privauth.assign(ptr, ll);
    ptr += ll;

    ll = MemAccess::get<unsigned short>(ptr);
    ptr += sizeof(ll);
    if (ptr + ll + sizeof(bool) + sizeof(bool) + 8 > end)
    {
        LOG_err << "MegaNode unserialization failed - auth too long";
        return NULL;
    }

    string pubauth;
    privauth.assign(ptr, ll);
    ptr += ll;

    bool isPublicNode = MemAccess::get<bool>(ptr);
    ptr += sizeof(bool);

    bool foreign = MemAccess::get<bool>(ptr);
    ptr += sizeof(bool);

    if (memcmp(ptr, "\0\0\0\0\0\0\0", 8))
    {
        LOG_err << "MegaNodePrivate unserialization failed - invalid version";
        return NULL;
    }
    ptr += 8;

    d->erase(0, ptr - d->data());

    return new MegaNodePrivate(namelen ? name.c_str() : NULL, FILENODE, size, ctime,
                               mtime, nodehandle, &nodekey, &attrstring,
                               fingerprintlen ? fingerprint.c_str() : NULL,
                               parenthandle, privauth.c_str(), pubauth.c_str(),
                               isPublicNode, foreign);
}

char *MegaNodePrivate::getBase64Handle()
{
    char *base64Handle = new char[12];
    Base64::btoa((byte*)&(nodehandle),MegaClient::NODEHANDLE,base64Handle);
    return base64Handle;
}

int MegaNodePrivate::getType()
{
	return type;
}

const char* MegaNodePrivate::getName()
{
    if(type <= FOLDERNODE)
    {
        return name;
    }

    switch(type)
    {
        case ROOTNODE:
            return "Cloud Drive";
        case INCOMINGNODE:
            return "Inbox";
        case RUBBISHNODE:
            return "Rubbish Bin";
        default:
            return name;
    }
}

const char *MegaNodePrivate::getFingerprint()
{
    return fingerprint;
}

bool MegaNodePrivate::hasCustomAttrs()
{
    return customAttrs != NULL;
}

MegaStringList *MegaNodePrivate::getCustomAttrNames()
{
    if (!customAttrs)
    {
        return new MegaStringList();
    }

    vector<char*> names;
    char *buf;
    for (attr_map::iterator it = customAttrs->begin(); it != customAttrs->end(); it++)
    {
        buf = new char[10];
        int attrlen = AttrMap::nameid2string(it->first, buf);
        buf[attrlen] = '\0';
        names.push_back(buf);
    }
    return new MegaStringListPrivate(names.data(), names.size());
}

const char *MegaNodePrivate::getCustomAttr(const char *attrName)
{
    if (!customAttrs)
    {
        return NULL;
    }

    nameid n = AttrMap::string2nameid(attrName);
    if (!n)
    {
        return NULL;
    }

    attr_map::iterator it = customAttrs->find(n);
    if (it == customAttrs->end())
    {
        return NULL;
    }

    return it->second.c_str();
}

int MegaNodePrivate::getDuration()
{
    return duration;
}

double MegaNodePrivate::getLatitude()
{
    return latitude;
}

double MegaNodePrivate::getLongitude()
{
    return longitude;
}

int64_t MegaNodePrivate::getSize()
{
	return size;
}

int64_t MegaNodePrivate::getCreationTime()
{
	return ctime;
}

int64_t MegaNodePrivate::getModificationTime()
{
    return mtime;
}

MegaHandle MegaNodePrivate::getParentHandle()
{
    return parenthandle;
}

uint64_t MegaNodePrivate::getHandle()
{
	return nodehandle;
}

string *MegaNodePrivate::getNodeKey()
{
    return &nodekey;
}

char *MegaNodePrivate::getBase64Key()
{
    char *key = NULL;

    // the key
    if (type == FILENODE && nodekey.size() >= FILENODEKEYLENGTH)
    {
        key = new char[FILENODEKEYLENGTH * 4 / 3 + 3];
        Base64::btoa((const byte*)nodekey.data(), FILENODEKEYLENGTH, key);
    }
    else if (type == FOLDERNODE && sharekey)
    {
        key = MegaApi::strdup(sharekey->c_str());
    }
    else
    {
        key = new char[1];
        key[0] = 0;
    }

    return key;
}

string *MegaNodePrivate::getAttrString()
{
	return &attrstring;
}

int MegaNodePrivate::getTag()
{
    return tag;
}

int64_t MegaNodePrivate::getExpirationTime()
{
    return plink ? plink->ets : -1;
}

MegaHandle MegaNodePrivate::getPublicHandle()
{
    return plink ? (MegaHandle) plink->ph : INVALID_HANDLE;
}

MegaNode* MegaNodePrivate::getPublicNode()
{
    if (!plink || plink->isExpired())
    {
        return NULL;
    }

    char *skey = getBase64Key();
    string key(skey);

    MegaNode *node = new MegaNodePrivate(
                name, type, size, ctime, mtime,
                plink->ph, &key, &attrstring, fingerprint,
                INVALID_HANDLE);

    delete [] skey;

    return node;
}

char *MegaNodePrivate::getPublicLink()
{
    if (!plink)
    {
        return NULL;
    }

    char *base64ph = new char[12];
    Base64::btoa((byte*)&(plink->ph), MegaClient::NODEHANDLE, base64ph);

    char *base64k = getBase64Key();

    string strlink = "https://mega.nz/#";
    strlink += (type ? "F" : "");
    strlink += "!";
    strlink += base64ph;
    strlink += "!";
    strlink += base64k;

    char *link = MegaApi::strdup(strlink.c_str());

    delete [] base64ph;
    delete [] base64k;

    return link;
}

bool MegaNodePrivate::isFile()
{
	return type == TYPE_FILE;
}

bool MegaNodePrivate::isFolder()
{
    return (type != TYPE_FILE) && (type != TYPE_UNKNOWN);
}

bool MegaNodePrivate::isRemoved()
{
    return hasChanged(MegaNode::CHANGE_TYPE_REMOVED);
}

bool MegaNodePrivate::hasChanged(int changeType)
{
    return (changed & changeType);
}

int MegaNodePrivate::getChanges()
{
    return changed;
}


const unsigned int MegaApiImpl::MAX_SESSION_LENGTH = 64;

#ifdef ENABLE_SYNC
bool MegaNodePrivate::isSyncDeleted()
{
    return syncdeleted;
}

string MegaNodePrivate::getLocalPath()
{
    return localPath;
}

bool WildcardMatch(const char *pszString, const char *pszMatch)
//  cf. http://www.planet-source-code.com/vb/scripts/ShowCode.asp?txtCodeId=1680&lngWId=3
{
    const char *cp;
    const char *mp;

    while ((*pszString) && (*pszMatch != '*'))
    {
        if ((*pszMatch != *pszString) && (*pszMatch != '?'))
        {
            return false;
        }
        pszMatch++;
        pszString++;
    }

    while (*pszString)
    {
        if (*pszMatch == '*')
        {
            if (!*++pszMatch)
            {
                return true;
            }
            mp = pszMatch;
            cp = pszString + 1;
        }
        else if ((*pszMatch == *pszString) || (*pszMatch == '?'))
        {
            pszMatch++;
            pszString++;
        }
        else
        {
            pszMatch = mp;
            pszString = cp++;
        }
    }
    while (*pszMatch == '*')
    {
        pszMatch++;
    }
    return !*pszMatch;
}

bool MegaApiImpl::is_syncable(const char *name)
{
    // Don't sync these system files from OS X
    if (!strcmp(name, "Icon\x0d"))
    {
        return false;
    }

    for (unsigned int i = 0; i < excludedNames.size(); i++)
    {
        if (WildcardMatch(name, excludedNames[i].c_str()))
        {
            return false;
        }
    }

    return true;
}

bool MegaApiImpl::is_syncable(long long size)
{
    if (!syncLowerSizeLimit)
    {
        // No lower limit. Check upper limit only
        if (syncUpperSizeLimit && size > syncUpperSizeLimit)
        {
            return false;
        }
    }
    else if (!syncUpperSizeLimit)
    {
        // No upper limit. Check lower limit only
        if (syncLowerSizeLimit && size < syncLowerSizeLimit)
        {
            return false;
        }
    }
    else
    {
        //Upper and lower limit
        if(syncLowerSizeLimit < syncUpperSizeLimit)
        {
            // Normal use case:
            // Exclude files with a size lower than the lower limit
            // or greater than the upper limit
            if(size < syncLowerSizeLimit || size > syncUpperSizeLimit)
            {
                return false;
            }
        }
        else
        {
            // Special use case:
            // Exclude files with a size lower than the lower limit
            // AND greater than the upper limit
            if(size < syncLowerSizeLimit && size > syncUpperSizeLimit)
            {
                return false;
            }
        }
    }

    return true;
}

bool MegaApiImpl::isIndexing()
{
    if(!client || client->syncs.size() == 0)
    {
        return false;
    }

    if(client->syncscanstate)
    {
        return true;
    }

    bool indexing = false;
    sdkMutex.lock();
    sync_list::iterator it = client->syncs.begin();
    while(it != client->syncs.end())
    {
        Sync *sync = (*it);
        if(sync->state == SYNC_INITIALSCAN)
        {
            indexing = true;
            break;
        }
        it++;
    }
    sdkMutex.unlock();
    return indexing;
}
#endif

bool MegaNodePrivate::hasThumbnail()
{
	return thumbnailAvailable;
}

bool MegaNodePrivate::hasPreview()
{
    return previewAvailable;
}

bool MegaNodePrivate::isPublic()
{
    return isPublicNode;
}

bool MegaNodePrivate::isShared()
{
    return outShares || inShare;
}

bool MegaNodePrivate::isOutShare()
{
    return outShares;
}

bool MegaNodePrivate::isInShare()
{
    return inShare;
}

bool MegaNodePrivate::isExported()
{
    return plink;
}

bool MegaNodePrivate::isExpired()
{
    return plink ? (plink->isExpired()) : false;
}

bool MegaNodePrivate::isTakenDown()
{
    return plink ? plink->takendown : false;
}

bool MegaNodePrivate::isForeign()
{
    return foreign;
}

string *MegaNodePrivate::getPrivateAuth()
{
    return &privateAuth;
}

MegaNodeList *MegaNodePrivate::getChildren()
{
    return children;
}

void MegaNodePrivate::setPrivateAuth(const char *privateAuth)
{
    if (!privateAuth || !privateAuth[0])
    {
        this->privateAuth.clear();
    }
    else
    {
        this->privateAuth = privateAuth;
    }
}

void MegaNodePrivate::setPublicAuth(const char *publicAuth)
{
    if (!publicAuth || !publicAuth[0])
    {
        this->publicAuth.clear();
    }
    else
    {
        this->publicAuth = publicAuth;
    }
}

void MegaNodePrivate::setForeign(bool foreign)
{
    this->foreign = foreign;
}

void MegaNodePrivate::setChildren(MegaNodeList *children)
{
    this->children = children;
}

void MegaNodePrivate::setName(const char *newName)
{
    if (name)
        delete [] name;

    name = MegaApi::strdup(newName);
}

string *MegaNodePrivate::getPublicAuth()
{
    return &publicAuth;
}

MegaNodePrivate::~MegaNodePrivate()
{
    delete[] name;
    delete [] fingerprint;
    delete customAttrs;
    delete plink;
    delete sharekey;
    delete children;
}

MegaUserPrivate::MegaUserPrivate(User *user) : MegaUser()
{
    email = MegaApi::strdup(user->email.c_str());
    handle = user->userhandle;
	visibility = user->show;
	ctime = user->ctime;
    tag = user->getTag();
    changed = 0;
    if (user->changed.authring)
    {
        changed |= MegaUser::CHANGE_TYPE_AUTHRING;
    }
    if(user->changed.avatar)
    {
        changed |= MegaUser::CHANGE_TYPE_AVATAR;
    }
    if(user->changed.lstint)
    {
        changed |= MegaUser::CHANGE_TYPE_LSTINT;
    }
    if(user->changed.firstname)
    {
        changed |= MegaUser::CHANGE_TYPE_FIRSTNAME;
    }
    if(user->changed.lastname)
    {
        changed |= MegaUser::CHANGE_TYPE_LASTNAME;
    }
    if(user->changed.email)
    {
        changed |= MegaUser::CHANGE_TYPE_EMAIL;
    }
    if(user->changed.keyring)
    {
        changed |= MegaUser::CHANGE_TYPE_KEYRING;
    }
    if(user->changed.country)
    {
        changed |= MegaUser::CHANGE_TYPE_COUNTRY;
    }
    if(user->changed.birthday)
    {
        changed |= MegaUser::CHANGE_TYPE_BIRTHDAY;
    }
    if(user->changed.puCu255)
    {
        changed |= MegaUser::CHANGE_TYPE_PUBKEY_CU255;
    }
    if(user->changed.puEd255)
    {
        changed |= MegaUser::CHANGE_TYPE_PUBKEY_ED255;
    }
    if(user->changed.sigPubk)
    {
        changed |= MegaUser::CHANGE_TYPE_SIG_PUBKEY_RSA;
    }
    if(user->changed.sigCu255)
    {
        changed |= MegaUser::CHANGE_TYPE_SIG_PUBKEY_CU25;
    }
}

MegaUserPrivate::MegaUserPrivate(MegaUser *user) : MegaUser()
{
	email = MegaApi::strdup(user->getEmail());
    handle = user->getHandle();
	visibility = user->getVisibility();
	ctime = user->getTimestamp();
    changed = user->getChanges();
    tag = user->isOwnChange();
}

MegaUser *MegaUserPrivate::fromUser(User *user)
{
    if(!user)
    {
        return NULL;
    }
    return new MegaUserPrivate(user);
}

MegaUser *MegaUserPrivate::copy()
{
	return new MegaUserPrivate(this);
}

MegaUserPrivate::~MegaUserPrivate()
{
	delete[] email;
}

const char* MegaUserPrivate::getEmail()
{
	return email;
}

MegaHandle MegaUserPrivate::getHandle()
{
    return handle;
}

int MegaUserPrivate::getVisibility()
{
	return visibility;
}

int64_t MegaUserPrivate::getTimestamp()
{
	return ctime;
}

bool MegaUserPrivate::hasChanged(int changeType)
{
    return (changed & changeType);
}

int MegaUserPrivate::getChanges()
{
    return changed;
}

int MegaUserPrivate::isOwnChange()
{
    return tag;
}


MegaNode *MegaNodePrivate::fromNode(Node *node)
{
    if(!node) return NULL;
    return new MegaNodePrivate(node);
}

MegaSharePrivate::MegaSharePrivate(MegaShare *share) : MegaShare()
{
	this->nodehandle = share->getNodeHandle();
	this->user = MegaApi::strdup(share->getUser());
	this->access = share->getAccess();
	this->ts = share->getTimestamp();
}

MegaShare *MegaSharePrivate::copy()
{
	return new MegaSharePrivate(this);
}

MegaSharePrivate::MegaSharePrivate(uint64_t handle, Share *share)
{
    this->nodehandle = handle;
    if (share->pcr)
    {
        user = MegaApi::strdup(share->pcr->isoutgoing ? share->pcr->targetemail.c_str() : share->pcr->originatoremail.c_str());
    }
    else
    {
        this->user = share->user ? MegaApi::strdup(share->user->email.c_str()) : NULL;
    }

	this->access = share->access;
	this->ts = share->ts;
}

MegaShare *MegaSharePrivate::fromShare(uint64_t nodeuint64_t, Share *share)
{
    return new MegaSharePrivate(nodeuint64_t, share);
}

MegaSharePrivate::~MegaSharePrivate()
{
	delete[] user;
}

const char *MegaSharePrivate::getUser()
{
	return user;
}

uint64_t MegaSharePrivate::getNodeHandle()
{
    return nodehandle;
}

int MegaSharePrivate::getAccess()
{
	return access;
}

int64_t MegaSharePrivate::getTimestamp()
{
	return ts;
}


MegaTransferPrivate::MegaTransferPrivate(int type, MegaTransferListener *listener)
{
    this->type = type;
    this->tag = -1;
    this->path = NULL;
    this->nodeHandle = UNDEF;
    this->parentHandle = UNDEF;
    this->startPos = -1;
    this->endPos = -1;
    this->parentPath = NULL;
    this->listener = listener;
    this->retry = 0;
    this->maxRetries = 7;
    this->time = -1;
    this->startTime = 0;
    this->transferredBytes = 0;
    this->totalBytes = 0;
    this->fileName = NULL;
    this->transfer = NULL;
    this->speed = 0;
    this->deltaSize = 0;
    this->updateTime = 0;
    this->publicNode = NULL;
    this->lastBytes = NULL;
    this->syncTransfer = false;
    this->streamingTransfer = false;
    this->temporarySourceFile = false;
    this->lastError = API_OK;
    this->folderTransferTag = 0;
    this->appData = NULL;
    this->state = STATE_NONE;
    this->priority = 0;
}

MegaTransferPrivate::MegaTransferPrivate(const MegaTransferPrivate *transfer)
{
    path = NULL;
    parentPath = NULL;
    fileName = NULL;
    publicNode = NULL;
    lastBytes = NULL;
    appData = NULL;
    startTime = 0;

    this->listener = transfer->getListener();
    this->transfer = transfer->getTransfer();
    this->type = transfer->getType();
    this->setState(transfer->getState());
    this->setPriority(transfer->getPriority());
    this->setTag(transfer->getTag());
    this->setPath(transfer->getPath());
    this->setNodeHandle(transfer->getNodeHandle());
    this->setParentHandle(transfer->getParentHandle());
    this->setStartPos(transfer->getStartPos());
    this->setEndPos(transfer->getEndPos());
    this->setParentPath(transfer->getParentPath());
    this->setNumRetry(transfer->getNumRetry());
    this->setMaxRetries(transfer->getMaxRetries());
    this->setTime(transfer->getTime());
    this->setStartTime(transfer->getStartTime());
    this->setTransferredBytes(transfer->getTransferredBytes());
    this->setTotalBytes(transfer->getTotalBytes());
    this->setFileName(transfer->getFileName());
    this->setSpeed(transfer->getSpeed());
    this->setDeltaSize(transfer->getDeltaSize());
    this->setUpdateTime(transfer->getUpdateTime());
    this->setPublicNode(transfer->getPublicNode());
    this->setTransfer(transfer->getTransfer());
    this->setSyncTransfer(transfer->isSyncTransfer());
    this->setStreamingTransfer(transfer->isStreamingTransfer());
    this->setSourceFileTemporary(transfer->isSourceFileTemporary());
    this->setLastError(transfer->getLastError());
    this->setFolderTransferTag(transfer->getFolderTransferTag());
    this->setAppData(transfer->getAppData());
}

MegaTransfer* MegaTransferPrivate::copy()
{
    return new MegaTransferPrivate(this);
}

void MegaTransferPrivate::setTransfer(Transfer *transfer)
{
	this->transfer = transfer;
}

Transfer* MegaTransferPrivate::getTransfer() const
{
	return transfer;
}

int MegaTransferPrivate::getTag() const
{
	return tag;
}

long long MegaTransferPrivate::getSpeed() const
{
	return speed;
}

long long MegaTransferPrivate::getDeltaSize() const
{
	return deltaSize;
}

int64_t MegaTransferPrivate::getUpdateTime() const
{
	return updateTime;
}

MegaNode *MegaTransferPrivate::getPublicNode() const
{
	return publicNode;
}

MegaNode *MegaTransferPrivate::getPublicMegaNode() const
{
    if(publicNode)
    {
        return publicNode->copy();
    }

    return NULL;
}

bool MegaTransferPrivate::isSyncTransfer() const
{
	return syncTransfer;
}

bool MegaTransferPrivate::isStreamingTransfer() const
{
    return streamingTransfer;
}

bool MegaTransferPrivate::isSourceFileTemporary() const
{
    return temporarySourceFile;
}

int MegaTransferPrivate::getType() const
{
	return type;
}

int64_t MegaTransferPrivate::getStartTime() const
{
	return startTime;
}

long long MegaTransferPrivate::getTransferredBytes() const
{
	return transferredBytes;
}

long long MegaTransferPrivate::getTotalBytes() const
{
	return totalBytes;
}

const char* MegaTransferPrivate::getPath() const
{
	return path;
}

const char* MegaTransferPrivate::getParentPath() const
{
	return parentPath;
}

uint64_t MegaTransferPrivate::getNodeHandle() const
{
	return nodeHandle;
}

uint64_t MegaTransferPrivate::getParentHandle() const
{
	return parentHandle;
}

long long MegaTransferPrivate::getStartPos() const
{
	return startPos;
}

long long MegaTransferPrivate::getEndPos() const
{
	return endPos;
}

int MegaTransferPrivate::getNumRetry() const
{
	return retry;
}

int MegaTransferPrivate::getMaxRetries() const
{
	return maxRetries;
}

int64_t MegaTransferPrivate::getTime() const
{
	return time;
}

const char* MegaTransferPrivate::getFileName() const
{
	return fileName;
}

char * MegaTransferPrivate::getLastBytes() const
{
    return lastBytes;
}

MegaError MegaTransferPrivate::getLastError() const
{
    return this->lastError;
}

bool MegaTransferPrivate::isFolderTransfer() const
{
    return folderTransferTag < 0;
}

int MegaTransferPrivate::getFolderTransferTag() const
{
    return this->folderTransferTag;
}

void MegaTransferPrivate::setAppData(const char *data)
{
    if (this->appData)
    {
        delete [] this->appData;
    }
    this->appData = MegaApi::strdup(data);
}

const char *MegaTransferPrivate::getAppData() const
{
    return this->appData;
}

void MegaTransferPrivate::setState(int state)
{
    this->state = state;
}

int MegaTransferPrivate::getState() const
{
    return state;
}

void MegaTransferPrivate::setPriority(unsigned long long p)
{
    this->priority = p;
}

unsigned long long MegaTransferPrivate::getPriority() const
{
    return priority;
}

bool MegaTransferPrivate::serialize(string *d)
{
    d->append((const char*)&type, sizeof(type));
    d->append((const char*)&nodeHandle, sizeof(nodeHandle));
    d->append((const char*)&parentHandle, sizeof(parentHandle));

    unsigned short ll;
    ll = path ? strlen(path) + 1 : 0;
    d->append((char*)&ll, sizeof(ll));
    d->append(path, ll);

    ll = parentPath ? strlen(parentPath) + 1 : 0;
    d->append((char*)&ll, sizeof(ll));
    d->append(parentPath, ll);

    ll = fileName ? strlen(fileName) + 1 : 0;
    d->append((char*)&ll, sizeof(ll));
    d->append(fileName, ll);

    d->append((const char*)&folderTransferTag, sizeof(folderTransferTag));
    d->append("\0\0\0\0\0\0", 7);

    ll = appData ? strlen(appData) + 1 : 0;
    if (ll)
    {
        char hasAppData = 1;
        d->append(&hasAppData, 1);
        d->append((char*)&ll, sizeof(ll));
        d->append(appData, ll);
    }
    else
    {
        d->append("", 1);
    }

    MegaNodePrivate *node = dynamic_cast<MegaNodePrivate *>(publicNode);
    bool isPublic = (node != NULL);
    d->append((const char*)&isPublic, sizeof(bool));
    if (isPublic)
    {
        node->serialize(d);
    }
    return true;
}

MegaTransferPrivate *MegaTransferPrivate::unserialize(string *d)
{
    const char* ptr = d->data();
    const char* end = ptr + d->size();

    if (ptr + sizeof(int) + sizeof(MegaHandle)
            + sizeof(MegaHandle) + sizeof(unsigned short) > end)
    {
        LOG_err << "MegaTransfer unserialization failed - data too short";
        return NULL;
    }

    int type = MemAccess::get<int>(ptr);
    ptr += sizeof(int);

    MegaTransferPrivate *transfer = new MegaTransferPrivate(type);
    transfer->nodeHandle = MemAccess::get<MegaHandle>(ptr);
    ptr += sizeof(MegaHandle);

    transfer->parentHandle = MemAccess::get<MegaHandle>(ptr);
    ptr += sizeof(MegaHandle);

    unsigned short pathlen = MemAccess::get<unsigned short>(ptr);
    ptr += sizeof(unsigned short);

    if (ptr + pathlen + sizeof(unsigned short) > end)
    {
        LOG_err << "MegaTransfer unserialization failed - path too long";
        delete transfer;
        return NULL;
    }

    if (pathlen)
    {
        string path;
        path.assign(ptr, pathlen - 1);
        transfer->setPath(path.c_str());
    }
    ptr += pathlen;

    unsigned short parentPathLen = MemAccess::get<unsigned short>(ptr);
    ptr += sizeof(unsigned short);

    if (ptr + parentPathLen + sizeof(unsigned short) > end)
    {
        LOG_err << "MegaTransfer unserialization failed - parentpath too long";
        delete transfer;
        return NULL;
    }

    if (parentPathLen)
    {
        string path;
        path.assign(ptr, parentPathLen - 1);
        transfer->setParentPath(path.c_str());
    }
    ptr += parentPathLen;

    unsigned short fileNameLen = MemAccess::get<unsigned short>(ptr);
    ptr += sizeof(unsigned short);

    if (ptr + fileNameLen + sizeof(int) + 7 + sizeof(char) > end)
    {
        LOG_err << "MegaTransfer unserialization failed - filename too long";
        delete transfer;
        return NULL;
    }

    if (fileNameLen)
    {
        string path;
        path.assign(ptr, fileNameLen - 1);
        transfer->setFileName(path.c_str());
    }
    ptr += fileNameLen;

    transfer->folderTransferTag = MemAccess::get<int>(ptr);
    ptr += sizeof(int);

    if (memcmp(ptr, "\0\0\0\0\0\0", 7))
    {
        LOG_err << "MegaTransfer unserialization failed - invalid version";
        delete transfer;
        return NULL;
    }
    ptr += 7;

    char hasAppData = MemAccess::get<char>(ptr);
    ptr += sizeof(char);
    if (hasAppData > 1)
    {
        LOG_err << "MegaTransfer unserialization failed - invalid app data";
        delete transfer;
        return NULL;
    }

    if (hasAppData)
    {
        if (ptr + sizeof(unsigned short) > end)
        {
            LOG_err << "MegaTransfer unserialization failed - no app data header";
            delete transfer;
            return NULL;
        }

        unsigned short appDataLen = MemAccess::get<unsigned short>(ptr);
        ptr += sizeof(unsigned short);
        if (!appDataLen || (ptr + appDataLen > end))
        {
            LOG_err << "MegaTransfer unserialization failed - invalid appData";
            delete transfer;
            return NULL;
        }

        string data;
        data.assign(ptr, appDataLen - 1);
        transfer->setAppData(data.c_str());
        ptr += appDataLen;
    }

    if (ptr + sizeof(bool) > end)
    {
        LOG_err << "MegaTransfer unserialization failed - reading public node";
        delete transfer;
        return NULL;
    }

    bool isPublic = MemAccess::get<bool>(ptr);
    ptr += sizeof(bool);

    d->erase(0, ptr - d->data());

    if (isPublic)
    {
        MegaNodePrivate *publicNode = MegaNodePrivate::unserialize(d);
        if (!publicNode)
        {
            LOG_err << "MegaTransfer unserialization failed - unable to unserialize MegaNode";
            delete transfer;
            return NULL;
        }

        transfer->setPublicNode(publicNode);
        delete publicNode;
    }

    return transfer;
}

void MegaTransferPrivate::setTag(int tag)
{
	this->tag = tag;
}

void MegaTransferPrivate::setSpeed(long long speed)
{
	this->speed = speed;
}

void MegaTransferPrivate::setDeltaSize(long long deltaSize)
{
	this->deltaSize = deltaSize;
}

void MegaTransferPrivate::setUpdateTime(int64_t updateTime)
{
	this->updateTime = updateTime;
}
void MegaTransferPrivate::setPublicNode(MegaNode *publicNode, bool copyChildren)
{
    if (this->publicNode)
    {
    	delete this->publicNode;
    }

    if (!publicNode)
    {
    	this->publicNode = NULL;
    }
    else
    {
        MegaNodePrivate *nodePrivate = new MegaNodePrivate(publicNode);
        MegaNodeListPrivate *children = dynamic_cast<MegaNodeListPrivate *>(publicNode->getChildren());
        if (children && copyChildren)
        {
            nodePrivate->setChildren(new MegaNodeListPrivate(children, true));
        }
        this->publicNode = nodePrivate;
    }
}

void MegaTransferPrivate::setSyncTransfer(bool syncTransfer)
{
    this->syncTransfer = syncTransfer;
}

void MegaTransferPrivate::setSourceFileTemporary(bool temporary)
{
    this->temporarySourceFile = temporary;
}

void MegaTransferPrivate::setStreamingTransfer(bool streamingTransfer)
{
    this->streamingTransfer = streamingTransfer;
}

void MegaTransferPrivate::setStartTime(int64_t startTime)
{
    if (!this->startTime)
    {
        this->startTime = startTime;
    }
}

void MegaTransferPrivate::setTransferredBytes(long long transferredBytes)
{
	this->transferredBytes = transferredBytes;
}

void MegaTransferPrivate::setTotalBytes(long long totalBytes)
{
	this->totalBytes = totalBytes;
}

void MegaTransferPrivate::setLastBytes(char *lastBytes)
{
    this->lastBytes = lastBytes;
}

void MegaTransferPrivate::setLastError(MegaError e)
{
    this->lastError = e;
}

void MegaTransferPrivate::setFolderTransferTag(int tag)
{
    this->folderTransferTag = tag;
}

void MegaTransferPrivate::setListener(MegaTransferListener *listener)
{
    this->listener = listener;
}

void MegaTransferPrivate::setPath(const char* path)
{
	if(this->path) delete [] this->path;
    this->path = MegaApi::strdup(path);
	if(!this->path) return;

	for(int i = strlen(path)-1; i>=0; i--)
	{
		if((path[i]=='\\') || (path[i]=='/'))
		{
			setFileName(&(path[i+1]));
            char *parentPath = MegaApi::strdup(path);
            parentPath[i+1] = '\0';
            setParentPath(parentPath);
            delete [] parentPath;
			return;
		}
	}
	setFileName(path);
}

void MegaTransferPrivate::setParentPath(const char* path)
{
	if(this->parentPath) delete [] this->parentPath;
    this->parentPath =  MegaApi::strdup(path);
}

void MegaTransferPrivate::setFileName(const char* fileName)
{
	if(this->fileName) delete [] this->fileName;
    this->fileName =  MegaApi::strdup(fileName);
}

void MegaTransferPrivate::setNodeHandle(uint64_t nodeHandle)
{
	this->nodeHandle = nodeHandle;
}

void MegaTransferPrivate::setParentHandle(uint64_t parentHandle)
{
	this->parentHandle = parentHandle;
}

void MegaTransferPrivate::setStartPos(long long startPos)
{
	this->startPos = startPos;
}

void MegaTransferPrivate::setEndPos(long long endPos)
{
	this->endPos = endPos;
}

void MegaTransferPrivate::setNumRetry(int retry)
{
	this->retry = retry;
}

void MegaTransferPrivate::setMaxRetries(int maxRetries)
{
	this->maxRetries = maxRetries;
}

void MegaTransferPrivate::setTime(int64_t time)
{
	this->time = time;
}

const char * MegaTransferPrivate::getTransferString() const
{
    switch(type)
    {
    case TYPE_UPLOAD:
        return "UPLOAD";
    case TYPE_DOWNLOAD:
        return "DOWNLOAD";
    case TYPE_LOCAL_HTTP_DOWNLOAD:
        return "LOCAL_HTTP_DOWNLOAD";
    }

    return "UNKNOWN";
}

MegaTransferListener* MegaTransferPrivate::getListener() const
{
	return listener;
}

MegaTransferPrivate::~MegaTransferPrivate()
{
	delete[] path;
	delete[] parentPath;
	delete [] fileName;
    delete [] appData;
    delete publicNode;
}

const char * MegaTransferPrivate::toString() const
{
	return getTransferString();
}

const char * MegaTransferPrivate::__str__() const
{
	return getTransferString();
}

const char *MegaTransferPrivate::__toString() const
{
	return getTransferString();
}

MegaContactRequestPrivate::MegaContactRequestPrivate(PendingContactRequest *request)
{
    handle = request->id;
    sourceEmail = request->originatoremail.size() ? MegaApi::strdup(request->originatoremail.c_str()) : NULL;
    sourceMessage = request->msg.size() ? MegaApi::strdup(request->msg.c_str()) : NULL;
    targetEmail = request->targetemail.size() ? MegaApi::strdup(request->targetemail.c_str()) : NULL;
    creationTime = request->ts;
    modificationTime = request->uts;

    if(request->changed.accepted)
    {
        status = MegaContactRequest::STATUS_ACCEPTED;
    }
    else if(request->changed.deleted)
    {
        status = MegaContactRequest::STATUS_DELETED;
    }
    else if(request->changed.denied)
    {
        status = MegaContactRequest::STATUS_DENIED;
    }
    else if(request->changed.ignored)
    {
        status = MegaContactRequest::STATUS_IGNORED;
    }
    else if(request->changed.reminded)
    {
        status = MegaContactRequest::STATUS_REMINDED;
    }
    else
    {
        status = MegaContactRequest::STATUS_UNRESOLVED;
    }

    outgoing = request->isoutgoing;
}

MegaContactRequestPrivate::MegaContactRequestPrivate(const MegaContactRequest *request)
{
    handle = request->getHandle();
    sourceEmail = MegaApi::strdup(request->getSourceEmail());
    sourceMessage = MegaApi::strdup(request->getSourceMessage());
    targetEmail = MegaApi::strdup(request->getTargetEmail());
    creationTime = request->getCreationTime();
    modificationTime = request->getModificationTime();
    status = request->getStatus();
    outgoing = request->isOutgoing();
}

MegaContactRequestPrivate::~MegaContactRequestPrivate()
{
    delete [] sourceEmail;
    delete [] sourceMessage;
    delete [] targetEmail;
}

MegaContactRequest *MegaContactRequestPrivate::fromContactRequest(PendingContactRequest *request)
{
    return new MegaContactRequestPrivate(request);
}

MegaContactRequest *MegaContactRequestPrivate::copy() const
{
    return new MegaContactRequestPrivate(this);
}

MegaHandle MegaContactRequestPrivate::getHandle() const
{
    return handle;
}

char *MegaContactRequestPrivate::getSourceEmail() const
{
    return sourceEmail;
}

char *MegaContactRequestPrivate::getSourceMessage() const
{
    return sourceMessage;
}

char *MegaContactRequestPrivate::getTargetEmail() const
{
    return targetEmail;
}

int64_t MegaContactRequestPrivate::getCreationTime() const
{
    return creationTime;
}

int64_t MegaContactRequestPrivate::getModificationTime() const
{
    return modificationTime;
}

int MegaContactRequestPrivate::getStatus() const
{
    return status;
}

bool MegaContactRequestPrivate::isOutgoing() const
{
    return outgoing;
}


MegaAccountDetails *MegaAccountDetailsPrivate::fromAccountDetails(AccountDetails *details)
{
    return new MegaAccountDetailsPrivate(details);
}

MegaAccountDetailsPrivate::MegaAccountDetailsPrivate(AccountDetails *details)
{
    this->details = (*details);
}

MegaAccountDetailsPrivate::~MegaAccountDetailsPrivate()
{ }

MegaRequest *MegaRequestPrivate::copy()
{
    return new MegaRequestPrivate(this);
}

MegaRequestPrivate::MegaRequestPrivate(int type, MegaRequestListener *listener)
{
	this->type = type;
    this->tag = 0;
	this->transfer = 0;
	this->listener = listener;
#ifdef ENABLE_SYNC
    this->syncListener = NULL;
#endif
	this->nodeHandle = UNDEF;
	this->link = NULL;
	this->parentHandle = UNDEF;
    this->sessionKey = NULL;
	this->name = NULL;
	this->email = NULL;
    this->text = NULL;
	this->password = NULL;
	this->newPassword = NULL;
	this->privateKey = NULL;
	this->access = MegaShare::ACCESS_UNKNOWN;
	this->numRetry = 0;
	this->publicNode = NULL;
	this->numDetails = 0;
	this->file = NULL;
	this->attrType = 0;
    this->flag = false;
    this->totalBytes = -1;
    this->transferredBytes = 0;
    this->number = 0;

    if(type == MegaRequest::TYPE_ACCOUNT_DETAILS)
    {
        this->accountDetails = new AccountDetails();
    }
    else
    {
        this->accountDetails = NULL;
    }

    if((type == MegaRequest::TYPE_GET_PRICING) || (type == MegaRequest::TYPE_GET_PAYMENT_ID) || type == MegaRequest::TYPE_UPGRADE_ACCOUNT)
    {
        this->megaPricing = new MegaPricingPrivate();
    }
    else
    {
        megaPricing = NULL;
    }

#ifdef ENABLE_CHAT
    if(type == MegaRequest::TYPE_CHAT_CREATE)
    {
        this->chatPeerList = new MegaTextChatPeerListPrivate();
    }
    else
    {
        this->chatPeerList = NULL;
    }

    if(type == MegaRequest::TYPE_CHAT_FETCH)
    {
        this->chatList = new MegaTextChatListPrivate();
    }
    else
    {
        this->chatList = NULL;
    }
#endif

    stringMap = NULL;
}

MegaRequestPrivate::MegaRequestPrivate(MegaRequestPrivate *request)
{
    this->link = NULL;
    this->sessionKey = NULL;
    this->name = NULL;
    this->email = NULL;
    this->text = NULL;
    this->password = NULL;
    this->newPassword = NULL;
    this->privateKey = NULL;
    this->access = MegaShare::ACCESS_UNKNOWN;
    this->publicNode = NULL;
    this->file = NULL;
    this->publicNode = NULL;

    this->type = request->getType();
    this->setTag(request->getTag());
    this->setNodeHandle(request->getNodeHandle());
    this->setLink(request->getLink());
    this->setParentHandle(request->getParentHandle());
    this->setSessionKey(request->getSessionKey());
    this->setName(request->getName());
    this->setEmail(request->getEmail());
    this->setPassword(request->getPassword());
    this->setNewPassword(request->getNewPassword());
    this->setPrivateKey(request->getPrivateKey());
    this->setAccess(request->getAccess());
    this->setNumRetry(request->getNumRetry());
	this->numDetails = 0;
    this->setFile(request->getFile());
    this->setParamType(request->getParamType());
    this->setText(request->getText());
    this->setNumber(request->getNumber());
    this->setPublicNode(request->getPublicNode());
    this->setFlag(request->getFlag());
    this->setTransferTag(request->getTransferTag());
    this->setTotalBytes(request->getTotalBytes());
    this->setTransferredBytes(request->getTransferredBytes());
    this->listener = request->getListener();
#ifdef ENABLE_SYNC
    this->syncListener = request->getSyncListener();
#endif
    this->megaPricing = (MegaPricingPrivate *)request->getPricing();

    this->accountDetails = NULL;
    if(request->getAccountDetails())
    {
		this->accountDetails = new AccountDetails();
        *(this->accountDetails) = *(request->getAccountDetails());
	}

#ifdef ENABLE_CHAT   
    this->chatPeerList = request->getMegaTextChatPeerList() ? request->chatPeerList->copy() : NULL;
    this->chatList = request->getMegaTextChatList() ? request->chatList->copy() : NULL;
#endif

    this->stringMap = request->getMegaStringMap() ? request->stringMap->copy() : NULL;
}

AccountDetails *MegaRequestPrivate::getAccountDetails() const
{
    return accountDetails;
}

#ifdef ENABLE_CHAT
MegaTextChatPeerList *MegaRequestPrivate::getMegaTextChatPeerList() const
{
    return chatPeerList;
}

void MegaRequestPrivate::setMegaTextChatPeerList(MegaTextChatPeerList *chatPeers)
{
    if (this->chatPeerList)
        delete this->chatPeerList;

    this->chatPeerList = chatPeers->copy();
}

MegaTextChatList *MegaRequestPrivate::getMegaTextChatList() const
{
    return chatList;
}

void MegaRequestPrivate::setMegaTextChatList(MegaTextChatList *chatList)
{
    if (this->chatList)
        delete this->chatList;

    this->chatList = chatList->copy();
}
#endif

MegaStringMap *MegaRequestPrivate::getMegaStringMap() const
{
    return stringMap;
}

void MegaRequestPrivate::setMegaStringMap(const MegaStringMap *stringMap)
{
    if (this->stringMap)
    {
        delete this->stringMap;
    }

    this->stringMap = stringMap ? stringMap->copy() : NULL;
}

#ifdef ENABLE_SYNC
void MegaRequestPrivate::setSyncListener(MegaSyncListener *syncListener)
{
    this->syncListener = syncListener;
}

MegaSyncListener *MegaRequestPrivate::getSyncListener() const
{
    return syncListener;
}
#endif

MegaAccountDetails *MegaRequestPrivate::getMegaAccountDetails() const
{
    if(accountDetails)
    {
        return MegaAccountDetailsPrivate::fromAccountDetails(accountDetails);
    }
    return NULL;
}

MegaRequestPrivate::~MegaRequestPrivate()
{
	delete [] link;
	delete [] name;
	delete [] email;
	delete [] password;
	delete [] newPassword;
	delete [] privateKey;
    delete [] sessionKey;
	delete publicNode;
	delete [] file;
	delete accountDetails;
    delete megaPricing;
    delete [] text;
    delete stringMap;

#ifdef ENABLE_CHAT
    delete chatPeerList;
    delete chatList;
#endif
}

int MegaRequestPrivate::getType() const
{
	return type;
}

uint64_t MegaRequestPrivate::getNodeHandle() const
{
	return nodeHandle;
}

const char* MegaRequestPrivate::getLink() const
{
	return link;
}

uint64_t MegaRequestPrivate::getParentHandle() const
{
	return parentHandle;
}

const char* MegaRequestPrivate::getSessionKey() const
{
	return sessionKey;
}

const char* MegaRequestPrivate::getName() const
{
	return name;
}

const char* MegaRequestPrivate::getEmail() const
{
	return email;
}

const char* MegaRequestPrivate::getPassword() const
{
	return password;
}

const char* MegaRequestPrivate::getNewPassword() const
{
	return newPassword;
}

const char* MegaRequestPrivate::getPrivateKey() const
{
	return privateKey;
}

int MegaRequestPrivate::getAccess() const
{
	return access;
}

const char* MegaRequestPrivate::getFile() const
{
	return file;
}

int MegaRequestPrivate::getParamType() const
{
	return attrType;
}

const char *MegaRequestPrivate::getText() const
{
    return text;
}

long long MegaRequestPrivate::getNumber() const
{
    return number;
}

bool MegaRequestPrivate::getFlag() const
{
	return flag;
}

long long MegaRequestPrivate::getTransferredBytes() const
{
	return transferredBytes;
}

long long MegaRequestPrivate::getTotalBytes() const
{
	return totalBytes;
}

int MegaRequestPrivate::getNumRetry() const
{
	return numRetry;
}

int MegaRequestPrivate::getNumDetails() const
{
    return numDetails;
}

int MegaRequestPrivate::getTag() const
{
    return tag;
}

MegaPricing *MegaRequestPrivate::getPricing() const
{
    return megaPricing ? megaPricing->copy() : NULL;
}

void MegaRequestPrivate::setNumDetails(int numDetails)
{
	this->numDetails = numDetails;
}

MegaNode *MegaRequestPrivate::getPublicNode() const
{
	return publicNode;
}

MegaNode *MegaRequestPrivate::getPublicMegaNode() const
{
    if(publicNode)
    {
        return publicNode->copy();
    }

    return NULL;
}

void MegaRequestPrivate::setNodeHandle(uint64_t nodeHandle)
{
	this->nodeHandle = nodeHandle;
}

void MegaRequestPrivate::setParentHandle(uint64_t parentHandle)
{
	this->parentHandle = parentHandle;
}

void MegaRequestPrivate::setSessionKey(const char* sessionKey)
{
    if(this->sessionKey) delete [] this->sessionKey;
    this->sessionKey = MegaApi::strdup(sessionKey);
}

void MegaRequestPrivate::setNumRetry(int numRetry)
{
	this->numRetry = numRetry;
}

void MegaRequestPrivate::setLink(const char* link)
{
	if(this->link)
		delete [] this->link;

    this->link = MegaApi::strdup(link);
}
void MegaRequestPrivate::setName(const char* name)
{
	if(this->name)
		delete [] this->name;

    this->name = MegaApi::strdup(name);
}
void MegaRequestPrivate::setEmail(const char* email)
{
	if(this->email)
		delete [] this->email;

    this->email = MegaApi::strdup(email);
}
void MegaRequestPrivate::setPassword(const char* password)
{
	if(this->password)
		delete [] this->password;

    this->password = MegaApi::strdup(password);
}
void MegaRequestPrivate::setNewPassword(const char* newPassword)
{
	if(this->newPassword)
		delete [] this->newPassword;

    this->newPassword = MegaApi::strdup(newPassword);
}
void MegaRequestPrivate::setPrivateKey(const char* privateKey)
{
	if(this->privateKey)
		delete [] this->privateKey;

    this->privateKey = MegaApi::strdup(privateKey);
}
void MegaRequestPrivate::setAccess(int access)
{
	this->access = access;
}

void MegaRequestPrivate::setFile(const char* file)
{
    if(this->file)
        delete [] this->file;

    this->file = MegaApi::strdup(file);
}

void MegaRequestPrivate::setParamType(int type)
{
    this->attrType = type;
}

void MegaRequestPrivate::setText(const char *text)
{
    if(this->text) delete [] this->text;
    this->text = MegaApi::strdup(text);
}

void MegaRequestPrivate::setNumber(long long number)
{
    this->number = number;
}

void MegaRequestPrivate::setFlag(bool flag)
{
    this->flag = flag;
}

void MegaRequestPrivate::setTransferTag(int transfer)
{
    this->transfer = transfer;
}

void MegaRequestPrivate::setListener(MegaRequestListener *listener)
{
    this->listener = listener;
}

void MegaRequestPrivate::setTotalBytes(long long totalBytes)
{
    this->totalBytes = totalBytes;
}

void MegaRequestPrivate::setTransferredBytes(long long transferredBytes)
{
    this->transferredBytes = transferredBytes;
}

void MegaRequestPrivate::setTag(int tag)
{
    this->tag = tag;
}

void MegaRequestPrivate::addProduct(handle product, int proLevel, int gbStorage, int gbTransfer, int months, int amount, const char *currency, const char* description, const char* iosid, const char* androidid)
{
    if(megaPricing)
    {
        megaPricing->addProduct(product, proLevel, gbStorage, gbTransfer, months, amount, currency, description, iosid, androidid);
    }
}

void MegaRequestPrivate::setProxy(Proxy *proxy)
{
    this->proxy = proxy;
}

Proxy *MegaRequestPrivate::getProxy()
{
    return proxy;
}

void MegaRequestPrivate::setPublicNode(MegaNode *publicNode, bool copyChildren)
{
    if (this->publicNode)
    {
		delete this->publicNode;
    }

    if (!publicNode)
    {
		this->publicNode = NULL;
    }
    else
    {
        MegaNodePrivate *nodePrivate = new MegaNodePrivate(publicNode);
        MegaNodeListPrivate *children = dynamic_cast<MegaNodeListPrivate *>(publicNode->getChildren());
        if (children && copyChildren)
        {
            nodePrivate->setChildren(new MegaNodeListPrivate(children, true));
        }
        this->publicNode = nodePrivate;
    }
}

const char *MegaRequestPrivate::getRequestString() const
{
	switch(type)
	{
        case TYPE_LOGIN: return "LOGIN";
        case TYPE_CREATE_FOLDER: return "CREATE_FOLDER";
        case TYPE_MOVE: return "MOVE";
        case TYPE_COPY: return "COPY";
        case TYPE_RENAME: return "RENAME";
        case TYPE_REMOVE: return "REMOVE";
        case TYPE_SHARE: return "SHARE";
        case TYPE_IMPORT_LINK: return "IMPORT_LINK";
        case TYPE_EXPORT: return "EXPORT";
        case TYPE_FETCH_NODES: return "FETCH_NODES";
        case TYPE_ACCOUNT_DETAILS: return "ACCOUNT_DETAILS";
        case TYPE_CHANGE_PW: return "CHANGE_PW";
        case TYPE_UPLOAD: return "UPLOAD";
        case TYPE_LOGOUT: return "LOGOUT";
        case TYPE_GET_PUBLIC_NODE: return "GET_PUBLIC_NODE";
        case TYPE_GET_ATTR_FILE: return "GET_ATTR_FILE";
        case TYPE_SET_ATTR_FILE: return "SET_ATTR_FILE";
        case TYPE_GET_ATTR_USER: return "GET_ATTR_USER";
        case TYPE_SET_ATTR_USER: return "SET_ATTR_USER";
        case TYPE_RETRY_PENDING_CONNECTIONS: return "RETRY_PENDING_CONNECTIONS";
        case TYPE_REMOVE_CONTACT: return "REMOVE_CONTACT";
        case TYPE_CREATE_ACCOUNT: return "CREATE_ACCOUNT";
        case TYPE_CONFIRM_ACCOUNT: return "CONFIRM_ACCOUNT";
        case TYPE_QUERY_SIGNUP_LINK: return "QUERY_SIGNUP_LINK";
        case TYPE_ADD_SYNC: return "ADD_SYNC";
        case TYPE_REMOVE_SYNC: return "REMOVE_SYNC";
        case TYPE_REMOVE_SYNCS: return "REMOVE_SYNCS";
        case TYPE_PAUSE_TRANSFERS: return "PAUSE_TRANSFERS";
        case TYPE_CANCEL_TRANSFER: return "CANCEL_TRANSFER";
        case TYPE_CANCEL_TRANSFERS: return "CANCEL_TRANSFERS";
        case TYPE_DELETE: return "DELETE";
        case TYPE_REPORT_EVENT: return "REPORT_EVENT";
        case TYPE_CANCEL_ATTR_FILE: return "CANCEL_ATTR_FILE";
        case TYPE_GET_PRICING: return "GET_PRICING";
        case TYPE_GET_PAYMENT_ID: return "GET_PAYMENT_ID";
        case TYPE_UPGRADE_ACCOUNT: return "UPGRADE_ACCOUNT";
        case TYPE_GET_USER_DATA: return "GET_USER_DATA";
        case TYPE_LOAD_BALANCING: return "LOAD_BALANCING";
        case TYPE_KILL_SESSION: return "KILL_SESSION";
        case TYPE_SUBMIT_PURCHASE_RECEIPT: return "SUBMIT_PURCHASE_RECEIPT";
        case TYPE_CREDIT_CARD_STORE: return "CREDIT_CARD_STORE";
        case TYPE_CREDIT_CARD_QUERY_SUBSCRIPTIONS: return "CREDIT_CARD_QUERY_SUBSCRIPTIONS";
        case TYPE_CREDIT_CARD_CANCEL_SUBSCRIPTIONS: return "CREDIT_CARD_CANCEL_SUBSCRIPTIONS";
        case TYPE_GET_SESSION_TRANSFER_URL: return "GET_SESSION_TRANSFER_URL";
        case TYPE_GET_PAYMENT_METHODS: return "GET_PAYMENT_METHODS";
        case TYPE_INVITE_CONTACT: return "INVITE_CONTACT";
        case TYPE_REPLY_CONTACT_REQUEST: return "REPLY_CONTACT_REQUEST";
        case TYPE_SUBMIT_FEEDBACK: return "SUBMIT_FEEDBACK";
        case TYPE_SEND_EVENT: return "SEND_EVENT";
        case TYPE_CLEAN_RUBBISH_BIN: return "CLEAN_RUBBISH_BIN";
        case TYPE_SET_ATTR_NODE: return "SET_ATTR_NODE";
        case TYPE_CHAT_CREATE: return "CHAT_CREATE";
        case TYPE_CHAT_FETCH: return "CHAT_FETCH";
        case TYPE_CHAT_INVITE: return "CHAT_INVITE";
        case TYPE_CHAT_REMOVE: return "CHAT_REMOVE";
        case TYPE_CHAT_URL: return "CHAT_URL";
        case TYPE_CHAT_GRANT_ACCESS: return "CHAT_GRANT_ACCESS";
        case TYPE_CHAT_REMOVE_ACCESS: return "CHAT_REMOVE_ACCESS";
        case TYPE_USE_HTTPS_ONLY: return "USE_HTTPS_ONLY";
        case TYPE_SET_PROXY: return "SET_PROXY";
        case TYPE_GET_RECOVERY_LINK: return "GET_RECOVERY_LINK";
        case TYPE_QUERY_RECOVERY_LINK: return "QUERY_RECOVERY_LINK";
        case TYPE_CONFIRM_RECOVERY_LINK: return "CONFIRM_RECOVERY_LINK";
        case TYPE_GET_CANCEL_LINK: return "GET_CANCEL_LINK";
        case TYPE_CONFIRM_CANCEL_LINK: return "CONFIRM_CANCEL_LINK";
        case TYPE_GET_CHANGE_EMAIL_LINK: return "GET_CHANGE_EMAIL_LINK";
        case TYPE_CONFIRM_CHANGE_EMAIL_LINK: return "CONFIRM_CHANGE_EMAIL_LINK";
        case TYPE_CHAT_SET_TITLE: return "CHAT_SET_TITLE";
<<<<<<< HEAD
        case TYPE_PAUSE_TRANSFER: return "PAUSE_TRANSFER";
        case TYPE_MOVE_TRANSFER: return "MOVE_TRANSFER";
=======
        case TYPE_SET_MAX_CONNECTIONS: return "SET_MAX_CONNECTIONS";
>>>>>>> a55db5e5
    }
    return "UNKNOWN";
}

MegaRequestListener *MegaRequestPrivate::getListener() const
{
	return listener;
}

int MegaRequestPrivate::getTransferTag() const
{
	return transfer;
}

const char *MegaRequestPrivate::toString() const
{
	return getRequestString();
}

const char *MegaRequestPrivate::__str__() const
{
	return getRequestString();
}

const char *MegaRequestPrivate::__toString() const
{
	return getRequestString();
}

MegaStringMapPrivate::MegaStringMapPrivate()
{

}

MegaStringMapPrivate::MegaStringMapPrivate(const string_map *map, bool toBase64)
{
    strMap.insert(map->begin(),map->end());

    if (toBase64)
    {
        char* buf;
        string_map::iterator it;
        for (it = strMap.begin(); it != strMap.end(); it++)
        {
            buf = new char[it->second.length() * 4 / 3 + 4];
            Base64::btoa((const byte *) it->second.data(), it->second.length(), buf);

            it->second.assign(buf);

            delete []buf;
        }
    }
}

MegaStringMapPrivate::~MegaStringMapPrivate()
{

}

MegaStringMap *MegaStringMapPrivate::copy() const
{
    return new MegaStringMapPrivate(this);
}

const char *MegaStringMapPrivate::get(const char *key) const
{
    string_map::const_iterator it = strMap.find(key);

    if (it == strMap.end())
    {
        return NULL;
    }

    return it->second.data();
}

MegaStringList *MegaStringMapPrivate::getKeys() const
{
    vector<char*> keys;
    char *buf;
    for (string_map::const_iterator it = strMap.begin(); it != strMap.end(); it++)
    {
        buf = new char[it->first.length()+1];
        memcpy(buf, it->first.data(), it->first.length());
        buf[it->first.length()] = 0;

        keys.push_back(buf);
    }

    return new MegaStringListPrivate(keys.data(), keys.size());
}

void MegaStringMapPrivate::set(const char *key, const char *value)
{
    strMap[key] = value;
}

int MegaStringMapPrivate::size() const
{
    return strMap.size();
}

MegaStringMapPrivate::MegaStringMapPrivate(const MegaStringMapPrivate *megaStringMap)
{
    MegaStringList *keys = megaStringMap->getKeys();
    const char *key = NULL;
    const char *value = NULL;
    for (int i=0; i < keys->size(); i++)
    {
        key = keys->get(i);
        value = megaStringMap->get(key);

        strMap[key] = value;
    }

    delete keys;
}

MegaStringListPrivate::MegaStringListPrivate()
{
    list = NULL;
    s = 0;
}

MegaStringListPrivate::MegaStringListPrivate(MegaStringListPrivate *stringList)
{
    s = stringList->size();
    if (!s)
    {
        list = NULL;
        return;
    }

    list = new const char*[s];
    for (int i = 0; i < s; i++)
        list[i] = MegaApi::strdup(stringList->get(i));
}

MegaStringListPrivate::MegaStringListPrivate(char **newlist, int size)
{
    list = NULL;
    s = size;
    if (!size)
    {
        return;
    }

    list = new const char*[size];
    for (int i = 0; i < size; i++)
        list[i] = newlist[i];
}

MegaStringListPrivate::~MegaStringListPrivate()
{
    if(!list)
        return;

    for(int i=0; i<s; i++)
        delete [] list[i];
    delete [] list;
}

MegaStringList *MegaStringListPrivate::copy()
{
    return new MegaStringListPrivate(this);
}

const char *MegaStringListPrivate::get(int i)
{
    if(!list || (i < 0) || (i >= s))
        return NULL;

    return list[i];
}

int MegaStringListPrivate::size()
{
    return s;
}

MegaNodeListPrivate::MegaNodeListPrivate()
{
	list = NULL;
	s = 0;
}

MegaNodeListPrivate::MegaNodeListPrivate(Node** newlist, int size)
{
	list = NULL; s = size;
	if(!size) return;

	list = new MegaNode*[size];
	for(int i=0; i<size; i++)
		list[i] = MegaNodePrivate::fromNode(newlist[i]);
}

MegaNodeListPrivate::MegaNodeListPrivate(MegaNodeListPrivate *nodeList, bool copyChildren)
{
    s = nodeList->size();
    if (!s)
    {
        list = NULL;
        return;
    }

    list = new MegaNode*[s];
    for (int i = 0; i<s; i++)
    {
        MegaNode *node = nodeList->get(i);
        MegaNodePrivate *nodePrivate = new MegaNodePrivate(node);
        MegaNodeListPrivate *children = dynamic_cast<MegaNodeListPrivate *>(node->getChildren());
        if (children && copyChildren)
        {
            nodePrivate->setChildren(new MegaNodeListPrivate(children, true));
        }
        list[i] = nodePrivate;
    }
}

MegaNodeListPrivate::~MegaNodeListPrivate()
{
	if(!list)
		return;

	for(int i=0; i<s; i++)
		delete list[i];
	delete [] list;
}

MegaNodeList *MegaNodeListPrivate::copy()
{
    return new MegaNodeListPrivate(this);
}

MegaNode *MegaNodeListPrivate::get(int i)
{
	if(!list || (i < 0) || (i >= s))
		return NULL;

	return list[i];
}

int MegaNodeListPrivate::size()
{
	return s;
}

MegaUserListPrivate::MegaUserListPrivate()
{
	list = NULL;
	s = 0;
}

MegaUserListPrivate::MegaUserListPrivate(User** newlist, int size)
{
	list = NULL;
	s = size;

	if(!size)
		return;

	list = new MegaUser*[size];
	for(int i=0; i<size; i++)
		list[i] = MegaUserPrivate::fromUser(newlist[i]);
}

MegaUserListPrivate::MegaUserListPrivate(MegaUserListPrivate *userList)
{
    s = userList->size();
	if (!s)
	{
		list = NULL;
		return;
	}
	list = new MegaUser*[s];
	for (int i = 0; i<s; i++)
        list[i] = new MegaUserPrivate(userList->get(i));
}

MegaUserListPrivate::~MegaUserListPrivate()
{
	if(!list)
		return;

	for(int i=0; i<s; i++)
		delete list[i];

	delete [] list;
}

MegaUserList *MegaUserListPrivate::copy()
{
    return new MegaUserListPrivate(this);
}

MegaUser *MegaUserListPrivate::get(int i)
{
	if(!list || (i < 0) || (i >= s))
		return NULL;

	return list[i];
}

int MegaUserListPrivate::size()
{
	return s;
}


MegaShareListPrivate::MegaShareListPrivate()
{
	list = NULL;
	s = 0;
}

MegaShareListPrivate::MegaShareListPrivate(Share** newlist, uint64_t *uint64_tlist, int size)
{
	list = NULL; s = size;
	if(!size) return;

	list = new MegaShare*[size];
	for(int i=0; i<size; i++)
        list[i] = MegaSharePrivate::fromShare(uint64_tlist[i], newlist[i]);
}

MegaShareListPrivate::~MegaShareListPrivate()
{
	if(!list)
		return;

	for(int i=0; i<s; i++)
		delete list[i];

	delete [] list;
}

MegaShare *MegaShareListPrivate::get(int i)
{
	if(!list || (i < 0) || (i >= s))
		return NULL;

	return list[i];
}

int MegaShareListPrivate::size()
{
	return s;
}

MegaTransferListPrivate::MegaTransferListPrivate()
{
	list = NULL;
	s = 0;
}

MegaTransferListPrivate::MegaTransferListPrivate(MegaTransfer** newlist, int size)
{
    list = NULL;
    s = size;

    if(!size)
        return;

    list = new MegaTransfer*[size];
    for(int i=0; i<size; i++)
        list[i] = newlist[i]->copy();
}

MegaTransferListPrivate::~MegaTransferListPrivate()
{
	if(!list)
		return;

    for(int i=0; i < s; i++)
		delete list[i];

	delete [] list;
}

MegaTransfer *MegaTransferListPrivate::get(int i)
{
	if(!list || (i < 0) || (i >= s))
		return NULL;

	return list[i];
}

int MegaTransferListPrivate::size()
{
	return s;
}

MegaContactRequestListPrivate::MegaContactRequestListPrivate()
{
    list = NULL;
    s = 0;
}

MegaContactRequestListPrivate::MegaContactRequestListPrivate(PendingContactRequest **newlist, int size)
{
    list = NULL;
    s = size;

    if(!size)
        return;

    list = new MegaContactRequest*[size];
    for(int i=0; i<size; i++)
        list[i] = new MegaContactRequestPrivate(newlist[i]);
}

MegaContactRequestListPrivate::~MegaContactRequestListPrivate()
{
    if(!list)
        return;

    for(int i=0; i < s; i++)
        delete list[i];

    delete [] list;
}

MegaContactRequestList *MegaContactRequestListPrivate::copy()
{
    return new MegaContactRequestListPrivate(this);
}

MegaContactRequest *MegaContactRequestListPrivate::get(int i)
{
    if(!list || (i < 0) || (i >= s))
        return NULL;

    return list[i];
}

int MegaContactRequestListPrivate::size()
{
    return s;
}

MegaContactRequestListPrivate::MegaContactRequestListPrivate(MegaContactRequestListPrivate *requestList)
{
    s = requestList->size();
    if (!s)
    {
        list = NULL;
        return;
    }
    list = new MegaContactRequest*[s];
    for (int i = 0; i < s; i++)
        list[i] = new MegaContactRequestPrivate(requestList->get(i));
}

MegaFile::MegaFile() : File()
{
    megaTransfer = NULL;
}

void MegaFile::setTransfer(MegaTransferPrivate *transfer)
{
    this->megaTransfer = transfer;
}

MegaTransferPrivate *MegaFile::getTransfer()
{
    return megaTransfer;
}

bool MegaFile::serialize(string *d)
{
    if (!megaTransfer)
    {
        return false;
    }

    if (!File::serialize(d))
    {
        return false;
    }

    if (!megaTransfer->serialize(d))
    {
        return false;
    }

    d->append("\0\0\0\0\0\0\0", 8);

    return true;
}

MegaFile *MegaFile::unserialize(string *d)
{
    File *file = File::unserialize(d);
    if (!file)
    {
        LOG_err << "Error unserializing MegaFile: Unable to unserialize File";
        return NULL;
    }

    MegaFile *megaFile = new MegaFile();
    *(File *)megaFile = *(File *)file;
    delete file;

    MegaTransferPrivate *transfer = MegaTransferPrivate::unserialize(d);
    if (!transfer)
    {
        delete megaFile;
        return NULL;
    }

    const char* ptr = d->data();
    const char* end = ptr + d->size();
    if (ptr + 8 > end)
    {
        LOG_err << "MegaFile unserialization failed - data too short";
        delete megaFile;
        delete transfer;
        return NULL;
    }

    if (memcmp(ptr, "\0\0\0\0\0\0\0", 8))
    {
        LOG_err << "MegaFile unserialization failed - invalid version";
        delete megaFile;
        delete transfer;
        return NULL;
    }
    ptr += 8;

    d->erase(0, ptr - d->data());

    transfer->setSourceFileTemporary(megaFile->temporaryfile);

    megaFile->setTransfer(transfer);
    return megaFile;
}

MegaFileGet::MegaFileGet(MegaClient *client, Node *n, string dstPath) : MegaFile()
{
    h = n->nodehandle;
    *(FileFingerprint*)this = *n;

    string securename = n->displayname();
    client->fsaccess->name2local(&securename);
    client->fsaccess->local2path(&securename, &name);

    string finalPath;
    if(dstPath.size())
    {
        char c = dstPath[dstPath.size()-1];
        if((c == '\\') || (c == '/')) finalPath = dstPath+name;
        else finalPath = dstPath;
    }
    else finalPath = name;

    size = n->size;
    mtime = n->mtime;

    if(n->nodekey.size()>=sizeof(filekey))
        memcpy(filekey,n->nodekey.data(),sizeof filekey);

    client->fsaccess->path2local(&finalPath, &localname);
    hprivate = true;
    hforeign = false;
}

MegaFileGet::MegaFileGet(MegaClient *client, MegaNode *n, string dstPath) : MegaFile()
{
    h = n->getHandle();
    name = n->getName();
	string finalPath;
	if(dstPath.size())
	{
		char c = dstPath[dstPath.size()-1];
		if((c == '\\') || (c == '/')) finalPath = dstPath+name;
		else finalPath = dstPath;
	}
	else finalPath = name;

    const char *fingerprint = n->getFingerprint();
    if (fingerprint)
    {
        FileFingerprint *fp = MegaApiImpl::getFileFingerprintInternal(fingerprint);
        if (fp)
        {
            *(FileFingerprint *)this = *(FileFingerprint *)fp;
            delete fp;
        }
    }

    size = n->getSize();
    mtime = n->getModificationTime();

    if(n->getNodeKey()->size()>=sizeof(filekey))
        memcpy(filekey,n->getNodeKey()->data(),sizeof filekey);

    client->fsaccess->path2local(&finalPath, &localname);
    hprivate = !n->isPublic();
    hforeign = n->isForeign();

    if(n->getPrivateAuth()->size())
    {
        privauth = *n->getPrivateAuth();
    }

    if(n->getPublicAuth()->size())
    {
        pubauth = *n->getPublicAuth();
    }
}

bool MegaFileGet::serialize(string *d)
{
    if (!MegaFile::serialize(d))
    {
        return false;
    }

    d->append("\0\0\0\0\0\0\0", 8);

    return true;
}

MegaFileGet *MegaFileGet::unserialize(string *d)
{
    MegaFile *file = MegaFile::unserialize(d);
    if (!file)
    {
        LOG_err << "Error unserializing MegaFileGet: Unable to unserialize MegaFile";
        return NULL;
    }

    const char* ptr = d->data();
    const char* end = ptr + d->size();
    if (ptr + 8 > end)
    {
        LOG_err << "MegaFileGet unserialization failed - data too short";
        delete file;
        return NULL;
    }

    if (memcmp(ptr, "\0\0\0\0\0\0\0", 8))
    {
        LOG_err << "MegaFileGet unserialization failed - invalid version";
        delete file;
        return NULL;
    }

    ptr += 8;
    if (ptr != end)
    {
        LOG_err << "MegaFileGet unserialization failed - wrong size";
        delete file;
        return NULL;
    }

    MegaFileGet *megaFile = new MegaFileGet();
    *(MegaFile *)megaFile = *(MegaFile *)file;
    delete file;

    return megaFile;
}

void MegaFileGet::prepare()
{
    if (!transfer->localfilename.size())
    {
        transfer->localfilename = localname;

        size_t index =  string::npos;
        while ((index = transfer->localfilename.rfind(transfer->client->fsaccess->localseparator, index)) != string::npos)
        {
            if(!(index % transfer->client->fsaccess->localseparator.size()))
            {
                break;
            }

            index--;
        }

        if(index != string::npos)
        {
            transfer->localfilename.resize(index + transfer->client->fsaccess->localseparator.size());
        }

        string suffix;
        transfer->client->fsaccess->tmpnamelocal(&suffix);
        transfer->localfilename.append(suffix);
    }
}

void MegaFileGet::updatelocalname()
{
#ifdef _WIN32
    transfer->localfilename.append("", 1);
    WIN32_FILE_ATTRIBUTE_DATA fad;
    if (GetFileAttributesExW((LPCWSTR)transfer->localfilename.data(), GetFileExInfoStandard, &fad))
        SetFileAttributesW((LPCWSTR)transfer->localfilename.data(), fad.dwFileAttributes & ~FILE_ATTRIBUTE_HIDDEN);
    transfer->localfilename.resize(transfer->localfilename.size()-1);
#endif
}

void MegaFileGet::progress()
{
#ifdef _WIN32
    if(transfer->slot && !transfer->slot->progressreported)
    {
        transfer->localfilename.append("", 1);
        WIN32_FILE_ATTRIBUTE_DATA fad;
        if (GetFileAttributesExW((LPCWSTR)transfer->localfilename.data(), GetFileExInfoStandard, &fad))
            SetFileAttributesW((LPCWSTR)transfer->localfilename.data(), fad.dwFileAttributes | FILE_ATTRIBUTE_HIDDEN);
        transfer->localfilename.resize(transfer->localfilename.size()-1);
    }
#endif
}

void MegaFileGet::completed(Transfer*, LocalNode*)
{
    delete this;
}

void MegaFileGet::terminated()
{
    delete this;
}

MegaFilePut::MegaFilePut(MegaClient *, string* clocalname, string *filename, handle ch, const char* ctargetuser, int64_t mtime, bool isSourceTemporary) : MegaFile()
{
    // full local path
    localname = *clocalname;

    // target parent node
    h = ch;

    // target user
    targetuser = ctargetuser;

    // new node name
    name = *filename;

    customMtime = mtime;

    temporaryfile = isSourceTemporary;
}

bool MegaFilePut::serialize(string *d)
{
    if (!MegaFile::serialize(d))
    {
        return false;
    }

    d->append((char*)&customMtime, sizeof(customMtime));
    d->append("\0\0\0\0\0\0\0", 8);

    return true;
}

MegaFilePut *MegaFilePut::unserialize(string *d)
{
    MegaFile *file = MegaFile::unserialize(d);
    if (!file)
    {
        LOG_err << "Error unserializing MegaFilePut: Unable to unserialize MegaFile";
        return NULL;
    }

    const char* ptr = d->data();
    const char* end = ptr + d->size();
    if (ptr + sizeof(int64_t) + 8 > end)
    {
        LOG_err << "MegaFilePut unserialization failed - data too short";
        delete file;
        return NULL;
    }

    int64_t customMtime = MemAccess::get<int64_t>(ptr);
    ptr += sizeof(customMtime);

    if (memcmp(ptr, "\0\0\0\0\0\0\0", 8))
    {
        LOG_err << "MegaFilePut unserialization failed - invalid version";
        delete file;
        return NULL;
    }

    ptr += 8;
    if (ptr != end)
    {
        LOG_err << "MegaFilePut unserialization failed - wrong size";
        delete file;
        return NULL;
    }

    MegaFilePut *megaFile = new MegaFilePut();
    *(MegaFile *)megaFile = *(MegaFile *)file;
    delete file;

    megaFile->customMtime = customMtime;
    return megaFile;
}

void MegaFilePut::completed(Transfer* t, LocalNode*)
{
    if(customMtime >= 0)
        t->mtime = customMtime;

    File::completed(t,NULL);
    delete this;
}

void MegaFilePut::terminated()
{
    delete this;
}

bool TreeProcessor::processNode(Node*)
{
	return false; /* Stops the processing */
}

TreeProcessor::~TreeProcessor()
{ }


//Entry point for the blocking thread
void *MegaApiImpl::threadEntryPoint(void *param)
{
#ifndef _WIN32
    struct sigaction noaction;
    memset(&noaction, 0, sizeof(noaction));
    noaction.sa_handler = SIG_IGN;
    ::sigaction(SIGPIPE, &noaction, 0);
#endif

    MegaApiImpl *megaApiImpl = (MegaApiImpl *)param;
    megaApiImpl->loop();
    return 0;
}

long long MegaApiImpl::integrateSpeed(long long numBytes, direction_t direction)
{
    long long speed = 0;
    m_time_t currentTime = Waiter::ds;

    if (direction == GET)
    {
        totalDownloadedBytes += numBytes;
        while(downloadBytes.size())
        {
            dstime deltaTime = currentTime - downloadTimes[0];
            if(deltaTime <= 50)
            {
                break;
            }

            downloadPartialBytes -= downloadBytes[0];
            downloadBytes.erase(downloadBytes.begin());
            downloadTimes.erase(downloadTimes.begin());
        }

        downloadBytes.push_back(numBytes);
        downloadTimes.push_back(currentTime);
        downloadPartialBytes += numBytes;
        downloadSpeed = (downloadPartialBytes * 10) / 50;
        speed = downloadSpeed;
    }
    else
    {
        totalUploadedBytes += numBytes;
        while(uploadBytes.size())
        {
            dstime deltaTime = currentTime - uploadTimes[0];
            if(deltaTime <= 50)
            {
                break;
            }

            uploadPartialBytes -= uploadBytes[0];
            uploadBytes.erase(uploadBytes.begin());
            uploadTimes.erase(uploadTimes.begin());
        }

        uploadBytes.push_back(numBytes);
        uploadTimes.push_back(currentTime);
        uploadPartialBytes += numBytes;
        uploadSpeed = (uploadPartialBytes * 10) / 50;
        speed = uploadSpeed;
    }
    return speed;
}

MegaTransferPrivate *MegaApiImpl::getMegaTransferPrivate(int tag)
{
    map<int, MegaTransferPrivate *>::iterator it = transferMap.find(tag);
    if (it == transferMap.end())
    {
        return NULL;
    }
    return it->second;
}

ExternalLogger *MegaApiImpl::externalLogger = NULL;

MegaApiImpl::MegaApiImpl(MegaApi *api, const char *appKey, MegaGfxProcessor* processor, const char *basePath, const char *userAgent)
{
	init(api, appKey, processor, basePath, userAgent);
}

MegaApiImpl::MegaApiImpl(MegaApi *api, const char *appKey, const char *basePath, const char *userAgent)
{
	init(api, appKey, NULL, basePath, userAgent);
}

MegaApiImpl::MegaApiImpl(MegaApi *api, const char *appKey, const char *basePath, const char *userAgent, int fseventsfd)
{
	init(api, appKey, NULL, basePath, userAgent, fseventsfd);
}

void MegaApiImpl::init(MegaApi *api, const char *appKey, MegaGfxProcessor* processor, const char *basePath, const char *userAgent, int fseventsfd)
{
    this->api = api;

    sdkMutex.init(true);
    maxRetries = 7;
	currentTransfer = NULL;
    pendingUploads = 0;
    pendingDownloads = 0;
    totalUploads = 0;
    totalDownloads = 0;
    client = NULL;
    waiting = false;
    waitingRequest = false;
    totalDownloadedBytes = 0;
    totalUploadedBytes = 0;
    activeRequest = NULL;
    activeTransfer = NULL;
    activeError = NULL;
    activeNodes = NULL;
    activeUsers = NULL;
    syncLowerSizeLimit = 0;
    syncUpperSizeLimit = 0;
    downloadSpeed = 0;
    uploadSpeed = 0;
    uploadPartialBytes = 0;
    downloadPartialBytes = 0;

#ifdef HAVE_LIBUV
    httpServer = NULL;
    httpServerMaxBufferSize = 0;
    httpServerMaxOutputSize = 0;
    httpServerEnableFiles = true;
    httpServerEnableFolders = false;
    httpServerRestrictedMode = MegaApi::HTTP_SERVER_ALLOW_CREATED_LOCAL_LINKS;
    httpServerSubtitlesSupportEnabled = false;
#endif

    httpio = new MegaHttpIO();
    waiter = new MegaWaiter();

#ifndef __APPLE__
    (void)fseventsfd;
    fsAccess = new MegaFileSystemAccess();
#else
    fsAccess = new MegaFileSystemAccess(fseventsfd);
#endif

	if (basePath)
	{
		string sBasePath = basePath;
		int lastIndex = sBasePath.size() - 1;
		if (sBasePath[lastIndex] != '/' && sBasePath[lastIndex] != '\\')
		{
			string utf8Separator;
			fsAccess->local2path(&fsAccess->localseparator, &utf8Separator);
			sBasePath.append(utf8Separator);
		}
		dbAccess = new MegaDbAccess(&sBasePath);

        this->basePath = basePath;
	}
	else dbAccess = NULL;

	gfxAccess = NULL;
	if(processor)
	{
		GfxProcExternal *externalGfx = new GfxProcExternal();
		externalGfx->setProcessor(processor);
		gfxAccess = externalGfx;
	}
	else
	{
		gfxAccess = new MegaGfxProc();
	}

	if(!userAgent)
	{
		userAgent = "";
	}

    client = new MegaClient(this, waiter, httpio, fsAccess, dbAccess, gfxAccess, appKey, userAgent);

#if defined(_WIN32) && !defined(WINDOWS_PHONE)
    httpio->unlock();
#endif

    //Start blocking thread
	threadExit = 0;
    thread.start(threadEntryPoint, this);
}

MegaApiImpl::~MegaApiImpl()
{
    MegaRequestPrivate *request = new MegaRequestPrivate(MegaRequest::TYPE_DELETE);
    requestQueue.push(request);
    waiter->notify();
    thread.join();
}

int MegaApiImpl::isLoggedIn()
{
    sdkMutex.lock();
    int result = client->loggedin();
    sdkMutex.unlock();
	return result;
}

char* MegaApiImpl::getMyEmail()
{
	User* u;
    sdkMutex.lock();
	if (!client->loggedin() || !(u = client->finduser(client->me)))
	{
		sdkMutex.unlock();
		return NULL;
	}

    char *result = MegaApi::strdup(u->email.c_str());
    sdkMutex.unlock();
    return result;
}

char *MegaApiImpl::getMyUserHandle()
{
    sdkMutex.lock();
    if (ISUNDEF(client->me))
    {
        sdkMutex.unlock();
        return NULL;
    }

    char buf[12];
    Base64::btoa((const byte*)&client->me, MegaClient::USERHANDLE, buf);
    char *result = MegaApi::strdup(buf);
    sdkMutex.unlock();
    return result;
}

MegaUser *MegaApiImpl::getMyUser()
{
    sdkMutex.lock();
    MegaUser *user = MegaUserPrivate::fromUser(client->finduser(client->me));
    sdkMutex.unlock();
    return user;
}

char *MegaApiImpl::getMyXMPPJid()
{
    sdkMutex.lock();
    if (ISUNDEF(client->me))
    {
        sdkMutex.unlock();
        return NULL;
    }

    char jid[16];
    Base32::btoa((const byte *)&client->me, MegaClient::USERHANDLE, jid);
    char *result = MegaApi::strdup(jid);

    sdkMutex.unlock();
    return result;
}

#ifdef ENABLE_CHAT
char *MegaApiImpl::getMyFingerprint()
{
    sdkMutex.lock();
    if (ISUNDEF(client->me))
    {
        sdkMutex.unlock();
        return NULL;
    }

    char *result = NULL;
    if (client->signkey)
    {
        result = client->signkey->genFingerprintHex();
    }

    sdkMutex.unlock();
    return result;
}
#endif

void MegaApiImpl::setLogLevel(int logLevel)
{
    if(!externalLogger)
    {
        externalLogger = new ExternalLogger();
    }
    externalLogger->setLogLevel(logLevel);
}

void MegaApiImpl::setLoggerClass(MegaLogger *megaLogger)
{
    if(!externalLogger)
    {
        externalLogger = new ExternalLogger();
    }
    externalLogger->setMegaLogger(megaLogger);
}

void MegaApiImpl::log(int logLevel, const char *message, const char *filename, int line)
{
    if(!externalLogger)
    {
        return;
    }

    externalLogger->postLog(logLevel, message, filename, line);
}

char* MegaApiImpl::getBase64PwKey(const char *password)
{
	if(!password) return NULL;

	byte pwkey[SymmCipher::KEYLENGTH];
	error e = client->pw_key(password,pwkey);
	if(e)
		return NULL;

	char* buf = new char[SymmCipher::KEYLENGTH*4/3+4];
	Base64::btoa((byte *)pwkey, SymmCipher::KEYLENGTH, buf);
	return buf;
}

char* MegaApiImpl::getStringHash(const char* base64pwkey, const char* inBuf)
{
	if(!base64pwkey || !inBuf) return NULL;

	char pwkey[SymmCipher::KEYLENGTH];
	Base64::atob(base64pwkey, (byte *)pwkey, sizeof pwkey);

	SymmCipher key;
	key.setkey((byte*)pwkey);

    uint64_t strhash;
	string neBuf = inBuf;

    strhash = client->stringhash64(&neBuf, &key);

	char* buf = new char[8*4/3+4];
    Base64::btoa((byte*)&strhash, 8, buf);
    return buf;
}

void MegaApiImpl::getSessionTransferURL(const char *path, MegaRequestListener *listener)
{
    MegaRequestPrivate *request = new MegaRequestPrivate(MegaRequest::TYPE_GET_SESSION_TRANSFER_URL);
    request->setText(path);
    request->setListener(listener);
    requestQueue.push(request);
    waiter->notify();
}

MegaHandle MegaApiImpl::base32ToHandle(const char *base32Handle)
{
	if(!base32Handle) return INVALID_HANDLE;

	handle h = 0;
	Base32::atob(base32Handle,(byte*)&h, MegaClient::USERHANDLE);
	return h;
}

const char* MegaApiImpl::ebcEncryptKey(const char* encryptionKey, const char* plainKey)
{
	if(!encryptionKey || !plainKey) return NULL;

	char pwkey[SymmCipher::KEYLENGTH];
	Base64::atob(encryptionKey, (byte *)pwkey, sizeof pwkey);

	SymmCipher key;
	key.setkey((byte*)pwkey);

	char plkey[SymmCipher::KEYLENGTH];
	Base64::atob(plainKey, (byte*)plkey, sizeof plkey);
	key.ecb_encrypt((byte*)plkey);

	char* buf = new char[SymmCipher::KEYLENGTH*4/3+4];
	Base64::btoa((byte*)plkey, SymmCipher::KEYLENGTH, buf);
	return buf;
}

handle MegaApiImpl::base64ToHandle(const char* base64Handle)
{
	if(!base64Handle) return UNDEF;

	handle h = 0;
	Base64::atob(base64Handle,(byte*)&h,MegaClient::NODEHANDLE);
    return h;
}

handle MegaApiImpl::base64ToUserHandle(const char *base64Handle)
{
    if(!base64Handle) return UNDEF;

    handle h = 0;
    Base64::atob(base64Handle,(byte*)&h,MegaClient::USERHANDLE);
    return h;
}

char *MegaApiImpl::handleToBase64(MegaHandle handle)
{
    char *base64Handle = new char[12];
    Base64::btoa((byte*)&(handle),MegaClient::NODEHANDLE,base64Handle);
    return base64Handle;
}

char *MegaApiImpl::userHandleToBase64(MegaHandle handle)
{
    char *base64Handle = new char[14];
    Base64::btoa((byte*)&(handle),MegaClient::USERHANDLE,base64Handle);
    return base64Handle;
}

void MegaApiImpl::retryPendingConnections(bool disconnect, bool includexfers, MegaRequestListener *listener)
{
	MegaRequestPrivate *request = new MegaRequestPrivate(MegaRequest::TYPE_RETRY_PENDING_CONNECTIONS);
	request->setFlag(disconnect);
	request->setNumber(includexfers);
	request->setListener(listener);
	requestQueue.push(request);
    waiter->notify();
}

void MegaApiImpl::addEntropy(char *data, unsigned int size)
{
    if(PrnGen::rng.CanIncorporateEntropy())
    {
        PrnGen::rng.IncorporateEntropy((const byte*)data, size);
    }

#if (!defined(_WIN32) && !defined(USE_CURL_PUBLIC_KEY_PINNING)) || defined(WINDOWS_PHONE)
    RAND_seed(data, size);
#endif
}

string MegaApiImpl::userAttributeToString(int type)
{
    string attrname;

    switch(type)
    {
        case MegaApi::USER_ATTR_AVATAR:
            attrname = "+a";
            break;

        case MegaApi::USER_ATTR_FIRSTNAME:
            attrname = "firstname";
            break;

        case MegaApi::USER_ATTR_LASTNAME:
            attrname = "lastname";
            break;

        case MegaApi::USER_ATTR_AUTHRING:
            attrname = "*!authring";
            break;

        case MegaApi::USER_ATTR_LAST_INTERACTION:
            attrname = "*!lstint";
            break;

        case MegaApi::USER_ATTR_ED25519_PUBLIC_KEY:
            attrname = "+puEd255";
            break;

        case MegaApi::USER_ATTR_CU25519_PUBLIC_KEY:
            attrname = "+puCu255";
            break;

        case MegaApi::USER_ATTR_SIG_RSA_PUBLIC_KEY:
            attrname = "+sigPubk";
            break;

        case MegaApi::USER_ATTR_SIG_CU255_PUBLIC_KEY:
            attrname = "+sigCu255";
            break;

        case MegaApi::USER_ATTR_KEYRING:
            attrname = "*keyring";
            break;
    }

    return attrname;
}

char MegaApiImpl::userAttributeToScope(int type)
{
    char scope;

    switch(type)
    {
        case MegaApi::USER_ATTR_AVATAR:
        case MegaApi::USER_ATTR_ED25519_PUBLIC_KEY:
        case MegaApi::USER_ATTR_CU25519_PUBLIC_KEY:
        case MegaApi::USER_ATTR_SIG_RSA_PUBLIC_KEY:
        case MegaApi::USER_ATTR_SIG_CU255_PUBLIC_KEY:
            scope = '+';
            break;

        case MegaApi::USER_ATTR_FIRSTNAME:
        case MegaApi::USER_ATTR_LASTNAME:
            scope = '0';
            break;

        case MegaApi::USER_ATTR_AUTHRING:
        case MegaApi::USER_ATTR_LAST_INTERACTION:
        case MegaApi::USER_ATTR_KEYRING:
            scope = '*';
            break;
    }

    return scope;
}

void MegaApiImpl::setStatsID(const char *id)
{
    if (!id || !*id || MegaClient::statsid)
    {
        return;
    }

    MegaClient::statsid = MegaApi::strdup(id);
}

void MegaApiImpl::fastLogin(const char* email, const char *stringHash, const char *base64pwkey, MegaRequestListener *listener)
{
    MegaRequestPrivate *request = new MegaRequestPrivate(MegaRequest::TYPE_LOGIN, listener);
	request->setEmail(email);
	request->setPassword(stringHash);
	request->setPrivateKey(base64pwkey);
	requestQueue.push(request);
    waiter->notify();
}

void MegaApiImpl::fastLogin(const char *session, MegaRequestListener *listener)
{
    MegaRequestPrivate *request = new MegaRequestPrivate(MegaRequest::TYPE_LOGIN, listener);
    request->setSessionKey(session);
    requestQueue.push(request);
    waiter->notify();
}

void MegaApiImpl::killSession(MegaHandle sessionHandle, MegaRequestListener *listener)
{
    MegaRequestPrivate *request = new MegaRequestPrivate(MegaRequest::TYPE_KILL_SESSION, listener);
    request->setNodeHandle(sessionHandle);
    requestQueue.push(request);
    waiter->notify();
}

void MegaApiImpl::getUserData(MegaRequestListener *listener)
{
    MegaRequestPrivate *request = new MegaRequestPrivate(MegaRequest::TYPE_GET_USER_DATA, listener);
    requestQueue.push(request);
    waiter->notify();
}

void MegaApiImpl::getUserData(MegaUser *user, MegaRequestListener *listener)
{
    MegaRequestPrivate *request = new MegaRequestPrivate(MegaRequest::TYPE_GET_USER_DATA, listener);
    request->setFlag(true);
    if(user)
    {
        request->setEmail(user->getEmail());
    }

    requestQueue.push(request);
    waiter->notify();
}

void MegaApiImpl::getUserData(const char *user, MegaRequestListener *listener)
{
    MegaRequestPrivate *request = new MegaRequestPrivate(MegaRequest::TYPE_GET_USER_DATA, listener);
    request->setFlag(true);
    request->setEmail(user);
    requestQueue.push(request);
    waiter->notify();
}

void MegaApiImpl::login(const char *login, const char *password, MegaRequestListener *listener)
{
	MegaRequestPrivate *request = new MegaRequestPrivate(MegaRequest::TYPE_LOGIN, listener);
	request->setEmail(login);
	request->setPassword(password);
	requestQueue.push(request);
    waiter->notify();
}

char *MegaApiImpl::dumpSession()
{
    sdkMutex.lock();
    byte session[MAX_SESSION_LENGTH];
    char* buf = NULL;
    int size;
    size = client->dumpsession(session, sizeof session);
    if (size > 0)
    {
        buf = new char[sizeof(session) * 4 / 3 + 4];
        Base64::btoa(session, size, buf);
    }

    sdkMutex.unlock();
    return buf;
}

char *MegaApiImpl::dumpXMPPSession()
{
    sdkMutex.lock();
    char* buf = NULL;

    if (client->loggedin())
    {
        buf = new char[MAX_SESSION_LENGTH * 4 / 3 + 4];
        Base64::btoa((const byte *)client->sid.data(), client->sid.size(), buf);
    }

    sdkMutex.unlock();
    return buf;
}

char *MegaApiImpl::getAccountAuth()
{
    sdkMutex.lock();
    char* buf = NULL;

    if (client->loggedin())
    {
        buf = new char[MAX_SESSION_LENGTH * 4 / 3 + 4];
        Base64::btoa((const byte *)client->sid.data(), client->sid.size(), buf);
    }

    sdkMutex.unlock();
    return buf;
}

void MegaApiImpl::setAccountAuth(const char *auth)
{
    sdkMutex.lock();
    if (!auth)
    {
        client->accountauth.clear();
    }
    else
    {
        client->accountauth = auth;
    }

    handle h = client->getrootpublicfolder();
    if (h != UNDEF)
    {
        client->setrootnode(h);
    }
    sdkMutex.unlock();
}

void MegaApiImpl::createAccount(const char* email, const char* password, const char* name, MegaRequestListener *listener)
{
    MegaRequestPrivate *request = new MegaRequestPrivate(MegaRequest::TYPE_CREATE_ACCOUNT, listener);
	request->setEmail(email);
	request->setPassword(password);
	request->setName(name);
	requestQueue.push(request);
    waiter->notify();
}

void MegaApiImpl::createAccount(const char* email, const char* password, const char* firstname, const char* lastname, MegaRequestListener *listener)
{
    MegaRequestPrivate *request = new MegaRequestPrivate(MegaRequest::TYPE_CREATE_ACCOUNT, listener);
    request->setEmail(email);
    request->setPassword(password);
    request->setName(firstname);
    request->setText(lastname);
    requestQueue.push(request);
    waiter->notify();
}

void MegaApiImpl::fastCreateAccount(const char* email, const char *base64pwkey, const char* name, MegaRequestListener *listener)
{
    MegaRequestPrivate *request = new MegaRequestPrivate(MegaRequest::TYPE_CREATE_ACCOUNT, listener);
	request->setEmail(email);
	request->setPrivateKey(base64pwkey);
	request->setName(name);
	requestQueue.push(request);
    waiter->notify();
}

void MegaApiImpl::querySignupLink(const char* link, MegaRequestListener *listener)
{
	MegaRequestPrivate *request = new MegaRequestPrivate(MegaRequest::TYPE_QUERY_SIGNUP_LINK, listener);
	request->setLink(link);
	requestQueue.push(request);
    waiter->notify();
}

void MegaApiImpl::confirmAccount(const char* link, const char *password, MegaRequestListener *listener)
{
	MegaRequestPrivate *request = new MegaRequestPrivate(MegaRequest::TYPE_CONFIRM_ACCOUNT, listener);
	request->setLink(link);
	request->setPassword(password);
	requestQueue.push(request);
    waiter->notify();
}

void MegaApiImpl::fastConfirmAccount(const char* link, const char *base64pwkey, MegaRequestListener *listener)
{
    MegaRequestPrivate *request = new MegaRequestPrivate(MegaRequest::TYPE_CONFIRM_ACCOUNT, listener);
	request->setLink(link);
	request->setPrivateKey(base64pwkey);
	requestQueue.push(request);
    waiter->notify();
}

void MegaApiImpl::resetPassword(const char *email, bool hasMasterKey, MegaRequestListener *listener)
{
    MegaRequestPrivate *request = new MegaRequestPrivate(MegaRequest::TYPE_GET_RECOVERY_LINK, listener);
    request->setEmail(email);
    request->setFlag(hasMasterKey);
    requestQueue.push(request);
    waiter->notify();
}

void MegaApiImpl::queryRecoveryLink(const char *link, MegaRequestListener *listener)
{
    MegaRequestPrivate *request = new MegaRequestPrivate(MegaRequest::TYPE_QUERY_RECOVERY_LINK, listener);
    request->setLink(link);
    requestQueue.push(request);
    waiter->notify();
}

void MegaApiImpl::confirmResetPasswordLink(const char *link, const char *newPwd, const char *masterKey, MegaRequestListener *listener)
{
    MegaRequestPrivate *request = new MegaRequestPrivate(MegaRequest::TYPE_CONFIRM_RECOVERY_LINK, listener);
    request->setLink(link);
    request->setPassword(newPwd);
    request->setPrivateKey(masterKey);
    requestQueue.push(request);
    waiter->notify();
}

void MegaApiImpl::cancelAccount(MegaRequestListener *listener)
{
    MegaRequestPrivate *request = new MegaRequestPrivate(MegaRequest::TYPE_GET_CANCEL_LINK, listener);
    requestQueue.push(request);
    waiter->notify();
}

void MegaApiImpl::confirmCancelAccount(const char *link, const char *pwd, MegaRequestListener *listener)
{
    MegaRequestPrivate *request = new MegaRequestPrivate(MegaRequest::TYPE_CONFIRM_CANCEL_LINK, listener);
    request->setLink(link);
    request->setPassword(pwd);
    requestQueue.push(request);
    waiter->notify();
}

void MegaApiImpl::changeEmail(const char *email, MegaRequestListener *listener)
{
    MegaRequestPrivate *request = new MegaRequestPrivate(MegaRequest::TYPE_GET_CHANGE_EMAIL_LINK, listener);
    request->setEmail(email);
    requestQueue.push(request);
    waiter->notify();
}

void MegaApiImpl::confirmChangeEmail(const char *link, const char *pwd, MegaRequestListener *listener)
{
    MegaRequestPrivate *request = new MegaRequestPrivate(MegaRequest::TYPE_CONFIRM_CHANGE_EMAIL_LINK, listener);
    request->setLink(link);
    request->setPassword(pwd);
    requestQueue.push(request);
    waiter->notify();
}

void MegaApiImpl::setProxySettings(MegaProxy *proxySettings)
{
    Proxy *localProxySettings = new Proxy();
    localProxySettings->setProxyType(proxySettings->getProxyType());

    string url;
    if(proxySettings->getProxyURL())
        url = proxySettings->getProxyURL();

    string localurl;

#if defined(WINDOWS_PHONE) || (defined(_WIN32) && defined(USE_CURL))
    localurl = url;
#else
    fsAccess->path2local(&url, &localurl);
#endif

    localProxySettings->setProxyURL(&localurl);

    if(proxySettings->credentialsNeeded())
    {
        string username;
        if(proxySettings->getUsername())
            username = proxySettings->getUsername();

        string localusername;

#if defined(WINDOWS_PHONE) || (defined(_WIN32) && defined(USE_CURL))
        localusername = username;
#else
        fsAccess->path2local(&username, &localusername);
#endif

        string password;
        if(proxySettings->getPassword())
            password = proxySettings->getPassword();

        string localpassword;

#if defined(WINDOWS_PHONE) || (defined(_WIN32) && defined(USE_CURL))
        localpassword = password;
#else
        fsAccess->path2local(&password, &localpassword);
#endif

        localProxySettings->setCredentials(&localusername, &localpassword);
    }

    MegaRequestPrivate *request = new MegaRequestPrivate(MegaRequest::TYPE_SET_PROXY);
    request->setProxy(localProxySettings);
    requestQueue.push(request);
    waiter->notify();
}

MegaProxy *MegaApiImpl::getAutoProxySettings()
{
    MegaProxy *proxySettings = new MegaProxy;
    sdkMutex.lock();
    Proxy *localProxySettings = httpio->getautoproxy();
    sdkMutex.unlock();
    proxySettings->setProxyType(localProxySettings->getProxyType());
    if(localProxySettings->getProxyType() == Proxy::CUSTOM)
    {
        string localProxyURL = localProxySettings->getProxyURL();
        string proxyURL;
        fsAccess->local2path(&localProxyURL, &proxyURL);
        LOG_debug << "Autodetected proxy: " << proxyURL;
        proxySettings->setProxyURL(proxyURL.c_str());
    }

    delete localProxySettings;
    return proxySettings;
}

void MegaApiImpl::loop()
{
#if defined(WINDOWS_PHONE) || TARGET_OS_IPHONE
    // Workaround to get the IP of valid DNS servers on Windows Phone/iOS
    string servers;

    while (true)
    {
    #ifdef WINDOWS_PHONE
        client->httpio->getMEGADNSservers(&servers);
    #else
        __res_state res;
        if(res_ninit(&res) == 0)
        {
            union res_sockaddr_union u[MAXNS];
            int nscount = res_getservers(&res, u, MAXNS);

            for(int i = 0; i < nscount; i++)
            {
                char straddr[INET6_ADDRSTRLEN];
                straddr[0] = 0;

                if(u[i].sin.sin_family == PF_INET)
                {
                    mega_inet_ntop(PF_INET, &u[i].sin.sin_addr, straddr, sizeof(straddr));
                }

                if(u[i].sin6.sin6_family == PF_INET6)
                {
                    mega_inet_ntop(PF_INET6, &u[i].sin6.sin6_addr, straddr, sizeof(straddr));
                }

                if(straddr[0])
                {
                    if (servers.size())
                    {
                        servers.append(",");
                    }
                    servers.append(straddr);
                }
            }

            res_ndestroy(&res);
        }
    #endif

        if (servers.size())
            break;

    #ifdef WINDOWS_PHONE
        std::this_thread::sleep_for(std::chrono::seconds(1));
    #else
        sleep(1);
    #endif
    }

    LOG_debug << "Using MEGA DNS servers " << servers;
    httpio->setdnsservers(servers.c_str());

#elif _WIN32
    httpio->lock();
#endif

    while(true)
	{
        sdkMutex.lock();
        int r = client->preparewait();
        sdkMutex.unlock();
        if (!r)
        {
            r = client->dowait();
        }

        if (r & Waiter::NEEDEXEC)
        {
            sendPendingTransfers();
            sendPendingRequests();
            if(threadExit)
                break;

            sdkMutex.lock();
            client->exec();
            sdkMutex.unlock();
        }
	}

    sdkMutex.lock();
    delete client;

	//It doesn't seem fully safe to delete those objects :-/
    // delete httpio;
    // delete waiter;
    // delete fsAccess;
    sdkMutex.unlock();
}


void MegaApiImpl::createFolder(const char *name, MegaNode *parent, MegaRequestListener *listener)
{
    MegaRequestPrivate *request = new MegaRequestPrivate(MegaRequest::TYPE_CREATE_FOLDER, listener);
    if(parent) request->setParentHandle(parent->getHandle());
	request->setName(name);
	requestQueue.push(request);
    waiter->notify();
}

void MegaApiImpl::moveNode(MegaNode *node, MegaNode *newParent, MegaRequestListener *listener)
{
	MegaRequestPrivate *request = new MegaRequestPrivate(MegaRequest::TYPE_MOVE, listener);
    if(node) request->setNodeHandle(node->getHandle());
    if(newParent) request->setParentHandle(newParent->getHandle());
	requestQueue.push(request);
    waiter->notify();
}

void MegaApiImpl::copyNode(MegaNode *node, MegaNode* target, MegaRequestListener *listener)
{
	MegaRequestPrivate *request = new MegaRequestPrivate(MegaRequest::TYPE_COPY, listener);
    if (node)
    {
        request->setPublicNode(node, true);
        request->setNodeHandle(node->getHandle());
    }
    if(target) request->setParentHandle(target->getHandle());
	requestQueue.push(request);
	waiter->notify();
}

void MegaApiImpl::copyNode(MegaNode *node, MegaNode *target, const char *newName, MegaRequestListener *listener)
{
    MegaRequestPrivate *request = new MegaRequestPrivate(MegaRequest::TYPE_COPY, listener);
    if (node)
    {
        request->setPublicNode(node, true);
        request->setNodeHandle(node->getHandle());
    }
    if(target) request->setParentHandle(target->getHandle());
    request->setName(newName);
    requestQueue.push(request);
    waiter->notify();
}

void MegaApiImpl::renameNode(MegaNode *node, const char *newName, MegaRequestListener *listener)
{
	MegaRequestPrivate *request = new MegaRequestPrivate(MegaRequest::TYPE_RENAME, listener);
    if(node) request->setNodeHandle(node->getHandle());
	request->setName(newName);
	requestQueue.push(request);
    waiter->notify();
}

void MegaApiImpl::remove(MegaNode *node, MegaRequestListener *listener)
{
	MegaRequestPrivate *request = new MegaRequestPrivate(MegaRequest::TYPE_REMOVE, listener);
    if(node) request->setNodeHandle(node->getHandle());
	requestQueue.push(request);
    waiter->notify();
}

void MegaApiImpl::cleanRubbishBin(MegaRequestListener *listener)
{
    MegaRequestPrivate *request = new MegaRequestPrivate(MegaRequest::TYPE_CLEAN_RUBBISH_BIN, listener);
    requestQueue.push(request);
    waiter->notify();
}

void MegaApiImpl::sendFileToUser(MegaNode *node, MegaUser *user, MegaRequestListener *listener)
{
	return sendFileToUser(node, user ? user->getEmail() : NULL, listener);
}

void MegaApiImpl::sendFileToUser(MegaNode *node, const char* email, MegaRequestListener *listener)
{
	MegaRequestPrivate *request = new MegaRequestPrivate(MegaRequest::TYPE_COPY, listener);
    if (node)
    {
        request->setPublicNode(node, true);
        request->setNodeHandle(node->getHandle());
    }
    request->setEmail(email);
	requestQueue.push(request);
    waiter->notify();
}

void MegaApiImpl::share(MegaNode* node, MegaUser *user, int access, MegaRequestListener *listener)
{
    return share(node, user ? user->getEmail() : NULL, access, listener);
}

void MegaApiImpl::share(MegaNode *node, const char* email, int access, MegaRequestListener *listener)
{
	MegaRequestPrivate *request = new MegaRequestPrivate(MegaRequest::TYPE_SHARE, listener);
    if(node) request->setNodeHandle(node->getHandle());
	request->setEmail(email);
	request->setAccess(access);
	requestQueue.push(request);
    waiter->notify();
}

void MegaApiImpl::loginToFolder(const char* megaFolderLink, MegaRequestListener *listener)
{
    MegaRequestPrivate *request = new MegaRequestPrivate(MegaRequest::TYPE_LOGIN, listener);
	request->setLink(megaFolderLink);
    request->setEmail("FOLDER");
	requestQueue.push(request);
    waiter->notify();
}

void MegaApiImpl::importFileLink(const char* megaFileLink, MegaNode *parent, MegaRequestListener *listener)
{
	MegaRequestPrivate *request = new MegaRequestPrivate(MegaRequest::TYPE_IMPORT_LINK, listener);
	if(parent) request->setParentHandle(parent->getHandle());
	request->setLink(megaFileLink);
	requestQueue.push(request);
    waiter->notify();
}

void MegaApiImpl::getPublicNode(const char* megaFileLink, MegaRequestListener *listener)
{
	MegaRequestPrivate *request = new MegaRequestPrivate(MegaRequest::TYPE_GET_PUBLIC_NODE, listener);
	request->setLink(megaFileLink);
	requestQueue.push(request);
    waiter->notify();
}

void MegaApiImpl::getThumbnail(MegaNode* node, const char *dstFilePath, MegaRequestListener *listener)
{
	getNodeAttribute(node, 0, dstFilePath, listener);
}

void MegaApiImpl::cancelGetThumbnail(MegaNode* node, MegaRequestListener *listener)
{
	cancelGetNodeAttribute(node, 0, listener);
}

void MegaApiImpl::setThumbnail(MegaNode* node, const char *srcFilePath, MegaRequestListener *listener)
{
	setNodeAttribute(node, 0, srcFilePath, listener);
}

void MegaApiImpl::getPreview(MegaNode* node, const char *dstFilePath, MegaRequestListener *listener)
{
	getNodeAttribute(node, 1, dstFilePath, listener);
}

void MegaApiImpl::cancelGetPreview(MegaNode* node, MegaRequestListener *listener)
{
	cancelGetNodeAttribute(node, 1, listener);
}

void MegaApiImpl::setPreview(MegaNode* node, const char *srcFilePath, MegaRequestListener *listener)
{
	setNodeAttribute(node, 1, srcFilePath, listener);
}

void MegaApiImpl::getUserAvatar(MegaUser* user, const char *dstFilePath, MegaRequestListener *listener)
{
    const char *email = NULL;
    if (user)
    {
        email = user->getEmail();
    }
    getUserAttr(email, MegaApi::USER_ATTR_AVATAR, dstFilePath, listener);
}

void MegaApiImpl::getUserAvatar(const char* email_or_handle, const char *dstFilePath, MegaRequestListener *listener)
{
    getUserAttr(email_or_handle, MegaApi::USER_ATTR_AVATAR, dstFilePath, listener);
}

char *MegaApiImpl::getUserAvatarColor(MegaUser *user)
{
    return getAvatarColor(user ? (handle) user->getHandle() : client->me);
}

char *MegaApiImpl::getUserAvatarColor(const char *userhandle)
{
    return getAvatarColor(userhandle ? MegaApiImpl::base64ToUserHandle(userhandle) : client->me);
}

void MegaApiImpl::setAvatar(const char *dstFilePath, MegaRequestListener *listener)
{
    setUserAttr(MegaApi::USER_ATTR_AVATAR, dstFilePath, listener);
}

void MegaApiImpl::getUserAttribute(MegaUser* user, int type, MegaRequestListener *listener)
{
    const char *email = NULL;
    if (user)
    {
        email = user->getEmail();
    }
    getUserAttr(email, type ? type : -1, NULL, listener);
}

void MegaApiImpl::getUserAttribute(const char* email_or_handle, int type, MegaRequestListener *listener)
{
    getUserAttr(email_or_handle, type ? type : -1, NULL, listener);
}

void MegaApiImpl::setUserAttribute(int type, const char *value, MegaRequestListener *listener)
{
    setUserAttr(type ? type : -1, value, listener);
}

void MegaApiImpl::setUserAttribute(int type, const MegaStringMap *value, MegaRequestListener *listener)
{
    MegaRequestPrivate *request = new MegaRequestPrivate(MegaRequest::TYPE_SET_ATTR_USER, listener);

    request->setMegaStringMap(value);
    request->setParamType(type);
    requestQueue.push(request);
    waiter->notify();
}

void MegaApiImpl::setCustomNodeAttribute(MegaNode *node, const char *attrName, const char *value, MegaRequestListener *listener)
{
    MegaRequestPrivate *request = new MegaRequestPrivate(MegaRequest::TYPE_SET_ATTR_NODE, listener);
    if(node) request->setNodeHandle(node->getHandle());
    request->setName(attrName);
    request->setText(value);
    request->setFlag(false);     // is official attribute?
    requestQueue.push(request);
    waiter->notify();
}

void MegaApiImpl::setNodeDuration(MegaNode *node, int secs, MegaRequestListener *listener)
{
    MegaRequestPrivate *request = new MegaRequestPrivate(MegaRequest::TYPE_SET_ATTR_NODE, listener);
    if(node) request->setNodeHandle(node->getHandle());
    request->setParamType(MegaApi::NODE_ATTR_DURATION);
    request->setNumber(secs);
    request->setFlag(true);     // is official attribute?
    requestQueue.push(request);
    waiter->notify();
}

void MegaApiImpl::setNodeCoordinates(MegaNode *node, double latitude, double longitude, MegaRequestListener *listener)
{
    MegaRequestPrivate *request = new MegaRequestPrivate(MegaRequest::TYPE_SET_ATTR_NODE, listener);

    if(node)
    {
        request->setNodeHandle(node->getHandle());
    }

    int lat = latitude;
    if (latitude != MegaNode::INVALID_COORDINATE)
    {
        lat = ((latitude + 90) / 180) * 0xFFFFFF;
    }

    int lon = longitude;
    if (longitude != MegaNode::INVALID_COORDINATE)
    {
        lon = (longitude == 180) ? 0 : ((longitude + 180) / 360) * 0x01000000;
    }

    request->setParamType(MegaApi::NODE_ATTR_COORDINATES);
    request->setTransferTag(lat);
    request->setNumDetails(lon);
    request->setFlag(true);     // is official attribute?
    requestQueue.push(request);
    waiter->notify();
}

void MegaApiImpl::exportNode(MegaNode *node, int64_t expireTime, MegaRequestListener *listener)
{
    MegaRequestPrivate *request = new MegaRequestPrivate(MegaRequest::TYPE_EXPORT, listener);
    if(node) request->setNodeHandle(node->getHandle());
    request->setNumber(expireTime);
    request->setAccess(1);
    requestQueue.push(request);
    waiter->notify();
}

void MegaApiImpl::disableExport(MegaNode *node, MegaRequestListener *listener)
{
    MegaRequestPrivate *request = new MegaRequestPrivate(MegaRequest::TYPE_EXPORT, listener);
    if(node) request->setNodeHandle(node->getHandle());
    request->setAccess(0);
    requestQueue.push(request);
    waiter->notify();
}

void MegaApiImpl::fetchNodes(MegaRequestListener *listener)
{
	MegaRequestPrivate *request = new MegaRequestPrivate(MegaRequest::TYPE_FETCH_NODES, listener);
	requestQueue.push(request);
    waiter->notify();
}

void MegaApiImpl::getPricing(MegaRequestListener *listener)
{
    MegaRequestPrivate *request = new MegaRequestPrivate(MegaRequest::TYPE_GET_PRICING, listener);
    requestQueue.push(request);
    waiter->notify();
}

void MegaApiImpl::getPaymentId(handle productHandle, MegaRequestListener *listener)
{
    MegaRequestPrivate *request = new MegaRequestPrivate(MegaRequest::TYPE_GET_PAYMENT_ID, listener);
    request->setNodeHandle(productHandle);
    requestQueue.push(request);
    waiter->notify();
}

void MegaApiImpl::upgradeAccount(MegaHandle productHandle, int paymentMethod, MegaRequestListener *listener)
{
    MegaRequestPrivate *request = new MegaRequestPrivate(MegaRequest::TYPE_UPGRADE_ACCOUNT, listener);
    request->setNodeHandle(productHandle);
    request->setNumber(paymentMethod);
    requestQueue.push(request);
    waiter->notify();
}

void MegaApiImpl::submitPurchaseReceipt(int gateway, const char *receipt, MegaRequestListener *listener)
{
    MegaRequestPrivate *request = new MegaRequestPrivate(MegaRequest::TYPE_SUBMIT_PURCHASE_RECEIPT, listener);
    request->setNumber(gateway);
    request->setText(receipt);
    requestQueue.push(request);
    waiter->notify();
}

void MegaApiImpl::creditCardStore(const char* address1, const char* address2, const char* city,
                                  const char* province, const char* country, const char *postalcode,
                                  const char* firstname, const char* lastname, const char* creditcard,
                                  const char* expire_month, const char* expire_year, const char* cv2,
                                  MegaRequestListener *listener)
{
    MegaRequestPrivate *request = new MegaRequestPrivate(MegaRequest::TYPE_CREDIT_CARD_STORE, listener);
    string email;

    sdkMutex.lock();
    User *u = client->finduser(client->me);
    if (u)
    {
        email = u->email;
    }
    sdkMutex.unlock();

    if (email.size())
    {
        string saddress1, saddress2, scity, sprovince, scountry, spostalcode;
        string sfirstname, slastname, screditcard, sexpire_month, sexpire_year, scv2;

        if (address1)
        {
           saddress1 = address1;
        }

        if (address2)
        {
            saddress2 = address2;
        }

        if (city)
        {
            scity = city;
        }

        if (province)
        {
            sprovince = province;
        }

        if (country)
        {
            scountry = country;
        }

        if (postalcode)
        {
            spostalcode = postalcode;
        }

        if (firstname)
        {
            sfirstname = firstname;
        }

        if (lastname)
        {
            slastname = lastname;
        }

        if (creditcard)
        {
            screditcard = creditcard;
            screditcard.erase(remove_if(screditcard.begin(), screditcard.end(),
                                     not1(ptr_fun(static_cast<int(*)(int)>(isdigit)))), screditcard.end());
        }

        if (expire_month)
        {
            sexpire_month = expire_month;
        }

        if (expire_year)
        {
            sexpire_year = expire_year;
        }

        if (cv2)
        {
            scv2 = cv2;
        }

        int tam = 256 + sfirstname.size() + slastname.size() + screditcard.size()
                + sexpire_month.size() + sexpire_year.size() + scv2.size() + saddress1.size()
                + saddress2.size() + scity.size() + sprovince.size() + spostalcode.size()
                + scountry.size() + email.size();

        char *ccplain = new char[tam];
        snprintf(ccplain, tam, "{\"first_name\":\"%s\",\"last_name\":\"%s\","
                "\"card_number\":\"%s\","
                "\"expiry_date_month\":\"%s\",\"expiry_date_year\":\"%s\","
                "\"cv2\":\"%s\",\"address1\":\"%s\","
                "\"address2\":\"%s\",\"city\":\"%s\","
                "\"province\":\"%s\",\"postal_code\":\"%s\","
                "\"country_code\":\"%s\",\"email_address\":\"%s\"}", sfirstname.c_str(), slastname.c_str(),
                 screditcard.c_str(), sexpire_month.c_str(), sexpire_year.c_str(), scv2.c_str(), saddress1.c_str(),
                 saddress2.c_str(), scity.c_str(), sprovince.c_str(), spostalcode.c_str(), scountry.c_str(), email.c_str());

        request->setText((const char* )ccplain);
        delete [] ccplain;
    }

    requestQueue.push(request);
    waiter->notify();
}

void MegaApiImpl::creditCardQuerySubscriptions(MegaRequestListener *listener)
{
    MegaRequestPrivate *request = new MegaRequestPrivate(MegaRequest::TYPE_CREDIT_CARD_QUERY_SUBSCRIPTIONS, listener);
    requestQueue.push(request);
    waiter->notify();
}

void MegaApiImpl::creditCardCancelSubscriptions(const char* reason, MegaRequestListener *listener)
{
    MegaRequestPrivate *request = new MegaRequestPrivate(MegaRequest::TYPE_CREDIT_CARD_CANCEL_SUBSCRIPTIONS, listener);
    request->setText(reason);
    requestQueue.push(request);
    waiter->notify();
}

void MegaApiImpl::getPaymentMethods(MegaRequestListener *listener)
{
    MegaRequestPrivate *request = new MegaRequestPrivate(MegaRequest::TYPE_GET_PAYMENT_METHODS, listener);
    requestQueue.push(request);
    waiter->notify();
}

char *MegaApiImpl::exportMasterKey()
{
    sdkMutex.lock();
    char* buf = NULL;

    if(client->loggedin())
    {
        buf = new char[SymmCipher::KEYLENGTH * 4 / 3 + 4];
        Base64::btoa(client->key.key, SymmCipher::KEYLENGTH, buf);
    }

    sdkMutex.unlock();
    return buf;
}

void MegaApiImpl::getAccountDetails(bool storage, bool transfer, bool pro, bool sessions, bool purchases, bool transactions, MegaRequestListener *listener)
{
	MegaRequestPrivate *request = new MegaRequestPrivate(MegaRequest::TYPE_ACCOUNT_DETAILS, listener);
	int numDetails = 0;
	if(storage) numDetails |= 0x01;
    if(transfer) numDetails |= 0x02;
	if(pro) numDetails |= 0x04;
	if(transactions) numDetails |= 0x08;
	if(purchases) numDetails |= 0x10;
	if(sessions) numDetails |= 0x20;
	request->setNumDetails(numDetails);

	requestQueue.push(request);
    waiter->notify();
}

void MegaApiImpl::changePassword(const char *oldPassword, const char *newPassword, MegaRequestListener *listener)
{
	MegaRequestPrivate *request = new MegaRequestPrivate(MegaRequest::TYPE_CHANGE_PW, listener);
	request->setPassword(oldPassword);
	request->setNewPassword(newPassword);
	requestQueue.push(request);
    waiter->notify();
}

void MegaApiImpl::logout(MegaRequestListener *listener)
{
	MegaRequestPrivate *request = new MegaRequestPrivate(MegaRequest::TYPE_LOGOUT, listener);
    request->setFlag(true);
	requestQueue.push(request);
    waiter->notify();
}

void MegaApiImpl::localLogout(MegaRequestListener *listener)
{
    MegaRequestPrivate *request = new MegaRequestPrivate(MegaRequest::TYPE_LOGOUT, listener);
    request->setFlag(false);
    requestQueue.push(request);
    waiter->notify();
}

void MegaApiImpl::submitFeedback(int rating, const char *comment, MegaRequestListener *listener)
{
    MegaRequestPrivate *request = new MegaRequestPrivate(MegaRequest::TYPE_SUBMIT_FEEDBACK, listener);
    request->setText(comment);
    request->setNumber(rating);
    requestQueue.push(request);
    waiter->notify();
}

void MegaApiImpl::reportEvent(const char *details, MegaRequestListener *listener)
{
    MegaRequestPrivate *request = new MegaRequestPrivate(MegaRequest::TYPE_REPORT_EVENT, listener);
    request->setText(details);
    requestQueue.push(request);
    waiter->notify();
}

void MegaApiImpl::sendEvent(int eventType, const char *message, MegaRequestListener *listener)
{
    MegaRequestPrivate *request = new MegaRequestPrivate(MegaRequest::TYPE_SEND_EVENT, listener);
    request->setNumber(eventType);
    request->setText(message);
    requestQueue.push(request);
    waiter->notify();
}

void MegaApiImpl::useHttpsOnly(bool usehttps)
{
    MegaRequestPrivate *request = new MegaRequestPrivate(MegaRequest::TYPE_USE_HTTPS_ONLY);
    request->setFlag(usehttps);
    requestQueue.push(request);
    waiter->notify();
}

bool MegaApiImpl::usingHttpsOnly()
{
    return client->usehttps;
}

void MegaApiImpl::getNodeAttribute(MegaNode *node, int type, const char *dstFilePath, MegaRequestListener *listener)
{
	MegaRequestPrivate *request = new MegaRequestPrivate(MegaRequest::TYPE_GET_ATTR_FILE, listener);
    if(dstFilePath)
    {
        string path(dstFilePath);
#if defined(_WIN32) && !defined(WINDOWS_PHONE)
        if(!PathIsRelativeA(path.c_str()) && ((path.size()<2) || path.compare(0, 2, "\\\\")))
            path.insert(0, "\\\\?\\");
#endif

        int c = path[path.size()-1];
        if((c=='/') || (c == '\\'))
        {
            const char *base64Handle = node->getBase64Handle();
            path.append(base64Handle);
            path.push_back('0' + type);
            path.append(".jpg");
            delete [] base64Handle;
        }

        request->setFile(path.c_str());
    }

    request->setParamType(type);
    if(node) request->setNodeHandle(node->getHandle());
	requestQueue.push(request);
    waiter->notify();
}

void MegaApiImpl::cancelGetNodeAttribute(MegaNode *node, int type, MegaRequestListener *listener)
{
	MegaRequestPrivate *request = new MegaRequestPrivate(MegaRequest::TYPE_CANCEL_ATTR_FILE, listener);
	request->setParamType(type);
	if (node) request->setNodeHandle(node->getHandle());
	requestQueue.push(request);
	waiter->notify();
}

void MegaApiImpl::setNodeAttribute(MegaNode *node, int type, const char *srcFilePath, MegaRequestListener *listener)
{
	MegaRequestPrivate *request = new MegaRequestPrivate(MegaRequest::TYPE_SET_ATTR_FILE, listener);
	request->setFile(srcFilePath);
    request->setParamType(type);
    if(node) request->setNodeHandle(node->getHandle());
	requestQueue.push(request);
    waiter->notify();
}

void MegaApiImpl::getUserAttr(const char *email_or_handle, int type, const char *dstFilePath, MegaRequestListener *listener)
{
    MegaRequestPrivate *request = new MegaRequestPrivate(MegaRequest::TYPE_GET_ATTR_USER, listener);

    if (type == MegaApi::USER_ATTR_AVATAR && dstFilePath)
    {
        string path(dstFilePath);
#if defined(_WIN32) && !defined(WINDOWS_PHONE)
        if(!PathIsRelativeA(path.c_str()) && ((path.size()<2) || path.compare(0, 2, "\\\\")))
            path.insert(0, "\\\\?\\");
#endif

        int c = path[path.size()-1];
        if((c=='/') || (c == '\\'))
        {
            path.append(email_or_handle);
            path.push_back('0' + type);
            path.append(".jpg");
        }

        request->setFile(path.c_str());
    }

    request->setParamType(type);
    if(email_or_handle)
    {
        request->setEmail(email_or_handle);
    }
    requestQueue.push(request);
    waiter->notify();
}

void MegaApiImpl::setUserAttr(int type, const char *value, MegaRequestListener *listener)
{
    MegaRequestPrivate *request = new MegaRequestPrivate(MegaRequest::TYPE_SET_ATTR_USER, listener);
    if(type == MegaApi::USER_ATTR_AVATAR)
    {
        request->setFile(value);
    }
    else
    {
        request->setText(value);
    }

    request->setParamType(type);
    requestQueue.push(request);
    waiter->notify();
}

char *MegaApiImpl::getAvatarColor(handle userhandle)
{
    string colors[] = {        
        "#69F0AE",
        "#13E03C",
        "#31B500",
        "#00897B",
        "#00ACC1",
        "#61D2FF",
        "#2BA6DE",
        "#FFD300",
        "#FFA500",
        "#FF6F00",
        "#E65100",
        "#FF5252",
        "#FF1A53",
        "#C51162",
        "#880E4F"
    };

    int index = userhandle % sizeof(colors)/sizeof(colors[0]);

    return MegaApi::strdup(colors[index].c_str());
}

void MegaApiImpl::inviteContact(const char *email, const char *message,int action, MegaRequestListener *listener)
{
    MegaRequestPrivate *request = new MegaRequestPrivate(MegaRequest::TYPE_INVITE_CONTACT, listener);
    request->setNumber(action);
    request->setEmail(email);
    request->setText(message);
    requestQueue.push(request);
    waiter->notify();
}

void MegaApiImpl::replyContactRequest(MegaContactRequest *r, int action, MegaRequestListener *listener)
{
    MegaRequestPrivate *request = new MegaRequestPrivate(MegaRequest::TYPE_REPLY_CONTACT_REQUEST, listener);
    if(r)
    {
        request->setNodeHandle(r->getHandle());
    }

    request->setNumber(action);
    requestQueue.push(request);
    waiter->notify();
}

void MegaApiImpl::removeContact(MegaUser *user, MegaRequestListener* listener)
{
	MegaRequestPrivate *request = new MegaRequestPrivate(MegaRequest::TYPE_REMOVE_CONTACT, listener);
    if(user)
    {
        request->setEmail(user->getEmail());
    }

	requestQueue.push(request);
    waiter->notify();
}

void MegaApiImpl::pauseTransfers(bool pause, int direction, MegaRequestListener* listener)
{
    MegaRequestPrivate *request = new MegaRequestPrivate(MegaRequest::TYPE_PAUSE_TRANSFERS, listener);
    request->setFlag(pause);
    request->setNumber(direction);
    requestQueue.push(request);
    waiter->notify();
}

void MegaApiImpl::pauseTransfer(int transferTag, bool pause, MegaRequestListener *listener)
{
    MegaRequestPrivate *request = new MegaRequestPrivate(MegaRequest::TYPE_PAUSE_TRANSFER, listener);
    request->setTransferTag(transferTag);
    request->setFlag(pause);
    requestQueue.push(request);
    waiter->notify();
}

void MegaApiImpl::moveTransferUp(int transferTag, MegaRequestListener *listener)
{
    MegaRequestPrivate *request = new MegaRequestPrivate(MegaRequest::TYPE_MOVE_TRANSFER, listener);
    request->setTransferTag(transferTag);
    request->setFlag(true);
    request->setNumber(MegaTransfer::MOVE_TYPE_UP);
    requestQueue.push(request);
    waiter->notify();
}

void MegaApiImpl::moveTransferDown(int transferTag, MegaRequestListener *listener)
{
    MegaRequestPrivate *request = new MegaRequestPrivate(MegaRequest::TYPE_MOVE_TRANSFER, listener);
    request->setTransferTag(transferTag);
    request->setFlag(true);
    request->setNumber(MegaTransfer::MOVE_TYPE_DOWN);
    requestQueue.push(request);
    waiter->notify();
}

void MegaApiImpl::moveTransferToFirst(int transferTag, MegaRequestListener *listener)
{
    MegaRequestPrivate *request = new MegaRequestPrivate(MegaRequest::TYPE_MOVE_TRANSFER, listener);
    request->setTransferTag(transferTag);
    request->setFlag(true);
    request->setNumber(MegaTransfer::MOVE_TYPE_TOP);
    requestQueue.push(request);
    waiter->notify();
}

void MegaApiImpl::moveTransferToLast(int transferTag, MegaRequestListener *listener)
{
    MegaRequestPrivate *request = new MegaRequestPrivate(MegaRequest::TYPE_MOVE_TRANSFER, listener);
    request->setTransferTag(transferTag);
    request->setFlag(true);
    request->setNumber(MegaTransfer::MOVE_TYPE_BOTTOM);
    requestQueue.push(request);
    waiter->notify();
}

void MegaApiImpl::moveTransferBefore(int transferTag, int prevTransferTag, MegaRequestListener *listener)
{
    MegaRequestPrivate *request = new MegaRequestPrivate(MegaRequest::TYPE_MOVE_TRANSFER, listener);
    request->setTransferTag(transferTag);
    request->setFlag(false);
    request->setNumber(prevTransferTag);
    requestQueue.push(request);
    waiter->notify();
}

void MegaApiImpl::enableTransferResumption(const char *loggedOutId)
{
    sdkMutex.lock();
    client->enabletransferresumption(loggedOutId);
    sdkMutex.unlock();
}

void MegaApiImpl::disableTransferResumption(const char *loggedOutId)
{
    sdkMutex.lock();
    client->disabletransferresumption(loggedOutId);
    sdkMutex.unlock();
}

bool MegaApiImpl::areTransfersPaused(int direction)
{
    if(direction != MegaTransfer::TYPE_DOWNLOAD && direction != MegaTransfer::TYPE_UPLOAD)
    {
        return false;
    }

    bool result;
    sdkMutex.lock();
    if(direction == MegaTransfer::TYPE_DOWNLOAD)
    {
        result = client->xferpaused[GET];
    }
    else
    {
        result = client->xferpaused[PUT];
    }
    sdkMutex.unlock();
    return result;
}

//-1 -> AUTO, 0 -> NONE, >0 -> b/s
void MegaApiImpl::setUploadLimit(int bpslimit)
{
    client->putmbpscap = bpslimit;
}

void MegaApiImpl::setMaxConnections(int direction, int connections, MegaRequestListener *listener)
{
    MegaRequestPrivate *request = new MegaRequestPrivate(MegaRequest::TYPE_SET_MAX_CONNECTIONS, listener);
    request->setParamType(direction);
    request->setNumber(connections);
    requestQueue.push(request);
    waiter->notify();
}

void MegaApiImpl::setDownloadMethod(int method)
{
    switch(method)
    {
        case MegaApi::TRANSFER_METHOD_NORMAL:
            client->usealtdownport = false;
            client->autodownport = false;
            break;
        case MegaApi::TRANSFER_METHOD_ALTERNATIVE_PORT:
            client->usealtdownport = true;
            client->autodownport = false;
            break;
        case MegaApi::TRANSFER_METHOD_AUTO:
            client->autodownport = true;
            break;
        case MegaApi::TRANSFER_METHOD_AUTO_NORMAL:
            client->usealtdownport = false;
            client->autodownport = true;
            break;
        case MegaApi::TRANSFER_METHOD_AUTO_ALTERNATIVE:
            client->usealtdownport = true;
            client->autodownport = true;
            break;
        default:
            break;
    }
}

void MegaApiImpl::setUploadMethod(int method)
{
    switch(method)
    {
        case MegaApi::TRANSFER_METHOD_NORMAL:
            client->usealtupport = false;
            client->autoupport = false;
            break;
        case MegaApi::TRANSFER_METHOD_ALTERNATIVE_PORT:
            client->usealtupport = true;
            client->autoupport = false;
            break;
        case MegaApi::TRANSFER_METHOD_AUTO:
            client->autoupport = true;
            break;
        case MegaApi::TRANSFER_METHOD_AUTO_NORMAL:
            client->usealtupport = false;
            client->autoupport = true;
            break;
        case MegaApi::TRANSFER_METHOD_AUTO_ALTERNATIVE:
            client->usealtupport = true;
            client->autoupport = true;
            break;
        default:
            break;
    }
}

int MegaApiImpl::getDownloadMethod()
{
    if (client->autodownport)
    {
        if(client->usealtdownport)
        {
            return MegaApi::TRANSFER_METHOD_AUTO_ALTERNATIVE;
        }
        else
        {
            return MegaApi::TRANSFER_METHOD_AUTO_NORMAL;
        }
    }

    if (client->usealtdownport)
    {
        return MegaApi::TRANSFER_METHOD_ALTERNATIVE_PORT;
    }

    return MegaApi::TRANSFER_METHOD_NORMAL;
}

int MegaApiImpl::getUploadMethod()
{
    if (client->autoupport)
    {
        if(client->usealtupport)
        {
            return MegaApi::TRANSFER_METHOD_AUTO_ALTERNATIVE;
        }
        else
        {
            return MegaApi::TRANSFER_METHOD_AUTO_NORMAL;
        }
    }

    if (client->usealtupport)
    {
        return MegaApi::TRANSFER_METHOD_ALTERNATIVE_PORT;
    }

    return MegaApi::TRANSFER_METHOD_NORMAL;
}

MegaTransferData *MegaApiImpl::getTransferData(MegaTransferListener *listener)
{
    MegaTransferData *data;
    sdkMutex.lock();
    data = new MegaTransferDataPrivate(&client->transferlist);
    if (listener)
    {
        transferListeners.insert(listener);
    }
    sdkMutex.unlock();
    return data;
}

void MegaApiImpl::notifyTransfer(int transferTag, MegaTransferListener *listener)
{
    sdkMutex.lock();
    MegaTransferPrivate *t = getMegaTransferPrivate(transferTag);
    if (!t)
    {
        sdkMutex.unlock();
        return;
    }

    fireOnTransferUpdate(t);
    if (listener)
    {
        activeTransfer = t;
        listener->onTransferUpdate(api, t);
        activeTransfer = NULL;
    }
    sdkMutex.unlock();
}

MegaTransferList *MegaApiImpl::getTransfers()
{
    sdkMutex.lock();
    vector<MegaTransfer *> transfers;
    for (int d = GET; d == GET || d == PUT; d += PUT - GET)
    {
        for (transfer_list::iterator it = client->transferlist.begin((direction_t)d); it != client->transferlist.end((direction_t)d); it++)
        {
            Transfer *t = (*it);
            for (file_list::iterator it2 = t->files.begin(); it2 != t->files.end(); it2++)
            {
                MegaTransferPrivate* transfer = getMegaTransferPrivate((*it2)->tag);
                if (transfer)
                {
                    transfers.push_back(transfer);
                }
            }
        }
    }
    MegaTransferList *result = new MegaTransferListPrivate(transfers.data(), transfers.size());
    sdkMutex.unlock();
    return result;
}

MegaTransferList *MegaApiImpl::getStreamingTransfers()
{
    sdkMutex.lock();

    vector<MegaTransfer *> transfers;
    for (std::map<int, MegaTransferPrivate *>::iterator it = transferMap.begin(); it != transferMap.end(); it++)
    {
        MegaTransferPrivate *transfer = it->second;
        if (transfer->isStreamingTransfer())
        {
            transfers.push_back(transfer);
        }
    }
    MegaTransferList *result = new MegaTransferListPrivate(transfers.data(), transfers.size());

    sdkMutex.unlock();
    return result;
}

MegaTransfer *MegaApiImpl::getTransferByTag(int transferTag)
{
    MegaTransfer* value;
    sdkMutex.lock();
    value = getMegaTransferPrivate(transferTag);
    if (value)
    {
        value = value->copy();
    }
    sdkMutex.unlock();
    return value;
}

MegaTransferList *MegaApiImpl::getTransfers(int type)
{
    if(type != MegaTransfer::TYPE_DOWNLOAD && type != MegaTransfer::TYPE_UPLOAD)
    {
        return new MegaTransferListPrivate();
    }

    sdkMutex.lock();
    vector<MegaTransfer *> transfers;
    for (transfer_list::iterator it = client->transferlist.begin((direction_t)type); it != client->transferlist.end((direction_t)type); it++)
    {
        Transfer *t = (*it);
        for (file_list::iterator it2 = t->files.begin(); it2 != t->files.end(); it2++)
        {
            MegaTransferPrivate* transfer = getMegaTransferPrivate((*it2)->tag);
            if (transfer)
            {
                transfers.push_back(transfer);
            }
        }
    }
    MegaTransferList *result = new MegaTransferListPrivate(transfers.data(), transfers.size());
    sdkMutex.unlock();
    return result;
}

MegaTransferList *MegaApiImpl::getChildTransfers(int transferTag)
{
    sdkMutex.lock();

    MegaTransfer *transfer = getMegaTransferPrivate(transferTag);
    if (!transfer)
    {
        sdkMutex.unlock();
        return new MegaTransferListPrivate();
    }

    if (!transfer->isFolderTransfer())
    {
        sdkMutex.unlock();
        return new MegaTransferListPrivate();
    }

    vector<MegaTransfer *> transfers;
    for (std::map<int, MegaTransferPrivate *>::iterator it = transferMap.begin(); it != transferMap.end(); it++)
    {
        MegaTransferPrivate *t = it->second;
        if (t->getFolderTransferTag() == transferTag)
        {
            transfers.push_back(transfer);
        }
    }

    MegaTransferList *result = new MegaTransferListPrivate(transfers.data(), transfers.size());
    sdkMutex.unlock();
    return result;
}

void MegaApiImpl::startUpload(const char *localPath, MegaNode *parent, const char *fileName, int64_t mtime, int folderTransferTag, const char *appData, bool isSourceFileTemporary, MegaTransferListener *listener)
{
    MegaTransferPrivate* transfer = new MegaTransferPrivate(MegaTransfer::TYPE_UPLOAD, listener);
    if(localPath)
    {
        string path(localPath);
#if defined(_WIN32) && !defined(WINDOWS_PHONE)
        if(!PathIsRelativeA(path.c_str()) && ((path.size()<2) || path.compare(0, 2, "\\\\")))
            path.insert(0, "\\\\?\\");
#endif
        transfer->setPath(path.data());
    }

    if(parent)
    {
        transfer->setParentHandle(parent->getHandle());
    }

    transfer->setMaxRetries(maxRetries);
    transfer->setAppData(appData);
    transfer->setSourceFileTemporary(isSourceFileTemporary);

    if(fileName)
    {
        transfer->setFileName(fileName);
    }

    transfer->setTime(mtime);

    if(folderTransferTag)
    {
        transfer->setFolderTransferTag(folderTransferTag);
    }

	transferQueue.push(transfer);
    waiter->notify();
}

void MegaApiImpl::startUpload(const char* localPath, MegaNode* parent, MegaTransferListener *listener)
{ return startUpload(localPath, parent, (const char *)NULL, -1, 0, NULL, false, listener); }

void MegaApiImpl::startUpload(const char *localPath, MegaNode *parent, int64_t mtime, MegaTransferListener *listener)
{ return startUpload(localPath, parent, (const char *)NULL, mtime, 0, NULL, false, listener); }

void MegaApiImpl::startUpload(const char* localPath, MegaNode* parent, const char* fileName, MegaTransferListener *listener)
{ return startUpload(localPath, parent, fileName, -1, 0, NULL, false, listener); }

void MegaApiImpl::startDownload(MegaNode *node, const char* localPath, long /*startPos*/, long /*endPos*/, int folderTransferTag, const char *appData, MegaTransferListener *listener)
{
	MegaTransferPrivate* transfer = new MegaTransferPrivate(MegaTransfer::TYPE_DOWNLOAD, listener);

    if(localPath)
    {
#if defined(_WIN32) && !defined(WINDOWS_PHONE)
        string path(localPath);
        if(!PathIsRelativeA(path.c_str()) && ((path.size()<2) || path.compare(0, 2, "\\\\")))
            path.insert(0, "\\\\?\\");
        localPath = path.data();
#endif

        int c = localPath[strlen(localPath)-1];
        if((c=='/') || (c == '\\')) transfer->setParentPath(localPath);
        else transfer->setPath(localPath);
    }

    if(node)
    {
        transfer->setNodeHandle(node->getHandle());
        if (node->isPublic() || node->isForeign())
        {
            transfer->setPublicNode(node, true);
        }
    }

    transfer->setMaxRetries(maxRetries);
    transfer->setAppData(appData);

    if (folderTransferTag)
    {
        transfer->setFolderTransferTag(folderTransferTag);
    }

	transferQueue.push(transfer);
	waiter->notify();
}

void MegaApiImpl::startDownload(MegaNode *node, const char* localFolder, MegaTransferListener *listener)
{ startDownload(node, localFolder, 0, 0, 0, NULL, listener); }

void MegaApiImpl::cancelTransfer(MegaTransfer *t, MegaRequestListener *listener)
{
    MegaRequestPrivate *request = new MegaRequestPrivate(MegaRequest::TYPE_CANCEL_TRANSFER, listener);
    if(t)
    {
        request->setTransferTag(t->getTag());
    }
    requestQueue.push(request);
    waiter->notify();
}

void MegaApiImpl::cancelTransferByTag(int transferTag, MegaRequestListener *listener)
{
    MegaRequestPrivate *request = new MegaRequestPrivate(MegaRequest::TYPE_CANCEL_TRANSFER, listener);
    request->setTransferTag(transferTag);
    requestQueue.push(request);
    waiter->notify();
}

void MegaApiImpl::cancelTransfers(int direction, MegaRequestListener *listener)
{
    MegaRequestPrivate *request = new MegaRequestPrivate(MegaRequest::TYPE_CANCEL_TRANSFERS, listener);
    request->setParamType(direction);
    requestQueue.push(request);
    waiter->notify();
}

void MegaApiImpl::startStreaming(MegaNode* node, m_off_t startPos, m_off_t size, MegaTransferListener *listener)
{
	MegaTransferPrivate* transfer = new MegaTransferPrivate(MegaTransfer::TYPE_DOWNLOAD, listener);
    if(node && !node->isPublic() && !node->isForeign())
	{
		transfer->setNodeHandle(node->getHandle());
	}
	else
	{
		transfer->setPublicNode(node);
	}

    transfer->setStreamingTransfer(true);
	transfer->setStartPos(startPos);
	transfer->setEndPos(startPos + size - 1);
	transfer->setMaxRetries(maxRetries);
	transferQueue.push(transfer);
	waiter->notify();
}

#ifdef ENABLE_SYNC

//Move local files inside synced folders to the "Rubbish" folder.
bool MegaApiImpl::moveToLocalDebris(const char *path)
{
    sdkMutex.lock();

    string utf8path = path;
#if defined(_WIN32) && !defined(WINDOWS_PHONE)
        if(!PathIsRelativeA(utf8path.c_str()) && ((utf8path.size()<2) || utf8path.compare(0, 2, "\\\\")))
            utf8path.insert(0, "\\\\?\\");
#endif

    string localpath;
    fsAccess->path2local(&utf8path, &localpath);

    Sync *sync = NULL;
    for (sync_list::iterator it = client->syncs.begin(); it != client->syncs.end(); it++)
    {
        string *localroot = &((*it)->localroot.localname);
        if(((localroot->size()+fsAccess->localseparator.size())<localpath.size()) &&
            !memcmp(localroot->data(), localpath.data(), localroot->size()) &&
            !memcmp(fsAccess->localseparator.data(), localpath.data()+localroot->size(), fsAccess->localseparator.size()))
        {
            sync = (*it);
            break;
        }
    }

    if(!sync)
    {
        sdkMutex.unlock();
        return false;
    }

    bool result = sync->movetolocaldebris(&localpath);
    sdkMutex.unlock();

    return result;
}

int MegaApiImpl::syncPathState(string* path)
{
#if defined(_WIN32) && !defined(WINDOWS_PHONE)
    string prefix("\\\\?\\");
    string localPrefix;
    fsAccess->path2local(&prefix, &localPrefix);
    path->append("", 1);
    if(!PathIsRelativeW((LPCWSTR)path->data()) && (path->size()<4 || memcmp(path->data(), localPrefix.data(), 4)))
    {
        path->insert(0, localPrefix);
    }
    path->resize(path->size() - 1);
#endif

    int state = MegaApi::STATE_NONE;
    sdkMutex.lock();
    for (sync_list::iterator it = client->syncs.begin(); it != client->syncs.end(); it++)
    {
        Sync *sync = (*it);
        unsigned int ssize = sync->localroot.localname.size();
        if(path->size() < ssize || memcmp(path->data(), sync->localroot.localname.data(), ssize))
            continue;

        if(path->size() == ssize)
        {
            state = sync->localroot.ts;
            break;
        }
        else if(!memcmp(path->data()+ssize, client->fsaccess->localseparator.data(), client->fsaccess->localseparator.size()))
        {
            LocalNode* l = sync->localnodebypath(NULL, path);
            if(l)
                state = l->ts;
            else
                state = MegaApi::STATE_IGNORED;
            break;
        }
    }
    sdkMutex.unlock();
    return state;
}


MegaNode *MegaApiImpl::getSyncedNode(string *path)
{
    sdkMutex.lock();
    MegaNode *node = NULL;
    for (sync_list::iterator it = client->syncs.begin(); (it != client->syncs.end()) && (node == NULL); it++)
    {
        Sync *sync = (*it);
        if(path->size() == sync->localroot.localname.size() &&
                !memcmp(path->data(), sync->localroot.localname.data(), path->size()))
        {
            node = MegaNodePrivate::fromNode(sync->localroot.node);
            break;
        }

        LocalNode * localNode = sync->localnodebypath(NULL, path);
        if(localNode) node = MegaNodePrivate::fromNode(localNode->node);
    }
    sdkMutex.unlock();
    return node;
}

void MegaApiImpl::syncFolder(const char *localFolder, MegaNode *megaFolder, MegaRequestListener *listener)
{
    MegaRequestPrivate *request = new MegaRequestPrivate(MegaRequest::TYPE_ADD_SYNC);
    if(megaFolder) request->setNodeHandle(megaFolder->getHandle());
    if(localFolder)
    {
        string path(localFolder);
#if defined(_WIN32) && !defined(WINDOWS_PHONE)
        if(!PathIsRelativeA(path.c_str()) && ((path.size()<2) || path.compare(0, 2, "\\\\")))
            path.insert(0, "\\\\?\\");
#endif
        request->setFile(path.data());
    }

    request->setListener(listener);
    requestQueue.push(request);
    waiter->notify();
}

void MegaApiImpl::resumeSync(const char *localFolder, long long localfp, MegaNode *megaFolder, MegaRequestListener* listener)
{
    sdkMutex.lock();

#ifdef __APPLE__
    localfp = 0;
#endif

    LOG_debug << "Resume sync";

    MegaRequestPrivate *request = new MegaRequestPrivate(MegaRequest::TYPE_ADD_SYNC);
    request->setListener(listener);
    if(megaFolder) request->setNodeHandle(megaFolder->getHandle());
    if(localFolder)
    {
        string path(localFolder);
#if defined(_WIN32) && !defined(WINDOWS_PHONE)
        if(!PathIsRelativeA(path.c_str()) && ((path.size()<2) || path.compare(0, 2, "\\\\")))
            path.insert(0, "\\\\?\\");
#endif
        request->setFile(path.data());
    }
    request->setNumber(localfp);

    int nextTag = client->nextreqtag();
    request->setTag(nextTag);
    requestMap[nextTag]=request;
    error e = API_OK;
    fireOnRequestStart(request);

    const char *localPath = request->getFile();
    Node *node = client->nodebyhandle(request->getNodeHandle());
    if(!node || (node->type==FILENODE) || !localPath)
    {
        e = API_EARGS;
    }
    else
    {
        string utf8name(localPath);
        string localname;
        client->fsaccess->path2local(&utf8name, &localname);
        e = client->addsync(&localname, DEBRISFOLDER, NULL, node, localfp, -nextTag);
        if(!e)
        {
            MegaSyncPrivate *sync = new MegaSyncPrivate(client->syncs.back());
            sync->setListener(request->getSyncListener());
            syncMap[-nextTag] = sync;

            request->setNumber(client->syncs.back()->fsfp);
        }
    }

    fireOnRequestFinish(request, MegaError(e));
    sdkMutex.unlock();
}

void MegaApiImpl::removeSync(handle nodehandle, MegaRequestListener* listener)
{
    MegaRequestPrivate *request = new MegaRequestPrivate(MegaRequest::TYPE_REMOVE_SYNC, listener);
    request->setNodeHandle(nodehandle);
    request->setFlag(true);
    requestQueue.push(request);
    waiter->notify();
}

void MegaApiImpl::disableSync(handle nodehandle, MegaRequestListener *listener)
{
    MegaRequestPrivate *request = new MegaRequestPrivate(MegaRequest::TYPE_REMOVE_SYNC, listener);
    request->setNodeHandle(nodehandle);
    request->setFlag(false);
    requestQueue.push(request);
    waiter->notify();
}

int MegaApiImpl::getNumActiveSyncs()
{
    sdkMutex.lock();
    int num = client->syncs.size();
    sdkMutex.unlock();
    return num;
}

void MegaApiImpl::stopSyncs(MegaRequestListener *listener)
{
    MegaRequestPrivate *request = new MegaRequestPrivate(MegaRequest::TYPE_REMOVE_SYNCS, listener);
    requestQueue.push(request);
    waiter->notify();
}

bool MegaApiImpl::isSynced(MegaNode *n)
{
    if(!n) return false;
    sdkMutex.lock();
    Node *node = client->nodebyhandle(n->getHandle());
    if(!node)
    {
        sdkMutex.unlock();
        return false;
    }

    bool result = (node->localnode!=NULL);
    sdkMutex.unlock();
    return result;
}

void MegaApiImpl::setExcludedNames(vector<string> *excludedNames)
{
    sdkMutex.lock();
    if(!excludedNames)
    {
        this->excludedNames.clear();
        sdkMutex.unlock();
        return;
    }

    for(unsigned int i=0; i<excludedNames->size(); i++)
    {
        LOG_debug << "Excluded name: " << excludedNames->at(i);
    }

    this->excludedNames = *excludedNames;
    sdkMutex.unlock();
}

void MegaApiImpl::setExclusionLowerSizeLimit(long long limit)
{
    syncLowerSizeLimit = limit;
}

void MegaApiImpl::setExclusionUpperSizeLimit(long long limit)
{
    syncUpperSizeLimit = limit;
}

string MegaApiImpl::getLocalPath(MegaNode *n)
{
    if(!n) return string();
    sdkMutex.lock();
    Node *node = client->nodebyhandle(n->getHandle());
    if(!node || !node->localnode)
    {
        sdkMutex.unlock();
        return string();
    }

    string result;
    node->localnode->getlocalpath(&result, true);
    result.append("", 1);
    sdkMutex.unlock();
    return result;
}

long long MegaApiImpl::getNumLocalNodes()
{
    return client->totalLocalNodes;
}

#endif

int MegaApiImpl::getNumPendingUploads()
{
    return pendingUploads;
}

int MegaApiImpl::getNumPendingDownloads()
{
    return pendingDownloads;
}

int MegaApiImpl::getTotalUploads()
{
    return totalUploads;
}

int MegaApiImpl::getTotalDownloads()
{
    return totalDownloads;
}

void MegaApiImpl::resetTotalDownloads()
{
    totalDownloads = 0;
}

void MegaApiImpl::resetTotalUploads()
{
    totalUploads = 0;
}

MegaNode *MegaApiImpl::getRootNode()
{
    sdkMutex.lock();
    MegaNode *result = MegaNodePrivate::fromNode(client->nodebyhandle(client->rootnodes[0]));
    sdkMutex.unlock();
	return result;
}

MegaNode* MegaApiImpl::getInboxNode()
{
    sdkMutex.lock();
    MegaNode *result = MegaNodePrivate::fromNode(client->nodebyhandle(client->rootnodes[1]));
    sdkMutex.unlock();
	return result;
}

MegaNode* MegaApiImpl::getRubbishNode()
{
    sdkMutex.lock();
    MegaNode *result = MegaNodePrivate::fromNode(client->nodebyhandle(client->rootnodes[2]));
    sdkMutex.unlock();
    return result;
}

void MegaApiImpl::setDefaultFilePermissions(int permissions)
{
    fsAccess->setdefaultfilepermissions(permissions);
}

int MegaApiImpl::getDefaultFilePermissions()
{
    return fsAccess->getdefaultfilepermissions();
}

void MegaApiImpl::setDefaultFolderPermissions(int permissions)
{
    fsAccess->setdefaultfolderpermissions(permissions);
}

int MegaApiImpl::getDefaultFolderPermissions()
{
    return fsAccess->getdefaultfolderpermissions();
}

long long MegaApiImpl::getBandwidthOverquotaDelay()
{
    long long result = client->overquotauntil;
    return result > Waiter::ds ? (result - Waiter::ds) / 10 : 0;
}

bool MegaApiImpl::userComparatorDefaultASC (User *i, User *j)
{
	if(strcasecmp(i->email.c_str(), j->email.c_str())<=0) return 1;
    return 0;
}

char *MegaApiImpl::escapeFsIncompatible(const char *filename)
{
    if(!filename)
    {
        return NULL;
    }
    string name = filename;
    client->fsaccess->escapefsincompatible(&name);
    return MegaApi::strdup(name.c_str());
}

char *MegaApiImpl::unescapeFsIncompatible(const char *name)
{
    if(!name)
    {
        return NULL;
    }
    string filename = name;
    client->fsaccess->unescapefsincompatible(&filename);
    return MegaApi::strdup(filename.c_str());
}

bool MegaApiImpl::createThumbnail(const char *imagePath, const char *dstPath)
{
    if (!gfxAccess)
    {
        return false;
    }

    string utf8ImagePath = imagePath;
    string localImagePath;
    fsAccess->path2local(&utf8ImagePath, &localImagePath);

    string utf8DstPath = dstPath;
    string localDstPath;
    fsAccess->path2local(&utf8DstPath, &localDstPath);

    sdkMutex.lock();
    bool result = gfxAccess->savefa(&localImagePath, GfxProc::THUMBNAIL120X120, &localDstPath);
    sdkMutex.unlock();

    return result;
}

bool MegaApiImpl::createPreview(const char *imagePath, const char *dstPath)
{
    if (!gfxAccess)
    {
        return false;
    }

    string utf8ImagePath = imagePath;
    string localImagePath;
    fsAccess->path2local(&utf8ImagePath, &localImagePath);

    string utf8DstPath = dstPath;
    string localDstPath;
    fsAccess->path2local(&utf8DstPath, &localDstPath);

    sdkMutex.lock();
    bool result = gfxAccess->savefa(&localImagePath, GfxProc::PREVIEW1000x1000, &localDstPath);
    sdkMutex.unlock();

    return result;
}

bool MegaApiImpl::isOnline()
{
    return !client->httpio->noinetds;
}

#ifdef HAVE_LIBUV
bool MegaApiImpl::httpServerStart(bool localOnly, int port)
{
    sdkMutex.lock();
    if (httpServer && httpServer->getPort() == port && httpServer->isLocalOnly() == localOnly)
    {
        httpServer->clearAllowedHandles();
        sdkMutex.unlock();
        return true;
    }

    httpServerStop();
    httpServer = new MegaHTTPServer(this);
    httpServer->setMaxBufferSize(httpServerMaxBufferSize);
    httpServer->setMaxOutputSize(httpServerMaxOutputSize);
    httpServer->enableFileServer(httpServerEnableFiles);
    httpServer->enableFolderServer(httpServerEnableFolders);
    httpServer->setRestrictedMode(httpServerRestrictedMode);
    httpServer->enableSubtitlesSupport(httpServerRestrictedMode);

    bool result = httpServer->start(port, localOnly);
    if (!result)
    {
        MegaHTTPServer *server = httpServer;
        httpServer = NULL;
        sdkMutex.unlock();
        delete server;
    }
    else
    {
        sdkMutex.unlock();
    }
    return result;
}

void MegaApiImpl::httpServerStop()
{
    sdkMutex.lock();
    if (httpServer)
    {
        MegaHTTPServer *server = httpServer;
        httpServer = NULL;
        sdkMutex.unlock();
        delete server;
    }
    else
    {
        sdkMutex.unlock();
    }
}

int MegaApiImpl::httpServerIsRunning()
{
    bool result = false;
    sdkMutex.lock();
    if (httpServer)
    {
        result = httpServer->getPort();
    }
    sdkMutex.unlock();
    return result;
}

char *MegaApiImpl::httpServerGetLocalLink(MegaNode *node)
{
    if (!node)
    {
        return NULL;
    }

    sdkMutex.lock();
    if (!httpServer)
    {
        sdkMutex.unlock();
        return NULL;
    }

    char *result = httpServer->getLink(node);
    sdkMutex.unlock();
    return result;
}

void MegaApiImpl::httpServerSetMaxBufferSize(int bufferSize)
{
    sdkMutex.lock();
    httpServerMaxBufferSize = bufferSize <= 0 ? 0 : bufferSize;
    if (httpServer)
    {
        httpServer->setMaxBufferSize(httpServerMaxBufferSize);
    }
    sdkMutex.unlock();
}

int MegaApiImpl::httpServerGetMaxBufferSize()
{
    int value;
    sdkMutex.lock();
    if (httpServerMaxBufferSize)
    {
        value = httpServerMaxBufferSize;
    }
    else
    {
        value = StreamingBuffer::MAX_BUFFER_SIZE;
    }
    sdkMutex.unlock();
    return value;
}

void MegaApiImpl::httpServerSetMaxOutputSize(int outputSize)
{
    sdkMutex.lock();
    httpServerMaxOutputSize = outputSize <= 0 ? 0 : outputSize;
    if (httpServer)
    {
        httpServer->setMaxOutputSize(httpServerMaxOutputSize);
    }
    sdkMutex.unlock();
}

int MegaApiImpl::httpServerGetMaxOutputSize()
{
    int value;
    sdkMutex.lock();
    if (httpServerMaxOutputSize)
    {
        value = httpServerMaxOutputSize;
    }
    else
    {
        value = StreamingBuffer::MAX_OUTPUT_SIZE;
    }
    sdkMutex.unlock();
    return value;
}

void MegaApiImpl::httpServerEnableFileServer(bool enable)
{
    sdkMutex.lock();
    this->httpServerEnableFiles = enable;
    if (httpServer)
    {
        httpServer->enableFileServer(enable);
    }
    sdkMutex.unlock();
}

bool MegaApiImpl::httpServerIsFileServerEnabled()
{
    return httpServerEnableFiles;
}

void MegaApiImpl::httpServerEnableFolderServer(bool enable)
{
    sdkMutex.lock();
    this->httpServerEnableFolders = enable;
    if (httpServer)
    {
        httpServer->enableFolderServer(enable);
    }
    sdkMutex.unlock();
}

bool MegaApiImpl::httpServerIsFolderServerEnabled()
{
    return httpServerEnableFolders;
}

void MegaApiImpl::httpServerSetRestrictedMode(int mode)
{
    if (mode != MegaApi::HTTP_SERVER_DENY_ALL
            && mode != MegaApi::HTTP_SERVER_ALLOW_ALL
            && mode != MegaApi::HTTP_SERVER_ALLOW_CREATED_LOCAL_LINKS
            && mode != MegaApi::HTTP_SERVER_ALLOW_LAST_LOCAL_LINK)
    {
        return;
    }

    sdkMutex.lock();
    httpServerRestrictedMode = mode;
    if (httpServer)
    {
        httpServer->setRestrictedMode(httpServerRestrictedMode);
    }
    sdkMutex.unlock();
}

int MegaApiImpl::httpServerGetRestrictedMode()
{
    return httpServerRestrictedMode;
}

void MegaApiImpl::httpServerEnableSubtitlesSupport(bool enable)
{
    sdkMutex.lock();
    httpServerSubtitlesSupportEnabled = enable;
    if (httpServer)
    {
        httpServer->enableSubtitlesSupport(httpServerSubtitlesSupportEnabled);
    }
    sdkMutex.unlock();
}

bool MegaApiImpl::httpServerIsSubtitlesSupportEnabled()
{
    return httpServerSubtitlesSupportEnabled;
}

bool MegaApiImpl::httpServerIsLocalOnly()
{
    bool localOnly = true;
    sdkMutex.lock();
    if (httpServer)
    {
        localOnly = httpServer->isLocalOnly();
    }
    sdkMutex.unlock();
    return localOnly;
}

void MegaApiImpl::httpServerAddListener(MegaTransferListener *listener)
{
    if (!listener)
    {
        return;
    }

    sdkMutex.lock();
    httpServerListeners.insert(listener);
    sdkMutex.unlock();
}

void MegaApiImpl::httpServerRemoveListener(MegaTransferListener *listener)
{
    if (!listener)
    {
        return;
    }

    sdkMutex.lock();
    httpServerListeners.erase(listener);
    sdkMutex.unlock();
}

void MegaApiImpl::fireOnStreamingStart(MegaTransferPrivate *transfer)
{
    for(set<MegaTransferListener *>::iterator it = httpServerListeners.begin(); it != httpServerListeners.end() ; it++)
        (*it)->onTransferStart(api, transfer);
}

void MegaApiImpl::fireOnStreamingTemporaryError(MegaTransferPrivate *transfer, MegaError e)
{
    for(set<MegaTransferListener *>::iterator it = httpServerListeners.begin(); it != httpServerListeners.end() ; it++)
        (*it)->onTransferTemporaryError(api, transfer, &e);
}

void MegaApiImpl::fireOnStreamingFinish(MegaTransferPrivate *transfer, MegaError e)
{
    if(e.getErrorCode())
    {
        LOG_warn << "Streaming request finished with error: " << e.getErrorString();
    }
    else
    {
        LOG_info << "Streaming request finished";
    }

    for(set<MegaTransferListener *>::iterator it = httpServerListeners.begin(); it != httpServerListeners.end() ; it++)
        (*it)->onTransferFinish(api, transfer, &e);

    delete transfer;
}
#endif

#ifdef ENABLE_CHAT
void MegaApiImpl::createChat(bool group, MegaTextChatPeerList *peers, MegaRequestListener *listener)
{
    MegaRequestPrivate *request = new MegaRequestPrivate(MegaRequest::TYPE_CHAT_CREATE, listener);
    request->setFlag(group);
    request->setMegaTextChatPeerList(peers);
    requestQueue.push(request);
    waiter->notify();
}

void MegaApiImpl::inviteToChat(MegaHandle chatid, MegaHandle uh, int privilege, const char *title, MegaRequestListener *listener)
{
    MegaRequestPrivate *request = new MegaRequestPrivate(MegaRequest::TYPE_CHAT_INVITE, listener);
    request->setNodeHandle(chatid);
    request->setParentHandle(uh);
    request->setAccess(privilege);
    request->setText(title);
    requestQueue.push(request);
    waiter->notify();
}

void MegaApiImpl::removeFromChat(MegaHandle chatid, MegaHandle uh, MegaRequestListener *listener)
{
    MegaRequestPrivate *request = new MegaRequestPrivate(MegaRequest::TYPE_CHAT_REMOVE, listener);
    request->setNodeHandle(chatid);
    if (uh != INVALID_HANDLE)   // if not provided, it removes oneself from the chat
    {
        request->setParentHandle(uh);
    }
    requestQueue.push(request);
    waiter->notify();
}

void MegaApiImpl::getUrlChat(MegaHandle chatid, MegaRequestListener *listener)
{
    MegaRequestPrivate *request = new MegaRequestPrivate(MegaRequest::TYPE_CHAT_URL, listener);
    request->setNodeHandle(chatid);
    requestQueue.push(request);
    waiter->notify();
}

void MegaApiImpl::grantAccessInChat(MegaHandle chatid, MegaNode *n, MegaHandle uh, MegaRequestListener *listener)
{
    MegaRequestPrivate *request = new MegaRequestPrivate(MegaRequest::TYPE_CHAT_GRANT_ACCESS, listener);
    request->setParentHandle(chatid);
    request->setNodeHandle(n->getHandle());

    char uid[12];
    Base64::btoa((byte*)&uh, MegaClient::CHATHANDLE, uid);
    uid[11] = 0;

    request->setEmail(uid);
    requestQueue.push(request);
    waiter->notify();
}

void MegaApiImpl::removeAccessInChat(MegaHandle chatid, MegaNode *n, MegaHandle uh, MegaRequestListener *listener)
{
    MegaRequestPrivate *request = new MegaRequestPrivate(MegaRequest::TYPE_CHAT_REMOVE_ACCESS, listener);
    request->setParentHandle(chatid);
    request->setNodeHandle(n->getHandle());

    char uid[12];
    Base64::btoa((byte*)&uh, MegaClient::CHATHANDLE, uid);
    uid[11] = 0;

    request->setEmail(uid);
    waiter->notify();
}

void MegaApiImpl::updateChatPermissions(MegaHandle chatid, MegaHandle uh, int privilege, MegaRequestListener *listener)
{
    MegaRequestPrivate *request = new MegaRequestPrivate(MegaRequest::TYPE_CHAT_UPDATE_PERMISSIONS, listener);
    request->setNodeHandle(chatid);
    request->setParentHandle(uh);
    request->setAccess(privilege);
    requestQueue.push(request);
    waiter->notify();
}

void MegaApiImpl::truncateChat(MegaHandle chatid, MegaHandle messageid, MegaRequestListener *listener)
{
    MegaRequestPrivate *request = new MegaRequestPrivate(MegaRequest::TYPE_CHAT_TRUNCATE, listener);
    request->setNodeHandle(chatid);
    request->setParentHandle(messageid);
    requestQueue.push(request);
    waiter->notify();
}

void MegaApiImpl::setChatTitle(MegaHandle chatid, const char *title, MegaRequestListener *listener)
{
    MegaRequestPrivate *request = new MegaRequestPrivate(MegaRequest::TYPE_CHAT_SET_TITLE, listener);
    request->setNodeHandle(chatid);
    request->setText(title);
    requestQueue.push(request);
    waiter->notify();
}
#endif

MegaUserList* MegaApiImpl::getContacts()
{
    sdkMutex.lock();

	vector<User*> vUsers;
	for (user_map::iterator it = client->users.begin() ; it != client->users.end() ; it++ )
	{
		User *u = &(it->second);
        if (u->userhandle == client->me)
        {
            continue;
        }
        vector<User *>::iterator i = std::lower_bound(vUsers.begin(), vUsers.end(), u, MegaApiImpl::userComparatorDefaultASC);
		vUsers.insert(i, u);
	}
    MegaUserList *userList = new MegaUserListPrivate(vUsers.data(), vUsers.size());

    sdkMutex.unlock();

	return userList;
}


MegaUser* MegaApiImpl::getContact(const char *uid)
{
    sdkMutex.lock();
    MegaUser *user = MegaUserPrivate::fromUser(client->finduser(uid, 0));

    if (user && user->getHandle() == client->me)
    {
        delete user;
        user = NULL;    // it's not a contact
    }

    sdkMutex.unlock();
	return user;
}


MegaNodeList* MegaApiImpl::getInShares(MegaUser *megaUser)
{
    if (!megaUser)
    {
        return new MegaNodeListPrivate();
    }

    sdkMutex.lock();
    vector<Node*> vNodes;
    User *user = client->finduser(megaUser->getEmail(), 0);
    if (!user || user->show != VISIBLE)
    {
        sdkMutex.unlock();
        return new MegaNodeListPrivate();
    }

    for (handle_set::iterator sit = user->sharing.begin(); sit != user->sharing.end(); sit++)
    {
        Node *n;
        if ((n = client->nodebyhandle(*sit)) && !n->parent)
        {
            vNodes.push_back(n);
        }
    }

    MegaNodeList *nodeList;
    if (vNodes.size())
    {
        nodeList = new MegaNodeListPrivate(vNodes.data(), vNodes.size());
    }
    else
    {
        nodeList = new MegaNodeListPrivate();
    }

    sdkMutex.unlock();
    return nodeList;
}

MegaNodeList* MegaApiImpl::getInShares()
{
    sdkMutex.lock();

    vector<Node*> vNodes;
    for (user_map::iterator it = client->users.begin(); it != client->users.end(); it++)
    {
        User *user = &(it->second);
        if (user->show != VISIBLE)
        {
            continue;
        }

        Node *n;
        for (handle_set::iterator sit = user->sharing.begin(); sit != user->sharing.end(); sit++)
        {
            if ((n = client->nodebyhandle(*sit)) && !n->parent)
            {
                vNodes.push_back(n);
            }
        }
    }

    MegaNodeList *nodeList = new MegaNodeListPrivate(vNodes.data(), vNodes.size());
    sdkMutex.unlock();
    return nodeList;
}

MegaShareList* MegaApiImpl::getInSharesList()
{
    sdkMutex.lock();

    vector<Share*> vShares;
    handle_vector vHandles;

    for(user_map::iterator it = client->users.begin(); it != client->users.end(); it++)
    {
        User *user = &(it->second);
        if (user->show != VISIBLE)
        {
            continue;
        }

        Node *n;

        for (handle_set::iterator sit = user->sharing.begin(); sit != user->sharing.end(); sit++)
        {
            if ((n = client->nodebyhandle(*sit)) && !n->parent)
            {
                vShares.push_back(n->inshare);
                vHandles.push_back(n->nodehandle);
            }
        }
    }

    MegaShareList *shareList = new MegaShareListPrivate(vShares.data(), vHandles.data(), vShares.size());
    sdkMutex.unlock();
    return shareList;
}

bool MegaApiImpl::isPendingShare(MegaNode *megaNode)
{
    if(!megaNode) return false;

    sdkMutex.lock();
    Node *node = client->nodebyhandle(megaNode->getHandle());
    if(!node)
    {
        sdkMutex.unlock();
        return false;
    }

    bool result = (node->pendingshares != NULL);
    sdkMutex.unlock();

    return result;
}

MegaShareList *MegaApiImpl::getOutShares()
{
    sdkMutex.lock();

    OutShareProcessor shareProcessor;
    processTree(client->nodebyhandle(client->rootnodes[0]), &shareProcessor, true);
    MegaShareList *shareList = new MegaShareListPrivate(shareProcessor.getShares().data(), shareProcessor.getHandles().data(), shareProcessor.getShares().size());

	sdkMutex.unlock();
	return shareList;
}

MegaShareList* MegaApiImpl::getOutShares(MegaNode *megaNode)
{
    if(!megaNode) return new MegaShareListPrivate();

    sdkMutex.lock();
	Node *node = client->nodebyhandle(megaNode->getHandle());
	if(!node)
	{
        sdkMutex.unlock();
        return new MegaShareListPrivate();
	}

    if(!node->outshares)
    {
        sdkMutex.unlock();
        return new MegaShareListPrivate();
    }

	vector<Share*> vShares;
	vector<handle> vHandles;

    for (share_map::iterator it = node->outshares->begin(); it != node->outshares->end(); it++)
	{
        Share *share = it->second;
        if (share->user && (share->user->show == VISIBLE))
        {
            vShares.push_back(share);
            vHandles.push_back(node->nodehandle);
        }
	}

    MegaShareList *shareList = new MegaShareListPrivate(vShares.data(), vHandles.data(), vShares.size());
    sdkMutex.unlock();
    return shareList;
}

MegaShareList *MegaApiImpl::getPendingOutShares()
{
    sdkMutex.lock();

    PendingOutShareProcessor shareProcessor;
    processTree(client->nodebyhandle(client->rootnodes[0]), &shareProcessor, true);
    MegaShareList *shareList = new MegaShareListPrivate(shareProcessor.getShares().data(), shareProcessor.getHandles().data(), shareProcessor.getShares().size());

    sdkMutex.unlock();
    return shareList;
}

MegaShareList *MegaApiImpl::getPendingOutShares(MegaNode *megaNode)
{
    if(!megaNode)
    {
        return new MegaShareListPrivate();
    }

    sdkMutex.lock();
    Node *node = client->nodebyhandle(megaNode->getHandle());
    if(!node || !node->pendingshares)
    {
        sdkMutex.unlock();
        return new MegaShareListPrivate();
    }

    vector<Share*> vShares;
    vector<handle> vHandles;

    for (share_map::iterator it = node->pendingshares->begin(); it != node->pendingshares->end(); it++)
    {
        vShares.push_back(it->second);
        vHandles.push_back(node->nodehandle);
    }

    MegaShareList *shareList = new MegaShareListPrivate(vShares.data(), vHandles.data(), vShares.size());
    sdkMutex.unlock();
    return shareList;
}

MegaNodeList *MegaApiImpl::getPublicLinks()
{
    sdkMutex.lock();

    PublicLinkProcessor linkProcessor;
    processTree(client->nodebyhandle(client->rootnodes[0]), &linkProcessor, true);
    MegaNodeList *nodeList = new MegaNodeListPrivate(linkProcessor.getNodes().data(), linkProcessor.getNodes().size());

    sdkMutex.unlock();
    return nodeList;
}

MegaContactRequestList *MegaApiImpl::getIncomingContactRequests()
{
    sdkMutex.lock();
    vector<PendingContactRequest*> vContactRequests;
    for (handlepcr_map::iterator it = client->pcrindex.begin(); it != client->pcrindex.end(); it++)
    {
        if(!it->second->isoutgoing && !it->second->removed())
        {
            vContactRequests.push_back(it->second);
        }
    }

    MegaContactRequestList *requestList = new MegaContactRequestListPrivate(vContactRequests.data(), vContactRequests.size());
    sdkMutex.unlock();

    return requestList;
}

MegaContactRequestList *MegaApiImpl::getOutgoingContactRequests()
{
    sdkMutex.lock();
    vector<PendingContactRequest*> vContactRequests;
    for (handlepcr_map::iterator it = client->pcrindex.begin(); it != client->pcrindex.end(); it++)
    {
        if(it->second->isoutgoing && !it->second->removed())
        {
            vContactRequests.push_back(it->second);
        }
    }

    MegaContactRequestList *requestList = new MegaContactRequestListPrivate(vContactRequests.data(), vContactRequests.size());
    sdkMutex.unlock();

    return requestList;
}

int MegaApiImpl::getAccess(MegaNode* megaNode)
{
    if(!megaNode) return MegaShare::ACCESS_UNKNOWN;

    sdkMutex.lock();
    Node *node = client->nodebyhandle(megaNode->getHandle());
    if(!node)
    {
        sdkMutex.unlock();
        return MegaShare::ACCESS_UNKNOWN;
    }

    if (!client->loggedin())
    {
        sdkMutex.unlock();
        return MegaShare::ACCESS_READ;
    }

    if(node->type > FOLDERNODE)
    {
        sdkMutex.unlock();
        return MegaShare::ACCESS_OWNER;
    }

    Node *n = node;
    accesslevel_t a = OWNER;
    while (n)
    {
        if (n->inshare) { a = n->inshare->access; break; }
        n = n->parent;
    }

    sdkMutex.unlock();

    switch(a)
    {
        case RDONLY: return MegaShare::ACCESS_READ;
        case RDWR: return MegaShare::ACCESS_READWRITE;
        case FULL: return MegaShare::ACCESS_FULL;
        default: return MegaShare::ACCESS_OWNER;
    }
}

bool MegaApiImpl::processMegaTree(MegaNode* n, MegaTreeProcessor* processor, bool recursive)
{
    if (!n)
    {
        return true;
    }

    if (!processor)
    {
        return false;
    }

    sdkMutex.lock();
    Node *node = NULL;

    if (!n->isForeign() && !n->isPublic())
    {
        node = client->nodebyhandle(n->getHandle());
    }

    if (!node)
    {
        if (n->getType() != FILENODE)
        {
            MegaNodeList *nList = n->getChildren();
            if (nList)
            {
                for (int i = 0; i < nList->size(); i++)
                {
                    MegaNode *child = nList->get(i);
                    if (recursive)
                    {
                        if (!processMegaTree(child, processor))
                        {
                            sdkMutex.unlock();
                            return 0;
                        }
                    }
                    else
                    {
                        if (!processor->processMegaNode(child))
                        {
                            sdkMutex.unlock();
                            return 0;
                        }
                    }
                }
            }
        }
        bool result = processor->processMegaNode(n);
        sdkMutex.unlock();
        return result;
    }

    if (node->type != FILENODE)
    {
        for (node_list::iterator it = node->children.begin(); it != node->children.end(); )
        {
            MegaNode *megaNode = MegaNodePrivate::fromNode(*it++);
            if (recursive)
            {
                if (!processMegaTree(megaNode,processor))
                {
                    delete megaNode;
                    sdkMutex.unlock();
                    return 0;
                }
            }
            else
            {
                if (!processor->processMegaNode(megaNode))
                {
                    delete megaNode;
                    sdkMutex.unlock();
                    return 0;
                }
            }
            delete megaNode;
        }
    }
    bool result = processor->processMegaNode(n);
    sdkMutex.unlock();
    return result;
}

MegaNodeList *MegaApiImpl::search(const char *searchString)
{
    if(!searchString)
    {
        return new MegaNodeListPrivate();
    }

    sdkMutex.lock();

    node_vector result;
    Node *node;

    // rootnodes
    for (unsigned int i = 0; i < (sizeof client->rootnodes / sizeof *client->rootnodes); i++)
    {
        node = client->nodebyhandle(client->rootnodes[i]);

        SearchTreeProcessor searchProcessor(searchString);
        processTree(node, &searchProcessor);
        node_vector& vNodes = searchProcessor.getResults();

        result.insert(result.end(), vNodes.begin(), vNodes.end());
    }

    // inshares
    MegaShareList *shares = getInSharesList();
    for (int i = 0; i < shares->size(); i++)
    {
        node = client->nodebyhandle(shares->get(i)->getNodeHandle());

        SearchTreeProcessor searchProcessor(searchString);
        processTree(node, &searchProcessor);
        vector<Node *>& vNodes  = searchProcessor.getResults();

        result.insert(result.end(), vNodes.begin(), vNodes.end());
    }
    delete shares;

    MegaNodeList *nodeList = new MegaNodeListPrivate(result.data(), result.size());
    
    sdkMutex.unlock();

    return nodeList;
}

MegaNode *MegaApiImpl::createForeignFileNode(MegaHandle handle, const char *key, const char *name, m_off_t size, m_off_t mtime,
                                            MegaHandle parentHandle, const char* privateauth, const char *publicauth)
{
    string nodekey;
    string attrstring;
    nodekey.resize(strlen(key) * 3 / 4 + 3);
    nodekey.resize(Base64::atob(key, (byte *)nodekey.data(), nodekey.size()));
    return new MegaNodePrivate(name, FILENODE, size, mtime, mtime, handle, &nodekey, &attrstring, NULL, parentHandle,
                               privateauth, publicauth, false, true);
}

MegaNode *MegaApiImpl::createForeignFolderNode(MegaHandle handle, const char *name, MegaHandle parentHandle, const char *privateauth, const char *publicauth)
{
    string nodekey;
    string attrstring;
    return new MegaNodePrivate(name, FOLDERNODE, 0, 0, 0, handle, &nodekey, &attrstring, NULL, parentHandle,
                               privateauth, publicauth, false, true);
}

MegaNode *MegaApiImpl::authorizeNode(MegaNode *node)
{
    if (!node)
    {
        return NULL;
    }

    if (node->isPublic() || node->isForeign())
    {
        return node->copy();
    }

    MegaNodePrivate *result = NULL;
    sdkMutex.lock();
    Node *n = client->nodebyhandle(node->getHandle());
    if (n)
    {
        result = new MegaNodePrivate(node);
        authorizeMegaNodePrivate(result);
    }

    sdkMutex.unlock();
    return result;
}

void MegaApiImpl::authorizeMegaNodePrivate(MegaNodePrivate *node)
{
    node->setForeign(true);
    if (node->getType() == MegaNode::TYPE_FILE)
    {
        char *h = NULL;
        if (client->sid.size())
        {
            h = getAccountAuth();
            node->setPrivateAuth(h);
        }
        else
        {
            h = MegaApiImpl::handleToBase64(client->getrootpublicfolder());
            node->setPublicAuth(h);
        }
        delete [] h;
    }
    else
    {
        MegaNodeList *children = getChildren(node);
        node->setChildren(children);
        for (int i = 0; i < children->size(); i++)
        {
            MegaNodePrivate *privNode = (MegaNodePrivate *)children->get(i);
            authorizeMegaNodePrivate(privNode);
        }
    }  
}

const char *MegaApiImpl::getVersion()
{
    return client->version();
}

const char *MegaApiImpl::getUserAgent()
{
    return client->useragent.c_str();
}

const char *MegaApiImpl::getBasePath()
{
    return basePath.c_str();
}

void MegaApiImpl::changeApiUrl(const char *apiURL, bool disablepkp)
{
    sdkMutex.lock();
    MegaClient::APIURL = apiURL;
    if(disablepkp)
    {
        MegaClient::disablepkp = true;
    }

    client->abortbackoff();
    client->disconnect();
    sdkMutex.unlock();
}

void MegaApiImpl::retrySSLerrors(bool enable)
{
    sdkMutex.lock();
    client->retryessl = enable;
    sdkMutex.unlock();
}

void MegaApiImpl::setPublicKeyPinning(bool enable)
{
    sdkMutex.lock();
    client->disablepkp = !enable;
    sdkMutex.unlock();
}

void MegaApiImpl::pauseActionPackets()
{
    sdkMutex.lock();
    client->scpaused = true;
    sdkMutex.unlock();
}

void MegaApiImpl::resumeActionPackets()
{
    sdkMutex.lock();
    client->scpaused = false;
    sdkMutex.unlock();
}

bool MegaApiImpl::processTree(Node* node, TreeProcessor* processor, bool recursive)
{
	if(!node) return 1;
	if(!processor) return 0;

    sdkMutex.lock();
	node = client->nodebyhandle(node->nodehandle);
	if(!node)
	{
        sdkMutex.unlock();
		return 1;
	}

	if (node->type != FILENODE)
	{
		for (node_list::iterator it = node->children.begin(); it != node->children.end(); )
		{
			if(recursive)
			{
				if(!processTree(*it++,processor))
				{
                    sdkMutex.unlock();
					return 0;
				}
			}
			else
			{
				if(!processor->processNode(*it++))
				{
                    sdkMutex.unlock();
					return 0;
				}
			}
		}
	}
	bool result = processor->processNode(node);
    sdkMutex.unlock();
	return result;
}

MegaNodeList* MegaApiImpl::search(MegaNode* n, const char* searchString, bool recursive)
{
    if (!n || !searchString)
    {
    	return new MegaNodeListPrivate();
    }
    
    sdkMutex.lock();
    
    Node *node = client->nodebyhandle(n->getHandle());
    if (!node)
    {
        sdkMutex.unlock();
        return new MegaNodeListPrivate();
    }

    SearchTreeProcessor searchProcessor(searchString);
    for (node_list::iterator it = node->children.begin(); it != node->children.end(); )
    {
        processTree(*it++, &searchProcessor, recursive);
    }
    vector<Node *>& vNodes = searchProcessor.getResults();

    MegaNodeList *nodeList = new MegaNodeListPrivate(vNodes.data(), vNodes.size());

    sdkMutex.unlock();

    return nodeList;
}

long long MegaApiImpl::getSize(MegaNode *n)
{
    if(!n) return 0;

    if (n->getType() == MegaNode::TYPE_FILE)
    {
       return n->getSize();
    }

    if (n->isForeign())
    {
        MegaSizeProcessor megaSizeProcessor;
        processMegaTree(n, &megaSizeProcessor);
        return megaSizeProcessor.getTotalBytes();
    }

    sdkMutex.lock();
    Node *node = client->nodebyhandle(n->getHandle());
    if(!node)
    {
        sdkMutex.unlock();
        return 0;
    }
    SizeProcessor sizeProcessor;
    processTree(node, &sizeProcessor);
    long long result = sizeProcessor.getTotalBytes();
    sdkMutex.unlock();

    return result;
}

char *MegaApiImpl::getFingerprint(const char *filePath)
{
    if(!filePath) return NULL;

    string path = filePath;
    string localpath;
    fsAccess->path2local(&path, &localpath);

    FileAccess *fa = fsAccess->newfileaccess();
    if(!fa->fopen(&localpath, true, false))
        return NULL;

    FileFingerprint fp;
    fp.genfingerprint(fa);
    m_off_t size = fa->size;
    delete fa;
    if(fp.size < 0)
        return NULL;

    string fingerprint;
    fp.serializefingerprint(&fingerprint);

    char bsize[sizeof(size)+1];
    int l = Serialize64::serialize((byte *)bsize, size);
    char *buf = new char[l * 4 / 3 + 4];
    char ssize = 'A' + Base64::btoa((const byte *)bsize, l, buf);

    string result(1, ssize);
    result.append(buf);
    result.append(fingerprint);
    delete [] buf;

    return MegaApi::strdup(result.c_str());
}

char *MegaApiImpl::getFingerprint(MegaNode *n)
{
    if(!n) return NULL;

    return MegaApi::strdup(n->getFingerprint());
}

void MegaApiImpl::transfer_failed(Transfer* t, error e, dstime timeleft)
{
    for (file_list::iterator it = t->files.begin(); it != t->files.end(); it++)
    {
        MegaTransferPrivate* transfer = getMegaTransferPrivate((*it)->tag);
        if (!transfer)
        {
            continue;
        }
        processTransferFailed(t, transfer, e, timeleft);
    }


    if (e == API_EOVERQUOTA && timeleft)
    {
        LOG_warn << "Bandwidth overquota";
        for (int d = GET; d == GET || d == PUT; d += PUT - GET)
        {
            for (transfer_map::iterator it = client->transfers[d].begin(); it != client->transfers[d].end(); it++)
            {
                Transfer *t = it->second;
                t->bt.backoff(timeleft);
                if (t->slot)
                {
                    t->slot->retrybt.backoff(timeleft);
                    t->slot->retrying = true;
                }
            }
        }
    }
}

char *MegaApiImpl::getFingerprint(MegaInputStream *inputStream, int64_t mtime)
{
    if(!inputStream) return NULL;

    ExternalInputStream is(inputStream);
    m_off_t size = is.size();
    if(size < 0)
        return NULL;

    FileFingerprint fp;
    fp.genfingerprint(&is, mtime);

    if(fp.size < 0)
        return NULL;

    string fingerprint;
    fp.serializefingerprint(&fingerprint);

    char bsize[sizeof(size)+1];
    int l = Serialize64::serialize((byte *)bsize, size);
    char *buf = new char[l * 4 / 3 + 4];
    char ssize = 'A' + Base64::btoa((const byte *)bsize, l, buf);

    string result(1, ssize);
    result.append(buf);
    result.append(fingerprint);
    delete [] buf;

    return MegaApi::strdup(result.c_str());
}

MegaNode *MegaApiImpl::getNodeByFingerprint(const char *fingerprint)
{
    if(!fingerprint) return NULL;

    MegaNode *result;
    sdkMutex.lock();
    result = MegaNodePrivate::fromNode(getNodeByFingerprintInternal(fingerprint));
    sdkMutex.unlock();
    return result;
}

MegaNodeList *MegaApiImpl::getNodesByFingerprint(const char *fingerprint)
{
    FileFingerprint *fp = MegaApiImpl::getFileFingerprintInternal(fingerprint);
    if (!fp)
    {
        return new MegaNodeListPrivate();
    }

    sdkMutex.lock();
    node_vector *nodes = client->nodesbyfingerprint(fp);
    MegaNodeList *result = new MegaNodeListPrivate(nodes->data(), nodes->size());
    delete fp;
    delete nodes;
    sdkMutex.unlock();
    return result;
}

MegaNode *MegaApiImpl::getExportableNodeByFingerprint(const char *fingerprint, const char *name)
{
    MegaNode *result = NULL;

    FileFingerprint *fp = MegaApiImpl::getFileFingerprintInternal(fingerprint);
    if (!fp)
    {
        return NULL;
    }

    sdkMutex.lock();
    node_vector *nodes = client->nodesbyfingerprint(fp);
    for (unsigned int i = 0; i < nodes->size(); i++)
    {
        Node *node = nodes->at(i);
        if ((!name || !strcmp(name, node->displayname())) &&
                client->checkaccess(node, OWNER))
        {
            Node *n = node;
            while (n)
            {
                if (n->type == RUBBISHNODE)
                {
                    node = NULL;
                    break;
                }
                n = n->parent;
            }

            if (!node)
            {
                continue;
            }

            result = MegaNodePrivate::fromNode(node);
            break;
        }
    }

    delete fp;
    delete nodes;
    sdkMutex.unlock();
    return result;
}

MegaNode *MegaApiImpl::getNodeByFingerprint(const char *fingerprint, MegaNode* parent)
{
    if(!fingerprint) return NULL;

    MegaNode *result;
    sdkMutex.lock();
    Node *p = NULL;
    if(parent)
    {
        p = client->nodebyhandle(parent->getHandle());
    }

    result = MegaNodePrivate::fromNode(getNodeByFingerprintInternal(fingerprint, p));
    sdkMutex.unlock();
    return result;
}

bool MegaApiImpl::hasFingerprint(const char *fingerprint)
{
    return (getNodeByFingerprintInternal(fingerprint) != NULL);
}

char *MegaApiImpl::getCRC(const char *filePath)
{
    if(!filePath) return NULL;

    string path = filePath;
    string localpath;
    fsAccess->path2local(&path, &localpath);

    FileAccess *fa = fsAccess->newfileaccess();
    if(!fa->fopen(&localpath, true, false))
        return NULL;

    FileFingerprint fp;
    fp.genfingerprint(fa);
    delete fa;
    if(fp.size < 0)
        return NULL;

    string result;
    result.resize((sizeof fp.crc) * 4 / 3 + 4);
    result.resize(Base64::btoa((const byte *)fp.crc, sizeof fp.crc, (char*)result.c_str()));
    return MegaApi::strdup(result.c_str());
}

char *MegaApiImpl::getCRCFromFingerprint(const char *fingerprint)
{    
    FileFingerprint *fp = MegaApiImpl::getFileFingerprintInternal(fingerprint);
    if (!fp)
    {
        return NULL;
    }
    
    string result;
    result.resize((sizeof fp->crc) * 4 / 3 + 4);
    result.resize(Base64::btoa((const byte *)fp->crc, sizeof fp->crc,(char*)result.c_str()));
    delete fp;

    return MegaApi::strdup(result.c_str());
}

char *MegaApiImpl::getCRC(MegaNode *n)
{
    if(!n) return NULL;

    sdkMutex.lock();
    Node *node = client->nodebyhandle(n->getHandle());
    if(!node || node->type != FILENODE || node->size < 0 || !node->isvalid)
    {
        sdkMutex.unlock();
        return NULL;
    }

    string result;
    result.resize((sizeof node->crc) * 4 / 3 + 4);
    result.resize(Base64::btoa((const byte *)node->crc, sizeof node->crc, (char*)result.c_str()));

    sdkMutex.unlock();
    return MegaApi::strdup(result.c_str());
}

MegaNode *MegaApiImpl::getNodeByCRC(const char *crc, MegaNode *parent)
{
    if(!parent) return NULL;

    sdkMutex.lock();
    Node *node = client->nodebyhandle(parent->getHandle());
    if(!node || node->type == FILENODE)
    {
        sdkMutex.unlock();
        return NULL;
    }

    byte binarycrc[sizeof(node->crc)];
    Base64::atob(crc, binarycrc, sizeof(binarycrc));

    for (node_list::iterator it = node->children.begin(); it != node->children.end(); it++)
    {
        Node *child = (*it);
        if(!memcmp(child->crc, binarycrc, sizeof(node->crc)))
        {
            MegaNode *result = MegaNodePrivate::fromNode(child);
            sdkMutex.unlock();
            return result;
        }
    }

    sdkMutex.unlock();
    return NULL;
}

SearchTreeProcessor::SearchTreeProcessor(const char *search) { this->search = search; }

#if defined(_WIN32) || defined(__APPLE__)

char *strcasestr(const char *string, const char *substring)
{
	int i, j;
	for (i = 0; string[i]; i++)
	{
		for (j = 0; substring[j]; j++)
		{
			unsigned char c1 = string[i + j];
			if (!c1)
				return NULL;

			unsigned char c2 = substring[j];
			if (toupper(c1) != toupper(c2))
				break;
		}

		if (!substring[j])
			return (char *)string + i;
	}
	return NULL;
}

#endif

bool SearchTreeProcessor::processNode(Node* node)
{
    if (!node)
    {
        return true;
    }

    if (!search)
    {
        return false;
    }

    if (strcasestr(node->displayname(), search)!=NULL)
    {
        results.push_back(node);
    }

    return true;
}

vector<Node *> &SearchTreeProcessor::getResults()
{
	return results;
}

SizeProcessor::SizeProcessor()
{
    totalBytes=0;
}

bool SizeProcessor::processNode(Node *node)
{
    if(node->type == FILENODE)
        totalBytes += node->size;
    return true;
}

long long SizeProcessor::getTotalBytes()
{
    return totalBytes;
}

void MegaApiImpl::file_added(File *f)
{
    Transfer *t = f->transfer;
    MegaTransferPrivate *transfer = currentTransfer;
    if (!transfer)
    {
        transfer = new MegaTransferPrivate(t->type);
        transfer->setSyncTransfer(true);

        if (t->type == GET)
        {
            transfer->setNodeHandle(f->h);
        }

        string path;
        fsAccess->local2path(&f->localname, &path);
        transfer->setPath(path.c_str());
    }

    currentTransfer = NULL;
    transfer->setTransfer(t);
    transfer->setState(t->state);
    transfer->setPriority(t->priority);
    transfer->setTotalBytes(t->size);
    transfer->setTransferredBytes(t->progresscompleted);
    transfer->setTag(f->tag);
    transferMap[f->tag] = transfer;

    if (t->type == GET)
    {
        totalDownloads++;
        pendingDownloads++;
    }
    else
    {
        totalUploads++;
        pendingUploads++;
    }

    fireOnTransferStart(transfer);
}

void MegaApiImpl::file_removed(File *f, error e)
{
    MegaTransferPrivate* transfer = getMegaTransferPrivate(f->tag);
    if (transfer)
    {
        processTransferRemoved(f->transfer, transfer, e);
    }
}

void MegaApiImpl::file_complete(File *f)
{
    MegaTransferPrivate* transfer = getMegaTransferPrivate(f->tag);
    if (transfer)
    {
        processTransferComplete(f->transfer, transfer);
    }
}

void MegaApiImpl::transfer_prepare(Transfer *t)
{
    for (file_list::iterator it = t->files.begin(); it != t->files.end(); it++)
    {
        MegaTransferPrivate* transfer = getMegaTransferPrivate((*it)->tag);
        if (!transfer)
        {
            continue;
        }
        processTransferPrepare(t, transfer);
    }
}

void MegaApiImpl::transfer_update(Transfer *t)
{
    for (file_list::iterator it = t->files.begin(); it != t->files.end(); it++)
    {
        MegaTransferPrivate* transfer = getMegaTransferPrivate((*it)->tag);
        if (!transfer)
        {
            continue;
        }

        if (it == t->files.begin()
                && transfer->getUpdateTime() == Waiter::ds
                && transfer->getState() == t->state
                && transfer->getPriority() == t->priority
                && (!t->slot
                    || (t->slot->progressreported
                        && t->slot->progressreported != t->size)))
        {
            // don't send more than one callback per decisecond
            // if the state doesn't change, the priority doesn't change
            // and there isn't anything new or it's not the first
            // nor the last callback
            return;
        }

        processTransferUpdate(t, transfer);
    }
}

void MegaApiImpl::file_resume(string *d)
{
    if (!d || d->size() < sizeof(char))
    {
        return;
    }

    MegaFile *file;
    char type = MemAccess::get<char>(d->data());
    switch (type)
    {
    case GET:
        file = MegaFileGet::unserialize(d);
        break;
    case PUT:
        file = MegaFilePut::unserialize(d);
        MegaTransferPrivate* transfer = file->getTransfer();
        Node *parent = client->nodebyhandle(transfer->getParentHandle());
        node_vector *nodes = client->nodesbyfingerprint(file);
        const char *name = transfer->getFileName();
        if (parent && nodes && name)
        {
            for (unsigned int i = 0; i < nodes->size(); i++)
            {
                Node* node = nodes->at(i);
                if (node->parent == parent && !strcmp(node->displayname(), name))
                {
                    // don't resume the upload if the node already exist in the target folder
                    delete file;
                    delete transfer;
                    file = NULL;
                    break;
                }
            }
        }
        delete nodes;
        break;
    }

    if (!file)
    {
        return;
    }

    client->nextreqtag();
    currentTransfer = file->getTransfer();
    client->startxfer((direction_t)type, file);
    waiter->notify();
}

dstime MegaApiImpl::pread_failure(error e, int retry, void* param, dstime timeLeft)
{
    MegaTransferPrivate *transfer = (MegaTransferPrivate *)param;
    transfer->setUpdateTime(Waiter::ds);
    transfer->setDeltaSize(0);
    transfer->setSpeed(0);
    transfer->setLastBytes(NULL);
    if (retry <= transfer->getMaxRetries() && e != API_EINCOMPLETE)
    {	
        transfer->setState(MegaTransfer::STATE_RETRYING);
        fireOnTransferTemporaryError(transfer, MegaError(e, timeLeft / 10));
        LOG_debug << "Streaming temporarily failed " << retry;
        if (retry <= 1)
        {
            return 0;
        }

        return (dstime)(1 << (retry - 1));
    }
    else
    {
        if (e && e != API_EINCOMPLETE)
        {
            transfer->setState(MegaTransfer::STATE_FAILED);
        }
        else
        {
            transfer->setState(MegaTransfer::STATE_COMPLETED);
        }
        fireOnTransferFinish(transfer, MegaError(e));
        return NEVER;
    }
}

bool MegaApiImpl::pread_data(byte *buffer, m_off_t len, m_off_t, void* param)
{
    MegaTransferPrivate *transfer = (MegaTransferPrivate *)param;
    dstime currentTime = Waiter::ds;
    m_off_t deltaSize = len;
    long long speed = integrateSpeed(deltaSize, GET);

    transfer->setStartTime(currentTime);
    transfer->setState(MegaTransfer::STATE_ACTIVE);
    transfer->setUpdateTime(currentTime);
    transfer->setDeltaSize(deltaSize);
    transfer->setLastBytes((char *)buffer);
    transfer->setTransferredBytes(transfer->getTransferredBytes() + len);
    transfer->setSpeed(speed);

    bool end = (transfer->getTransferredBytes() == transfer->getTotalBytes());
    fireOnTransferUpdate(transfer);
    if (!fireOnTransferData(transfer) || end)
    {
        transfer->setState(end ? MegaTransfer::STATE_COMPLETED : MegaTransfer::STATE_CANCELLED);
        fireOnTransferFinish(transfer, end ? MegaError(API_OK) : MegaError(API_EINCOMPLETE));
		return end;
    }
    return true;
}

void MegaApiImpl::reportevent_result(error e)
{
    MegaError megaError(e);
    if(requestMap.find(client->restag) == requestMap.end()) return;
    MegaRequestPrivate* request = requestMap.at(client->restag);
    if(!request || (request->getType() != MegaRequest::TYPE_REPORT_EVENT)) return;

    fireOnRequestFinish(request, megaError);
}

void MegaApiImpl::sessions_killed(handle, error e)
{
    MegaError megaError(e);

    if(requestMap.find(client->restag) == requestMap.end()) return;
    MegaRequestPrivate* request = requestMap.at(client->restag);
    if(!request || (request->getType() != MegaRequest::TYPE_KILL_SESSION)) return;

    fireOnRequestFinish(request, megaError);
}

void MegaApiImpl::cleanrubbishbin_result(error e)
{
    MegaError megaError(e);

    if(requestMap.find(client->restag) == requestMap.end()) return;
    MegaRequestPrivate* request = requestMap.at(client->restag);
    if(!request || (request->getType() != MegaRequest::TYPE_CLEAN_RUBBISH_BIN)) return;

    fireOnRequestFinish(request, megaError);
}

void MegaApiImpl::getrecoverylink_result(error e)
{
    MegaError megaError(e);

    if(requestMap.find(client->restag) == requestMap.end()) return;
    MegaRequestPrivate* request = requestMap.at(client->restag);
    if(!request || ((request->getType() != MegaRequest::TYPE_GET_RECOVERY_LINK) &&
                    (request->getType() != MegaRequest::TYPE_GET_CANCEL_LINK))) return;

    fireOnRequestFinish(request, megaError);
}

void MegaApiImpl::queryrecoverylink_result(error e)
{
    MegaError megaError(e);

    if(requestMap.find(client->restag) == requestMap.end()) return;
    MegaRequestPrivate* request = requestMap.at(client->restag);
    if(!request || ((request->getType() != MegaRequest::TYPE_QUERY_RECOVERY_LINK) &&
                    (request->getType() != MegaRequest::TYPE_CONFIRM_RECOVERY_LINK) &&
                    (request->getType() != MegaRequest::TYPE_CONFIRM_CHANGE_EMAIL_LINK))) return;

    fireOnRequestFinish(request, megaError);
}

void MegaApiImpl::queryrecoverylink_result(int type, const char *email, const char *ip, time_t, handle uh, const vector<string> *)
{
    if(requestMap.find(client->restag) == requestMap.end()) return;
    MegaRequestPrivate* request = requestMap.at(client->restag);
    int reqType = request->getType();
    if(!request || ((reqType != MegaRequest::TYPE_QUERY_RECOVERY_LINK) &&
                    (reqType != MegaRequest::TYPE_CONFIRM_RECOVERY_LINK) &&
                    (reqType != MegaRequest::TYPE_CONFIRM_CHANGE_EMAIL_LINK))) return;

    request->setEmail(email);
    request->setFlag(type == RECOVER_WITH_MASTERKEY);
    request->setNumber(type);   // not specified in MegaApi documentation
    request->setText(ip);       // not specified in MegaApi documentation
    request->setNodeHandle(uh); // not specified in MegaApi documentation

    const char *link = request->getLink();
    const char* code;

    byte pwkey[SymmCipher::KEYLENGTH];
    const char *mk64;

    if (reqType == MegaRequest::TYPE_QUERY_RECOVERY_LINK)
    {
        fireOnRequestFinish(request, MegaError());
        return;
    }
    else if (reqType == MegaRequest::TYPE_CONFIRM_RECOVERY_LINK)
    {
        if ((code = strstr(link, "#recover")))
        {
            code += strlen("#recover");
        }
        else
        {
            fireOnRequestFinish(request, MegaError(API_EARGS));
            return;
        }

        switch (type)
        {
        case RECOVER_WITH_MASTERKEY:
            {
                mk64 = request->getPrivateKey();
                if (!mk64)
                {
                    fireOnRequestFinish(request, MegaError(API_EARGS));
                    return;
                }

                int creqtag = client->reqtag;
                client->reqtag = client->restag;
                client->getprivatekey(code);
                client->reqtag = creqtag;
                break;
            }

        case RECOVER_WITHOUT_MASTERKEY:
            {
                client->pw_key(request->getPassword(), pwkey);
                int creqtag = client->reqtag;
                client->reqtag = client->restag;
                client->confirmrecoverylink(code, email, pwkey);
                client->reqtag = creqtag;
                break;
            }

        default:
            LOG_debug << "Unknown type of recovery link";

            fireOnRequestFinish(request, MegaError(API_EARGS));
            return;
        }
    }
    else if (reqType == MegaRequest::TYPE_CONFIRM_CHANGE_EMAIL_LINK)
    {
        if (type != CHANGE_EMAIL)
        {
            LOG_debug << "Unknown type of change email link";

            fireOnRequestFinish(request, MegaError(API_EARGS));
            return;
        }

        if ((code = strstr(link, "#verify")))
        {
            code += strlen("#verify");
        }
        else
        {
            fireOnRequestFinish(request, MegaError(API_EARGS));
            return;
        }

        client->pw_key(request->getPassword(), pwkey);

        int creqtag = client->reqtag;
        client->reqtag = client->restag;
        client->validatepwd(pwkey);
        client->reqtag = creqtag;
    }
}

void MegaApiImpl::getprivatekey_result(error e, const byte *privk, const size_t len_privk)
{
    if(requestMap.find(client->restag) == requestMap.end()) return;
    MegaRequestPrivate* request = requestMap.at(client->restag);
    if(!request || (request->getType() != MegaRequest::TYPE_CONFIRM_RECOVERY_LINK)) return;

    if (e)
    {
        fireOnRequestFinish(request, MegaError(e));
        return;
    }

    const char *link = request->getLink();
    const char* code;
    if ((code = strstr(link, "#recover")))
    {
        code += strlen("#recover");
    }
    else
    {
        fireOnRequestFinish(request, MegaError(API_EARGS));
        return;
    }

    byte pwkey[SymmCipher::KEYLENGTH];
    client->pw_key(request->getPassword(), pwkey);

    byte mk[SymmCipher::KEYLENGTH];
    Base64::atob(request->getPrivateKey(), mk, sizeof mk);

    // check the private RSA is valid after decryption with master key
    SymmCipher key;
    key.setkey(mk);

    byte privkbuf[AsymmCipher::MAXKEYLENGTH * 2];
    memcpy(privkbuf, privk, len_privk);
    key.ecb_decrypt(privkbuf, len_privk);

    AsymmCipher uk;
    if (!uk.setkey(AsymmCipher::PRIVKEY, privkbuf, len_privk))
    {
        fireOnRequestFinish(request, MegaError(API_EKEY));
    }
    else
    {
        int creqtag = client->reqtag;
        client->reqtag = client->restag;
        client->confirmrecoverylink(code, request->getEmail(), pwkey, mk);
        client->reqtag = creqtag;
    }
}

void MegaApiImpl::confirmrecoverylink_result(error e)
{
    if(requestMap.find(client->restag) == requestMap.end()) return;
    MegaRequestPrivate* request = requestMap.at(client->restag);
    if(!request || (request->getType() != MegaRequest::TYPE_CONFIRM_RECOVERY_LINK)) return;

    fireOnRequestFinish(request, MegaError(e));
}

void MegaApiImpl::confirmcancellink_result(error e)
{
    if(requestMap.find(client->restag) == requestMap.end()) return;
    MegaRequestPrivate* request = requestMap.at(client->restag);
    if(!request || (request->getType() != MegaRequest::TYPE_CONFIRM_CANCEL_LINK)) return;

    fireOnRequestFinish(request, MegaError(e));
}

void MegaApiImpl::validatepassword_result(error e)
{
    if(requestMap.find(client->restag) == requestMap.end()) return;
    MegaRequestPrivate* request = requestMap.at(client->restag);
    if(!request || ((request->getType() != MegaRequest::TYPE_CONFIRM_CANCEL_LINK) &&
                    (request->getType() != MegaRequest::TYPE_CONFIRM_CHANGE_EMAIL_LINK))) return;

    if (e)
    {
        fireOnRequestFinish(request, MegaError(e));
        return;
    }

    if (request->getType() == MegaRequest::TYPE_CONFIRM_CANCEL_LINK)
    {
        const char *link = request->getLink();
        const char* code;
        if ((code = strstr(link, "#cancel")))
        {
            code += strlen("#cancel");
            int creqtag = client->reqtag;
            client->reqtag = client->restag;
            client->confirmcancellink(code);
            client->reqtag = creqtag;
        }
        else
        {
            fireOnRequestFinish(request, MegaError(API_EARGS));
        }
    }
    else if (request->getType() == MegaRequest::TYPE_CONFIRM_CHANGE_EMAIL_LINK)
    {
        byte pwkey[SymmCipher::KEYLENGTH];
        client->pw_key(request->getPassword(), pwkey);

        const char* code;
        if ((code = strstr(request->getLink(), "#verify")))
        {
            code += strlen("#verify");
            int creqtag = client->reqtag;
            client->reqtag = client->restag;
            client->confirmemaillink(code, request->getEmail(), pwkey);
            client->reqtag = creqtag;
        }
        else
        {
            fireOnRequestFinish(request, MegaError(API_EARGS));
        }
    }
}

void MegaApiImpl::getemaillink_result(error e)
{
    if(requestMap.find(client->restag) == requestMap.end()) return;
    MegaRequestPrivate* request = requestMap.at(client->restag);
    if(!request || (request->getType() != MegaRequest::TYPE_GET_CHANGE_EMAIL_LINK)) return;

    fireOnRequestFinish(request, MegaError(e));
}

void MegaApiImpl::confirmemaillink_result(error e)
{
    if(requestMap.find(client->restag) == requestMap.end()) return;
    MegaRequestPrivate* request = requestMap.at(client->restag);
    if(!request || (request->getType() != MegaRequest::TYPE_CONFIRM_CHANGE_EMAIL_LINK)) return;

    fireOnRequestFinish(request, MegaError(e));
}

#ifdef ENABLE_CHAT

void MegaApiImpl::chatcreate_result(TextChat *chat, error e)
{
    MegaError megaError(e);
    if(requestMap.find(client->restag) == requestMap.end()) return;
    MegaRequestPrivate* request = requestMap.at(client->restag);
    if(!request || (request->getType() != MegaRequest::TYPE_CHAT_CREATE)) return;

    if (!e)
    {
        // encapsulate the chat in a list for the request
        textchat_vector chatList;
        chatList.push_back(chat);

        MegaTextChatListPrivate *megaChatList = new MegaTextChatListPrivate(&chatList);
        request->setMegaTextChatList(megaChatList);
    }

    fireOnRequestFinish(request, megaError);
}

void MegaApiImpl::chatinvite_result(error e)
{
    MegaError megaError(e);
    if(requestMap.find(client->restag) == requestMap.end()) return;
    MegaRequestPrivate* request = requestMap.at(client->restag);
    if(!request || (request->getType() != MegaRequest::TYPE_CHAT_INVITE)) return;

    fireOnRequestFinish(request, megaError);
}

void MegaApiImpl::chatremove_result(error e)
{
    MegaError megaError(e);
    if(requestMap.find(client->restag) == requestMap.end()) return;
    MegaRequestPrivate* request = requestMap.at(client->restag);
    if(!request || (request->getType() != MegaRequest::TYPE_CHAT_REMOVE)) return;

    fireOnRequestFinish(request, megaError);
}

void MegaApiImpl::chaturl_result(error e)
{
    MegaError megaError(e);
    if(requestMap.find(client->restag) == requestMap.end()) return;
    MegaRequestPrivate* request = requestMap.at(client->restag);
    if(!request || (request->getType() != MegaRequest::TYPE_CHAT_URL)) return;

    fireOnRequestFinish(request, megaError);
}

void MegaApiImpl::chaturl_result(string *url, error e)
{
    MegaError megaError(e);
    if(requestMap.find(client->restag) == requestMap.end()) return;
    MegaRequestPrivate* request = requestMap.at(client->restag);
    if(!request || (request->getType() != MegaRequest::TYPE_CHAT_URL)) return;

    if (!e)
    {
        request->setLink(url->c_str());
    }

    fireOnRequestFinish(request, megaError);
}

void MegaApiImpl::chatgrantaccess_result(error e)
{
    MegaError megaError(e);
    if(requestMap.find(client->restag) == requestMap.end()) return;
    MegaRequestPrivate* request = requestMap.at(client->restag);
    if(!request || (request->getType() != MegaRequest::TYPE_CHAT_GRANT_ACCESS)) return;

    fireOnRequestFinish(request, megaError);
}

void MegaApiImpl::chatremoveaccess_result(error e)
{
    MegaError megaError(e);
    if(requestMap.find(client->restag) == requestMap.end()) return;
    MegaRequestPrivate* request = requestMap.at(client->restag);
    if(!request || (request->getType() != MegaRequest::TYPE_CHAT_REMOVE_ACCESS)) return;

    fireOnRequestFinish(request, megaError);
}

void MegaApiImpl::chatupdatepermissions_result(error e)
{
    MegaRequestPrivate* request;
    map<int, MegaRequestPrivate *>::iterator it = requestMap.find(client->restag);
    if(it == requestMap.end()       ||
            !(request = it->second) ||
            request->getType() != MegaRequest::TYPE_CHAT_UPDATE_PERMISSIONS)
    {
        return;
    }

    MegaError megaError(e);
    fireOnRequestFinish(request, megaError);
}

void MegaApiImpl::chattruncate_result(error e)
{
    MegaRequestPrivate* request;
    map<int, MegaRequestPrivate *>::iterator it = requestMap.find(client->restag);
    if(it == requestMap.end()       ||
            !(request = it->second) ||
            request->getType() != MegaRequest::TYPE_CHAT_TRUNCATE)
    {
        return;
    }

    MegaError megaError(e);
    fireOnRequestFinish(request, megaError);
}

void MegaApiImpl::chatsettitle_result(error e)
{
    MegaRequestPrivate* request;
    map<int, MegaRequestPrivate *>::iterator it = requestMap.find(client->restag);
    if(it == requestMap.end()       ||
            !(request = it->second) ||
            request->getType() != MegaRequest::TYPE_CHAT_SET_TITLE)
    {
        return;
    }

    MegaError megaError(e);
    fireOnRequestFinish(request, megaError);
}



void MegaApiImpl::chats_updated(textchat_vector *chats)
{
    if (!chats || !chats->size())
    {
        return;
    }

    MegaTextChatList *chatList = new MegaTextChatListPrivate(chats);
    fireOnChatsUpdate(chatList);
    delete chatList;
}
#endif

#ifdef ENABLE_SYNC
void MegaApiImpl::syncupdate_state(Sync *sync, syncstate_t newstate)
{
    LOG_debug << "Sync state change: " << newstate << " Path: " << sync->localroot.name;
    client->abortbackoff(false);

    if(newstate == SYNC_FAILED)
    {
        MegaRequestPrivate *request = new MegaRequestPrivate(MegaRequest::TYPE_ADD_SYNC);

        if(sync->localroot.node)
        {
            request->setNodeHandle(sync->localroot.node->nodehandle);
        }

        int nextTag = client->nextreqtag();
        request->setTag(nextTag);
        requestMap[nextTag]=request;
        fireOnRequestFinish(request, MegaError(sync->errorcode));
    }

    if(syncMap.find(sync->tag) == syncMap.end()) return;
    MegaSyncPrivate* megaSync = syncMap.at(sync->tag);
    megaSync->setState(newstate);

    fireOnSyncStateChanged(megaSync);
}

void MegaApiImpl::syncupdate_scanning(bool scanning)
{
    if(client)
    {
        client->abortbackoff(false);
        client->syncscanstate = scanning;
    }
    fireOnGlobalSyncStateChanged();
}

void MegaApiImpl::syncupdate_local_folder_addition(Sync *sync, LocalNode *, const char* path)
{
    LOG_debug << "Sync - local folder addition detected: " << path;
    client->abortbackoff(false);

    if(syncMap.find(sync->tag) == syncMap.end()) return;
    MegaSyncPrivate* megaSync = syncMap.at(sync->tag);

    MegaSyncEventPrivate *event = new MegaSyncEventPrivate(MegaSyncEvent::TYPE_LOCAL_FOLDER_ADITION);
    event->setPath(path);
    fireOnSyncEvent(megaSync, event);
}

void MegaApiImpl::syncupdate_local_folder_deletion(Sync *sync, LocalNode *localNode)
{
    client->abortbackoff(false);

    string local;
    string path;
    localNode->getlocalpath(&local, true);
    fsAccess->local2path(&local, &path);
    LOG_debug << "Sync - local folder deletion detected: " << path.c_str();

    if(syncMap.find(sync->tag) == syncMap.end()) return;
    MegaSyncPrivate* megaSync = syncMap.at(sync->tag);


    MegaSyncEventPrivate *event = new MegaSyncEventPrivate(MegaSyncEvent::TYPE_LOCAL_FOLDER_DELETION);
    event->setPath(path.c_str());
    fireOnSyncEvent(megaSync, event);
}

void MegaApiImpl::syncupdate_local_file_addition(Sync *sync, LocalNode *, const char* path)
{
    LOG_debug << "Sync - local file addition detected: " << path;
    client->abortbackoff(false);

    if(syncMap.find(sync->tag) == syncMap.end()) return;
    MegaSyncPrivate* megaSync = syncMap.at(sync->tag);

    MegaSyncEventPrivate *event = new MegaSyncEventPrivate(MegaSyncEvent::TYPE_LOCAL_FILE_ADDITION);
    event->setPath(path);
    fireOnSyncEvent(megaSync, event);
}

void MegaApiImpl::syncupdate_local_file_deletion(Sync *sync, LocalNode *localNode)
{
    client->abortbackoff(false);

    string local;
    string path;
    localNode->getlocalpath(&local, true);
    fsAccess->local2path(&local, &path);
    LOG_debug << "Sync - local file deletion detected: " << path.c_str();

    if(syncMap.find(sync->tag) == syncMap.end()) return;
    MegaSyncPrivate* megaSync = syncMap.at(sync->tag);

    MegaSyncEventPrivate *event = new MegaSyncEventPrivate(MegaSyncEvent::TYPE_LOCAL_FILE_DELETION);
    event->setPath(path.c_str());
    fireOnSyncEvent(megaSync, event);
}

void MegaApiImpl::syncupdate_local_file_change(Sync *sync, LocalNode *, const char* path)
{
    LOG_debug << "Sync - local file change detected: " << path;
    client->abortbackoff(false);

    if(syncMap.find(sync->tag) == syncMap.end()) return;
    MegaSyncPrivate* megaSync = syncMap.at(sync->tag);

    MegaSyncEventPrivate *event = new MegaSyncEventPrivate(MegaSyncEvent::TYPE_LOCAL_FILE_CHANGED);
    event->setPath(path);
    fireOnSyncEvent(megaSync, event);
}

void MegaApiImpl::syncupdate_local_move(Sync *sync, LocalNode *localNode, const char *to)
{
    client->abortbackoff(false);

    string local;
    string path;
    localNode->getlocalpath(&local, true);
    fsAccess->local2path(&local, &path);
    LOG_debug << "Sync - local rename/move " << path.c_str() << " -> " << to;

    if(syncMap.find(sync->tag) == syncMap.end()) return;
    MegaSyncPrivate* megaSync = syncMap.at(sync->tag);

    MegaSyncEventPrivate *event = new MegaSyncEventPrivate(MegaSyncEvent::TYPE_LOCAL_MOVE);
    event->setPath(path.c_str());
    event->setNewPath(to);
    fireOnSyncEvent(megaSync, event);
}

void MegaApiImpl::syncupdate_get(Sync *sync, Node* node, const char *path)
{
    LOG_debug << "Sync - requesting file " << path;

    if(syncMap.find(sync->tag) == syncMap.end()) return;
    MegaSyncPrivate* megaSync = syncMap.at(sync->tag);

    MegaSyncEventPrivate *event = new MegaSyncEventPrivate(MegaSyncEvent::TYPE_FILE_GET);
    event->setNodeHandle(node->nodehandle);
    event->setPath(path);
    fireOnSyncEvent(megaSync, event);
}

void MegaApiImpl::syncupdate_put(Sync *sync, LocalNode *, const char *path)
{
    LOG_debug << "Sync - sending file " << path;

    if(syncMap.find(sync->tag) == syncMap.end()) return;
    MegaSyncPrivate* megaSync = syncMap.at(sync->tag);

    MegaSyncEventPrivate *event = new MegaSyncEventPrivate(MegaSyncEvent::TYPE_FILE_PUT);
    event->setPath(path);
    fireOnSyncEvent(megaSync, event);
}

void MegaApiImpl::syncupdate_remote_file_addition(Sync *sync, Node *n)
{
    LOG_debug << "Sync - remote file addition detected " << n->displayname() << " Nhandle: " << LOG_NODEHANDLE(n->nodehandle);
    client->abortbackoff(false);

    if(syncMap.find(sync->tag) == syncMap.end()) return;
    MegaSyncPrivate* megaSync = syncMap.at(sync->tag);

    MegaSyncEventPrivate *event = new MegaSyncEventPrivate(MegaSyncEvent::TYPE_REMOTE_FILE_ADDITION);
    event->setNodeHandle(n->nodehandle);
    fireOnSyncEvent(megaSync, event);
}

void MegaApiImpl::syncupdate_remote_file_deletion(Sync *sync, Node *n)
{
    LOG_debug << "Sync - remote file deletion detected " << n->displayname();
    client->abortbackoff(false);

    if(syncMap.find(sync->tag) == syncMap.end()) return;
    MegaSyncPrivate* megaSync = syncMap.at(sync->tag);

    MegaSyncEventPrivate *event = new MegaSyncEventPrivate(MegaSyncEvent::TYPE_REMOTE_FILE_DELETION);
    event->setNodeHandle(n->nodehandle);
    fireOnSyncEvent(megaSync, event);
}

void MegaApiImpl::syncupdate_remote_folder_addition(Sync *sync, Node *n)
{
    LOG_debug << "Sync - remote folder addition detected " << n->displayname();
    client->abortbackoff(false);

    if(syncMap.find(sync->tag) == syncMap.end()) return;
    MegaSyncPrivate* megaSync = syncMap.at(sync->tag);

    MegaSyncEventPrivate *event = new MegaSyncEventPrivate(MegaSyncEvent::TYPE_REMOTE_FOLDER_ADDITION);
    event->setNodeHandle(n->nodehandle);
    fireOnSyncEvent(megaSync, event);
}

void MegaApiImpl::syncupdate_remote_folder_deletion(Sync *sync, Node *n)
{
    LOG_debug << "Sync - remote folder deletion detected " << n->displayname();
    client->abortbackoff(false);

    if(syncMap.find(sync->tag) == syncMap.end()) return;
    MegaSyncPrivate* megaSync = syncMap.at(sync->tag);

    MegaSyncEventPrivate *event = new MegaSyncEventPrivate(MegaSyncEvent::TYPE_REMOTE_FOLDER_DELETION);
    event->setNodeHandle(n->nodehandle);
    fireOnSyncEvent(megaSync, event);
}

void MegaApiImpl::syncupdate_remote_copy(Sync *, const char *name)
{
    LOG_debug << "Sync - creating remote file " << name << " by copying existing remote file";
    client->abortbackoff(false);
}

void MegaApiImpl::syncupdate_remote_move(Sync *sync, Node *n, Node *prevparent)
{
    LOG_debug << "Sync - remote move " << n->displayname() <<
                 " from " << (prevparent ? prevparent->displayname() : "?") <<
                 " to " << (n->parent ? n->parent->displayname() : "?");
    client->abortbackoff(false);

    if(syncMap.find(sync->tag) == syncMap.end()) return;
    MegaSyncPrivate* megaSync = syncMap.at(sync->tag);

    MegaSyncEventPrivate *event = new MegaSyncEventPrivate(MegaSyncEvent::TYPE_REMOTE_MOVE);
    event->setNodeHandle(n->nodehandle);
    event->setPrevParent(prevparent ? prevparent->nodehandle : UNDEF);
    fireOnSyncEvent(megaSync, event);
}

void MegaApiImpl::syncupdate_remote_rename(Sync *sync, Node *n, const char *prevname)
{
    LOG_debug << "Sync - remote rename from " << prevname << " to " << n->displayname();
    client->abortbackoff(false);

    if(syncMap.find(sync->tag) == syncMap.end()) return;
    MegaSyncPrivate* megaSync = syncMap.at(sync->tag);

    MegaSyncEventPrivate *event = new MegaSyncEventPrivate(MegaSyncEvent::TYPE_REMOTE_RENAME);
    event->setNodeHandle(n->nodehandle);
    event->setPrevName(prevname);
    fireOnSyncEvent(megaSync, event);
}

void MegaApiImpl::syncupdate_treestate(LocalNode *l)
{
    string local;
    string path;
    l->getlocalpath(&local, true);
    fsAccess->local2path(&local, &path);

    if(syncMap.find(l->sync->tag) == syncMap.end()) return;
    MegaSyncPrivate* megaSync = syncMap.at(l->sync->tag);

    fireOnFileSyncStateChanged(megaSync, path.data(), (int)l->ts);
}

bool MegaApiImpl::sync_syncable(Node *node)
{
    if(node->type == FILENODE && !is_syncable(node->size))
    {
        return false;
    }

    const char *name = node->displayname();
    sdkMutex.unlock();
    bool result = is_syncable(name);
    sdkMutex.lock();
    return result;
}

bool MegaApiImpl::sync_syncable(const char *name, string *localpath, string *)
{
    static FileAccess* f = fsAccess->newfileaccess();
    if (f->fopen(localpath) && !is_syncable(f->size))
    {
        return false;
    }

    sdkMutex.unlock();
    bool result =  is_syncable(name);
    sdkMutex.lock();
    return result;
}

void MegaApiImpl::syncupdate_local_lockretry(bool waiting)
{
    if (waiting)
    {
        LOG_debug << "Sync - waiting for local filesystem lock";
    }
    else
    {
        LOG_debug << "Sync - local filesystem lock issue resolved, continuing...";
        client->abortbackoff(false);
    }

    this->waiting = waiting;
    this->fireOnGlobalSyncStateChanged();
}
#endif


// user addition/update (users never get deleted)
void MegaApiImpl::users_updated(User** u, int count)
{
    if(!count)
    {
        return;
    }

    MegaUserList *userList = NULL;
    if(u != NULL)
    {
        userList = new MegaUserListPrivate(u, count);
        fireOnUsersUpdate(userList);
    }
    else
    {
        fireOnUsersUpdate(NULL);
    }
    delete userList;
}

void MegaApiImpl::account_updated()
{
    fireOnAccountUpdate();
}

void MegaApiImpl::pcrs_updated(PendingContactRequest **r, int count)
{
    if(!count)
    {
        return;
    }

    MegaContactRequestList *requestList = NULL;
    if(r != NULL)
    {
        requestList = new MegaContactRequestListPrivate(r, count);
        fireOnContactRequestsUpdate(requestList);
    }
    else
    {
        fireOnContactRequestsUpdate(NULL);
    }
    delete requestList;
}

void MegaApiImpl::setattr_result(handle h, error e)
{
	MegaError megaError(e);
    if(requestMap.find(client->restag) == requestMap.end()) return;
    MegaRequestPrivate* request = requestMap.at(client->restag);
    if (!request || ((request->getType() != MegaRequest::TYPE_RENAME)
            && request->getType() != MegaRequest::TYPE_SET_ATTR_NODE))
    {
        return;
    }

	request->setNodeHandle(h);
    fireOnRequestFinish(request, megaError);
}

void MegaApiImpl::rename_result(handle h, error e)
{
	MegaError megaError(e);
    if(requestMap.find(client->restag) == requestMap.end()) return;
    MegaRequestPrivate* request = requestMap.at(client->restag);
    if(!request || (request->getType() != MegaRequest::TYPE_MOVE)) return;

    request->setNodeHandle(h);
    fireOnRequestFinish(request, megaError);
}

void MegaApiImpl::unlink_result(handle h, error e)
{
	MegaError megaError(e);
    if(requestMap.find(client->restag) == requestMap.end()) return;
    MegaRequestPrivate* request = requestMap.at(client->restag);
    if(!request || ((request->getType() != MegaRequest::TYPE_REMOVE) &&
                    (request->getType() != MegaRequest::TYPE_MOVE)))
    {
        return;
    }

    if (request->getType() != MegaRequest::TYPE_MOVE)
    {
        request->setNodeHandle(h);
    }

    fireOnRequestFinish(request, megaError);
}

void MegaApiImpl::fetchnodes_result(error e)
{    
    MegaError megaError(e);
    MegaRequestPrivate* request;
    if (!client->restag)
    {
        request = new MegaRequestPrivate(MegaRequest::TYPE_FETCH_NODES);
        fireOnRequestFinish(request, megaError);
        return;
    }

    if (requestMap.find(client->restag) == requestMap.end())
    {
        return;
    }
    request = requestMap.at(client->restag);
    if(!request || (request->getType() != MegaRequest::TYPE_FETCH_NODES))
    {
        return;
    }

    if (e == API_OK)
    {
        // check if we fetched a folder link and the key is invalid
        handle h = client->getrootpublicfolder();
        if (h != UNDEF)
        {
            Node *n = client->nodebyhandle(h);
            if (n && (n->attrs.map.find('n') == n->attrs.map.end()))
            {
                request->setFlag(true);
            }
        }
    }

    fireOnRequestFinish(request, megaError);
}

void MegaApiImpl::putnodes_result(error e, targettype_t t, NewNode* nn)
{
    handle h = UNDEF;
    Node *n = NULL;

    if(!e && t != USER_HANDLE)
    {
        if(client->nodenotify.size())
        {
            n = client->nodenotify.back();
        }

        if(n)
        {
            n->applykey();
            n->setattr();
            h = n->nodehandle;
        }
    }

	MegaError megaError(e);
    MegaTransferPrivate* transfer = getMegaTransferPrivate(client->restag);
    if (transfer)
    {
        if (transfer->getType() == MegaTransfer::TYPE_DOWNLOAD)
        {
            return;
        }

        if(pendingUploads > 0)
        {
            pendingUploads--;
        }

        transfer->setNodeHandle(h);

        if (!e)
        {
            transfer->setState(MegaTransfer::STATE_COMPLETED);
        }
        else
        {
            transfer->setState(MegaTransfer::STATE_FAILED);
        }

        fireOnTransferFinish(transfer, megaError);
        delete [] nn;
        return;
    }

	if(requestMap.find(client->restag) == requestMap.end()) return;
	MegaRequestPrivate* request = requestMap.at(client->restag);
    if(!request || ((request->getType() != MegaRequest::TYPE_IMPORT_LINK) &&
                    (request->getType() != MegaRequest::TYPE_CREATE_FOLDER) &&
                    (request->getType() != MegaRequest::TYPE_COPY) &&
                    (request->getType() != MegaRequest::TYPE_MOVE))) return;

    delete [] nn;

    if (request->getType() == MegaRequest::TYPE_MOVE || request->getType() == MegaRequest::TYPE_COPY)
    {
        //scale to get the handle of the moved/copied node
        Node *ntmp;
        if (n)
        for (ntmp = n; ((ntmp->parent != NULL) && (ntmp->parent->nodehandle != request->getParentHandle()) ); ntmp = ntmp->parent);
            if ((ntmp->parent != NULL) && (ntmp->parent->nodehandle == request->getParentHandle()) )
                h = ntmp->nodehandle;
    }

    if (request->getType() != MegaRequest::TYPE_MOVE)
    {
        request->setNodeHandle(h);
        fireOnRequestFinish(request, megaError);
    }
    else
    {
        if (!e)
        {
            Node * node = client->nodebyhandle(request->getNodeHandle());
            if (!node)
            {
                e = API_ENOENT;
            }
            else
            {
                request->setNodeHandle(h);
                int creqtag = client->reqtag;
                client->reqtag = request->getTag();
                e = client->unlink(node);
                client->reqtag = creqtag;
            }
        }

        if (e)
        {
            fireOnRequestFinish(request, MegaError(e));
        }
    }
}

void MegaApiImpl::share_result(error e)
{
	MegaError megaError(e);

    if(requestMap.find(client->restag) == requestMap.end()) return;
    MegaRequestPrivate* request = requestMap.at(client->restag);
    if(!request || ((request->getType() != MegaRequest::TYPE_EXPORT) &&
                    (request->getType() != MegaRequest::TYPE_SHARE))) return;

    // exportnode_result will be called to end the request.
    if (!e && request->getType() == MegaRequest::TYPE_EXPORT)
    {
        Node* node = client->nodebyhandle(request->getNodeHandle());
        if (!node)
        {
            fireOnRequestFinish(request, API_ENOENT);
            return;
        }

        if (!request->getAccess())
        {
            fireOnRequestFinish(request, API_EINTERNAL);
            return;
        }

        client->getpubliclink(node, false, request->getNumber());
		return;
    }

    fireOnRequestFinish(request, megaError);
}

void MegaApiImpl::share_result(int, error)
{
    //The other callback will be called at the end of the request
}

void MegaApiImpl::setpcr_result(handle h, error e, opcactions_t action)
{
    MegaError megaError(e);
    if(requestMap.find(client->restag) == requestMap.end()) return;
    MegaRequestPrivate* request = requestMap.at(client->restag);
    if(!request || request->getType() != MegaRequest::TYPE_INVITE_CONTACT) return;

    if (e)
    {
        LOG_debug << "Outgoing pending contact request failed (" << megaError.getErrorString() << ")";
    }
    else
    {
        switch (action)
        {
            case OPCA_DELETE:
                LOG_debug << "Outgoing pending contact request deleted successfully";
                break;
            case OPCA_REMIND:
                LOG_debug << "Outgoing pending contact request reminded successfully";
                break;
            case OPCA_ADD:
                char buffer[12];
                Base64::btoa((byte*)&h, sizeof(h), buffer);
                LOG_debug << "Outgoing pending contact request succeeded, id: " << buffer;
                break;
        }
    }

    request->setNodeHandle(h);
    request->setNumber(action);
    fireOnRequestFinish(request, megaError);
}

void MegaApiImpl::updatepcr_result(error e, ipcactions_t action)
{
    MegaError megaError(e);
    if(requestMap.find(client->restag) == requestMap.end()) return;
    MegaRequestPrivate* request = requestMap.at(client->restag);
    if(!request || request->getType() != MegaRequest::TYPE_REPLY_CONTACT_REQUEST) return;

    if (e)
    {
        LOG_debug << "Incoming pending contact request update failed (" << megaError.getErrorString() << ")";
    }
    else
    {
        string labels[3] = {"accepted", "denied", "ignored"};
        LOG_debug << "Incoming pending contact request successfully " << labels[(int)action];
    }

    request->setNumber(action);
    fireOnRequestFinish(request, megaError);
}

void MegaApiImpl::fa_complete(Node*, fatype, const char* data, uint32_t len)
{
    int tag = client->restag;
    while(tag)
    {
        if(requestMap.find(tag) == requestMap.end()) return;
        MegaRequestPrivate* request = requestMap.at(tag);
        if(!request || (request->getType() != MegaRequest::TYPE_GET_ATTR_FILE)) return;

        tag = request->getNumber();

        FileAccess *f = client->fsaccess->newfileaccess();
        string filePath(request->getFile());
        string localPath;
        fsAccess->path2local(&filePath, &localPath);

        totalDownloadedBytes += len;

        fsAccess->unlinklocal(&localPath);
        if(!f->fopen(&localPath, false, true))
        {
            delete f;
            fireOnRequestFinish(request, MegaError(API_EWRITE));
            continue;
        }

        if(!f->fwrite((const byte*)data, len, 0))
        {
            delete f;
            fireOnRequestFinish(request, MegaError(API_EWRITE));
            continue;
        }

        delete f;
        fireOnRequestFinish(request, MegaError(API_OK));
    }
}

int MegaApiImpl::fa_failed(handle, fatype, int retries, error e)
{
    int tag = client->restag;
    while(tag)
    {
        if(requestMap.find(tag) == requestMap.end()) return 1;
        MegaRequestPrivate* request = requestMap.at(tag);
        if(!request || (request->getType() != MegaRequest::TYPE_GET_ATTR_FILE))
            return 1;

        tag = request->getNumber();
        if(retries >= 2)
        {
            fireOnRequestFinish(request, MegaError(e));
        }
        else
        {
            fireOnRequestTemporaryError(request, MegaError(e));
        }
    }

    return (retries >= 2);
}

void MegaApiImpl::putfa_result(handle, fatype, error e)
{
    MegaError megaError(e);
    if(requestMap.find(client->restag) == requestMap.end()) return;
    MegaRequestPrivate* request = requestMap.at(client->restag);
    if(!request || request->getType() != MegaRequest::TYPE_SET_ATTR_FILE)
        return;

    fireOnRequestFinish(request, megaError);
}

void MegaApiImpl::putfa_result(handle, fatype, const char *)
{
    MegaError megaError(API_OK);
    if(requestMap.find(client->restag) == requestMap.end()) return;
    MegaRequestPrivate* request = requestMap.at(client->restag);
    if(!request || request->getType() != MegaRequest::TYPE_SET_ATTR_FILE)
        return;

    fireOnRequestFinish(request, megaError);
}

void MegaApiImpl::enumeratequotaitems_result(handle product, unsigned prolevel, unsigned gbstorage, unsigned gbtransfer, unsigned months, unsigned amount, const char* currency, const char* description, const char* iosid, const char* androidid)
{
    if(requestMap.find(client->restag) == requestMap.end()) return;
    MegaRequestPrivate* request = requestMap.at(client->restag);
    if(!request || ((request->getType() != MegaRequest::TYPE_GET_PRICING) &&
                    (request->getType() != MegaRequest::TYPE_GET_PAYMENT_ID) &&
                    (request->getType() != MegaRequest::TYPE_UPGRADE_ACCOUNT)))
    {
        return;
    }

    request->addProduct(product, prolevel, gbstorage, gbtransfer, months, amount, currency, description, iosid, androidid);
}

void MegaApiImpl::enumeratequotaitems_result(error e)
{
    if(requestMap.find(client->restag) == requestMap.end()) return;
    MegaRequestPrivate* request = requestMap.at(client->restag);
    if(!request || ((request->getType() != MegaRequest::TYPE_GET_PRICING) &&
                    (request->getType() != MegaRequest::TYPE_GET_PAYMENT_ID) &&
                    (request->getType() != MegaRequest::TYPE_UPGRADE_ACCOUNT)))
    {
        return;
    }

    if(request->getType() == MegaRequest::TYPE_GET_PRICING)
    {
        fireOnRequestFinish(request, MegaError(e));
    }
    else
    {
        MegaPricing *pricing = request->getPricing();
        int i;
        for(i = 0; i < pricing->getNumProducts(); i++)
        {
            if(pricing->getHandle(i) == request->getNodeHandle())
            {
                requestMap.erase(request->getTag());
                int nextTag = client->nextreqtag();
                request->setTag(nextTag);
                requestMap[nextTag]=request;
                client->purchase_additem(0, request->getNodeHandle(), pricing->getAmount(i),
                                         pricing->getCurrency(i), 0, NULL, NULL);
                break;
            }
        }

        if(i == pricing->getNumProducts())
        {
            fireOnRequestFinish(request, MegaError(API_ENOENT));
        }
        delete pricing;
    }
}

void MegaApiImpl::additem_result(error e)
{
    if(requestMap.find(client->restag) == requestMap.end()) return;
    MegaRequestPrivate* request = requestMap.at(client->restag);
    if(!request || ((request->getType() != MegaRequest::TYPE_GET_PAYMENT_ID) &&
                    (request->getType() != MegaRequest::TYPE_UPGRADE_ACCOUNT))) return;

    if(e != API_OK)
    {
        client->purchase_begin();
        fireOnRequestFinish(request, MegaError(e));
        return;
    }

    if(request->getType() == MegaRequest::TYPE_GET_PAYMENT_ID)
    {
        char saleid[16];
        Base64::btoa((byte *)&client->purchase_basket.back(), 8, saleid);
        request->setLink(saleid);
        client->purchase_begin();
        fireOnRequestFinish(request, MegaError(API_OK));
        return;
    }

    //MegaRequest::TYPE_UPGRADE_ACCOUNT
    int method = request->getNumber();
    client->purchase_checkout(method);
}

void MegaApiImpl::checkout_result(const char *errortype, error e)
{
    if(requestMap.find(client->restag) == requestMap.end()) return;
    MegaRequestPrivate* request = requestMap.at(client->restag);
    if(!request || (request->getType() != MegaRequest::TYPE_UPGRADE_ACCOUNT)) return;

    if(!errortype)
    {
        fireOnRequestFinish(request, MegaError(e));
        return;
    }

    if(!strcmp(errortype, "FP"))
    {
        fireOnRequestFinish(request, MegaError(e - 100));
        return;
    }

    fireOnRequestFinish(request, MegaError(MegaError::PAYMENT_EGENERIC));
    return;
}

void MegaApiImpl::submitpurchasereceipt_result(error e)
{
    if(requestMap.find(client->restag) == requestMap.end()) return;
    MegaRequestPrivate* request = requestMap.at(client->restag);
    if(!request || (request->getType() != MegaRequest::TYPE_SUBMIT_PURCHASE_RECEIPT)) return;

    fireOnRequestFinish(request, MegaError(e));
}

void MegaApiImpl::creditcardquerysubscriptions_result(int number, error e)
{
    if(requestMap.find(client->restag) == requestMap.end()) return;
    MegaRequestPrivate* request = requestMap.at(client->restag);
    if(!request || (request->getType() != MegaRequest::TYPE_CREDIT_CARD_QUERY_SUBSCRIPTIONS)) return;

    request->setNumber(number);
    fireOnRequestFinish(request, MegaError(e));
}

void MegaApiImpl::creditcardcancelsubscriptions_result(error e)
{
    if(requestMap.find(client->restag) == requestMap.end()) return;
    MegaRequestPrivate* request = requestMap.at(client->restag);
    if(!request || (request->getType() != MegaRequest::TYPE_CREDIT_CARD_CANCEL_SUBSCRIPTIONS)) return;

    fireOnRequestFinish(request, MegaError(e));
}
void MegaApiImpl::getpaymentmethods_result(int methods, error e)
{
    if(requestMap.find(client->restag) == requestMap.end()) return;
    MegaRequestPrivate* request = requestMap.at(client->restag);
    if(!request || (request->getType() != MegaRequest::TYPE_GET_PAYMENT_METHODS)) return;

    request->setNumber(methods);
    fireOnRequestFinish(request, MegaError(e));
}

void MegaApiImpl::userfeedbackstore_result(error e)
{
    if(requestMap.find(client->restag) == requestMap.end()) return;
    MegaRequestPrivate* request = requestMap.at(client->restag);
    if(!request || (request->getType() != MegaRequest::TYPE_SUBMIT_FEEDBACK)) return;

    fireOnRequestFinish(request, MegaError(e));
}

void MegaApiImpl::sendevent_result(error e)
{
    if(requestMap.find(client->restag) == requestMap.end()) return;
    MegaRequestPrivate* request = requestMap.at(client->restag);
    if(!request || (request->getType() != MegaRequest::TYPE_SEND_EVENT)) return;

    fireOnRequestFinish(request, MegaError(e));
}

void MegaApiImpl::creditcardstore_result(error e)
{
    if(requestMap.find(client->restag) == requestMap.end()) return;
    MegaRequestPrivate* request = requestMap.at(client->restag);
    if(!request || (request->getType() != MegaRequest::TYPE_CREDIT_CARD_STORE)) return;

    fireOnRequestFinish(request, MegaError(e));
}

void MegaApiImpl::copysession_result(string *session, error e)
{
    if(requestMap.find(client->restag) == requestMap.end()) return;
    MegaRequestPrivate* request = requestMap.at(client->restag);
    if(!request || (request->getType() != MegaRequest::TYPE_GET_SESSION_TRANSFER_URL)) return;

    const char *path = request->getText();
    string *data = NULL;
    if(e == API_OK)
    {
        data = client->sessiontransferdata(path, session);
    }

    if(data)
    {
        data->insert(0, "https://mega.nz/#sitetransfer!");
    }
    else
    {
        data = new string("https://mega.nz/#");
        if(path)
        {
            data->append(path);
        }
    }

    request->setLink(data->c_str());
    delete data;

    fireOnRequestFinish(request, MegaError(e));
}

void MegaApiImpl::clearing()
{

}

void MegaApiImpl::notify_retry(dstime dsdelta)
{
#ifdef ENABLE_SYNC
    bool previousFlag = waitingRequest;
#endif

    if(!dsdelta)
        waitingRequest = false;
    else if(dsdelta > 10)
        waitingRequest = true;

#ifdef ENABLE_SYNC
    if(previousFlag != waitingRequest)
        fireOnGlobalSyncStateChanged();
#endif

    if (dsdelta && requestMap.size() == 1)
    {
        MegaRequestPrivate *request = requestMap.begin()->second;
        fireOnRequestTemporaryError(request, MegaError(API_EAGAIN));
    }
}

// callback for non-EAGAIN request-level errors
// retrying is futile
// this can occur e.g. with syntactically malformed requests (due to a bug) or due to an invalid application key
void MegaApiImpl::request_error(error e)
{
    MegaRequestPrivate *request = new MegaRequestPrivate(MegaRequest::TYPE_LOGOUT);
    request->setFlag(false);
    request->setParamType(e);

    if (e == API_ESSL && client->sslfakeissuer.size())
    {
        request->setText(client->sslfakeissuer.c_str());
    }

    if (e == API_ESID)
    {
        client->removecaches();
        client->locallogout();
    }

    requestQueue.push(request);
    waiter->notify();
}

void MegaApiImpl::request_response_progress(m_off_t currentProgress, m_off_t totalProgress)
{
    if(requestMap.size() == 1)
    {
        MegaRequestPrivate *request = requestMap.begin()->second;
        if(request && request->getType() == MegaRequest::TYPE_FETCH_NODES)
        {
            if(request->getTransferredBytes() != currentProgress)
            {
                request->setTransferredBytes(currentProgress);
                if(totalProgress != -1)
                {
                    request->setTotalBytes(totalProgress);
                }
                fireOnRequestUpdate(request);
            }
        }
    }
}

// login result
void MegaApiImpl::login_result(error result)
{
	MegaError megaError(result);
    if(requestMap.find(client->restag) == requestMap.end()) return;
    MegaRequestPrivate* request = requestMap.at(client->restag);
    if(!request || (request->getType() != MegaRequest::TYPE_LOGIN)) return;

    fireOnRequestFinish(request, megaError);
}

void MegaApiImpl::logout_result(error e)
{
    if(requestMap.find(client->restag) == requestMap.end()) return;
    MegaRequestPrivate* request = requestMap.at(client->restag);
    if(!request || (request->getType() != MegaRequest::TYPE_LOGOUT)) return;

    if(!e || e == API_ESID)
    {
        requestMap.erase(request->getTag());

        error preverror = (error)request->getParamType();
        while (!requestMap.empty())
        {
            std::map<int,MegaRequestPrivate*>::iterator it=requestMap.begin();
            if(it->second) fireOnRequestFinish(it->second, MegaError(preverror ? preverror : API_EACCESS));
        }

        while (!transferMap.empty())
        {
            std::map<int, MegaTransferPrivate *>::iterator it=transferMap.begin();
            if (it->second)
            {
                it->second->setState(MegaTransfer::STATE_FAILED);
                fireOnTransferFinish(it->second, MegaError(preverror ? preverror : API_EACCESS));
            }
        }

        pendingUploads = 0;
        pendingDownloads = 0;
        totalUploads = 0;
        totalDownloads = 0;
        waiting = false;
        waitingRequest = false;
        excludedNames.clear();
        syncLowerSizeLimit = 0;
        syncUpperSizeLimit = 0;
        uploadSpeed = 0;
        downloadSpeed = 0;
        downloadTimes.clear();
        downloadBytes.clear();
        uploadTimes.clear();
        uploadBytes.clear();
        uploadPartialBytes = 0;
        downloadPartialBytes = 0;

        fireOnRequestFinish(request, MegaError(preverror));
        return;
    }
    fireOnRequestFinish(request,MegaError(e));
}

void MegaApiImpl::userdata_result(string *name, string* pubk, string* privk, handle bjid, error result)
{
    MegaError megaError(result);
    if(requestMap.find(client->restag) == requestMap.end()) return;
    MegaRequestPrivate* request = requestMap.at(client->restag);
    if(!request || (request->getType() != MegaRequest::TYPE_GET_USER_DATA)) return;

    if(result == API_OK)
    {
        char jid[16];
        Base32::btoa((byte *)&bjid, MegaClient::USERHANDLE, jid);

        request->setPassword(pubk->c_str());
        request->setPrivateKey(privk->c_str());
        request->setName(name->c_str());
        request->setText(jid);
    }
    fireOnRequestFinish(request, megaError);
}

void MegaApiImpl::pubkey_result(User *u)
{
    if(requestMap.find(client->restag) == requestMap.end()) return;
    MegaRequestPrivate* request = requestMap.at(client->restag);
    if(!request || (request->getType() != MegaRequest::TYPE_GET_USER_DATA)) return;

    if(!u)
    {
        fireOnRequestFinish(request, MegaError(API_ENOENT));
        return;
    }

    if(!u->pubk.isvalid())
    {
        fireOnRequestFinish(request, MegaError(API_EACCESS));
        return;
    }

    string key;
    u->pubk.serializekey(&key, AsymmCipher::PUBKEY);
    char pubkbuf[AsymmCipher::MAXKEYLENGTH * 4 / 3 + 4];
    Base64::btoa((byte *)key.data(), key.size(), pubkbuf);
    request->setPassword(pubkbuf);

    char jid[16];
    Base32::btoa((byte *)&u->userhandle, MegaClient::USERHANDLE, jid);
    request->setText(jid);

    if(u->email.size())
    {
        request->setEmail(u->email.c_str());
    }

    fireOnRequestFinish(request, MegaError(API_OK));
}

// password change result
void MegaApiImpl::changepw_result(error result)
{
	MegaError megaError(result);
    if(requestMap.find(client->restag) == requestMap.end()) return;
    MegaRequestPrivate* request = requestMap.at(client->restag);
    if(!request || request->getType() != MegaRequest::TYPE_CHANGE_PW) return;

    fireOnRequestFinish(request, megaError);
}

// node export failed
void MegaApiImpl::exportnode_result(error result)
{
	MegaError megaError(result);
    if(requestMap.find(client->restag) == requestMap.end()) return;
    MegaRequestPrivate* request = requestMap.at(client->restag);
    if(!request || request->getType() != MegaRequest::TYPE_EXPORT) return;

    fireOnRequestFinish(request, megaError);
}

void MegaApiImpl::exportnode_result(handle h, handle ph)
{
    Node* n;
    if(requestMap.find(client->restag) == requestMap.end()) return;
    MegaRequestPrivate* request = requestMap.at(client->restag);
    if(!request || request->getType() != MegaRequest::TYPE_EXPORT) return;

    if ((n = client->nodebyhandle(h)))
    {
        char node[9];
        char key[FILENODEKEYLENGTH*4/3+3];

        Base64::btoa((byte*)&ph,MegaClient::NODEHANDLE,node);

        // the key
        if (n->type == FILENODE)
        {
            if(n->nodekey.size() >= FILENODEKEYLENGTH)
            {
                Base64::btoa((const byte*)n->nodekey.data(),FILENODEKEYLENGTH,key);
            }
            else
            {
                key[0]=0;
            }
        }
        else if (n->sharekey)
        {
            Base64::btoa(n->sharekey->key,FOLDERNODEKEYLENGTH,key);
        }
        else
        {
            fireOnRequestFinish(request, MegaError(MegaError::API_EKEY));
            return;
        }

        string link = "https://mega.nz/#";
        link += (n->type ? "F" : "");
        link += "!";
        link += node;
        link += "!";
        link += key;
        request->setLink(link.c_str());
        fireOnRequestFinish(request, MegaError(MegaError::API_OK));
    }
    else
    {
        request->setNodeHandle(UNDEF);
        fireOnRequestFinish(request, MegaError(MegaError::API_ENOENT));
    }
}

// the requested link could not be opened
void MegaApiImpl::openfilelink_result(error result)
{
	MegaError megaError(result);
    if(requestMap.find(client->restag) == requestMap.end()) return;
    MegaRequestPrivate* request = requestMap.at(client->restag);
    if(!request || ((request->getType() != MegaRequest::TYPE_IMPORT_LINK) &&
                    (request->getType() != MegaRequest::TYPE_GET_PUBLIC_NODE))) return;

    fireOnRequestFinish(request, megaError);
}

// the requested link was opened successfully
// (it is the application's responsibility to delete n!)
void MegaApiImpl::openfilelink_result(handle ph, const byte* key, m_off_t size, string* a, string*, int)
{
    if(requestMap.find(client->restag) == requestMap.end()) return;
    MegaRequestPrivate* request = requestMap.at(client->restag);
    if(!request || ((request->getType() != MegaRequest::TYPE_IMPORT_LINK) &&
                    (request->getType() != MegaRequest::TYPE_GET_PUBLIC_NODE))) return;

	if (!client->loggedin() && (request->getType() == MegaRequest::TYPE_IMPORT_LINK))
	{
        fireOnRequestFinish(request, MegaError(MegaError::API_EACCESS));
		return;
	}

    // no key provided --> check only that the nodehandle is valid
    if (!key && (request->getType() == MegaRequest::TYPE_GET_PUBLIC_NODE))
    {
        fireOnRequestFinish(request, MegaError(MegaError::API_EINCOMPLETE));
        return;
    }

    string attrstring;
    string fileName;
    string keystring;
    string fingerprint;

    attrstring.resize(a->length()*4/3+4);
    attrstring.resize(Base64::btoa((const byte *)a->data(),a->length(), (char *)attrstring.data()));

    m_time_t mtime = 0;

    SymmCipher nodeKey;
    keystring.assign((char*)key,FILENODEKEYLENGTH);
    nodeKey.setkey(key, FILENODE);

    byte *buf = Node::decryptattr(&nodeKey,attrstring.c_str(),attrstring.size());
    if(buf)
    {
        JSON json;
        nameid name;
        string* t;
        AttrMap attrs;

        json.begin((char*)buf+5);
        while ((name = json.getnameid()) != EOO && json.storeobject((t = &attrs.map[name])))
            JSON::unescape(t);

        delete[] buf;

        attr_map::iterator it;
        it = attrs.map.find('n');
        if (it == attrs.map.end()) fileName = "CRYPTO_ERROR";
        else if (!it->second.size()) fileName = "BLANK";
        else fileName = it->second.c_str();

        it = attrs.map.find('c');
        if(it != attrs.map.end())
        {
            FileFingerprint ffp;
            if(ffp.unserializefingerprint(&it->second))
            {
                mtime = ffp.mtime;

                char bsize[sizeof(size)+1];
                int l = Serialize64::serialize((byte *)bsize, size);
                char *buf = new char[l * 4 / 3 + 4];
                char ssize = 'A' + Base64::btoa((const byte *)bsize, l, buf);

                string result(1, ssize);
                result.append(buf);
                result.append(it->second);
                delete [] buf;

                fingerprint = result;
            }
        }
    }
    else
    {
        fileName = "CRYPTO_ERROR";
        request->setFlag(true);
    }

	if(request->getType() == MegaRequest::TYPE_IMPORT_LINK)
	{
		NewNode* newnode = new NewNode[1];

		// set up new node as folder node
		newnode->source = NEW_PUBLIC;
		newnode->type = FILENODE;
		newnode->nodehandle = ph;
        newnode->parenthandle = UNDEF;
		newnode->nodekey.assign((char*)key,FILENODEKEYLENGTH);
        newnode->attrstring = new string(*a);

		// add node
        requestMap.erase(request->getTag());
        int nextTag = client->nextreqtag();
        request->setTag(nextTag);
        requestMap[nextTag]=request;
        client->putnodes(request->getParentHandle(), newnode, 1);
	}
	else
	{
        MegaNodePrivate *megaNodePrivate = new MegaNodePrivate(fileName.c_str(), FILENODE, size, 0, mtime, ph, &keystring, a,
                                                           fingerprint.size() ? fingerprint.c_str() : NULL, INVALID_HANDLE);
        request->setPublicNode(megaNodePrivate);
        delete megaNodePrivate;
        fireOnRequestFinish(request, MegaError(MegaError::API_OK));
    }
}

// reload needed
void MegaApiImpl::reload(const char*)
{
    fireOnReloadNeeded();
}

// nodes have been modified
// (nodes with their removed flag set will be deleted immediately after returning from this call,
// at which point their pointers will become invalid at that point.)
void MegaApiImpl::nodes_updated(Node** n, int count)
{
    LOG_debug << "Nodes updated: " << count;
    if (!count)
    {
        return;
    }

    MegaNodeList *nodeList = NULL;
    if (n != NULL)
    {
        nodeList = new MegaNodeListPrivate(n, count);
        fireOnNodesUpdate(nodeList);
    }
    else
    {
        fireOnNodesUpdate(NULL);
    }
    delete nodeList;
}

void MegaApiImpl::account_details(AccountDetails*, bool, bool, bool, bool, bool, bool)
{
    if(requestMap.find(client->restag) == requestMap.end()) return;
    MegaRequestPrivate* request = requestMap.at(client->restag);
    if(!request || (request->getType() != MegaRequest::TYPE_ACCOUNT_DETAILS)) return;

	int numDetails = request->getNumDetails();
	numDetails--;
	request->setNumDetails(numDetails);
	if(!numDetails)
    {
        if(!request->getAccountDetails()->storage_max)
            fireOnRequestFinish(request, MegaError(MegaError::API_EACCESS));
        else
            fireOnRequestFinish(request, MegaError(MegaError::API_OK));
    }
}

void MegaApiImpl::account_details(AccountDetails*, error e)
{
	MegaError megaError(e);
    if(requestMap.find(client->restag) == requestMap.end()) return;
    MegaRequestPrivate* request = requestMap.at(client->restag);
    if(!request || (request->getType() != MegaRequest::TYPE_ACCOUNT_DETAILS)) return;

    fireOnRequestFinish(request, megaError);
}

void MegaApiImpl::removecontact_result(error e)
{
	MegaError megaError(e);
    if(requestMap.find(client->restag) == requestMap.end()) return;
    MegaRequestPrivate* request = requestMap.at(client->restag);
    if(!request || (request->getType() != MegaRequest::TYPE_REMOVE_CONTACT)) return;

    fireOnRequestFinish(request, megaError);
}

void MegaApiImpl::putua_result(error e)
{
    MegaError megaError(e);
    if(requestMap.find(client->restag) == requestMap.end()) return;
    MegaRequestPrivate* request = requestMap.at(client->restag);
    if(!request || (request->getType() != MegaRequest::TYPE_SET_ATTR_USER)) return;

#ifdef ENABLE_CHAT
    if (e && client->fetchingkeys)
    {
        client->clearKeys();
        client->resetKeyring();
    }
#endif

    fireOnRequestFinish(request, megaError);
}

void MegaApiImpl::getua_result(error e)
{
	MegaError megaError(e);
	if(requestMap.find(client->restag) == requestMap.end()) return;
    MegaRequestPrivate* request = requestMap.at(client->restag);
    if(!request || ((request->getType() != MegaRequest::TYPE_GET_ATTR_USER) &&
                    (request->getType() != MegaRequest::TYPE_SET_ATTR_USER))) return;

    fireOnRequestFinish(request, megaError);
}

void MegaApiImpl::getua_result(byte* data, unsigned len)
{
	if(requestMap.find(client->restag) == requestMap.end()) return;
	MegaRequestPrivate* request = requestMap.at(client->restag);
    if(!request || (request->getType() != MegaRequest::TYPE_GET_ATTR_USER)) return;

    int attrType = request->getParamType();
    switch (attrType)
    {
        case MegaApi::USER_ATTR_AVATAR:
            if (len)
            {

                FileAccess *f = client->fsaccess->newfileaccess();
                string filePath(request->getFile());
                string localPath;
                fsAccess->path2local(&filePath, &localPath);

                totalDownloadedBytes += len;

                fsAccess->unlinklocal(&localPath);
                if(!f->fopen(&localPath, false, true))
                {
                    delete f;
                    fireOnRequestFinish(request, MegaError(API_EWRITE));
                    return;
                }

                if(!f->fwrite((const byte*)data, len, 0))
                {
                    delete f;
                    fireOnRequestFinish(request, MegaError(API_EWRITE));
                    return;
                }

                delete f;
            }
            else    // no data for the avatar
            {
                fireOnRequestFinish(request, MegaError(API_ENOENT));
                return;
            }

            break;

        // null-terminated char arrays
        case MegaApi::USER_ATTR_FIRSTNAME:
        case MegaApi::USER_ATTR_LASTNAME:
            {
                string str((const char*)data,len);
                request->setText(str.c_str());
            }
            break;

        // byte arrays with possible nulls in the middle --> to Base64
        case MegaApi::USER_ATTR_ED25519_PUBLIC_KEY:
        case MegaApi::USER_ATTR_CU25519_PUBLIC_KEY:
        case MegaApi::USER_ATTR_SIG_RSA_PUBLIC_KEY:
        case MegaApi::USER_ATTR_SIG_CU255_PUBLIC_KEY:
        default:
            {
                string str;
                str.resize(len * 4 / 3 + 4);
                str.resize(Base64::btoa(data, len, (char*)str.data()));
                request->setText(str.c_str());
            }
            break;
    }

    fireOnRequestFinish(request, MegaError(API_OK));
}

void MegaApiImpl::getua_result(TLVstore *tlv)
{
    if(requestMap.find(client->restag) == requestMap.end()) return;
    MegaRequestPrivate* request = requestMap.at(client->restag);
    if(!request || (request->getType() != MegaRequest::TYPE_GET_ATTR_USER)) return;

    if (tlv)
    {
        // TLV data usually includes byte arrays with zeros in the middle, so values
        // must be converted into Base64 strings to avoid problems
        MegaStringMap *stringMap = new MegaStringMapPrivate(tlv->getMap(), true);
        request->setMegaStringMap(stringMap);
        delete stringMap;
    }

    fireOnRequestFinish(request, MegaError(API_OK));
    return;
}

#ifdef DEBUG
void MegaApiImpl::delua_result(error)
{
}
#endif

// user attribute update notification
void MegaApiImpl::userattr_update(User*, int, const char*)
{
}

void MegaApiImpl::ephemeral_result(error e)
{
	MegaError megaError(e);
    if(requestMap.find(client->restag) == requestMap.end()) return;
    MegaRequestPrivate* request = requestMap.at(client->restag);
    if(!request || ((request->getType() != MegaRequest::TYPE_CREATE_ACCOUNT))) return;

    fireOnRequestFinish(request, megaError);
}

void MegaApiImpl::ephemeral_result(handle, const byte*)
{
    if(requestMap.find(client->restag) == requestMap.end()) return;
    MegaRequestPrivate* request = requestMap.at(client->restag);
    if(!request || ((request->getType() != MegaRequest::TYPE_CREATE_ACCOUNT))) return;

    requestMap.erase(request->getTag());
    int nextTag = client->nextreqtag();
    request->setTag(nextTag);
    requestMap[nextTag] = request;

	byte pwkey[SymmCipher::KEYLENGTH];
    if(!request->getPrivateKey())
		client->pw_key(request->getPassword(),pwkey);
	else
		Base64::atob(request->getPrivateKey(), (byte *)pwkey, sizeof pwkey);

    client->sendsignuplink(request->getEmail(),request->getName(),pwkey);

    int creqtag = client->reqtag;
    client->reqtag = 0;

    if (request->getName())
    {
        client->putua(ATTR_FIRSTNAME, (const byte*) request->getName(), strlen(request->getName()));
    }
    if (request->getText())
    {
        client->putua(ATTR_LASTNAME, (const byte*) request->getText(), strlen(request->getText()));
    }

    client->reqtag = creqtag;
}

void MegaApiImpl::sendsignuplink_result(error e)
{
	MegaError megaError(e);
    if(requestMap.find(client->restag) == requestMap.end()) return;
    MegaRequestPrivate* request = requestMap.at(client->restag);
    if(!request || ((request->getType() != MegaRequest::TYPE_CREATE_ACCOUNT))) return;

    requestMap.erase(request->getTag());
    while (!requestMap.empty())
    {
        std::map<int,MegaRequestPrivate*>::iterator it=requestMap.begin();
        if(it->second) fireOnRequestFinish(it->second, MegaError(MegaError::API_EACCESS));
    }

    while (!transferMap.empty())
    {
        std::map<int, MegaTransferPrivate *>::iterator it=transferMap.begin();
        if (it->second)
        {
            it->second->setState(MegaTransfer::STATE_FAILED);
            fireOnTransferFinish(it->second, MegaError(MegaError::API_EACCESS));
        }
    }

    client->locallogout();
    fireOnRequestFinish(request, megaError);
}

void MegaApiImpl::querysignuplink_result(error e)
{
	MegaError megaError(e);
    if(requestMap.find(client->restag) == requestMap.end()) return;
    MegaRequestPrivate* request = requestMap.at(client->restag);
    if(!request || ((request->getType() != MegaRequest::TYPE_QUERY_SIGNUP_LINK) &&
                    (request->getType() != MegaRequest::TYPE_CONFIRM_ACCOUNT))) return;

    fireOnRequestFinish(request, megaError);
}

void MegaApiImpl::querysignuplink_result(handle, const char* email, const char* name, const byte* pwc, const byte*, const byte* c, size_t len)
{
    if(requestMap.find(client->restag) == requestMap.end()) return;
    MegaRequestPrivate* request = requestMap.at(client->restag);
    if(!request || ((request->getType() != MegaRequest::TYPE_QUERY_SIGNUP_LINK) &&
                    (request->getType() != MegaRequest::TYPE_CONFIRM_ACCOUNT))) return;

	request->setEmail(email);
	request->setName(name);

	if(request->getType() == MegaRequest::TYPE_QUERY_SIGNUP_LINK)
	{
        fireOnRequestFinish(request, MegaError(API_OK));
		return;
	}

	string signupemail = email;
	string signupcode;
	signupcode.assign((char*)c,len);

	byte signuppwchallenge[SymmCipher::KEYLENGTH];
	byte signupencryptedmasterkey[SymmCipher::KEYLENGTH];

	memcpy(signuppwchallenge,pwc,sizeof signuppwchallenge);
	memcpy(signupencryptedmasterkey,pwc,sizeof signupencryptedmasterkey);

	byte pwkey[SymmCipher::KEYLENGTH];
    if(!request->getPrivateKey())
		client->pw_key(request->getPassword(),pwkey);
	else
		Base64::atob(request->getPrivateKey(), (byte *)pwkey, sizeof pwkey);

	// verify correctness of supplied signup password
	SymmCipher pwcipher(pwkey);
	pwcipher.ecb_decrypt(signuppwchallenge);

	if (*(uint64_t*)(signuppwchallenge+4))
	{
        fireOnRequestFinish(request, MegaError(API_ENOENT));
	}
	else
	{
		// decrypt and set master key, then proceed with the confirmation
		pwcipher.ecb_decrypt(signupencryptedmasterkey);
		client->key.setkey(signupencryptedmasterkey);

        requestMap.erase(request->getTag());
        int nextTag = client->nextreqtag();
        request->setTag(nextTag);
        requestMap[nextTag] = request;

		client->confirmsignuplink((const byte*)signupcode.data(),signupcode.size(),MegaClient::stringhash64(&signupemail,&pwcipher));
	}
}

void MegaApiImpl::confirmsignuplink_result(error e)
{
	MegaError megaError(e);
    if(requestMap.find(client->restag) == requestMap.end()) return;
    MegaRequestPrivate* request = requestMap.at(client->restag);
    if(!request) return;

    fireOnRequestFinish(request, megaError);
}

void MegaApiImpl::setkeypair_result(error)
{

}

void MegaApiImpl::checkfile_result(handle h, error e)
{
    if(e)
    {
        for(std::map<int, MegaTransferPrivate *>::iterator iter = transferMap.begin(); iter != transferMap.end(); iter++)
        {
            MegaTransferPrivate *transfer = iter->second;
            if(transfer->getNodeHandle() == h)
                fireOnTransferTemporaryError(transfer, MegaError(e));
        }
    }
}

void MegaApiImpl::checkfile_result(handle h, error e, byte*, m_off_t, m_time_t, m_time_t, string*, string*, string*)
{
    if(e)
    {
        for(std::map<int, MegaTransferPrivate *>::iterator iter = transferMap.begin(); iter != transferMap.end(); iter++)
        {
            MegaTransferPrivate *transfer = iter->second;
            if(transfer->getNodeHandle() == h)
                fireOnTransferTemporaryError(transfer, MegaError(e));
        }
    }
}

void MegaApiImpl::addListener(MegaListener* listener)
{
    if(!listener) return;

    sdkMutex.lock();
    listeners.insert(listener);
    sdkMutex.unlock();
}

void MegaApiImpl::addRequestListener(MegaRequestListener* listener)
{
    if(!listener) return;

    sdkMutex.lock();
    requestListeners.insert(listener);
    sdkMutex.unlock();
}

void MegaApiImpl::addTransferListener(MegaTransferListener* listener)
{
    if(!listener) return;

    sdkMutex.lock();
    transferListeners.insert(listener);
    sdkMutex.unlock();
}

void MegaApiImpl::addGlobalListener(MegaGlobalListener* listener)
{
    if(!listener) return;

    sdkMutex.lock();
    globalListeners.insert(listener);
    sdkMutex.unlock();
}

#ifdef ENABLE_SYNC
void MegaApiImpl::addSyncListener(MegaSyncListener *listener)
{
    if(!listener) return;

    sdkMutex.lock();
    syncListeners.insert(listener);
    sdkMutex.unlock();
}

void MegaApiImpl::removeSyncListener(MegaSyncListener *listener)
{
    if(!listener) return;

    sdkMutex.lock();
    syncListeners.erase(listener);

    std::map<int, MegaSyncPrivate*>::iterator it = syncMap.begin();
    while(it != syncMap.end())
    {
        MegaSyncPrivate* sync = it->second;
        if(sync->getListener() == listener)
            sync->setListener(NULL);

        it++;
    }
    requestQueue.removeListener(listener);

    sdkMutex.unlock();
}
#endif

void MegaApiImpl::removeListener(MegaListener* listener)
{
    if(!listener) return;

    sdkMutex.lock();
    listeners.erase(listener);
    sdkMutex.unlock();
}

void MegaApiImpl::removeRequestListener(MegaRequestListener* listener)
{
    if(!listener) return;

    sdkMutex.lock();
    requestListeners.erase(listener);

    std::map<int, MegaRequestPrivate*>::iterator it = requestMap.begin();
    while(it != requestMap.end())
    {
        MegaRequestPrivate* request = it->second;
        if(request->getListener() == listener)
            request->setListener(NULL);

        it++;
    }

    requestQueue.removeListener(listener);
    sdkMutex.unlock();
}

void MegaApiImpl::removeTransferListener(MegaTransferListener* listener)
{
    if(!listener) return;

    sdkMutex.lock();
    transferListeners.erase(listener);

    std::map<int, MegaTransferPrivate*>::iterator it = transferMap.begin();
    while(it != transferMap.end())
    {
        MegaTransferPrivate* transfer = it->second;
        if(transfer->getListener() == listener)
            transfer->setListener(NULL);

        it++;
    }

    transferQueue.removeListener(listener);
    sdkMutex.unlock();
}

void MegaApiImpl::removeGlobalListener(MegaGlobalListener* listener)
{
    if(!listener) return;

    sdkMutex.lock();
    globalListeners.erase(listener);
    sdkMutex.unlock();
}

MegaRequest *MegaApiImpl::getCurrentRequest()
{
    return activeRequest;
}

MegaTransfer *MegaApiImpl::getCurrentTransfer()
{
    return activeTransfer;
}

MegaError *MegaApiImpl::getCurrentError()
{
    return activeError;
}

MegaNodeList *MegaApiImpl::getCurrentNodes()
{
    return activeNodes;
}

MegaUserList *MegaApiImpl::getCurrentUsers()
{
    return activeUsers;
}

void MegaApiImpl::fireOnRequestStart(MegaRequestPrivate *request)
{
    activeRequest = request;
    LOG_info << "Request (" << request->getRequestString() << ") starting";
	for(set<MegaRequestListener *>::iterator it = requestListeners.begin(); it != requestListeners.end() ; it++)
		(*it)->onRequestStart(api, request);

	for(set<MegaListener *>::iterator it = listeners.begin(); it != listeners.end() ; it++)
		(*it)->onRequestStart(api, request);

	MegaRequestListener* listener = request->getListener();
	if(listener) listener->onRequestStart(api, request);
	activeRequest = NULL;
}


void MegaApiImpl::fireOnRequestFinish(MegaRequestPrivate *request, MegaError e)
{
	MegaError *megaError = new MegaError(e);
	activeRequest = request;
	activeError = megaError;

    if(e.getErrorCode())
    {
        LOG_warn << "Request (" << request->getRequestString() << ") finished with error: " << e.getErrorString();
    }
    else
    {
        LOG_info << "Request (" << request->getRequestString() << ") finished";
    }

	for(set<MegaRequestListener *>::iterator it = requestListeners.begin(); it != requestListeners.end() ; it++)
		(*it)->onRequestFinish(api, request, megaError);

	for(set<MegaListener *>::iterator it = listeners.begin(); it != listeners.end() ; it++)
		(*it)->onRequestFinish(api, request, megaError);

	MegaRequestListener* listener = request->getListener();
	if(listener) listener->onRequestFinish(api, request, megaError);

    requestMap.erase(request->getTag());

	activeRequest = NULL;
	activeError = NULL;
	delete request;
    delete megaError;
}

void MegaApiImpl::fireOnRequestUpdate(MegaRequestPrivate *request)
{
    activeRequest = request;

    for(set<MegaRequestListener *>::iterator it = requestListeners.begin(); it != requestListeners.end() ; it++)
        (*it)->onRequestUpdate(api, request);

    for(set<MegaListener *>::iterator it = listeners.begin(); it != listeners.end() ; it++)
        (*it)->onRequestUpdate(api, request);

    MegaRequestListener* listener = request->getListener();
    if(listener) listener->onRequestUpdate(api, request);

    activeRequest = NULL;
}

void MegaApiImpl::fireOnRequestTemporaryError(MegaRequestPrivate *request, MegaError e)
{
	MegaError *megaError = new MegaError(e);
	activeRequest = request;
	activeError = megaError;

    request->setNumRetry(request->getNumRetry() + 1);

	for(set<MegaRequestListener *>::iterator it = requestListeners.begin(); it != requestListeners.end() ; it++)
		(*it)->onRequestTemporaryError(api, request, megaError);

	for(set<MegaListener *>::iterator it = listeners.begin(); it != listeners.end() ; it++)
		(*it)->onRequestTemporaryError(api, request, megaError);

	MegaRequestListener* listener = request->getListener();
	if(listener) listener->onRequestTemporaryError(api, request, megaError);

	activeRequest = NULL;
	activeError = NULL;
	delete megaError;
}

void MegaApiImpl::fireOnTransferStart(MegaTransferPrivate *transfer)
{
	activeTransfer = transfer;

	for(set<MegaTransferListener *>::iterator it = transferListeners.begin(); it != transferListeners.end() ; it++)
		(*it)->onTransferStart(api, transfer);

	for(set<MegaListener *>::iterator it = listeners.begin(); it != listeners.end() ; it++)
		(*it)->onTransferStart(api, transfer);

	MegaTransferListener* listener = transfer->getListener();
	if(listener) listener->onTransferStart(api, transfer);

	activeTransfer = NULL;
}

void MegaApiImpl::fireOnTransferFinish(MegaTransferPrivate *transfer, MegaError e)
{
	MegaError *megaError = new MegaError(e);
	activeTransfer = transfer;
	activeError = megaError;

    if(e.getErrorCode())
    {
        LOG_warn << "Transfer (" << transfer->getTransferString() << ") finished with error: " << e.getErrorString()
                    << " File: " << transfer->getFileName();
    }
    else
    {
        LOG_info << "Transfer (" << transfer->getTransferString() << ") finished. File: " << transfer->getFileName();
    }

	for(set<MegaTransferListener *>::iterator it = transferListeners.begin(); it != transferListeners.end() ; it++)
		(*it)->onTransferFinish(api, transfer, megaError);

	for(set<MegaListener *>::iterator it = listeners.begin(); it != listeners.end() ; it++)
		(*it)->onTransferFinish(api, transfer, megaError);

	MegaTransferListener* listener = transfer->getListener();
	if(listener) listener->onTransferFinish(api, transfer, megaError);

    transferMap.erase(transfer->getTag());

	activeTransfer = NULL;
	activeError = NULL;
	delete transfer;
	delete megaError;
}

void MegaApiImpl::fireOnTransferTemporaryError(MegaTransferPrivate *transfer, MegaError e)
{
	MegaError *megaError = new MegaError(e);
	activeTransfer = transfer;
	activeError = megaError;

    transfer->setNumRetry(transfer->getNumRetry() + 1);

	for(set<MegaTransferListener *>::iterator it = transferListeners.begin(); it != transferListeners.end() ; it++)
		(*it)->onTransferTemporaryError(api, transfer, megaError);

	for(set<MegaListener *>::iterator it = listeners.begin(); it != listeners.end() ; it++)
		(*it)->onTransferTemporaryError(api, transfer, megaError);

	MegaTransferListener* listener = transfer->getListener();
	if(listener) listener->onTransferTemporaryError(api, transfer, megaError);

	activeTransfer = NULL;
	activeError = NULL;
    delete megaError;
}

MegaClient *MegaApiImpl::getMegaClient()
{
    return client;
}

void MegaApiImpl::fireOnTransferUpdate(MegaTransferPrivate *transfer)
{
	activeTransfer = transfer;

	for(set<MegaTransferListener *>::iterator it = transferListeners.begin(); it != transferListeners.end() ; it++)
		(*it)->onTransferUpdate(api, transfer);

	for(set<MegaListener *>::iterator it = listeners.begin(); it != listeners.end() ; it++)
		(*it)->onTransferUpdate(api, transfer);

	MegaTransferListener* listener = transfer->getListener();
	if(listener) listener->onTransferUpdate(api, transfer);

	activeTransfer = NULL;
}

bool MegaApiImpl::fireOnTransferData(MegaTransferPrivate *transfer)
{
	activeTransfer = transfer;
	bool result = false;
	MegaTransferListener* listener = transfer->getListener();
	if(listener)
    {
		result = listener->onTransferData(api, transfer, transfer->getLastBytes(), transfer->getDeltaSize());
    }

	activeTransfer = NULL;
	return result;
}

void MegaApiImpl::fireOnUsersUpdate(MegaUserList *users)
{
	activeUsers = users;

	for(set<MegaGlobalListener *>::iterator it = globalListeners.begin(); it != globalListeners.end() ; it++)
    {
        (*it)->onUsersUpdate(api, users);
    }
	for(set<MegaListener *>::iterator it = listeners.begin(); it != listeners.end() ; it++)
    {
        (*it)->onUsersUpdate(api, users);
    }

    activeUsers = NULL;
}

void MegaApiImpl::fireOnContactRequestsUpdate(MegaContactRequestList *requests)
{
    activeContactRequests = requests;

    for(set<MegaGlobalListener *>::iterator it = globalListeners.begin(); it != globalListeners.end() ; it++)
    {
        (*it)->onContactRequestsUpdate(api, requests);
    }
    for(set<MegaListener *>::iterator it = listeners.begin(); it != listeners.end() ; it++)
    {
        (*it)->onContactRequestsUpdate(api, requests);
    }

    activeContactRequests = NULL;
}

void MegaApiImpl::fireOnNodesUpdate(MegaNodeList *nodes)
{
	activeNodes = nodes;

	for(set<MegaGlobalListener *>::iterator it = globalListeners.begin(); it != globalListeners.end() ; it++)
    {
        (*it)->onNodesUpdate(api, nodes);
    }
	for(set<MegaListener *>::iterator it = listeners.begin(); it != listeners.end() ; it++)
    {
        (*it)->onNodesUpdate(api, nodes);
    }

    activeNodes = NULL;
}

void MegaApiImpl::fireOnAccountUpdate()
{
    for(set<MegaGlobalListener *>::iterator it = globalListeners.begin(); it != globalListeners.end() ; it++)
    {
        (*it)->onAccountUpdate(api);
    }
    for(set<MegaListener *>::iterator it = listeners.begin(); it != listeners.end() ; it++)
    {
        (*it)->onAccountUpdate(api);
    }
}

void MegaApiImpl::fireOnReloadNeeded()
{
	for(set<MegaGlobalListener *>::iterator it = globalListeners.begin(); it != globalListeners.end() ; it++)
		(*it)->onReloadNeeded(api);

	for(set<MegaListener *>::iterator it = listeners.begin(); it != listeners.end() ; it++)
		(*it)->onReloadNeeded(api);
}

#ifdef ENABLE_SYNC
void MegaApiImpl::fireOnSyncStateChanged(MegaSyncPrivate *sync)
{
    for(set<MegaListener *>::iterator it = listeners.begin(); it != listeners.end() ; it++)
        (*it)->onSyncStateChanged(api, sync);

    for(set<MegaSyncListener *>::iterator it = syncListeners.begin(); it != syncListeners.end() ; it++)
        (*it)->onSyncStateChanged(api, sync);

    MegaSyncListener* listener = sync->getListener();
    if(listener)
    {
        listener->onSyncStateChanged(api, sync);
    }
}

void MegaApiImpl::fireOnSyncEvent(MegaSyncPrivate *sync, MegaSyncEvent *event)
{
    for(set<MegaListener *>::iterator it = listeners.begin(); it != listeners.end() ; it++)
        (*it)->onSyncEvent(api, sync, event);

    for(set<MegaSyncListener *>::iterator it = syncListeners.begin(); it != syncListeners.end() ; it++)
        (*it)->onSyncEvent(api, sync, event);

    MegaSyncListener* listener = sync->getListener();
    if(listener)
    {
        listener->onSyncEvent(api, sync, event);
    }

    delete event;
}

void MegaApiImpl::fireOnGlobalSyncStateChanged()
{
    for(set<MegaListener *>::iterator it = listeners.begin(); it != listeners.end() ; it++)
        (*it)->onGlobalSyncStateChanged(api);

    for(set<MegaGlobalListener *>::iterator it = globalListeners.begin(); it != globalListeners.end() ; it++)
        (*it)->onGlobalSyncStateChanged(api);
}

void MegaApiImpl::fireOnFileSyncStateChanged(MegaSyncPrivate *sync, const char *filePath, int newState)
{
    for(set<MegaListener *>::iterator it = listeners.begin(); it != listeners.end() ; it++)
        (*it)->onSyncFileStateChanged(api, sync, filePath, newState);

    for(set<MegaSyncListener *>::iterator it = syncListeners.begin(); it != syncListeners.end() ; it++)
        (*it)->onSyncFileStateChanged(api, sync, filePath, newState);

    MegaSyncListener* listener = sync->getListener();
    if(listener)
    {
        listener->onSyncFileStateChanged(api, sync, filePath, newState);
    }
}

#endif

#ifdef ENABLE_CHAT

void MegaApiImpl::fireOnChatsUpdate(MegaTextChatList *chats)
{
    for(set<MegaGlobalListener *>::iterator it = globalListeners.begin(); it != globalListeners.end() ; it++)
    {
        (*it)->onChatsUpdate(api, chats);
    }
    for(set<MegaListener *>::iterator it = listeners.begin(); it != listeners.end() ; it++)
    {
        (*it)->onChatsUpdate(api, chats);
    }
}

#endif

void MegaApiImpl::processTransferPrepare(Transfer *t, MegaTransferPrivate *transfer)
{
    transfer->setTotalBytes(t->size);
    transfer->setState(t->state);
    transfer->setPriority(t->priority);
    LOG_info << "Transfer (" << transfer->getTransferString() << ") starting. File: " << transfer->getFileName();
}

void MegaApiImpl::processTransferUpdate(Transfer *tr, MegaTransferPrivate *transfer)
{
    dstime currentTime = Waiter::ds;
    if (tr->slot)
    {
        m_off_t prevTransferredBytes = transfer->getTransferredBytes();
        m_off_t deltaSize = tr->slot->progressreported - prevTransferredBytes;
        if (tr->tag == transfer->getTag())
        {
            integrateSpeed(deltaSize, tr->type);
        }

        transfer->setStartTime(currentTime);
        transfer->setTransferredBytes(tr->slot->progressreported);
        transfer->setDeltaSize(deltaSize);
        if (tr->type == GET)
        {
            transfer->setSpeed(downloadSpeed);
        }
        else
        {
            transfer->setSpeed(uploadSpeed);
        }
    }
    else
    {
        transfer->setDeltaSize(0);
        transfer->setSpeed(0);
    }

    transfer->setState(tr->state);
    transfer->setPriority(tr->priority);
    transfer->setUpdateTime(currentTime);
    fireOnTransferUpdate(transfer);
}

void MegaApiImpl::processTransferComplete(Transfer *tr, MegaTransferPrivate *transfer)
{
    dstime currentTime = Waiter::ds;
    m_off_t deltaSize = tr->size - transfer->getTransferredBytes();
    if (tr->tag == transfer->getTag())
    {
        integrateSpeed(deltaSize, tr->type);
    }

    transfer->setStartTime(currentTime);
    transfer->setUpdateTime(currentTime);
    transfer->setTransferredBytes(tr->size);
    transfer->setPriority(tr->priority);
    transfer->setDeltaSize(deltaSize);
    if (tr->type == GET)
    {
        transfer->setSpeed(downloadSpeed);
    }
    else
    {
        transfer->setSpeed(uploadSpeed);
    }

    if (tr->type == GET)
    {
        if (pendingDownloads > 0)
        {
            pendingDownloads--;
        }

        transfer->setState(MegaTransfer::STATE_COMPLETED);
        fireOnTransferFinish(transfer, MegaError(API_OK));
    }
    else
    {
        transfer->setState(MegaTransfer::STATE_COMPLETING);
        transfer->setTransfer(NULL);
        fireOnTransferUpdate(transfer);
    }
}

void MegaApiImpl::processTransferFailed(Transfer *tr, MegaTransferPrivate *transfer, error e, dstime timeleft)
{
    MegaError megaError(e, timeleft / 10);
    transfer->setStartTime(Waiter::ds);
    transfer->setUpdateTime(Waiter::ds);
    transfer->setDeltaSize(0);
    transfer->setSpeed(0);
    transfer->setLastError(megaError);
    transfer->setState(tr->state);
    transfer->setPriority(tr->priority);
    fireOnTransferTemporaryError(transfer, megaError);
}

void MegaApiImpl::processTransferRemoved(Transfer *tr, MegaTransferPrivate *transfer, error e)
{
    if (tr->type == GET)
    {
        if (pendingDownloads > 0)
        {
            pendingDownloads--;
        }

        if (totalDownloads > 0)
        {
            totalDownloads--;
        }
    }
    else
    {
        if (pendingUploads > 0)
        {
            pendingUploads--;
        }

        if (totalUploads > 0)
        {
            totalUploads--;
        }
    }

    transfer->setStartTime(Waiter::ds);
    transfer->setUpdateTime(Waiter::ds);
    transfer->setState(e == API_EINCOMPLETE ? MegaTransfer::STATE_CANCELLED : MegaTransfer::STATE_FAILED);
    transfer->setPriority(tr->priority);
    fireOnTransferFinish(transfer, transfer->getLastError());
}

MegaError MegaApiImpl::checkAccess(MegaNode* megaNode, int level)
{
    if(!megaNode || level < MegaShare::ACCESS_UNKNOWN || level > MegaShare::ACCESS_OWNER)
    {
        return MegaError(API_EARGS);
    }

    sdkMutex.lock();
    Node *node = client->nodebyhandle(megaNode->getHandle());
	if(!node)
	{
        sdkMutex.unlock();
        return MegaError(API_ENOENT);
	}

    accesslevel_t a = OWNER;
    switch(level)
    {
    	case MegaShare::ACCESS_UNKNOWN:
    	case MegaShare::ACCESS_READ:
    		a = RDONLY;
    		break;
    	case MegaShare::ACCESS_READWRITE:
    		a = RDWR;
    		break;
    	case MegaShare::ACCESS_FULL:
    		a = FULL;
    		break;
    	case MegaShare::ACCESS_OWNER:
    		a = OWNER;
    		break;
    }

	MegaError e(client->checkaccess(node, a) ? API_OK : API_EACCESS);
    sdkMutex.unlock();

	return e;
}

MegaError MegaApiImpl::checkMove(MegaNode* megaNode, MegaNode* targetNode)
{
	if(!megaNode || !targetNode) return MegaError(API_EARGS);

    sdkMutex.lock();
    Node *node = client->nodebyhandle(megaNode->getHandle());
	Node *target = client->nodebyhandle(targetNode->getHandle());
	if(!node || !target)
	{
        sdkMutex.unlock();
        return MegaError(API_ENOENT);
	}

	MegaError e(client->checkmove(node,target));
    sdkMutex.unlock();

    return e;
}

bool MegaApiImpl::isFilesystemAvailable()
{
    sdkMutex.lock();
    bool result = client->nodebyhandle(client->rootnodes[0]) != NULL;
    sdkMutex.unlock();
    return result;
}

bool isDigit(const char *c)
{
    return (*c >= '0' && *c <= '9');
}

// returns 0 if i==j, +1 if i goes first, -1 if j goes first.
int naturalsorting_compare (const char *i, const char *j)
{
    static uint64_t maxNumber = (ULONG_MAX - 57) / 10; // 57 --> ASCII code for '9'

    bool stringMode = true;

    while (*i && *j)
    {
        if (stringMode)
        {
            char char_i, char_j;
            while ( (char_i = *i) && (char_j = *j) )
            {
                bool char_i_isDigit = isDigit(i);
                bool char_j_isDigit = isDigit(j);;

                if (char_i_isDigit && char_j_isDigit)
                {
                    stringMode = false;
                    break;
                }

                if(char_i_isDigit)
                {
                    return -1;
                }

                if(char_j_isDigit)
                {
                    return 1;
                }

                int difference = strncasecmp((char *)&char_i, (char *)&char_j, 1);
                if (difference)
                {
                    return difference;
                }

                ++i;
                ++j;
            }
        }
        else    // we are comparing numbers on both strings
        {
            uint64_t number_i = 0;
            unsigned int i_overflow_count = 0;
            while (*i && isDigit(i))
            {
                number_i = number_i * 10 + (*i - 48); // '0' ASCII code is 48
                ++i;

                // check the number won't overflow upon addition of next char
                if (number_i >= maxNumber)
                {
                    number_i -= maxNumber;
                    i_overflow_count++;
                }
            }

            uint64_t number_j = 0;
            unsigned int j_overflow_count = 0;
            while (*j && isDigit(j))
            {
                number_j = number_j * 10 + (*j - 48);
                ++j;

                // check the number won't overflow upon addition of next char
                if (number_j >= maxNumber)
                {
                    number_j -= maxNumber;
                    j_overflow_count++;
                }
            }

            int difference = i_overflow_count - j_overflow_count;
            if (difference)
            {
                return difference;
            }

            difference = number_i - number_j;
            if (difference)
            {
                return difference;
            }

            stringMode = true;
        }
    }

    if (*j)
    {
        return -1;
    }

    if (*i)
    {
        return 1;
    }

    return 0;
}

bool MegaApiImpl::nodeComparatorDefaultASC (Node *i, Node *j)
{
    if(i->type < j->type) return 0;
    if(i->type > j->type) return 1;

    if(naturalsorting_compare(i->displayname(), j->displayname())<=0) return 1;
	return 0;
}

bool MegaApiImpl::nodeComparatorDefaultDESC (Node *i, Node *j)
{
    if(i->type < j->type) return 1;
    if(i->type > j->type) return 0;
    if(naturalsorting_compare(i->displayname(), j->displayname())<=0) return 0;
    return 1;
}

bool MegaApiImpl::nodeComparatorSizeASC (Node *i, Node *j)
{ if(i->size < j->size) return 1; return 0;}
bool MegaApiImpl::nodeComparatorSizeDESC (Node *i, Node *j)
{ if(i->size < j->size) return 0; return 1;}

bool MegaApiImpl::nodeComparatorCreationASC  (Node *i, Node *j)
{ if(i->ctime < j->ctime) return 1; return 0;}
bool MegaApiImpl::nodeComparatorCreationDESC  (Node *i, Node *j)
{ if(i->ctime < j->ctime) return 0; return 1;}

bool MegaApiImpl::nodeComparatorModificationASC  (Node *i, Node *j)
{ if(i->mtime < j->mtime) return 1; return 0;}
bool MegaApiImpl::nodeComparatorModificationDESC  (Node *i, Node *j)
{ if(i->mtime < j->mtime) return 0; return 1;}

bool MegaApiImpl::nodeComparatorAlphabeticalASC  (Node *i, Node *j)
{ if(strcasecmp(i->displayname(), j->displayname())<=0) return 1; return 0; }
bool MegaApiImpl::nodeComparatorAlphabeticalDESC  (Node *i, Node *j)
{ if(strcasecmp(i->displayname(), j->displayname())<=0) return 0; return 1; }

int MegaApiImpl::getNumChildren(MegaNode* p)
{
	if (!p) return 0;

	sdkMutex.lock();
	Node *parent = client->nodebyhandle(p->getHandle());
	if (!parent)
	{
		sdkMutex.unlock();
		return 0;
	}

	int numChildren = parent->children.size();
	sdkMutex.unlock();

	return numChildren;
}

int MegaApiImpl::getNumChildFiles(MegaNode* p)
{
	if (!p) return 0;

	sdkMutex.lock();
	Node *parent = client->nodebyhandle(p->getHandle());
	if (!parent)
	{
		sdkMutex.unlock();
		return 0;
	}

	int numFiles = 0;
	for (node_list::iterator it = parent->children.begin(); it != parent->children.end(); it++)
	{
		if ((*it)->type == FILENODE)
			numFiles++;
	}
	sdkMutex.unlock();

	return numFiles;
}

int MegaApiImpl::getNumChildFolders(MegaNode* p)
{
	if (!p) return 0;

	sdkMutex.lock();
	Node *parent = client->nodebyhandle(p->getHandle());
	if (!parent)
	{
		sdkMutex.unlock();
		return 0;
	}

	int numFolders = 0;
	for (node_list::iterator it = parent->children.begin(); it != parent->children.end(); it++)
	{
		if ((*it)->type != FILENODE)
			numFolders++;
	}
	sdkMutex.unlock();

	return numFolders;
}


MegaNodeList *MegaApiImpl::getChildren(MegaNode* p, int order)
{
    if(!p) return new MegaNodeListPrivate();

    sdkMutex.lock();
    Node *parent = client->nodebyhandle(p->getHandle());
	if(!parent)
	{
        sdkMutex.unlock();
        return new MegaNodeListPrivate();
	}

    vector<Node *> childrenNodes;

    if(!order || order> MegaApi::ORDER_ALPHABETICAL_DESC)
	{
		for (node_list::iterator it = parent->children.begin(); it != parent->children.end(); )
            childrenNodes.push_back(*it++);
	}
	else
	{
        bool (*comp)(Node*, Node*);
		switch(order)
		{
        case MegaApi::ORDER_DEFAULT_ASC: comp = MegaApiImpl::nodeComparatorDefaultASC; break;
        case MegaApi::ORDER_DEFAULT_DESC: comp = MegaApiImpl::nodeComparatorDefaultDESC; break;
        case MegaApi::ORDER_SIZE_ASC: comp = MegaApiImpl::nodeComparatorSizeASC; break;
        case MegaApi::ORDER_SIZE_DESC: comp = MegaApiImpl::nodeComparatorSizeDESC; break;
        case MegaApi::ORDER_CREATION_ASC: comp = MegaApiImpl::nodeComparatorCreationASC; break;
        case MegaApi::ORDER_CREATION_DESC: comp = MegaApiImpl::nodeComparatorCreationDESC; break;
        case MegaApi::ORDER_MODIFICATION_ASC: comp = MegaApiImpl::nodeComparatorModificationASC; break;
        case MegaApi::ORDER_MODIFICATION_DESC: comp = MegaApiImpl::nodeComparatorModificationDESC; break;
        case MegaApi::ORDER_ALPHABETICAL_ASC: comp = MegaApiImpl::nodeComparatorAlphabeticalASC; break;
        case MegaApi::ORDER_ALPHABETICAL_DESC: comp = MegaApiImpl::nodeComparatorAlphabeticalDESC; break;
        default: comp = MegaApiImpl::nodeComparatorDefaultASC; break;
		}

		for (node_list::iterator it = parent->children.begin(); it != parent->children.end(); )
		{
            Node *n = *it++;
            vector<Node *>::iterator i = std::lower_bound(childrenNodes.begin(),
					childrenNodes.end(), n, comp);
            childrenNodes.insert(i, n);
		}
	}
    sdkMutex.unlock();

    if(childrenNodes.size()) return new MegaNodeListPrivate(childrenNodes.data(), childrenNodes.size());
    else return new MegaNodeListPrivate();
}

int MegaApiImpl::getIndex(MegaNode *n, int order)
{
    if(!n)
    {
        return -1;
    }

    sdkMutex.lock();
    Node *node = client->nodebyhandle(n->getHandle());
    if(!node)
    {
        sdkMutex.unlock();
        return -1;
    }

    Node *parent = node->parent;
    if(!parent)
    {
        sdkMutex.unlock();
        return -1;
    }


    if(!order || order> MegaApi::ORDER_ALPHABETICAL_DESC)
    {
        sdkMutex.unlock();
        return 0;
    }

    bool (*comp)(Node*, Node*);
    switch(order)
    {
        case MegaApi::ORDER_DEFAULT_ASC: comp = MegaApiImpl::nodeComparatorDefaultASC; break;
        case MegaApi::ORDER_DEFAULT_DESC: comp = MegaApiImpl::nodeComparatorDefaultDESC; break;
        case MegaApi::ORDER_SIZE_ASC: comp = MegaApiImpl::nodeComparatorSizeASC; break;
        case MegaApi::ORDER_SIZE_DESC: comp = MegaApiImpl::nodeComparatorSizeDESC; break;
        case MegaApi::ORDER_CREATION_ASC: comp = MegaApiImpl::nodeComparatorCreationASC; break;
        case MegaApi::ORDER_CREATION_DESC: comp = MegaApiImpl::nodeComparatorCreationDESC; break;
        case MegaApi::ORDER_MODIFICATION_ASC: comp = MegaApiImpl::nodeComparatorModificationASC; break;
        case MegaApi::ORDER_MODIFICATION_DESC: comp = MegaApiImpl::nodeComparatorModificationDESC; break;
        case MegaApi::ORDER_ALPHABETICAL_ASC: comp = MegaApiImpl::nodeComparatorAlphabeticalASC; break;
        case MegaApi::ORDER_ALPHABETICAL_DESC: comp = MegaApiImpl::nodeComparatorAlphabeticalDESC; break;
        default: comp = MegaApiImpl::nodeComparatorDefaultASC; break;
    }

    vector<Node *> childrenNodes;
    for (node_list::iterator it = parent->children.begin(); it != parent->children.end(); )
    {
        Node *temp = *it++;
        vector<Node *>::iterator i = std::lower_bound(childrenNodes.begin(),
                childrenNodes.end(), temp, comp);
        childrenNodes.insert(i, temp);
    }

    vector<Node *>::iterator i = std::lower_bound(childrenNodes.begin(),
            childrenNodes.end(), node, comp);

    sdkMutex.unlock();
    return i - childrenNodes.begin();
}

MegaNode *MegaApiImpl::getChildNode(MegaNode *parent, const char* name)
{
    if(!parent || !name)
    {
        return NULL;
    }

    sdkMutex.lock();
    Node *parentNode = client->nodebyhandle(parent->getHandle());
	if(!parentNode)
	{
        sdkMutex.unlock();
        return NULL;
	}

    MegaNode *node = MegaNodePrivate::fromNode(client->childnodebyname(parentNode, name));
    sdkMutex.unlock();
    return node;
}

Node *MegaApiImpl::getNodeByFingerprintInternal(const char *fingerprint)
{
    FileFingerprint *fp = MegaApiImpl::getFileFingerprintInternal(fingerprint);
    if (!fp)
    {
        return NULL;
    }

    sdkMutex.lock();
    Node *n  = client->nodebyfingerprint(fp);
    sdkMutex.unlock();

    delete fp;
    return n;
}

Node *MegaApiImpl::getNodeByFingerprintInternal(const char *fingerprint, Node *parent)
{

    FileFingerprint *fp = MegaApiImpl::getFileFingerprintInternal(fingerprint);
    if (!fp)
    {
        return NULL;
    }

    Node *n = NULL;
    sdkMutex.lock();
    node_vector *nodes = client->nodesbyfingerprint(fp);
    if (nodes->size())
    {
        n = nodes->at(0);
    }

    if (n && parent && n->parent != parent)
    {
        for (unsigned int i = 1; i < nodes->size(); i++)
        {
            Node* node = nodes->at(i);
            if (node->parent == parent)
            {
                n = node;
                break;
            }
        }
    }
    delete fp;
    delete nodes;
    sdkMutex.unlock();

    return n;
}

FileFingerprint *MegaApiImpl::getFileFingerprintInternal(const char *fingerprint)
{
    if(!fingerprint || !fingerprint[0])
    {
        return NULL;
    }

    m_off_t size = 0;
    unsigned int fsize = strlen(fingerprint);
    unsigned int ssize = fingerprint[0] - 'A';
    if(ssize > (sizeof(size) * 4 / 3 + 4) || fsize <= (ssize + 1))
    {
        return NULL;
    }

    int len =  sizeof(size) + 1;
    byte *buf = new byte[len];
    Base64::atob(fingerprint + 1, buf, len);
    int l = Serialize64::unserialize(buf, len, (uint64_t *)&size);
    delete [] buf;
    if(l <= 0)
    {
        return NULL;
    }

    string sfingerprint = fingerprint + ssize + 1;

    FileFingerprint *fp = new FileFingerprint;
    if(!fp->unserializefingerprint(&sfingerprint))
    {
        delete fp;
        return NULL;
    }

    fp->size = size;

    return fp;
}

MegaNode* MegaApiImpl::getParentNode(MegaNode* n)
{
    if(!n) return NULL;

    sdkMutex.lock();
    Node *node = client->nodebyhandle(n->getHandle());
	if(!node)
	{
        sdkMutex.unlock();
        return NULL;
	}

    MegaNode *result = MegaNodePrivate::fromNode(node->parent);
    sdkMutex.unlock();

	return result;
}

char* MegaApiImpl::getNodePath(MegaNode *node)
{
    if(!node) return NULL;

    sdkMutex.lock();
    Node *n = client->nodebyhandle(node->getHandle());
    if(!n)
	{
        sdkMutex.unlock();
        return NULL;
	}

	string path;
	if (n->nodehandle == client->rootnodes[0])
	{
		path = "/";
        sdkMutex.unlock();
        return stringToArray(path);
	}

	while (n)
	{
		switch (n->type)
		{
		case FOLDERNODE:
			path.insert(0,n->displayname());

			if (n->inshare)
			{
				path.insert(0,":");
				if (n->inshare->user) path.insert(0,n->inshare->user->email);
				else path.insert(0,"UNKNOWN");
                sdkMutex.unlock();
                return stringToArray(path);
			}
			break;

		case INCOMINGNODE:
			path.insert(0,"//in");
            sdkMutex.unlock();
            return stringToArray(path);

		case ROOTNODE:
            sdkMutex.unlock();
            return stringToArray(path);

		case RUBBISHNODE:
			path.insert(0,"//bin");
            sdkMutex.unlock();
            return stringToArray(path);

		case TYPE_UNKNOWN:
		case FILENODE:
			path.insert(0,n->displayname());
		}

		path.insert(0,"/");

        n = n->parent;
	}
    sdkMutex.unlock();
    return stringToArray(path);
}

MegaNode* MegaApiImpl::getNodeByPath(const char *path, MegaNode* node)
{
    if(!path) return NULL;

    sdkMutex.lock();
    Node *cwd = NULL;
    if(node) cwd = client->nodebyhandle(node->getHandle());

	vector<string> c;
	string s;
	int l = 0;
	const char* bptr = path;
	int remote = 0;
	Node* n;
	Node* nn;

	// split path by / or :
	do {
		if (!l)
		{
			if (*path >= 0)
			{
				if (*path == '\\')
				{
                    if (path > bptr)
                    {
                        s.append(bptr, path - bptr);
                    }

					bptr = ++path;

					if (*bptr == 0)
					{
						c.push_back(s);
						break;
					}

					path++;
					continue;
				}

				if (*path == '/' || *path == ':' || !*path)
				{
					if (*path == ':')
					{
						if (c.size())
						{
                            sdkMutex.unlock();
                            return NULL;
						}
						remote = 1;
					}

                    if (path > bptr)
                    {
                        s.append(bptr, path - bptr);
                    }

                    bptr = path + 1;

					c.push_back(s);

					s.erase();
				}
			}
            else if ((*path & 0xf0) == 0xe0)
            {
                l = 1;
            }
            else if ((*path & 0xf8) == 0xf0)
            {
                l = 2;
            }
            else if ((*path & 0xfc) == 0xf8)
            {
                l = 3;
            }
            else if ((*path & 0xfe) == 0xfc)
            {
                l = 4;
            }
		}
        else
        {
            l--;
        }
	} while (*path++);

	if (l)
	{
        sdkMutex.unlock();
        return NULL;
	}

	if (remote)
	{
        // target: user inbox - it's not a node - return NULL
		if (c.size() == 2 && !c[1].size())
		{
            sdkMutex.unlock();
            return NULL;
		}

		User* u;

        if ((u = client->finduser(c[0].c_str())))
        {
            // locate matching share from this user
            handle_set::iterator sit;
            string name;
            for (sit = u->sharing.begin(); sit != u->sharing.end(); sit++)
            {
                if ((n = client->nodebyhandle(*sit)))
                {
                    if(!name.size())
                    {
                        name =  c[1];
                        n->client->fsaccess->normalize(&name);
                    }

                    if (!strcmp(name.c_str(), n->displayname()))
                    {
                        l = 2;
                        break;
                    }
                }
            }
        }

		if (!l)
		{
            sdkMutex.unlock();
            return NULL;
		}
	}
	else
	{
		// path starting with /
		if (c.size() > 1 && !c[0].size())
        {
			// path starting with //
			if (c.size() > 2 && !c[1].size())
			{
                if (c[2] == "in")
                {
                    n = client->nodebyhandle(client->rootnodes[1]);
                }
                else if (c[2] == "bin")
                {
                    n = client->nodebyhandle(client->rootnodes[2]);
                }
				else
				{
                    sdkMutex.unlock();
                    return NULL;
				}

				l = 3;
			}
			else
			{
				n = client->nodebyhandle(client->rootnodes[0]);
				l = 1;
			}
		}
        else
        {
            n = cwd;
        }
	}

	// parse relative path
	while (n && l < (int)c.size())
	{
		if (c[l] != ".")
		{
			if (c[l] == "..")
			{
                if (n->parent)
                {
                    n = n->parent;
                }
			}
			else
			{
				// locate child node (explicit ambiguity resolution: not implemented)
				if (c[l].size())
				{
                    nn = client->childnodebyname(n, c[l].c_str());

					if (!nn)
					{
                        sdkMutex.unlock();
                        return NULL;
                    }

					n = nn;
				}
			}
		}

		l++;
	}

    MegaNode *result = MegaNodePrivate::fromNode(n);
    sdkMutex.unlock();
    return result;
}

MegaNode* MegaApiImpl::getNodeByHandle(handle handle)
{
	if(handle == UNDEF) return NULL;
    sdkMutex.lock();
    MegaNode *result = MegaNodePrivate::fromNode(client->nodebyhandle(handle));
    sdkMutex.unlock();
    return result;
}

MegaContactRequest *MegaApiImpl::getContactRequestByHandle(MegaHandle handle)
{
    sdkMutex.lock();
    if(client->pcrindex.find(handle) == client->pcrindex.end())
    {
        sdkMutex.unlock();
        return NULL;
    }
    MegaContactRequest* request = MegaContactRequestPrivate::fromContactRequest(client->pcrindex.at(handle));
    sdkMutex.unlock();
    return request;
}

void MegaApiImpl::sendPendingTransfers()
{
    MegaTransferPrivate *transfer;
    error e;
    int nextTag;

    while((transfer = transferQueue.pop()))
    {
        sdkMutex.lock();
        e = API_OK;
        nextTag = client->nextreqtag();
        transfer->setState(MegaTransfer::STATE_QUEUED);

        switch(transfer->getType())
        {
            case MegaTransfer::TYPE_UPLOAD:
            {
                const char* localPath = transfer->getPath();
                const char* fileName = transfer->getFileName();
                int64_t mtime = transfer->getTime();
                bool isSourceTemporary = transfer->isSourceFileTemporary();
                Node *parent = client->nodebyhandle(transfer->getParentHandle());

                if (!localPath || !parent || parent->type == FILENODE || !fileName || !(*fileName))
                {
                    e = API_EARGS;
                    break;
                }

                string tmpString = localPath;
                string wLocalPath;
                client->fsaccess->path2local(&tmpString, &wLocalPath);

                FileAccess *fa = fsAccess->newfileaccess();
                if (!fa->fopen(&wLocalPath, true, false))
                {
                    e = API_EREAD;
                    break;
                }

                nodetype_t type = fa->type;
                Node *previousNode = client->childnodebyname(parent, fileName);
                if (previousNode && previousNode->type == type && type == FILENODE)
                {
                    FileFingerprint fp;
                    fp.genfingerprint(fa);
                    if (fp == *((FileFingerprint *)previousNode))
                    {
                        transfer->setState(MegaTransfer::STATE_QUEUED);
                        transferMap[nextTag] = transfer;
                        transfer->setTag(nextTag);
                        transfer->setTotalBytes(fa->size);
                        fireOnTransferStart(transfer);
                        transfer->setNodeHandle(previousNode->nodehandle);
                        transfer->setDeltaSize(fa->size);
                        transfer->setSpeed(0);
                        transfer->setStartTime(Waiter::ds);
                        transfer->setUpdateTime(Waiter::ds);
                        transfer->setState(MegaTransfer::STATE_COMPLETED);
                        fireOnTransferFinish(transfer, MegaError(API_OK));
                        delete fa;
                        break;
                    }
                }

                delete fa;

                if (type == FILENODE)
                {
                    currentTransfer = transfer;                    
                    string wFileName = fileName;
                    MegaFilePut *f = new MegaFilePut(client, &wLocalPath, &wFileName, transfer->getParentHandle(), "", mtime, isSourceTemporary);
                    f->setTransfer(transfer);
                    bool started = client->startxfer(PUT, f, true);
                    if (!started)
                    {
                        transfer->setState(MegaTransfer::STATE_QUEUED);
                        if (!f->isvalid)
                        {
                            //Unable to read the file
                            transferMap[nextTag] = transfer;
                            transfer->setTag(nextTag);
                            fireOnTransferStart(transfer);
                            transfer->setState(MegaTransfer::STATE_FAILED);
                            fireOnTransferFinish(transfer, MegaError(API_EREAD));
                        }
                        else
                        {
                            //Already existing transfer
                            transferMap[nextTag] = transfer;
                            transfer->setTag(nextTag);
                            transfer->setTotalBytes(f->size);
                            fireOnTransferStart(transfer);
                            transfer->setState(MegaTransfer::STATE_CANCELLED);
                            fireOnTransferFinish(transfer, MegaError(API_EEXIST));
                        }
                    }
                    currentTransfer = NULL;
                }
                else
                {
                    transferMap[nextTag] = transfer;
                    transfer->setTag(nextTag);
                    MegaFolderUploadController *uploader = new MegaFolderUploadController(this, transfer);
                    uploader->start();
                }
                break;
            }
            case MegaTransfer::TYPE_DOWNLOAD:
            {
                Node *node = NULL;
                MegaNode *publicNode = transfer->getPublicNode();
                const char *parentPath = transfer->getParentPath();
                const char *fileName = transfer->getFileName();

                if (!publicNode)
                {
                    handle nodehandle = transfer->getNodeHandle();
                    node = client->nodebyhandle(nodehandle);
                }

                if (!node && !publicNode)
                {
                    e = API_ENOENT;
                    break;
                }

                if (!transfer->isStreamingTransfer() && !parentPath && !fileName)
                {
                    e = API_EARGS;
                    break;
                }

                if (!transfer->isStreamingTransfer() && ((node && node->type != FILENODE) || (publicNode && publicNode->getType() != FILENODE)) )
                {
                    // Folder download
                    transferMap[nextTag] = transfer;
                    transfer->setTag(nextTag);
                    MegaFolderDownloadController *downloader = new MegaFolderDownloadController(this, transfer);
                    downloader->start(publicNode);
                    break;
                }

                // File download
                if (!transfer->isStreamingTransfer())
                {
                    string name;
                    string securename;
                    string path;

                    if (parentPath)
                    {
                        path = parentPath;
                    }
                    else
                    {
                        string separator;
                        client->fsaccess->local2path(&client->fsaccess->localseparator, &separator);
                        path = ".";
                        path.append(separator);
                    }

                    MegaFileGet *f;
                    if (node)
                    {
                        if (!fileName)
                        {
                            attr_map::iterator ait = node->attrs.map.find('n');
                            if (ait == node->attrs.map.end())
                            {
                                name = "CRYPTO_ERROR";
                            }
                            else if(!ait->second.size())
                            {
                                name = "BLANK";
                            }
                            else
                            {
                                name = ait->second;
                            }
                        }
                        else
                        {
                            name = fileName;
                        }

                        client->fsaccess->name2local(&name);
                        client->fsaccess->local2path(&name, &securename);
                        path += securename;
                    }
                    else
                    {
                        if (!transfer->getFileName())
                        {
                            name = publicNode->getName();
                        }
                        else
                        {
                            name = transfer->getFileName();
                        }

                        client->fsaccess->name2local(&name);
                        client->fsaccess->local2path(&name, &securename);
                        path += securename;
                    }
<<<<<<< HEAD
=======

>>>>>>> a55db5e5
                    string wLocalPath;
                    FileFingerprint *prevFp = NULL;
                    m_off_t size = 0;
                    fsAccess->path2local(&path, &wLocalPath);
                    FileAccess *fa = fsAccess->newfileaccess();
                    if (fa->fopen(&wLocalPath, true, false))
                    {
                        if (node)
                        {
                            prevFp = node;
                            size = node->size;
                        }
                        else
                        {
                            const char *fpstring = publicNode->getFingerprint();
                            prevFp = getFileFingerprintInternal(fpstring);
                            size = publicNode->getSize();
                        }

                        bool duplicate = false;
                        if (prevFp && prevFp->isvalid)
                        {
                            FileFingerprint fp;
                            fp.genfingerprint(fa);
                            if (fp == *prevFp)
                            {
                                duplicate = true;
                            }
                        }
                        else if (fa->size == size)
                        {
                            duplicate = true;
                        }

                        if (duplicate)
                        {
<<<<<<< HEAD
                            transfer->setState(MegaTransfer::STATE_QUEUED);
                            transferMap[nextTag] = transfer;
                            transfer->setTag(nextTag);
                            transfer->setTotalBytes(fa->size);
=======
                            transferMap[nextTag] = transfer;
                            transfer->setTag(nextTag);
                            transfer->setTotalBytes(fa->size);
                            transfer->setTransferredBytes(fa->size);
>>>>>>> a55db5e5
                            transfer->setPath(path.c_str());
                            fireOnTransferStart(transfer);
                            if (node)
                            {
                                transfer->setNodeHandle(node->nodehandle);
                            }
                            else
                            {
                                transfer->setNodeHandle(publicNode->getHandle());
                                delete prevFp;
                            }
                            transfer->setDeltaSize(fa->size);
                            transfer->setSpeed(0);
                            transfer->setStartTime(Waiter::ds);
                            transfer->setUpdateTime(Waiter::ds);
<<<<<<< HEAD
                            transfer->setState(MegaTransfer::STATE_COMPLETED);
=======
>>>>>>> a55db5e5
                            fireOnTransferFinish(transfer, MegaError(API_OK));
                            delete fa;
                            break;
                        }
                    }
                    delete fa;

                    currentTransfer = transfer;
                    if (node)
                    {
                        f = new MegaFileGet(client, node, path);
                    }
                    else
                    {
                        delete prevFp;
                        f = new MegaFileGet(client, publicNode, path);
                    }
					transfer->setPath(path.c_str());
                    f->setTransfer(transfer);
                    bool ok = client->startxfer(GET, f, true);
                    if (!ok)
                    {
                        //Already existing transfer
                        transfer->setState(MegaTransfer::STATE_QUEUED);
                        transferMap[nextTag]=transfer;
                        transfer->setTag(nextTag);
                        fireOnTransferStart(transfer);

                        long long overquotaDelay = getBandwidthOverquotaDelay();
                        if (overquotaDelay)
                        {
                            fireOnTransferTemporaryError(transfer, MegaError(API_EOVERQUOTA, overquotaDelay));
                        }

                        transfer->setState(MegaTransfer::STATE_CANCELLED);
                        fireOnTransferFinish(transfer, MegaError(API_EEXIST));
                    }
                }
                else
                {
                    currentTransfer = transfer;
                    m_off_t startPos = transfer->getStartPos();
                    m_off_t endPos = transfer->getEndPos();
                    if (startPos < 0 || endPos < 0 || startPos > endPos)
                    {
                        e = API_EARGS;
                        break;
                    }

                    if (node)
                    {
                        transfer->setFileName(node->displayname());
                        if (startPos >= node->size || endPos >= node->size)
                        {
                            e = API_EARGS;
                            break;
                        }

                        m_off_t totalBytes = endPos - startPos + 1;
                        transferMap[nextTag]=transfer;
                        transfer->setTotalBytes(totalBytes);
                        transfer->setTag(nextTag);
                        transfer->setState(MegaTransfer::STATE_QUEUED);
                        fireOnTransferStart(transfer);
                        client->pread(node, startPos, totalBytes, transfer);
                        waiter->notify();
                    }
                    else
                    {
                        transfer->setFileName(publicNode->getName());
                        if (startPos >= publicNode->getSize() || endPos >= publicNode->getSize())
                        {
                            e = API_EARGS;
                            break;
                        }

                        m_off_t totalBytes = endPos - startPos + 1;
                        transferMap[nextTag]=transfer;
                        transfer->setTotalBytes(totalBytes);
                        transfer->setTag(nextTag);
                        transfer->setState(MegaTransfer::STATE_QUEUED);
                        fireOnTransferStart(transfer);
                        SymmCipher cipher;
                        cipher.setkey(publicNode->getNodeKey());
                        client->pread(publicNode->getHandle(), &cipher,
                            MemAccess::get<int64_t>((const char*)publicNode->getNodeKey()->data() + SymmCipher::KEYLENGTH),
                                      startPos, totalBytes, transfer);
                        waiter->notify();
                    }
                }

                currentTransfer = NULL;
                break;
            }
        }

        if (e)
        {
            transfer->setState(MegaTransfer::STATE_FAILED);
            fireOnTransferFinish(transfer, MegaError(e));
        }

        sdkMutex.unlock();
    }
}

void MegaApiImpl::removeRecursively(const char *path)
{
#ifndef _WIN32
    string spath = path;
    PosixFileSystemAccess::emptydirlocal(&spath);
#else
    string utf16path;
    MegaApi::utf8ToUtf16(path, &utf16path);
    if(utf16path.size())
    {
        utf16path.resize(utf16path.size()-2);
        WinFileSystemAccess::emptydirlocal(&utf16path);
    }
#endif
}


void MegaApiImpl::sendPendingRequests()
{
    MegaRequestPrivate *request;
    error e;
    int nextTag = 0;

    while((request = requestQueue.pop()))
    {
        if (!nextTag && request->getType() != MegaRequest::TYPE_LOGOUT)
        {
            client->abortbackoff(false);
        }

        sdkMutex.lock();
        if (!request->getTag())
        {
            nextTag = client->nextreqtag();
            request->setTag(nextTag);
            requestMap[nextTag]=request;
            fireOnRequestStart(request);
        }
        else
        {
            // this case happens when we queue requests already started
            nextTag = request->getTag();
        }

        e = API_OK;
        switch (request->getType())
        {
        case MegaRequest::TYPE_LOGIN:
        {
            const char *login = request->getEmail();
            const char *password = request->getPassword();
            const char* megaFolderLink = request->getLink();
            const char* base64pwkey = request->getPrivateKey();
            const char* sessionKey = request->getSessionKey();

            if (!megaFolderLink && (!(login && password)) && !sessionKey && (!(login && base64pwkey)))
            {
                e = API_EARGS;
                break;
            }

            string slogin;
            if(login)
            {
                slogin = login;
                slogin.erase(slogin.begin(), std::find_if(slogin.begin(), slogin.end(), std::not1(std::ptr_fun<int, int>(std::isspace))));
                slogin.erase(std::find_if(slogin.rbegin(), slogin.rend(), std::not1(std::ptr_fun<int, int>(std::isspace))).base(), slogin.end());
            }

            requestMap.erase(request->getTag());
            while (!requestMap.empty())
            {
                std::map<int,MegaRequestPrivate*>::iterator it=requestMap.begin();
                if(it->second) fireOnRequestFinish(it->second, MegaError(MegaError::API_EACCESS));
            }

            while (!transferMap.empty())
            {
                std::map<int, MegaTransferPrivate *>::iterator it=transferMap.begin();
                if (it->second)
                {
                    it->second->setState(MegaTransfer::STATE_FAILED);
                    fireOnTransferFinish(it->second, MegaError(MegaError::API_EACCESS));
                }
            }
            requestMap[request->getTag()]=request;

            if(sessionKey)
            {
                byte session[MAX_SESSION_LENGTH];
                int size = Base64::atob(sessionKey, (byte *)session, sizeof session);
                client->login(session, size);
            }
            else if(login && base64pwkey)
            {
                byte pwkey[SymmCipher::KEYLENGTH];
                Base64::atob(base64pwkey, (byte *)pwkey, sizeof pwkey);

                if(password)
                {
                    uint64_t emailhash;
                    Base64::atob(password, (byte *)&emailhash, sizeof emailhash);
                    client->fastlogin(slogin.c_str(), pwkey, emailhash);
                }
                else
                {
                    client->login(slogin.c_str(), pwkey);
                }
            }
            else if(login && password)
            {
                byte pwkey[SymmCipher::KEYLENGTH];
                if((e = client->pw_key(password,pwkey))) break;
                client->login(slogin.c_str(), pwkey);
            }
            else
            {
                e = client->folderaccess(megaFolderLink);
                if(e == API_OK)
                {
                    fireOnRequestFinish(request, MegaError(e));
                }
            }

            break;
		}
        case MegaRequest::TYPE_CREATE_FOLDER:
		{
			Node *parent = client->nodebyhandle(request->getParentHandle());
			const char *name = request->getName();
            if(!name || !(*name) || !parent) { e = API_EARGS; break; }

			NewNode *newnode = new NewNode[1];
			SymmCipher key;
			string attrstring;
			byte buf[FOLDERNODEKEYLENGTH];

			// set up new node as folder node
			newnode->source = NEW_NODE;
			newnode->type = FOLDERNODE;
			newnode->nodehandle = 0;
			newnode->parenthandle = UNDEF;

			// generate fresh random key for this folder node
			PrnGen::genblock(buf,FOLDERNODEKEYLENGTH);
			newnode->nodekey.assign((char*)buf,FOLDERNODEKEYLENGTH);
			key.setkey(buf);

			// generate fresh attribute object with the folder name
			AttrMap attrs;
            string sname = name;
            fsAccess->normalize(&sname);
            attrs.map['n'] = sname;

			// JSON-encode object and encrypt attribute string
			attrs.getjson(&attrstring);
            newnode->attrstring = new string;
            client->makeattr(&key,newnode->attrstring,attrstring.c_str());

			// add the newly generated folder node
			client->putnodes(parent->nodehandle,newnode,1);
			break;
		}
		case MegaRequest::TYPE_MOVE:
		{
			Node *node = client->nodebyhandle(request->getNodeHandle());
			Node *newParent = client->nodebyhandle(request->getParentHandle());
			if(!node || !newParent) { e = API_EARGS; break; }

            if(node->parent == newParent)
            {
                fireOnRequestFinish(request, MegaError(API_OK));
                break;
            }

            if ((e = client->checkmove(node, newParent)))
            {
                // If it's not possible to move the node, try copy-delete,
                // but only when it's not possible due to access rights
                // the node and the target are from different node trees,
                // it's possible to put nodes in the target folder
                // and also to remove the source node
                if (e != API_EACCESS)
                {
                    break;
                }

                Node *nodeRoot = node;
                while (nodeRoot->parent)
                {
                    nodeRoot = nodeRoot->parent;
                }

                Node *parentRoot = newParent;
                while (parentRoot->parent)
                {
                    parentRoot = parentRoot->parent;
                }

                if ((nodeRoot == parentRoot)
                        || !client->checkaccess(node, FULL)
                        || !client->checkaccess(newParent, RDWR))
                {
                    break;
                }

                unsigned nc;
                TreeProcCopy tc;

                // determine number of nodes to be copied
                client->proctree(node, &tc);
                tc.allocnodes();
                nc = tc.nc;

                // build new nodes array
                client->proctree(node, &tc);
                if (!nc)
                {
                    e = API_EARGS;
                    break;
                }

                tc.nn->parenthandle = UNDEF;
                client->putnodes(newParent->nodehandle, tc.nn, nc);
                e = API_OK;
                break;
            }

			e = client->rename(node, newParent);
			break;
		}
		case MegaRequest::TYPE_COPY:
		{
            Node *node = NULL;
			Node *target = client->nodebyhandle(request->getParentHandle());
			const char* email = request->getEmail();
            MegaNode *megaNode = request->getPublicNode();
            const char *newName = request->getName();

            if (!megaNode->isForeign() && !megaNode->isPublic())
            {
                node = client->nodebyhandle(request->getNodeHandle());
                if (!node)
                {
                    e = API_ENOENT;
                    break;
                }
            }

            if (!megaNode || (!target && !email)
                    || (newName && !(*newName))
                    || (target && target->type == FILENODE))
            {
                e = API_EARGS;
                break;
            }

            if (!node)
            {
                unsigned nc;
                MegaTreeProcCopy tc(client);

                processMegaTree(megaNode, &tc);
                tc.allocnodes();
                nc = tc.nc;
                if (!nc)
                {
                    e = API_EARGS;
                    break;
                }

                if (newName)
                {
                    MegaNodePrivate *privateNode = dynamic_cast<MegaNodePrivate *>(megaNode);
                    if (privateNode)
                    {
                        privateNode->setName(newName);
                    }
                    else
                    {
                        LOG_err << "Unknown node type";
                    }
                }

                // build new nodes array
                processMegaTree(megaNode, &tc);

                tc.nn->parenthandle = UNDEF;

                if (target)
                {
                    client->putnodes(target->nodehandle, tc.nn, nc);
                }
                else
                {
                    client->putnodes(email, tc.nn, nc);
                }
            }
            else
            {
                unsigned nc;
                TreeProcCopy tc;

                // determine number of nodes to be copied
                client->proctree(node,&tc);
                tc.allocnodes();
                nc = tc.nc;

                // build new nodes array
                client->proctree(node,&tc);
                if (!nc)
                {
                    e = API_EARGS;
                    break;
                }

                tc.nn->parenthandle = UNDEF;

                if (newName && tc.nn[0].nodekey.size())
                {
                    SymmCipher key;
                    AttrMap attrs;
                    string attrstring;

                    key.setkey((const byte*)tc.nn[0].nodekey.data(), node->type);
                    attrs = node->attrs;

                    string sname = newName;
                    fsAccess->normalize(&sname);
                    attrs.map['n'] = sname;

                    attrs.getjson(&attrstring);
                    client->makeattr(&key,tc.nn[0].attrstring, attrstring.c_str());
                }

                if (target)
                {
                    client->putnodes(target->nodehandle,tc.nn,nc);
                }
                else
                {
                    client->putnodes(email, tc.nn, nc);
                }
            }
			break;
		}
        case MegaRequest::TYPE_RENAME:
        {
            Node* node = client->nodebyhandle(request->getNodeHandle());
            const char* newName = request->getName();
            if(!node || !newName || !(*newName)) { e = API_EARGS; break; }

            if (!client->checkaccess(node,FULL)) { e = API_EACCESS; break; }

            string sname = newName;
            fsAccess->normalize(&sname);
            node->attrs.map['n'] = sname;
            e = client->setattr(node);
            break;
        }
		case MegaRequest::TYPE_REMOVE:
		{
			Node* node = client->nodebyhandle(request->getNodeHandle());
			if(!node) { e = API_EARGS; break; }

			e = client->unlink(node);
			break;
		}
		case MegaRequest::TYPE_SHARE:
		{
			Node *node = client->nodebyhandle(request->getNodeHandle());
			const char* email = request->getEmail();
			int access = request->getAccess();
            if(!node || !email || !strchr(email, '@'))
            {
                e = API_EARGS;
                break;
            }

            accesslevel_t a;
			switch(access)
			{
				case MegaShare::ACCESS_UNKNOWN:
                    a = ACCESS_UNKNOWN;
                    break;
				case MegaShare::ACCESS_READ:
					a = RDONLY;
					break;
				case MegaShare::ACCESS_READWRITE:
					a = RDWR;
					break;
				case MegaShare::ACCESS_FULL:
					a = FULL;
					break;
				case MegaShare::ACCESS_OWNER:
					a = OWNER;
					break;
                default:
                    e = API_EARGS;
			}

            if(e == API_OK)
                client->setshare(node, email, a);
			break;
		}
		case MegaRequest::TYPE_IMPORT_LINK:
		case MegaRequest::TYPE_GET_PUBLIC_NODE:
		{
			Node *node = client->nodebyhandle(request->getParentHandle());
			const char* megaFileLink = request->getLink();
			if(!megaFileLink) { e = API_EARGS; break; }
			if((request->getType()==MegaRequest::TYPE_IMPORT_LINK) && (!node)) { e = API_EARGS; break; }

			e = client->openfilelink(megaFileLink, 1);
			break;
		}
		case MegaRequest::TYPE_EXPORT:
		{
			Node* node = client->nodebyhandle(request->getNodeHandle());
			if(!node) { e = API_EARGS; break; }

            e = client->exportnode(node, !request->getAccess(), request->getNumber());
			break;
		}
		case MegaRequest::TYPE_FETCH_NODES:
		{
			client->fetchnodes();
			break;
		}
		case MegaRequest::TYPE_ACCOUNT_DETAILS:
		{
            if(client->loggedin() != FULLACCOUNT)
            {
                e = API_EACCESS;
                break;
            }

			int numDetails = request->getNumDetails();
			bool storage = (numDetails & 0x01) != 0;
			bool transfer = (numDetails & 0x02) != 0;
			bool pro = (numDetails & 0x04) != 0;
			bool transactions = (numDetails & 0x08) != 0;
			bool purchases = (numDetails & 0x10) != 0;
			bool sessions = (numDetails & 0x20) != 0;

			numDetails = 1;
			if(transactions) numDetails++;
			if(purchases) numDetails++;
			if(sessions) numDetails++;

			request->setNumDetails(numDetails);

			client->getaccountdetails(request->getAccountDetails(), storage, transfer, pro, transactions, purchases, sessions);
			break;
		}
		case MegaRequest::TYPE_CHANGE_PW:
		{
			const char* oldPassword = request->getPassword();
			const char* newPassword = request->getNewPassword();
			if(!oldPassword || !newPassword) { e = API_EARGS; break; }

			byte pwkey[SymmCipher::KEYLENGTH];
			byte newpwkey[SymmCipher::KEYLENGTH];
			if((e = client->pw_key(oldPassword, pwkey))) { e = API_EARGS; break; }
			if((e = client->pw_key(newPassword, newpwkey))) { e = API_EARGS; break; }
			e = client->changepw(pwkey, newpwkey);
			break;
		}
		case MegaRequest::TYPE_LOGOUT:
		{
            if (request->getParamType() == API_ESSL && client->retryessl)
            {
                e = API_EINCOMPLETE;
                break;
            }

            if(request->getFlag())
            {
                client->logout();
            }
            else
            {
                client->locallogout();
                client->restag = nextTag;
                logout_result(API_OK);
            }
			break;
		}
		case MegaRequest::TYPE_GET_ATTR_FILE:
		{
			const char* dstFilePath = request->getFile();
            int type = request->getParamType();
			Node *node = client->nodebyhandle(request->getNodeHandle());

			if(!dstFilePath || !node) { e = API_EARGS; break; }

            e = client->getfa(node, (fatype)type);
            if(e == API_EEXIST)
            {
                e = API_OK;
                int prevtag = client->restag;
                MegaRequestPrivate* req = NULL;
                while(prevtag)
                {
                    if(requestMap.find(prevtag) == requestMap.end())
                    {
                        LOG_err << "Invalid duplicate getattr request";
                        req = NULL;
                        e = API_EINTERNAL;
                        break;
                    }

                    req = requestMap.at(prevtag);
                    if(!req || (req->getType() != MegaRequest::TYPE_GET_ATTR_FILE))
                    {
                        LOG_err << "Invalid duplicate getattr type";
                        req = NULL;
                        e = API_EINTERNAL;
                        break;
                    }

                    prevtag = req->getNumber();
                }

                if(req)
                {
                    LOG_debug << "Duplicate getattr detected";
                    req->setNumber(request->getTag());
                }
            }
			break;
		}
		case MegaRequest::TYPE_GET_ATTR_USER:
		{
            const char* value = request->getFile();
            attr_t type = attr_t(request->getParamType());
            const char *email = request->getEmail();

            string attrname = MegaApiImpl::userAttributeToString(type);
            char scope = MegaApiImpl::userAttributeToScope(type);

            User *user = email ? client->finduser(email, 0) : client->finduser(client->me, 0);

            if (!user)  // email/handle not found among (ex)contacts
            {
                if (scope == '*' || scope == '#')
                {
                    LOG_warn << "Cannot retrieve private/protected attributes from users other than yourself.";
                    client->app->getua_result(API_EACCESS);
                    return;
                }

                client->getua(email, type);
                break;
            }

            if ( attrname.empty() ||    // unknown attribute type
                 (type == ATTR_AVATAR && !value) ) // no destination file for avatar
            {
                e = API_EARGS;
                break;
            }

            // if attribute is private and user is not logged in user...
            if (scope == '*' && user->userhandle != client->me)
            {
                e = API_EACCESS;
                break;
            }

            client->getua(user, type);
            break;
		}
		case MegaRequest::TYPE_SET_ATTR_USER:
		{
            const char* file = request->getFile();
            const char* value = request->getText();
            attr_t type = attr_t(request->getParamType());
            MegaStringMap *stringMap = request->getMegaStringMap();

            char scope = MegaApiImpl::userAttributeToScope(type);
            string attrname = MegaApiImpl::userAttributeToString(type);
            if (attrname.empty())   // unknown attribute type
            {
                e = API_EARGS;
                break;
            }

            string attrvalue;

            if (type == ATTR_KEYRING                ||
                    type == ATTR_AUTHRING           ||
                    type == ATTR_CU25519_PUBK       ||
                    type == ATTR_ED25519_PUBK       ||
                    type == ATTR_SIG_CU255_PUBK     ||
                    type == ATTR_SIG_RSA_PUBK)
            {
                e = API_EACCESS;
                break;
            }
            else if (type == ATTR_AVATAR)
            {
                // read the attribute value from file
                if (file)
                {
                    string path = file;
                    string localpath;
                    fsAccess->path2local(&path, &localpath);

                    FileAccess *f = fsAccess->newfileaccess();
                    if (!f->fopen(&localpath, 1, 0))
                    {
                        delete f;
                        e = API_EREAD;
                        break;
                    }

                    if (!f->fread(&attrvalue, f->size, 0, 0))
                    {
                        delete f;
                        e = API_EREAD;
                        break;
                    }
                    delete f;

                    client->putua(type, (byte *)attrvalue.data(), attrvalue.size());
                    break;
                }
                else    // removing current attribute's value
                {
                    client->putua(type);
                    break;
                }
            }
            else if (scope == '*')   // private attribute
            {
                if (!stringMap)
                {
                    e = API_EARGS;
                    break;
                }

                // encode the MegaStringMap as a TLV container
                TLVstore tlv;
                string value;
                unsigned len;
                const char *buf, *key;
                MegaStringList *keys = stringMap->getKeys();
                for (int i=0; i < keys->size(); i++)
                {
                    key = keys->get(i);
                    buf = stringMap->get(key);

                    len = strlen(buf)/4*3+3;
                    value.resize(len);
                    value.resize(Base64::atob(buf, (byte *)value.data(), len));

                    tlv.set(key, value);
                }
                delete keys;

                // serialize and encrypt the TLV container
                string *container = tlv.tlvRecordsToContainer(&client->key);

                client->putua(type, (byte *)container->data(), container->size());
                delete container;

                break;
            }
            else    // any other type of attribute
            {
                if (!value)
                {
                    e = API_EARGS;
                    break;
                }

                client->putua(type, (byte *)value, strlen(value));
                break;
            }

            break;
		}
        case MegaRequest::TYPE_SET_ATTR_FILE:
        {
            const char* srcFilePath = request->getFile();
            int type = request->getParamType();
            Node *node = client->nodebyhandle(request->getNodeHandle());

            if(!srcFilePath || !node) { e = API_EARGS; break; }

            string path = srcFilePath;
            string localpath;
            fsAccess->path2local(&path, &localpath);

            string *attributedata = new string;
            FileAccess *f = fsAccess->newfileaccess();
            if (!f->fopen(&localpath, 1, 0))
            {
                delete f;
                delete attributedata;
                e = API_EREAD;
                break;
            }

            if(!f->fread(attributedata, f->size, 0, 0))
            {
                delete f;
                delete attributedata;
                e = API_EREAD;
                break;
            }
            delete f;

            client->putfa(node->nodehandle, (fatype)type, node->nodecipher(), attributedata);
            //attributedata is not deleted because putfa takes its ownership
            break;
        }
        case MegaRequest::TYPE_SET_ATTR_NODE:
        {
            Node *node = client->nodebyhandle(request->getNodeHandle());
            bool isOfficial = request->getFlag();

            if (!node)
            {
                e = API_EARGS;
                break;
            }

            if (!client->checkaccess(node, FULL))
            {
                e = API_EACCESS;
                break;
            }

            if (isOfficial)
            {
                int type = request->getParamType();
                if (type == MegaApi::NODE_ATTR_DURATION)
                {
                    int secs = request->getNumber();
                    if (node->type != FILENODE || secs < MegaNode::INVALID_DURATION)
                    {
                        e = API_EARGS;
                        break;
                    }

                    if (secs == MegaNode::INVALID_DURATION)
                    {
                        node->attrs.map.erase('d');
                    }
                    else
                    {
                        string attrVal;
                        Base64::itoa(secs, &attrVal);
                        if (attrVal.size())
                        {
                            node->attrs.map['d'] = attrVal;
                        }
                    }
                }
                else if (type == MegaApi::NODE_ATTR_COORDINATES)
                {
                    if (node->type != FILENODE)
                    {
                        e = API_EARGS;
                        break;
                    }

                    int longitude = request->getNumDetails();
                    int latitude = request->getTransferTag();
                    nameid coordsName = AttrMap::string2nameid("l");

                    if (longitude == MegaNode::INVALID_COORDINATE && latitude == MegaNode::INVALID_COORDINATE)
                    {
                        node->attrs.map.erase(coordsName);
                    }
                    else
                    {
                        if (longitude < 0 || longitude >= 0x01000000
                                || latitude < 0 || latitude >= 0x01000000)
                        {
                            e = API_EARGS;
                            break;
                        }

                        string latValue;
                        latValue.resize(sizeof latitude * 4 / 3 + 4);
                        latValue.resize(Base64::btoa((const byte*) &latitude, 3, (char*)latValue.data()));

                        string lonValue;
                        lonValue.resize(sizeof longitude * 4 / 3 + 4);
                        lonValue.resize(Base64::btoa((const byte*) &longitude, 3, (char*)lonValue.data()));

                        string coordsValue = latValue + lonValue;
                        node->attrs.map[coordsName] = coordsValue;
                    }
                }
                else
                {
                    e = API_EARGS;
                    break;
                }
            }
            else    // custom attribute, not official
            {
                const char* attrName = request->getName();
                const char* attrValue = request->getText();

                if (!attrName || !attrName[0] || strlen(attrName) > 7)
                {
                    e = API_EARGS;
                    break;
                }

                string sname = attrName;
                fsAccess->normalize(&sname);
                sname.insert(0, "_");
                nameid attr = AttrMap::string2nameid(sname.c_str());

                if (attrValue)
                {
                    string svalue = attrValue;
                    fsAccess->normalize(&svalue);
                    node->attrs.map[attr] = svalue;
                }
                else
                {
                    node->attrs.map.erase(attr);
                }
            }

            if (!e)
            {
                e = client->setattr(node);
            }

            break;
        }
		case MegaRequest::TYPE_CANCEL_ATTR_FILE:
		{
			int type = request->getParamType();
			Node *node = client->nodebyhandle(request->getNodeHandle());

			if (!node) { e = API_EARGS; break; }

            e = client->getfa(node, (fatype)type, 1);
			if (!e)
			{
				std::map<int, MegaRequestPrivate*>::iterator it = requestMap.begin();
				while(it != requestMap.end())
				{
					MegaRequestPrivate *r = it->second;
					it++;
					if (r->getType() == MegaRequest::TYPE_GET_ATTR_FILE &&
						r->getParamType() == request->getParamType() &&
						r->getNodeHandle() == request->getNodeHandle())
					{
						fireOnRequestFinish(r, MegaError(API_EINCOMPLETE));
					}
				}
				fireOnRequestFinish(request, MegaError(e));
			}
			break;
		}
		case MegaRequest::TYPE_RETRY_PENDING_CONNECTIONS:
		{
			bool disconnect = request->getFlag();
			bool includexfers = request->getNumber();
			client->abortbackoff(includexfers);
			if(disconnect)
            {
                client->disconnect();

#if defined(WINDOWS_PHONE) || TARGET_OS_IPHONE
                // Workaround to get the IP of valid DNS servers on Windows Phone/iOS
                string servers;

                while (true)
                {
                #ifdef WINDOWS_PHONE
                    client->httpio->getMEGADNSservers(&servers);
                #else
                    __res_state res;
                    if(res_ninit(&res) == 0)
                    {
                        union res_sockaddr_union u[MAXNS];
                        int nscount = res_getservers(&res, u, MAXNS);

                        for(int i = 0; i < nscount; i++)
                        {
                            char straddr[INET6_ADDRSTRLEN];
                            straddr[0] = 0;

                            if(u[i].sin.sin_family == PF_INET)
                            {
                                mega_inet_ntop(PF_INET, &u[i].sin.sin_addr, straddr, sizeof(straddr));
                            }

                            if(u[i].sin6.sin6_family == PF_INET6)
                            {
                                mega_inet_ntop(PF_INET6, &u[i].sin6.sin6_addr, straddr, sizeof(straddr));
                            }

                            if(straddr[0])
                            {
                                if (servers.size())
                                {
                                    servers.append(",");
                                }
                                servers.append(straddr);
                            }
                        }

                        res_ndestroy(&res);
                    }
                #endif

                    if (servers.size())
                        break;

                #ifdef WINDOWS_PHONE
                    std::this_thread::sleep_for(std::chrono::seconds(1));
                #else
                    sleep(1);
                #endif
                }

                LOG_debug << "Using MEGA DNS servers " << servers;
                httpio->setdnsservers(servers.c_str());
#endif
            }

			fireOnRequestFinish(request, MegaError(API_OK));
			break;
        }
        case MegaRequest::TYPE_INVITE_CONTACT:
        {
            const char *email = request->getEmail();
            const char *message = request->getText();
            int action = request->getNumber();

            if(client->loggedin() != FULLACCOUNT)
            {
                e = API_EACCESS;
                break;
            }

            if(!email || !client->finduser(client->me)->email.compare(email))
            {
                e = API_EARGS;
                break;
            }

            if (action != OPCA_ADD && action != OPCA_REMIND && action != OPCA_DELETE)
            {
                e = API_EARGS;
                break;
            }

            client->setpcr(email, (opcactions_t)action, message);
            break;
        }
        case MegaRequest::TYPE_REPLY_CONTACT_REQUEST:
        {
            handle h = request->getNodeHandle();
            int action = request->getNumber();

            if(h == INVALID_HANDLE || action < 0 || action > MegaContactRequest::REPLY_ACTION_IGNORE)
            {
                e = API_EARGS;
                break;
            }

            client->updatepcr(h, (ipcactions_t)action);
            break;
        }
		case MegaRequest::TYPE_REMOVE_CONTACT:
		{
			const char *email = request->getEmail();
			if(!email) { e = API_EARGS; break; }
            e = client->removecontact(email, HIDDEN);
			break;
		}
		case MegaRequest::TYPE_CREATE_ACCOUNT:
		{
			const char *email = request->getEmail();
			const char *password = request->getPassword();
            const char *name = request->getName();
            const char *pwkey = request->getPrivateKey();

            if(!email || !name || (!password && !pwkey))
			{
				e = API_EARGS; break;
			}

            requestMap.erase(request->getTag());
            while (!requestMap.empty())
            {
                std::map<int,MegaRequestPrivate*>::iterator it=requestMap.begin();
                if(it->second) fireOnRequestFinish(it->second, MegaError(MegaError::API_EACCESS));
            }

            while (!transferMap.empty())
            {
                std::map<int, MegaTransferPrivate *>::iterator it=transferMap.begin();
                if (it->second)
                {
                    it->second->setState(MegaTransfer::STATE_FAILED);
                    fireOnTransferFinish(it->second, MegaError(MegaError::API_EACCESS));
                }
            }
            requestMap[request->getTag()]=request;

			client->createephemeral();
			break;
		}
        case MegaRequest::TYPE_QUERY_SIGNUP_LINK:
        {
            const char *link = request->getLink();
            if(!link)
            {
                e = API_EARGS;
                break;
            }

            const char* ptr = link;
            const char* tptr;

            if ((tptr = strstr(ptr,"#confirm")))
            {
                ptr = tptr+8;

                unsigned len = (strlen(link)-(ptr-link))*3/4+4;
                byte *c = new byte[len];
                len = Base64::atob(ptr,c,len);
                if (len)
                {
                    client->querysignuplink(c,len);
                }
                else
                {
                    e = API_EARGS;
                }
                delete[] c;
                break;
            }
            else if ((tptr = strstr(ptr,"#newsignup")))
            {
                ptr = tptr+10;

                unsigned len = (strlen(link)-(ptr-link))*3/4+4;
                byte *c = new byte[len];
                len = Base64::atob(ptr,c,len);

                if (len > 8)
                {
                    // extract email and email_hash from link
                    byte *email = c;
                    byte *sha512bytes = c+len-8;    // last 11 chars

                    // get the hash for the received email
                    Hash sha512;
                    sha512.add(email, len-8);
                    string sha512str;
                    sha512.get(&sha512str);

                    // and finally check it
                    if (memcmp(sha512bytes, sha512str.data(), 8) == 0)
                    {
                        email[len-8] = '\0';
                        request->setEmail((const char *)email);
                        delete[] c;

                        fireOnRequestFinish(request, MegaError(API_OK));
                        break;
                    }
                }

                delete[] c;
            }

            e = API_EARGS;
            break;
        }
		case MegaRequest::TYPE_CONFIRM_ACCOUNT:
		{
			const char *link = request->getLink();
			const char *password = request->getPassword();
			const char *pwkey = request->getPrivateKey();

            if(!link || (request->getType() == MegaRequest::TYPE_CONFIRM_ACCOUNT && !password && !pwkey))
			{
				e = API_EARGS;
				break;
			}

			const char* ptr = link;
			const char* tptr;

			if ((tptr = strstr(ptr,"#confirm"))) ptr = tptr+8;

			unsigned len = (strlen(link)-(ptr-link))*3/4+4;
			byte *c = new byte[len];
            len = Base64::atob(ptr,c,len);
            if (len)
            {
                client->querysignuplink(c,len);
            }
            else
            {
                e = API_EARGS;
            }
			delete[] c;
			break;
		}
        case MegaRequest::TYPE_GET_RECOVERY_LINK:
        {
            const char *email = request->getEmail();
            bool hasMasterKey = request->getFlag();

            if (!email || !email[0])
            {
                e = API_EARGS;
                break;
            }

            client->getrecoverylink(email, hasMasterKey);
            break;
        }
        case MegaRequest::TYPE_QUERY_RECOVERY_LINK:
        {
            const char *link = request->getLink();

            const char* code;
            if (link && (code = strstr(link, "#recover")))
            {
                code += strlen("#recover");
            }
            else if (link && (code = strstr(link, "#verify")))
            {
                code += strlen("#verify");
            }
            else if (link && (code = strstr(link, "#cancel")))
            {
                code += strlen("#cancel");
            }
            else
            {
                e = API_EARGS;
                break;
            }

            client->queryrecoverylink(code);
            break;
        }
        case MegaRequest::TYPE_CONFIRM_RECOVERY_LINK:
        {
            const char *link = request->getLink();
            const char *newPwd = request->getPassword();

            const char* code;
            if (newPwd && link && (code = strstr(link, "#recover")))
            {
                code += strlen("#recover");
            }
            else
            {
                e = API_EARGS;
                break;
            }

            // concatenate query + confirm requests
            client->queryrecoverylink(code);
            break;
        }
        case MegaRequest::TYPE_GET_CANCEL_LINK:
        {
            if (client->loggedin() != FULLACCOUNT)
            {
                e = API_EACCESS;
                break;
            }

            User *u = client->finduser(client->me);
            if (!u)
            {
                e = API_ENOENT;
                break;
            }

            client->getcancellink(u->email.c_str());
            break;
        }
        case MegaRequest::TYPE_CONFIRM_CANCEL_LINK:
        {
            const char *link = request->getLink();
            const char *pwd = request->getPassword();

            if (client->loggedin() != FULLACCOUNT)
            {
                e = API_EACCESS;
            }

            const char* code;
            if (!pwd || !link || !(code = strstr(link, "#cancel")))
            {
                e = API_EARGS;
                break;
            }

            byte pwkey[SymmCipher::KEYLENGTH];
            client->pw_key(pwd, pwkey);

            // concatenate login + confirm requests
            e = client->validatepwd(pwkey);
            break;
        }
        case MegaRequest::TYPE_GET_CHANGE_EMAIL_LINK:
        {
            if (client->loggedin() != FULLACCOUNT)
            {
                e = API_EACCESS;
                break;
            }

            const char *email = request->getEmail();
            if (!email)
            {
                e = API_EARGS;
                break;
            }

            client->getemaillink(email);
            break;
        }
        case MegaRequest::TYPE_CONFIRM_CHANGE_EMAIL_LINK:
        {
            const char *link = request->getLink();
            const char *pwd = request->getPassword();

            if (client->loggedin() != FULLACCOUNT)
            {
                e = API_EACCESS;
            }

            const char* code;
            if (pwd && link && (code = strstr(link, "#verify")))
            {
                code += strlen("#verify");
            }
            else
            {
                e = API_EARGS;
                break;
            }

            // concatenates query + validate pwd + confirm
            client->queryrecoverylink(code);
            break;
        }
        case MegaRequest::TYPE_PAUSE_TRANSFERS:
        {
            bool pause = request->getFlag();
            int direction = request->getNumber();
            if(direction != -1
                    && direction != MegaTransfer::TYPE_DOWNLOAD
                    && direction != MegaTransfer::TYPE_UPLOAD)
            {
                e = API_EARGS;
                break;
            }

            if(direction == -1)
            {
                client->pausexfers(PUT, pause);
                client->pausexfers(GET, pause);
            }
            else if(direction == MegaTransfer::TYPE_DOWNLOAD)
            {
                client->pausexfers(GET, pause);
            }
            else
            {
                client->pausexfers(PUT, pause);
            }

            fireOnRequestFinish(request, MegaError(API_OK));
            break;
        }
<<<<<<< HEAD
        case MegaRequest::TYPE_PAUSE_TRANSFER:
        {
            bool pause = request->getFlag();
            int transferTag = request->getTransferTag();
            MegaTransferPrivate* megaTransfer = getMegaTransferPrivate(transferTag);
            if (!megaTransfer)
            {
                e = API_ENOENT;
                break;
            }

            e = client->transferlist.pause(megaTransfer->getTransfer(), pause);
            if (!e)
            {
                fireOnRequestFinish(request, MegaError(API_OK));
            }
            break;
        }
        case MegaRequest::TYPE_MOVE_TRANSFER:
        {
            bool automove = request->getFlag();
            int transferTag = request->getTransferTag();
            int number = request->getNumber();

            if (!transferTag || !number)
=======
        case MegaRequest::TYPE_SET_MAX_CONNECTIONS:
        {
            int direction = request->getParamType();
            int connections = request->getNumber();

            if (connections <= 0 || (direction != -1
                    && direction != MegaTransfer::TYPE_DOWNLOAD
                    && direction != MegaTransfer::TYPE_UPLOAD))
>>>>>>> a55db5e5
            {
                e = API_EARGS;
                break;
            }

<<<<<<< HEAD
            MegaTransferPrivate* megaTransfer = getMegaTransferPrivate(transferTag);
            if (!megaTransfer)
            {
                e = API_ENOENT;
                break;
            }

            Transfer *transfer = megaTransfer->getTransfer();
            if (!transfer)
            {
                e = API_ENOENT;
                break;
            }

            if (automove)
            {
                switch (number)
                {
                    case MegaTransfer::MOVE_TYPE_UP:
                        client->transferlist.moveup(transfer);
                        break;
                    case MegaTransfer::MOVE_TYPE_DOWN:
                        client->transferlist.movedown(transfer);
                        break;
                    case MegaTransfer::MOVE_TYPE_TOP:
                        client->transferlist.movetofirst(transfer);
                        break;
                    case MegaTransfer::MOVE_TYPE_BOTTOM:
                        client->transferlist.movetolast(transfer);
                        break;
                    default:
                        e = API_EARGS;
                        break;
                }
            }
            else
            {
                MegaTransferPrivate* prevMegaTransfer = getMegaTransferPrivate(number);
                if (!prevMegaTransfer)
                {
                    e = API_ENOENT;
                    break;
                }

                Transfer *prevTransfer = prevMegaTransfer->getTransfer();
                if (!prevTransfer)
                {
                    client->transferlist.movetransfer(transfer, client->transferlist.transfers[transfer->type].begin());
                }
                else
                {
                    if (transfer->type != prevTransfer->type)
                    {
                        e = API_EARGS;
                    }
                    else
                    {
                        client->transferlist.movetransfer(transfer, prevTransfer);
                    }
                }
            }

            if (!e)
            {
                fireOnRequestFinish(request, MegaError(API_OK));
            }

=======
            if (connections > MegaClient::MAX_NUM_CONNECTIONS)
            {
                e = API_ETOOMANY;
                break;
            }

            if (direction == -1)
            {
                client->setmaxconnections(GET, connections);
                client->setmaxconnections(PUT, connections);
            }
            else if (direction == MegaTransfer::TYPE_DOWNLOAD)
            {
                client->setmaxconnections(GET, connections);
            }
            else
            {
                client->setmaxconnections(PUT, connections);
            }

            fireOnRequestFinish(request, MegaError(API_OK));
>>>>>>> a55db5e5
            break;
        }
        case MegaRequest::TYPE_CANCEL_TRANSFER:
        {
            int transferTag = request->getTransferTag();
            MegaTransferPrivate* megaTransfer = getMegaTransferPrivate(transferTag);
            if (!megaTransfer)
            {
                e = API_ENOENT;
                break;
            }

            if (megaTransfer->getType() == MegaTransfer::TYPE_LOCAL_HTTP_DOWNLOAD)
            {
                e = API_EACCESS;
                break;
            }

            if (!megaTransfer->isStreamingTransfer())
            {
                Transfer *transfer = megaTransfer->getTransfer();
                if (!transfer)
                {
                    e = API_ENOENT;
                    break;
                }

                #ifdef _WIN32
                    if (transfer->type == GET)
                    {
                        transfer->localfilename.append("", 1);
                        WIN32_FILE_ATTRIBUTE_DATA fad;
                        if (GetFileAttributesExW((LPCWSTR)transfer->localfilename.data(), GetFileExInfoStandard, &fad))
                            SetFileAttributesW((LPCWSTR)transfer->localfilename.data(), fad.dwFileAttributes & ~FILE_ATTRIBUTE_HIDDEN);
                        transfer->localfilename.resize(transfer->localfilename.size()-1);
                    }
                #endif

                megaTransfer->setLastError(MegaError(API_EINCOMPLETE));

                bool found = false;
                file_list files = transfer->files;
                file_list::iterator iterator = files.begin();
                while (iterator != files.end())
                {
                    File *file = *iterator;
                    iterator++;
                    if (file->tag == transferTag)
                    {
                        found = true;
                        if (!file->syncxfer)
                        {
                            client->stopxfer(file);
                            fireOnRequestFinish(request, MegaError(API_OK));
                        }
                        else
                        {
                            fireOnRequestFinish(request, MegaError(API_EACCESS));
                        }
                        break;
                    }
                }

                if (!found)
                {
                    fireOnRequestFinish(request, MegaError(API_ENOENT));
                }
            }
            else
            {
                m_off_t startPos = megaTransfer->getStartPos();
                m_off_t endPos = megaTransfer->getEndPos();
                m_off_t totalBytes = endPos - startPos + 1;

                MegaNode *publicNode = megaTransfer->getPublicNode();
                if (publicNode)
                {
                    client->preadabort(publicNode->getHandle(), startPos, totalBytes);
                }
                else
                {
                    Node *node = client->nodebyhandle(megaTransfer->getNodeHandle());
                    if (node)
                    {
                        client->preadabort(node, startPos, totalBytes);
                    }
                }
                fireOnRequestFinish(request, MegaError(API_OK));
            }
            break;
        }
        case MegaRequest::TYPE_CANCEL_TRANSFERS:
        {
            int direction = request->getParamType();
<<<<<<< HEAD
            if ((direction != MegaTransfer::TYPE_DOWNLOAD) && (direction != MegaTransfer::TYPE_UPLOAD))
            {
                e = API_EARGS;
                break;
            }
=======
            bool flag = request->getFlag();

            if((direction != MegaTransfer::TYPE_DOWNLOAD) && (direction != MegaTransfer::TYPE_UPLOAD))
                { e = API_EARGS; break; }
>>>>>>> a55db5e5

            if (!flag)
            {
<<<<<<< HEAD
                Transfer *transfer = it->second;
                it++;

                file_list files = transfer->files;
				file_list::iterator iterator = files.begin();
				while (iterator != files.end())
				{
					File *file = *iterator;
					iterator++;
                    if (!file->syncxfer)
                    {
                        MegaTransferPrivate* megaTransfer = getMegaTransferPrivate(file->tag);
                        if (megaTransfer)
                        {
                            megaTransfer->setLastError(MegaError(API_EINCOMPLETE));
                            client->stopxfer(file);
                        }
                    }
				}
=======
                for (transfer_map::iterator it = client->transfers[direction].begin() ; it != client->transfers[direction].end() ; it++)
                {
                    cancelTransferByTag(it->second->tag);
                }
                request->setFlag(true);
                requestQueue.push(request);
            }
            else
            {
                fireOnRequestFinish(request, MegaError(API_OK));
>>>>>>> a55db5e5
            }
            break;
        }
#ifdef ENABLE_SYNC
        case MegaRequest::TYPE_ADD_SYNC:
        {
            const char *localPath = request->getFile();
            Node *node = client->nodebyhandle(request->getNodeHandle());
            if(!node || (node->type==FILENODE) || !localPath)
            {
                e = API_EARGS;
                break;
            }

            string utf8name(localPath);
            string localname;
            client->fsaccess->path2local(&utf8name, &localname);
            e = client->addsync(&localname, DEBRISFOLDER, NULL, node, 0, -nextTag);
            if(!e)
            {
                MegaSyncPrivate *sync = new MegaSyncPrivate(client->syncs.back());
                sync->setListener(request->getSyncListener());
                syncMap[-nextTag] = sync;

                request->setNumber(client->syncs.back()->fsfp);
                fireOnRequestFinish(request, MegaError(API_OK));
            }
            break;
        }
        case MegaRequest::TYPE_REMOVE_SYNCS:
        {
            sync_list::iterator it = client->syncs.begin();
            while (it != client->syncs.end())
            {
                Sync *sync = (*it);
                int tag = sync->tag;
                it++;

                client->delsync(sync);

                if (syncMap.find(tag) != syncMap.end())
                {
                    MegaSyncPrivate *megaSync = syncMap.at(tag);
                    syncMap.erase(tag);
                    delete megaSync;
                }
            }
            fireOnRequestFinish(request, MegaError(API_OK));
            break;
        }
        case MegaRequest::TYPE_REMOVE_SYNC:
        {
            handle nodehandle = request->getNodeHandle();
            sync_list::iterator it = client->syncs.begin();
            bool found = false;
            while(it != client->syncs.end())
            {
                Sync *sync = (*it);
                it++;

                int tag = sync->tag;
                if (!sync->localroot.node || sync->localroot.node->nodehandle == nodehandle)
                {
                    string path;
                    fsAccess->local2path(&sync->localroot.localname, &path);
                    if (!request->getFile() || sync->localroot.node)
                    {
                        request->setFile(path.c_str());
                    }

                    client->delsync(sync, request->getFlag());

                    if (syncMap.find(tag) != syncMap.end())
                    {
                        MegaSyncPrivate *megaSync = syncMap.at(tag);
                        syncMap.erase(tag);
                        delete megaSync;
                    }

                    found = true;
                }
            }

            if (found)
            {
                fireOnRequestFinish(request, MegaError(API_OK));
            }
            else
            {
                e = API_ENOENT;
            }

            break;
        }
#endif
        case MegaRequest::TYPE_REPORT_EVENT:
        {
            const char *details = request->getText();
            if(!details)
            {
                e = API_EARGS;
                break;
            }

            string event = "A"; //Application event
            int size = strlen(details);
            char *base64details = new char[size * 4 / 3 + 4];
            Base64::btoa((byte *)details, size, base64details);
            client->reportevent(event.c_str(), base64details);
            delete [] base64details;
            break;
        }
        case MegaRequest::TYPE_DELETE:
        {
#ifdef HAVE_LIBUV
            if (httpServer)
            {
                MegaHTTPServer *server = httpServer;
                httpServer = NULL;
                sdkMutex.unlock();
                delete server;
                sdkMutex.lock();
            }
#endif
            threadExit = 1;
            break;
        }
        case MegaRequest::TYPE_GET_PRICING:
        case MegaRequest::TYPE_GET_PAYMENT_ID:
        case MegaRequest::TYPE_UPGRADE_ACCOUNT:
        {
            int method = request->getNumber();
            if(method != MegaApi::PAYMENT_METHOD_BALANCE && method != MegaApi::PAYMENT_METHOD_CREDIT_CARD)
            {
                e = API_EARGS;
                break;
            }

            client->purchase_enumeratequotaitems();
            break;
        }
        case MegaRequest::TYPE_SUBMIT_PURCHASE_RECEIPT:
        {
            const char* receipt = request->getText();
            int type = request->getNumber();

            if(!receipt || (type != MegaApi::PAYMENT_METHOD_GOOGLE_WALLET
                            && type != MegaApi::PAYMENT_METHOD_ITUNES
                            && type != MegaApi::PAYMENT_METHOD_WINDOWS_STORE))
            {
                e = API_EARGS;
                break;
            }

            if(type == MegaApi::PAYMENT_METHOD_ITUNES && client->loggedin() != FULLACCOUNT)
            {
                e = API_EACCESS;
                break;
            }

            string base64receipt;
            if (type == MegaApi::PAYMENT_METHOD_GOOGLE_WALLET
                    || type == MegaApi::PAYMENT_METHOD_WINDOWS_STORE)
            {
                int len = strlen(receipt);
                base64receipt.resize(len * 4 / 3 + 4);
                base64receipt.resize(Base64::btoa((byte *)receipt, len, (char *)base64receipt.data()));
            }
            else // MegaApi::PAYMENT_METHOD_ITUNES
            {
                base64receipt = receipt;
            }

            client->submitpurchasereceipt(type, base64receipt.c_str());
            break;
        }
        case MegaRequest::TYPE_CREDIT_CARD_STORE:
        {
            const char *ccplain = request->getText();
            e = client->creditcardstore(ccplain);
            break;
        }
        case MegaRequest::TYPE_CREDIT_CARD_QUERY_SUBSCRIPTIONS:
        {
            client->creditcardquerysubscriptions();
            break;
        }
        case MegaRequest::TYPE_CREDIT_CARD_CANCEL_SUBSCRIPTIONS:
        {
            const char* reason = request->getText();
            client->creditcardcancelsubscriptions(reason);
            break;
        }
        case MegaRequest::TYPE_GET_PAYMENT_METHODS:
        {
            client->getpaymentmethods();
            break;
        }
        case MegaRequest::TYPE_SUBMIT_FEEDBACK:
        {
            int rating = request->getNumber();
            const char *message = request->getText();

            if(rating < 1 || rating > 5)
            {
                e = API_EARGS;
                break;
            }

            if(!message)
            {
                message = "";
            }

            int size = strlen(message);
            char *base64message = new char[size * 4 / 3 + 4];
            Base64::btoa((byte *)message, size, base64message);

            char base64uhandle[12];
            Base64::btoa((const byte*)&client->me, MegaClient::USERHANDLE, base64uhandle);

            string feedback;
            feedback.resize(128 + strlen(base64message));

            snprintf((char *)feedback.data(), feedback.size(), "{\\\"r\\\":\\\"%d\\\",\\\"m\\\":\\\"%s\\\",\\\"u\\\":\\\"%s\\\"}", rating, base64message, base64uhandle);
            client->userfeedbackstore(feedback.c_str());
            delete [] base64message;
            break;
        }
        case MegaRequest::TYPE_SEND_EVENT:
        {
            int number = request->getNumber();
            const char *text = request->getText();

            if(number < 99500 || number >= 99600 || !text)
            {
                e = API_EARGS;
                break;
            }

            client->sendevent(number, text);
            break;
        }
        case MegaRequest::TYPE_GET_USER_DATA:
        {
            const char *email = request->getEmail();
            if(request->getFlag() && !email)
            {
                e = API_EARGS;
                break;
            }

            if(!request->getFlag())
            {
                client->getuserdata();
            }
            else
            {
                client->getpubkey(email);
            }

            break;
        }
        case MegaRequest::TYPE_KILL_SESSION:
        {
            MegaHandle handle = request->getNodeHandle();
            if (handle == INVALID_HANDLE)
            {
                client->killallsessions();
            }
            else
            {
                client->killsession(handle);
            }
            break;
        }
        case MegaRequest::TYPE_GET_SESSION_TRANSFER_URL:
        {
            client->copysession();
            break;
        }
        case MegaRequest::TYPE_CLEAN_RUBBISH_BIN:
        {
            client->cleanrubbishbin();
            break;
        }
        case MegaRequest::TYPE_USE_HTTPS_ONLY:
        {
            bool usehttps = request->getFlag();
            if (client->usehttps != usehttps)
            {
                client->usehttps = usehttps;
                for (int d = GET; d == GET || d == PUT; d += PUT - GET)
                {
                    for (transfer_map::iterator it = client->transfers[d].begin(); it != client->transfers[d].end(); it++)
                    {
                        Transfer *t = it->second;
                        if (t->slot)
                        {
                            t->failed(API_EAGAIN);
                        }
                    }
                }
            }
            fireOnRequestFinish(request, MegaError(API_OK));
            break;
        }
        case MegaRequest::TYPE_SET_PROXY:
        {
            Proxy *proxy = request->getProxy();
            httpio->setproxy(proxy);
            delete proxy;
            fireOnRequestFinish(request, MegaError(API_OK));
            break;
        }
#ifdef ENABLE_CHAT
        case MegaRequest::TYPE_CHAT_CREATE:
        {
            MegaTextChatPeerList *chatPeers = request->getMegaTextChatPeerList();
            if (!chatPeers)   // refuse to create chats without participants
            {
                e = API_EARGS;
                break;
            }

            bool group = request->getFlag();
            const userpriv_vector *userpriv = ((MegaTextChatPeerListPrivate*)chatPeers)->getList();
            if (!userpriv || (!group && chatPeers->size() > 1))
            {
                e = API_EARGS;
                break;
            }

            // if 1:1 chat, peer is enforced to be moderator too
            if (!group && userpriv->at(1).second != PRIV_MODERATOR)
            {
                ((MegaTextChatPeerListPrivate*)chatPeers)->setPeerPrivilege(userpriv->at(1).first, PRIV_MODERATOR);
            }

            client->createChat(group, userpriv);
            break;
        }
        case MegaRequest::TYPE_CHAT_INVITE:
        {
            handle chatid = request->getNodeHandle();
            handle uh = request->getParentHandle();
            int access = request->getAccess();
            const char *title = request->getText();

            if (chatid == INVALID_HANDLE || uh == INVALID_HANDLE)
            {
                e = API_EARGS;
                break;
            }

            char uid[12];
            Base64::btoa((byte*)&uh, sizeof uh, uid);
            uid[11] = 0;

            client->inviteToChat(chatid, uid, access, title);
            break;
        }
        case MegaRequest::TYPE_CHAT_REMOVE:
        {
            handle chatid = request->getNodeHandle();
            handle uh = request->getParentHandle();

            if (chatid == INVALID_HANDLE)
            {
                e = API_EARGS;
                break;
            }

            // user is optional. If not provided, command apply to own user
            if (uh != INVALID_HANDLE)
            {
                char uid[12];
                Base64::btoa((byte*)&uh, sizeof uh, uid);
                uid[11] = 0;

                client->removeFromChat(chatid, uid);
            }
            else
            {
                client->removeFromChat(chatid);
            }
            break;
        }
        case MegaRequest::TYPE_CHAT_URL:
        {
            MegaHandle chatid = request->getNodeHandle();
            if (chatid == INVALID_HANDLE)
            {
                e = API_EARGS;
                break;
            }

            client->getUrlChat(chatid);
            break;
        }
        case MegaRequest::TYPE_CHAT_GRANT_ACCESS:
        {
            handle chatid = request->getParentHandle();
            handle h = request->getNodeHandle();
            const char *uid = request->getEmail();

            if (chatid == INVALID_HANDLE || h == INVALID_HANDLE || !uid)
            {
                e = API_EARGS;
                break;
            }

            client->grantAccessInChat(chatid, h, uid);
            break;
        }
        case MegaRequest::TYPE_CHAT_REMOVE_ACCESS:
        {
            handle chatid = request->getParentHandle();
            handle h = request->getNodeHandle();
            const char *uid = request->getEmail();

            if (chatid == INVALID_HANDLE || h == INVALID_HANDLE || !uid)
            {
                e = API_EARGS;
                break;
            }

            client->removeAccessInChat(chatid, h, uid);
            break;
        }
        case MegaRequest::TYPE_CHAT_UPDATE_PERMISSIONS:
        {
            handle chatid = request->getNodeHandle();
            handle uh = request->getParentHandle();
            int access = request->getAccess();

            if (chatid == INVALID_HANDLE || uh == INVALID_HANDLE)
            {
                e = API_EARGS;
                break;
            }

            char uid[12];
            Base64::btoa((byte*)&uh, sizeof uh, uid);
            uid[11] = 0;

            client->updateChatPermissions(chatid, uid, access);
            break;
        }
        case MegaRequest::TYPE_CHAT_TRUNCATE:
        {
            MegaHandle chatid = request->getNodeHandle();
            handle messageid = request->getParentHandle();
            if (chatid == INVALID_HANDLE || messageid == INVALID_HANDLE)
            {
                e = API_EARGS;
                break;
            }

            client->truncateChat(chatid, messageid);
            break;
        }
        case MegaRequest::TYPE_CHAT_SET_TITLE:
        {
            MegaHandle chatid = request->getNodeHandle();
            const char *title = request->getText();
            if (chatid == INVALID_HANDLE || title == NULL)
            {
                e = API_EARGS;
                break;
            }

            client->setChatTitle(chatid, title);
            break;
        }
#endif
        default:
        {
            e = API_EINTERNAL;
        }
        }

		if(e)
        {
            LOG_err << "Error starting request: " << e;
            fireOnRequestFinish(request, MegaError(e));
        }

		sdkMutex.unlock();
	}
}

char* MegaApiImpl::stringToArray(string &buffer)
{
	char *newbuffer = new char[buffer.size()+1];
	memcpy(newbuffer, buffer.data(), buffer.size());
	newbuffer[buffer.size()]='\0';
    return newbuffer;
}

void MegaApiImpl::updateStats()
{
    sdkMutex.lock();
    pendingDownloads = client->transfers[0].size();
    pendingUploads = client->transfers[1].size();
    sdkMutex.unlock();
}

long long MegaApiImpl::getNumNodes()
{
    return client->totalNodes;
}

long long MegaApiImpl::getTotalDownloadedBytes()
{
    return totalDownloadedBytes;
}

long long MegaApiImpl::getTotalUploadedBytes()
{
    return totalUploadedBytes;
}

void MegaApiImpl::update()
{
#ifdef ENABLE_SYNC
    sdkMutex.lock();

    LOG_debug << "PendingCS? " << (client->pendingcs != NULL);
    LOG_debug << "PendingFA? " << client->activefa.size() << " active, " << client->queuedfa.size() << " queued";
    LOG_debug << "FLAGS: " << client->syncactivity << " " << client->syncadded
              << " " << client->syncdownrequired << " " << client->syncdownretry
              << " " << client->syncfslockretry << " " << client->syncfsopsfailed
              << " " << client->syncnagleretry << " " << client->syncscanfailed
              << " " << client->syncops << " " << client->syncscanstate
              << " " << client->faputcompletion.size() << " " << client->synccreate.size()
              << " " << client->fetchingnodes << " " << client->pendingfa.size()
              << " " << client->xferpaused[0] << " " << client->xferpaused[1]
              << " " << client->transfers[0].size() << " " << client->transfers[1].size()
              << " " << client->syncscanstate << " " << client->statecurrent
              << " " << client->syncadding << " " << client->syncdebrisadding
              << " " << client->umindex.size() << " " << client->uhindex.size();

    sdkMutex.unlock();
#endif

    waiter->notify();
}

bool MegaApiImpl::isWaiting()
{
    return waiting || waitingRequest;
}

TreeProcCopy::TreeProcCopy()
{
	nn = NULL;
	nc = 0;
}

void TreeProcCopy::allocnodes()
{
	if(nc) nn = new NewNode[nc];
}

TreeProcCopy::~TreeProcCopy()
{
	//Will be deleted in putnodes_result
	//delete[] nn;
}

// determine node tree size (nn = NULL) or write node tree to new nodes array
void TreeProcCopy::proc(MegaClient* client, Node* n)
{
	if (nn)
	{
		string attrstring;
		SymmCipher key;
		NewNode* t = nn+--nc;

		// copy node
		t->source = NEW_NODE;
		t->type = n->type;
		t->nodehandle = n->nodehandle;
        t->parenthandle = n->parent ? n->parent->nodehandle : UNDEF;

		// copy key (if file) or generate new key (if folder)
		if (n->type == FILENODE) t->nodekey = n->nodekey;
		else
		{
			byte buf[FOLDERNODEKEYLENGTH];
			PrnGen::genblock(buf,sizeof buf);
			t->nodekey.assign((char*)buf,FOLDERNODEKEYLENGTH);
		}

		t->attrstring = new string;
		if(t->nodekey.size())
		{
			key.setkey((const byte*)t->nodekey.data(),n->type);

			n->attrs.getjson(&attrstring);
			client->makeattr(&key,t->attrstring,attrstring.c_str());
		}
	}
	else nc++;
}

TransferQueue::TransferQueue()
{
    mutex.init(false);
}

void TransferQueue::push(MegaTransferPrivate *transfer)
{
    mutex.lock();
    transfers.push_back(transfer);
    mutex.unlock();
}

void TransferQueue::push_front(MegaTransferPrivate *transfer)
{
    mutex.lock();
    transfers.push_front(transfer);
    mutex.unlock();
}

MegaTransferPrivate *TransferQueue::pop()
{
    mutex.lock();
    if(transfers.empty())
    {
        mutex.unlock();
        return NULL;
    }
    MegaTransferPrivate *transfer = transfers.front();
    transfers.pop_front();
    mutex.unlock();
    return transfer;
}

void TransferQueue::removeListener(MegaTransferListener *listener)
{
    mutex.lock();

    std::deque<MegaTransferPrivate *>::iterator it = transfers.begin();
    while(it != transfers.end())
    {
        MegaTransferPrivate *transfer = (*it);
        if(transfer->getListener() == listener)
            transfer->setListener(NULL);
        it++;
    }

    mutex.unlock();
}

RequestQueue::RequestQueue()
{
    mutex.init(false);
}

void RequestQueue::push(MegaRequestPrivate *request)
{
    mutex.lock();
    requests.push_back(request);
    mutex.unlock();
}

void RequestQueue::push_front(MegaRequestPrivate *request)
{
    mutex.lock();
    requests.push_front(request);
    mutex.unlock();
}

MegaRequestPrivate *RequestQueue::pop()
{
    mutex.lock();
    if(requests.empty())
    {
        mutex.unlock();
        return NULL;
    }
    MegaRequestPrivate *request = requests.front();
    requests.pop_front();
    mutex.unlock();
    return request;
}

void RequestQueue::removeListener(MegaRequestListener *listener)
{
    mutex.lock();

    std::deque<MegaRequestPrivate *>::iterator it = requests.begin();
    while(it != requests.end())
    {
        MegaRequestPrivate *request = (*it);
        if(request->getListener()==listener)
            request->setListener(NULL);
        it++;
    }

    mutex.unlock();
}

#ifdef ENABLE_SYNC
void RequestQueue::removeListener(MegaSyncListener *listener)
{
    mutex.lock();

    std::deque<MegaRequestPrivate *>::iterator it = requests.begin();
    while(it != requests.end())
    {
        MegaRequestPrivate *request = (*it);
        if(request->getSyncListener()==listener)
            request->setSyncListener(NULL);
        it++;
    }

    mutex.unlock();
}
#endif

MegaHashSignatureImpl::MegaHashSignatureImpl(const char *base64Key)
{
    hashSignature = new HashSignature(new Hash());
    asymmCypher = new AsymmCipher();

    string pubks;
    int len = strlen(base64Key)/4*3+3;
    pubks.resize(len);
    pubks.resize(Base64::atob(base64Key, (byte *)pubks.data(), len));
    asymmCypher->setkey(AsymmCipher::PUBKEY,(byte*)pubks.data(), pubks.size());
}

MegaHashSignatureImpl::~MegaHashSignatureImpl()
{
    delete hashSignature;
    delete asymmCypher;
}

void MegaHashSignatureImpl::init()
{
    hashSignature->get(asymmCypher, NULL, 0);
}

void MegaHashSignatureImpl::add(const char *data, unsigned size)
{
    hashSignature->add((const byte *)data, size);
}

bool MegaHashSignatureImpl::checkSignature(const char *base64Signature)
{
    char signature[512];
    int l = Base64::atob(base64Signature, (byte *)signature, sizeof(signature));
    if(l != sizeof(signature))
        return false;

    return hashSignature->check(asymmCypher, (const byte *)signature, sizeof(signature));
}

int MegaAccountDetailsPrivate::getProLevel()
{
    return details.pro_level;
}

int64_t MegaAccountDetailsPrivate::getProExpiration()
{
    return details.pro_until;
}

int MegaAccountDetailsPrivate::getSubscriptionStatus()
{
    if(details.subscription_type == 'S')
    {
        return MegaAccountDetails::SUBSCRIPTION_STATUS_VALID;
    }

    if(details.subscription_type == 'R')
    {
        return MegaAccountDetails::SUBSCRIPTION_STATUS_INVALID;
    }

    return MegaAccountDetails::SUBSCRIPTION_STATUS_NONE;
}

int64_t MegaAccountDetailsPrivate::getSubscriptionRenewTime()
{
    return details.subscription_renew;
}

char *MegaAccountDetailsPrivate::getSubscriptionMethod()
{
    return MegaApi::strdup(details.subscription_method.c_str());
}

char *MegaAccountDetailsPrivate::getSubscriptionCycle()
{
    return MegaApi::strdup(details.subscription_cycle);
}

long long MegaAccountDetailsPrivate::getStorageMax()
{
    return details.storage_max;
}

long long MegaAccountDetailsPrivate::getStorageUsed()
{
    return details.storage_used;
}

long long MegaAccountDetailsPrivate::getTransferMax()
{
    return details.transfer_max;
}

long long MegaAccountDetailsPrivate::getTransferOwnUsed()
{
    return details.transfer_own_used;
}

int MegaAccountDetailsPrivate::getNumUsageItems()
{
    return details.storage.size();
}

long long MegaAccountDetailsPrivate::getStorageUsed(MegaHandle handle)
{
    return details.storage[handle].bytes;
}

long long MegaAccountDetailsPrivate::getNumFiles(MegaHandle handle)
{
    return details.storage[handle].files;
}

long long MegaAccountDetailsPrivate::getNumFolders(MegaHandle handle)
{
    return details.storage[handle].folders;
}

MegaAccountDetails* MegaAccountDetailsPrivate::copy()
{
    return new MegaAccountDetailsPrivate(&details);
}

int MegaAccountDetailsPrivate::getNumBalances() const
{
    return details.balances.size();
}

MegaAccountBalance *MegaAccountDetailsPrivate::getBalance(int i) const
{
    if ((unsigned int)i < details.balances.size())
    {
        return MegaAccountBalancePrivate::fromAccountBalance(&(details.balances[(unsigned int)i]));
    }
    return NULL;
}

int MegaAccountDetailsPrivate::getNumSessions() const
{
    return details.sessions.size();
}

MegaAccountSession *MegaAccountDetailsPrivate::getSession(int i) const
{
    if ((unsigned int)i < details.sessions.size())
    {
        return MegaAccountSessionPrivate::fromAccountSession(&(details.sessions[(unsigned int)i]));
    }
    return NULL;
}

int MegaAccountDetailsPrivate::getNumPurchases() const
{
    return details.purchases.size();
}

MegaAccountPurchase *MegaAccountDetailsPrivate::getPurchase(int i) const
{
    if ((unsigned int)i < details.purchases.size())
    {
        return MegaAccountPurchasePrivate::fromAccountPurchase(&(details.purchases[(unsigned int)i]));
    }
    return NULL;
}

int MegaAccountDetailsPrivate::getNumTransactions() const
{
    return details.transactions.size();
}

MegaAccountTransaction *MegaAccountDetailsPrivate::getTransaction(int i) const
{
    if ((unsigned int)i < details.transactions.size())
    {
        return MegaAccountTransactionPrivate::fromAccountTransaction(&(details.transactions[(unsigned int)i]));
    }
    return NULL;
}

int MegaAccountDetailsPrivate::getTemporalBandwidthInterval()
{
    return details.transfer_hist.size();
}

long long MegaAccountDetailsPrivate::getTemporalBandwidth()
{
    long long result = 0;
    for (unsigned int i = 0; i < details.transfer_hist.size(); i++)
    {
        result += details.transfer_hist[i];
    }
    return result;
}

bool MegaAccountDetailsPrivate::isTemporalBandwidthValid()
{
    return details.transfer_hist_valid;
}

ExternalLogger::ExternalLogger()
{
	mutex.init(true);
	this->megaLogger = NULL;
	SimpleLogger::setOutputClass(this);

    //Initialize outputSettings map
    SimpleLogger::outputSettings[(LogLevel)logFatal];
    SimpleLogger::outputSettings[(LogLevel)logError];
    SimpleLogger::outputSettings[(LogLevel)logWarning];
    SimpleLogger::outputSettings[(LogLevel)logInfo];
    SimpleLogger::outputSettings[(LogLevel)logDebug];
    SimpleLogger::outputSettings[(LogLevel)logMax];
}

void ExternalLogger::setMegaLogger(MegaLogger *logger)
{
	this->megaLogger = logger;
}

void ExternalLogger::setLogLevel(int logLevel)
{
	SimpleLogger::setLogLevel((LogLevel)logLevel);
}

void ExternalLogger::postLog(int logLevel, const char *message, const char *filename, int line)
{
    if(SimpleLogger::logCurrentLevel < logLevel)
        return;

	if(!message)
	{
		message = "";
	}

	if(!filename)
	{
		filename = "";
	}

    mutex.lock();
	SimpleLogger((LogLevel)logLevel, filename, line) << message;
    mutex.unlock();
}

void ExternalLogger::log(const char *time, int loglevel, const char *source, const char *message)
{
	if(!time)
	{
		time = "";
	}

	if(!source)
	{
		source = "";
	}

	if(!message)
	{
		message = "";
	}

	mutex.lock();
	if(megaLogger)
	{
        megaLogger->log(time, loglevel, source, message);
	}
	else
	{
		cout << "[" << time << "][" << SimpleLogger::toStr((LogLevel)loglevel) << "] " << message << endl;
	}
	mutex.unlock();
}


OutShareProcessor::OutShareProcessor()
{

}

bool OutShareProcessor::processNode(Node *node)
{
    if(!node->outshares)
    {
        return true;
    }

    for (share_map::iterator it = node->outshares->begin(); it != node->outshares->end(); it++)
	{
        Share *share = it->second;
        if (share->user && (share->user->show == VISIBLE)) // public links have no user
        {
            shares.push_back(share);
            handles.push_back(node->nodehandle);
        }
	}

	return true;
}

vector<Share *> &OutShareProcessor::getShares()
{
	return shares;
}

vector<handle> &OutShareProcessor::getHandles()
{
	return handles;
}

PendingOutShareProcessor::PendingOutShareProcessor()
{

}

bool PendingOutShareProcessor::processNode(Node *node)
{
    if(!node->pendingshares)
    {
        return true;
    }

    for (share_map::iterator it = node->pendingshares->begin(); it != node->pendingshares->end(); it++)
    {
        shares.push_back(it->second);
        handles.push_back(node->nodehandle);
    }

    return true;
}

vector<Share *> &PendingOutShareProcessor::getShares()
{
    return shares;
}

vector<handle> &PendingOutShareProcessor::getHandles()
{
    return handles;
}

MegaPricingPrivate::~MegaPricingPrivate()
{
    for(unsigned i = 0; i < currency.size(); i++)
    {
        delete[] currency[i];
    }

    for(unsigned i = 0; i < description.size(); i++)
    {
        delete[] description[i];
    }

    for(unsigned i = 0; i < iosId.size(); i++)
    {
        delete[] iosId[i];
    }

    for(unsigned i = 0; i < androidId.size(); i++)
    {
        delete[] androidId[i];
    }
}

int MegaPricingPrivate::getNumProducts()
{
    return handles.size();
}

handle MegaPricingPrivate::getHandle(int productIndex)
{
    if((unsigned)productIndex < handles.size())
        return handles[productIndex];

    return UNDEF;
}

int MegaPricingPrivate::getProLevel(int productIndex)
{
    if((unsigned)productIndex < proLevel.size())
        return proLevel[productIndex];

    return 0;
}

int MegaPricingPrivate::getGBStorage(int productIndex)
{
    if((unsigned)productIndex < gbStorage.size())
        return gbStorage[productIndex];

    return 0;
}

int MegaPricingPrivate::getGBTransfer(int productIndex)
{
    if((unsigned)productIndex < gbTransfer.size())
        return gbTransfer[productIndex];

    return 0;
}

int MegaPricingPrivate::getMonths(int productIndex)
{
    if((unsigned)productIndex < months.size())
        return months[productIndex];

    return 0;
}

int MegaPricingPrivate::getAmount(int productIndex)
{
    if((unsigned)productIndex < amount.size())
        return amount[productIndex];

    return 0;
}

const char *MegaPricingPrivate::getCurrency(int productIndex)
{
    if((unsigned)productIndex < currency.size())
        return currency[productIndex];

    return NULL;
}

const char *MegaPricingPrivate::getDescription(int productIndex)
{
    if((unsigned)productIndex < description.size())
        return description[productIndex];

    return NULL;
}

const char *MegaPricingPrivate::getIosID(int productIndex)
{
    if((unsigned)productIndex < iosId.size())
        return iosId[productIndex];

    return NULL;
}

const char *MegaPricingPrivate::getAndroidID(int productIndex)
{
    if((unsigned)productIndex < androidId.size())
        return androidId[productIndex];

    return NULL;
}

MegaPricing *MegaPricingPrivate::copy()
{
    MegaPricingPrivate *megaPricing = new MegaPricingPrivate();
    for(unsigned i=0; i<handles.size(); i++)
    {
        megaPricing->addProduct(handles[i], proLevel[i], gbStorage[i], gbTransfer[i],
                                months[i], amount[i], currency[i], description[i], iosId[i], androidId[i]);
    }

    return megaPricing;
}

void MegaPricingPrivate::addProduct(handle product, int proLevel, int gbStorage, int gbTransfer, int months, int amount, const char *currency,
                                    const char* description, const char* iosid, const char* androidid)
{
    this->handles.push_back(product);
    this->proLevel.push_back(proLevel);
    this->gbStorage.push_back(gbStorage);
    this->gbTransfer.push_back(gbTransfer);
    this->months.push_back(months);
    this->amount.push_back(amount);
    this->currency.push_back(MegaApi::strdup(currency));
    this->description.push_back(MegaApi::strdup(description));
    this->iosId.push_back(MegaApi::strdup(iosid));
    this->androidId.push_back(MegaApi::strdup(androidid));
}

#ifdef ENABLE_SYNC
MegaSyncPrivate::MegaSyncPrivate(Sync *sync)
{
    this->tag = sync->tag;
    sync->client->fsaccess->local2path(&sync->localroot.localname, &localFolder);
    this->megaHandle = sync->localroot.node->nodehandle;
    this->fingerprint = sync->fsfp;
    this->state = sync->state;
    this->listener = NULL;
}

MegaSyncPrivate::MegaSyncPrivate(MegaSyncPrivate *sync)
{
    this->setTag(sync->getTag());
    this->setLocalFolder(sync->getLocalFolder());
    this->setMegaHandle(sync->getMegaHandle());
    this->setLocalFingerprint(sync->getLocalFingerprint());
    this->setState(sync->getState());
    this->setListener(sync->getListener());
}

MegaSyncPrivate::~MegaSyncPrivate()
{
}

MegaSync *MegaSyncPrivate::copy()
{
    return new MegaSyncPrivate(this);
}

MegaHandle MegaSyncPrivate::getMegaHandle() const
{
    return megaHandle;
}

void MegaSyncPrivate::setMegaHandle(MegaHandle handle)
{
    this->megaHandle = handle;
}

const char *MegaSyncPrivate::getLocalFolder() const
{
    if(!localFolder.size())
        return NULL;

    return localFolder.c_str();
}

void MegaSyncPrivate::setLocalFolder(const char *path)
{
    this->localFolder = path;
}

long long MegaSyncPrivate::getLocalFingerprint() const
{
    return fingerprint;
}

void MegaSyncPrivate::setLocalFingerprint(long long fingerprint)
{
    this->fingerprint = fingerprint;
}

int MegaSyncPrivate::getTag() const
{
    return tag;
}

void MegaSyncPrivate::setTag(int tag)
{
    this->tag = tag;
}

void MegaSyncPrivate::setListener(MegaSyncListener *listener)
{
    this->listener = listener;
}

MegaSyncListener *MegaSyncPrivate::getListener()
{
    return this->listener;
}

int MegaSyncPrivate::getState() const
{
    return state;
}

void MegaSyncPrivate::setState(int state)
{
    this->state = state;
}

MegaSyncEventPrivate::MegaSyncEventPrivate(int type)
{
    this->type = type;
    path = NULL;
    newPath = NULL;
    prevName = NULL;
    nodeHandle = INVALID_HANDLE;
    prevParent = INVALID_HANDLE;
}

MegaSyncEventPrivate::~MegaSyncEventPrivate()
{
    delete [] path;
}

MegaSyncEvent *MegaSyncEventPrivate::copy()
{
    MegaSyncEventPrivate *event = new MegaSyncEventPrivate(type);
    event->setPath(this->path);
    event->setNodeHandle(this->nodeHandle);
    event->setNewPath(this->newPath);
    event->setPrevName(this->prevName);
    event->setPrevParent(this->prevParent);
    return event;
}

int MegaSyncEventPrivate::getType() const
{
    return type;
}

const char *MegaSyncEventPrivate::getPath() const
{
    return path;
}

MegaHandle MegaSyncEventPrivate::getNodeHandle() const
{
    return nodeHandle;
}

const char *MegaSyncEventPrivate::getNewPath() const
{
    return newPath;
}

const char *MegaSyncEventPrivate::getPrevName() const
{
    return prevName;
}

MegaHandle MegaSyncEventPrivate::getPrevParent() const
{
    return prevParent;
}

void MegaSyncEventPrivate::setPath(const char *path)
{
    if(this->path)
    {
        delete [] this->path;
    }
    this->path =  MegaApi::strdup(path);
}

void MegaSyncEventPrivate::setNodeHandle(MegaHandle nodeHandle)
{
    this->nodeHandle = nodeHandle;
}

void MegaSyncEventPrivate::setNewPath(const char *newPath)
{
    if(this->newPath)
    {
        delete [] this->newPath;
    }
    this->newPath =  MegaApi::strdup(newPath);
}

void MegaSyncEventPrivate::setPrevName(const char *prevName)
{
    if(this->prevName)
    {
        delete [] this->prevName;
    }
    this->prevName =  MegaApi::strdup(prevName);
}

void MegaSyncEventPrivate::setPrevParent(MegaHandle prevParent)
{
    this->prevParent = prevParent;
}

#endif


MegaAccountBalance *MegaAccountBalancePrivate::fromAccountBalance(const AccountBalance *balance)
{
    return new MegaAccountBalancePrivate(balance);
}

MegaAccountBalancePrivate::~MegaAccountBalancePrivate()
{

}

MegaAccountBalance *MegaAccountBalancePrivate::copy()
{
    return new MegaAccountBalancePrivate(&balance);
}

double MegaAccountBalancePrivate::getAmount() const
{
    return balance.amount;
}

char *MegaAccountBalancePrivate::getCurrency() const
{
    return MegaApi::strdup(balance.currency);
}

MegaAccountBalancePrivate::MegaAccountBalancePrivate(const AccountBalance *balance)
{
    this->balance = *balance;
}

MegaAccountSession *MegaAccountSessionPrivate::fromAccountSession(const AccountSession *session)
{
    return new MegaAccountSessionPrivate(session);
}

MegaAccountSessionPrivate::~MegaAccountSessionPrivate()
{

}

MegaAccountSession *MegaAccountSessionPrivate::copy()
{
    return new MegaAccountSessionPrivate(&session);
}

int64_t MegaAccountSessionPrivate::getCreationTimestamp() const
{
    return session.timestamp;
}

int64_t MegaAccountSessionPrivate::getMostRecentUsage() const
{
    return session.mru;
}

char *MegaAccountSessionPrivate::getUserAgent() const
{
    return MegaApi::strdup(session.useragent.c_str());
}

char *MegaAccountSessionPrivate::getIP() const
{
    return MegaApi::strdup(session.ip.c_str());
}

char *MegaAccountSessionPrivate::getCountry() const
{
    return MegaApi::strdup(session.country);
}

bool MegaAccountSessionPrivate::isCurrent() const
{
    return session.current;
}

bool MegaAccountSessionPrivate::isAlive() const
{
    return session.alive;
}

MegaHandle MegaAccountSessionPrivate::getHandle() const
{
    return session.id;
}

MegaAccountSessionPrivate::MegaAccountSessionPrivate(const AccountSession *session)
{
    this->session = *session;
}


MegaAccountPurchase *MegaAccountPurchasePrivate::fromAccountPurchase(const AccountPurchase *purchase)
{
    return new MegaAccountPurchasePrivate(purchase);
}

MegaAccountPurchasePrivate::~MegaAccountPurchasePrivate()
{

}

MegaAccountPurchase *MegaAccountPurchasePrivate::copy()
{
    return new MegaAccountPurchasePrivate(&purchase);
}

int64_t MegaAccountPurchasePrivate::getTimestamp() const
{
    return purchase.timestamp;
}

char *MegaAccountPurchasePrivate::getHandle() const
{
    return MegaApi::strdup(purchase.handle);
}

char *MegaAccountPurchasePrivate::getCurrency() const
{
    return MegaApi::strdup(purchase.currency);
}

double MegaAccountPurchasePrivate::getAmount() const
{
    return purchase.amount;
}

int MegaAccountPurchasePrivate::getMethod() const
{
    return purchase.method;
}

MegaAccountPurchasePrivate::MegaAccountPurchasePrivate(const AccountPurchase *purchase)
{
    this->purchase = *purchase;
}


MegaAccountTransaction *MegaAccountTransactionPrivate::fromAccountTransaction(const AccountTransaction *transaction)
{
    return new MegaAccountTransactionPrivate(transaction);
}

MegaAccountTransactionPrivate::~MegaAccountTransactionPrivate()
{

}

MegaAccountTransaction *MegaAccountTransactionPrivate::copy()
{
    return new MegaAccountTransactionPrivate(&transaction);
}

int64_t MegaAccountTransactionPrivate::getTimestamp() const
{
    return transaction.timestamp;
}

char *MegaAccountTransactionPrivate::getHandle() const
{
    return MegaApi::strdup(transaction.handle);
}

char *MegaAccountTransactionPrivate::getCurrency() const
{
    return MegaApi::strdup(transaction.currency);
}

double MegaAccountTransactionPrivate::getAmount() const
{
    return transaction.delta;
}

MegaAccountTransactionPrivate::MegaAccountTransactionPrivate(const AccountTransaction *transaction)
{
    this->transaction = *transaction;
}



ExternalInputStream::ExternalInputStream(MegaInputStream *inputStream)
{
    this->inputStream = inputStream;
}

m_off_t ExternalInputStream::size()
{
    return inputStream->getSize();
}

bool ExternalInputStream::read(byte *buffer, unsigned size)
{
    return inputStream->read((char *)buffer, size);
}


FileInputStream::FileInputStream(FileAccess *fileAccess)
{
    this->fileAccess = fileAccess;
    this->offset = 0;
}

m_off_t FileInputStream::size()
{
    return fileAccess->size;
}

bool FileInputStream::read(byte *buffer, unsigned size)
{
    if (!buffer)
    {
        if ((offset + size) <= fileAccess->size)
        {
            offset += size;
            return true;
        }

        LOG_warn << "Invalid seek on FileInputStream";
        return false;
    }

    if (fileAccess->sysread(buffer, size, offset))
    {
        offset += size;
        return true;
    }

    LOG_warn << "Invalid read on FileInputStream";
    return false;
}

FileInputStream::~FileInputStream()
{

}

MegaTreeProcCopy::MegaTreeProcCopy(MegaClient *client)
{
    nn = NULL;
    nc = 0;
    this->client = client;
}

void MegaTreeProcCopy::allocnodes()
{
    if (nc)
    {
        nn = new NewNode[nc];
    }
}
bool MegaTreeProcCopy::processMegaNode(MegaNode *n)
{
    if (nn)
    {
        NewNode* t = nn+--nc;

        // copy key (if file) or generate new key (if folder)
        if (n->getType() == FILENODE)
        {
            t->nodekey = *(n->getNodeKey());
        }
        else
        {
            byte buf[FOLDERNODEKEYLENGTH];
            PrnGen::genblock(buf,sizeof buf);
            t->nodekey.assign((char*)buf, FOLDERNODEKEYLENGTH);
        }

        t->attrstring = new string;
        if (n->isPublic())
        {
            t->source = NEW_PUBLIC;
        }
        else
        {
            t->source = NEW_NODE;
        }

        SymmCipher key;
        AttrMap attrs;

        key.setkey((const byte*)t->nodekey.data(),n->getType());
        string sname = n->getName();
        client->fsaccess->normalize(&sname);
        attrs.map['n'] = sname;

        const char *fingerprint = n->getFingerprint();
        if (fingerprint && fingerprint[0])
        {
            m_off_t size = 0;
            unsigned int fsize = strlen(fingerprint);
            unsigned int ssize = fingerprint[0] - 'A';
            if (!(ssize > (sizeof(size) * 4 / 3 + 4) || fsize <= (ssize + 1)))
            {
                int len =  sizeof(size) + 1;
                byte *buf = new byte[len];
                Base64::atob(fingerprint + 1, buf, len);
                int l = Serialize64::unserialize(buf, len, (uint64_t *)&size);
                delete [] buf;
                if (l > 0)
                {
                    attrs.map['c'] = fingerprint + ssize + 1;
                }
            }
        }

        string attrstring;
        attrs.getjson(&attrstring);
        client->makeattr(&key,t->attrstring, attrstring.c_str());

        t->nodehandle = n->getHandle();
        t->type = (nodetype_t)n->getType();
        t->parenthandle = n->getParentHandle() ? n->getParentHandle() : UNDEF;
    }
    else
    {
        nc++;
    }

    return true;
}

MegaFolderUploadController::MegaFolderUploadController(MegaApiImpl *megaApi, MegaTransferPrivate *transfer)
{
    this->megaApi = megaApi;
    this->client = megaApi->getMegaClient();
    this->transfer = transfer;
    this->listener = transfer->getListener();
    this->recursive = 0;
    this->pendingTransfers = 0;
    this->tag = transfer->getTag();
}

void MegaFolderUploadController::start()
{
    transfer->setFolderTransferTag(-1);
    transfer->setStartTime(Waiter::ds);
    transfer->setState(MegaTransfer::STATE_QUEUED);
    megaApi->fireOnTransferStart(transfer);

    const char *name = transfer->getFileName();
    MegaNode *parent = megaApi->getNodeByHandle(transfer->getParentHandle());
    if(!parent)
    {
        transfer->setState(MegaTransfer::STATE_FAILED);
        megaApi->fireOnTransferFinish(transfer, MegaError(API_EARGS));
        delete this;
    }
    else
    {
        string path = transfer->getPath();
        string localpath;
        client->fsaccess->path2local(&path, &localpath);

        MegaNode *child = megaApi->getChildNode(parent, name);

        if(!child || !child->isFolder())
        {
            pendingFolders.push_back(localpath);
            megaApi->createFolder(name, parent, this);
        }
        else
        {
            pendingFolders.push_front(localpath);
            onFolderAvailable(child->getHandle());
        }

        delete child;
        delete parent;
    }
}

void MegaFolderUploadController::onFolderAvailable(MegaHandle handle)
{
    recursive++;
    string localPath = pendingFolders.front();
    pendingFolders.pop_front();

    MegaNode *parent = megaApi->getNodeByHandle(handle);

    string localname;
    DirAccess* da;
    da = client->fsaccess->newdiraccess();
    if (da->dopen(&localPath, NULL, false))
    {
        size_t t = localPath.size();

        while (da->dnext(&localPath, &localname, client->followsymlinks))
        {
            if (t)
            {
                localPath.append(client->fsaccess->localseparator);
            }

            localPath.append(localname);

            FileAccess *fa = client->fsaccess->newfileaccess();
            if(fa->fopen(&localPath, true, false))
            {
                string name = localname;
                client->fsaccess->local2name(&name);

                if(fa->type == FILENODE)
                {
                    pendingTransfers++;
                    MegaNode *child = megaApi->getChildNode(parent, name.c_str());
                    if(!child || child->isFolder() || (fa->size != child->getSize()))
                    {                        
                        FileFingerprint fp;
                        fp.genfingerprint(fa);
                        Node *node = client->nodebyfingerprint(&fp);
                        if(!node)
                        {
                            string utf8path;
                            client->fsaccess->local2path(&localPath, &utf8path);
                            megaApi->startUpload(utf8path.c_str(), parent, (const char *)NULL, -1, tag, NULL, false, this);
                        }
                        else
                        {
                            string utf8path;
                            client->fsaccess->local2path(&localPath, &utf8path);
                            #if defined(_WIN32) && !defined(WINDOWS_PHONE)
                                    if(!PathIsRelativeA(utf8path.c_str()) && ((utf8path.size()<2) || utf8path.compare(0, 2, "\\\\")))
                                        utf8path.insert(0, "\\\\?\\");
                            #endif

                            int nextTag = client->nextreqtag();
                            MegaTransferPrivate* t = new MegaTransferPrivate(MegaTransfer::TYPE_UPLOAD, this);
                            t->setPath(utf8path.c_str());
                            t->setParentHandle(parent->getHandle());
                            t->setTag(nextTag);
                            t->setFolderTransferTag(tag);
                            t->setTotalBytes(node->size);
                            megaApi->transferMap[nextTag] = t;
                            pendingSkippedTransfers.push_back(t);
                            t->setState(MegaTransfer::STATE_QUEUED);
                            megaApi->fireOnTransferStart(t);

                            MegaNode *duplicate = MegaNodePrivate::fromNode(node);
                            megaApi->copyNode(duplicate, parent, name.c_str(), this);
                            delete duplicate;
                        }
                    }
                    else
                    {
                        string utf8path;
                        client->fsaccess->local2path(&localPath, &utf8path);
                        #if defined(_WIN32) && !defined(WINDOWS_PHONE)
                                if(!PathIsRelativeA(utf8path.c_str()) && ((utf8path.size()<2) || utf8path.compare(0, 2, "\\\\")))
                                    utf8path.insert(0, "\\\\?\\");
                        #endif

                        int nextTag = client->nextreqtag();
                        MegaTransferPrivate* t = new MegaTransferPrivate(MegaTransfer::TYPE_UPLOAD, this);
                        t->setPath(utf8path.data());
                        t->setParentHandle(parent->getHandle());
                        t->setTag(nextTag);
                        t->setFolderTransferTag(tag);
                        t->setTotalBytes(child->getSize());
                        megaApi->transferMap[nextTag] = t;
                        t->setState(MegaTransfer::STATE_QUEUED);
                        megaApi->fireOnTransferStart(t);
                        t->setTransferredBytes(child->getSize());
                        t->setDeltaSize(child->getSize());
                        t->setState(MegaTransfer::STATE_COMPLETED);
                        megaApi->fireOnTransferFinish(t, MegaError(API_OK));
                    }

                    delete child;
                }
                else
                {
                    MegaNode *child = megaApi->getChildNode(parent, name.c_str());
                    if(!child || !child->isFolder())
                    {
                        pendingFolders.push_back(localPath);
                        megaApi->createFolder(name.c_str(), parent, this);
                    }
                    else
                    {
                        pendingFolders.push_front(localPath);
                        onFolderAvailable(child->getHandle());
                    }
                    delete child;
                }
            }

            localPath.resize(t);
            delete fa;
        }
    }

    delete da;
    delete parent;
    recursive--;

    checkCompletion();
}

void MegaFolderUploadController::checkCompletion()
{
    if(!recursive && !pendingFolders.size() && !pendingTransfers && !pendingSkippedTransfers.size())
    {
        LOG_debug << "Folder transfer finished - " << transfer->getTransferredBytes() << " of " << transfer->getTotalBytes();
        transfer->setState(MegaTransfer::STATE_COMPLETED);
        megaApi->fireOnTransferFinish(transfer, MegaError(API_OK));
        delete this;
    }
}

void MegaFolderUploadController::onRequestFinish(MegaApi *, MegaRequest *request, MegaError *e)
{
    int type = request->getType();
    int errorCode = e->getErrorCode();

    if(type == MegaRequest::TYPE_CREATE_FOLDER)
    {
        if(!errorCode)
        {
            onFolderAvailable(request->getNodeHandle());
        }
        else
        {
            pendingFolders.pop_front();
            checkCompletion();
        }
    }
    else if(type == MegaRequest::TYPE_COPY)
    {
        Node *node = client->nodebyhandle(request->getNodeHandle());

        MegaTransferPrivate *t = pendingSkippedTransfers.front();
        t->setTransferredBytes(node->size);
        t->setDeltaSize(node->size);
        t->setState(MegaTransfer::STATE_COMPLETED);
        megaApi->fireOnTransferFinish(t, MegaError(API_OK));
        pendingSkippedTransfers.pop_front();
        checkCompletion();
    }
}

void MegaFolderUploadController::onTransferStart(MegaApi *, MegaTransfer *t)
{
    transfer->setState(t->getState());
    transfer->setPriority(t->getPriority());
    transfer->setTotalBytes(transfer->getTotalBytes() + t->getTotalBytes());
    transfer->setUpdateTime(Waiter::ds);
    megaApi->fireOnTransferUpdate(transfer);
}

void MegaFolderUploadController::onTransferUpdate(MegaApi *, MegaTransfer *t)
{
    transfer->setState(t->getState());
    transfer->setPriority(t->getPriority());
    transfer->setTransferredBytes(transfer->getTransferredBytes() + t->getDeltaSize());
    transfer->setUpdateTime(Waiter::ds);
    transfer->setSpeed(t->getSpeed());
    megaApi->fireOnTransferUpdate(transfer);
}

void MegaFolderUploadController::onTransferFinish(MegaApi *, MegaTransfer *t, MegaError *)
{
    pendingTransfers--;
    transfer->setState(MegaTransfer::STATE_ACTIVE);
    transfer->setPriority(t->getPriority());
    transfer->setTransferredBytes(transfer->getTransferredBytes() + t->getDeltaSize());
    transfer->setUpdateTime(Waiter::ds);

    if(t->getSpeed())
    {
        transfer->setSpeed(t->getSpeed());
    }

    megaApi->fireOnTransferUpdate(transfer);
    checkCompletion();
}

MegaFolderDownloadController::MegaFolderDownloadController(MegaApiImpl *megaApi, MegaTransferPrivate *transfer)
{
    this->megaApi = megaApi;
    this->client = megaApi->getMegaClient();
    this->transfer = transfer;
    this->listener = transfer->getListener();
    this->recursive = 0;
    this->pendingTransfers = 0;
    this->tag = transfer->getTag();
    this->e = API_OK;
}

void MegaFolderDownloadController::start(MegaNode *node)
{
    transfer->setFolderTransferTag(-1);
    transfer->setStartTime(Waiter::ds);
    transfer->setState(MegaTransfer::STATE_QUEUED);
    megaApi->fireOnTransferStart(transfer);

    const char *parentPath = transfer->getParentPath();
    const char *fileName = transfer->getFileName();
    bool deleteNode = false;

    if (!node)
    {
        node = megaApi->getNodeByHandle(transfer->getNodeHandle());
        if (!node)
        {
            LOG_debug << "Folder download failed. Node not found";
            megaApi->fireOnTransferFinish(transfer, MegaError(API_ENOENT));
            delete this;
            return;
        }
        deleteNode = true;
    }

    string name;
    string securename;
    string path;

    if (parentPath)
    {
        path = parentPath;
    }
    else
    {
        string separator;
        client->fsaccess->local2path(&client->fsaccess->localseparator, &separator);
        path = ".";
        path.append(separator);
    }

    if (!fileName)
    {
        name = node->getName();
    }
    else
    {
        name = fileName;
    }

    client->fsaccess->name2local(&name);
    client->fsaccess->local2path(&name, &securename);
    path += securename;

#if defined(_WIN32) && !defined(WINDOWS_PHONE)
    if (!PathIsRelativeA(path.c_str()) && ((path.size()<2) || path.compare(0, 2, "\\\\")))
        path.insert(0, "\\\\?\\");
#endif

    transfer->setPath(path.c_str());
    downloadFolderNode(node, &path);

    if (deleteNode)
    {
        delete node;
    }
}

void MegaFolderDownloadController::downloadFolderNode(MegaNode *node, string *path)
{
    recursive++;

    string localpath;
    client->fsaccess->path2local(path, &localpath);
    FileAccess *da = client->fsaccess->newfileaccess();
    if (!da->fopen(&localpath, true, false))
    {
        if (!client->fsaccess->mkdirlocal(&localpath))
        {
            delete da;
            LOG_err << "Unable to create folder: " << *path;

            recursive--;
            e = API_EWRITE;
            checkCompletion();
            return;
        }
    }
    else if (da->type != FILENODE)
    {
        LOG_debug << "Already existing folder detected: " << *path;
    }
    else
    {
        delete da;
        LOG_err << "Local file detected where there should be a folder: " << *path;

        recursive--;
        e = API_EEXIST;
        checkCompletion();
        return;
    }
    delete da;

    localpath.append(client->fsaccess->localseparator);
    MegaNodeList *children = NULL;
    bool deleteChildren = false;
    if (node->isForeign())
    {
        children = node->getChildren();
    }
    else
    {
        children = megaApi->getChildren(node);
        deleteChildren = true;
    }

    if (!children)
    {
        LOG_err << "Child nodes not found: " << *path;
        recursive--;
        e = API_ENOENT;
        checkCompletion();
        return;
    }

    for (int i = 0; i < children->size(); i++)
    {
        MegaNode *child = children->get(i);
        int l = localpath.size();

        string name = child->getName();
        client->fsaccess->name2local(&name);
        localpath.append(name);

        string utf8path;
        client->fsaccess->local2path(&localpath, &utf8path);

        if (child->getType() == MegaNode::TYPE_FILE)
        {
            pendingTransfers++;
<<<<<<< HEAD
            FileAccess *fa = NULL;
            fa = client->fsaccess->newfileaccess();

            if (fa->fopen(&localpath, true, false) && fa->type == FILENODE)
            {
                const char *fpLocal = megaApi->getFingerprint(localpath.c_str());
                const char *fpRemote = megaApi->getFingerprint(child);

                if ((fpLocal && fpRemote && !strcmp(fpLocal,fpRemote))
                        || (!fpRemote && size == fa->size
                            && child->getModificationTime() == fa->mtime))
                {
                    delete [] fpLocal;
                    delete [] fpRemote;

                    LOG_debug << "Already downloaded file detected: " << utf8path;
                    int nextTag = client->nextreqtag();
                    MegaTransferPrivate* t = new MegaTransferPrivate(MegaTransfer::TYPE_DOWNLOAD, this);

                    t->setPath(utf8path.data());
                    t->setNodeHandle(child->getHandle());

                    t->setTag(nextTag);
                    t->setFolderTransferTag(tag);
                    t->setTotalBytes(size);
                    megaApi->transferMap[nextTag] = t;
                    t->setState(MegaTransfer::STATE_QUEUED);
                    megaApi->fireOnTransferStart(t);

                    t->setTransferredBytes(size);
                    t->setDeltaSize(size);
                    megaApi->fireOnTransferFinish(t, MegaError(API_OK));
                    localpath.resize(l);
                    delete fa;
                    continue;
                }
                delete [] fpLocal;
                delete [] fpRemote;
            }
            delete fa;

=======
>>>>>>> a55db5e5
            megaApi->startDownload(child, utf8path.c_str(), 0, 0, tag, NULL, this);
        }
        else
        {
            downloadFolderNode(child, &utf8path);
        }

        localpath.resize(l);
    }

    recursive--;
    checkCompletion();
    if (deleteChildren)
    {
        delete children;
    } 
}

void MegaFolderDownloadController::checkCompletion()
{
    if (!recursive && !pendingTransfers)
    {
        LOG_debug << "Folder download finished - " << transfer->getTransferredBytes() << " of " << transfer->getTotalBytes();
        megaApi->fireOnTransferFinish(transfer, MegaError(e));
        delete this;
    }
}

void MegaFolderDownloadController::onTransferStart(MegaApi *, MegaTransfer *t)
{
    transfer->setState(t->getState());
    transfer->setPriority(t->getPriority());
    transfer->setTotalBytes(transfer->getTotalBytes() + t->getTotalBytes());
    transfer->setUpdateTime(Waiter::ds);
    megaApi->fireOnTransferUpdate(transfer);
}

void MegaFolderDownloadController::onTransferUpdate(MegaApi *, MegaTransfer *t)
{
    transfer->setState(t->getState());
    transfer->setPriority(t->getPriority());
    transfer->setTransferredBytes(transfer->getTransferredBytes() + t->getDeltaSize());
    transfer->setUpdateTime(Waiter::ds);
    transfer->setSpeed(t->getSpeed());
    megaApi->fireOnTransferUpdate(transfer);
}

void MegaFolderDownloadController::onTransferFinish(MegaApi *, MegaTransfer *t, MegaError *e)
{
    pendingTransfers--;
    transfer->setState(MegaTransfer::STATE_ACTIVE);
    transfer->setPriority(t->getPriority());
    transfer->setTransferredBytes(transfer->getTransferredBytes() + t->getDeltaSize());
    transfer->setUpdateTime(Waiter::ds);

    if (t->getSpeed())
    {
        transfer->setSpeed(t->getSpeed());
    }

    megaApi->fireOnTransferUpdate(transfer);
    if (e->getErrorCode())
    {
        this->e = (error)e->getErrorCode();
    }
    checkCompletion();
}

#ifdef HAVE_LIBUV
StreamingBuffer::StreamingBuffer()
{
    this->capacity = 0;
    this->buffer = NULL;
    this->inpos = 0;
    this->outpos = 0;
    this->size = 0;
    this->free = 0;
    this->maxBufferSize = MAX_BUFFER_SIZE;
    this->maxOutputSize = MAX_OUTPUT_SIZE;
}

StreamingBuffer::~StreamingBuffer()
{
    delete [] buffer;
}

void StreamingBuffer::init(unsigned int capacity)
{
    if (capacity > maxBufferSize)
    {
        capacity = maxBufferSize;
    }

    this->capacity = capacity;
    this->buffer = new char[capacity];
    this->inpos = 0;
    this->outpos = 0;
    this->size = 0;
    this->free = capacity;
}

unsigned int StreamingBuffer::append(const char *buf, unsigned int len)
{
    if (!buffer)
    {
        // initialize the buffer if it's not initialized yet
        init(len);
    }

    if (free < len)
    {
        LOG_debug << "Not enough available space";
        len = free;
    }

    // update the internal state
    int currentIndex = inpos;
    inpos += len;
    int remaining = inpos - capacity;
    inpos %= capacity;
    size += len;
    free -= len;

    // append the new data
    if (remaining <= 0)
    {
        memcpy(buffer + currentIndex, buf, len);
    }
    else
    {
        int num = len - remaining;
        memcpy(buffer + currentIndex, buf, num);
        memcpy(buffer, buf + num, remaining);
    }

    return len;
}

unsigned int StreamingBuffer::availableData()
{
    return size;
}

unsigned int StreamingBuffer::availableSpace()
{
    return free;
}

unsigned int StreamingBuffer::availableCapacity()
{
    return capacity;
}

uv_buf_t StreamingBuffer::nextBuffer()
{
    if (!size)
    {
        // no data available
        return uv_buf_init(NULL, 0);
    }

    // prepare output buffer
    char *outbuf = buffer + outpos;
    int len = size < maxOutputSize ? size : maxOutputSize;
    if (outpos + len > capacity)
    {
        len = capacity - outpos;
    }

    // update the internal state
    size -= len;
    outpos += len;
    outpos %= capacity;

    // return the buffer
    return uv_buf_init(outbuf, len);
}

void StreamingBuffer::freeData(unsigned int len)
{
    // update the internal state
    free += len;
}

void StreamingBuffer::setMaxBufferSize(unsigned int bufferSize)
{
    if (bufferSize)
    {
        this->maxBufferSize = bufferSize;
    }
    else
    {
        this->maxBufferSize = MAX_BUFFER_SIZE;
    }
}

void StreamingBuffer::setMaxOutputSize(unsigned int outputSize)
{
    if (outputSize)
    {
        this->maxOutputSize = outputSize;
    }
    else
    {
        this->maxOutputSize = MAX_OUTPUT_SIZE;
    }
}

// http_parser settings
http_parser_settings MegaHTTPServer::parsercfg;

MegaHTTPServer::MegaHTTPServer(MegaApiImpl *megaApi)
{
    this->megaApi = megaApi;
    this->localOnly = true;
    this->started = false;
    this->port = 0;
    this->maxBufferSize = 0;
    this->maxOutputSize = 0;
    this->fileServerEnabled = true;
    this->folderServerEnabled = true;
    this->restrictedMode = MegaApi::HTTP_SERVER_ALLOW_CREATED_LOCAL_LINKS;
    this->lastHandle = INVALID_HANDLE;
    this->subtitlesSupportEnabled = false;
}

MegaHTTPServer::~MegaHTTPServer()
{
    stop();
}

bool MegaHTTPServer::start(int port, bool localOnly)
{
    if (started && this->port == port && this->localOnly == localOnly)
    {
        return true;
    }
    stop();

    this->port = port;
    this->localOnly = localOnly;
    uv_sem_init(&semaphore, 0);
    thread.start(threadEntryPoint, this);
    uv_sem_wait(&semaphore);
    uv_sem_destroy(&semaphore);
    return started;
}

void MegaHTTPServer::run()
{
    // parser callbacks
    parsercfg.on_url = onUrlReceived;
    parsercfg.on_message_begin = onMessageBegin;
    parsercfg.on_headers_complete = onHeadersComplete;
    parsercfg.on_message_complete = onMessageComplete;
    parsercfg.on_header_field = onHeaderField;
    parsercfg.on_header_value = onHeaderValue;
    parsercfg.on_body = onBody;

    uv_loop_t *uv_loop = uv_default_loop();

    uv_async_init(uv_loop, &exit_handle, onCloseRequested);
    exit_handle.data = this;

    uv_tcp_init(uv_loop, &server);
    server.data = this;

    uv_tcp_keepalive(&server, 0, 0);

    struct sockaddr_in address;
    if (localOnly)
    {
        uv_ip4_addr("127.0.0.1", port, &address);
    }
    else
    {
        uv_ip4_addr("0.0.0.0", port, &address);
    }

    if(uv_tcp_bind(&server, (const struct sockaddr*)&address, 0)
        || uv_listen((uv_stream_t*)&server, 32, onNewClient))
    {
        port = 0;
        uv_sem_post(&semaphore);
        return;
    }

    LOG_info << "HTTP server started on port " << port;
    started = true;
    uv_sem_post(&semaphore);
    uv_run(uv_loop, UV_RUN_DEFAULT);

    uv_loop_close(uv_loop);
    started = false;
    port = 0;

    LOG_debug << "HTTP server thread exit";
}

void MegaHTTPServer::stop()
{
    if (!started)
    {
        return;
    }

    uv_async_send(&exit_handle);
    thread.join();
}

int MegaHTTPServer::getPort()
{
    return port;
}

bool MegaHTTPServer::isLocalOnly()
{
    return localOnly;
}

void MegaHTTPServer::setMaxBufferSize(int bufferSize)
{
    this->maxBufferSize = bufferSize <= 0 ? 0 : bufferSize;
}

void MegaHTTPServer::setMaxOutputSize(int outputSize)
{
    this->maxOutputSize = outputSize <= 0 ? 0 : outputSize;
}

int MegaHTTPServer::getMaxBufferSize()
{
    if (maxBufferSize)
    {
        return maxBufferSize;
    }

    return StreamingBuffer::MAX_BUFFER_SIZE;
}

int MegaHTTPServer::getMaxOutputSize()
{
    if (maxOutputSize)
    {
        return maxOutputSize;
    }

    return StreamingBuffer::MAX_OUTPUT_SIZE;
}

void MegaHTTPServer::enableFileServer(bool enable)
{
    this->fileServerEnabled = enable;
}

void MegaHTTPServer::enableFolderServer(bool enable)
{
    this->folderServerEnabled = enable;
}

void MegaHTTPServer::setRestrictedMode(int mode)
{
    this->restrictedMode = mode;
}

bool MegaHTTPServer::isFileServerEnabled()
{
    return fileServerEnabled;
}

bool MegaHTTPServer::isFolderServerEnabled()
{
    return folderServerEnabled;
}

int MegaHTTPServer::getRestrictedMode()
{
    return restrictedMode;
}

bool MegaHTTPServer::isHandleAllowed(handle h)
{
    return restrictedMode == MegaApi::HTTP_SERVER_ALLOW_ALL
            || (restrictedMode == MegaApi::HTTP_SERVER_ALLOW_CREATED_LOCAL_LINKS && allowedHandles.count(h))
            || (restrictedMode == MegaApi::HTTP_SERVER_ALLOW_LAST_LOCAL_LINK && h == lastHandle);
}

void MegaHTTPServer::clearAllowedHandles()
{
    allowedHandles.clear();
    lastHandle = INVALID_HANDLE;
}

char *MegaHTTPServer::getLink(MegaNode *node)
{
    if (!node)
    {
        return NULL;
    }

    lastHandle = node->getHandle();
    allowedHandles.insert(lastHandle);

    ostringstream oss;
    oss << "http://127.0.0.1:" << port << "/";
    char *base64handle = node->getBase64Handle();
    oss << base64handle;
    delete [] base64handle;

    if (node->isPublic())
    {
        char *base64key = node->getBase64Key();
        oss << "!" << base64key;
        delete [] base64key;
    }

    oss << "/";

    string name = node->getName();
    string escapedName;
    URLCodec::escape(&name, &escapedName);
    oss << escapedName;
    string link = oss.str();
    return MegaApi::strdup(link.c_str());
}

bool MegaHTTPServer::isSubtitlesSupportEnabled()
{
    return subtitlesSupportEnabled;
}

void MegaHTTPServer::enableSubtitlesSupport(bool enable)
{
    this->subtitlesSupportEnabled = enable;
}

void *MegaHTTPServer::threadEntryPoint(void *param)
{
#ifndef _WIN32
    struct sigaction noaction;
    memset(&noaction, 0, sizeof(noaction));
    noaction.sa_handler = SIG_IGN;
    ::sigaction(SIGPIPE, &noaction, 0);
#endif

    MegaHTTPServer *httpServer = (MegaHTTPServer *)param;
    httpServer->run();
    return NULL;
}

void MegaHTTPServer::onNewClient(uv_stream_t* server_handle, int status)
{
    if (status < 0)
    {
        return;
    }

    // Create an object to save context information
    MegaHTTPContext* httpctx = new MegaHTTPContext();

    // Initialize the parser
    http_parser_init(&httpctx->parser, HTTP_REQUEST);

    // Set connection data
    httpctx->server = (MegaHTTPServer *)(server_handle->data);
    httpctx->megaApi = httpctx->server->megaApi;
    httpctx->parser.data = httpctx;
    httpctx->tcphandle.data = httpctx;
    httpctx->asynchandle.data = httpctx;
    httpctx->server->connections.push_back(httpctx);
    LOG_debug << "Connection received! " << httpctx->server->connections.size();

    // Async handle to perform writes
    uv_async_init(uv_default_loop(), &httpctx->asynchandle, onAsyncEvent);

    // Accept the connection
    uv_tcp_init(uv_default_loop(), &httpctx->tcphandle);
    uv_accept(server_handle, (uv_stream_t*)&httpctx->tcphandle);

    // Start reading
    uv_read_start((uv_stream_t*)&httpctx->tcphandle, allocBuffer, onDataReceived);
}

void MegaHTTPServer::allocBuffer(uv_handle_t *, size_t suggested_size, uv_buf_t* buf)
{
    // Reserve a buffer with the suggested size
    *buf = uv_buf_init(new char[suggested_size], suggested_size);
}

void MegaHTTPServer::onDataReceived(uv_stream_t* tcp, ssize_t nread, const uv_buf_t * buf)
{
    ssize_t parsed = -1;
    MegaHTTPContext *httpctx = (MegaHTTPContext*) tcp->data;
    if (nread >= 0)
    {
        parsed = http_parser_execute(&httpctx->parser, &parsercfg, buf->base, nread);
    }
    delete [] buf->base;

    if (parsed < 0 || nread < 0 || parsed < nread || httpctx->parser.upgrade)
    {
        httpctx->finished = true;
        LOG_debug << "Finishing request. Connection reset by peer or unsupported data";
        if (!uv_is_closing((uv_handle_t*)&httpctx->tcphandle))
        {
            uv_close((uv_handle_t*)&httpctx->tcphandle, onClose);
        }
    }
}

void MegaHTTPServer::onClose(uv_handle_t* handle)
{
    MegaHTTPContext* httpctx = (MegaHTTPContext*) handle->data;

    // streaming transfers are automatically stopped when their listener is removed
    httpctx->megaApi->removeTransferListener(httpctx);
    httpctx->megaApi->removeRequestListener(httpctx);

    httpctx->server->connections.remove(httpctx);
    LOG_debug << "Connection closed: " << httpctx->server->connections.size();

    uv_close((uv_handle_t *)&httpctx->asynchandle, onAsyncEventClose);
}

void MegaHTTPServer::onAsyncEventClose(uv_handle_t *handle)
{
    MegaHTTPContext* httpctx = (MegaHTTPContext*) handle->data;

    if (httpctx->resultCode == API_EINTERNAL)
    {
        httpctx->resultCode = API_EINCOMPLETE;
    }

    if (httpctx->transfer)
    {
        httpctx->megaApi->cancelTransfer(httpctx->transfer);
        httpctx->megaApi->fireOnStreamingFinish(httpctx->transfer, MegaError(httpctx->resultCode));
    }

    delete httpctx->node;
    delete httpctx;
    LOG_debug << "Connection deleted";
}

int MegaHTTPServer::onMessageBegin(http_parser *)
{
    return 0;
}

int MegaHTTPServer::onHeadersComplete(http_parser *)
{
    return 0;
}

int MegaHTTPServer::onUrlReceived(http_parser *parser, const char *url, size_t length)
{
    MegaHTTPContext* httpctx = (MegaHTTPContext*) parser->data;
    httpctx->path.assign(url, length);
    LOG_debug << "URL received: " << httpctx->path;

    if (length < 9 || url[0] != '/' || (length >= 10 && url[9] != '/' && url[9] != '!'))
    {
        LOG_debug << "URL without node handle";
        return 0;
    }

    unsigned int index = 9;
    httpctx->nodehandle.assign(url + 1, 8);
    LOG_debug << "Node handle: " << httpctx->nodehandle;

    if (length > 53 && url[index] == '!')
    {
        httpctx->nodekey.assign(url + 10, 43);
        LOG_debug << "Public link. Key: " << httpctx->nodekey;
        index = 53;
    }

    if (length > index && url[index] != '/')
    {
        LOG_warn << "Invalid URL";
        return 0;
    }

    index++;
    if (length > index)
    {
        string nodename(url + index, length - index);
        URLCodec::unescape(&nodename, &httpctx->nodename);
        LOG_debug << "Node name: " << httpctx->nodename;
    }

    return 0;
}

int MegaHTTPServer::onHeaderField(http_parser *parser, const char *at, size_t length)
{
    MegaHTTPContext* httpctx = (MegaHTTPContext*) parser->data;

    if (length == 5 && !memcmp(at, "Range", 5))
    {
        httpctx->range = true;
        LOG_debug << "Range header detected";
    }
    return 0;
}

int MegaHTTPServer::onHeaderValue(http_parser *parser, const char *at, size_t length)
{
    MegaHTTPContext* httpctx = (MegaHTTPContext*) parser->data;
    string value(at, length);
    size_t index;
    char *endptr;

    if (httpctx->range)
    {
        LOG_debug << "Range header value: " << value;
        httpctx->range = false;
        if (length > 7 && !memcmp(at, "bytes=", 6)
                && ((index = value.find_first_of('-')) != string::npos))
        {
            endptr = (char *)value.c_str();
            unsigned long long number = strtoull(value.c_str() + 6, &endptr, 10);
            if (endptr == value.c_str() || *endptr != '-' || number == ULLONG_MAX)
            {
                return 0;
            }

            httpctx->rangeStart = number;
            if (length > (index + 1))
            {
                number = strtoull(value.c_str() + index + 1, &endptr, 10);
                if (endptr == value.c_str() || *endptr != '\0' || number == ULLONG_MAX)
                {
                    return 0;
                }
                httpctx->rangeEnd = number;
            }
            LOG_debug << "Range value parsed: " << httpctx->rangeStart << " - " << httpctx->rangeEnd;
        }
    }
    return 0;
}

int MegaHTTPServer::onBody(http_parser *, const char *, size_t)
{
    return 0;
}

int MegaHTTPServer::onMessageComplete(http_parser *parser)
{
    LOG_debug << "Message complete";
    MegaNode *node = NULL;
    std::ostringstream response;
    MegaHTTPContext* httpctx = (MegaHTTPContext*) parser->data;
    httpctx->bytesWritten = 0;
    httpctx->size = 0;
    httpctx->streamingBuffer.setMaxBufferSize(httpctx->server->getMaxBufferSize());
    httpctx->streamingBuffer.setMaxOutputSize(httpctx->server->getMaxOutputSize());

    httpctx->transfer = new MegaTransferPrivate(MegaTransfer::TYPE_LOCAL_HTTP_DOWNLOAD);
    httpctx->transfer->setPath(httpctx->path.c_str());
    if (httpctx->nodename.size())
    {
        httpctx->transfer->setFileName(httpctx->nodename.c_str());
    }
    if (httpctx->nodehandle.size())
    {
        httpctx->transfer->setNodeHandle(MegaApi::base64ToHandle(httpctx->nodehandle.c_str()));
    }
    httpctx->transfer->setStartTime(Waiter::ds);

    if (parser->method == HTTP_OPTIONS)
    {
        LOG_debug << "Request method: OPTIONS";
        response << "HTTP/1.1 200 OK\r\n"
                    "Allow: GET,POST,HEAD,OPTIONS\r\n"
                    "Connection: close\r\n"
                    "\r\n";

        httpctx->resultCode = API_OK;
        string resstr = response.str();
        sendHeaders(httpctx, &resstr);
        return 0;
    }

    if (parser->method != HTTP_GET && parser->method != HTTP_POST && parser->method != HTTP_HEAD)
    {
        LOG_debug << "Method not allowed: " << parser->method;
        response << "HTTP/1.1 405 Method not allowed\r\n"
                    "Connection: close\r\n"
                    "\r\n";

        httpctx->resultCode = 405;
        string resstr = response.str();
        sendHeaders(httpctx, &resstr);
        return 0;
    }
    else
    {
        switch (parser->method)
        {
        case HTTP_GET:
            LOG_debug << "Request method: GET";
            break;
        case HTTP_POST:
            LOG_debug << "Request method: POST";
            break;
        case HTTP_HEAD:
            LOG_debug << "Request method: HEAD";
            break;
        default:
            LOG_warn << "Request method: " << parser->method;
        }
    }

    if (httpctx->path == "/favicon.ico")
    {
        LOG_debug << "Favicon requested";
        response << "HTTP/1.1 301 Moved Permanently\r\n"
                    "Location: https://mega.nz/favicon.ico\r\n"
                    "Connection: close\r\n"
                    "\r\n";

        httpctx->resultCode = API_OK;
        string resstr = response.str();
        sendHeaders(httpctx, &resstr);
        return 0;
    }

    if (httpctx->path == "/")
    {
        node = httpctx->megaApi->getRootNode();
        char *base64Handle = node->getBase64Handle();
        httpctx->nodehandle = base64Handle;
        delete [] base64Handle;
        httpctx->nodename = node->getName();
        httpctx->transfer->setFileName(httpctx->nodename.c_str());
    }
    else if (httpctx->nodehandle.size())
    {
        node = httpctx->megaApi->getNodeByHandle(MegaApi::base64ToHandle(httpctx->nodehandle.c_str()));
    }

    if (!httpctx->nodehandle.size())
    {
        response << "HTTP/1.1 404 Not Found\r\n"
                    "Connection: close\r\n"
                  << "\r\n";
        httpctx->resultCode = 404;
        string resstr = response.str();
        sendHeaders(httpctx, &resstr);
        delete node;
        return 0;
    }

    handle h = MegaApi::base64ToHandle(httpctx->nodehandle.c_str());
    if (!httpctx->server->isHandleAllowed(h))
    {
        LOG_debug << "Forbidden due to the restricted mode";
        response << "HTTP/1.1 403 Forbidden\r\n"
                    "Connection: close\r\n"
                  << "\r\n";

        httpctx->resultCode = 403;
        string resstr = response.str();
        sendHeaders(httpctx, &resstr);
        delete node;
        return 0;
    }

    if (!node)
    {
        if (!httpctx->nodehandle.size() || !httpctx->nodekey.size())
        {
            LOG_warn << "URL not found: " << httpctx->path;

            response << "HTTP/1.1 404 Not Found\r\n"
                        "Connection: close\r\n"
                      << "\r\n";

            httpctx->resultCode = 404;
            string resstr = response.str();
            sendHeaders(httpctx, &resstr);
            return 0;
        }
        else
        {
            string link = "https://mega.nz/#!";
            link.append(httpctx->nodehandle);
            link.append("!");
            link.append(httpctx->nodekey);
            LOG_debug << "Getting public link: " << link;
            httpctx->megaApi->getPublicNode(link.c_str(), httpctx);
            return 0;
        }
    }

    if (node && httpctx->nodename != node->getName())
    {
        //Subtitles support
        bool subtitles = false;

        if (httpctx->server->isSubtitlesSupportEnabled())
        {
            string originalname = node->getName();
            string::size_type dotpos = originalname.find_last_of('.');
            if (dotpos != string::npos)
            {
                originalname.resize(dotpos);
            }

            if (dotpos == httpctx->nodename.find_last_of('.') && !memcmp(originalname.data(), httpctx->nodename.data(), originalname.size()))
            {
                LOG_debug << "Possible subtitles file";
                MegaNode *parent = httpctx->megaApi->getParentNode(node);
                if (parent)
                {
                    MegaNode *child = httpctx->megaApi->getChildNode(parent, httpctx->nodename.c_str());
                    if (child)
                    {
                        LOG_debug << "Matching file found: " << httpctx->nodename << " - " << node->getName();
                        subtitles = true;
                        delete node;
                        node = child;
                    }
                    delete parent;
                }
            }
        }

        if (!subtitles)
        {
            LOG_warn << "Invalid name: " << httpctx->nodename << " - " << node->getName();

            response << "HTTP/1.1 404 Not Found\r\n"
                        "Connection: close\r\n"
                      << "\r\n";

            httpctx->resultCode = 404;
            string resstr = response.str();
            sendHeaders(httpctx, &resstr);
            delete node;
            return 0;
        }
    }

    if (node->isFolder())
    {
        if (!httpctx->server->isFolderServerEnabled())
        {
            response << "HTTP/1.1 403 Forbidden\r\n"
                        "Connection: close\r\n"
                      << "\r\n";

            httpctx->resultCode = 403;
            string resstr = response.str();
            sendHeaders(httpctx, &resstr);
            delete node;
            return 0;
        }

        MegaNode *parent = httpctx->megaApi->getParentNode(node);
        MegaNodeList *children = httpctx->megaApi->getChildren(node);

        std::ostringstream web;

        // Title
        web << "<title>MEGA</title>";

        //Styles
        web << "<head><style>"
               ".folder {"
               "padding: 0;"
               "width: 24px;"
               "height: 24px;"
               "margin: 0 0 0 -2px;"
               "display: block;"
               "position: absolute;"
               "background-image: url(https://eu.static.mega.co.nz/3/images/mega/nw-fm-sprite_v12.svg);"
               "background-position: -14px -7465px;"
               "background-repeat: no-repeat;}"

               ".file {"
               "padding: 0;"
               "width: 24px;"
               "height: 24px;"
               "margin: 0 0 0 -6px;"
               "display: block;"
               "position: absolute;"
               "background-image: url(https://eu.static.mega.co.nz/3/images/mega/nw-fm-sprite_v12.svg);"
               "background-position: -7px -1494px;"
               "background-repeat: no-repeat;} "

               ".headerimage {"
               "padding: 0 8px 0 46px;"
               "width: 100%;"
               "height: 24px;"
               "margin: 0 0 0 -12px;"
               "display: block;"
               "position: absolute;"
               "background-image: url(https://eu.static.mega.co.nz/3/images/mega/nw-fm-sprite_v12.svg);"
               "background-position: 5px -1000px;"
               "line-height: 23px;"
               "background-repeat: no-repeat;} "

               ".headertext {"
               "line-height: 23px;"
               "color: #777777;"
               "font-size: 18px;"
               "font-weight: bold;"
               "display: block;"
               "position: absolute;"
               "line-height: 23px;}"

               "a {"
               "text-decoration: none; }"

               ".text {"
               "height: 24px;"
               "padding: 0 10px 0 26px;"
               "word-break: break-all;"
               "white-space: pre-wrap;"
               "overflow: hidden;"
               "max-width: 100%;"
               "text-decoration: none;"
               "-moz-box-sizing: border-box;"
               "-webkit-box-sizing: border-box;"
               "box-sizing: border-box;"
               "font-size: 13px;"
               "line-height: 23px;"
               "color: #666666;}"
               "</style></head>";

        // Folder path
        web << "<span class=\"headerimage\"><span class=\"headertext\">";
        char *path = httpctx->megaApi->getNodePath(node);
        if (path)
        {
            web << path;
            delete [] path;
        }
        else
        {
            web << node->getName();
        }
        web << "</span></span><br /><br />";

        // Child nodes
        web << "<table width=\"100%\" border=\"0\" cellspacing=\"0\" cellpadding=\"0\" style=\"width: auto;\">";
        if (parent)
        {
            web << "<tr><td>";
            char *base64Handle = parent->getBase64Handle();
            web << "<a href=\"/" << base64Handle << "/" << parent->getName()
                << "\"><span class=\"folder\"></span><span class=\"text\">..</span></a>";
            delete [] base64Handle;
            delete parent;
            web << "</td></tr>";
        }

        for (int i = 0; i < children->size(); i++)
        {
            web << "<tr><td>";
            MegaNode *child = children->get(i);
            char *base64Handle = child->getBase64Handle();
            web << "<a href=\"/" << base64Handle << "/" << child->getName()
                << "\"><span class=\"" << (child->isFile() ? "file" : "folder") << "\"></span><span class=\"text\">"
                << child->getName() << "</span></a>";
            delete [] base64Handle;

            if (!child->isFile())
            {
                web << "</td><td>";
            }
            else
            {
                unsigned const long long KB = 1024;
                unsigned const long long MB = 1024 * KB;
                unsigned const long long GB = 1024 * MB;
                unsigned const long long TB = 1024 * GB;

                web << "</td><td><span class=\"text\">";
                unsigned long long bytes = child->getSize();
                if (bytes > TB)
                    web << ((unsigned long long)((100 * bytes) / TB))/100.0 << " TB";
                else if (bytes > GB)
                    web << ((unsigned long long)((100 * bytes) / GB))/100.0 << " GB";
                else if (bytes > MB)
                    web << ((unsigned long long)((100 * bytes) / MB))/100.0 << " MB";
                else if (bytes > KB)
                    web << ((unsigned long long)((100 * bytes) / KB))/100.0 << " KB";
                web << "</span>";
            }
            web << "</td></tr>";
        }
        web << "</table>";
        delete children;

        string sweb = web.str();
        response << "HTTP/1.1 200 OK\r\n"
            << "Content-Type: text/html\r\n"
            << "Connection: close\r\n"
            << "Content-Length: " << sweb.size() << "\r\n"
            << "Access-Control-Allow-Origin: *\r\n"
            << "\r\n";

        if (httpctx->parser.method != HTTP_HEAD)
        {
            response << sweb;
        }
        httpctx->resultCode = API_OK;
        string resstr = response.str();
        sendHeaders(httpctx, &resstr);
        delete node;
        return 0;
    }

    //File node
    if (!httpctx->server->isFileServerEnabled())
    {
        response << "HTTP/1.1 403 Forbidden\r\n"
                    "Connection: close\r\n"
                  << "\r\n";

        httpctx->resultCode = 403;
        string resstr = response.str();
        sendHeaders(httpctx, &resstr);
        delete node;
        return 0;
    }

    httpctx->node = node;
    streamNode(httpctx);
    return 0;
}

int MegaHTTPServer::streamNode(MegaHTTPContext *httpctx)
{
    std::ostringstream response;
    MegaNode *node = httpctx->node;

    string name;
    const char *extension = NULL;
    const char *nodeName = httpctx->node->getName();
    if (nodeName)
    {
        name = nodeName;
    }

    string::size_type dotindex = name.find_last_of('.');
    if (dotindex != string::npos)
    {
        extension = name.c_str() + dotindex;
    }

    char *mimeType = MegaApi::getMimeType(extension);
    if (!mimeType)
    {
        mimeType = MegaApi::strdup("application/octet-stream");
    }

    m_off_t totalSize = node->getSize();
    m_off_t start = 0;
    m_off_t end = totalSize - 1;
    if (httpctx->rangeStart >= 0)
    {
        start = httpctx->rangeStart;
    }
    httpctx->rangeStart = start;

    if (httpctx->rangeEnd >= 0)
    {
        end = httpctx->rangeEnd;
    }
    httpctx->rangeEnd = end + 1;

    bool rangeRequested = (httpctx->rangeEnd - httpctx->rangeStart) != totalSize;

    m_off_t len = end - start + 1;
    if (start < 0 || start >= totalSize || end < 0 || end >= totalSize || len <= 0 || len > totalSize)
    {
        response << "HTTP/1.1 416 Requested Range Not Satisfiable\r\n"
            << "Content-Type: " << mimeType << "\r\n"
            << "Connection: close\r\n"
            << "Access-Control-Allow-Origin: *\r\n"
            << "Accept-Ranges: bytes\r\n"
            << "Content-Range: bytes 0-0/" << totalSize << "\r\n"
            << "\r\n";

        delete [] mimeType;
        httpctx->resultCode = 416;
        string resstr = response.str();
        sendHeaders(httpctx, &resstr);
        return 0;
    }

    if (rangeRequested)
    {
        response << "HTTP/1.1 206 Partial Content\r\n";
        response << "Content-Range: bytes " << start << "-" << end << "/" << totalSize << "\r\n";
    }
    else
    {
        response << "HTTP/1.1 200 OK\r\n";
    }

    response << "Content-Type: " << mimeType << "\r\n"
        << "Connection: close\r\n"
        << "Content-Length: " << len << "\r\n"
        << "Access-Control-Allow-Origin: *\r\n"
        << "Accept-Ranges: bytes\r\n"
        << "\r\n";

    delete [] mimeType;
    httpctx->pause = false;
    httpctx->lastBuffer = NULL;
    httpctx->lastBufferLen = 0;
    httpctx->transfer->setStartPos(start);
    httpctx->transfer->setEndPos(end);

    string resstr = response.str();
    if (httpctx->parser.method != HTTP_HEAD)
    {
        httpctx->streamingBuffer.init(len + resstr.size());
        httpctx->size = len;
    }
    sendHeaders(httpctx, &resstr);
    if (httpctx->parser.method == HTTP_HEAD)
    {
        return 0;
    }

    LOG_debug << "Requesting range. From " << start << "  size " << len;
    uv_mutex_init(&httpctx->mutex);
    httpctx->rangeWritten = 0;
    httpctx->megaApi->startStreaming(node, start, len, httpctx);
    return 0;
}

void MegaHTTPServer::sendHeaders(MegaHTTPContext *httpctx, string *headers)
{
    LOG_debug << "Response headers: " << *headers;
    httpctx->streamingBuffer.append(headers->data(), headers->size());
    uv_buf_t resbuf = httpctx->streamingBuffer.nextBuffer();
    httpctx->size += headers->size();
    httpctx->lastBuffer = resbuf.base;
    httpctx->lastBufferLen = resbuf.len;

    httpctx->transfer->setTotalBytes(httpctx->size);
    httpctx->megaApi->fireOnStreamingStart(httpctx->transfer);

    uv_write_t *req = new uv_write_t;
    req->data = httpctx;
    if (int err = uv_write(req, (uv_stream_t*)&httpctx->tcphandle, &resbuf, 1, onWriteFinished))
    {
        LOG_warn << "Finishing due to an error sending the response: " << err;
        httpctx->finished = true;
        if (!uv_is_closing((uv_handle_t*)&httpctx->tcphandle))
        {
            uv_close((uv_handle_t*)&httpctx->tcphandle, onClose);
        }
    }
}

void MegaHTTPServer::onAsyncEvent(uv_async_t* handle)
{
    MegaHTTPContext* httpctx = (MegaHTTPContext*) handle->data;
    if (httpctx->failed)
    {
        LOG_warn << "Streaming transfer failed. Closing connection.";
        if (!uv_is_closing((uv_handle_t*)&httpctx->tcphandle))
        {
            uv_close((uv_handle_t*)&httpctx->tcphandle, onClose);
        }
        return;
    }

    if (httpctx->nodereceived)
    {
        httpctx->nodereceived = false;
        if (!httpctx->node || httpctx->nodename != httpctx->node->getName())
        {
            if (!httpctx->node)
            {
                LOG_warn << "Public link not found";
            }
            else
            {
                LOG_warn << "Invalid name for public link";
            }

            httpctx->resultCode = 404;
            string resstr = "HTTP/1.1 404 Not Found\r\nConnection: close\r\n\r\n";
            sendHeaders(httpctx, &resstr);
            return;
        }

        streamNode(httpctx);
        return;
    }

    sendNextBytes(httpctx);
}

void MegaHTTPServer::onCloseRequested(uv_async_t *handle)
{
    LOG_debug << "HTTP server stopping";
    MegaHTTPServer *httpServer = (MegaHTTPServer*) handle->data;

    for (list<MegaHTTPContext*>::iterator it = httpServer->connections.begin(); it != httpServer->connections.end(); it++)
    {
        MegaHTTPContext *httpctx = (*it);
        httpctx->finished = true;
        if (!uv_is_closing((uv_handle_t*)&httpctx->tcphandle))
        {
            uv_close((uv_handle_t *)&httpctx->tcphandle, onClose);
        }
    }

    uv_close((uv_handle_t *)&httpServer->server, NULL);
    uv_close((uv_handle_t *)&httpServer->exit_handle, NULL);
}

void MegaHTTPServer::sendNextBytes(MegaHTTPContext *httpctx)
{
    uv_mutex_lock(&httpctx->mutex);
    if (httpctx->lastBuffer)
    {
        LOG_verbose << "Skipping write due to another ongoing write";
        uv_mutex_unlock(&httpctx->mutex);
        return;
    }

    if (httpctx->lastBufferLen)
    {
        httpctx->streamingBuffer.freeData(httpctx->lastBufferLen);
        httpctx->lastBufferLen = 0;
    }

    if (httpctx->tcphandle.write_queue_size > httpctx->streamingBuffer.availableCapacity() / 8)
    {
        LOG_warn << "Skipping write. Too much queued data";
        uv_mutex_unlock(&httpctx->mutex);
        return;
    }

    uv_buf_t resbuf = httpctx->streamingBuffer.nextBuffer();
    if (!resbuf.len)
    {
        LOG_verbose << "Skipping write. No data available";
        uv_mutex_unlock(&httpctx->mutex);
        return;
    }

    uv_write_t *req = new uv_write_t;
    req->data = httpctx;

    LOG_verbose << "Writting " << resbuf.len << " bytes";
    httpctx->rangeWritten += resbuf.len;
    httpctx->lastBuffer = resbuf.base;
    httpctx->lastBufferLen = resbuf.len;
    if (int err = uv_write(req, (uv_stream_t*)&httpctx->tcphandle, &resbuf, 1, MegaHTTPServer::onWriteFinished))
    {
        LOG_warn << "Finishing due to an error in uv_write: " << err;
        httpctx->finished = true;
        if (!uv_is_closing((uv_handle_t*)&httpctx->tcphandle))
        {
            uv_close((uv_handle_t*)&httpctx->tcphandle, onClose);
        }
    }
    uv_mutex_unlock(&httpctx->mutex);
}

void MegaHTTPServer::onWriteFinished(uv_write_t* req, int status)
{
    MegaHTTPContext* httpctx = (MegaHTTPContext*) req->data;
    httpctx->bytesWritten += httpctx->lastBufferLen;
    LOG_verbose << "Bytes written: " << httpctx->lastBufferLen << " Remaining: " << (httpctx->size - httpctx->bytesWritten);
    httpctx->lastBuffer = NULL;
    delete req;

    if (status < 0 || httpctx->size == httpctx->bytesWritten)
    {
        if (status < 0)
        {
            LOG_warn << "Finishing request. Write failed: " << status;
        }
        else
        {
            LOG_debug << "Finishing request. All data sent";
            if (httpctx->resultCode == API_EINTERNAL)
            {
                httpctx->resultCode = API_OK;
            }
        }

        httpctx->finished = true;
        if (!uv_is_closing((uv_handle_t*)&httpctx->tcphandle))
        {
            uv_close((uv_handle_t*)&httpctx->tcphandle, onClose);
        }
        return;
    }

    if (httpctx->pause)
    {
        uv_mutex_lock(&httpctx->mutex);
        if (httpctx->streamingBuffer.availableSpace() > httpctx->streamingBuffer.availableCapacity() / 2)
        {
            httpctx->pause = false;
            m_off_t start = httpctx->rangeStart + httpctx->rangeWritten + httpctx->streamingBuffer.availableData();
            m_off_t len =  httpctx->rangeEnd - httpctx->rangeStart - httpctx->rangeWritten - httpctx->streamingBuffer.availableData();

            LOG_debug << "Resuming streaming from " << start << " len: " << len
                     << " Buffer status: " << httpctx->streamingBuffer.availableSpace()
                     << " of " << httpctx->streamingBuffer.availableCapacity() << " bytes free";
            httpctx->megaApi->startStreaming(httpctx->node, start, len, httpctx);
        }
        uv_mutex_unlock(&httpctx->mutex);
    }
    sendNextBytes(httpctx);
}


MegaHTTPContext::MegaHTTPContext()
{
    rangeStart = -1;
    rangeEnd = -1;
    range = false;
    finished = false;
    failed = false;
    nodereceived = false;
    resultCode = API_EINTERNAL;
    node = NULL;
    transfer = NULL;
}

void MegaHTTPContext::onTransferStart(MegaApi *, MegaTransfer *transfer)
{
    this->transfer->setTag(transfer->getTag());
}

bool MegaHTTPContext::onTransferData(MegaApi *, MegaTransfer *transfer, char *buffer, size_t size)
{
    LOG_verbose << "Streaming data received: " << transfer->getTransferredBytes()
                << " Size: " << size
                << " Queued: " << this->tcphandle.write_queue_size
                << " Buffered: " << streamingBuffer.availableData()
                << " Free: " << streamingBuffer.availableSpace();

    if (finished)
    {
        LOG_info << "Removing streaming transfer after " << transfer->getTransferredBytes() << " bytes";
        return false;
    }

    // append the data to the buffer
    uv_mutex_lock(&mutex);
    if (streamingBuffer.availableSpace() < 2 * size)
    {
        LOG_debug << "Buffer full: " << streamingBuffer.availableSpace() << " of "
                 << streamingBuffer.availableCapacity() << " bytes available only. Pausing streaming";
        pause = true;
    }
    streamingBuffer.append(buffer, size);
    uv_mutex_unlock(&mutex);

    // notify the HTTP server
    uv_async_send(&asynchandle);
    return !pause;
}

void MegaHTTPContext::onTransferFinish(MegaApi *, MegaTransfer *, MegaError *e)
{
    int ecode = e->getErrorCode();
    if (ecode != API_OK && ecode != API_EINCOMPLETE)
    {
        LOG_warn << "Transfer failed with error code: " << ecode;
        failed = true;
        finished = true;
        uv_async_send(&asynchandle);
    }
}

void MegaHTTPContext::onRequestFinish(MegaApi *, MegaRequest *request, MegaError *)
{
    node = request->getPublicMegaNode();
    nodereceived = true;
    uv_async_send(&asynchandle);
}
#endif

#ifdef ENABLE_CHAT
MegaTextChatPeerListPrivate::MegaTextChatPeerListPrivate()
{

}

MegaTextChatPeerListPrivate::~MegaTextChatPeerListPrivate()
{

}

MegaTextChatPeerList *MegaTextChatPeerListPrivate::copy() const
{
    MegaTextChatPeerListPrivate *ret = new MegaTextChatPeerListPrivate;

    for (int i = 0; i < size(); i++)
    {
        ret->addPeer(list.at(i).first, list.at(i).second);
    }

    return ret;
}

void MegaTextChatPeerListPrivate::addPeer(MegaHandle h, int priv)
{
    list.push_back(userpriv_pair(h, (privilege_t) priv));
}

MegaHandle MegaTextChatPeerListPrivate::getPeerHandle(int i) const
{
    if (i > size())
    {
        return INVALID_HANDLE;
    }
    else
    {
        return list.at(i).first;
    }
}

int MegaTextChatPeerListPrivate::getPeerPrivilege(int i) const
{
    if (i > size())
    {
        return PRIV_UNKNOWN;
    }
    else
    {
        return list.at(i).second;
    }
}

int MegaTextChatPeerListPrivate::size() const
{
    return list.size();
}

const userpriv_vector *MegaTextChatPeerListPrivate::getList() const
{
    return &list;
}

void MegaTextChatPeerListPrivate::setPeerPrivilege(handle uh, privilege_t priv)
{
    for (unsigned int i = 0; i < list.size(); i++)
    {
        if (list.at(i).first == uh)
        {
            list.at(i).second = priv;
            return;
        }
    }

    // handle not found. Create new item
    addPeer(uh, priv);
}

MegaTextChatPeerListPrivate::MegaTextChatPeerListPrivate(userpriv_vector *userpriv)
{
    handle uh;
    privilege_t priv;

    for (unsigned i = 0; i < userpriv->size(); i++)
    {
        uh = userpriv->at(i).first;
        priv = userpriv->at(i).second;

        this->addPeer(uh, priv);
    }
}

MegaTextChatPrivate::MegaTextChatPrivate(const MegaTextChat *chat)
{
    this->id = chat->getHandle();
    this->priv = chat->getOwnPrivilege();
    this->url = chat->getUrl();
    this->shard = chat->getShard();
    this->peers = chat->getPeerList() ? chat->getPeerList()->copy() : NULL;
    this->group = chat->isGroup();
    this->ou = chat->getOriginatingUser();
    this->title = chat->getTitle();
}

MegaTextChatPrivate::MegaTextChatPrivate(handle id, int priv, string url, int shard, const MegaTextChatPeerList *peers, bool group, handle ou, string title)
{
    this->id = id;
    this->priv = priv;
    this->url = url;
    this->shard = shard;
    this->peers = peers ? peers->copy() : NULL;
    this->group = group;
    this->ou = ou;
    this->title = title;
}

MegaTextChatPrivate::~MegaTextChatPrivate()
{
    delete peers;
}

MegaTextChat *MegaTextChatPrivate::copy() const
{
    return new MegaTextChatPrivate(this);
}

MegaHandle MegaTextChatPrivate::getHandle() const
{
    return id;
}

int MegaTextChatPrivate::getOwnPrivilege() const
{
    return priv;
}

const char *MegaTextChatPrivate::getUrl() const
{
    return url.c_str();
}

void MegaTextChatPrivate::setUrl(const char *url)
{
    if (url)
    {
        this->url.assign(url);
    }
    else
    {
        this->url.clear();
    }
}

int MegaTextChatPrivate::getShard() const
{
    return shard;
}

const MegaTextChatPeerList *MegaTextChatPrivate::getPeerList() const
{
    return peers;
}

bool MegaTextChatPrivate::isGroup() const
{
    return group;
}

MegaHandle MegaTextChatPrivate::getOriginatingUser() const
{
    return ou;
}

const char *MegaTextChatPrivate::getTitle() const
{
    return title.c_str();
}

MegaTextChatListPrivate::~MegaTextChatListPrivate()
{
    for (unsigned int i = 0; i < (unsigned int) size(); i++)
    {
        delete list.at(i);
    }
}

MegaTextChatList *MegaTextChatListPrivate::copy() const
{
    return new MegaTextChatListPrivate(this);
}

const MegaTextChat *MegaTextChatListPrivate::get(unsigned int i) const
{
    if (i >= (unsigned int) size())
    {
        return NULL;
    }
    else
    {
        return list.at(i);
    }
}

int MegaTextChatListPrivate::size() const
{
    return list.size();
}

void MegaTextChatListPrivate::addChat(MegaTextChatPrivate *chat)
{
    list.push_back(chat);
}

MegaTextChatListPrivate::MegaTextChatListPrivate(const MegaTextChatListPrivate *list)
{
    MegaTextChatPrivate *chat;

    for (unsigned int i = 0; i < (unsigned int) list->size(); i++)
    {
        chat = new MegaTextChatPrivate(list->get(i));
        this->list.push_back(chat);
    }
}

MegaTextChatListPrivate::MegaTextChatListPrivate()
{

}

MegaTextChatListPrivate::MegaTextChatListPrivate(textchat_vector *list)
{
    MegaTextChatPrivate *megaChat;
    MegaTextChatPeerListPrivate *chatPeers;
    TextChat *chat;

    for (unsigned i = 0; i < list->size(); i++)
    {
        chat = list->at(i);
        chatPeers = chat->userpriv ? new MegaTextChatPeerListPrivate(chat->userpriv) : NULL;
        megaChat = new MegaTextChatPrivate(chat->id, chat->priv, chat->url, chat->shard, chatPeers, chat->group, chat->ou, chat->title);

        this->list.push_back(megaChat);
    }
}
#endif


PublicLinkProcessor::PublicLinkProcessor()
{

}

bool PublicLinkProcessor::processNode(Node *node)
{
    if(!node->outshares)
    {
        return true;
    }

    for (share_map::iterator it = node->outshares->begin(); it != node->outshares->end(); it++)
    {
        Share *share = it->second;
        if (share->user == NULL)    // public links have no user
        {
            nodes.push_back(node);
        }
    }

    return true;
}

PublicLinkProcessor::~PublicLinkProcessor() {}

vector<Node *> &PublicLinkProcessor::getNodes()
{
    return nodes;
}

<<<<<<< HEAD
MegaTransferDataPrivate::MegaTransferDataPrivate(TransferList *transferList)
{
    this->numDownloads = transferList->transfers[GET].size();
    this->downloadTags.reserve(numDownloads);
    this->downloadPriorities.reserve(numDownloads);
    for (transfer_list::iterator it = transferList->begin(GET); it != transferList->end(GET); it++)
    {
        this->downloadTags.push_back((*it)->tag);
        this->downloadPriorities.push_back((*it)->priority);
    }

    this->numUploads = transferList->transfers[PUT].size();
    this->uploadTags.reserve(numUploads);
    this->uploadPriorities.reserve(numUploads);
    for (transfer_list::iterator it = transferList->begin(PUT); it != transferList->end(PUT); it++)
    {
        this->uploadTags.push_back((*it)->tag);
        this->uploadPriorities.push_back((*it)->priority);
    }
}

MegaTransferDataPrivate::MegaTransferDataPrivate(const MegaTransferDataPrivate *transferData)
{
    this->numDownloads = transferData->numDownloads;
    this->numUploads = transferData->numUploads;
    this->downloadTags = transferData->downloadTags;
    this->uploadTags = transferData->uploadTags;
    this->downloadPriorities = transferData->downloadPriorities;
    this->uploadPriorities = transferData->uploadPriorities;
}

MegaTransferDataPrivate::~MegaTransferDataPrivate()
{

}

MegaTransferData *MegaTransferDataPrivate::copy() const
{
    return new MegaTransferDataPrivate(this);
}

int MegaTransferDataPrivate::getNumDownloads() const
{
    return numDownloads;
}

int MegaTransferDataPrivate::getNumUploads() const
{
    return numUploads;
}

int MegaTransferDataPrivate::getDownloadTag(int i) const
{
    return downloadTags[i];
}

int MegaTransferDataPrivate::getUploadTag(int i) const
{
    return uploadTags[i];
}

unsigned long long MegaTransferDataPrivate::getDownloadPriority(int i) const
{
    return downloadPriorities[i];
}

unsigned long long MegaTransferDataPrivate::getUploadPriority(int i) const
{
    return uploadPriorities[i];
=======
MegaSizeProcessor::MegaSizeProcessor()
{
    totalBytes = 0;
}

bool MegaSizeProcessor::processMegaNode(MegaNode *node)
{
    if (node->getType() == MegaNode::TYPE_FILE)
    {
        totalBytes += node->getSize();
    }
    return true;
}

long long MegaSizeProcessor::getTotalBytes()
{
    return totalBytes;
>>>>>>> a55db5e5
}<|MERGE_RESOLUTION|>--- conflicted
+++ resolved
@@ -2644,12 +2644,9 @@
         case TYPE_GET_CHANGE_EMAIL_LINK: return "GET_CHANGE_EMAIL_LINK";
         case TYPE_CONFIRM_CHANGE_EMAIL_LINK: return "CONFIRM_CHANGE_EMAIL_LINK";
         case TYPE_CHAT_SET_TITLE: return "CHAT_SET_TITLE";
-<<<<<<< HEAD
         case TYPE_PAUSE_TRANSFER: return "PAUSE_TRANSFER";
         case TYPE_MOVE_TRANSFER: return "MOVE_TRANSFER";
-=======
         case TYPE_SET_MAX_CONNECTIONS: return "SET_MAX_CONNECTIONS";
->>>>>>> a55db5e5
     }
     return "UNKNOWN";
 }
@@ -11473,10 +11470,6 @@
                         client->fsaccess->local2path(&name, &securename);
                         path += securename;
                     }
-<<<<<<< HEAD
-=======
-
->>>>>>> a55db5e5
                     string wLocalPath;
                     FileFingerprint *prevFp = NULL;
                     m_off_t size = 0;
@@ -11513,17 +11506,10 @@
 
                         if (duplicate)
                         {
-<<<<<<< HEAD
                             transfer->setState(MegaTransfer::STATE_QUEUED);
                             transferMap[nextTag] = transfer;
                             transfer->setTag(nextTag);
                             transfer->setTotalBytes(fa->size);
-=======
-                            transferMap[nextTag] = transfer;
-                            transfer->setTag(nextTag);
-                            transfer->setTotalBytes(fa->size);
-                            transfer->setTransferredBytes(fa->size);
->>>>>>> a55db5e5
                             transfer->setPath(path.c_str());
                             fireOnTransferStart(transfer);
                             if (node)
@@ -11539,10 +11525,7 @@
                             transfer->setSpeed(0);
                             transfer->setStartTime(Waiter::ds);
                             transfer->setUpdateTime(Waiter::ds);
-<<<<<<< HEAD
                             transfer->setState(MegaTransfer::STATE_COMPLETED);
-=======
->>>>>>> a55db5e5
                             fireOnTransferFinish(transfer, MegaError(API_OK));
                             delete fa;
                             break;
@@ -12939,7 +12922,6 @@
             fireOnRequestFinish(request, MegaError(API_OK));
             break;
         }
-<<<<<<< HEAD
         case MegaRequest::TYPE_PAUSE_TRANSFER:
         {
             bool pause = request->getFlag();
@@ -12965,22 +12947,11 @@
             int number = request->getNumber();
 
             if (!transferTag || !number)
-=======
-        case MegaRequest::TYPE_SET_MAX_CONNECTIONS:
-        {
-            int direction = request->getParamType();
-            int connections = request->getNumber();
-
-            if (connections <= 0 || (direction != -1
-                    && direction != MegaTransfer::TYPE_DOWNLOAD
-                    && direction != MegaTransfer::TYPE_UPLOAD))
->>>>>>> a55db5e5
             {
                 e = API_EARGS;
                 break;
             }
 
-<<<<<<< HEAD
             MegaTransferPrivate* megaTransfer = getMegaTransferPrivate(transferTag);
             if (!megaTransfer)
             {
@@ -13048,7 +13019,21 @@
                 fireOnRequestFinish(request, MegaError(API_OK));
             }
 
-=======
+            break;
+        }
+        case MegaRequest::TYPE_SET_MAX_CONNECTIONS:
+        {
+            int direction = request->getParamType();
+            int connections = request->getNumber();
+
+            if (connections <= 0 || (direction != -1
+                    && direction != MegaTransfer::TYPE_DOWNLOAD
+                    && direction != MegaTransfer::TYPE_UPLOAD))
+            {
+                e = API_EARGS;
+                break;
+            }
+
             if (connections > MegaClient::MAX_NUM_CONNECTIONS)
             {
                 e = API_ETOOMANY;
@@ -13070,7 +13055,6 @@
             }
 
             fireOnRequestFinish(request, MegaError(API_OK));
->>>>>>> a55db5e5
             break;
         }
         case MegaRequest::TYPE_CANCEL_TRANSFER:
@@ -13165,22 +13149,14 @@
         case MegaRequest::TYPE_CANCEL_TRANSFERS:
         {
             int direction = request->getParamType();
-<<<<<<< HEAD
             if ((direction != MegaTransfer::TYPE_DOWNLOAD) && (direction != MegaTransfer::TYPE_UPLOAD))
             {
                 e = API_EARGS;
                 break;
             }
-=======
-            bool flag = request->getFlag();
-
-            if((direction != MegaTransfer::TYPE_DOWNLOAD) && (direction != MegaTransfer::TYPE_UPLOAD))
-                { e = API_EARGS; break; }
->>>>>>> a55db5e5
-
-            if (!flag)
-            {
-<<<<<<< HEAD
+
+            for (transfer_map::iterator it = client->transfers[direction].begin() ; it != client->transfers[direction].end() ; )
+            {
                 Transfer *transfer = it->second;
                 it++;
 
@@ -13200,19 +13176,8 @@
                         }
                     }
 				}
-=======
-                for (transfer_map::iterator it = client->transfers[direction].begin() ; it != client->transfers[direction].end() ; it++)
-                {
-                    cancelTransferByTag(it->second->tag);
-                }
-                request->setFlag(true);
-                requestQueue.push(request);
-            }
-            else
-            {
-                fireOnRequestFinish(request, MegaError(API_OK));
->>>>>>> a55db5e5
-            }
+            }
+            fireOnRequestFinish(request, MegaError(API_OK));
             break;
         }
 #ifdef ENABLE_SYNC
@@ -15318,6 +15283,7 @@
         int l = localpath.size();
 
         string name = child->getName();
+        int64_t size = child->getSize();
         client->fsaccess->name2local(&name);
         localpath.append(name);
 
@@ -15327,7 +15293,6 @@
         if (child->getType() == MegaNode::TYPE_FILE)
         {
             pendingTransfers++;
-<<<<<<< HEAD
             FileAccess *fa = NULL;
             fa = client->fsaccess->newfileaccess();
 
@@ -15369,8 +15334,6 @@
             }
             delete fa;
 
-=======
->>>>>>> a55db5e5
             megaApi->startDownload(child, utf8path.c_str(), 0, 0, tag, NULL, this);
         }
         else
@@ -17040,7 +17003,6 @@
     return nodes;
 }
 
-<<<<<<< HEAD
 MegaTransferDataPrivate::MegaTransferDataPrivate(TransferList *transferList)
 {
     this->numDownloads = transferList->transfers[GET].size();
@@ -17110,7 +17072,7 @@
 unsigned long long MegaTransferDataPrivate::getUploadPriority(int i) const
 {
     return uploadPriorities[i];
-=======
+}
 MegaSizeProcessor::MegaSizeProcessor()
 {
     totalBytes = 0;
@@ -17128,5 +17090,4 @@
 long long MegaSizeProcessor::getTotalBytes()
 {
     return totalBytes;
->>>>>>> a55db5e5
 }
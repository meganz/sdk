/**
 * @file json.cpp
 * @brief Linear non-strict JSON scanner
 *
 * (c) 2013-2014 by Mega Limited, Auckland, New Zealand
 *
 * This file is part of the MEGA SDK - Client Access Engine.
 *
 * Applications using the MEGA API must present a valid application key
 * and comply with the the rules set forth in the Terms of Service.
 *
 * The MEGA SDK is distributed in the hope that it will be useful,
 * but WITHOUT ANY WARRANTY; without even the implied warranty of
 * MERCHANTABILITY or FITNESS FOR A PARTICULAR PURPOSE.
 *
 * @copyright Simplified (2-clause) BSD License.
 *
 * You should have received a copy of the license along with this
 * program.
 */

#include "mega/json.h"
#include "mega/base64.h"
#include "mega/megaclient.h"
#include "mega/logging.h"

namespace mega {
// store array or object in string s
// reposition after object
bool JSON::storeobject(string* s)
{
    int openobject[2] = { 0 };
    const char* ptr;
    bool escaped = false;

    while (*(const signed char*)pos > 0 && *pos <= ' ')
    {
        pos++;
    }

    if (*pos == ']' || *pos == '}')
    {
        return false;
    }

    if (*pos == ',')
    {
        pos++;
    }

    ptr = pos;

    for (;;)
    {
        if ((*ptr == '[') || (*ptr == '{'))
        {
            openobject[*ptr == '[']++;
        }
        else if ((*ptr == ']') || (*ptr == '}'))
        {
            openobject[*ptr == ']']--;
            if(openobject[*ptr == ']'] < 0)
            {
                LOG_err << "Parse error (])";
            }
        }
        else if (*ptr == '"')
        {
            ptr++;

            while (*ptr && (escaped || *ptr != '"'))
            {
                escaped = *ptr == '\\' && !escaped;
                ptr++;
            }

            if (!*ptr)
            {
                LOG_err << "Parse error (\")";
                return false;
            }
        }
        else if ((*ptr >= '0' && *ptr <= '9') || *ptr == '-' || *ptr == '.')
        {
            ptr++;

            while ((*ptr >= '0' && *ptr <= '9') || *ptr == '.' || *ptr == 'e' || *ptr == 'E')
            {
                ptr++;
            }

            ptr--;
        }
        else if (*ptr != ':' && *ptr != ',')
        {
            LOG_err << "Parse error (unexpected " << *ptr << ")";
            return false;
        }

        ptr++;

        if (!openobject[0] && !openobject[1])
        {
            if (s)
            {
                if (*pos == '"')
                {
                    s->assign(pos + 1, ptr - pos - 2);
                }
                else
                {
                    s->assign(pos, ptr - pos);
                }
            }

            pos = ptr;
            return true;
        }
    }
}

bool JSON::isnumeric()
{
    if (*pos == ',')
    {
        pos++;
    }

    const char* ptr = pos;

    if (*ptr == '-')
    {
        ptr++;
    }

    return *ptr >= '0' && *ptr <= '9';
}

nameid JSON::getnameid(const char* ptr) const
{
    nameid id = EOO;

    while (*ptr && *ptr != '"')
    {
        id = (id << 8) + *ptr++;
    }

    return id;
}

std::string JSON::getname()
{
    const char* ptr = pos;
    string name;

    if (*ptr == ',' || *ptr == ':')
    {
        ptr++;
    }

    if (*ptr++ == '"')
    {
        while (*ptr && *ptr != '"')
        {
            name += *ptr;
            ptr++;
        }

        pos = ptr + 2;
    }

    return name;
}

std::string JSON::getnameWithoutAdvance() const
{
    const char* ptr = pos;
    string name;

    if (*ptr == ',' || *ptr == ':')
    {
        ptr++;
    }

    if (*ptr++ == '"')
    {
        while (*ptr && *ptr != '"')
        {
            name += *ptr;
            ptr++;
        }
    }

    return name;
}

// pos points to [,]"name":...
// returns nameid and repositons pos after :
// no unescaping supported
nameid JSON::getnameid()
{
    const char* ptr = pos;
    nameid id = 0;

    if (*ptr == ',' || *ptr == ':')
    {
        ptr++;
    }

    if (*ptr++ == '"')
    {
        while (*ptr && *ptr != '"')
        {
            id = (id << 8) + *ptr++;
        }

        assert(*ptr == '"'); // if either assert fails, check the json syntax, it might be something new/changed
        pos = ptr + 1;
        assert(*pos == ':' || *pos == ',');

        if (*pos != '}' && *pos != ']')
        {
            pos++;  // don't skip the following char if we're at the end of a structure eg. actionpacket with only {"a":"xyz"}
        }
    }

    return id;
}

// specific string comparison/skipping
bool JSON::is(const char* value)
{
    if (*pos == ',')
    {
        pos++;
    }

    if (*pos != '"')
    {
        return false;
    }

    size_t t = strlen(value);

    if (memcmp(pos + 1, value, t) || pos[t + 1] != '"')
    {
        return false;
    }

    pos += t + 2;

    return true;
}

// base64-decode binary value to designated fixed-length buffer
int JSON::storebinary(byte* dst, int dstlen)
{
    int l = 0;

    if (*pos == ',')
    {
        pos++;
    }

    if (*pos == '"')
    {
        l = Base64::atob(pos + 1, dst, dstlen);

        // skip string
        storeobject();
    }

    return l;
}

// base64-decode binary value to designated string
bool JSON::storebinary(string* dst)
{
    if (*pos == ',')
    {
        pos++;
    }

    if (*pos == '"')
    {
        const char* ptr;

        if (!(ptr = strchr(pos + 1, '"')))
        {
            LOG_err << "Parse error (storebinary)";
            return false;
        }

        dst->resize((ptr - pos - 1) / 4 * 3 + 3);
        dst->resize(Base64::atob(pos + 1, (byte*)dst->data(), int(dst->size())));

        // skip string
        storeobject();
    }

    return true;
}

// test for specific handle type
bool JSON::ishandle(int size)
{
    size = (size == 6) ? 8 : 11;

    if (*pos == ',')
    {
        pos++;
    }

    if (*pos == '"')
    {
        int i;

        // test for short string
        for (i = 0; i <= size; i++)
        {
            if (!pos[i])
            {
                return false;
            }
        }

        return pos[i] == '"';
    }

    return false;
}

// decode handle
handle JSON::gethandle(int size)
{
    byte buf[9] = { 0 };

    // no arithmetic or semantic comparisons will be performed on handles, so
    // no endianness issues
    if (storebinary(buf, sizeof buf) == size)
    {
        return MemAccess::get<handle>((const char*)buf);
    }

    return UNDEF;
}

// decode integer
m_off_t JSON::getint()
{
    const char* ptr;

    if (*pos == ':' || *pos == ',')
    {
        pos++;
    }

    ptr = pos;

    if (*ptr == '"')
    {
        ptr++;
    }

    if ((*ptr < '0' || *ptr > '9') && *ptr != '-')
    {
        LOG_err << "Parse error (getint)";
        return -1;
    }

    handle r = atoll(ptr);
    storeobject();

    return r;
}

// decode float
double JSON::getfloat()
{
    if (*pos == ':' || *pos == ',')
    {
        pos++;
    }

    if ((*pos < '0' || *pos > '9') && *pos != '-' && *pos != '.')
    {
        LOG_err << "Parse error (getfloat)";
        return -1;
    }

    double r = atof(pos);

    storeobject();

    return r;
}

// return pointer to JSON payload data
const char* JSON::getvalue()
{
    const char* r;

    if (*pos == ':' || *pos == ',')
    {
        pos++;
    }

    if (*pos == '"')
    {
        r = pos + 1;
    }
    else
    {
        r = pos;
    }

    storeobject();

    return r;
}

// try to to enter array
bool JSON::enterarray()
{
    if (*pos == ',' || *pos == ':')
    {
        pos++;
    }

    if (*pos == '[')
    {
        pos++;
        return true;
    }

    return false;
}

// leave array (must be at end of array)
bool JSON::leavearray()
{
    if (*pos == ']')
    {
        pos++;
        return true;
    }

    LOG_err << "Parse error (leavearray)";
    return false;
}

// try to enter object
bool JSON::enterobject()
{
    if (*pos == '}')
    {
        pos++;
    }
    if (*pos == ',')
    {
        pos++;
    }

    if (*pos == '{')
    {
        pos++;
        return true;
    }

    return false;
}

// leave object (skip remainder)
bool JSON::leaveobject()
{
    for (; ;)
    {
        if (*pos == ':' || *pos == ',' || *pos == ' ')
        {
            pos++;
        }
        else if (*pos == '"'
                || (*pos >= '0' && *pos <= '9')
                || *pos == '-'
                || *pos == '['
                || *pos == '{')
        {
            storeobject();
        }
        else if(*pos == ']')
        {
            LOG_err << "Parse error (unexpected ']' character)";
            pos++;
        }
        else
        {
            break;
        }
    }

    if (*pos == '}')
    {
        pos++;
        return true;
    }

    LOG_err << "Parse error (leaveobject)";
    return false;
}

// unescape JSON string (non-strict)
void JSON::unescape(string* s)
{
    char c;
    int l;

    for (unsigned i = 0; i + 1 < s->size(); i++)
    {
        if ((*s)[i] == '\\')
        {
            switch ((*s)[i + 1])
            {
                case 'n':
                    c = '\n';
                    l = 2;
                    break;

                case 'r':
                    c = '\r';
                    l = 2;
                    break;

                case 'b':
                    c = '\b';
                    l = 2;
                    break;

                case 'f':
                    c = '\f';
                    l = 2;
                    break;

                case 't':
                    c = '\t';
                    l = 2;
                    break;

                case '\\':
                    c = '\\';
                    l = 2;
                    break;

                case 'u':
                    c = static_cast<char>((hexval((*s)[i + 4]) << 4) | hexval((*s)[i + 5]));
                    l = 6;
                    break;

                default:
                    c = (*s)[i + 1];
                    l = 2;
            }

            s->replace(i, l, &c, 1);
        }
    }
}

bool JSON::extractstringvalue(const string &json, const string &name, string *value)
{
    string pattern = name + "\":\"";
    size_t pos = json.find(pattern);
    if (pos == string::npos)
    {
        return false;
    }

    size_t end = json.find("\"", pos + pattern.length());
    if (end == string::npos)
    {
        return false;
    }

    *value = json.substr(pos + pattern.size(), end - pos - pattern.size());
    return true;
}

bool JSON::isNumericError(error &e)
{
    const char* ptr = pos;
    if (*ptr == ',')
    {
        ptr++;
    }

    const char* auxPtr = ptr;
    if (*auxPtr != '-' && *auxPtr != '0')
    {
        e = API_OK;
        return false;
    }

    if (*auxPtr == '-')
    {
        auxPtr++;
        if (!(*auxPtr >= '1' && *auxPtr <= '9'))
        {
            e = API_OK;
            return false;
        }
    }

    e = static_cast<error>(atoll(ptr));
    storeobject();

    return true;
}

// position at start of object
void JSON::begin(const char* json)
{
    pos = json;
}

<<<<<<< HEAD
// copy remainder of quoted string (no unescaping, use for base64 data only)
void JSON::copystring(string* s, const char* p)
{
    if (p)
    {
        const char* pp;

        if ((pp = strchr(p, '"')))
        {
            s->assign(p, pp - p);
        }
        else
        {
            *s = p;
        }
    }
    else
    {
        s->clear();
    }
}

} // namespace
=======
JSONWriter::JSONWriter()
  : mJson()
  , mLevels()
  , mLevel(-1)
{
}

void JSONWriter::cmd(const char* cmd)
{
    mJson.append("\"a\":\"");
    mJson.append(cmd);
    mJson.append("\"");
}

void JSONWriter::notself(MegaClient* client)
{
    mJson.append(",\"i\":\"");
    mJson.append(client->sessionid, sizeof client->sessionid);
    mJson.append("\"");
}

void JSONWriter::arg(const char* name, const string& value, int quotes)
{
    arg(name, value.c_str(), quotes);
}

void JSONWriter::arg(const char* name, const char* value, int quotes)
{
    addcomma();
    mJson.append("\"");
    mJson.append(name);
    mJson.append(quotes ? "\":\"" : "\":");
    mJson.append(value);
    if (quotes)
    {
        mJson.append("\"");
    }
}

void JSONWriter::arg(const char* name, handle h, int len)
{
    char buf[16];

    Base64::btoa((const byte*)&h, len, buf);

    arg(name, buf);
}

void JSONWriter::arg(const char* name, const byte* value, int len)
{
    char* buf = new char[len * 4 / 3 + 4];

    Base64::btoa(value, len, buf);

    arg(name, buf);

    delete[] buf;
}

void JSONWriter::arg(const char* name, m_off_t n)
{
    char buf[32];

    sprintf(buf, "%" PRId64, n);

    arg(name, buf, 0);
}

void JSONWriter::addcomma()
{
    if (mJson.size() && !strchr("[{", mJson[mJson.size() - 1]))
    {
        mJson.append(",");
    }
}

void JSONWriter::appendraw(const char* s)
{
    mJson.append(s);
}

void JSONWriter::appendraw(const char* s, int len)
{
    mJson.append(s, len);
}

void JSONWriter::beginarray()
{
    addcomma();
    mJson.append("[");
    openobject();
}

void JSONWriter::beginarray(const char* name)
{
    addcomma();
    mJson.append("\"");
    mJson.append(name);
    mJson.append("\":[");
    openobject();
}

void JSONWriter::endarray()
{
    mJson.append("]");
    closeobject();
}

void JSONWriter::beginobject()
{
    addcomma();
    mJson.append("{");
}

void JSONWriter::beginobject(const char* name)
{
    addcomma();
    mJson.append("\"");
    mJson.append(name);
    mJson.append("\":{");
}

void JSONWriter::endobject()
{
    mJson.append("}");
}

void JSONWriter::element(int n)
{
    char buf[24];

    sprintf(buf, "%d", n);

    if (elements())
    {
        mJson.append(",");
    }
    mJson.append(buf);
}

void JSONWriter::element(handle h, int len)
{
    char buf[16];

    Base64::btoa((const byte*)&h, len, buf);

    mJson.append(elements() ? ",\"" : "\"");
    mJson.append(buf);
    mJson.append("\"");
}

void JSONWriter::element(const byte* data, int len)
{
    char* buf = new char[len * 4 / 3 + 4];

    len = Base64::btoa(data, len, buf);

    mJson.append(elements() ? ",\"" : "\"");
    mJson.append(buf, len);

    delete[] buf;

    mJson.append("\"");
}

void JSONWriter::element(const char* buf)
{
    mJson.append(elements() ? ",\"" : "\"");
    mJson.append(buf, strlen(buf));
    mJson.append("\"");
}

void JSONWriter::openobject()
{
    mLevels[++mLevel] = 0;
}

void JSONWriter::closeobject()
{
    --mLevel;
}

const byte* JSONWriter::getbytes() const
{
    return reinterpret_cast<const byte*>(mJson.data());
}

const string& JSONWriter::getstring() const
{
    return mJson;
}

size_t JSONWriter::size() const
{
    return mJson.size();
}

int JSONWriter::elements()
{
    if (!mLevels[mLevel])
    {
        mLevels[mLevel] = 1;
        return 0;
    }

    return 1;
}

} // namespace
>>>>>>> 3d964673
<|MERGE_RESOLUTION|>--- conflicted
+++ resolved
@@ -621,7 +621,6 @@
     pos = json;
 }
 
-<<<<<<< HEAD
 // copy remainder of quoted string (no unescaping, use for base64 data only)
 void JSON::copystring(string* s, const char* p)
 {
@@ -644,8 +643,6 @@
     }
 }
 
-} // namespace
-=======
 JSONWriter::JSONWriter()
   : mJson()
   , mLevels()
@@ -855,4 +852,3 @@
 }
 
 } // namespace
->>>>>>> 3d964673

--- conflicted
+++ resolved
@@ -2245,7 +2245,6 @@
 }
 
 void DirectRead::revokeCallback(void* appData)
-<<<<<<< HEAD
 {
     assert(callback);
     DirectRead::CallbackParam param{std::in_place_type<DirectRead::Revoke>, appData};
@@ -2293,55 +2292,6 @@
     drbuf(this),
     callback(std::move(callback))
 {
-=======
-{
-    assert(callback);
-    DirectRead::CallbackParam param{std::in_place_type<DirectRead::Revoke>, appData};
-    callback(param);
-}
-
-bool DirectRead::onData(byte* buffer,
-                        m_off_t len,
-                        m_off_t theOffset,
-                        m_off_t speed,
-                        m_off_t meanSpeed)
-{
-    assert(callback);
-    DirectRead::CallbackParam param{std::in_place_type<DirectRead::Data>,
-                                    buffer,
-                                    len,
-                                    theOffset,
-                                    speed,
-                                    meanSpeed};
-    callback(param);
-    return std::get<DirectRead::Data>(param).ret;
-}
-
-dstime DirectRead::onFailure(const Error& e, int retry, dstime timeLeft)
-{
-    assert(callback);
-    DirectRead::CallbackParam param{std::in_place_type<DirectRead::Failure>, e, retry, timeLeft};
-    callback(param);
-    return std::get<DirectRead::Failure>(param).ret;
-}
-
-bool DirectRead::hasValidCallback()
-{
-    assert(callback);
-    DirectRead::CallbackParam param{std::in_place_type<DirectRead::IsValid>};
-    callback(param);
-    return std::get<DirectRead::IsValid>(param).ret;
-}
-
-DirectRead::DirectRead(DirectReadNode* cdrn,
-                       m_off_t ccount,
-                       m_off_t coffset,
-                       int creqtag,
-                       Callback&& callback):
-    drbuf(this),
-    callback(std::move(callback))
-{
->>>>>>> f60237a8
     LOG_debug << "[DirectRead::DirectRead] New DirectRead "
               << "[this = " << this << "]";
     drn = cdrn;

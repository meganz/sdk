--- conflicted
+++ resolved
@@ -619,10 +619,7 @@
                 case REQ_INFLIGHT:
                 {
                     mReqSpeeds[i].requestProgressed(reqs[i]->transferred(client));
-<<<<<<< HEAD
-=======
-
->>>>>>> fcc7bdb4
+
                     p += reqs[i]->transferred(client);
 
                     assert(reqs[i]->lastdata != NEVER);
@@ -1289,7 +1286,6 @@
     }
 
     m_off_t cloudRaidProgress = 0;
-<<<<<<< HEAD
     if (transfer->type == GET)
     {
         // for Raid, additionally we need the raid data that's waiting to be recombined
@@ -1304,13 +1300,6 @@
             cloudRaidProgress = cloudRaid->progress();
             p += cloudRaidProgress;
         }
-=======
-    if (transfer->type == GET && transferbuf.isRaid())
-    {
-        // for Raid, additionally we need the raid data that's waiting to be recombined
-        cloudRaidProgress = transferbuf.progress();
-        p += cloudRaidProgress;
->>>>>>> fcc7bdb4
     }
     p += transfer->progresscompleted;
 
@@ -1318,21 +1307,13 @@
     {
         if (p != progressreported)
         {
-<<<<<<< HEAD
-            m_off_t diff =  p - progressreported;
-=======
             m_off_t diff = p - progressreported;
->>>>>>> fcc7bdb4
             m_off_t naturalDiff = std::max<m_off_t>(diff, 0);
             speed = mTransferSpeed.calculateSpeed(naturalDiff);
             meanSpeed = mTransferSpeed.getMeanSpeed();
             if ((Waiter::ds % 50 == 0) || (diff < 0) || (p > transfer->size)) // every 5s
             {
-<<<<<<< HEAD
                 if (transferbuf.isRaid() || transferbuf.isNewRaid())
-=======
-                if (transferbuf.isRaid())
->>>>>>> fcc7bdb4
                 {
                     LOG_verbose << "[TransferSlot::doio] [CloudRaid] Speed: " << (speed / 1024) << " KB/s. Mean speed: " << (meanSpeed / 1024) << " KB/s [diff = " << diff << "]" << " [cloudRaidProgress = " << cloudRaidProgress << ", new progressreported = " << p << ", last progressreported = " << progressreported << ", transfer->progresscompleted = " << transfer->progresscompleted << "] [transfer->size = " << transfer->size << "] [transfer->name = " << transfer->localfilename << "]";
                 }

/**
 * @file nodemanager.cpp
 * @brief Client access engine core logic
 *
 * (c) 2013-2023 by Mega Limited, Auckland, New Zealand
 *
 * This file is part of the MEGA SDK - Client Access Engine.
 *
 * Applications using the MEGA API must present a valid application key
 * and comply with the rules set forth in the Terms of Service.
 *
 * The MEGA SDK is distributed in the hope that it will be useful,
 * but WITHOUT ANY WARRANTY; without even the implied warranty of
 * MERCHANTABILITY or FITNESS FOR A PARTICULAR PURPOSE.
 *
 * @copyright Simplified (2-clause) BSD License.
 *
 * You should have received a copy of the license along with this
 * program.
 */

#include "mega/nodemanager.h"
#include "mega/megaclient.h"
#include "mega/base64.h"
#include "mega/megaapp.h"
#include "mega/share.h"


namespace mega {


NodeManager::NodeManager(MegaClient& client)
    : mClient(client)
{
}

void NodeManager::setTable(DBTableNodes *table)
{
    LockGuard g(mMutex);
    setTable_internal(table);
}

void NodeManager::setTable_internal(DBTableNodes *table)
{
    assert(mMutex.owns_lock());
    mTable = table;
}

void NodeManager::reset()
{
    LockGuard g(mMutex);
    reset_internal();
}

void NodeManager::reset_internal()
{
    assert(mMutex.owns_lock());
    setTable_internal(nullptr);
    cleanNodes_internal();
}

bool NodeManager::setrootnode(std::shared_ptr<Node> node)
{
    LockGuard g(mMutex);
    return setrootnode_internal(node);
}

bool NodeManager::setrootnode_internal(std::shared_ptr<Node> node)
{
    assert(mMutex.owns_lock());
    switch (node->type)
    {
        case ROOTNODE:
            rootnodes.files = node->nodeHandle();
            rootnodes.mRootNodes[ROOTNODE] = node;
            return true;

        case VAULTNODE:
            rootnodes.vault = node->nodeHandle();
            rootnodes.mRootNodes[VAULTNODE] = node;
            return true;

        case RUBBISHNODE:
            rootnodes.rubbish = node->nodeHandle();
            rootnodes.mRootNodes[RUBBISHNODE] = node;
            return true;

        default:
            if (rootnodes.files == node->nodeHandle()) // Folder link
            {
                rootnodes.mRootNodes[ROOTNODE] = node;
                return true;
            }
            else
            {
                assert(false);
            }

            return false;
    }
}

void NodeManager::notifyNode(std::shared_ptr<Node> n, sharedNode_vector* nodesToReport)
{
    LockGuard g(mMutex);
    notifyNode_internal(n, nodesToReport);
}

void NodeManager::notifyNode_internal(std::shared_ptr<Node> n, sharedNode_vector* nodesToReport)
{
    assert(mMutex.owns_lock());
    n->applykey();

    if (!mClient.fetchingnodes)
    {
        if (n->changed.modifiedByThisClient && !n->changed.removed && n->attrstring)
        {
            // report a "NO_KEY" event

            char* buf = new char[n->nodekey().size() * 4 / 3 + 4];
            Base64::btoa((byte *)n->nodekey().data(), int(n->nodekey().size()), buf);

            int changed = 0;
            changed |= (int)n->changed.removed;
            changed |= n->changed.attrs << 1;
            changed |= n->changed.owner << 2;
            changed |= n->changed.ctime << 3;
            changed |= n->changed.fileattrstring << 4;
            changed |= n->changed.inshare << 5;
            changed |= n->changed.outshares << 6;
            changed |= n->changed.pendingshares << 7;
            changed |= n->changed.parent << 8;
            changed |= n->changed.publiclink << 9;
            changed |= n->changed.newnode << 10;
            changed |= n->changed.name << 11;
            changed |= n->changed.favourite << 12;
            changed |= n->changed.sensitive << 13;

            int attrlen = int(n->attrstring->size());
            string base64attrstring;
            base64attrstring.resize(attrlen * 4 / 3 + 4);
            base64attrstring.resize(Base64::btoa((byte *)n->attrstring->data(), int(n->attrstring->size()), (char *)base64attrstring.data()));

            char report[512];
            Base64::btoa((const byte *)&n->nodehandle, MegaClient::NODEHANDLE, report);
            snprintf(report + 8, sizeof(report)-8, " %d %" PRIu64 " %d %X %.200s %.200s", n->type, n->size, attrlen, changed, buf, base64attrstring.c_str());

            mClient.reportevent("NK", report, 0);
            mClient.sendevent(99400, report, 0);

            delete [] buf;
        }

    }

    if (!n->notified)
    {
        n->notified = true;
        if (nodesToReport)
        {
            nodesToReport->push_back(n);
        }
        else
        {
            mNodeNotify.push_back(n);
        }
    }
}

bool NodeManager::addNode(std::shared_ptr<Node> node, bool notify, bool isFetching, MissingParentNodes& missingParentNodes)
{
    LockGuard g(mMutex);
    return addNode_internal(node, notify, isFetching, missingParentNodes);
}

bool NodeManager::addNode_internal(std::shared_ptr<Node> node, bool notify, bool isFetching, MissingParentNodes& missingParentNodes)
{
    assert(mMutex.owns_lock());
    // ownership of 'node' is taken by NodeManager::mNodes if node is kept in memory,
    // and by NodeManager::mNodeToWriteInDB if node is only written to DB. In the latter,
    // the 'node' is deleted upon saveNodeInDb()

    // 'isFetching' is true only when CommandFetchNodes is in flight and/or it has been received,
    // but it's been complemented with actionpackets. It's false when loaded from DB.

    // 'notify' is false when loading nodes from API or DB. True when node is received from
    // actionpackets and/or from response of CommandPutnodes

    bool rootNode = node->type == ROOTNODE || node->type == RUBBISHNODE || node->type == VAULTNODE;

    // getRootNodeFiles() is always set for folder links before adding any node (upon login)
    bool isFolderLink = rootnodes.files == node->nodeHandle();

    bool keepNodeInMemory = rootNode
            || isFolderLink
            || !isFetching
            || notify
            || node->parentHandle() == rootnodes.files; // first level of children for CloudDrive
    // Note: incoming shares are not kept in ram during fetchnodes from API. Instead, they are loaded
    // upon mergenewshares(), when fetchnodes is completed

    if (keepNodeInMemory)
    {
        saveNodeInRAM(node, rootNode || isFolderLink, missingParentNodes);   // takes ownership
    }
    else
    {
        // still keep it in memory temporary, until saveNodeInDb()
        assert(!mNodeToWriteInDb);
        mNodeToWriteInDb = node;

        // when keepNodeInMemory is true, NodeManager::addChild is called by Node::setParent (from NodeManager::saveNodeInRAM)
        auto pair = mNodes.emplace(node->nodeHandle(), NodeManagerNode(*this, node->nodeHandle()));
        // The NodeManagerNode could have been added by NodeManager::addChild() but, in that case, mNode would be invalid
        auto& nodePosition = pair.first;
        nodePosition->second.mAllChildrenHandleLoaded = true; // Receive a new node, children aren't received yet or they are stored in nodesWithMissingParents
        addChild_internal(node->parentHandle(), node->nodeHandle(), nullptr);
    }

    return true;
}

bool NodeManager::updateNode(Node *node)
{
    LockGuard g(mMutex);
    return updateNode_internal(node);
}

bool NodeManager::updateNode_internal(Node *node)
{
    assert(mMutex.owns_lock());

    if (!mTable)
    {
        assert(false);
        return false;
    }

    putNodeInDb(node);

    return true;
}

std::shared_ptr<Node> NodeManager::getNodeByHandle(NodeHandle handle)
{
    LockGuard g(mMutex);
    return getNodeByHandle_internal(handle);
}

std::shared_ptr<Node> NodeManager::getNodeByHandle_internal(NodeHandle handle)
{
    assert(mMutex.owns_lock());
    if (handle.isUndef()) return nullptr;

    if (mNodes.empty())
    {
        return nullptr;
    }

    std::shared_ptr<Node> node = getNodeInRAM(handle);
    if (!node)
    {
        node = getNodeFromDataBase(handle);
    }

    return node;
}

sharedNode_list NodeManager::getChildren(const Node *parent, CancelToken cancelToken)
{
    LockGuard g(mMutex);
    return getChildren_internal(parent, cancelToken);
}

sharedNode_list NodeManager::getChildren_internal(const Node *parent, CancelToken cancelToken)
{
    assert(mMutex.owns_lock());

    sharedNode_list childrenList;
    if (!parent || !mTable || mNodes.empty())
    {
        return childrenList;
    }

    // if handles of all children are known, load missing child nodes one by one
    if (parent->mNodePosition->second.mAllChildrenHandleLoaded)
    {
        if (!parent->mNodePosition->second.mChildren)
        {
            return childrenList;
        }

        for (const auto &child : *parent->mNodePosition->second.mChildren)
        {
            if (cancelToken.isCancelled())
            {
                childrenList.clear();
                return childrenList;
            }

            if (child.second)
            {
                childrenList.push_back(child.second->getNodeInRam());
            }
            else
            {
                shared_ptr<Node> n = getNodeFromDataBase(child.first);
                assert(n);
                if (n)
                {
                    childrenList.push_back(n);
                }
            }
        }
    }
    else // get all children from DB directly and load missing ones
    {
        if (parent->mNodePosition->second.mChildren)
        {
            for (const auto& child : *parent->mNodePosition->second.mChildren)
            {
                if (child.second)
                {
                    childrenList.push_back(child.second->getNodeInRam());
                }
            }
        }

        std::vector<std::pair<NodeHandle, NodeSerialized>> nodesFromTable;
        mTable->getChildren(parent->nodeHandle(), nodesFromTable, cancelToken);
        if (cancelToken.isCancelled())
        {
            childrenList.clear();
            return  childrenList;
        }

        if (!nodesFromTable.empty() && !parent->mNodePosition->second.mChildren)
        {
            parent->mNodePosition->second.mChildren = ::mega::make_unique<std::map<NodeHandle, NodeManagerNode*>>();
        }

        for (const auto& nodeSerializedIt : nodesFromTable)
        {
            if (cancelToken.isCancelled())
            {
                childrenList.clear();
                return  childrenList;
            }

            auto childIt = parent->mNodePosition->second.mChildren->find(nodeSerializedIt.first);
            if (childIt == parent->mNodePosition->second.mChildren->end() || !childIt->second) // handle or node not loaded
            {
                auto itNode = mNodes.find(nodeSerializedIt.first);
                if ( itNode == mNodes.end() || !itNode->second.getNodeInRam())    // not loaded
                {
                    shared_ptr<Node> n(getNodeFromNodeSerialized(nodeSerializedIt.second));
                    if (!n)
                    {
                        childrenList.clear();
                        return childrenList;
                    }

                    childrenList.push_back(n);
                }
                else  // -> node loaded, but it isn't associated to the parent -> the node has been moved but DB isn't already updated
                {
                    assert(getNodeFromNodeManagerNode(itNode->second)->parentHandle() != parent->nodeHandle());
                }
            }
        }

        parent->mNodePosition->second.mAllChildrenHandleLoaded = true;
    }

    return childrenList;
}

sharedNode_vector NodeManager::getChildrenFromType(const NodeHandle& parent, nodetype_t type, CancelToken cancelToken)
{
    LockGuard g(mMutex);
    return getChildrenFromType_internal(parent, type, cancelToken);
}

sharedNode_vector NodeManager::getChildrenFromType_internal(const NodeHandle& parent, nodetype_t type, CancelToken cancelToken)
{
    assert(mMutex.owns_lock());

    if (!mTable || mNodes.empty())
    {
        return sharedNode_vector();
    }

    std::vector<std::pair<NodeHandle, NodeSerialized>> nodesFromTable;
    mTable->getChildrenFromType(parent, type, nodesFromTable, cancelToken);

    if (cancelToken.isCancelled())
    {
        return  sharedNode_vector();
    }

    return processUnserializedNodes(nodesFromTable, NodeHandle(), cancelToken);
}

sharedNode_vector NodeManager::getRecentNodes(unsigned maxcount, m_time_t since)
{
    LockGuard g(mMutex);
    return getRecentNodes_internal(maxcount, since);
}

sharedNode_vector NodeManager::getRecentNodes_internal(unsigned maxcount, m_time_t since)
{
    assert(mMutex.owns_lock());

    if (!mTable || mNodes.empty())
    {
        return sharedNode_vector();
    }

    std::vector<std::pair<NodeHandle, NodeSerialized>> nodesFromTable;
    mTable->getRecentNodes(maxcount, since, nodesFromTable);

    return processUnserializedNodes(nodesFromTable);
}

uint64_t NodeManager::getNodeCount()
{
    LockGuard g(mMutex);
    return getNodeCount_internal();
}

uint64_t NodeManager::getNodeCount_internal()
{
    assert(mMutex.owns_lock());

    if (mNodes.empty())
    {
        return 0;
    }

    uint64_t count = 0;
    sharedNode_vector roots = getRootNodesAndInshares();

    for (auto& node : roots)
    {
        NodeCounter nc = node->getCounter();
        count += nc.files + nc.folders + nc.versions;
    }

    // add roots to the count if logged into account (and fetchnodes is done <- roots are ready)
    if (!mClient.loggedIntoFolder() && roots.size())
    {
        // Root nodes aren't taken into consideration as part of node counters
        count += 3;
        assert(!rootnodes.files.isUndef() && !rootnodes.vault.isUndef() && !rootnodes.rubbish.isUndef());
    }

#ifndef NDEBUG
    if (mNodes.size())
    {
        uint64_t countDb = mTable ? mTable->getNumberOfNodes() : 0;
        if (!(mTable || count == countDb))
        {
            assert(!mTable || count == countDb);
        }
    }
#endif

    return count;
}

<<<<<<< HEAD
sharedNode_vector NodeManager::search(NodeHandle ancestorHandle, const char* searchString, bool recursive, Node::Flags requiredFlags, Node::Flags excludeFlags, Node::Flags excludeRecursiveFlags, CancelToken cancelFlag)
=======
node_vector NodeManager::getChildren(const NodeSearchFilter& filter, CancelToken cancelFlag)
{
    LockGuard g(mMutex);
    return getChildren_internal(filter, cancelFlag);
}

node_vector NodeManager::getChildren_internal(const NodeSearchFilter& filter, CancelToken cancelFlag)
{
    assert(mMutex.owns_lock());

    // validation
    if (filter.byLocationHandle() == UNDEF || !mTable || mNodes.empty())
    {
        assert(filter.byLocationHandle() != UNDEF && mTable && !mNodes.empty());
        return node_vector();
    }

    // small optimization to possibly skip the db look-up
    if (filter.bySensitivity())
    {
        Node* node = getNodeByHandle_internal(NodeHandle().set6byte(filter.byLocationHandle()));
        if (!node || node->isSensitiveInherited())
        {
            return node_vector();
        }
    }

    // db look-up
    vector<pair<NodeHandle, NodeSerialized>> nodesFromTable;
    if (!mTable->getChildren(filter, nodesFromTable, cancelFlag))
    {
        return node_vector();
    }

    node_vector nodes = processUnserializedChildren(nodesFromTable, filter, cancelFlag);

    return nodes;
}

node_vector NodeManager::searchNodes(const NodeSearchFilter& filter, CancelToken cancelFlag)
{
    LockGuard g(mMutex);
    return searchNodes_internal(filter, cancelFlag);
}

node_vector NodeManager::searchNodes_internal(const NodeSearchFilter& filter, CancelToken cancelFlag)
{
    assert(mMutex.owns_lock());

    // validation
    if (!mTable || mNodes.empty())
    {
        assert(mTable && !mNodes.empty());
        return node_vector();
    }

    // small optimization to possibly skip the db look-up
    if (filter.bySensitivity() && filter.byLocationHandle() != UNDEF)
    {
        Node* node = getNodeByHandle_internal(NodeHandle().set6byte(filter.byLocationHandle()));
        if (!node || node->isSensitiveInherited())
        {
            return node_vector();
        }
    }

    // db look-up
    vector<pair<NodeHandle, NodeSerialized>> nodesFromTable;
    if (!mTable->searchNodes(filter, nodesFromTable, cancelFlag))
    {
        return node_vector();
    }

    node_vector nodes = processUnserializedNodes(nodesFromTable, filter, cancelFlag);

    return nodes;
}

/** @deprecated Use searchNodes(const NodeSearchFilter...) instead */
node_vector NodeManager::search(NodeHandle ancestorHandle, const char* searchString, bool recursive, Node::Flags requiredFlags, Node::Flags excludeFlags, Node::Flags excludeRecursiveFlags, CancelToken cancelFlag)
>>>>>>> 93e6e4e4
{
    LockGuard g(mMutex);
    return search_internal(ancestorHandle, searchString, recursive, requiredFlags, excludeFlags, excludeRecursiveFlags, cancelFlag);
}

<<<<<<< HEAD
sharedNode_vector NodeManager::search_internal(NodeHandle ancestorHandle, const char* searchString, bool recursive, Node::Flags requiredFlags, Node::Flags excludeFlags, Node::Flags excludeRecursiveFlags, CancelToken cancelFlag)
=======
/** @deprecated */
node_vector NodeManager::search_internal(NodeHandle ancestorHandle, const char* searchString, bool recursive, Node::Flags requiredFlags, Node::Flags excludeFlags, Node::Flags excludeRecursiveFlags, CancelToken cancelFlag)
>>>>>>> 93e6e4e4
{
    assert(mMutex.owns_lock());

    sharedNode_vector nodes;
    if (!mTable || mNodes.empty())
    {
        assert(false);
        return nodes;
    }

    std::vector<std::pair<NodeHandle, NodeSerialized>> nodesFromTable;
    if (recursive)
    {
        mTable->searchForNodesByName(searchString, nodesFromTable, cancelFlag);
    }
    else
    {
        assert(!ancestorHandle.isUndef());
        mTable->searchForNodesByNameNoRecursive(searchString, nodesFromTable, ancestorHandle, cancelFlag);
    }

    nodes = processUnserializedNodes(nodesFromTable, ancestorHandle, cancelFlag);
    if (requiredFlags.any() || excludeFlags.any() || excludeRecursiveFlags.any())
    {
        sharedNode_vector isnodes;
        for (auto& node : nodes)
        {
            if (!node->areFlagsValid(requiredFlags, excludeFlags, excludeRecursiveFlags))
                continue;
            isnodes.push_back(node);
        }
        return isnodes;
    }

    return nodes;
}

<<<<<<< HEAD
sharedNode_vector NodeManager::getInSharesWithName(const char* searchString, CancelToken cancelFlag)
=======
/** @deprecated Use searchNodes(const NodeSearchFilter...) instead */
node_vector NodeManager::getInSharesWithName(const char* searchString, CancelToken cancelFlag)
>>>>>>> 93e6e4e4
{
    LockGuard g(mMutex);
    return getInSharesWithName_internal(searchString, cancelFlag);
}

<<<<<<< HEAD
sharedNode_vector NodeManager::getInSharesWithName_internal(const char* searchString, CancelToken cancelFlag)
=======
/** @deprecated */
node_vector NodeManager::getInSharesWithName_internal(const char* searchString, CancelToken cancelFlag)
>>>>>>> 93e6e4e4
{
    assert(mMutex.owns_lock());

    sharedNode_vector nodes;
    if (!mTable || mNodes.empty())
    {
        assert(false);
        return nodes;
    }

    std::vector<std::pair<NodeHandle, NodeSerialized>> nodesFromTable;
    mTable->searchInShareOrOutShareByName(searchString, nodesFromTable, ShareType_t::IN_SHARES, cancelFlag);
    nodes = processUnserializedNodes(nodesFromTable, NodeHandle(), cancelFlag);

    return nodes;
}

<<<<<<< HEAD
sharedNode_vector NodeManager::getOutSharesWithName(const char* searchString, CancelToken cancelFlag)
=======
/** @deprecated Use searchNodes(const NodeSearchFilter...) instead */
node_vector NodeManager::getOutSharesWithName(const char* searchString, CancelToken cancelFlag)
>>>>>>> 93e6e4e4
{
    LockGuard g(mMutex);
    return getOutSharesWithName_internal(searchString, cancelFlag);
}

<<<<<<< HEAD
sharedNode_vector NodeManager::getOutSharesWithName_internal(const char* searchString, CancelToken cancelFlag)
=======
/** @deprecated */
node_vector NodeManager::getOutSharesWithName_internal(const char* searchString, CancelToken cancelFlag)
>>>>>>> 93e6e4e4
{
    assert(mMutex.owns_lock());

    sharedNode_vector nodes;
    if (!mTable || mNodes.empty())
    {
        assert(false);
        return nodes;
    }

    std::vector<std::pair<NodeHandle, NodeSerialized>> nodesFromTable;
    mTable->searchInShareOrOutShareByName(searchString, nodesFromTable, ShareType_t::OUT_SHARES, cancelFlag);
    nodes = processUnserializedNodes(nodesFromTable, NodeHandle(), cancelFlag);

    return nodes;
}

<<<<<<< HEAD
sharedNode_vector NodeManager::getPublicLinksWithName(const char* searchString, CancelToken cancelFlag)
=======
/** @deprecated Use searchNodes(const NodeSearchFilter...) instead */
node_vector NodeManager::getPublicLinksWithName(const char* searchString, CancelToken cancelFlag)
>>>>>>> 93e6e4e4
{
    LockGuard g(mMutex);
    return getPublicLinksWithName_internal(searchString, cancelFlag);
}

<<<<<<< HEAD
sharedNode_vector NodeManager::getPublicLinksWithName_internal(const char* searchString, CancelToken cancelFlag)
=======
/** @deprecated */
node_vector NodeManager::getPublicLinksWithName_internal(const char* searchString, CancelToken cancelFlag)
>>>>>>> 93e6e4e4
{
    assert(mMutex.owns_lock());

    sharedNode_vector nodes;
    if (!mTable || mNodes.empty())
    {
        assert(false);
        return nodes;
    }

    std::vector<std::pair<NodeHandle, NodeSerialized>> nodesFromTable;
    mTable->searchInShareOrOutShareByName(searchString, nodesFromTable, ShareType_t::LINK, cancelFlag);
    nodes = processUnserializedNodes(nodesFromTable, NodeHandle(), cancelFlag);

    return nodes;
}

sharedNode_vector NodeManager::getNodesByFingerprint(FileFingerprint &fingerprint)
{
    LockGuard g(mMutex);
    return getNodesByFingerprint_internal(fingerprint);
}

sharedNode_vector NodeManager::getNodesByFingerprint_internal(FileFingerprint &fingerprint)
{
    assert(mMutex.owns_lock());

    sharedNode_vector nodes;
    if (!mTable || mNodes.empty())
    {
        assert(false);
        return nodes;
    }

    // Take first nodes in RAM
    std::set<NodeHandle> fpLoaded;
    auto p = mFingerPrints.equal_range(&fingerprint);
    for (auto it = p.first; it != p.second; ++it)
    {
        Node* node = static_cast<Node*>(*it);
        fpLoaded.emplace(node->nodeHandle());
        std::shared_ptr<Node> sharedNode = node->mNodePosition->second.getNodeInRam();
        assert(sharedNode);
        nodes.push_back(sharedNode);
    }

    // If all fingerprints are loaded at DB, it isn't necessary search in DB
    if (mFingerPrints.allFingerprintsAreLoaded(&fingerprint))
    {
        return nodes;
    }

    // Look for nodes at DB
    std::vector<std::pair<NodeHandle, NodeSerialized>> nodesFromTable;
    std::string fingerprintString;
    fingerprint.FileFingerprint::serialize(&fingerprintString);
    mTable->getNodesByFingerprint(fingerprintString, nodesFromTable);
    if (nodesFromTable.size())
    {
        for (const auto& nodeIt : nodesFromTable)
        {
            // avoid to load already loaded nodes (found at mFingerPrints)
            if (fpLoaded.find(nodeIt.first) == fpLoaded.end())
            {
                std::shared_ptr<Node> node = getNodeFromNodeSerialized(nodeIt.second);

                if (!node)
                {
                    nodes.clear();
                    return nodes;
                }

                nodes.push_back(node);
            }
        }
    }

    mFingerPrints.setAllFingerprintLoaded(&fingerprint);

    return nodes;
}

sharedNode_vector NodeManager::getNodesByOrigFingerprint(const std::string &fingerprint, Node *parent)
{
    LockGuard g(mMutex);
    return getNodesByOrigFingerprint_internal(fingerprint, parent);
}

sharedNode_vector NodeManager::getNodesByOrigFingerprint_internal(const std::string &fingerprint, Node *parent)
{
    assert(mMutex.owns_lock());

    sharedNode_vector nodes;
    if (!mTable || mNodes.empty())
    {
        assert(false);
        return nodes;
    }

    std::vector<std::pair<NodeHandle, NodeSerialized>> nodesFromTable;
    mTable->getNodesByOrigFingerprint(fingerprint, nodesFromTable);

    nodes = processUnserializedNodes(nodesFromTable, parent ? parent->nodeHandle() : NodeHandle(), CancelToken());
    return nodes;
}

std::shared_ptr<Node> NodeManager::getNodeByFingerprint(FileFingerprint &fingerprint)
{
    LockGuard g(mMutex);
    return getNodeByFingerprint_internal(fingerprint);
}

std::shared_ptr<Node> NodeManager::getNodeByFingerprint_internal(FileFingerprint &fingerprint)
{
    assert(mMutex.owns_lock());

    if (!mTable || mNodes.empty())
    {
        assert(false);
        return nullptr;
    }

    auto it = mFingerPrints.find(&fingerprint);
    if (it != mFingerPrints.end())
    {
        Node *n = static_cast<Node*>(*it);
        assert(n);
        return n->mNodePosition->second.getNodeInRam();
    }

    NodeSerialized nodeSerialized;
    std::string fingerprintString;
    fingerprint.FileFingerprint::serialize(&fingerprintString);
    NodeHandle handle;
    mTable->getNodeByFingerprint(fingerprintString, nodeSerialized, handle);
    std::shared_ptr<Node> node;
    if (nodeSerialized.mNode.size()) // nodes with that fingerprint found in DB
    {
        node = getNodeFromNodeSerialized(nodeSerialized);
    }

    return node;
}

std::shared_ptr<Node> NodeManager::childNodeByNameType(const Node* parent, const std::string &name, nodetype_t nodeType)
{
    LockGuard g(mMutex);
    return childNodeByNameType_internal(parent, name, nodeType);
}

std::shared_ptr<Node> NodeManager::childNodeByNameType_internal(const Node* parent, const std::string &name, nodetype_t nodeType)
{
    assert(mMutex.owns_lock());

    if (!mTable || mNodes.empty())
    {
        assert(false);
        return nullptr;
    }

    // mAllChildrenHandleLoaded = false -> if not found, need check DB
    // mAllChildrenHandleLoaded = true  -> if all children have a pointer, no need to check DB
    bool allChildrenLoaded = parent->mNodePosition->second.mAllChildrenHandleLoaded;

    if (allChildrenLoaded && !parent->mNodePosition->second.mChildren)
    {
        return nullptr; // valid case
    }

    if (parent->mNodePosition->second.mChildren)
    {
        for (const auto& itNode : *parent->mNodePosition->second.mChildren)
        {
            if (itNode.second)
            {
                shared_ptr<Node> node = itNode.second->getNodeInRam();
                if (node && node->type == nodeType && name == node->displayname())
                {
                    return node;
                }
                else if (!node)
                {
                    // If not all child nodes have been loaded, check the DB
                    allChildrenLoaded = false;
                }
            }
            else
            {
                allChildrenLoaded = false;
            }
        }
    }

    if (allChildrenLoaded)
    {
        return nullptr; // There is no match
    }

    std::pair<NodeHandle, NodeSerialized> nodeSerialized;
    if (!mTable->childNodeByNameType(parent->nodeHandle(), name, nodeType, nodeSerialized))
    {
        return nullptr;  // Not found at DB either
    }

    assert(!getNodeInRAM(nodeSerialized.first));  // not loaded yet
    return getNodeFromNodeSerialized(nodeSerialized.second);
}

sharedNode_vector NodeManager::getRootNodes()
{
    LockGuard g(mMutex);
    return getRootNodes_internal();
}

sharedNode_vector NodeManager::getRootNodes_internal()
{
    assert(mMutex.owns_lock());

    sharedNode_vector nodes;
    if (!mTable)
    {
        assert(false);
        return nodes;
    }

    if (mNodes.size()) // nodes already loaded from DB
    {
        std::shared_ptr<Node> rootNode = rootnodes.mRootNodes[ROOTNODE];
        assert(rootNode);
        nodes.push_back(rootNode);

        if (!mClient.loggedIntoFolder())
        {
            std::shared_ptr<Node> inBox = rootnodes.mRootNodes[VAULTNODE];
            assert(inBox);
            nodes.push_back(inBox);

            std::shared_ptr<Node> rubbish = rootnodes.mRootNodes[RUBBISHNODE];
            assert(rubbish);
            nodes.push_back(rubbish);
        }
    }
    else    // nodes not loaded yet
    {
        if (mClient.loggedIntoFolder())
        {
            NodeSerialized nodeSerialized;
            mTable->getNode(rootnodes.files, nodeSerialized);
            std::shared_ptr<Node> n = getNodeFromNodeSerialized(nodeSerialized);
            if (!n)
            {
                return nodes;
            }

            nodes.push_back(n);
            setrootnode_internal(n);
        }
        else
        {
            std::vector<std::pair<NodeHandle, NodeSerialized>> nodesFromTable;
            mTable->getRootNodes(nodesFromTable);

            for (const auto& nHandleSerialized : nodesFromTable)
            {
                assert(!getNodeInRAM(nHandleSerialized.first));
                std::shared_ptr<Node> n = getNodeFromNodeSerialized(nHandleSerialized.second);
                if (!n)
                {
                    nodes.clear();
                    return nodes;
                }

                nodes.push_back(n);

                setrootnode_internal(n);
            }
        }
    }

    return nodes;
}

<<<<<<< HEAD
sharedNode_vector NodeManager::getNodesWithInShares()
=======
/** @deprecated Use searchNodes(const NodeSearchFilter...) instead */
node_vector NodeManager::getNodesWithInShares()
>>>>>>> 93e6e4e4
{
    LockGuard g(mMutex);
    return getNodesWithInShares_internal();
}

sharedNode_vector NodeManager::getNodesWithInShares_internal()
{
    assert(mMutex.owns_lock());
    return getNodesWithSharesOrLink_internal(ShareType_t::IN_SHARES);
}

sharedNode_vector NodeManager::getNodesWithOutShares()
{
    LockGuard g(mMutex);
    return getNodesWithSharesOrLink_internal(ShareType_t::OUT_SHARES);
}

sharedNode_vector NodeManager::getNodesWithPendingOutShares()
{
    LockGuard g(mMutex);
    return getNodesWithSharesOrLink_internal(ShareType_t::PENDING_OUTSHARES);
}

sharedNode_vector NodeManager::getNodesWithLinks()
{
    LockGuard g(mMutex);
    return getNodesWithSharesOrLink_internal(ShareType_t::LINK);
}

sharedNode_vector NodeManager::getNodesByMimeType(MimeType_t mimeType, NodeHandle ancestorHandle, Node::Flags requiredFlags, Node::Flags excludeFlags, Node::Flags excludeRecursiveFlags, CancelToken cancelFlag)
{
    LockGuard g(mMutex);
    return getNodesByMimeType_internal(mimeType, ancestorHandle, requiredFlags, excludeFlags, excludeRecursiveFlags, cancelFlag);
}

<<<<<<< HEAD
sharedNode_vector NodeManager::getNodesByMimeType_internal(MimeType_t mimeType, NodeHandle ancestorHandle, Node::Flags requiredFlags, Node::Flags excludeFlags, Node::Flags excludeRecursiveFlags, CancelToken cancelFlag)
=======
/** @deprecated */
node_vector NodeManager::getNodesByMimeType_internal(MimeType_t mimeType, NodeHandle ancestorHandle, Node::Flags requiredFlags, Node::Flags excludeFlags, Node::Flags excludeRecursiveFlags, CancelToken cancelFlag)
>>>>>>> 93e6e4e4
{
    assert(mMutex.owns_lock());

    if (!mTable || mNodes.empty())
    {
        assert(false);
        return sharedNode_vector();
    }

    std::vector<std::pair<NodeHandle, NodeSerialized>> nodesFromTable;
    if (excludeRecursiveFlags.none())
    {
        mTable->getNodesByMimetype(mimeType, nodesFromTable, requiredFlags, excludeFlags, cancelFlag);
    }
    else
    {
        mTable->getNodesByMimetypeExclusiveRecursive(mimeType, nodesFromTable, requiredFlags, excludeFlags, excludeRecursiveFlags, ancestorHandle, cancelFlag);
    }

    return processUnserializedNodes(nodesFromTable, ancestorHandle, cancelFlag);
}

<<<<<<< HEAD
sharedNode_vector NodeManager::getNodesWithSharesOrLink_internal(ShareType_t shareType)
=======
/** @deprecated */
node_vector NodeManager::getNodesWithSharesOrLink_internal(ShareType_t shareType)
>>>>>>> 93e6e4e4
{
    assert(mMutex.owns_lock());

    if (!mTable || mNodes.empty())
    {
        //assert(false);
        return sharedNode_vector();
    }

    std::vector<std::pair<NodeHandle, NodeSerialized>> nodesFromTable;
    mTable->getNodesWithSharesOrLink(nodesFromTable, shareType);

    return processUnserializedNodes(nodesFromTable);
}

shared_ptr<Node> NodeManager::getNodeFromNodeSerialized(const NodeSerialized &nodeSerialized)
{
    assert(mMutex.owns_lock());

    shared_ptr<Node> node = unserializeNode(&nodeSerialized.mNode, false);
    if (!node)
    {
        assert(false);
        LOG_err << "Failed to unserialize node. Notifying the error to user";

        mClient.fatalError(ErrorReason::REASON_ERROR_UNSERIALIZE_NODE);

        return nullptr;
    }

    setNodeCounter(node, NodeCounter(nodeSerialized.mNodeCounter), false, nullptr);

    // do not automatically try to reload the account if we can't unserialize.
    // (1) we might go around in circles downloading the account over and over, DDOSing MEGA, because we get the same data back each time
    // (2) this function has no idea what is going on in the rest of the program.
    //     Reloading Nodes may be a terrible idea depending on what operations are in progress and calling this function.
    // (3) Reloading nodes will take a long time, and in the meantime we will be operating without this node anyway.  So, the damage is already done (eg, with syncs) and reloading is adding extra complications to diagnosis
    // (4) There should be an event issued here, so we can gather statistics on whether this happens or not, or how often
    // (5) Likely, reloading from here is completely untested.
    return node;
}

void NodeManager::setNodeCounter(std::shared_ptr<Node> n, const NodeCounter &counter, bool notify, sharedNode_vector* nodesToReport)
{
    assert(mMutex.owns_lock());

    n->setCounter(counter);

    if (notify)
    {
        n->changed.counter = true;
        notifyNode_internal(n, nodesToReport);
    }
}

void NodeManager::updateTreeCounter(std::shared_ptr<Node> origin, NodeCounter nc, OperationType operation, sharedNode_vector* nodesToReport)
{
    assert(mMutex.owns_lock());

    while (origin)
    {
        NodeCounter ancestorCounter = origin->getCounter();
        switch (operation)
        {
        case INCREASE:
            ancestorCounter += nc;
            break;

        case DECREASE:
            ancestorCounter -= nc;
            break;
        }

        setNodeCounter(origin, ancestorCounter, true, nodesToReport);
        origin = origin->parent;
    }
}

NodeCounter NodeManager::calculateNodeCounter(const NodeHandle& nodehandle, nodetype_t parentType, std::shared_ptr<Node> node, bool isInRubbish)
{
    assert(mMutex.owns_lock());

    NodeCounter nc;
    if (!mTable)
    {
        assert(false);
        return nc;
    }

    m_off_t nodeSize = 0u;
    uint64_t flags = 0;
    nodetype_t nodeType = TYPE_UNKNOWN;
    if (node)
    {
        nodeType = node->type;
        nodeSize = node->size;
        flags = node->getDBFlags();
    }
    else
    {
        if (!mTable->getNodeSizeTypeAndFlags(nodehandle, nodeSize, nodeType, flags))
        {
            assert(false);
            return nc;
        }
        std::bitset<Node::FLAGS_SIZE> bitset(flags);
        flags = Node::getDBFlags(flags, isInRubbish, parentType == FILENODE, bitset.test(Node::FLAGS_IS_MARKED_SENSTIVE));
    }

    std::map<NodeHandle, NodeManagerNode*>* children = nullptr;
    auto it = mNodes.find(nodehandle);
    if (it != mNodes.end())
    {
        children = it->second.mChildren.get();
    }

    if (children)
    {
        for (auto& itNode : *children)
        {
            shared_ptr<Node> child = itNode.second ? itNode.second->getNodeInRam() : nullptr;
            nc += calculateNodeCounter(itNode.first, nodeType, child, isInRubbish);
        }
    }

    if (nodeType == FILENODE)
    {
        bool isVersion = parentType == FILENODE;
        if (isVersion)
        {
            nc.versions++;
            nc.versionStorage += nodeSize;
        }
        else
        {
            nc.files++;
            nc.storage += nodeSize;
        }
    }
    else if (nodeType == FOLDERNODE)
    {
        nc.folders++;
    }

    if (node)
    {
        setNodeCounter(node, nc, false, nullptr);
    }

    mTable->updateCounterAndFlags(nodehandle, flags, nc.serialize());

    return nc;
}


std::vector<NodeHandle> NodeManager::getFavouritesNodeHandles(NodeHandle node, uint32_t count)
{
    LockGuard g(mMutex);
    return getFavouritesNodeHandles_internal(node, count);
}

std::vector<NodeHandle> NodeManager::getFavouritesNodeHandles_internal(NodeHandle node, uint32_t count)
{
    assert(mMutex.owns_lock());

    std::vector<NodeHandle> nodeHandles;
    if (!mTable || mNodes.empty())
    {
        assert(false);
        return nodeHandles;
    }

    mTable->getFavouritesHandles(node, count, nodeHandles);
    return nodeHandles;
}

size_t NodeManager::getNumberOfChildrenFromNode(NodeHandle parentHandle)
{
    LockGuard g(mMutex);
    return getNumberOfChildrenFromNode_internal(parentHandle);
}

size_t NodeManager::getNumberOfChildrenFromNode_internal(NodeHandle parentHandle)
{
    assert(mMutex.owns_lock());

    if (!mTable || mNodes.empty())
    {
        assert(false);
        return 0;
    }

    auto parentIt = mNodes.find(parentHandle);
    if (parentIt != mNodes.end() && parentIt->second.mAllChildrenHandleLoaded)
    {
        return parentIt->second.mChildren ? parentIt->second.mChildren->size() : 0;
    }

    return mTable->getNumberOfChildren(parentHandle);
}

size_t NodeManager::getNumberOfChildrenByType(NodeHandle parentHandle, nodetype_t nodeType)
{
    LockGuard g(mMutex);
    return getNumberOfChildrenByType_internal(parentHandle, nodeType);
}

size_t NodeManager::getNumberOfChildrenByType_internal(NodeHandle parentHandle, nodetype_t nodeType)
{
    assert(mMutex.owns_lock());

    if (!mTable || mNodes.empty())
    {
        assert(false);
        return 0;
    }

    assert(nodeType == FILENODE || nodeType == FOLDERNODE);

    return mTable->getNumberOfChildrenByType(parentHandle, nodeType);
}

bool NodeManager::isAncestor(NodeHandle nodehandle, NodeHandle ancestor, CancelToken cancelFlag)
{
    LockGuard g(mMutex);
    return isAncestor_internal(nodehandle, ancestor, cancelFlag);
}

bool NodeManager::isAncestor_internal(NodeHandle nodehandle, NodeHandle ancestor, CancelToken cancelFlag)
{
    assert(mMutex.owns_lock());

    if (!mTable)
    {
        assert(false);
        return false;
    }

    return mTable->isAncestor(nodehandle, ancestor, cancelFlag);
}

void NodeManager::removeChanges()
{
    LockGuard g(mMutex);
    removeChanges_internal();
}

void NodeManager::removeChanges_internal()
{
    assert(mMutex.owns_lock());

    for (auto& it : mNodes)
    {
        std::shared_ptr<Node> node = it.second.getNodeInRam();
        if (node)
        {
            memset(&(node->changed), 0, sizeof node->changed);
        }
    }
}

void NodeManager::cleanNodes()
{
    LockGuard g(mMutex);
    cleanNodes_internal();
}

void NodeManager::cleanNodes_internal()
{
    assert(mMutex.owns_lock());

    mFingerPrints.clear();
    mNodes.clear();
    mNodesInRam = 0;
    mNodeToWriteInDb.reset();
    mNodeNotify.clear();

    rootnodes.clear();

    if (mTable) mTable->removeNodes();

    mInitialized = false;
}

std::shared_ptr<Node> NodeManager::getNodeFromBlob(const std::string* nodeSerialized)
{
    LockGuard g(mMutex);
    return getNodeFromBlob_internal(nodeSerialized);
}

std::shared_ptr<Node> NodeManager::getNodeFromBlob_internal(const std::string* nodeSerialized)
{
    assert(mMutex.owns_lock());
    return unserializeNode(nodeSerialized, true);
}

// parse serialized node and return Node object - updates nodes hash and parent
// mismatch vector
shared_ptr<Node> NodeManager::unserializeNode(const std::string *d, bool fromOldCache)
{
    assert(mMutex.owns_lock());

    std::list<std::unique_ptr<NewShare>> ownNewshares;

    if (shared_ptr<Node> n = Node::unserialize(mClient, d, fromOldCache, ownNewshares))
    {

        auto pair = mNodes.emplace(n->nodeHandle(), NodeManagerNode(*this, n->nodeHandle()));
        // The NodeManagerNode could have been added in the initial fetch nodes (without session)
        // Now, the node is loaded from DB, NodeManagerNode is updated with correct values
        mNodesInRam++;
        auto& nodePosition = pair.first;
        nodePosition->second.setNode(n);
        n->mNodePosition = nodePosition;

        // setparent() skiping update of node counters, since they are already calculated in DB
        // In DB migration we have to calculate them as they aren't calculated previously
        n->setparent(getNodeByHandle_internal(n->parentHandle()), fromOldCache);

        // recreate node members related to shares (no need to write to DB,
        // since we just loaded the node from DB and has no changes)
        for (auto& share : ownNewshares)
        {
            mClient.mergenewshare(share.get(), false, true);
        }

        return n;
    }
    return nullptr;
}

void NodeManager::applyKeys(uint32_t appliedKeys)
{
    LockGuard g(mMutex);
    applyKeys_internal(appliedKeys);
}

void NodeManager::applyKeys_internal(uint32_t appliedKeys)
{
    assert(mMutex.owns_lock());

    if (mNodes.size() > appliedKeys)
    {
        for (auto& it : mNodes)
        {
            if (shared_ptr<Node> node = it.second.getNodeInRam())
            {
               node->applykey();
            }
        }
    }
}

void NodeManager::notifyPurge()
{
    // only lock to get the nodes to report
    sharedNode_vector nodesToReport;
    {
        LockGuard g(mMutex);
        nodesToReport.swap(mNodeNotify);
    }

    // we do our reporting outside the lock, as it involves callbacks to the client

    if (!nodesToReport.empty())
    {
        mClient.applykeys();

        if (!mClient.fetchingnodes)
        {
            assert(!mMutex.owns_lock());
            mClient.app->nodes_updated(&nodesToReport, static_cast<int>(nodesToReport.size()));
        }

        LockGuard g(mMutex);
        TransferDbCommitter committer(mClient.tctable);

        unsigned removed = 0;
        unsigned added = 0;

        // check all notified nodes for removed status and purge
        for (size_t i = 0; i < nodesToReport.size(); i++)
        {
            std::shared_ptr<Node> n = nodesToReport[i];

            if (n->attrstring)
            {
                // make this just a warning to avoid auto test failure
                // this can happen if another client adds a folder in our share and the key for us is not available yet
                LOG_warn << "NO_KEY node: " << n->type << " " << n->size << " " << toNodeHandle(n->nodehandle) << " " << n->nodekeyUnchecked().size();
            }

            if (n->changed.removed)
            {
                // remove inbound share
                if (n->inshare)
                {
                    n->inshare->user->sharing.erase(n->nodehandle);
                    mClient.notifyuser(n->inshare->user);
                }
            }
            else
            {
                n->notified = false;
                memset(&(n->changed), 0, sizeof(n->changed));
                n->changed.modifiedByThisClient = false;
            }

            if (!mTable)
            {
                assert(false);
                return;
            }

            if (n->changed.removed)
            {
                NodeHandle h = n->nodeHandle();

                // This will also require notifying/updating parents back to the root.  Report and
                // update them in this same operation, to ensure consistency in case of commit
                updateTreeCounter(n->parent, n->getCounter(), DECREASE, &nodesToReport);

                if (n->parent)
                {
                    // optimization: if the parent has already been deleted, the relationship
                    // of children with their parent has been removed by the parent already
                    // so we can avoid lookups for non existing parent handle.
                    removeChild(n->parent.get(), h);
                }
                sharedNode_list children = getChildren(n.get());
                for (auto& child : children)
                {
                    child->parent = nullptr;
                }

                removeFingerprint(n.get());

                mNodesInRam--;
                mNodes.erase(n->mNodePosition);
                n->mNodePosition = mNodes.end();

                mTable->remove(h);

                removed += 1;
            }
            else
            {
                putNodeInDb(n.get());

                added += 1;
            }
        }

        if (removed)
        {
            LOG_verbose << mClient.clientname << "Removed " << removed << " nodes from database";
        }
        if (added)
        {
            LOG_verbose << mClient.clientname << "Added " << added << " nodes to database";
        }
    }
}

bool NodeManager::hasCacheLoaded()
{
    LockGuard g(mMutex);
    return mNodes.size();
}

bool NodeManager::loadNodes()
{
    LockGuard g(mMutex);
    return loadNodes_internal();
}

bool NodeManager::loadNodes_internal()
{
    assert(mMutex.owns_lock());

    if (!mTable)
    {
        assert(false);
        return false;
    }

    sharedNode_vector rootnodes = getRootNodes_internal();
    // We can't base in `user.sharing` because it's set yet. We have to get from DB
    sharedNode_vector inshares = getNodesWithInShares_internal();  // it includes nested inshares

    for (auto &node : rootnodes)
    {
        getChildren_internal(node.get());
    }

    mInitialized = true;
    return true;
}

shared_ptr<Node> NodeManager::getNodeInRAM(NodeHandle handle)
{
    assert(mMutex.owns_lock());

    auto itNode = mNodes.find(handle);

    if (itNode != mNodes.end())
    {
        std::shared_ptr<Node> node = itNode->second.getNodeInRam();
        return node;
    }

    return nullptr;
}

void NodeManager::saveNodeInRAM(std::shared_ptr<Node> node, bool isRootnode, MissingParentNodes& missingParentNodes)
{
    assert(mMutex.owns_lock());

    auto pair = mNodes.emplace(node->nodeHandle(), NodeManagerNode(*this, node->nodeHandle()));
    // The NodeManagerNode could have been added by NodeManager::addChild() but, in that case, mNode would be invalid
    mNodesInRam++;
    auto& nodePosition = pair.first;
    nodePosition->second.setNode(node);
    nodePosition->second.mAllChildrenHandleLoaded = true; // Receive a new node, children aren't received yet or they are stored a mNodesWithMissingParents
    node->mNodePosition = nodePosition;

    // In case of rootnode, no need to add to missingParentNodes
    if (!isRootnode)
    {
        std::shared_ptr<Node> parent;
        if ((parent = getNodeByHandle_internal(node->parentHandle())))
        {
            node->setparent(parent);
        }
        else
        {
            missingParentNodes[node->parentHandle()].insert(node);
        }
    }
    else
    {
        setrootnode_internal(node);
    }

    auto it = missingParentNodes.find(node->nodeHandle());
    if (it != missingParentNodes.end())
    {
        for (auto& n : it->second)
        {
            n->setparent(node);
        }

        missingParentNodes.erase(it);
    }
}

bool NodeManager::isRootNode(NodeHandle h) const
{
    LockGuard g(mMutex);

    return rootnodes.isRootNode(h);
}

int NodeManager::getNumVersions(NodeHandle nodeHandle)
{
    LockGuard g(mMutex);

    Node *node = getNodeByHandle_internal(nodeHandle).get();
    if (!node || node->type != FILENODE)
    {
        return 0;
    }

    return static_cast<int>(node->getCounter().versions) + 1;
}

NodeHandle NodeManager::getRootNodeFiles() const
{
    LockGuard g(mMutex);
    return rootnodes.files;
}
NodeHandle NodeManager::getRootNodeVault() const
{
    LockGuard g(mMutex);
    return rootnodes.vault;
}
NodeHandle NodeManager::getRootNodeRubbish() const
{
    LockGuard g(mMutex);
    return rootnodes.rubbish;
}
void NodeManager::setRootNodeFiles(NodeHandle h)
{
    LockGuard g(mMutex);
    rootnodes.files = h;
}
void NodeManager::setRootNodeVault(NodeHandle h)
{
    LockGuard g(mMutex);
    rootnodes.vault = h;
}
void NodeManager::setRootNodeRubbish(NodeHandle h)
{
    LockGuard g(mMutex);
    rootnodes.rubbish = h;
}


void NodeManager::checkOrphanNodes(MissingParentNodes& nodesWithMissingParent)
{
    // we don't actually use any members here, so no need to lock.  (well, just mClient, not part of our data structure)
    assert(!mMutex.owns_lock());

    // detect if there's any orphan node and report to API
    for (const auto& it : nodesWithMissingParent)
    {
        for (const auto& orphan : it.second)
        {
            // For inshares, we get sent the inshare node including its parent handle
            // even though we will never actually get that parent node (unless the share is nested)
            // So, don't complain about those ones.  Just about really un-attached subtrees.
            if (!orphan->inshare)
            {
                // At this point, all nodes have been already parsed, so the parent should never arrive.
                // The orphan node won't be reachable anymore, and could have a whole tree inside.
                // This can happen if the local instance of the SDK deletes a folder, receives the response
                // from the server via the cs channel, and after that it receives action packets related to
                // things that happened inside the deleted folder.
                // This race condition should disappear when the local cache is exclusively driven via
                // action packets and Speculative Instant Completion (SIC) is gone.
                TreeProcDel td;
                mClient.proctree(orphan, &td);

                // TODO: Change this warning to an error when Speculative Instant Completion (SIC) is gone
               LOG_warn << "Detected orphan node: " << toNodeHandle(orphan->nodehandle)
                        << " Parent: " << toNodeHandle(orphan->parentHandle());

               mClient.sendevent(99455, "Orphan node(s) detected");

                // If we didn't get all the parents of all the (not inshare) nodes,
                // then the API is sending us inconsistent data,
                // or we have a bug processing it.  Please investigate
                assert(false);
            }
        }
    }
}

void NodeManager::initCompleted()
{
    LockGuard g(mMutex);
    initCompleted_internal();
}

std::shared_ptr<Node> NodeManager::getNodeFromNodeManagerNode(NodeManagerNode& nodeManagerNode)
{
    LockGuard g(mMutex);
    shared_ptr<Node> node = nodeManagerNode.getNodeInRam();
    assert(!node);

    return node;
}

void NodeManager::initCompleted_internal()
{
    assert(mMutex.owns_lock());

    if (!mTable)
    {
        assert(false);
        return;
    }

    sharedNode_vector rootNodes = getRootNodesAndInshares();
    for (auto& node : rootNodes)
    {
        calculateNodeCounter(node->nodeHandle(), TYPE_UNKNOWN, node, node->type == RUBBISHNODE);
    }

    mTable->createIndexes();
    mInitialized = true;
}

bool NodeManager::ready()
{
    return mInitialized;
}

NodeCounter NodeManager::getCounterOfRootNodes()
{
    LockGuard g(mMutex);
    return getCounterOfRootNodes_internal();
}

NodeCounter NodeManager::getCounterOfRootNodes_internal()
{
    assert(mMutex.owns_lock());

    NodeCounter c;

    // if not logged in yet, node counters are not available
    if (mNodes.empty())
    {
        assert((rootnodes.files.isUndef()
                && rootnodes.vault.isUndef()
                && rootnodes.rubbish.isUndef())
               || (mClient.loggedIntoFolder()));

        return c;
    }

    sharedNode_vector rootNodes = getRootNodes_internal();
    for (auto& node : rootNodes)
    {
        c += node->getCounter();
    }

    return c;
}

void NodeManager::updateCounter(std::shared_ptr<Node> n, std::shared_ptr<Node> oldParent)
{
    LockGuard g(mMutex);
    updateCounter_internal(n, oldParent);
}

void NodeManager::updateCounter_internal(std::shared_ptr<Node> n, std::shared_ptr<Node> oldParent)
{
    assert(mMutex.owns_lock());

    NodeCounter nc = n->getCounter();
    updateTreeCounter(oldParent, nc, DECREASE, nullptr);

    // if node is a new version
    if (n->parent && n->parent->type == FILENODE)
    {
        if (nc.files > 0)
        {
            assert(nc.files == 1);
            // discount the old version, previously counted as file
            nc.files--;
            nc.storage -= n->size;
            nc.versions++;
            nc.versionStorage += n->size;
            setNodeCounter(n, nc, true, nullptr);
        }
    }
    // newest element at chain versions has been removed, the second one element is the newest now. Update node counter properly
    else if (oldParent && oldParent->type == FILENODE && n->parent && n->parent->type != FILENODE)
    {
        nc.files++;
        nc.storage += n->size;
        nc.versions--;
        nc.versionStorage -= n->size;
        setNodeCounter(n, nc, true, nullptr);
    }

    updateTreeCounter(n->parent, nc, INCREASE, nullptr);
}

FingerprintPosition NodeManager::insertFingerprint(Node *node)
{
    LockGuard g(mMutex);
    return insertFingerprint_internal(node);
}

FingerprintPosition NodeManager::insertFingerprint_internal(Node *node)
{
    assert(mMutex.owns_lock());

    // if node is not to be kept in memory, don't save the pointer in the set
    // since it will be invalid once node is written to DB
    if (node->type == FILENODE && mNodeToWriteInDb.get() != node)
    {
        return mFingerPrints.insert(node);
    }

    return mFingerPrints.end();
}

void NodeManager::removeFingerprint(Node *node, bool unloadNode)
{
    LockGuard g(mMutex);
    removeFingerprint_internal(node, unloadNode);
}

void NodeManager::removeFingerprint_internal(Node *node, bool unloadNode)
{
    assert(mMutex.owns_lock());

    if (node->type == FILENODE && node->mFingerPrintPosition != mFingerPrints.end())  // remove from mFingerPrints
    {
        mFingerPrints.erase(node->mFingerPrintPosition);
        node->mFingerPrintPosition = mFingerPrints.end();

        if (unloadNode)
        {
            FileFingerprint fingerPrint = *node;
            mFingerPrints.removeAllFingerprintLoaded(&fingerPrint);
        }
    }
}

FingerprintPosition NodeManager::invalidFingerprintPos()
{
    // no locking for this one, it returns a constant
    return mFingerPrints.end();
}

void NodeManager::dumpNodes()
{
    LockGuard g(mMutex);
    dumpNodes_internal();
}

void NodeManager::dumpNodes_internal()
{
    assert(mMutex.owns_lock());

    if (!mTable)
    {
        assert(false);
        return;
    }

    for (auto &it : mNodes)
    {
        shared_ptr<Node> node = getNodeFromNodeManagerNode(it.second);
        if (node)
        {
            putNodeInDb(node.get());
        }
    }

    mTable->createIndexes();
    mInitialized = true;
}

void NodeManager::saveNodeInDb(Node *node)
{
    LockGuard g(mMutex);
    saveNodeInDb_internal(node);
}

void NodeManager::saveNodeInDb_internal(Node *node)
{
    assert(mMutex.owns_lock());

    if (!mTable)
    {
        assert(false);
        return;
    }

    putNodeInDb(node);

    if (mNodeToWriteInDb)   // not to be kept in memory
    {
        assert(mNodeToWriteInDb.get() == node);
        assert(mNodeToWriteInDb.use_count() == 2);
        mNodeToWriteInDb.reset();
    }
}

uint64_t NodeManager::getNumberNodesInRam() const
{
    LockGuard g(mMutex);
    return mNodesInRam;
}

void NodeManager::addChild(NodeHandle parent, NodeHandle child, Node* node)
{
    LockGuard g(mMutex);
    addChild_internal(parent, child, node);
}

void NodeManager::addChild_internal(NodeHandle parent, NodeHandle child, Node* node)
{
    assert(mMutex.owns_lock());

    auto pair = mNodes.emplace(parent, NodeManagerNode(*this, parent));
    // The NodeManagerNode could have been added in add node, only update the child
    if (!pair.first->second.mChildren)
    {
        pair.first->second.mChildren = ::mega::make_unique<std::map<NodeHandle,  NodeManagerNode*>>();
    }

    NodeManagerNode *nodeManagerNode = nullptr;
    if (node)
    {
        assert(node->mNodePosition != mNodes.end());
        nodeManagerNode = &node->mNodePosition->second;
    }

    (*pair.first->second.mChildren)[child] = nodeManagerNode;
}

void NodeManager::removeChild(Node* parent, NodeHandle child)
{
    LockGuard g(mMutex);
    removeChild_internal(parent, child);
}

void NodeManager::removeChild_internal(Node* parent, NodeHandle child)
{
    assert(mMutex.owns_lock());

    assert(parent->mNodePosition->second.mChildren);
    if (parent->mNodePosition->second.mChildren)
    {
        parent->mNodePosition->second.mChildren->erase(child);
    }
}

shared_ptr<Node> NodeManager::getNodeFromDataBase(NodeHandle handle)
{
    assert(mMutex.owns_lock());

    if (!mTable)
    {
        assert(!mClient.loggedin());
        return nullptr;
    }

    shared_ptr<Node> node = nullptr;
    NodeSerialized nodeSerialized;
    if (mTable->getNode(handle, nodeSerialized))
    {
        node = getNodeFromNodeSerialized(nodeSerialized);
    }

    return node;
}

sharedNode_vector NodeManager::getRootNodesAndInshares()
{
    assert(mMutex.owns_lock());
    sharedNode_vector rootnodes;

    rootnodes = getRootNodes_internal();
    if (!mClient.loggedIntoFolder()) // logged into user's account: incoming shared folders
    {
        sharedNode_vector inshares = mClient.getInShares();
        rootnodes.insert(rootnodes.end(), inshares.begin(), inshares.end());
    }

    return rootnodes;
}

<<<<<<< HEAD
sharedNode_vector NodeManager::processUnserializedNodes(const std::vector<std::pair<NodeHandle, NodeSerialized> >& nodesFromTable, NodeHandle ancestorHandle, CancelToken cancelFlag)
=======
node_vector NodeManager::processUnserializedNodes(const vector<pair<NodeHandle, NodeSerialized>>& nodesFromTable, const NodeSearchFilter& filter, CancelToken cancelFlag)
{
    assert(mMutex.owns_lock());

    node_vector nodes;

    for (const auto& nodeIt : nodesFromTable)
    {
        // Check pointer and value
        if (cancelFlag.isCancelled()) break;

        Node* n = getNodeInRAM(nodeIt.first);
        NodeHandle ancestorHandle = NodeHandle().set6byte(filter.byLocationHandle());

        if (!ancestorHandle.isUndef())  // filter results by subtree (nodeHandle)
        {
            bool skip = n ? !n->isAncestor(ancestorHandle)
                          : !isAncestor(nodeIt.first, ancestorHandle, cancelFlag);

            if (skip) continue;
        }

        if (!n)
        {
            n = getNodeFromNodeSerialized(nodeIt.second);
            if (!n)
            {
                nodes.clear();
                return nodes;
            }
        }

        // filter by sensitivity when it was inherited  --  should probably
        // be [part of] a function passed to the sql query
        if (filter.bySensitivity() && n->isSensitiveInherited()) continue;

        nodes.push_back(n);
    }

    return nodes;
}

node_vector NodeManager::processUnserializedChildren(const vector<pair<NodeHandle, NodeSerialized>>& childrenFromTable, const NodeSearchFilter& filter, CancelToken cancelFlag)
{
    assert(mMutex.owns_lock());

    node_vector nodes;

    for (const auto& child : childrenFromTable)
    {
        // Check pointer and value
        if (cancelFlag.isCancelled()) break;

        Node* n = getNodeInRAM(child.first);
        if (!n)
        {
            n = getNodeFromNodeSerialized(child.second);
            if (!n)
            {
                nodes.clear();
                return nodes;
            }
        }

        // filter by sensitivity when it was inherited  --  should probably
        // be [part of] a function passed to the sql query
        if (filter.bySensitivity() && n->isSensitiveInherited()) continue;

        nodes.push_back(n);
    }

    return nodes;
}

node_vector NodeManager::processUnserializedNodes(const std::vector<std::pair<NodeHandle, NodeSerialized> >& nodesFromTable, NodeHandle ancestorHandle, CancelToken cancelFlag)
>>>>>>> 93e6e4e4
{
    assert(mMutex.owns_lock());

    sharedNode_vector nodes;

    for (const auto& nodeIt : nodesFromTable)
    {
        // Check pointer and value
        if (cancelFlag.isCancelled()) break;

        std::shared_ptr<Node> n = getNodeInRAM(nodeIt.first);

        if (!ancestorHandle.isUndef())  // filter results by subtree (nodeHandle)
        {
            bool skip = n ? !n->isAncestor(ancestorHandle)
                          : !mTable->isAncestor(nodeIt.first, ancestorHandle, cancelFlag);

            if (skip) continue;
        }

        if (!n)
        {
            n = std::shared_ptr<Node> (getNodeFromNodeSerialized(nodeIt.second));
            if (!n)
            {
                nodes.clear();
                return nodes;
            }
        }

        nodes.push_back(n);
    }

    return nodes;
}

void NodeManager::putNodeInDb(Node* node) const
{
    if (!node)
    {
        return;
    }

    if (node->attrstring)
    {
        // Last attempt to decrypt the node before storing it.
        LOG_debug << "Trying to store an encrypted node";
        node->applykey();
        node->setattr();

        if (node->attrstring)
        {
            LOG_debug << "Storing an encrypted node.";
        }
    }

    mTable->put(node);
}

size_t NodeManager::nodeNotifySize() const
{
    LockGuard g(mMutex);
    return mNodeNotify.size();
}

bool NodeManager::FingerprintContainer::allFingerprintsAreLoaded(const FileFingerprint *fingerprint) const
{
    return mAllFingerprintsLoaded.find(*fingerprint) != mAllFingerprintsLoaded.end();
}

void NodeManager::FingerprintContainer::setAllFingerprintLoaded(const mega::FileFingerprint *fingerprint)
{
    mAllFingerprintsLoaded.insert(*fingerprint);
}

void NodeManager::FingerprintContainer::removeAllFingerprintLoaded(const FileFingerprint* fingerprint)
{
    mAllFingerprintsLoaded.erase(*fingerprint);
}

void NodeManager::FingerprintContainer::clear()
{
    fingerprint_set::clear();
    mAllFingerprintsLoaded.clear();
}

void NodeManager::Rootnodes::clear()
{
    mRootNodes.clear();

    files.setUndef();
    rubbish.setUndef();
    vault.setUndef();
}

} // namespace<|MERGE_RESOLUTION|>--- conflicted
+++ resolved
@@ -468,55 +468,13 @@
     return count;
 }
 
-<<<<<<< HEAD
-sharedNode_vector NodeManager::search(NodeHandle ancestorHandle, const char* searchString, bool recursive, Node::Flags requiredFlags, Node::Flags excludeFlags, Node::Flags excludeRecursiveFlags, CancelToken cancelFlag)
-=======
-node_vector NodeManager::getChildren(const NodeSearchFilter& filter, CancelToken cancelFlag)
-{
-    LockGuard g(mMutex);
-    return getChildren_internal(filter, cancelFlag);
-}
-
-node_vector NodeManager::getChildren_internal(const NodeSearchFilter& filter, CancelToken cancelFlag)
-{
-    assert(mMutex.owns_lock());
-
-    // validation
-    if (filter.byLocationHandle() == UNDEF || !mTable || mNodes.empty())
-    {
-        assert(filter.byLocationHandle() != UNDEF && mTable && !mNodes.empty());
-        return node_vector();
-    }
-
-    // small optimization to possibly skip the db look-up
-    if (filter.bySensitivity())
-    {
-        Node* node = getNodeByHandle_internal(NodeHandle().set6byte(filter.byLocationHandle()));
-        if (!node || node->isSensitiveInherited())
-        {
-            return node_vector();
-        }
-    }
-
-    // db look-up
-    vector<pair<NodeHandle, NodeSerialized>> nodesFromTable;
-    if (!mTable->getChildren(filter, nodesFromTable, cancelFlag))
-    {
-        return node_vector();
-    }
-
-    node_vector nodes = processUnserializedChildren(nodesFromTable, filter, cancelFlag);
-
-    return nodes;
-}
-
-node_vector NodeManager::searchNodes(const NodeSearchFilter& filter, CancelToken cancelFlag)
+sharedNode_vector NodeManager::searchNodes(const NodeSearchFilter& filter, CancelToken cancelFlag)
 {
     LockGuard g(mMutex);
     return searchNodes_internal(filter, cancelFlag);
 }
 
-node_vector NodeManager::searchNodes_internal(const NodeSearchFilter& filter, CancelToken cancelFlag)
+sharedNode_vector NodeManager::searchNodes_internal(const NodeSearchFilter& filter, CancelToken cancelFlag)
 {
     assert(mMutex.owns_lock());
 
@@ -524,16 +482,16 @@
     if (!mTable || mNodes.empty())
     {
         assert(mTable && !mNodes.empty());
-        return node_vector();
+        return sharedNode_vector();
     }
 
     // small optimization to possibly skip the db look-up
     if (filter.bySensitivity() && filter.byLocationHandle() != UNDEF)
     {
-        Node* node = getNodeByHandle_internal(NodeHandle().set6byte(filter.byLocationHandle()));
+        shared_ptr<Node> node = getNodeByHandle_internal(NodeHandle().set6byte(filter.byLocationHandle()));
         if (!node || node->isSensitiveInherited())
         {
-            return node_vector();
+            return sharedNode_vector();
         }
     }
 
@@ -541,28 +499,23 @@
     vector<pair<NodeHandle, NodeSerialized>> nodesFromTable;
     if (!mTable->searchNodes(filter, nodesFromTable, cancelFlag))
     {
-        return node_vector();
-    }
-
-    node_vector nodes = processUnserializedNodes(nodesFromTable, filter, cancelFlag);
+        return sharedNode_vector();
+    }
+
+    sharedNode_vector nodes = processUnserializedNodes(nodesFromTable, filter, cancelFlag);
 
     return nodes;
 }
 
-/** @deprecated Use searchNodes(const NodeSearchFilter...) instead */
-node_vector NodeManager::search(NodeHandle ancestorHandle, const char* searchString, bool recursive, Node::Flags requiredFlags, Node::Flags excludeFlags, Node::Flags excludeRecursiveFlags, CancelToken cancelFlag)
->>>>>>> 93e6e4e4
+
+sharedNode_vector NodeManager::search(NodeHandle ancestorHandle, const char* searchString, bool recursive, Node::Flags requiredFlags, Node::Flags excludeFlags, Node::Flags excludeRecursiveFlags, CancelToken cancelFlag)
 {
     LockGuard g(mMutex);
     return search_internal(ancestorHandle, searchString, recursive, requiredFlags, excludeFlags, excludeRecursiveFlags, cancelFlag);
 }
 
-<<<<<<< HEAD
+/** @deprecated */
 sharedNode_vector NodeManager::search_internal(NodeHandle ancestorHandle, const char* searchString, bool recursive, Node::Flags requiredFlags, Node::Flags excludeFlags, Node::Flags excludeRecursiveFlags, CancelToken cancelFlag)
-=======
-/** @deprecated */
-node_vector NodeManager::search_internal(NodeHandle ancestorHandle, const char* searchString, bool recursive, Node::Flags requiredFlags, Node::Flags excludeFlags, Node::Flags excludeRecursiveFlags, CancelToken cancelFlag)
->>>>>>> 93e6e4e4
 {
     assert(mMutex.owns_lock());
 
@@ -600,23 +553,15 @@
     return nodes;
 }
 
-<<<<<<< HEAD
+/** @deprecated Use searchNodes(const NodeSearchFilter...) instead */
 sharedNode_vector NodeManager::getInSharesWithName(const char* searchString, CancelToken cancelFlag)
-=======
-/** @deprecated Use searchNodes(const NodeSearchFilter...) instead */
-node_vector NodeManager::getInSharesWithName(const char* searchString, CancelToken cancelFlag)
->>>>>>> 93e6e4e4
 {
     LockGuard g(mMutex);
     return getInSharesWithName_internal(searchString, cancelFlag);
 }
 
-<<<<<<< HEAD
+/** @deprecated */
 sharedNode_vector NodeManager::getInSharesWithName_internal(const char* searchString, CancelToken cancelFlag)
-=======
-/** @deprecated */
-node_vector NodeManager::getInSharesWithName_internal(const char* searchString, CancelToken cancelFlag)
->>>>>>> 93e6e4e4
 {
     assert(mMutex.owns_lock());
 
@@ -634,23 +579,15 @@
     return nodes;
 }
 
-<<<<<<< HEAD
+/** @deprecated Use searchNodes(const NodeSearchFilter...) instead */
 sharedNode_vector NodeManager::getOutSharesWithName(const char* searchString, CancelToken cancelFlag)
-=======
-/** @deprecated Use searchNodes(const NodeSearchFilter...) instead */
-node_vector NodeManager::getOutSharesWithName(const char* searchString, CancelToken cancelFlag)
->>>>>>> 93e6e4e4
 {
     LockGuard g(mMutex);
     return getOutSharesWithName_internal(searchString, cancelFlag);
 }
 
-<<<<<<< HEAD
+/** @deprecated */
 sharedNode_vector NodeManager::getOutSharesWithName_internal(const char* searchString, CancelToken cancelFlag)
-=======
-/** @deprecated */
-node_vector NodeManager::getOutSharesWithName_internal(const char* searchString, CancelToken cancelFlag)
->>>>>>> 93e6e4e4
 {
     assert(mMutex.owns_lock());
 
@@ -668,23 +605,15 @@
     return nodes;
 }
 
-<<<<<<< HEAD
+/** @deprecated Use searchNodes(const NodeSearchFilter...) instead */
 sharedNode_vector NodeManager::getPublicLinksWithName(const char* searchString, CancelToken cancelFlag)
-=======
-/** @deprecated Use searchNodes(const NodeSearchFilter...) instead */
-node_vector NodeManager::getPublicLinksWithName(const char* searchString, CancelToken cancelFlag)
->>>>>>> 93e6e4e4
 {
     LockGuard g(mMutex);
     return getPublicLinksWithName_internal(searchString, cancelFlag);
 }
 
-<<<<<<< HEAD
+/** @deprecated */
 sharedNode_vector NodeManager::getPublicLinksWithName_internal(const char* searchString, CancelToken cancelFlag)
-=======
-/** @deprecated */
-node_vector NodeManager::getPublicLinksWithName_internal(const char* searchString, CancelToken cancelFlag)
->>>>>>> 93e6e4e4
 {
     assert(mMutex.owns_lock());
 
@@ -967,12 +896,8 @@
     return nodes;
 }
 
-<<<<<<< HEAD
+/** @deprecated Use searchNodes(const NodeSearchFilter...) instead */
 sharedNode_vector NodeManager::getNodesWithInShares()
-=======
-/** @deprecated Use searchNodes(const NodeSearchFilter...) instead */
-node_vector NodeManager::getNodesWithInShares()
->>>>>>> 93e6e4e4
 {
     LockGuard g(mMutex);
     return getNodesWithInShares_internal();
@@ -1007,13 +932,8 @@
     LockGuard g(mMutex);
     return getNodesByMimeType_internal(mimeType, ancestorHandle, requiredFlags, excludeFlags, excludeRecursiveFlags, cancelFlag);
 }
-
-<<<<<<< HEAD
+/** @deprecated */
 sharedNode_vector NodeManager::getNodesByMimeType_internal(MimeType_t mimeType, NodeHandle ancestorHandle, Node::Flags requiredFlags, Node::Flags excludeFlags, Node::Flags excludeRecursiveFlags, CancelToken cancelFlag)
-=======
-/** @deprecated */
-node_vector NodeManager::getNodesByMimeType_internal(MimeType_t mimeType, NodeHandle ancestorHandle, Node::Flags requiredFlags, Node::Flags excludeFlags, Node::Flags excludeRecursiveFlags, CancelToken cancelFlag)
->>>>>>> 93e6e4e4
 {
     assert(mMutex.owns_lock());
 
@@ -1036,12 +956,8 @@
     return processUnserializedNodes(nodesFromTable, ancestorHandle, cancelFlag);
 }
 
-<<<<<<< HEAD
+/** @deprecated */
 sharedNode_vector NodeManager::getNodesWithSharesOrLink_internal(ShareType_t shareType)
-=======
-/** @deprecated */
-node_vector NodeManager::getNodesWithSharesOrLink_internal(ShareType_t shareType)
->>>>>>> 93e6e4e4
 {
     assert(mMutex.owns_lock());
 
@@ -1991,21 +1907,18 @@
     return rootnodes;
 }
 
-<<<<<<< HEAD
-sharedNode_vector NodeManager::processUnserializedNodes(const std::vector<std::pair<NodeHandle, NodeSerialized> >& nodesFromTable, NodeHandle ancestorHandle, CancelToken cancelFlag)
-=======
-node_vector NodeManager::processUnserializedNodes(const vector<pair<NodeHandle, NodeSerialized>>& nodesFromTable, const NodeSearchFilter& filter, CancelToken cancelFlag)
-{
-    assert(mMutex.owns_lock());
-
-    node_vector nodes;
+sharedNode_vector NodeManager::processUnserializedNodes(const vector<pair<NodeHandle, NodeSerialized>>& nodesFromTable, const NodeSearchFilter& filter, CancelToken cancelFlag)
+{
+    assert(mMutex.owns_lock());
+
+    sharedNode_vector nodes;
 
     for (const auto& nodeIt : nodesFromTable)
     {
         // Check pointer and value
         if (cancelFlag.isCancelled()) break;
 
-        Node* n = getNodeInRAM(nodeIt.first);
+        shared_ptr<Node> n = getNodeInRAM(nodeIt.first);
         NodeHandle ancestorHandle = NodeHandle().set6byte(filter.byLocationHandle());
 
         if (!ancestorHandle.isUndef())  // filter results by subtree (nodeHandle)
@@ -2036,18 +1949,18 @@
     return nodes;
 }
 
-node_vector NodeManager::processUnserializedChildren(const vector<pair<NodeHandle, NodeSerialized>>& childrenFromTable, const NodeSearchFilter& filter, CancelToken cancelFlag)
-{
-    assert(mMutex.owns_lock());
-
-    node_vector nodes;
+sharedNode_vector NodeManager::processUnserializedChildren(const vector<pair<NodeHandle, NodeSerialized>>& childrenFromTable, const NodeSearchFilter& filter, CancelToken cancelFlag)
+{
+    assert(mMutex.owns_lock());
+
+    sharedNode_vector nodes;
 
     for (const auto& child : childrenFromTable)
     {
         // Check pointer and value
         if (cancelFlag.isCancelled()) break;
 
-        Node* n = getNodeInRAM(child.first);
+        shared_ptr<Node> n = getNodeInRAM(child.first);
         if (!n)
         {
             n = getNodeFromNodeSerialized(child.second);
@@ -2068,8 +1981,7 @@
     return nodes;
 }
 
-node_vector NodeManager::processUnserializedNodes(const std::vector<std::pair<NodeHandle, NodeSerialized> >& nodesFromTable, NodeHandle ancestorHandle, CancelToken cancelFlag)
->>>>>>> 93e6e4e4
+sharedNode_vector NodeManager::processUnserializedNodes(const std::vector<std::pair<NodeHandle, NodeSerialized> >& nodesFromTable, NodeHandle ancestorHandle, CancelToken cancelFlag)
 {
     assert(mMutex.owns_lock());
 

--- conflicted
+++ resolved
@@ -174,21 +174,13 @@
     }
 
     // getRootNodeFiles() is always set for folder links before adding any node (upon login)
-<<<<<<< HEAD
     bool isFolderLink = rootnodes.files == node->nodeHandle();
-=======
-    bool isFolderLink = getRootNodeFiles() == node->nodeHandle();
->>>>>>> 57413db6
 
     bool keepNodeInMemory = rootNode
             || isFolderLink
             || !isFetching
             || notify
-<<<<<<< HEAD
             || node->parentHandle() == rootnodes.files; // first level of children for CloudDrive
-=======
-            || node->parentHandle() == getRootNodeFiles(); // first level of children for CloudDrive
->>>>>>> 57413db6
     // Note: incoming shares are not kept in ram during fetchnodes from API. Instead, they are loaded
     // upon mergenewshares(), when fetchnodes is completed
 
@@ -457,11 +449,7 @@
     {
         // Root nodes aren't taken into consideration as part of node counters
         count += 3;
-<<<<<<< HEAD
         assert(!rootnodes.files.isUndef() && !rootnodes.vault.isUndef() && !rootnodes.rubbish.isUndef());
-=======
-        assert(!getRootNodeFiles().isUndef() && !getRootNodeVault().isUndef() && !getRootNodeRubbish().isUndef());
->>>>>>> 57413db6
     }
 
 #ifdef DEBUG
@@ -793,29 +781,17 @@
 
     if (mNodes.size()) // nodes already loaded from DB
     {
-<<<<<<< HEAD
         Node* rootNode = getNodeByHandle_internal(rootnodes.files);
-=======
-        Node* rootNode = getNodeByHandle(getRootNodeFiles());
->>>>>>> 57413db6
         assert(rootNode);
         nodes.push_back(rootNode);
 
         if (!mClient.loggedIntoFolder())
         {
-<<<<<<< HEAD
             Node* inBox = getNodeByHandle_internal(rootnodes.vault);
             assert(inBox);
             nodes.push_back(inBox);
 
             Node* rubbish = getNodeByHandle_internal(rootnodes.rubbish);
-=======
-            Node* inBox = getNodeByHandle(getRootNodeVault());
-            assert(inBox);
-            nodes.push_back(inBox);
-
-            Node* rubbish = getNodeByHandle(getRootNodeRubbish());
->>>>>>> 57413db6
             assert(rubbish);
             nodes.push_back(rubbish);
         }
@@ -825,11 +801,7 @@
         if (mClient.loggedIntoFolder())
         {
             NodeSerialized nodeSerialized;
-<<<<<<< HEAD
             mTable->getNode(rootnodes.files, nodeSerialized);
-=======
-            mTable->getNode(getRootNodeFiles(), nodeSerialized);
->>>>>>> 57413db6
             Node* n = getNodeFromNodeSerialized(nodeSerialized);
             if (!n)
             {
@@ -1461,15 +1433,9 @@
 
 bool NodeManager::isRootNode(NodeHandle h) const
 {
-<<<<<<< HEAD
     LockGuard g(mMutex);
 
     return rootnodes.isRootNode(h);
-=======
-    return h == getRootNodeFiles()
-            || h == getRootNodeVault()
-            || h == getRootNodeRubbish();
->>>>>>> 57413db6
 }
 
 int NodeManager::getNumVersions(NodeHandle nodeHandle)
@@ -1485,17 +1451,17 @@
     return static_cast<int>(node->getCounter().versions) + 1;
 }
 
-NodeHandle NodeManager::getRootNodeFiles()
+NodeHandle NodeManager::getRootNodeFiles() const
 {
     LockGuard g(mMutex);
     return rootnodes.files;
 }
-NodeHandle NodeManager::getRootNodeVault()
+NodeHandle NodeManager::getRootNodeVault() const
 {
     LockGuard g(mMutex);
     return rootnodes.vault;
 }
-NodeHandle NodeManager::getRootNodeRubbish()
+NodeHandle NodeManager::getRootNodeRubbish() const
 {
     LockGuard g(mMutex);
     return rootnodes.rubbish;
@@ -1598,15 +1564,9 @@
     // if not logged in yet, node counters are not available
     if (mNodes.empty())
     {
-<<<<<<< HEAD
         assert((rootnodes.files.isUndef()
                 && rootnodes.vault.isUndef()
                 && rootnodes.rubbish.isUndef())
-=======
-        assert((getRootNodeFiles().isUndef()
-                && getRootNodeVault().isUndef()
-                && getRootNodeRubbish().isUndef())
->>>>>>> 57413db6
                || (mClient.loggedIntoFolder()));
 
         return c;

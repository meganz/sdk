--- conflicted
+++ resolved
@@ -1167,11 +1167,7 @@
         unsigned arrayIndex = 0;
         for (;;)
         {
-<<<<<<< HEAD
             if (r.hasJsonArray())
-=======
-            if (client->isPrivateNode(targethandle))
->>>>>>> 509bffed
             {
                 if (*client->json.pos == ']')
                 {
@@ -1227,17 +1223,10 @@
         }
 #endif
 
-<<<<<<< HEAD
 	    // when the target has been removed, the API automatically adds the new node/s
 	    // into the rubbish bin
 	    Node *tempNode = !nn.empty() ? client->nodebyhandle(nn.front().mAddedHandle) : nullptr;
 	    bool targetOverride = (tempNode && NodeHandle().set6byte(tempNode->parenthandle) != targethandle);
-=======
-            vector<NewNode> emptyVec;
-
-            if (mResultFunction) mResultFunction(r.errorOrOK(), type, emptyVec, false);
-            else client->app->putnodes_result(r.errorOrOK(), type, emptyVec);
->>>>>>> 509bffed
 
 #ifdef ENABLE_SYNC
         if (source == PUTNODES_SYNC)
@@ -1257,14 +1246,7 @@
         {
             if (client->isPrivateNode(targethandle))
             {
-<<<<<<< HEAD
                 client->activateoverquota(0, false);
-=======
-                if (mResultFunction) mResultFunction(r.errorOrOK(), type, nn, false);
-                else client->app->putnodes_result(r.errorOrOK(), type, nn);
-
-                return true;
->>>>>>> 509bffed
             }
 #ifdef ENABLE_SYNC
             else    // the target's account is overquota
@@ -1273,50 +1255,13 @@
                 {
                     client->disableSyncContainingNode(targethandle, FOREIGN_TARGET_OVERSTORAGE, false);
                 }
-<<<<<<< HEAD
             }
-=======
-
-                e = API_EINTERNAL;
-                LOG_err << "Parse error (PutNodes)";
-
-                // fall through
-            case EOO:
-                noexit = false;
-                break;
-        }
-    }
-
-    client->sendkeyrewrites();
-
-    // when the target has been removed, the API automatically adds the new node/s
-    // into the rubbish bin
-    Node *tempNode = !nn.empty() ? client->nodebyhandle(nn.front().mAddedHandle) : nullptr;
-    bool targetOverride = (tempNode && tempNode->parenthandle != targethandle.as8byte());
-
+#endif
+        }
 #ifdef ENABLE_SYNC
-    if (source == PUTNODES_SYNC)
-    {
-        if (mResultFunction) mResultFunction(e, type, nn, targetOverride);
-        else client->app->putnodes_result(e, type, nn, targetOverride);
-
-        client->putnodes_sync_result(e, nn);
-    }
-    else
->>>>>>> 509bffed
-#endif
-        }
-#ifdef ENABLE_SYNC
-<<<<<<< HEAD
         if (source == PUTNODES_SYNC)
         {
             if (r.wasError(API_EACCESS))
-=======
-        if (!targethandle.isUndef())
-        {
-            Node *parent = client->nodeByHandle(targethandle);
-            if (parent && parent->localnode)
->>>>>>> 509bffed
             {
                 client->sendevent(99402, "API_EACCESS putting node in sync transfer", 0);
             }
@@ -1324,20 +1269,8 @@
             client->putnodes_sync_result(r.errorOrOK(), nn);
         }
 #endif
-<<<<<<< HEAD
         performAppCallback(r.errorOrOK());
         return r.wasErrorOrOK();
-=======
-        auto ec = (!e && empty) ? API_ENOENT : static_cast<error>(e);
-
-        if (mResultFunction) mResultFunction(ec, type, nn, targetOverride);
-        else client->app->putnodes_result((!e && empty) ? API_ENOENT : static_cast<error>(e), type, nn, targetOverride);
-    }
-#ifdef ENABLE_SYNC
-    else
-    {
-        client->putnodes_syncdebris_result(e, nn);
->>>>>>> 509bffed
     }
 }
 
@@ -1470,13 +1403,8 @@
 
     if (r.wasErrorOrActionpacket())
     {
-<<<<<<< HEAD
         if (mResultFunction)    mResultFunction(h, e);
         else         client->app->unlink_result(h.as8byte(), e);
-=======
-        if (mResultFunction)    mResultFunction(h, r.errorOrOK());
-        else         client->app->unlink_result(h.as8byte(), r.errorOrOK());
->>>>>>> 509bffed
         return true;
     }
     else
@@ -1502,10 +1430,7 @@
                 case EOO:
                     if (mResultFunction)    mResultFunction(h, e);
                     else         client->app->unlink_result(h.as8byte(), e);
-<<<<<<< HEAD
-
-=======
->>>>>>> 509bffed
+
                     return true;
 
                 default:

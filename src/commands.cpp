/**
 * @file commands.cpp
 * @brief Implementation of various commands
 *
 * (c) 2013-2014 by Mega Limited, Auckland, New Zealand
 *
 * This file is part of the MEGA SDK - Client Access Engine.
 *
 * Applications using the MEGA API must present a valid application key
 * and comply with the the rules set forth in the Terms of Service.
 *
 * The MEGA SDK is distributed in the hope that it will be useful,
 * but WITHOUT ANY WARRANTY; without even the implied warranty of
 * MERCHANTABILITY or FITNESS FOR A PARTICULAR PURPOSE.
 *
 * @copyright Simplified (2-clause) BSD License.
 *
 * You should have received a copy of the license along with this
 * program.
 */

#include "mega/types.h"
#include "mega/command.h"
#include "mega/megaapp.h"
#include "mega/fileattributefetch.h"
#include "mega/base64.h"
#include "mega/transferslot.h"
#include "mega/transfer.h"
#include "mega/utils.h"
#include "mega/user.h"
#include "mega.h"

namespace mega {
HttpReqCommandPutFA::HttpReqCommandPutFA(MegaClient* client, handle cth, fatype ctype, string* cdata)
{
    cmd("ufa");
    arg("s", cdata->size());

    persistent = true;  // object will be recycled either for retry or for
                        // posting to the file attribute server

    th = cth;
    type = ctype;
    data = cdata;

    binary = true;

    tag = client->reqtag;
}

HttpReqCommandPutFA::~HttpReqCommandPutFA()
{
    delete data;
}

void HttpReqCommandPutFA::procresult()
{
    if (client->json.isnumeric())
    {
        status = REQ_FAILURE;
    }
    else
    {
        const char* p = NULL;

        for (;;)
        {
            switch (client->json.getnameid())
            {
                case 'p':
                    p = client->json.getvalue();
                    break;

                case EOO:
                    if (!p)
                    {
                        status = REQ_FAILURE;
                    }
                    else
                    {
                        Node::copystring(&posturl, p);
                        post(client, data->data(), data->size());
                    }
                    return;

                default:
                    if (!client->json.storeobject())
                    {
                        return client->app->putfa_result(th, type, API_EINTERNAL);
                    }
            }
        }
    }
}

CommandGetFA::CommandGetFA(int p, handle fahref, bool chunked)
{
    part = p;

    cmd("ufa");
    arg("fah", (byte*)&fahref, sizeof fahref);

    if (chunked)
    {
        arg("r", 1);
    }
}

void CommandGetFA::procresult()
{
    fafc_map::iterator it = client->fafcs.find(part);

    if (client->json.isnumeric())
    {
        if (it != client->fafcs.end())
        {            
            faf_map::iterator fafsit;
            for (fafsit = it->second->fafs[0].begin(); fafsit != it->second->fafs[0].end(); )
            {
                // move from fresh to pending
                it->second->fafs[1][fafsit->first] = fafsit->second;
                it->second->fafs[0].erase(fafsit++);
            }

            it->second->e = (error)client->json.getint();
            it->second->req.status = REQ_FAILURE;
        }

        return;
    }

    const char* p = NULL;

    for (;;)
    {
        switch (client->json.getnameid())
        {
            case 'p':
                p = client->json.getvalue();
                break;

            case EOO:
                if (it != client->fafcs.end())
                {
                    if (p)
                    {
                        Node::copystring(&it->second->posturl, p);
                        it->second->urltime = Waiter::ds;
                        it->second->dispatch(client);
                    }
                    else
                    {
                        it->second->req.status = REQ_FAILURE;
                    }
                }

                return;

            default:
                if (!client->json.storeobject())
                {
                    it->second->req.status = REQ_FAILURE;
                    return;
                }
        }
    }
}

CommandAttachFA::CommandAttachFA(handle nh, fatype t, handle ah, int ctag)
{
    cmd("pfa");
    arg("n", (byte*)&nh, MegaClient::NODEHANDLE);

    char buf[64];

    sprintf(buf, "%u*", t);
    Base64::btoa((byte*)&ah, sizeof(ah), strchr(buf + 2, 0));
    arg("fa", buf);

    h = nh;
    type = t;
    tag = ctag;
}

void CommandAttachFA::procresult()
{
    error e;

    if (client->json.isnumeric())
    {
         e = (error)client->json.getint();
    }
    else
    {
         string fa;

         if (client->json.storeobject(&fa))
         {
               return client->app->putfa_result(h, type, fa.c_str());
         }

         e = API_EINTERNAL;
    }

    client->app->putfa_result(h, type, e);
}

// request upload target URL
CommandPutFile::CommandPutFile(TransferSlot* ctslot, int ms)
{
    tslot = ctslot;

    cmd("u");
    arg("s", tslot->fa->size);
    arg("ms", ms);
}

void CommandPutFile::cancel()
{
    Command::cancel();
    tslot = NULL;
}

// set up file transfer with returned target URL
void CommandPutFile::procresult()
{
    if (tslot)
    {
        tslot->pendingcmd = NULL;
    }
    else
    {
        canceled = true;
    }

    if (client->json.isnumeric())
    {
        if (!canceled)
        {
            tslot->transfer->failed((error)client->json.getint());
        }
       
        return;
    }

    for (;;)
    {
        switch (client->json.getnameid())
        {
            case 'p':
                client->json.storeobject(canceled ? NULL : &tslot->tempurl);
                break;

            case EOO:
                if (canceled) return;

                if (tslot->tempurl.size())
                {
                    tslot->starttime = tslot->lastdata = client->waiter->ds;
                    return tslot->progress();
                }
                else
                {
                    return tslot->transfer->failed(API_EINTERNAL);
                }

            default:
                if (!client->json.storeobject())
                {
                    if (!canceled)
                    {
                        tslot->transfer->failed(API_EINTERNAL);
                    }

                    return;
                }
        }
    }
}

// request temporary source URL for DirectRead
CommandDirectRead::CommandDirectRead(DirectReadNode* cdrn)
{
    drn = cdrn;

    cmd("g");
    arg(drn->p ? "n" : "p", (byte*)&drn->h, MegaClient::NODEHANDLE);
    arg("g", 1);
}

void CommandDirectRead::cancel()
{
    Command::cancel();
    drn = NULL;
}

void CommandDirectRead::procresult()
{
    if (drn)
    {
        drn->pendingcmd = NULL;
    }

    if (client->json.isnumeric())
    {
        if (!canceled && drn)
        {
            return drn->cmdresult((error)client->json.getint());
        }
    }
    else
    {
        error e = API_EINTERNAL;

        for (;;)
        {
            switch (client->json.getnameid())
            {
                case 'g':
                    client->json.storeobject(drn ? &drn->tempurl : NULL);
                    e = API_OK;
                    break;

                case 's':
                    if (drn)
                    {
                        drn->size = client->json.getint();
                    }
                    break;

                case 'd':
                    e = API_EBLOCKED;
                    break;

                case 'e':
                    e = (error)client->json.getint();
                    break;

                case EOO:
                    if (!canceled && drn)
                    {
                        drn->cmdresult(e);
                    }
                    
                    return;

                default:
                    if (!client->json.storeobject())
                    {
                        if (!canceled && drn)
                        {
                            drn->cmdresult(API_EINTERNAL);
                        }
                        
                        return;
                    }
            }
        }
    } 
}

// request temporary source URL for full-file access (p == private node)
CommandGetFile::CommandGetFile(TransferSlot* ctslot, byte* key, handle h, bool p, const char *auth)
{
    cmd("g");
    arg(p || auth ? "n" : "p", (byte*)&h, MegaClient::NODEHANDLE);
    arg("g", 1);

    if(auth)
    {
        if(strlen(auth) == 8)
        {
            arg("en", auth);
        }
        else
        {
            arg("esid", auth);
        }
    }

    tslot = ctslot;
    ph = h;

    if (!tslot)
    {
        memcpy(filekey, key, FILENODEKEYLENGTH);
    }
}

void CommandGetFile::cancel()
{
    Command::cancel();
    tslot = NULL;
}

// process file credentials
void CommandGetFile::procresult()
{
    if (tslot)
    {
        tslot->pendingcmd = NULL;
    }

    if (client->json.isnumeric())
    {
        error e = (error)client->json.getint();

        if (canceled)
        {
            return;
        }

        if (tslot)
        {
            return tslot->transfer->failed(e);
        }

        return client->app->checkfile_result(ph, e);
    }

    const char* at = NULL;
    error e = API_EINTERNAL;
    m_off_t s = -1;
    int d = 0;
    byte* buf;
    time_t ts = 0, tm = 0;

    // credentials relevant to a non-TransferSlot scenario (node query)
    string fileattrstring;
    string filenamestring;
    string filefingerprint;

    for (;;)
    {
        switch (client->json.getnameid())
        {
            case 'g':
                client->json.storeobject(tslot ? &tslot->tempurl : NULL);
                e = API_OK;
                break;

            case 's':
                s = client->json.getint();
                break;

            case 'd':
                d = 1;
                break;

            case MAKENAMEID2('t', 's'):
                ts = client->json.getint();
                break;

            case MAKENAMEID3('t', 'm', 'd'):
                tm = ts + client->json.getint();
                break;

            case MAKENAMEID2('a', 't'):
                at = client->json.getvalue();
                break;

            case MAKENAMEID2('f', 'a'):
                if (tslot)
                {
                    client->json.storeobject(&tslot->fileattrstring);
                }
                else
                {
                    client->json.storeobject(&fileattrstring);
                }
                break;

            case MAKENAMEID3('p', 'f', 'a'):
                if (tslot)
                {
                    tslot->fileattrsmutable = (int)client->json.getint();
                }
                break;

            case 'e':
                e = (error)client->json.getint();
                break;

            case EOO:
                if (d || !at)
                {
                    e = at ? API_EBLOCKED : API_EINTERNAL;

                    if (canceled)
                    {
                        return;
                    }

                    if (tslot)
                    {
                        return tslot->transfer->failed(e);
                    }

                    return client->app->checkfile_result(ph, e);
                }
                else
                {
                    // decrypt at and set filename
                    SymmCipher key;
                    const char* eos = strchr(at, '"');

                    key.setkey(filekey, FILENODE);

                    if ((buf = Node::decryptattr(tslot ? &tslot->transfer->key : &key,
                                                 at, eos ? eos - at : strlen(at))))
                    {
                        JSON json;

                        json.begin((char*)buf + 5);

                        for (;;)
                        {
                            switch (json.getnameid())
                            {
                                case 'c':
                                    if (!json.storeobject(&filefingerprint))
                                    {
                                        delete[] buf;

                                        if (tslot)
                                        {
                                            return tslot->transfer->failed(API_EINTERNAL);
                                        }

                                        return client->app->checkfile_result(ph, API_EINTERNAL);
                                    }
                                    break;

                                case 'n':
                                    if (!json.storeobject(&filenamestring))
                                    {
                                        delete[] buf;

                                        if (tslot)
                                        {
                                            return tslot->transfer->failed(API_EINTERNAL);
                                        }

                                        return client->app->checkfile_result(ph, API_EINTERNAL);
                                    }
                                    break;

                                case EOO:
                                    delete[] buf;

                                    if (tslot)
                                    {
                                        tslot->starttime = tslot->lastdata = client->waiter->ds;

                                        if (tslot->tempurl.size() && s >= 0)
                                        {
                                            return tslot->progress();
                                        }

                                        return tslot->transfer->failed(e);
                                    }
                                    else
                                    {
                                        return client->app->checkfile_result(ph, e, filekey, s, ts, tm,
                                                                             &filenamestring,
                                                                             &filefingerprint,
                                                                             &fileattrstring);
                                    }

                                default:
                                    if (!json.storeobject())
                                    {
                                        delete[] buf;

                                        if (tslot)
                                        {
                                            return tslot->transfer->failed(API_EINTERNAL);
                                        }
                                        else
                                        {
                                            return client->app->checkfile_result(ph, API_EINTERNAL);
                                        }
                                    }
                            }
                        }
                    }

                    if (canceled)
                    {
                        return;
                    }

                    if (tslot)
                    {
                        return tslot->transfer->failed(API_EKEY);
                    }
                    else
                    {
                        return client->app->checkfile_result(ph, API_EKEY);
                    }
                }

            default:
                if (!client->json.storeobject())
                {
                    if (tslot)
                    {
                        return tslot->transfer->failed(API_EINTERNAL);
                    }
                    else
                    {
                        return client->app->checkfile_result(ph, API_EINTERNAL);
                    }
                }
        }
    }
}

CommandSetAttr::CommandSetAttr(MegaClient* client, pnode_t n, SymmCipher* cipher, const char* prevattr)
{
    cmd("a");
    notself(client);

    string at;

    n->attrs.getjson(&at);
    client->makeattr(cipher, &at, at.c_str(), at.size());

    arg("n", (byte*)&n->nodehandle, MegaClient::NODEHANDLE);
    arg("at", (byte*)at.c_str(), at.size());

    h = n->nodehandle;
    tag = client->reqtag;
    syncop = prevattr;

    if(prevattr)
    {
        pa = prevattr;
    }
}

void CommandSetAttr::procresult()
{
    if (client->json.isnumeric())
    {
        error e = (error)client->json.getint();
#ifdef ENABLE_SYNC
        if(!e && syncop)
        {
            pnode_t node = client->nodebyhandle(h);
            if(node)
            {
                Sync* sync = NULL;
                for (sync_list::iterator it = client->syncs.begin(); it != client->syncs.end(); it++)
                {
                    if((*it)->tag == tag)
                    {
                        sync = (*it);
                        break;
                    }
                }

                if(sync)
                {
                    client->app->syncupdate_remote_rename(sync, node, pa.c_str());
                }
            }
        }
#endif
        client->app->setattr_result(h, e);
    }
    else
    {
        client->json.storeobject();
        client->app->setattr_result(h, API_EINTERNAL);
    }
}

// (the result is not processed directly - we rely on the server-client
// response)
CommandPutNodes::CommandPutNodes(MegaClient* client, handle th,
                                 const char* userhandle, NewNode* newnodes,
                                 int numnodes, int ctag, putsource_t csource)
{
    byte key[FILENODEKEYLENGTH];
    int i;

    nn = newnodes;
    nnsize = numnodes;
    type = userhandle ? USER_HANDLE : NODE_HANDLE;
    source = csource;

    cmd("p");
    notself(client);

    if (userhandle)
    {
        arg("t", userhandle);
    }
    else
    {
        arg("t", (byte*)&th, MegaClient::NODEHANDLE);
    }

    arg("sm",1);

    beginarray("n");

    for (i = 0; i < numnodes; i++)
    {
        beginobject();

        switch (nn[i].source)
        {
            case NEW_NODE:
                arg("h", (byte*)&nn[i].nodehandle, MegaClient::NODEHANDLE);
                break;

            case NEW_PUBLIC:
                arg("ph", (byte*)&nn[i].nodehandle, MegaClient::NODEHANDLE);
                break;

            case NEW_UPLOAD:
                arg("h", nn[i].uploadtoken, sizeof nn->uploadtoken);

                // include pending file attributes for this upload
                string s;

                client->pendingattrstring(nn[i].uploadhandle, &s);

                if (s.size())
                {
                    arg("fa", s.c_str(), 1);
                }
        }

        if (!ISUNDEF(nn[i].parenthandle))
        {
            arg("p", (byte*)&nn[i].parenthandle, MegaClient::NODEHANDLE);
        }

        arg("t", nn[i].type);
        arg("a", (byte*)nn[i].attrstring->data(), nn[i].attrstring->size());

        if (nn[i].nodekey.size() <= sizeof key)
        {
            client->key.ecb_encrypt((byte*)nn[i].nodekey.data(), key, nn[i].nodekey.size());
            arg("k", key, nn[i].nodekey.size());
        }
        else
        {
            arg("k", (const byte*)nn[i].nodekey.data(), nn[i].nodekey.size());
        }

        endobject();
    }

    endarray();

    // add cr element for new nodes, if applicable
    if (type == NODE_HANDLE)
    {
        pnode_t tn;

        if ((tn = client->nodebyhandle(th)))
        {
            ShareNodeKeys snk;

            for (i = 0; i < numnodes; i++)
            {
                switch (nn[i].source)
                {
                    case NEW_NODE:
                        snk.add((NodeCore*)(nn + i), tn, 0);
                        break;

                    case NEW_UPLOAD:
                        snk.add((NodeCore*)(nn + i), tn, 0, nn[i].uploadtoken, (int)sizeof nn->uploadtoken);
                        break;

                    case NEW_PUBLIC:
                        break;
                }
            }

            snk.get(this);
        }
    }

    tag = ctag;
}

// add new nodes and handle->node handle mapping
void CommandPutNodes::procresult()
{
    error e;

    if (client->json.isnumeric())
    {
        e = (error)client->json.getint();
        LOG_debug << "Putnodes error " << e;

#ifdef ENABLE_SYNC
        if (source == PUTNODES_SYNC)
        {
            client->app->putnodes_result(e, type, NULL);

            for (int i=0; i < nnsize; i++)
            {
                if (nn[i].localnode)
                {
                    nn[i].localnode->newnode = NULL;
                }
            }

            return client->putnodes_sync_result(e, nn, 0);
        }
        else
#endif
        if (source == PUTNODES_APP)
        {
            return client->app->putnodes_result(e, type, nn);
        }
#ifdef ENABLE_SYNC
        else
        {
            return client->putnodes_syncdebris_result(e, nn);
        }
#endif
    }

    e = API_EINTERNAL;

    for (;;)
    {
        switch (client->json.getnameid())
        {
            case 'f':
                if (client->readnodes(&client->json, 1, source, nn, nnsize, tag))
                {
                    e = API_OK;
                }
                else
                {
                    LOG_err << "Parse error (readnodes)";
                }
                break;

            default:
                if (client->json.storeobject())
                {
                    continue;
                }

                e = API_EINTERNAL;
                LOG_err << "Parse error (PutNodes)";

                // fall through
            case EOO:
                client->applykeys();

#ifdef ENABLE_SYNC
                if (source == PUTNODES_SYNC)
                {
                    client->app->putnodes_result(e, type, NULL);
                    client->putnodes_sync_result(e, nn, nnsize);
                }
                else
#endif
                if (source == PUTNODES_APP)
                {
                    client->app->putnodes_result(e, type, nn);
                }
#ifdef ENABLE_SYNC
                else
                {
                    client->putnodes_syncdebris_result(e, nn);
                }
#endif
                return;
        }
    }
}

CommandMoveNode::CommandMoveNode(MegaClient* client, pnode_t n, pnode_t t, syncdel_t csyncdel, handle prevparent)
{
    h = n->nodehandle;
    syncdel = csyncdel;
    pp = prevparent;
    syncop = pp != UNDEF;

    cmd("m");
    notself(client);
    arg("n", (byte*)&h, MegaClient::NODEHANDLE);
    arg("t", (byte*)&t->nodehandle, MegaClient::NODEHANDLE);

    TreeProcShareKeys tpsk;
    client->proctree(n, &tpsk);
    tpsk.get(this);

    tag = client->reqtag;
}

void CommandMoveNode::procresult()
{
    if (client->json.isnumeric())
    {
        error e = (error)client->json.getint();
#ifdef ENABLE_SYNC
        if (syncdel != SYNCDEL_NONE)
        {
            pnode_t syncn = client->nodebyhandle(h);

            if (syncn)
            {
                if (e == API_OK)
                {
                    pnode_t n;

                    // update all todebris records in the subtree
                    for (node_set::iterator it = client->todebris.begin(); it != client->todebris.end(); it++)
                    {
                        n = *it;

                        do {
                            if (n == syncn)
                            {
                                if(syncop)
                                {
                                    Sync* sync = NULL;
                                    for (sync_list::iterator it = client->syncs.begin(); it != client->syncs.end(); it++)
                                    {
                                        if((*it)->tag == tag)
                                        {
                                            sync = (*it);
                                            break;
                                        }
                                    }

                                    if(sync)
                                    {
                                        if (n->type == FOLDERNODE)
                                        {
                                            sync->client->app->syncupdate_remote_folder_deletion(sync, n);
                                        }
                                        else
                                        {
                                            sync->client->app->syncupdate_remote_file_deletion(sync, n);
                                        }
                                    }
                                }

                                (*it)->syncdeleted = syncdel;
                                break;
                            }
                        } while ((n = client->nodebyhandle(n->parenthandle)));
                    }
                }
                else
                {
                    syncn->syncdeleted = SYNCDEL_NONE;
                }
            }
        }
        else if(syncop)
        {
            pnode_t n = client->nodebyhandle(h);
            if(n)
            {
                Sync *sync = NULL;
                for (sync_list::iterator it = client->syncs.begin(); it != client->syncs.end(); it++)
                {
                    if((*it)->tag == tag)
                    {
                        sync = (*it);
                        break;
                    }
                }

                if(sync)
                {
                    client->app->syncupdate_remote_move(sync, n, client->nodebyhandle(pp));
                }
            }
        }
#endif
        client->app->rename_result(h, e);
    }
    else
    {
        client->json.storeobject();
        client->app->rename_result(h, API_EINTERNAL);
    }
}

CommandDelNode::CommandDelNode(MegaClient* client, handle th)
{
    cmd("d");
    notself(client);

    arg("n", (byte*)&th, MegaClient::NODEHANDLE);

    h = th;
    tag = client->reqtag;
}

void CommandDelNode::procresult()
{
    if (client->json.isnumeric())
    {
        client->app->unlink_result(h, (error)client->json.getint());
    }
    else
    {
        error e = API_EINTERNAL;
        for (;;)
        {
            switch (client->json.getnameid())
            {
                case 'r':
                    if (client->json.enterarray())
                    {
                        if(client->json.isnumeric())
                        {
                            e = (error)client->json.getint();
                        }

                        client->json.leavearray();
                    }
                    break;

                case EOO:
                    client->app->unlink_result(h, e);
                    return;

                default:
                    if (!client->json.storeobject())
                    {
                        client->app->unlink_result(h, API_EINTERNAL);
                        return;
                    }
            }
        }
    }
}

CommandKillSessions::CommandKillSessions(MegaClient* client)
{
    cmd("usr");
    arg("ko", 1); // Request to kill all sessions except the current one
    
    h = UNDEF;
    tag = client->reqtag;
}

CommandKillSessions::CommandKillSessions(MegaClient* client, handle sessionid)
{
    cmd("usr");
    beginarray("s");
    element(sessionid, MegaClient::USERHANDLE);
    endarray();
    
    h = sessionid;
    tag = client->reqtag;
}
void CommandKillSessions::procresult()
{
    error e;

    if (client->json.isnumeric())
    {
        e = (error)client->json.getint();
    }
    else
    {
        e = API_EINTERNAL;
    }

    client->app->sessions_killed(h, e);
}

CommandLogout::CommandLogout(MegaClient *client)
{
    cmd("sml");

    tag = client->reqtag;
}

void CommandLogout::procresult()
{
    error e = (error)client->json.getint();
    MegaApp *app = client->app;
    if(!e)
    {
        if (client->sctable)
        {
            client->sctable->remove();
        }

#ifdef ENABLE_SYNC
        for (sync_list::iterator it = client->syncs.begin(); it != client->syncs.end(); it++)
        {
            if((*it)->statecachetable)
            {
                (*it)->statecachetable->remove();
            }
        }
#endif
        client->locallogout();
    }
    app->logout_result(e);
}

// login request with user e-mail address and user hash
CommandLogin::CommandLogin(MegaClient* client, const char* email, uint64_t emailhash)
{
    cmd("us");

    // are we just performing a session validation?
    checksession = !email;

    if (!checksession)
    {
        arg("user", email);
        arg("uh", (byte*)&emailhash, sizeof emailhash);
    }

    if (client->cachedscsn != UNDEF)
    {
        arg("sn", (byte*)&client->cachedscsn, sizeof client->cachedscsn);
    }

    tag = client->reqtag;
}

// process login result
void CommandLogin::procresult()
{
    if (client->json.isnumeric())
    {
        return client->app->login_result((error)client->json.getint());
    }

    byte hash[SymmCipher::KEYLENGTH];
    byte sidbuf[AsymmCipher::MAXKEYLENGTH];
    byte privkbuf[AsymmCipher::MAXKEYLENGTH * 2];
    int len_k = 0, len_privk = 0, len_csid = 0, len_tsid = 0;
    handle me = UNDEF;

    for (;;)
    {
        switch (client->json.getnameid())
        {
            case 'k':
                len_k = client->json.storebinary(hash, sizeof hash);
                break;

            case 'u':
                me = client->json.gethandle(MegaClient::USERHANDLE);
                break;

            case MAKENAMEID4('t', 's', 'i', 'd'):
                len_tsid = client->json.storebinary(sidbuf, sizeof sidbuf);
                break;

            case MAKENAMEID4('c', 's', 'i', 'd'):
                len_csid = client->json.storebinary(sidbuf, sizeof sidbuf);
                break;

            case MAKENAMEID5('p', 'r', 'i', 'v', 'k'):
                len_privk = client->json.storebinary(privkbuf, sizeof privkbuf);
                break;

            case MAKENAMEID2('s', 'n'):
                if (!client->json.getint())
                {
                    // local state cache continuity rejected: read state from
                    // server instead
                    client->cachedscsn = UNDEF;
                }
                break;

            case EOO:
                if (!checksession)
                {
                    if (ISUNDEF(me) || len_k != sizeof hash)
                    {
                        return client->app->login_result(API_EINTERNAL);
                    }

                    // decrypt and set master key
                    client->key.ecb_decrypt(hash);
                    client->key.setkey(hash);
                }

                if (len_tsid)
                {
                    client->setsid(sidbuf, MegaClient::SIDLEN);

                    // account does not have an RSA keypair set: verify
                    // password using symmetric challenge
                    if (!client->checktsid(sidbuf, len_tsid))
                    {
                        return client->app->login_result(API_EKEY);
                    }

                    // add missing RSA keypair
                    LOG_info << "Generating and adding missing RSA keypair";
                    client->setkeypair();
                }
                else
                {
                    // account has RSA keypair: decrypt server-provided session ID
                    if (len_privk < 256)
                    {
                        return client->app->login_result(API_EINTERNAL);
                    }

                    // decrypt and set private key
                    client->key.ecb_decrypt(privkbuf, len_privk);

                    if (!client->asymkey.setkey(AsymmCipher::PRIVKEY, privkbuf, len_privk))
                    {
                        return client->app->login_result(API_EKEY);
                    }

                    if (!checksession)
                    {
                        if (len_csid < 32)
                        {
                            return client->app->login_result(API_EINTERNAL);                   
                        }

                        // decrypt and set session ID for subsequent API communication
                        if (!client->asymkey.decrypt(sidbuf, len_csid, sidbuf, MegaClient::SIDLEN))
                        {
                            return client->app->login_result(API_EINTERNAL);
                        }

                        client->setsid(sidbuf, MegaClient::SIDLEN);
                    }
                }

                client->me = me;

                return client->app->login_result(API_OK);

            default:
                if (!client->json.storeobject())
                {
                    return client->app->login_result(API_EINTERNAL);
                }
        }
    }
}

CommandShareKeyUpdate::CommandShareKeyUpdate(MegaClient* client, handle sh, const char* uid, const byte* key, int len)
{
    cmd("k");
    beginarray("sr");

    element(sh, MegaClient::NODEHANDLE);
    element(uid);
    element(key, len);

    endarray();
}

CommandShareKeyUpdate::CommandShareKeyUpdate(MegaClient* client, handle_vector* v)
{
    pnode_t n;
    byte sharekey[SymmCipher::KEYLENGTH];

    cmd("k");
    beginarray("sr");

    for (int i = v->size(); i--;)
    {
        handle h = (*v)[i];

        if ((n = client->nodebyhandle(h)) && n->sharekey)
        {
            client->key.ecb_encrypt(n->sharekey->key, sharekey, SymmCipher::KEYLENGTH);

            element(h, MegaClient::NODEHANDLE);
            element(client->me, MegaClient::USERHANDLE);
            element(sharekey, SymmCipher::KEYLENGTH);
        }
    }

    endarray();
}

// add/remove share; include node share keys if new share
<<<<<<< HEAD
CommandSetShare::CommandSetShare(MegaClient* client, pnode_t n, User* u, accesslevel_t a, int newshare)
=======
CommandSetShare::CommandSetShare(MegaClient* client, Node* n, User* u, accesslevel_t a, int newshare, const char* msg, const char* personal_representation)
>>>>>>> 891150f2
{
    byte auth[SymmCipher::BLOCKSIZE];
    byte key[SymmCipher::KEYLENGTH];
    byte asymmkey[AsymmCipher::MAXKEYLENGTH];
    int t;

    tag = client->restag;

    sh = n->nodehandle;
    user = u;
    access = a;

    if (personal_representation)
    {
        this->personal_representation = personal_representation;
    }

    if (msg)
    {
        this->msg = msg;
    }

    cmd("s2");
    arg("n", (byte*)&sh, MegaClient::NODEHANDLE);

    // Only for inviting non-contacts
    if (this->personal_representation.size())
    {
        arg("e", personal_representation);
    }

    if (this->msg.size())
    {
        arg("msg", msg);
    }

    if (a != ACCESS_UNKNOWN)
    {
        // securely store/transmit share key
        // by creating a symmetrically (for the sharer) and an asymmetrically
        // (for the sharee) encrypted version
        memcpy(key, n->sharekey->key, sizeof key);
        memcpy(asymmkey, key, sizeof key);

        client->key.ecb_encrypt(key);
        arg("ok", key, sizeof key);

        if (u && u->pubk.isvalid())
        {
            t = u->pubk.encrypt(asymmkey, SymmCipher::KEYLENGTH, asymmkey, sizeof asymmkey);
        }

        // outgoing handle authentication
        client->handleauth(sh, auth);
        arg("ha", auth, sizeof auth);
    }

    beginarray("s");
    beginobject();

    arg("u", u ? u->uid.c_str() : MegaClient::EXPORTEDLINK);

    if (a != ACCESS_UNKNOWN)
    {
        arg("r", a);

        if (u && u->pubk.isvalid())
        {
            arg("k", asymmkey, t);
        }
    }

    endobject();
    endarray();

    // only for a fresh share: add cr element with all node keys encrypted to
    // the share key
    if (newshare)
    {
        // the new share's nodekeys for this user: generate node list
        TreeProcShareKeys tpsk(n);
        client->proctree(n, &tpsk);
        tpsk.get(this);
    }
}

// process user element (email/handle pairs)
bool CommandSetShare::procuserresult(MegaClient* client)
{
    while (client->json.enterobject())
    {
        handle uh = UNDEF;
        const char* m = NULL;

        for (;;)
        {
            switch (client->json.getnameid())
            {
                case 'u':
                    uh = client->json.gethandle(MegaClient::USERHANDLE);
                    break;

                case 'm':
                    m = client->json.getvalue();
                    break;

                case EOO:
                    if (!ISUNDEF(uh) && m)
                    {
                        client->mapuser(uh, m);
                    }
                    return true;

                default:
                    if (!client->json.storeobject())
                    {
                        return false;
                    }
            }
        }
    }

    return false;
}

// process result of share addition/modification
void CommandSetShare::procresult()
{
    if (client->json.isnumeric())
    {
        return client->app->share_result((error)client->json.getint());
    }

    for (;;)
    {
        switch (client->json.getnameid())
        {
            byte key[SymmCipher::KEYLENGTH + 1];

            case MAKENAMEID2('o', 'k'):  // an owner key response will only
                                         // occur if the same share was created
                                         // concurrently with a different key
                if (client->json.storebinary(key, sizeof key + 1) == SymmCipher::KEYLENGTH)
                {
                    pnode_t n;

                    if ((n = client->nodebyhandle(sh)) && n->sharekey)
                    {
                        client->key.ecb_decrypt(key);
                        n->sharekey->setkey(key);

                        // repeat attempt with corrected share key
                        client->restag = tag;
                        client->reqs[client->r].add(new CommandSetShare(client, n, user, access, 0, msg.c_str(), personal_representation.c_str()));
                        return;
                    }
                }
                break;

            case 'u':   // user/handle confirmation
                if (client->json.enterarray())
                {
                    while (procuserresult(client))
                    {}
                    client->json.leavearray();
                }
                break;

            case 'r':
                if (client->json.enterarray())
                {
                    int i = 0;

                    while (client->json.isnumeric())
                    {
                        client->app->share_result(i++, (error)client->json.getint());
                    }

                    client->json.leavearray();
                }
                break;

            case MAKENAMEID3('s', 'n', 'k'):
                client->procsnk(&client->json);
                break;

            case MAKENAMEID3('s', 'u', 'k'):
                client->procsuk(&client->json);
                break;

            case MAKENAMEID2('c', 'r'):
                client->proccr(&client->json);
                break;

            case EOO:
                client->app->share_result(API_OK);
                return;

            default:
                if (!client->json.storeobject())
                {
                    return;
                }
        }
    }
}


CommandSetPendingContact::CommandSetPendingContact(MegaClient* client, const char* temail, opcactions_t action, const char* msg, const char* oemail)
{
    cmd("upc");

    if (oemail != NULL)
    {
        arg("e", oemail);
    }

    arg("u", temail);
    switch (action)     
    {   
        case OPCA_DELETE:
            arg("aa", "d");
            break;
        case OPCA_REMIND:
            arg("aa", "r");
            break;
        case OPCA_ADD:          
        default:
            arg("aa", "a");
            break;
    }

    if (msg != NULL)
    {
        arg("msg", msg);
    }

    tag = client->reqtag;
    this->action = action;
}

void CommandSetPendingContact::procresult()
{
    if (client->json.isnumeric())
    {
        return client->app->setpcr_result(UNDEF, (error)client->json.getint(), this->action);
    }

    handle p = UNDEF;
    for (;;)
    {
        switch (client->json.getnameid())
        {
            case 'p':
                p = client->json.gethandle(MegaClient::PCRHANDLE);  
                break;              
            case EOO:
                if (ISUNDEF(p))
                {
                    LOG_err << "Error in CommandSetPendingContact. Undefined handle";
                    client->app->setpcr_result(UNDEF, API_EINTERNAL, this->action);                    
                }
                else
                {
                    client->app->setpcr_result(p, API_OK, this->action);
                }
                return;
            default:
                if (!client->json.storeobject())
                {
                    LOG_err << "Error in CommandSetPendingContact. Parse error";
                    client->app->setpcr_result(UNDEF, API_EINTERNAL, this->action);
                    return;
                }
        }
    }
}

CommandUpdatePendingContact::CommandUpdatePendingContact(MegaClient* client, handle p, ipcactions_t action)
{
    cmd("upca");   

    arg("p", (byte*)&p, MegaClient::PCRHANDLE);
    switch (action)     
    {   
        case IPCA_ACCEPT:
            arg("aa", "a");
            break;
        case IPCA_DENY:
            arg("aa", "d");
            break;
        case IPCA_IGNORE:          
        default:
            arg("aa", "i");
            break;
    }

    tag = client->reqtag;
    this->action = action;
}

void CommandUpdatePendingContact::procresult()
{
    if (client->json.isnumeric())
    {
        return client->app->updatepcr_result((error)client->json.getint(), this->action);
    }
   
    LOG_err << "Unexpected response for CommandUpdatePendingContact";
    client->app->updatepcr_result(API_EINTERNAL, this->action);
    return;    
}


CommandEnumerateQuotaItems::CommandEnumerateQuotaItems(MegaClient* client)
{
    cmd("utqa");
    arg("f", 1);

    tag = client->reqtag;
}

void CommandEnumerateQuotaItems::procresult()
{
    if (client->json.isnumeric())
    {
        return client->app->enumeratequotaitems_result((error)client->json.getint());
    }

    handle product;
    int prolevel, gbstorage, gbtransfer, months;
    unsigned amount;
    const char* a;
    const char* c;
    const char* d;
    const char* ios;
    const char* android;
    string currency;
    string description;
    string ios_id;
    string android_id;

    while (client->json.enterarray())
    {
        if (ISUNDEF((product = client->json.gethandle(8)))
                || ((prolevel = client->json.getint()) < 0)
                || ((gbstorage = client->json.getint()) < 0)
                || ((gbtransfer = client->json.getint()) < 0)
                || ((months = client->json.getint()) < 0)
                || !(a = client->json.getvalue())
                || !(c = client->json.getvalue())
                || !(d = client->json.getvalue())
                || !(ios = client->json.getvalue())
                || !(android = client->json.getvalue()))
        {
            return client->app->enumeratequotaitems_result(API_EINTERNAL);
        }


        Node::copystring(&currency, c);
        Node::copystring(&description, d);
        Node::copystring(&ios_id, ios);
        Node::copystring(&android_id, android);


        amount = atoi(a) * 100;
        if ((c = strchr(a, '.')))
        {
            c++;
            if ((*c >= '0') && (*c <= '9'))
            {
                amount += (*c - '0') * 10;
            }
            c++;
            if ((*c >= '0') && (*c <= '9'))
            {
                amount += *c - '0';
            }
        }

        client->app->enumeratequotaitems_result(product, prolevel, gbstorage,
                                                gbtransfer, months, amount,
                                                currency.c_str(), description.c_str(),
                                                ios_id.c_str(), android_id.c_str());
        client->json.leavearray();
    }

    client->app->enumeratequotaitems_result(API_OK);
}

CommandPurchaseAddItem::CommandPurchaseAddItem(MegaClient* client, int itemclass,
                                               handle item, unsigned price,
                                               const char* currency, unsigned tax,
                                               const char* country, const char* affiliate)
{
    string sprice;
    sprice.resize(128);
    sprintf((char *)sprice.data(), "%.2f", price/100.0);
    replace( sprice.begin(), sprice.end(), ',', '.');
    cmd("uts");
    arg("it", itemclass);
    arg("si", (byte*)&item, 8);
    arg("p", sprice.c_str());
    arg("c", currency);
    if (affiliate)
    {
        arg("aff", affiliate);
    }
    else
    {
        arg("aff", (m_off_t)0);
    }

    tag = client->reqtag;

    //TODO: Complete this (tax? country?)
}

void CommandPurchaseAddItem::procresult()
{
    if (client->json.isnumeric())
    {
        return client->app->additem_result((error)client->json.getint());
    }

    handle item = client->json.gethandle(8);
    if (item != UNDEF)
    {
        client->purchase_basket.push_back(item);
        client->app->additem_result(API_OK);
    }
    else
    {
        client->json.storeobject();
        client->app->additem_result(API_EINTERNAL);
    }
}

CommandPurchaseCheckout::CommandPurchaseCheckout(MegaClient* client, int gateway)
{
    cmd("utc");

    beginarray("s");
    for (handle_vector::iterator it = client->purchase_basket.begin(); it != client->purchase_basket.end(); it++)
    {
        element((byte*)&*it, sizeof(handle));
    }

    endarray();

    arg("m", gateway);

    // empty basket
    client->purchase_begin();

    tag = client->reqtag;
}

void CommandPurchaseCheckout::procresult()
{
    if (client->json.isnumeric())
    {
        return client->app->checkout_result(NULL, (error)client->json.getint());
    }

    //Expected response: "EUR":{"res":X,"code":Y}}
    client->json.getnameid();
    if (!client->json.enterobject())
    {
        LOG_err << "Parse error (CommandPurchaseCheckout)";
        client->app->checkout_result(NULL, API_EINTERNAL);
        return;
    }

    error e = API_EINTERNAL;
    string errortype;
    for (;;)
    {
        switch (client->json.getnameid())
        {
            case MAKENAMEID3('r', 'e', 's'):
                if (client->json.isnumeric())
                {
                    e = (error)client->json.getint();
                }
                else
                {
                    client->json.storeobject(&errortype);
                    if (errortype == "S")
                    {
                        errortype.clear();
                        e = API_OK;
                    }
                }
                break;

            case MAKENAMEID4('c', 'o', 'd', 'e'):
                if (client->json.isnumeric())
                {
                    e = (error)client->json.getint();
                }
                else
                {
                    LOG_err << "Parse error in CommandPurchaseCheckout (code)";
                }
                break;
            case EOO:
                client->json.leaveobject();
                if (!errortype.size() || errortype == "FI" || e == API_OK)
                {
                    client->app->checkout_result(NULL, e);
                }
                else
                {
                    client->app->checkout_result(errortype.c_str(), e);
                }
                return;
            default:
                if (!client->json.storeobject())
                {
                    client->app->checkout_result(NULL, API_EINTERNAL);
                    return;
                }
        }
    }
}

CommandUserRequest::CommandUserRequest(MegaClient* client, const char* m, visibility_t show)
{
    cmd("ur");
    arg("u", m);
    arg("l", (int)show);

    tag = client->reqtag;
}

void CommandUserRequest::procresult()
{
    error e;

    if (client->json.isnumeric())
    {
        e = (error)client->json.getint();
    }
    else
    {
        client->json.storeobject();
        e = API_OK;
    }

    client->app->invite_result(e);
}

CommandPutUA::CommandPutUA(MegaClient* client, const char *an, const byte* av, unsigned avl)
{
    cmd("up");
    arg(an, av, avl);

    tag = client->reqtag;
}

void CommandPutUA::procresult()
{
    error e;

    if (client->json.isnumeric())
    {
        e = (error)client->json.getint();
    }
    else
    {
        client->json.storeobject();
        e = API_OK;
    }

    client->app->putua_result(e);
}

CommandGetUA::CommandGetUA(MegaClient* client, const char* uid, const char* an, int p)
{
    priv = p;
    user = client->finduser((char*)uid);
    attributename = an;

    cmd("uga");
    arg("u", uid);
    arg("ua", an);

    tag = client->reqtag;
}

void CommandGetUA::procresult()
{
    if (client->json.isnumeric())
    {
        error e = (error)client->json.getint();

#ifdef USE_SODIUM
        if ((e == API_ENOENT) && (user->userhandle == client->me)
                && ((priv && strncmp(attributename.c_str(), "prEd255", 7))
                        || (!priv && strncmp(attributename.c_str(), "puEd255", 7))))
        {
            // We apparently don't have Ed25519 keys, yet. Let's make 'em.
            if(!client->inited25519())
            {
                return(client->app->getua_result(API_EINTERNAL));
            }

            // Return the required key data.
            if (strncmp(attributename.c_str(), "prEd255", 7))
            {
                return(client->app->getua_result(client->signkey.keySeed,
                                                 crypto_sign_SEEDBYTES));
            }
            else
            {
                unsigned char* pubKey = (unsigned char*)malloc(crypto_sign_PUBLICKEYBYTES);
                if (!client->signkey.publicKey(pubKey))
                {
                    free(pubKey);
                    return(client->app->getua_result(API_EINTERNAL));
                }

                return(client->app->getua_result(pubKey,
                                                 crypto_sign_PUBLICKEYBYTES));
            }
        }
#endif

        return(client->app->getua_result(e));
    }
    else
    {
        string d;
        const char* ptr;
        const char* end;

        if (!(ptr = client->json.getvalue()) || !(end = strchr(ptr, '"')))
        {
            return(client->app->getua_result(API_EINTERNAL));
        }

        int l = (end - ptr) / 4 * 3 + 3;

        byte* data = new byte[l];

        l = Base64::atob(ptr, data, l);

        if (priv == 1)
        {
            d.assign((char*)data, l);

            // Is the data a multiple of the cipher blocksize, then we're using
            // a zero IV.
            if (l % client->key.BLOCKSIZE == 0)
            {
                if (!PaddedCBC::decrypt(&d, &client->key))
                {
                    delete[] data;
                    client->app->getua_result(API_EINTERNAL);
                    return;
                }
            }
            else
            {
                // We need to shave off our 8 byte IV first.
                string iv;
                iv.assign(d, 0, 8);
                string payload;
                payload.assign(d, 8, l - 8);
                d = payload;
                if (!PaddedCBC::decrypt(&d, &client->key, &iv))
                {
                    delete[] data;
                    client->app->getua_result(API_EINTERNAL);
                    return;
                }
            }
            client->app->getua_result((byte*)d.data(), d.size());
        }
        else if (!priv || priv == 2)
        {
            client->app->getua_result(data, l);
        }
        else
        {
            client->app->getua_result(API_EARGS);
        }

        delete[] data;
    }
}

// set node keys (e.g. to convert asymmetric keys to symmetric ones)
CommandNodeKeyUpdate::CommandNodeKeyUpdate(MegaClient* client, handle_vector* v)
{
    byte nodekey[FILENODEKEYLENGTH];

    cmd("k");
    beginarray("nk");

    for (int i = v->size(); i--;)
    {
        handle h = (*v)[i];

        pnode_t n;

        if ((n = client->nodebyhandle(h)))
        {
            client->key.ecb_encrypt((byte*)n->nodekey.data(), nodekey, n->nodekey.size());

            element(h, MegaClient::NODEHANDLE);
            element(nodekey, n->nodekey.size());
        }
    }

    endarray();
}

CommandSingleKeyCR::CommandSingleKeyCR(handle sh, handle nh, const byte* key, unsigned keylen)
{
    cmd("k");
    beginarray("cr");

    beginarray();
    element(sh, MegaClient::NODEHANDLE);
    endarray();

    beginarray();
    element(nh, MegaClient::NODEHANDLE);
    endarray();

    beginarray();
    element(0);
    element(0);
    element(key, keylen);
    endarray();

    endarray();
}

CommandKeyCR::CommandKeyCR(MegaClient* client, node_vector* rshares, node_vector* rnodes, const char* keys)
{
    cmd("k");
    beginarray("cr");

    beginarray();
    for (int i = 0; i < (int)rshares->size(); i++)
    {
        element((*rshares)[i]->nodehandle, MegaClient::NODEHANDLE);
    }

    endarray();

    beginarray();
    for (int i = 0; i < (int)rnodes->size(); i++)
    {
        element((*rnodes)[i]->nodehandle, MegaClient::NODEHANDLE);
    }

    endarray();

    beginarray();
    appendraw(keys);
    endarray();

    endarray();
}

// a == ACCESS_UNKNOWN: request public key for user handle and respond with
// share key for sn
// otherwise: request public key for user handle and continue share creation
// for node sn to user u with access a
CommandPubKeyRequest::CommandPubKeyRequest(MegaClient* client, User* user)
{
    cmd("uk");
    arg("u", user->uid.c_str());

    u = user;
    tag = client->reqtag;
}

void CommandPubKeyRequest::procresult()
{
    byte pubkbuf[AsymmCipher::MAXKEYLENGTH];
    int len_pubk = 0;
    handle uh = UNDEF;

    if (client->json.isnumeric())
    {
        error e = (error)client->json.getint();
        if(e != API_ENOENT) //API_ENOENT = unregistered users or accounts without a public key yet
        {
            LOG_err << "Unexpected error in CommandPubKeyRequest: " << e;
        }
    }

    for (;;)
    {
        switch (client->json.getnameid())
        {
            case 'u':
                uh = client->json.gethandle(MegaClient::USERHANDLE);
                break;

            case MAKENAMEID4('p', 'u', 'b', 'k'):
                len_pubk = client->json.storebinary(pubkbuf, sizeof pubkbuf);
                break;

            case EOO:
                if (!ISUNDEF(uh))
                {
                    client->mapuser(uh, u->email.c_str());
                }

                if (len_pubk && !u->pubk.setkey(AsymmCipher::PUBKEY, pubkbuf, len_pubk))
                {
                    len_pubk = 0;
                }

                if (0)
                {
                    default:
                        if (client->json.storeobject())
                        {
                            continue;
                        }
                        len_pubk = 0;
                }

                // satisfy all pending PubKeyAction requests for this user
                while (u->pkrs.size())
                {
                    client->restag = tag;
                    u->pkrs[0]->proc(client, u);
                    delete u->pkrs[0];
                    u->pkrs.pop_front();
                }

                if (len_pubk)
                {
                    client->notifyuser(u);
                }
                return;
        }
    }
}

CommandGetUserData::CommandGetUserData(MegaClient *client)
{
    cmd("ug");

    tag = client->reqtag;
}

void CommandGetUserData::procresult()
{
    string name;
    string pubk;
    string privk;
    handle jid = UNDEF;
    byte privkbuf[AsymmCipher::MAXKEYLENGTH * 2];
    int len_privk = 0;

    if (client->json.isnumeric())
    {
        return client->app->userdata_result(NULL, NULL, NULL, jid, (error)client->json.getint());
    }

    for (;;)
    {
        switch (client->json.getnameid())
        {
        case MAKENAMEID4('n', 'a', 'm', 'e'):
            client->json.storeobject(&name);
            break;

        case 'u':
            jid = client->json.gethandle(MegaClient::USERHANDLE);
            break;

        case MAKENAMEID4('p', 'u', 'b', 'k'):
            client->json.storeobject(&pubk);
            break;

        case MAKENAMEID5('p', 'r', 'i', 'v', 'k'):
            len_privk = client->json.storebinary(privkbuf, sizeof privkbuf);
            client->key.ecb_decrypt(privkbuf, len_privk);
            privk.resize(AsymmCipher::MAXKEYLENGTH * 2);
            privk.resize(Base64::btoa(privkbuf, len_privk, (char *)privk.data()));
            break;

        case EOO:
            client->app->userdata_result(&name, &pubk, &privk, jid, API_OK);
            return;

        default:
            if (!client->json.storeobject())
            {
                return client->app->userdata_result(NULL, NULL, NULL, jid, API_EINTERNAL);
            }
        }
    }
}

CommandGetUserQuota::CommandGetUserQuota(MegaClient* client, AccountDetails* ad, bool storage, bool transfer, bool pro)
{
    details = ad;

    cmd("uq");
    if (storage)
    {
        arg("strg", "1", 0);
    }
    if (transfer)
    {
        arg("xfer", "1", 0);
    }
    if (pro)
    {
        arg("pro", "1", 0);
    }

    tag = client->reqtag;
}

void CommandGetUserQuota::procresult()
{
    short td;
    bool got_storage = false;
    bool got_transfer = false;
    bool got_pro = false;

    if (client->json.isnumeric())
    {
        return client->app->account_details(details, (error)client->json.getint());
    }

    details->pro_level = 0;
    details->subscription_type = 'O';
    details->subscription_renew = 0;

    details->pro_until = 0;

    details->storage_used = 0;
    details->storage_max = 0;
    details->transfer_own_used = 0;
    details->transfer_srv_used = 0;
    details->transfer_max = 0;
    details->transfer_own_reserved = 0;
    details->transfer_srv_reserved = 0;
    details->srv_ratio = 0;

    details->transfer_hist_starttime = 0;
    details->transfer_hist_interval = 3600;
    details->transfer_hist.clear();

    details->transfer_reserved = 0;

    details->transfer_limit = 0;

    for (;;)
    {
        switch (client->json.getnameid())
        {
            case MAKENAMEID2('b', 't'):                  // age of transfer
                                                         // window start
                td = (short)client->json.getint();
                if (td != -1)
                {
                    details->transfer_hist_starttime = time(NULL) - (unsigned short)td;
                }
                break;

            case MAKENAMEID3('b', 't', 'i'):
                details->transfer_hist_interval = client->json.getint();
                break;

            case MAKENAMEID3('t', 'a', 'h'):
                if (client->json.enterarray())
                {
                    m_off_t t;

                    while ((t = client->json.getint()) >= 0)
                    {
                        details->transfer_hist.push_back(t);
                    }

                    client->json.leavearray();
                }
                break;

            case MAKENAMEID3('t', 'a', 'r'):
                details->transfer_reserved = client->json.getint();
                break;

            case MAKENAMEID3('t', 'a', 'l'):
                details->transfer_limit = client->json.getint();
                got_transfer = true;
                break;

            case MAKENAMEID3('t', 'u', 'a'):
                details->transfer_own_used += client->json.getint();
                break;

            case MAKENAMEID3('t', 'u', 'o'):
                details->transfer_srv_used += client->json.getint();
                break;

            case MAKENAMEID3('r', 'u', 'a'):
                details->transfer_own_reserved += client->json.getint();
                break;

            case MAKENAMEID3('r', 'u', 'o'):
                details->transfer_srv_reserved += client->json.getint();
                break;

            case MAKENAMEID5('c', 's', 't', 'r', 'g'):
                // storage used
                details->storage_used = client->json.getint();
                break;

            case MAKENAMEID6('c', 's', 't', 'r', 'g', 'n'):
                if (client->json.enterobject())
                {
                    handle h;
                    NodeStorage* ns;

                    while (!ISUNDEF(h = client->json.gethandle()) && client->json.enterarray())
                    {
                        ns = &details->storage[h];

                        ns->bytes = client->json.getint();
                        ns->files = client->json.getint();
                        ns->folders = client->json.getint();

                        client->json.leavearray();
                    }

                    client->json.leaveobject();
                }
                break;

            case MAKENAMEID5('m', 's', 't', 'r', 'g'):
                // total storage quota
                details->storage_max = client->json.getint();
                got_storage = true;
                break;

            case MAKENAMEID6('c', 'a', 'x', 'f', 'e', 'r'):
                // own transfer quota used
                details->transfer_own_used += client->json.getint();
                break;

            case MAKENAMEID6('c', 's', 'x', 'f', 'e', 'r'):
                // third-party transfer quota used
                details->transfer_srv_used += client->json.getint();
                break;

            case MAKENAMEID5('m', 'x', 'f', 'e', 'r'):
                // total transfer quota
                details->transfer_max = client->json.getint();
                got_transfer = true;
                break;

            case MAKENAMEID8('s', 'r', 'v', 'r', 'a', 't', 'i', 'o'):
                // percentage of transfer quota allocated to serving
                details->srv_ratio = client->json.getfloat();
                break;

            case MAKENAMEID5('u', 't', 'y', 'p', 'e'):
                // Pro plan (0 == none)
                details->pro_level = (int)client->json.getint();
                got_pro = 1;
                break;

            case MAKENAMEID5('s', 't', 'y', 'p', 'e'):
                // subscription type
                const char* ptr;
                if ((ptr = client->json.getvalue()))
                {
                    details->subscription_type = *ptr;
                }
                break;

            case MAKENAMEID6('s', 'c', 'y', 'c', 'l', 'e'):
                const char* scycle;
                if ((scycle = client->json.getvalue()))
                {
                    memcpy(details->subscription_cycle, scycle, 3);
                    details->subscription_cycle[3] = 0;
                }
                break;

            case MAKENAMEID6('s', 'r', 'e', 'n', 'e', 'w'):
                if (client->json.enterarray())
                {
                    details->subscription_renew = client->json.getint();
                    while(!client->json.leavearray())
                    {
                        client->json.storeobject();
                    }
                }
            break;

            case MAKENAMEID3('s', 'g', 'w'):
                if (client->json.enterarray())
                {
                    client->json.storeobject(&details->subscription_method);
                    while(!client->json.leavearray())
                    {
                        client->json.storeobject();
                    }
                }
            break;

            case MAKENAMEID6('s', 'u', 'n', 't', 'i', 'l'):
                // expiry of last active Pro plan (may be different from current one)
                details->pro_until = client->json.getint();
                break;

            case MAKENAMEID7('b', 'a', 'l', 'a', 'n', 'c', 'e'):
                // account balances
                if (client->json.enterarray())
                {
                    const char* cur;
                    const char* amount;

                    while (client->json.enterarray())
                    {
                        if ((amount = client->json.getvalue()) && (cur = client->json.getvalue()))
                        {
                            int t = details->balances.size();
                            details->balances.resize(t + 1);
                            details->balances[t].amount = atof(amount);
                            memcpy(details->balances[t].currency, cur, 3);
                            details->balances[t].currency[3] = 0;
                        }

                        client->json.leavearray();
                    }

                    client->json.leavearray();
                }
                break;

            case EOO:
                client->app->account_details(details, got_storage, got_transfer, got_pro, false, false, false);
                return;

            default:
                if (!client->json.storeobject())
                {
                    return client->app->account_details(details, API_EINTERNAL);
                }
        }
    }
}

CommandGetUserTransactions::CommandGetUserTransactions(MegaClient* client, AccountDetails* ad)
{
    cmd("utt");

    details = ad;
    tag = client->reqtag;
}

void CommandGetUserTransactions::procresult()
{
    details->transactions.clear();

    while (client->json.enterarray())
    {
        const char* handle = client->json.getvalue();
        time_t ts = client->json.getint();
        const char* delta = client->json.getvalue();
        const char* cur = client->json.getvalue();

        if (handle && (ts > 0) && delta && cur)
        {
            int t = details->transactions.size();
            details->transactions.resize(t + 1);
            memcpy(details->transactions[t].handle, handle, 11);
            details->transactions[t].handle[11] = 0;
            details->transactions[t].timestamp = ts;
            details->transactions[t].delta = atof(delta);
            memcpy(details->transactions[t].currency, cur, 3);
            details->transactions[t].currency[3] = 0;
        }

        client->json.leavearray();
    }

    client->app->account_details(details, false, false, false, false, true, false);
}

CommandGetUserPurchases::CommandGetUserPurchases(MegaClient* client, AccountDetails* ad)
{
    cmd("utp");

    details = ad;
    tag = client->reqtag;
}

void CommandGetUserPurchases::procresult()
{
    client->restag = tag;

    details->purchases.clear();

    while (client->json.enterarray())
    {
        const char* handle = client->json.getvalue();
        const time_t ts = client->json.getint();
        const char* amount = client->json.getvalue();
        const char* cur = client->json.getvalue();
        int method = (int)client->json.getint();

        if (handle && (ts > 0) && amount && cur && (method >= 0))
        {
            int t = details->purchases.size();
            details->purchases.resize(t + 1);
            memcpy(details->purchases[t].handle, handle, 11);
            details->purchases[t].handle[11] = 0;
            details->purchases[t].timestamp = ts;
            details->purchases[t].amount = atof(amount);
            memcpy(details->purchases[t].currency, cur, 3);
            details->purchases[t].currency[3] = 0;
            details->purchases[t].method = method;
        }

        client->json.leavearray();
    }

    client->app->account_details(details, false, false, false, true, false, false);
}

CommandGetUserSessions::CommandGetUserSessions(MegaClient* client, AccountDetails* ad)
{
    cmd("usl");
    arg("x", 1); // Request the additional id and alive information

    details = ad;
    tag = client->reqtag;
}

void CommandGetUserSessions::procresult()
{
    details->sessions.clear();

    while (client->json.enterarray())
    {
        int t = details->sessions.size();
        details->sessions.resize(t + 1);

        details->sessions[t].timestamp = client->json.getint();
        details->sessions[t].mru = client->json.getint();
        client->json.storeobject(&details->sessions[t].useragent);
        client->json.storeobject(&details->sessions[t].ip);

        const char* country = client->json.getvalue();
        memcpy(details->sessions[t].country, country ? country : "\0\0", 2);
        details->sessions[t].country[2] = 0;

        details->sessions[t].current = (int)client->json.getint();

        details->sessions[t].id = client->json.gethandle(8);
        details->sessions[t].alive = (int)client->json.getint();

        client->json.leavearray();
    }

    client->app->account_details(details, false, false, false, false, false, true);
}

CommandSetPH::CommandSetPH(MegaClient* client, pnode_t n, int del)
{
    cmd("l");
    arg("n", (byte*)&n->nodehandle, MegaClient::NODEHANDLE);

    if (del)
    {
        arg("d", 1);
    }

    h = n->nodehandle;
    tag = client->reqtag;
}

void CommandSetPH::procresult()
{
    if (client->json.isnumeric())
    {
        return client->app->exportnode_result((error)client->json.getint());
    }

    handle ph = client->json.gethandle();

    if (ISUNDEF(ph))
    {
        return client->app->exportnode_result(API_EINTERNAL);
    }

    client->app->exportnode_result(h, ph);
}

CommandGetPH::CommandGetPH(MegaClient* client, handle cph, const byte* ckey, int cop)
{
    cmd("g");
    arg("p", (byte*)&cph, MegaClient::NODEHANDLE);

    ph = cph;
    memcpy(key, ckey, sizeof key);
    tag = client->reqtag;
    op = cop;
}

void CommandGetPH::procresult()
{
    if (client->json.isnumeric())
    {
        return client->app->openfilelink_result((error)client->json.getint());
    }

    m_off_t s = -1;
    string a, fa;

    for (;;)
    {
        switch (client->json.getnameid())
        {
            case 's':
                s = client->json.getint();
                break;

            case MAKENAMEID2('a', 't'):
                client->json.storeobject(&a);
                break;

            case MAKENAMEID2('f', 'a'):
                client->json.storeobject(&fa);
                break;

            case EOO:
                // we want at least the attributes
                if (s >= 0)
                {
                    a.resize(Base64::atob(a.c_str(), (byte*)a.data(), a.size()));
                    client->app->openfilelink_result(ph, key, s, &a, &fa, op);
                }
                else
                {
                    client->app->openfilelink_result(API_EINTERNAL);
                }
                return;

            default:
                if (!client->json.storeobject())
                {
                    client->app->openfilelink_result(API_EINTERNAL);
                }
        }
    }
}

CommandSetMasterKey::CommandSetMasterKey(MegaClient* client, const byte* oldkey, const byte* newkey, uint64_t hash)
{
    cmd("up");
    arg("currk", oldkey, SymmCipher::KEYLENGTH);
    arg("k", newkey, SymmCipher::KEYLENGTH);
    arg("uh", (byte*)&hash, sizeof hash);

    tag = client->reqtag;
}

void CommandSetMasterKey::procresult()
{
    if (client->json.isnumeric())
    {
        client->app->changepw_result((error)client->json.getint());
    }
    else
    {
        client->app->changepw_result(API_OK);
    }
}

CommandCreateEphemeralSession::CommandCreateEphemeralSession(MegaClient* client,
                                                             const byte* key,
                                                             const byte* cpw,
                                                             const byte* ssc)
{
    memcpy(pw, cpw, sizeof pw);

    cmd("up");
    arg("k", key, SymmCipher::KEYLENGTH);
    arg("ts", ssc, 2 * SymmCipher::KEYLENGTH);

    tag = client->reqtag;
}

void CommandCreateEphemeralSession::procresult()
{
    if (client->json.isnumeric())
    {
        client->app->ephemeral_result((error)client->json.getint());
    }
    else
    {
        client->resumeephemeral(client->json.gethandle(MegaClient::USERHANDLE), pw, tag);
    }
}

CommandResumeEphemeralSession::CommandResumeEphemeralSession(MegaClient* client, handle cuh, const byte* cpw, int ctag)
{
    memcpy(pw, cpw, sizeof pw);

    uh = cuh;

    cmd("us");
    arg("user", (byte*)&uh, MegaClient::USERHANDLE);

    tag = ctag;
}

void CommandResumeEphemeralSession::procresult()
{
    byte keybuf[SymmCipher::KEYLENGTH];
    byte sidbuf[MegaClient::SIDLEN];
    int havek = 0, havecsid = 0;

    if (client->json.isnumeric())
    {
        return client->app->ephemeral_result((error)client->json.getint());
    }

    for (;;)
    {
        switch (client->json.getnameid())
        {
            case 'k':
                havek = client->json.storebinary(keybuf, sizeof keybuf) == sizeof keybuf;
                break;

            case MAKENAMEID4('t', 's', 'i', 'd'):
                havecsid = client->json.storebinary(sidbuf, sizeof sidbuf) == sizeof sidbuf;
                break;

            case EOO:
                if (!havek || !havecsid)
                {
                    return client->app->ephemeral_result(API_EINTERNAL);
                }

                client->setsid(sidbuf, sizeof sidbuf);

                client->key.setkey(pw);
                client->key.ecb_decrypt(keybuf);

                client->key.setkey(keybuf);

                if (!client->checktsid(sidbuf, sizeof sidbuf))
                {
                    return client->app->ephemeral_result(API_EKEY);
                }

                client->me = uh;

                return client->app->ephemeral_result(uh, pw);

            default:
                if (!client->json.storeobject())
                {
                    return client->app->ephemeral_result(API_EINTERNAL);
                }
        }
    }
}

CommandSendSignupLink::CommandSendSignupLink(MegaClient* client, const char* email, const char* name, byte* c)
{
    cmd("uc");
    arg("c", c, 2 * SymmCipher::KEYLENGTH);
    arg("n", (byte*)name, strlen(name));
    arg("m", (byte*)email, strlen(email));

    tag = client->reqtag;
}

void CommandSendSignupLink::procresult()
{
    if (client->json.isnumeric())
    {
        return client->app->sendsignuplink_result((error)client->json.getint());
    }

    client->json.storeobject();

    client->app->sendsignuplink_result(API_EINTERNAL);
}

CommandQuerySignupLink::CommandQuerySignupLink(MegaClient* client, const byte* code, unsigned len)
{
    confirmcode.assign((char*)code, len);

    cmd("ud");
    arg("c", code, len);

    tag = client->reqtag;
}

void CommandQuerySignupLink::procresult()
{
    string name;
    string email;
    handle uh;
    const char* kc;
    const char* pwcheck;
    string namebuf, emailbuf;
    byte pwcheckbuf[SymmCipher::KEYLENGTH];
    byte kcbuf[SymmCipher::KEYLENGTH];

    if (client->json.isnumeric())
    {
        return client->app->querysignuplink_result((error)client->json.getint());
    }

    if (client->json.storebinary(&name) && client->json.storebinary(&email)
        && (uh = client->json.gethandle(MegaClient::USERHANDLE))
        && (kc = client->json.getvalue()) && (pwcheck = client->json.getvalue()))
    {
        if (!ISUNDEF(uh)
            && (Base64::atob(pwcheck, pwcheckbuf, sizeof pwcheckbuf) == sizeof pwcheckbuf)
            && (Base64::atob(kc, kcbuf, sizeof kcbuf) == sizeof kcbuf))
        {
            client->json.leavearray();

            return client->app->querysignuplink_result(uh, name.c_str(),
                                                       email.c_str(),
                                                       pwcheckbuf, kcbuf,
                                                       (const byte*)confirmcode.data(),
                                                       confirmcode.size());
        }
    }

    client->app->querysignuplink_result(API_EINTERNAL);
}

CommandConfirmSignupLink::CommandConfirmSignupLink(MegaClient* client,
                                                   const byte* code,
                                                   unsigned len,
                                                   uint64_t emailhash)
{
    cmd("up");
    arg("c", code, len);
    arg("uh", (byte*)&emailhash, sizeof emailhash);

    tag = client->reqtag;
}

void CommandConfirmSignupLink::procresult()
{
    if (client->json.isnumeric())
    {
        return client->app->confirmsignuplink_result((error)client->json.getint());
    }

    client->json.storeobject();

    client->app->confirmsignuplink_result(API_OK);
}

CommandSetKeyPair::CommandSetKeyPair(MegaClient* client, const byte* privk,
                                     unsigned privklen, const byte* pubk,
                                     unsigned pubklen)
{
    cmd("up");
    arg("privk", privk, privklen);
    arg("pubk", pubk, pubklen);

    tag = client->reqtag;
}

void CommandSetKeyPair::procresult()
{
    if (client->json.isnumeric())
    {
        return client->app->setkeypair_result((error)client->json.getint());
    }

    client->json.storeobject();

    client->app->setkeypair_result(API_OK);
}

// fetch full node tree
CommandFetchNodes::CommandFetchNodes(MegaClient* client)
{
    cmd("f");
    arg("c", "1", 0);
    arg("r", "1", 0);

    tag = client->reqtag;
}

void readoutshares(const char *j, std::map<handle,string> * outsharekeys, std::map<handle,string> * outshareauths)
{
   string json(j);
    handle h;
    string k, ha;

    int startpos = json.find("\"ok\":[");
    if (startpos == string::npos)
        return;
    startpos += 6;  // discard "ok":[
    int endpos = json.find("]", startpos) + 1;
    int start = startpos;
    byte buf[9] = { 0 };
    string tmp;
    while(1)
    {
        start = json.find("\"h\":\"", startpos) + 5;
        if(start > endpos)
            break;

        tmp = json.substr(start, 8);
        Base64::atob(tmp.c_str(), buf, sizeof buf);
        h = MemAccess::get<handle>((const char*)buf);

        start = json.find("\"ha\":\"", startpos) + 6;
        ha = json.substr(start, 22);

        start = json.find("\"k\":\"", startpos) + 5;
        k = json.substr(start, 22);

        (*outsharekeys)[h] = k;
        (*outshareauths)[h] = ha;

        startpos = start;
    }
}

// purge and rebuild node/user tree
void CommandFetchNodes::procresult()
{
    client->purgenodesusersabortsc();
    client->fetchingnodes = false;
    client->sctable->truncate();    // discard the current state cache
    client->encryptednodes.clear();

    if (client->json.isnumeric())
    {
        return client->app->fetchnodes_result((error)client->json.getint());
    }

    //readoutshares(client->json.pos, &(client->outsharekeys), &(client->outshareauths));

    client->sctable->begin();       // start new DB transaction

    for (;;)
    {
        switch (client->json.getnameid())
        {
            case 'f':
                // nodes - write decryptable nodes to DB, postpone encrypted ones until sharekey reception
                if (!client->readnodes(&client->json, 0))
                {
                    return client->app->fetchnodes_result(API_EINTERNAL);
                }
                break;

            case MAKENAMEID2('o', 'k'):
                // outgoing sharekeys - populate the `newshares` list (handle, sharekey, key auth)
                // and apply to nodes their corresponding sharekeys via `mergenewshares(0)`
                client->readok(&client->json);
                break;

            case 's':
<<<<<<< HEAD
                // outgoing shares - populate the `newshares` list (handle, target user, share access, timestamp),
                // apply to nodes their corresponding new attributes via `mergenewshares(0)` and create/update the
                // `outshares` map of each node
=======
                // Fall through
            case MAKENAMEID2('p', 's'):
                // outgoing or pending shares
>>>>>>> 891150f2
                client->readoutshares(&client->json);
                break;

            case 'u':
                // users/contacts - populate the `notifyusers` array with received users
                if (!client->readusers(&client->json))
                {
                    return client->app->fetchnodes_result(API_EINTERNAL);
                }
                break;

            case MAKENAMEID2('c', 'r'):
                // crypto key request - create a response to send the missing sharekey to the user
                client->proccr(&client->json);
                break;

            case MAKENAMEID2('s', 'r'):
                // sharekey distribution request - create a request to retrieve the missing sharekeys
                client->procsr(&client->json);
                break;

            case MAKENAMEID2('s', 'n'):
                // Set the server-client sequence number (scsn)
                if (!client->setscsn(&client->json))
                {
                    return client->app->fetchnodes_result(API_EINTERNAL);
                }
                break;

            case MAKENAMEID3('i', 'p', 'c'):
                // Incoming pending contact
                client->readipc(&client->json);
                break;

            case MAKENAMEID3('o', 'p', 'c'):
                // Outgoing pending contact
                client->readopc(&client->json);
                break;

            case EOO:
                if (!*client->scsn)
                {
                    return client->app->fetchnodes_result(API_EINTERNAL);
                }

                client->mergenewshares(0);
                client->applykeys();
#ifdef ENABLE_SYNC
                client->syncsup = false;
#endif
                client->app->fetchnodes_result(API_OK);
                client->initsc();   // write scsn + users (nodes, during readnodes())

                // NULL vector: "notify all nodes"
<<<<<<< HEAD
                client->app->nodes_updated(NULL, client->nodescount);
=======
                client->app->nodes_updated(NULL, client->nodes.size());
                for (node_map::iterator it = client->nodes.begin(); it != client->nodes.end(); it++)
                {
                    memset(&(it->second->changed), 0, sizeof it->second->changed);
                }

                client->app->pcrs_updated(NULL, client->pcrindex.size());

>>>>>>> 891150f2
                return;

            default:
                if (!client->json.storeobject())
                {
                    return client->app->fetchnodes_result(API_EINTERNAL);
                }
        }
    }
}

// report event to server logging facility
CommandReportEvent::CommandReportEvent(MegaClient *client, const char *event, const char *details)
{
    cmd("cds");
    arg("c", event);

    if (details)
    {
        arg("v", details);
    }

    tag = client->reqtag;
}

void CommandReportEvent::procresult()
{
    if (client->json.isnumeric())
    {
        client->app->reportevent_result((error)client->json.getint());
    }
    else
    {
        client->json.storeobject();
        client->app->reportevent_result(API_EINTERNAL);
    }
}

// load balancing request
CommandLoadBalancing::CommandLoadBalancing(MegaClient *client, const char *service)
{
    this->client = client;
    this->service = service;

    tag = client->reqtag;
}

void CommandLoadBalancing::procresult()
{
    if (client->json.isnumeric())
    {
        client->app->loadbalancing_result(NULL, (error)client->json.getint());
    }
    else
    {
        error e = API_EINTERNAL;
        if(!client->json.enterobject())
        {
            client->app->loadbalancing_result(NULL, API_EINTERNAL);
            return;
        }

        string servers;
        for (;;)
        {
            switch (client->json.getnameid())
            {
                case MAKENAMEID2('o', 'k'):
                    if(client->json.isnumeric() && client->json.getint())
                    {
                        e = API_OK;
                    }
                    break;

                case 'e':
                    if(client->json.isnumeric())
                    {
                        e = (error)client->json.getint();
                    }
                    break;

                case EOO:
                    client->app->loadbalancing_result(e ? NULL : &servers, e);
                    return;

                default:
                    if (!client->json.enterarray())
                    {
                        client->app->loadbalancing_result(NULL, API_EINTERNAL);
                        return;
                    }

                    while(client->json.enterobject())
                    {
                        if(servers.size())
                        {
                            servers.append(";");
                        }

                        while (client->json.getnameid() != EOO)
                        {
                            string data;
                            if (!client->json.storeobject(&data))
                            {
                                client->app->loadbalancing_result(NULL, API_EINTERNAL);
                                return;
                            }
                            if(servers.size())
                            {
                                servers.append(":");
                            }
                            servers.append(data);
                        }
                    }
                    client->json.leavearray();
                    break;
            }
        }
    }
}

CommandSubmitPurchaseReceipt::CommandSubmitPurchaseReceipt(MegaClient *client, int type, const char *receipt)
{
    cmd("vpay");
    arg("t", type);

    if(receipt)
    {
        arg("receipt", (const byte*)receipt, strlen(receipt));
    }

    tag = client->reqtag;
}

void CommandSubmitPurchaseReceipt::procresult()
{
    if (client->json.isnumeric())
    {
        client->app->submitpurchasereceipt_result((error)client->json.getint());
    }
    else
    {
        client->json.storeobject();
        client->app->submitpurchasereceipt_result(API_EINTERNAL);
    }
}

// Credit Card Store
CommandCreditCardStore::CommandCreditCardStore(MegaClient* client, const char *cc, const char *last4, const char *expm, const char *expy, const char *hash)
{
    cmd("ccs");
    arg("cc", cc);
    arg("last4", last4);
    arg("expm", expm);
    arg("expy", expy);
    arg("hash", hash);

    tag = client->reqtag;
}

void CommandCreditCardStore::procresult()
{
    if (client->json.isnumeric())
    {
        client->app->creditcardstore_result((error)client->json.getint());
    }
    else
    {
        client->json.storeobject();
        client->app->creditcardstore_result(API_EINTERNAL);
    }
}

CommandCreditCardQuerySubscriptions::CommandCreditCardQuerySubscriptions(MegaClient* client)
{
    cmd("ccqns");

    tag = client->reqtag;
}

void CommandCreditCardQuerySubscriptions::procresult()
{
    int number = 0;
    if (client->json.isnumeric())
    {
        number = client->json.getint();
        if(number >= 0)
        {
            client->app->creditcardquerysubscriptions_result(number, API_OK);
        }
        else
        {
            client->app->creditcardquerysubscriptions_result(0, (error)number);
        }
    }
    else
    {
        client->json.storeobject();
        client->app->creditcardquerysubscriptions_result(0, API_EINTERNAL);
    }
}

CommandCreditCardCancelSubscriptions::CommandCreditCardCancelSubscriptions(MegaClient* client, const char* reason)
{
    cmd("cccs");

    if (reason)
    {
        arg("r", reason);
    }

    tag = client->reqtag;
}

void CommandCreditCardCancelSubscriptions::procresult()
{
    if (client->json.isnumeric())
    {
        client->app->creditcardcancelsubscriptions_result((error)client->json.getint());
    }
    else
    {
        client->json.storeobject();
        client->app->creditcardcancelsubscriptions_result(API_EINTERNAL);
    }
}

CommandCopySession::CommandCopySession(MegaClient *client)
{
    cmd("us");
    arg("c", 1);
    tag = client->reqtag;
}

void CommandCopySession::procresult()
{
    string session;
    byte sidbuf[AsymmCipher::MAXKEYLENGTH];
    int len_csid = 0;

    if (client->json.isnumeric())
    {
        client->app->copysession_result(NULL, (error)client->json.getint());
        return;
    }

    for (;;)
    {
        switch (client->json.getnameid())
        {
            case MAKENAMEID4('c', 's', 'i', 'd'):
                len_csid = client->json.storebinary(sidbuf, sizeof sidbuf);
                break;

            case EOO:
                if (len_csid < 32)
                {
                    return client->app->copysession_result(NULL, API_EINTERNAL);
                }

                if (!client->asymkey.decrypt(sidbuf, len_csid, sidbuf, MegaClient::SIDLEN))
                {
                    return client->app->copysession_result(NULL, API_EINTERNAL);
                }

                session.resize(MegaClient::SIDLEN * 4 / 3 + 4);
                session.resize(Base64::btoa(sidbuf, MegaClient::SIDLEN, (char *)session.data()));
                return client->app->copysession_result(&session, API_OK);

            default:
                if (!client->json.storeobject())
                {
                    return client->app->copysession_result(NULL, API_EINTERNAL);
                }
        }
    }
}

CommandGetPaymentMethods::CommandGetPaymentMethods(MegaClient *client)
{
    cmd("ufpq");
    tag = client->reqtag;
}

void CommandGetPaymentMethods::procresult()
{
    int methods = 0;

    if(!client->json.isnumeric())
    {
        LOG_err << "Parse error in ufpq";
        client->app->getpaymentmethods_result(methods, API_EINTERNAL);
        return;
    }

    do
    {
        int value = client->json.getint();
        if(value < 0)
        {
            client->app->getpaymentmethods_result(methods, (error)value);

            //Consume remaining values if they exist
            while(client->json.isnumeric())
            {
                client->json.getint();
            }
            return;
        }

        methods |= 1 << value;
    } while(client->json.isnumeric());

    client->app->getpaymentmethods_result(methods, API_OK);
}

} // namespace<|MERGE_RESOLUTION|>--- conflicted
+++ resolved
@@ -1292,11 +1292,7 @@
 }
 
 // add/remove share; include node share keys if new share
-<<<<<<< HEAD
-CommandSetShare::CommandSetShare(MegaClient* client, pnode_t n, User* u, accesslevel_t a, int newshare)
-=======
-CommandSetShare::CommandSetShare(MegaClient* client, Node* n, User* u, accesslevel_t a, int newshare, const char* msg, const char* personal_representation)
->>>>>>> 891150f2
+CommandSetShare::CommandSetShare(MegaClient* client, pnode_t n, User* u, accesslevel_t a, int newshare, const char* msg, const char* personal_representation)
 {
     byte auth[SymmCipher::BLOCKSIZE];
     byte key[SymmCipher::KEYLENGTH];
@@ -2952,8 +2948,6 @@
         return client->app->fetchnodes_result((error)client->json.getint());
     }
 
-    //readoutshares(client->json.pos, &(client->outsharekeys), &(client->outshareauths));
-
     client->sctable->begin();       // start new DB transaction
 
     for (;;)
@@ -2975,15 +2969,13 @@
                 break;
 
             case 's':
-<<<<<<< HEAD
                 // outgoing shares - populate the `newshares` list (handle, target user, share access, timestamp),
                 // apply to nodes their corresponding new attributes via `mergenewshares(0)` and create/update the
                 // `outshares` map of each node
-=======
+
                 // Fall through
             case MAKENAMEID2('p', 's'):
                 // outgoing or pending shares
->>>>>>> 891150f2
                 client->readoutshares(&client->json);
                 break;
 
@@ -3038,18 +3030,8 @@
                 client->initsc();   // write scsn + users (nodes, during readnodes())
 
                 // NULL vector: "notify all nodes"
-<<<<<<< HEAD
                 client->app->nodes_updated(NULL, client->nodescount);
-=======
-                client->app->nodes_updated(NULL, client->nodes.size());
-                for (node_map::iterator it = client->nodes.begin(); it != client->nodes.end(); it++)
-                {
-                    memset(&(it->second->changed), 0, sizeof it->second->changed);
-                }
-
                 client->app->pcrs_updated(NULL, client->pcrindex.size());
-
->>>>>>> 891150f2
                 return;
 
             default:

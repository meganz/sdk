--- conflicted
+++ resolved
@@ -7933,32 +7933,20 @@
 {
     if (r.wasErrorOrOK())
     {
-<<<<<<< HEAD
         client->app->multifactorauthcheck_result(r.errorOrOK());
         return true;
-=======
-        client->app->multifactorauthcheck_result(e);
-        return;
->>>>>>> 73572fcc
-    }
-
-    int enabled;
+    }
+
     if (client->json.isnumeric())
     {
-        enabled = static_cast<int>(client->json.getint());
+        client->app->multifactorauthcheck_result(static_cast<int>(client->json.getint()));
+        return true;
     }
     else
     {
-        client->json.storeobject();
-<<<<<<< HEAD
         client->app->multifactorauthcheck_result(API_EINTERNAL);
         return false;
-=======
-        enabled = API_EINTERNAL;
->>>>>>> 73572fcc
-    }
-
-    client->app->multifactorauthcheck_result(enabled);
+    }
 }
 
 CommandMultiFactorAuthDisable::CommandMultiFactorAuthDisable(MegaClient *client, const char *pin)

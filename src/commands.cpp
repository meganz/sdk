/**
 * @file commands.cpp
 * @brief Implementation of various commands
 *
 * (c) 2013-2014 by Mega Limited, Auckland, New Zealand
 *
 * This file is part of the MEGA SDK - Client Access Engine.
 *
 * Applications using the MEGA API must present a valid application key
 * and comply with the the rules set forth in the Terms of Service.
 *
 * The MEGA SDK is distributed in the hope that it will be useful,
 * but WITHOUT ANY WARRANTY; without even the implied warranty of
 * MERCHANTABILITY or FITNESS FOR A PARTICULAR PURPOSE.
 *
 * @copyright Simplified (2-clause) BSD License.
 *
 * You should have received a copy of the license along with this
 * program.
 */

#include "mega/types.h"
#include "mega/command.h"
#include "mega/megaapp.h"
#include "mega/fileattributefetch.h"
#include "mega/base64.h"
#include "mega/transferslot.h"
#include "mega/transfer.h"
#include "mega/utils.h"
#include "mega/user.h"
#include "mega.h"
#include "mega/mediafileattribute.h"
#include "mega/heartbeats.h"

namespace mega {
HttpReqCommandPutFA::HttpReqCommandPutFA(MegaClient* client, handle cth, fatype ctype, std::unique_ptr<string> cdata, bool checkAccess)
    : data(move(cdata))
{
    cmd("ufa");
    arg("s", data->size());

    if (checkAccess)
    {
        arg("h", (byte*)&cth, MegaClient::NODEHANDLE);
    }

    progressreported = 0;
    persistent = true;  // object will be recycled either for retry or for
                        // posting to the file attribute server

    if (client->usehttps)
    {
        arg("ssl", 2);
    }

    th = cth;
    type = ctype;

    binary = true;

    tag = client->reqtag;
}

bool HttpReqCommandPutFA::procresult(Result r)
{
    client->looprequested = true;

    if (r.wasErrorOrOK())
    {
        if (r.wasError(API_EAGAIN) || r.wasError(API_ERATELIMIT))
        {
            status = REQ_FAILURE;
        }
        else
        {
            if (r.wasError(API_EACCESS))
            {
                // create a custom attribute indicating thumbnail can't be restored from this account
                Node *n = client->nodebyhandle(th);

                char me64[12];
                Base64::btoa((const byte*)&client->me, MegaClient::USERHANDLE, me64);

                if (n && client->checkaccess(n, FULL) &&
                        (n->attrs.map.find('f') == n->attrs.map.end() || n->attrs.map['f'] != me64) )
                {
                    LOG_debug << "Restoration of file attributes is not allowed for current user (" << me64 << ").";

                    client->setattr(n, attr_map('f', me64), nullptr);
                }
            }

            status = REQ_SUCCESS;
            client->app->putfa_result(th, type, r.errorOrOK());
        }
        return true;
    }
    else
    {
        const char* p = NULL;

        for (;;)
        {
            switch (client->json.getnameid())
            {
                case 'p':
                    p = client->json.getvalue();
                    break;

                case EOO:
                    if (!p)
                    {
                        status = REQ_FAILURE;
                    }
                    else
                    {
                        LOG_debug << "Sending file attribute data";
                        JSON::copystring(&posturl, p);
                        progressreported = 0;
                        HttpReq::type = REQ_BINARY;
                        post(client, data->data(), unsigned(data->size()));
                    }
                    return true;

                default:
                    if (!client->json.storeobject())
                    {
                        status = REQ_SUCCESS;
                        client->app->putfa_result(th, type, API_EINTERNAL);
                        return false;
                    }
            }
        }
    }
}

m_off_t HttpReqCommandPutFA::transferred(MegaClient *client)
{
    if (httpiohandle)
    {
        client->httpio->postpos(httpiohandle);
        return true;
    }

    return 0;
}

CommandGetFA::CommandGetFA(MegaClient *client, int p, handle fahref)
{
    part = p;

    cmd("ufa");
    arg("fah", (byte*)&fahref, sizeof fahref);

    if (client->usehttps)
    {
        arg("ssl", 2);
    }

    arg("r", 1);
}

bool CommandGetFA::procresult(Result r)
{
    fafc_map::iterator it = client->fafcs.find(part);
    client->looprequested = true;

    if (r.wasErrorOrOK())
    {
        if (it != client->fafcs.end())
        {
            faf_map::iterator fafsit;
            for (fafsit = it->second->fafs[0].begin(); fafsit != it->second->fafs[0].end(); )
            {
                // move from fresh to pending
                it->second->fafs[1][fafsit->first] = fafsit->second;
                it->second->fafs[0].erase(fafsit++);
            }

            it->second->e = r.errorOrOK();
            it->second->req.status = REQ_FAILURE;
        }

        return true;
    }

    const char* p = NULL;

    for (;;)
    {
        switch (client->json.getnameid())
        {
            case 'p':
                p = client->json.getvalue();
                break;

            case EOO:
                if (it != client->fafcs.end())
                {
                    if (p)
                    {
                        JSON::copystring(&it->second->posturl, p);
                        it->second->urltime = Waiter::ds;
                        it->second->dispatch();
                    }
                    else
                    {
                        faf_map::iterator fafsit;
                        for (fafsit = it->second->fafs[0].begin(); fafsit != it->second->fafs[0].end(); )
                        {
                            // move from fresh to pending
                            it->second->fafs[1][fafsit->first] = fafsit->second;
                            it->second->fafs[0].erase(fafsit++);
                        }

                        it->second->e = API_EINTERNAL;
                        it->second->req.status = REQ_FAILURE;
                    }
                }

                return true;

            default:
                if (!client->json.storeobject())
                {
                    faf_map::iterator fafsit;
                    for (fafsit = it->second->fafs[0].begin(); fafsit != it->second->fafs[0].end(); )
                    {
                        // move from fresh to pending
                        it->second->fafs[1][fafsit->first] = fafsit->second;
                        it->second->fafs[0].erase(fafsit++);
                    }

                    it->second->e = API_EINTERNAL;
                    it->second->req.status = REQ_FAILURE;
                    return false;
                }
        }
    }
}

CommandAttachFA::CommandAttachFA(MegaClient *client, handle nh, fatype t, handle ah, int ctag)
{
    mSeqtagArray = true;
    cmd("pfa");

    arg("n", (byte*)&nh, MegaClient::NODEHANDLE);

    char buf[64];

    sprintf(buf, "%u*", t);
    Base64::btoa((byte*)&ah, sizeof(ah), strchr(buf + 2, 0));
    arg("fa", buf);

    h = nh;
    type = t;
    tag = ctag;
}

CommandAttachFA::CommandAttachFA(MegaClient *client, handle nh, fatype t, const std::string& encryptedAttributes, int ctag)
{
    mSeqtagArray = true;
    cmd("pfa");

    arg("n", (byte*)&nh, MegaClient::NODEHANDLE);

    arg("fa", encryptedAttributes.c_str());

    h = nh;
    type = t;
    tag = ctag;
}

bool CommandAttachFA::procresult(Result r)
{
    if (r.wasErrorOrOK())
    {
        client->app->putfa_result(h, type, r.errorOrOK());
        return true;
    }
    else
    {
        string fa;
        if (client->json.storeobject(&fa))
        {
#ifdef DEBUG
            Node* n = client->nodebyhandle(h);
            assert(!n || n->fileattrstring == fa);
#endif
            client->app->putfa_result(h, type, API_OK);
            return true;
        }
    }
    client->app->putfa_result(h, type, API_EINTERNAL);
    return false;
}

// request upload target URL
CommandPutFile::CommandPutFile(MegaClient* client, TransferSlot* ctslot, int ms)
{
    tslot = ctslot;

    cmd("u");

    if (client->usehttps)
    {
        arg("ssl", 2);
    }

    arg("v", 2);
    arg("s", tslot->fa->size);
    arg("ms", ms);

    // send minimum set of different tree's roots for API to check overquota
    set<handle> targetRoots;
    bool begun = false;
    for (auto &file : tslot->transfer->files)
    {
        if (!file->h.isUndef())
        {
            Node *node = client->nodeByHandle(file->h);
            if (node)
            {
                handle rootnode = client->getrootnode(node)->nodehandle;
                if (targetRoots.find(rootnode) != targetRoots.end())
                {
                    continue;
                }

                targetRoots.insert(rootnode);
            }
            if (!begun)
            {
                beginarray("t");
                begun = true;
            }

            element((byte*)&file->h, MegaClient::NODEHANDLE);
        }
    }

    if (begun)
    {
        endarray();
    }
    else
    {
        // Target user goes alone, not inside an array. Note: we are skipping this if a)more than two b)the array had been created for node handles
        for (auto &file : tslot->transfer->files)
        {
            if (file->h.isUndef() && file->targetuser.size())
            {
                arg("t", file->targetuser.c_str());
                break;
            }
        }
    }
}

void CommandPutFile::cancel()
{
    Command::cancel();
    tslot = NULL;
}

// set up file transfer with returned target URL
bool CommandPutFile::procresult(Result r)
{
    if (tslot)
    {
        tslot->pendingcmd = NULL;
    }
    else
    {
        canceled = true;
    }

    if (r.wasErrorOrOK())
    {
        if (!canceled)
        {
            tslot->transfer->failed(r.errorOrOK(), *client->mTctableRequestCommitter);
        }

        return true;
    }

    std::vector<std::string> tempurls;
    for (;;)
    {
        switch (client->json.getnameid())
        {
            case 'p':
                tempurls.push_back("");
                client->json.storeobject(canceled ? NULL : &tempurls.back());
                break;

            case EOO:
                if (canceled) return true;

                if (tempurls.size() == 1)
                {
                    tslot->transfer->tempurls = tempurls;
                    tslot->transferbuf.setIsRaid(tslot->transfer, tempurls, tslot->transfer->pos, tslot->maxRequestSize);
                    tslot->starttime = tslot->lastdata = client->waiter->ds;
                    tslot->progress();
                }
                else
                {
                    tslot->transfer->failed(API_EINTERNAL, *client->mTctableRequestCommitter);
                }
                return true;

            default:
                if (!client->json.storeobject())
                {
                    if (!canceled)
                    {
                        tslot->transfer->failed(API_EINTERNAL, *client->mTctableRequestCommitter);
                    }

                    return false;
                }
        }
    }
}

// request upload target URL for application to upload photo to using eg. iOS background upload feature
CommandPutFileBackgroundURL::CommandPutFileBackgroundURL(m_off_t size, int putmbpscap, int ctag)
{
    cmd("u");
    arg("ssl", 2);   // always SSL for background uploads
    arg("v", 2);
    arg("s", size);
    arg("ms", putmbpscap);

    tag = ctag;
}

// set up file transfer with returned target URL
bool CommandPutFileBackgroundURL::procresult(Result r)
{
    string url;

    if (r.wasErrorOrActionpacket())
    {
        if (!canceled)
        {
            client->app->backgrounduploadurl_result(r.errorResultOrActionpacket(), NULL);
        }
        return true;
    }

    for (;;)
    {
        switch (client->json.getnameid())
        {
            case 'p':
                client->json.storeobject(canceled ? NULL : &url);
                break;

            case EOO:
                if (canceled) return true;

                client->app->backgrounduploadurl_result(API_OK, &url);
                return true;

            default:
                if (!client->json.storeobject())
                {
                    if (!canceled)
                    {
                        client->app->backgrounduploadurl_result(API_EINTERNAL, NULL);
                    }
                    return false;
                }
        }
    }
}

// request temporary source URL for DirectRead
CommandDirectRead::CommandDirectRead(MegaClient *client, DirectReadNode* cdrn)
{
    drn = cdrn;

    cmd("g");
    arg(drn->p ? "n" : "p", (byte*)&drn->h, MegaClient::NODEHANDLE);
    arg("g", 1); // server will provide download URL(s)/token(s) (if skipped, only information about the file)
    arg("v", 2);  // version 2: server can supply details for cloudraid files

    if (drn->privateauth.size())
    {
        arg("esid", drn->privateauth.c_str());
    }

    if (drn->publicauth.size())
    {
        arg("en", drn->publicauth.c_str());
    }

    if (drn->chatauth.size())
    {
        arg("cauth", drn->chatauth.c_str());
    }

    if (client->usehttps)
    {
        arg("ssl", 2);
    }
}

void CommandDirectRead::cancel()
{
    Command::cancel();
    drn = NULL;
}

bool CommandDirectRead::procresult(Result r)
{
    if (drn)
    {
        drn->pendingcmd = NULL;
    }

    if (r.wasErrorOrOK())
    {
        if (!canceled && drn)
        {
            drn->cmdresult(r.errorOrOK());
        }
        return true;
    }
    else
    {
        Error e(API_EINTERNAL);
        dstime tl = 0;
        std::vector<std::string> tempurls;

        for (;;)
        {
            switch (client->json.getnameid())
            {
                case 'g':
                    if (client->json.enterarray())   // now that we are requesting v2, the reply will be an array of 6 URLs for a raid download, or a single URL for the original direct download
                    {
                        for (;;)
                        {
                            std::string tu;
                            if (!client->json.storeobject(&tu))
                            {
                                break;
                            }
                            tempurls.push_back(tu);
                        }
                        client->json.leavearray();
                    }
                    else
                    {
                        std::string tu;
                        if (client->json.storeobject(&tu))
                        {
                            tempurls.push_back(tu);
                        }
                    }
                    if (tempurls.size() == 1 || tempurls.size() == RAIDPARTS)
                    {
                        drn->tempurls.swap(tempurls);
                        e.setErrorCode(API_OK);
                    }
                    else
                    {
                        e.setErrorCode(API_EINCOMPLETE);
                    }
                    break;

                case 's':
                    if (drn)
                    {
                        drn->size = client->json.getint();
                    }
                    break;

                case 'd':
                    e = API_EBLOCKED;
                    break;

                case 'e':
                    e = (error)client->json.getint();
                    break;

                case MAKENAMEID2('t', 'l'):
                    tl = dstime(client->json.getint());
                    break;

                case EOO:
                    if (!canceled && drn)
                    {
                        if (e == API_EOVERQUOTA && !tl)
                        {
                            // default retry interval
                            tl = MegaClient::DEFAULT_BW_OVERQUOTA_BACKOFF_SECS;
                        }

                        drn->cmdresult(e, e == API_EOVERQUOTA ? tl * 10 : 0);
                    }

                    return true;

                default:
                    if (!client->json.storeobject())
                    {
                        if (!canceled && drn)
                        {
                            drn->cmdresult(e);
                        }

                        return false;
                    }
            }
        }
    }
}

// request temporary source URL for full-file access (p == private node)
CommandGetFile::CommandGetFile(MegaClient *client, const byte* key, unsigned keySize,
                               handle h, bool p, const char *privateauth,
                               const char *publicauth, const char *chatauth,
                               bool singleUrl, Cb &&completion)
{
    cmd("g");
    arg(p ? "n" : "p", (byte*)&h, MegaClient::NODEHANDLE);
    arg("g", 1); // server will provide download URL(s)/token(s) (if skipped, only information about the file)
    if (!singleUrl)
    {
        arg("v", 2);  // version 2: server can supply details for cloudraid files
    }

    if (client->usehttps)
    {
        arg("ssl", 2);
    }

    if (privateauth)
    {
        arg("esid", privateauth);
    }

    if (publicauth)
    {
        arg("en", publicauth);
    }

    if (chatauth)
    {
        arg("cauth", chatauth);
    }

    assert(key && "no key provided!");
    if (key && keySize != SymmCipher::KEYLENGTH)
    {
        assert (keySize <= FILENODEKEYLENGTH);
        memcpy(filekey, key, keySize);
        mFileKeyType = FILENODE;
    }
    else if (key && keySize == SymmCipher::KEYLENGTH)
    {
        memcpy(filekey, key, SymmCipher::KEYLENGTH);
        mFileKeyType = 1;
    }

    mCompletion = std::move(completion);
}

void CommandGetFile::cancel()
{
    Command::cancel();
}


void CommandGetFile::callFailedCompletion(const Error &e)
{
    assert(mCompletion);
    if (mCompletion)
    {
        mCompletion(e, -1, -1, -1, 0, nullptr, nullptr, nullptr, {}, {});
    }
}

// process file credentials
bool CommandGetFile::procresult(Result r)
{
    if (r.wasErrorOrOK())
    {
        if (!canceled)
        {
            callFailedCompletion(r.errorOrOK());
        }
        return true;
    }

    const char* at = nullptr;
    Error e(API_EINTERNAL);
    m_off_t s = -1;
    dstime tl = 0;
    std::unique_ptr<byte[]> buf;
    m_time_t ts = 0, tm = 0;

    // credentials relevant to a non-TransferSlot scenario (node query)
    string fileattrstring;
    string filenamestring;
    string filefingerprint;
    std::vector<string> tempurls;
    std::vector<string> tempips;

    for (;;)
    {
        switch (client->json.getnameid())
        {
            case 'g':
                if (client->json.enterarray())   // now that we are requesting v2, the reply will be an array of 6 URLs for a raid download, or a single URL for the original direct download
                {
                    for (;;)
                    {
                        std::string tu;
                        if (!client->json.storeobject(&tu))
                        {
                            break;
                        }
                        tempurls.push_back(tu);
                    }
                    client->json.leavearray();
                }
                else
                {
                    std::string tu;
                    if (client->json.storeobject(&tu))
                    {
                        tempurls.push_back(tu);
                    }
                }
                e.setErrorCode(API_OK);
                break;

        case MAKENAMEID2('i', 'p'):
            if (client->json.enterarray())   // for each URL, there will be 2 IPs (IPv4 first, IPv6 second)
            {
                for (;;)
                {
                    std::string ti;
                    if (!client->json.storeobject(&ti))
                    {
                        break;
                    }
                    tempips.push_back(ti);
                }
                client->json.leavearray();
            }
            break;

            case 's':
                s = client->json.getint();
                break;

            case MAKENAMEID2('t', 's'):
                ts = client->json.getint();
                break;

            case MAKENAMEID3('t', 'm', 'd'):
                tm = ts + client->json.getint();
                break;

            case MAKENAMEID2('a', 't'):
                at = client->json.getvalue();
                break;

            case MAKENAMEID2('f', 'a'):
                client->json.storeobject(&fileattrstring);
                break;

            case 'e':
                e = (error)client->json.getint();
                break;

            case MAKENAMEID2('t', 'l'):
                tl = dstime(client->json.getint());
                break;

            case EOO:
            {
                // defer code that steals the ips <move(tempips)> and stores them in the cache
                // thus we can use them before going out of scope
                std::shared_ptr<void> deferThis(nullptr, [this, &tempurls, &tempips](...)
                {
                    // cache resolved URLs if received
                    if (tempurls.size() * 2 == tempips.size())
                    {
                        client->httpio->cacheresolvedurls(tempurls, move(tempips));
                    }
                    else
                    {
                        assert(false);
                        client->sendevent(99556, "Unpaired IPs received for URLs in `g` command");
                        LOG_err << "Unpaired IPs received for URLs in `g` command. URLs: " << tempurls.size() << " IPs: " << tempips.size();
                    }
                });

                if (canceled) //do not proceed: SymmCipher may no longer exist
                {
                    return true;
                }

                if (!at)
                {
                    callFailedCompletion(API_EINTERNAL);
                    return true;
                }

                // decrypt at and set filename
                SymmCipher * cipherer = client->getRecycledTemporaryTransferCipher(filekey, mFileKeyType);
                const char* eos = strchr(at, '"');
                buf.reset(Node::decryptattr(cipherer, at, eos ? eos - at : strlen(at)));
                if (!buf)
                {
                    callFailedCompletion(API_EKEY);
                    return true;
                }

                // all good, lets parse the attribute string
                JSON json;
                json.begin((char*)buf.get() + 5);

                for (;;)
                {
                    switch (json.getnameid())
                    {
                        case 'c':
                            if (!json.storeobject(&filefingerprint))
                            {
                                callFailedCompletion(API_EINTERNAL);
                                return true;
                            }
                            break;

                        case 'n':
                            if (!json.storeobject(&filenamestring))
                            {
                                callFailedCompletion(API_EINTERNAL);
                                return true;
                            }
                            break;

                        case EOO:
                            { //succeded, call completion function!
                                return mCompletion ? mCompletion(e, s, ts, tm, tl,
                                            &filenamestring, &filefingerprint, &fileattrstring,
                                            tempurls, tempips) : false;
                            }

                        default:
                            if (!json.storeobject())
                            {
                                callFailedCompletion(API_EINTERNAL);
                                return false;
                            }
                    }
                }
            }
            default:
                if (!client->json.storeobject())
                {
                    callFailedCompletion(API_EINTERNAL);
                }
        }
    }
}

CommandSetAttr::CommandSetAttr(MegaClient* client, Node* n, attr_map&& attrMapUpdates, Completion&& c)
    : mAttrMapUpdates(attrMapUpdates)
{
    h = n->nodeHandle();
    generationError = API_OK;
    completion = c;

    addToNodePendingCommands(n);
}

const char* CommandSetAttr::getJSON(MegaClient* client)
{
    // We generate the command just before sending, so it's up to date for any external changes that occured in the meantime
    // And we can also take into account any changes we have sent for this node that have not yet been applied by actionpackets
    jsonWriter.clear();
    generationError = API_OK;

    cmd("a");

    string at;
    if (Node* n = client->nodeByHandle(h))
    {
        AttrMap m = n->attrs;

        // apply these changes for sending, but also any earlier changes that are ahead in the queue
        assert(!n->mPendingChanges.empty());
        if (n->mPendingChanges.chain)
        {
            for (auto& cmd : *n->mPendingChanges.chain)
            {
                if (cmd == this) break;
                if (auto attrCmd = dynamic_cast<CommandSetAttr*>(cmd))
                {
                    m.applyUpdates(attrCmd->mAttrMapUpdates);
                }
            }
        }

        m.applyUpdates(mAttrMapUpdates);

        if (SymmCipher* cipher = n->nodecipher())
        {
            m.getjson(&at);
            client->makeattr(cipher, &at, at.c_str(), int(at.size()));
        }
        else
        {
            h.setUndef();  // dummy command to generate an error, with no effect
            generationError = API_EKEY;
        }
    }
    else
    {
        h.setUndef();  // dummy command to generate an error, with no effect
        generationError = API_ENOENT;
    }

    arg("n", (byte*)&h, MegaClient::NODEHANDLE);
    arg("at", (byte*)at.c_str(), int(at.size()));

    return jsonWriter.getstring().c_str();
}


bool CommandSetAttr::procresult(Result r)
{
<<<<<<< HEAD
    removeFromNodePendingCommands(h, client);
    if (completion) completion(h, generationError ? Error(generationError) : r.errorResultOrActionpacket());
    return r.wasErrorOrActionpacket();
=======
#ifdef ENABLE_SYNC
    if(r.wasError(API_OK) && syncop)
    {
        Node* node = client->nodebyhandle(h);
        if(node)
        {
            // After speculative instant completion removal, this is not needed (always sent via actionpacket code)
            LOG_debug << "Sync - remote rename from " << pa << " to " << node->displayname();
        }
    }
#endif
    client->app->setattr_result(h, r.errorOrOK());
    return r.wasErrorOrOK();
>>>>>>> 793e54fa
}

// (the result is not processed directly - we rely on the server-client
// response)
CommandPutNodes::CommandPutNodes(MegaClient* client, NodeHandle th,
                                 const char* userhandle, vector<NewNode>&& newnodes, int ctag, putsource_t csource, const char *cauth)
{
    byte key[FILENODEKEYLENGTH];

    assert(newnodes.size() > 0);
    nn = std::move(newnodes);
    type = userhandle ? USER_HANDLE : NODE_HANDLE;
    source = csource;

    mSeqtagArray = true;
    cmd("p");

    if (userhandle)
    {
        arg("t", userhandle);
        targethandle.setUndef();
    }
    else
    {
        arg("t", (byte*)&th, MegaClient::NODEHANDLE);
        targethandle = th;
    }

    arg("sm",1);

    if (cauth)
    {
        arg("cauth", cauth);
    }

    beginarray("n");

    for (unsigned i = 0; i < nn.size(); i++)
    {
        beginobject();

        NewNode* nni = &nn[i];
        switch (nni->source)
        {
            case NEW_NODE:
                arg("h", (byte*)&nni->nodehandle, MegaClient::NODEHANDLE);
                break;

            case NEW_PUBLIC:
                arg("ph", (byte*)&nni->nodehandle, MegaClient::NODEHANDLE);
                break;

            case NEW_UPLOAD:
                arg("h", nni->uploadtoken, sizeof nn[0].uploadtoken);

                // include pending file attributes for this upload
                string s;

                if (nni->fileattributes)
                {
                    // if attributes are set on the newnode then the app is not using the pendingattr mechanism
                    s.swap(*nni->fileattributes);
                    nni->fileattributes.reset();
                }
                else
                {
                    client->pendingattrstring(nn[i].uploadhandle, &s);

#ifdef USE_MEDIAINFO
                    client->mediaFileInfo.addUploadMediaFileAttributes(nn[i].uploadhandle, &s);
#endif
                }

                if (s.size())
                {
                    arg("fa", s.c_str(), 1);
                }
        }

        if (!ISUNDEF(nn[i].parenthandle))
        {
            arg("p", (byte*)&nn[i].parenthandle, MegaClient::NODEHANDLE);
        }

        if (nn[i].type == FILENODE && !ISUNDEF(nn[i].ovhandle))
        {
            arg("ov", (byte*)&nn[i].ovhandle, MegaClient::NODEHANDLE);
        }

        arg("t", nn[i].type);
        arg("a", (byte*)nn[i].attrstring->data(), int(nn[i].attrstring->size()));

        if (nn[i].nodekey.size() <= sizeof key)
        {
            client->key.ecb_encrypt((byte*)nn[i].nodekey.data(), key, nn[i].nodekey.size());
            arg("k", key, int(nn[i].nodekey.size()));
        }
        else
        {
            arg("k", (const byte*)nn[i].nodekey.data(), int(nn[i].nodekey.size()));
        }

        endobject();
    }

    endarray();

    // add cr element for new nodes, if applicable
    if (type == NODE_HANDLE)
    {
        Node* tn;
        if ((tn = client->nodeByHandle(th)))
        {
            ShareNodeKeys snk;

            for (unsigned i = 0; i < nn.size(); i++)
            {
                switch (nn[i].source)
                {
                    case NEW_PUBLIC:
                    case NEW_NODE:
                        snk.add(nn[i].nodekey, nn[i].nodehandle, tn, 0);
                        break;

                    case NEW_UPLOAD:
                        snk.add(nn[i].nodekey, nn[i].nodehandle, tn, 0, nn[i].uploadtoken, (int)sizeof nn[i].uploadtoken);
                        break;
                }
            }

            snk.get(this, true);
        }
    }

    tag = ctag;
    addToNodePendingCommands(targethandle, client);
}

// add new nodes and handle->node handle mapping
void CommandPutNodes::removePendingDBRecordsAndTempFiles()
{
    removeFromNodePendingCommands(targethandle, client);

    pendingdbid_map::iterator it = client->pendingtcids.find(tag);
    if (it != client->pendingtcids.end())
    {
        if (client->tctable)
        {
            client->mTctableRequestCommitter->beginOnce();
            vector<uint32_t> &ids = it->second;
            for (unsigned int i = 0; i < ids.size(); i++)
            {
                if (ids[i])
                {
                    client->tctable->del(ids[i]);
                }
            }
        }
        client->pendingtcids.erase(it);
    }
    pendingfiles_map::iterator pit = client->pendingfiles.find(tag);
    if (pit != client->pendingfiles.end())
    {
        vector<LocalPath> &pfs = pit->second;
        for (unsigned int i = 0; i < pfs.size(); i++)
        {
            client->fsaccess->unlinklocal(pfs[i]);
        }
        client->pendingfiles.erase(pit);
    }
}

void CommandPutNodes::performAppCallback(Error e, bool targetOverride)
{

    // First disassociate the LocalNodes and NewNodes
    // We needed them for internal processing (calling back the sync code etc)
    // but the app should not know about them, and if it calls move(nn)
    // then we may not remove newnode references from the LocalNodes in a timely fashion.

    for (size_t i = 0; i < nn.size(); i++)
    {
        nn[i].localnode.reset();
    }

    client->app->putnodes_result(e, type, nn, targetOverride);
}

bool CommandPutNodes::procresult(Result r)
{
    removePendingDBRecordsAndTempFiles();

    if (r.hasJsonArray() || r.hasJsonObject())
    {
        // The response is a sparse array indicating the nodes that failed, and the corresponding error code.
        // If the first three nodes failed, the response would be e.g. [-9,-9,-9].  Success is []
        // If the second and third node failed, the response would change to {"1":-9,"2":-9}.

        unsigned arrayIndex = 0;
        for (;;)
        {
            if (r.hasJsonArray())
            {
                if (*client->json.pos == ']')
                {
                    break;
                }

                if (!client->json.isnumeric())
                {
                    performAppCallback(API_EINTERNAL);
                    return false;
                }

                assert(arrayIndex < nn.size());
                if (arrayIndex < nn.size())
                {
                    nn[arrayIndex++].mError = error(client->json.getint());
                }
            }
            else
            {
                string index, errorCode;
                if (client->json.storeobject(&index) && *client->json.pos == ':')
                {
                    ++client->json.pos;
                    if (client->json.storeobject(&errorCode))
                    {
                        arrayIndex = unsigned(atoi(index.c_str()));
                        if (arrayIndex < nn.size())
                        {
                            nn[arrayIndex].mError = error(atoi(errorCode.c_str()));
                            continue;
                        }
                    }
                }
                if (*client->json.pos != '}')
                {
                    performAppCallback(API_EINTERNAL);
                    return false;
                }
                break;
            }
        }

#ifdef DEBUG
        for (auto& n : nn)
        {
            // double check we got a node, or know the error why it didn't get created
            if (!((n.added && n.mAddedHandle != UNDEF && !n.mError) ||
                 (!n.added && n.mAddedHandle == UNDEF && n.mError)))
            {
                assert(false);
            }
        }
#endif

	    // when the target has been removed, the API automatically adds the new node/s
	    // into the rubbish bin
	    Node *tempNode = !nn.empty() ? client->nodebyhandle(nn.front().mAddedHandle) : nullptr;
	    bool targetOverride = (tempNode && NodeHandle().set6byte(tempNode->parenthandle) != targethandle);

#ifdef ENABLE_SYNC
        if (source == PUTNODES_SYNC)
        {

            // internal procesing first in case app takes nn back
            client->putnodes_sync_result(API_OK, nn);

            // call app back.  It might move from nn.
            performAppCallback(API_OK, targetOverride);
        }
        else
#endif
        if (source == PUTNODES_APP)
        {
            performAppCallback(emptyResponse ? API_ENOENT : API_OK, targetOverride);
        }
#ifdef ENABLE_SYNC
        else
        {
            client->putnodes_syncdebris_result(API_OK, nn);
        }
#endif
        return true;
    }
    else
    {
        LOG_debug << "Putnodes error " << r.errorOrOK();
        if (r.wasError(API_EOVERQUOTA))
        {
            if (client->isPrivateNode(targethandle))
            {
                client->activateoverquota(0, false);
            }
#ifdef ENABLE_SYNC
            else    // the target's account is overquota
            {
                if (source == PUTNODES_SYNC)
                {
                    client->disableSyncContainingNode(targethandle.as8byte(), FOREIGN_TARGET_OVERSTORAGE, false);
                }
            }
#endif
        }
#ifdef ENABLE_SYNC
        if (source == PUTNODES_SYNC)
        {
            if (r.wasError(API_EACCESS))
            {
                client->sendevent(99402, "API_EACCESS putting node in sync transfer", 0);
            }

            client->putnodes_sync_result(r.errorOrOK(), nn);
            performAppCallback(r.errorOrOK());
        }
        else
        {
#endif
            if (source == PUTNODES_APP)
            {
                performAppCallback(r.errorOrOK());
            }
#ifdef ENABLE_SYNC
            else
            {
                client->putnodes_syncdebris_result(r.errorOrOK(), nn);
            }
        }
#endif
        return r.wasErrorOrOK();
    }
}


CommandMoveNode::CommandMoveNode(MegaClient* client, Node* n, Node* t, syncdel_t csyncdel, NodeHandle prevparent, Completion&& c)
{
    h = n->nodeHandle();
    syncdel = csyncdel;
    np = t->nodeHandle();
    pp = prevparent;
    syncop = pp != UNDEF;
    completion = c;

    cmd("m");

    // Special case for Move, we do set the 'i' field.
    // This is needed for backward compatibility, old versions used memcmp to detect if a 'd' actionpacket was followed by a 't'  actionpacket with the same 'i' (ie, a move)
    // Additionally the servers can't deliver `st` in that packet for the same reason.  And of course we will not ignore this `t` packet, despite setting 'i'.
    notself(client);

    arg("n", h);
    arg("t", t->nodeHandle());
    assert(t->type != FILENODE);

    TreeProcShareKeys tpsk;
    client->proctree(n, &tpsk);
    tpsk.get(this);

    tag = client->reqtag;

    addToNodePendingCommands(n);
    addToNodePendingCommands(t);
}

bool CommandMoveNode::procresult(Result r)
{
    removeFromNodePendingCommands(h, client);
    removeFromNodePendingCommands(np, client);

    if (r.wasErrorOrActionpacket())
    {
        if (r.wasError(API_EOVERQUOTA))
        {
            client->activateoverquota(0, false);
        }

#ifdef ENABLE_SYNC
        if (syncdel != SYNCDEL_NONE)
        {
            Node* syncn = client->nodeByHandle(h);

            if (syncn)
            {
                if (r.succeeded())
                {
                    Node* n;

                    // update all todebris records in the subtree
                    for (node_set::iterator it = client->todebris.begin(); it != client->todebris.end(); it++)
                    {
                        n = *it;

                        do {
                            if (n == syncn)
                            {
<<<<<<< HEAD
=======
                                if (syncop)
                                {
                                    // After speculative instant completion removal, this is not needed (always sent via actionpacket code)
                                    client->syncs.forEachRunningSyncContainingNode(n, [&](Sync* s) {
                                        if ((*it)->type == FOLDERNODE)
                                        {
                                            LOG_debug << "Sync - remote folder deletion detected " << n->displayname(); 
                                        }
                                        else
                                        {
                                            LOG_debug << "Sync - remote file deletion detected " << n->displayname() << " Nhandle: " << LOG_NODEHANDLE(n->nodehandle);
                                        }
                                    });
                                }

>>>>>>> 793e54fa
                                (*it)->syncdeleted = syncdel;
                                break;
                            }
                        } while ((n = n->parent));
                    }
                }
                else
                {
                    Node *tn = NULL;
                    if (syncdel == SYNCDEL_BIN || syncdel == SYNCDEL_FAILED
                            || !(tn = client->nodebyhandle(client->rootnodes[RUBBISHNODE - ROOTNODE])))
                    {
                        LOG_err << "Error moving node to the Rubbish Bin";
                        syncn->syncdeleted = SYNCDEL_NONE;
                        client->todebris.erase(syncn->todebris_it);
                        syncn->todebris_it = client->todebris.end();
                    }
                    else
                    {
                        int creqtag = client->reqtag;
                        client->reqtag = syncn->tag;
                        LOG_warn << "Move to Syncdebris failed. Moving to the Rubbish Bin instead.";
                        client->rename(syncn, tn, SYNCDEL_FAILED, pp, nullptr, nullptr); // if we don't succeed here, just stop rather than cycling forever
                        client->reqtag = creqtag;
                    }
                }
            }
        }
<<<<<<< HEAD
=======
        else if(syncop)
        {
            Node *n = client->nodebyhandle(h);
            if(n)
            {
                // After speculative instant completion removal, this is not needed (always sent via actionpacket code)
                Node* prevparent = client->nodebyhandle(pp);
                LOG_debug << "Sync - remote move detected: " << n->displayname() <<
                    " from " << (prevparent ? prevparent->displayname() : "?") <<
                    " to " << (n->parent ? n->parent->displayname() : "?");
            }
        }
>>>>>>> 793e54fa
#endif
        // Movement of shares and pending shares into Rubbish should remove them
        if (r.wasStrictlyError() && syncdel == SYNCDEL_NONE)
        {
            client->sendevent(99439, "Unexpected move error", 0);
        }
    }

    if (Node* n = client->nodeByHandle(h))
    {
        client->rewriteforeignkeys(n);
    }

    if (completion) completion(h, r.errorResultOrActionpacket());
    return r.wasErrorOrActionpacket();
}

CommandDelNode::CommandDelNode(MegaClient* client, handle th, bool keepversions, int cmdtag, std::function<void(handle, error)> f)
    : mResultFunction(f)
{
    cmd("d");

    arg("n", (byte*)&th, MegaClient::NODEHANDLE);

    if (keepversions)
    {
        arg("v", 1);
    }

    h = th;
    tag = cmdtag;
    const Node* n = client->nodebyhandle(h);
    parent = (n && n->parent) ? n->parent->nodehandle : UNDEF;
}

bool CommandDelNode::procresult(Result r)
{
    error e = r.errorResultOrActionpacket();

    if (r.wasErrorOrActionpacket())
    {
        if (mResultFunction)    mResultFunction(h, e);
        else         client->app->unlink_result(h, e);
        return true;
    }
    else
    {
        error e = API_OK;

        for (;;)
        {
            switch (client->json.getnameid())
            {
                case 'r':
                    if (client->json.enterarray())
                    {
                        if(client->json.isnumeric())
                        {
                            e = (error)client->json.getint();
                        }

                        client->json.leavearray();
                    }
                    break;

                case EOO:
                    if (mResultFunction)    mResultFunction(h, e);
                    else         client->app->unlink_result(h, e);

                    return true;

                default:
                    if (!client->json.storeobject())
                    {
                        if (mResultFunction)    mResultFunction(h, API_EINTERNAL);
                        else         client->app->unlink_result(h, API_EINTERNAL);
                        return false;
                    }
            }
        }
    }
}


CommandDelVersions::CommandDelVersions(MegaClient* client)
{
    cmd("dv");
    tag = client->reqtag;
}

bool CommandDelVersions::procresult(Result r)
{
    client->app->unlinkversions_result(r.errorResultOrActionpacket());
    return r.wasErrorOrActionpacket();
}

CommandKillSessions::CommandKillSessions(MegaClient* client)
{
    cmd("usr");
    arg("ko", 1); // Request to kill all sessions except the current one

    h = UNDEF;
    tag = client->reqtag;
}

CommandKillSessions::CommandKillSessions(MegaClient* client, handle sessionid)
{
    cmd("usr");
    beginarray("s");
    element(sessionid, MegaClient::USERHANDLE);
    endarray();

    h = sessionid;
    tag = client->reqtag;
}

bool CommandKillSessions::procresult(Result r)
{
    client->app->sessions_killed(h, r.errorOrOK());
    return r.wasErrorOrOK();
}

CommandLogout::CommandLogout(MegaClient *client, bool keepSyncConfigsFile)
    : mKeepSyncConfigsFile(keepSyncConfigsFile)
{
    cmd("sml");

    batchSeparately = true;

    tag = client->reqtag;
}

const char* CommandLogout::getJSON(MegaClient* client)
{
    if (!incrementedCount)
    {
        // only set this once we are about to send the command, in case there are others ahead of it in the queue
        client->loggingout++;
        // only set it once in case of retries.
        incrementedCount = true;
    }
    return jsonWriter.getstring().c_str();
}

bool CommandLogout::procresult(Result r)
{
    assert(r.wasErrorOrOK());
    MegaApp *app = client->app;
    if (client->loggingout > 0)
    {
        client->loggingout--;
    }
    if(r.wasError(API_OK))
    {
        // We are logged out, but we mustn't call locallogout until we exit this call
        // stack for processing CS batches, as it deletes data currently in use.
        bool keepSyncConfigsFile = mKeepSyncConfigsFile;
        client->mOnCSCompletion = [keepSyncConfigsFile](MegaClient* client){
            client->locallogout(true, keepSyncConfigsFile);
            client->app->logout_result(API_OK);
        };
    }
    else
    {
        app->logout_result(r.errorOrOK());
    }
    return true;
}

CommandPrelogin::CommandPrelogin(MegaClient* client, const char* email)
{
    cmd("us0");
    arg("user", email);
    batchSeparately = true;  // in case the account is blocked (we need to get a sid so we can issue whyamiblocked)

    this->email = email;
    tag = client->reqtag;
}

bool CommandPrelogin::procresult(Result r)
{
    if (r.wasErrorOrOK())
    {
        client->app->prelogin_result(0, NULL, NULL, r.errorOrOK());
        return true;
    }

    assert(r.hasJsonObject());
    int v = 0;
    string salt;
    for (;;)
    {
        switch (client->json.getnameid())
        {
            case 'v':
                v = int(client->json.getint());
                break;
            case 's':
                client->json.storeobject(&salt);
                break;
            case EOO:
                if (v == 0)
                {
                    LOG_err << "No version returned";
                    client->app->prelogin_result(0, NULL, NULL, API_EINTERNAL);
                }
                else if (v > 2)
                {
                    LOG_err << "Version of account not supported";
                    client->app->prelogin_result(0, NULL, NULL, API_EINTERNAL);
                }
                else if (v == 2 && !salt.size())
                {
                    LOG_err << "No salt returned";
                    client->app->prelogin_result(0, NULL, NULL, API_EINTERNAL);
                }
                else
                {
                    client->accountversion = v;
                    Base64::atob(salt, client->accountsalt);
                    client->app->prelogin_result(v, &email, &salt, API_OK);
                }
                return true;
            default:
                if (!client->json.storeobject())
                {
                    client->app->prelogin_result(0, NULL, NULL, API_EINTERNAL);
                    return false;
                }
        }
    }
}

// login request with user e-mail address and user hash
CommandLogin::CommandLogin(MegaClient* client, const char* email, const byte *emailhash, int emailhashsize, const byte *sessionkey, int csessionversion, const char *pin)
{
    cmd("us");
    batchSeparately = true;  // in case the account is blocked (we need to get a sid so we can issue whyamiblocked)

    // are we just performing a session validation?
    checksession = !email;
    sessionversion = csessionversion;

    if (!checksession)
    {
        arg("user", email);
        arg("uh", emailhash, emailhashsize);
        if (pin)
        {
            arg("mfa", pin);
        }
    }
    else
    {
        if (client->sctable && client->dbaccess->currentDbVersion == DbAccess::LEGACY_DB_VERSION)
        {
            LOG_debug << "Requesting a local cache upgrade";
            arg("fa", 1);
        }
    }

    if (sessionkey)
    {
        arg("sek", sessionkey, SymmCipher::KEYLENGTH);
    }

    if (client->cachedscsn != UNDEF)
    {
        arg("sn", (byte*)&client->cachedscsn, sizeof client->cachedscsn);
    }

    string deviceIdHash = client->getDeviceidHash();
    if (!deviceIdHash.empty())
    {
        arg("si", deviceIdHash.c_str());
    }
    else
    {
        client->sendevent(99454, "Device-id not available at login");
    }

    tag = client->reqtag;
}

// process login result
bool CommandLogin::procresult(Result r)
{
    if (r.wasErrorOrOK())
    {
        client->app->login_result(r.errorOrOK());
        return true;
    }

    assert(r.hasJsonObject());
    byte hash[SymmCipher::KEYLENGTH];
    byte sidbuf[AsymmCipher::MAXKEYLENGTH];
    byte privkbuf[AsymmCipher::MAXKEYLENGTH * 2];
    byte sek[SymmCipher::KEYLENGTH];
    int len_k = 0, len_privk = 0, len_csid = 0, len_tsid = 0, len_sek = 0;
    handle me = UNDEF;
    bool fa = false;
    bool ach = false;

    for (;;)
    {
        switch (client->json.getnameid())
        {
            case 'k':
                len_k = client->json.storebinary(hash, sizeof hash);
                break;

            case 'u':
                me = client->json.gethandle(MegaClient::USERHANDLE);
                break;

            case MAKENAMEID3('s', 'e', 'k'):
                len_sek = client->json.storebinary(sek, sizeof sek);
                break;

            case MAKENAMEID4('t', 's', 'i', 'd'):
                len_tsid = client->json.storebinary(sidbuf, sizeof sidbuf);
                break;

            case MAKENAMEID4('c', 's', 'i', 'd'):
                len_csid = client->json.storebinary(sidbuf, sizeof sidbuf);
                break;

            case MAKENAMEID5('p', 'r', 'i', 'v', 'k'):
                len_privk = client->json.storebinary(privkbuf, sizeof privkbuf);
                break;

            case MAKENAMEID2('f', 'a'):
                fa = client->json.getint();
                break;

            case MAKENAMEID3('a', 'c', 'h'):
                ach = client->json.getint();
                break;

            case MAKENAMEID2('s', 'n'):
                if (!client->json.getint())
                {
                    // local state cache continuity rejected: read state from
                    // server instead
                    client->cachedscsn = UNDEF;
                }
                break;

            case EOO:
                if (!checksession)
                {
                    if (ISUNDEF(me) || len_k != sizeof hash)
                    {
                        client->app->login_result(API_EINTERNAL);
                        return true;
                    }

                    // decrypt and set master key
                    client->key.ecb_decrypt(hash);
                    client->key.setkey(hash);
                }
                else
                {
                    if (fa && client->sctable)
                    {
                        client->sctable->remove();
                        client->sctable.reset();
                        client->pendingsccommit = false;
                        client->cachedscsn = UNDEF;
                        client->dbaccess->currentDbVersion = DbAccess::DB_VERSION;

                        client->sendevent(99404, "Local DB upgrade granted", 0);
                    }
                }

                if (len_sek)
                {
                    if (len_sek != SymmCipher::KEYLENGTH)
                    {
                        client->app->login_result(API_EINTERNAL);
                        return true;
                    }

                    if (checksession && sessionversion)
                    {
                        byte k[SymmCipher::KEYLENGTH];
                        memcpy(k, client->key.key, sizeof(k));

                        client->key.setkey(sek);
                        client->key.ecb_decrypt(k);
                        client->key.setkey(k);
                    }
                }

                if (len_tsid)
                {
                    client->sid.assign((const char *)sidbuf, MegaClient::SIDLEN);

                    // account does not have an RSA keypair set: verify
                    // password using symmetric challenge
                    if (!client->checktsid(sidbuf, len_tsid))
                    {
                        LOG_warn << "Error checking tsid";
                        client->app->login_result(API_ENOENT);
                        return true;
                    }

                    // add missing RSA keypair
                    LOG_info << "Generating and adding missing RSA keypair";
                    client->setkeypair();
                }
                else
                {
                    // account has RSA keypair: decrypt server-provided session ID
                    if (len_privk < 256)
                    {
                        if (!checksession)
                        {
                            client->app->login_result(API_EINTERNAL);
                            return true;
                        }
                        else if (!client->ephemeralSessionPlusPlus)
                        {
                            // logging in with tsid to an account without a RSA keypair
                            LOG_info << "Generating and adding missing RSA keypair";
                            client->setkeypair();
                        }
                    }
                    else
                    {
                        // decrypt and set private key
                        client->key.ecb_decrypt(privkbuf, len_privk);
                        client->mPrivKey.resize(AsymmCipher::MAXKEYLENGTH * 2);
                        client->mPrivKey.resize(Base64::btoa(privkbuf, len_privk, (char *)client->mPrivKey.data()));

                        if (!client->asymkey.setkey(AsymmCipher::PRIVKEY, privkbuf, len_privk))
                        {
                            LOG_warn << "Error checking private key";
                            client->app->login_result(API_ENOENT);
                            return true;
                        }
                    }

                    if (!checksession)
                    {
                        if (len_csid < 32)
                        {
                            client->app->login_result(API_EINTERNAL);
                            return true;
                        }

                        // decrypt and set session ID for subsequent API communication
                        if (!client->asymkey.decrypt(sidbuf, len_csid, sidbuf, MegaClient::SIDLEN))
                        {
                            client->app->login_result(API_EINTERNAL);
                            return true;
                        }

                        client->sid.assign((const char *)sidbuf, MegaClient::SIDLEN);
                    }
                }

                client->me = me;
                client->uid = Base64Str<MegaClient::USERHANDLE>(client->me);
                client->achievements_enabled = ach;
                // Force to create own user
                client->finduser(me, 1);

                if (len_sek)
                {
                    client->sessionkey.assign((const char *)sek, sizeof(sek));
                }

                client->openStatusTable(true);
                client->app->login_result(API_OK);
                return true;

            default:
                if (!client->json.storeobject())
                {
                    client->app->login_result(API_EINTERNAL);
                    return false;
                }
        }
    }
}

CommandShareKeyUpdate::CommandShareKeyUpdate(MegaClient*, handle sh, const char* uid, const byte* key, int len)
{
    cmd("k");
    beginarray("sr");

    element(sh, MegaClient::NODEHANDLE);
    element(uid);
    element(key, len);

    endarray();
}

CommandShareKeyUpdate::CommandShareKeyUpdate(MegaClient* client, handle_vector* v)
{
    Node* n;
    byte sharekey[SymmCipher::KEYLENGTH];

    cmd("k");
    beginarray("sr");

    for (size_t i = v->size(); i--;)
    {
        handle h = (*v)[i];

        if ((n = client->nodebyhandle(h)) && n->sharekey)
        {
            client->key.ecb_encrypt(n->sharekey->key, sharekey, SymmCipher::KEYLENGTH);

            element(h, MegaClient::NODEHANDLE);
            element(client->me, MegaClient::USERHANDLE);
            element(sharekey, SymmCipher::KEYLENGTH);
        }
    }

    endarray();
}

// add/remove share; include node share keys if new share
CommandSetShare::CommandSetShare(MegaClient* client, Node* n, User* u, accesslevel_t a, int newshare, const char* msg, bool writable, const char* personal_representation, int ctag, std::function<void(Error, bool writable)> f)
{
    byte auth[SymmCipher::BLOCKSIZE];
    byte key[SymmCipher::KEYLENGTH];
    byte asymmkey[AsymmCipher::MAXKEYLENGTH];
    int t = 0;

    tag = ctag;

    sh = n->nodehandle;
    user = u;
    access = a;
    mWritable = writable;

    completion = move(f);
    assert(completion);

    mSeqtagArray = true;
    cmd("s2");
    arg("n", (byte*)&sh, MegaClient::NODEHANDLE);

    // Only for inviting non-contacts
    if (personal_representation && personal_representation[0])
    {
        this->personal_representation = personal_representation;
        arg("e", personal_representation);
    }

    if (msg && msg[0])
    {
        this->msg = msg;
        arg("msg", msg);
    }

    if (a != ACCESS_UNKNOWN)
    {
        // securely store/transmit share key
        // by creating a symmetrically (for the sharer) and an asymmetrically
        // (for the sharee) encrypted version
        memcpy(key, n->sharekey->key, sizeof key);
        memcpy(asymmkey, key, sizeof key);

        client->key.ecb_encrypt(key);
        arg("ok", key, sizeof key);

        if (u && u->pubk.isvalid())
        {
            t = u->pubk.encrypt(client->rng, asymmkey, SymmCipher::KEYLENGTH, asymmkey, sizeof asymmkey);
        }

        // outgoing handle authentication
        client->handleauth(sh, auth);
        arg("ha", auth, sizeof auth);
    }

    beginarray("s");
    beginobject();

    arg("u", u ? ((u->show == VISIBLE) ? u->uid.c_str() : u->email.c_str()) : MegaClient::EXPORTEDLINK);
    // if the email is registered, the pubk request has returned the userhandle -->
    // sending the userhandle instead of the email makes the API to assume the user is already a contact

    if (a != ACCESS_UNKNOWN)
    {
        arg("r", a);

        if (u && u->pubk.isvalid() && t)
        {
            arg("k", asymmkey, t);
        }
    }

    endobject();
    endarray();

    // only for a fresh share: add cr element with all node keys encrypted to
    // the share key
    if (newshare)
    {
        // the new share's nodekeys for this user: generate node list
        TreeProcShareKeys tpsk(n);
        client->proctree(n, &tpsk);
        tpsk.get(this);
    }
}

// process user element (email/handle pairs)
bool CommandSetShare::procuserresult(MegaClient* client)
{
    while (client->json.enterobject())
    {
        handle uh = UNDEF;
        const char* m = NULL;

        for (;;)
        {
            switch (client->json.getnameid())
            {
                case 'u':
                    uh = client->json.gethandle(MegaClient::USERHANDLE);
                    break;

                case 'm':
                    m = client->json.getvalue();
                    break;

                case EOO:
                    if (!ISUNDEF(uh) && m)
                    {
                        client->mapuser(uh, m);
                    }
                    return true;

                default:
                    if (!client->json.storeobject())
                    {
                        return false;
                    }
            }
        }
    }

    return false;
}

// process result of share addition/modification
bool CommandSetShare::procresult(Result r)
{
    if (r.wasErrorOrOK())
    {
        completion(r.errorOrOK(), mWritable);
        return true;
    }

    for (;;)
    {
        switch (client->json.getnameid())
        {
            case MAKENAMEID2('o', 'k'):  // an owner key response will only
                                         // occur if the same share was created
                                         // concurrently with a different key
            {
                byte key[SymmCipher::KEYLENGTH + 1];
                if (client->json.storebinary(key, sizeof key + 1) == SymmCipher::KEYLENGTH)
                {
                    Node* n;

                    if ((n = client->nodebyhandle(sh)) && n->sharekey)
                    {
                        client->key.ecb_decrypt(key);
                        n->sharekey->setkey(key);

                        // repeat attempt with corrected share key
                        client->reqs.add(new CommandSetShare(client, n, user, access, 0, msg.c_str(), mWritable, personal_representation.c_str(),
                                         tag, move(completion)));
                        return false;
                    }
                }
                break;
            }

            case 'u':   // user/handle confirmation
                if (client->json.enterarray())
                {
                    while (procuserresult(client))
                    {}
                    client->json.leavearray();
                }
                break;

            case 'r':
                if (client->json.enterarray())
                {
                    while (client->json.isnumeric())
                    {
                        // intermediate result updates, not final completion
                        // we used to call share_result but it wasn't used
                        client->json.getint();
                    }

                    client->json.leavearray();
                }
                break;

            case MAKENAMEID3('s', 'n', 'k'):
                client->procsnk(&client->json);
                break;

            case MAKENAMEID3('s', 'u', 'k'):
                client->procsuk(&client->json);
                break;

            case MAKENAMEID2('c', 'r'):
                client->proccr(&client->json);
                break;

            case EOO:
                completion(API_OK, mWritable);
                return true;

            default:
                if (!client->json.storeobject())
                {
                    return false;
                }
        }
    }
}

CommandSetPendingContact::CommandSetPendingContact(MegaClient* client, const char* temail, opcactions_t action, const char* msg, const char* oemail, handle contactLink)
{
    mV3 = false;
    cmd("upc");

    if (oemail != NULL)
    {
        arg("e", oemail);
    }

    arg("u", temail);
    switch (action)
    {
        case OPCA_DELETE:
            arg("aa", "d");
            break;
        case OPCA_REMIND:
            arg("aa", "r");
            break;
        case OPCA_ADD:
            arg("aa", "a");
            if (!ISUNDEF(contactLink))
            {
                arg("cl", (byte*)&contactLink, MegaClient::CONTACTLINKHANDLE);
            }
            break;
    }

    if (msg != NULL)
    {
        arg("msg", msg);
    }

    if (action != OPCA_REMIND)  // for reminders, need the actionpacket to update `uts`
    {
        notself(client);
    }

    tag = client->reqtag;
    this->action = action;
    this->temail = temail;
}

bool CommandSetPendingContact::procresult(Result r)
{
    if (r.wasErrorOrOK())
    {
        handle pcrhandle = UNDEF;
        if (r.wasError(API_OK)) // response for delete & remind actions is always numeric
        {
            // find the PCR by email
            PendingContactRequest *pcr = NULL;
            for (handlepcr_map::iterator it = client->pcrindex.begin();
                 it != client->pcrindex.end(); it++)
            {
                if (it->second->targetemail == temail)
                {
                    pcr = it->second.get();
                    pcrhandle = pcr->id;
                    break;
                }
            }

            if (!pcr)
            {
                LOG_err << "Reminded/deleted PCR not found";
            }
            else if (action == OPCA_DELETE)
            {
                pcr->changed.deleted = true;
                client->notifypcr(pcr);

                // remove pending shares related to the deleted PCR
                Node *n;
                for (node_map::iterator it = client->nodes.begin(); it != client->nodes.end(); it++)
                {
                    n = it->second;
                    if (n->pendingshares && n->pendingshares->find(pcr->id) != n->pendingshares->end())
                    {
                        client->newshares.push_back(
                                    new NewShare(n->nodehandle, 1, n->owner, ACCESS_UNKNOWN,
                                                 0, NULL, NULL, pcr->id, false));
                    }
                }

                client->mergenewshares(1);
            }
        }

        client->app->setpcr_result(pcrhandle, r.errorOrOK(), this->action);
        return true;
    }

    // if the PCR has been added, the response contains full details
    handle p = UNDEF;
    m_time_t ts = 0;
    m_time_t uts = 0;
    const char *eValue = NULL;
    const char *m = NULL;
    const char *msg = NULL;
    PendingContactRequest *pcr = NULL;
    for (;;)
    {
        switch (client->json.getnameid())
        {
            case 'p':
                p = client->json.gethandle(MegaClient::PCRHANDLE);
                break;
            case 'm':
                m = client->json.getvalue();
                break;
            case 'e':
                eValue = client->json.getvalue();
                break;
            case MAKENAMEID3('m', 's', 'g'):
                msg = client->json.getvalue();
                break;
            case MAKENAMEID2('t', 's'):
                ts = client->json.getint();
                break;
            case MAKENAMEID3('u', 't', 's'):
                uts = client->json.getint();
                break;
            case EOO:
                if (ISUNDEF(p))
                {
                    LOG_err << "Error in CommandSetPendingContact. Undefined handle";
                    client->app->setpcr_result(UNDEF, API_EINTERNAL, this->action);
                    return true;
                }

                if (action != OPCA_ADD || !eValue || !m || ts == 0 || uts == 0)
                {
                    LOG_err << "Error in CommandSetPendingContact. Wrong parameters";
                    client->app->setpcr_result(UNDEF, API_EINTERNAL, this->action);
                    return true;
                }

                pcr = new PendingContactRequest(p, eValue, m, ts, uts, msg, true);
                client->mappcr(p, unique_ptr<PendingContactRequest>(pcr));

                client->notifypcr(pcr);
                client->app->setpcr_result(p, API_OK, this->action);
                return true;

            default:
                if (!client->json.storeobject())
                {
                    LOG_err << "Error in CommandSetPendingContact. Parse error";
                    client->app->setpcr_result(UNDEF, API_EINTERNAL, this->action);
                    return false;
                }
        }
    }
}

CommandUpdatePendingContact::CommandUpdatePendingContact(MegaClient* client, handle p, ipcactions_t action)
{
    cmd("upca");

    arg("p", (byte*)&p, MegaClient::PCRHANDLE);
    switch (action)
    {
        case IPCA_ACCEPT:
            arg("aa", "a");
            break;
        case IPCA_DENY:
            arg("aa", "d");
            break;
        case IPCA_IGNORE:
        default:
            arg("aa", "i");
            break;
    }

    tag = client->reqtag;
    this->action = action;
}

bool CommandUpdatePendingContact::procresult(Result r)
{
    client->app->updatepcr_result(r.errorResultOrActionpacket(), this->action);
    return r.wasErrorOrActionpacket();
}

CommandEnumerateQuotaItems::CommandEnumerateQuotaItems(MegaClient* client)
{
    cmd("utqa");
    arg("nf", 1);
    arg("b", 1);
    tag = client->reqtag;
}

bool CommandEnumerateQuotaItems::procresult(Result r)
{
    if (r.wasErrorOrOK())
    {
        client->app->enumeratequotaitems_result(r.errorOrOK());
        return true;
    }

    while (client->json.enterobject())
    {
        handle product = UNDEF;
        int prolevel = -1, gbstorage = -1, gbtransfer = -1, months = -1, type = -1;
        unsigned amount = 0, amountMonth = 0;
        const char* amountStr = nullptr;
        const char* amountMonthStr = nullptr;
        const char* curr = nullptr;
        const char* desc = nullptr;
        const char* ios = nullptr;
        const char* android = nullptr;
        string currency;
        string description;
        string ios_id;
        string android_id;
        bool finished = false;
        while (!finished)
        {
            switch (client->json.getnameid())
            {
                case MAKENAMEID2('i', 't'):
                    type = static_cast<int>(client->json.getint());
                    break;
                case MAKENAMEID2('i', 'd'):
                    product = client->json.gethandle(8);
                    break;
                case MAKENAMEID2('a', 'l'):
                    prolevel = static_cast<int>(client->json.getint());
                    break;
                case 's':
                    gbstorage = static_cast<int>(client->json.getint());
                    break;
                case 't':
                    gbtransfer = static_cast<int>(client->json.getint());
                    break;
                case 'm':
                    months = static_cast<int>(client->json.getint());
                    break;
                case 'p':
                    amountStr = client->json.getvalue();
                    break;
                case 'c':
                    curr = client->json.getvalue();
                    break;
                case 'd':
                    desc = client->json.getvalue();
                    break;
                case MAKENAMEID3('i', 'o', 's'):
                    ios = client->json.getvalue();
                    break;
                case MAKENAMEID6('g', 'o', 'o', 'g', 'l', 'e'):
                    android = client->json.getvalue();
                    break;
                case MAKENAMEID3('m', 'b', 'p'):
                    amountMonthStr = client->json.getvalue();
                    break;
                case EOO:
                    if (type < 0
                            || ISUNDEF(product)
                            || (prolevel < 0)
                            || (!type && gbstorage < 0)
                            || (!type && gbtransfer < 0)
                            || (months < 0)
                            || !amountStr
                            || !curr
                            || !desc
                            || !amountMonthStr
                            || (!type && !ios)
                            || (!type && !android))
                    {
                        client->app->enumeratequotaitems_result(API_EINTERNAL);
                        return true;
                    }

                    finished = true;
                    break;
                default:
                    client->app->enumeratequotaitems_result(API_EINTERNAL);
                    return false;
            }
        }

        client->json.leaveobject();
        JSON::copystring(&currency, curr);
        JSON::copystring(&description, desc);
        JSON::copystring(&ios_id, ios);
        JSON::copystring(&android_id, android);

        amount = atoi(amountStr) * 100;
        if ((curr = strchr(amountStr, '.')))
        {
            curr++;
            if ((*curr >= '0') && (*curr <= '9'))
            {
                amount += (*curr - '0') * 10;
            }
            curr++;
            if ((*curr >= '0') && (*curr <= '9'))
            {
                amount += *curr - '0';
            }
        }

        amountMonth = atoi(amountMonthStr) * 100;
        if ((curr = strchr(amountMonthStr, '.')))
        {
            curr++;
            if ((*curr >= '0') && (*curr <= '9'))
            {
                amountMonth += (*curr - '0') * 10;
            }
            curr++;
            if ((*curr >= '0') && (*curr <= '9'))
            {
                amountMonth += *curr - '0';
            }
        }

        client->app->enumeratequotaitems_result(type, product, prolevel, gbstorage,
                                                gbtransfer, months, amount, amountMonth,
                                                currency.c_str(), description.c_str(),
                                                ios_id.c_str(), android_id.c_str());
    }

    client->app->enumeratequotaitems_result(API_OK);
    return true;
}

CommandPurchaseAddItem::CommandPurchaseAddItem(MegaClient* client, int itemclass,
                                               handle item, unsigned price,
                                               const char* currency, unsigned /*tax*/,
                                               const char* /*country*/, handle lph,
                                               int phtype, int64_t ts)
{
    string sprice;
    sprice.resize(128);
    sprintf((char *)sprice.data(), "%.2f", price/100.0);
    replace( sprice.begin(), sprice.end(), ',', '.');
    cmd("uts");
    arg("it", itemclass);
    arg("si", (byte*)&item, 8);
    arg("p", sprice.c_str());
    arg("c", currency);
    if (!ISUNDEF(lph))
    {
        if (phtype == 0) // legacy mode
        {
            arg("aff", (byte*)&lph, MegaClient::NODEHANDLE);
        }
        else
        {
            beginobject("aff");
            arg("id", (byte*)&lph, MegaClient::NODEHANDLE);
            arg("ts", ts);
            arg("t", phtype);   // 1=affiliate id, 2=file/folder link, 3=chat link, 4=contact link
            endobject();
        }
    }

    tag = client->reqtag;

    //TODO: Complete this (tax? country?)
}

bool CommandPurchaseAddItem::procresult(Result r)
{
    if (r.wasErrorOrOK())
    {
        client->app->additem_result(r.errorOrOK());
        return true;
    }

    handle item = client->json.gethandle(8);
    if (item != UNDEF)
    {
        client->purchase_basket.push_back(item);
        client->app->additem_result(API_OK);
        return true;
    }
    else
    {
        client->json.storeobject();
        client->app->additem_result(API_EINTERNAL);
        return false;
    }
}

CommandPurchaseCheckout::CommandPurchaseCheckout(MegaClient* client, int gateway)
{
    cmd("utc");

    beginarray("s");
    for (handle_vector::iterator it = client->purchase_basket.begin(); it != client->purchase_basket.end(); it++)
    {
        element((byte*)&*it, sizeof(handle));
    }

    endarray();

    arg("m", gateway);

    // empty basket
    client->purchase_begin();

    tag = client->reqtag;
}

bool CommandPurchaseCheckout::procresult(Result r)
{
    if (r.wasErrorOrOK())
    {
        client->app->checkout_result(NULL, r.errorOrOK());
        return true;
    }

    //Expected response: "EUR":{"res":X,"code":Y}}
    client->json.getnameid();
    if (!client->json.enterobject())
    {
        LOG_err << "Parse error (CommandPurchaseCheckout)";
        client->app->checkout_result(NULL, API_EINTERNAL);
        return false;
    }

    string errortype;
    Error e;
    for (;;)
    {
        switch (client->json.getnameid())
        {
            case MAKENAMEID3('r', 'e', 's'):
                if (client->json.isnumeric())
                {
                    e = (error)client->json.getint();
                }
                else
                {
                    client->json.storeobject(&errortype);
                    if (errortype == "S")
                    {
                        errortype.clear();
                        e = API_OK;
                    }
                }
                break;

            case MAKENAMEID4('c', 'o', 'd', 'e'):
                if (client->json.isnumeric())
                {
                    e = (error)client->json.getint();
                }
                else
                {
                    LOG_err << "Parse error in CommandPurchaseCheckout (code)";
                }
                break;
            case EOO:
                client->json.leaveobject();
                if (!errortype.size() || errortype == "FI" || e == API_OK)
                {
                    client->app->checkout_result(NULL, e);
                }
                else
                {
                    client->app->checkout_result(errortype.c_str(), e);
                }
                return true;
            default:
                if (!client->json.storeobject())
                {
                    client->app->checkout_result(NULL, API_EINTERNAL);
                    return false;
                }
        }
    }
}

CommandRemoveContact::CommandRemoveContact(MegaClient* client, const char* m, visibility_t show)
{
    mV3 = false;

    this->email = m ? m : "";
    this->v = show;

    cmd("ur2");
    arg("u", m);
    arg("l", (int)show);

    tag = client->reqtag;
}

bool CommandRemoveContact::procresult(Result r)
{
    assert(r.hasJsonObject() || r.wasStrictlyError());

    if (r.hasJsonObject())
    {
        // the object contains (userhandle + email string) - caller will leaveobject() automatically

        if (User *u = client->finduser(email.c_str()))
        {
            u->show = v;
        }

        client->app->removecontact_result(API_OK);
        return true;
    }

    client->app->removecontact_result(r.errorOrOK());
    return r.wasErrorOrOK();
}

CommandPutMultipleUAVer::CommandPutMultipleUAVer(MegaClient *client, const userattr_map *attrs, int ctag)
{
    mV3 = false;

    this->attrs = *attrs;

    cmd("upv");

    for (userattr_map::const_iterator it = attrs->begin(); it != attrs->end(); it++)
    {
        attr_t type = it->first;

        beginarray(User::attr2string(type).c_str());

        element((const byte *) it->second.data(), int(it->second.size()));

        const string *attrv = client->ownuser()->getattrversion(type);
        if (attrv)
        {
            element(attrv->c_str());
        }

        endarray();
    }

    tag = ctag;
}

bool CommandPutMultipleUAVer::procresult(Result r)
{
    if (r.wasErrorOrOK())
    {
        client->sendevent(99419, "Error attaching keys", 0);

        client->app->putua_result(r.errorOrOK());
        return true;
    }

    User *u = client->ownuser();
    for(;;)   // while there are more attrs to read...
    {
        const char* ptr;
        const char* end;

        if (!(ptr = client->json.getvalue()) || !(end = strchr(ptr, '"')))
        {
            break;
        }
        attr_t type = User::string2attr(string(ptr, (end-ptr)).c_str());

        if (!(ptr = client->json.getvalue()) || !(end = strchr(ptr, '"')))
        {
            client->app->putua_result(API_EINTERNAL);
            return false;
        }
        string version = string(ptr, (end-ptr));

        userattr_map::iterator it = this->attrs.find(type);
        if (type == ATTR_UNKNOWN || version.empty() || (it == this->attrs.end()))
        {
            LOG_err << "Error in CommandPutUA. Undefined attribute or version";
            client->app->putua_result(API_EINTERNAL);
            return false;
        }
        else
        {
            u->setattr(type, &it->second, &version);
            u->setTag(tag ? tag : -1);

            if (type == ATTR_KEYRING)
            {
                TLVstore *tlvRecords = TLVstore::containerToTLVrecords(&attrs[type], &client->key);
                if (tlvRecords)
                {
                    string prEd255;
                    if (tlvRecords->get(EdDSA::TLV_KEY, prEd255) && prEd255.size() == EdDSA::SEED_KEY_LENGTH)
                    {
                        client->signkey = new EdDSA(client->rng, (unsigned char *) prEd255.data());
                    }

                    string prCu255;
                    if (tlvRecords->get(ECDH::TLV_KEY, prCu255) && prCu255.size() == ECDH::PRIVATE_KEY_LENGTH)
                    {
                        client->chatkey = new ECDH((unsigned char *) prCu255.data());
                    }

                    if (!client->chatkey || !client->chatkey->initializationOK ||
                            !client->signkey || !client->signkey->initializationOK)
                    {
                        client->resetKeyring();
                        client->sendevent(99418, "Failed to load attached keys", 0);
                    }
                    else
                    {
                        client->sendevent(99420, "Signing and chat keys attached OK", 0);
                    }

                    delete tlvRecords;
                }
                else
                {
                    LOG_warn << "Failed to decrypt keyring after putua";
                }
            }
            else if (User::isAuthring(type))
            {
                client->mAuthRings.erase(type);
                const std::unique_ptr<TLVstore> tlvRecords(TLVstore::containerToTLVrecords(&attrs[type], &client->key));
                if (tlvRecords)
                {
                    client->mAuthRings.emplace(type, AuthRing(type, *tlvRecords));
                }
                else
                {
                    LOG_err << "Failed to decrypt keyring after putua";
                }
            }
        }
    }

    client->notifyuser(u);
    client->app->putua_result(API_OK);
    return true;
}


CommandPutUAVer::CommandPutUAVer(MegaClient* client, attr_t at, const byte* av, unsigned avl, int ctag,
                                 std::function<void(Error)> completion)
{
    mV3 = false;

    this->at = at;
    this->av.assign((const char*)av, avl);

    mCompletion = completion ? move(completion) :
        [this](Error e) {
            this->client->app->putua_result(e);
        };

    cmd("upv");

    beginarray(User::attr2string(at).c_str());

    // if removing avatar, do not Base64 encode the attribute value
    if (at == ATTR_AVATAR && !strcmp((const char *)av, "none"))
    {
        element((const char*)av);
    }
    else
    {
        element(av, avl);
    }

    const string *attrv = client->ownuser()->getattrversion(at);
    if (client->ownuser()->isattrvalid(at) && attrv)
    {
        element(attrv->c_str());
    }

    endarray();

    tag = ctag;
}

bool CommandPutUAVer::procresult(Result r)
{
    if (r.wasErrorOrOK())
    {
        if (r.wasError(API_EEXPIRED))
        {
            User *u = client->ownuser();
            u->invalidateattr(at);
        }

        mCompletion(r.errorOrOK());
    }
    else
    {
        const char* ptr;
        const char* end;

        if (!(ptr = client->json.getvalue()) || !(end = strchr(ptr, '"')))
        {
            mCompletion(API_EINTERNAL);
            return false;
        }
        attr_t at = User::string2attr(string(ptr, (end-ptr)).c_str());

        if (!(ptr = client->json.getvalue()) || !(end = strchr(ptr, '"')))
        {
            mCompletion(API_EINTERNAL);
            return false;
        }
        string v = string(ptr, (end-ptr));

        if (at == ATTR_UNKNOWN || v.empty() || (this->at != at))
        {
            LOG_err << "Error in CommandPutUA. Undefined attribute or version";
            mCompletion(API_EINTERNAL);
            return false;
        }
        else
        {
            User *u = client->ownuser();
            u->setattr(at, &av, &v);
            u->setTag(tag ? tag : -1);

            if (User::isAuthring(at))
            {
                client->mAuthRings.erase(at);
                const std::unique_ptr<TLVstore> tlvRecords(TLVstore::containerToTLVrecords(&av, &client->key));
                if (tlvRecords)
                {
                    client->mAuthRings.emplace(at, AuthRing(at, *tlvRecords));
                }
                else
                {
                    LOG_err << "Failed to decrypt " << User::attr2string(at) << " after putua";
                }
            }
            else if (at == ATTR_UNSHAREABLE_KEY)
            {
                LOG_info << "Unshareable key successfully created";
                client->unshareablekey.swap(av);
            }
            else if (at == ATTR_JSON_SYNC_CONFIG_DATA)
            {
                LOG_info << "JSON config data successfully created.";
            }

            client->notifyuser(u);
            mCompletion(API_OK);
        }
    }
    return true;
}


CommandPutUA::CommandPutUA(MegaClient* /*client*/, attr_t at, const byte* av, unsigned avl, int ctag, handle lph, int phtype, int64_t ts,
                           std::function<void(Error)> completion)
{
    mV3 = false;

    this->at = at;
    this->av.assign((const char*)av, avl);

    mCompletion = completion ? move(completion) :
                  [this](Error e){
                        client->app->putua_result(e);
                  };

    cmd("up");

    string an = User::attr2string(at);

    // if removing avatar, do not Base64 encode the attribute value
    if (at == ATTR_AVATAR && !strcmp((const char *)av, "none"))
    {
        arg(an.c_str(),(const char *)av, avl);
    }
    else
    {
        arg(an.c_str(), av, avl);
    }

    if (!ISUNDEF(lph))
    {
        beginobject("aff");
        arg("id", (byte*)&lph, MegaClient::NODEHANDLE);
        arg("ts", ts);
        arg("t", phtype);   // 1=affiliate id, 2=file/folder link, 3=chat link, 4=contact link
        endobject();
    }

    tag = ctag;
}

bool CommandPutUA::procresult(Result r)
{
    if (r.wasErrorOrOK())
    {
        mCompletion(r.errorOrOK());
    }
    else
    {
        client->json.storeobject(); // [<uh>]

        User *u = client->ownuser();
        assert(u);
        if (!u)
        {
            LOG_err << "Own user not found when attempting to set user attributes";
            mCompletion(API_EACCESS);
            return true;
        }
        u->setattr(at, &av, NULL);
        u->setTag(tag ? tag : -1);
        client->notifyuser(u);

        if (at == ATTR_DISABLE_VERSIONS)
        {
            client->versions_disabled = (av == "1");
            if (client->versions_disabled)
            {
                LOG_info << "File versioning is disabled";
            }
            else
            {
                LOG_info << "File versioning is enabled";
            }
        }

        mCompletion(API_OK);
    }

    return true;
}

CommandGetUA::CommandGetUA(MegaClient* /*client*/, const char* uid, attr_t at, const char* ph, int ctag,
                           CompletionErr completionErr, CompletionBytes completionBytes, CompletionTLV compltionTLV)
{
    mV3 = false;

    this->uid = uid;
    this->at = at;
    this->ph = ph ? string(ph) : "";

    mCompletionErr = completionErr ? move(completionErr) :
        [this](error e) {
            client->app->getua_result(e);
        };

    mCompletionBytes = completionBytes ? move(completionBytes) :
        [this](byte* b, unsigned l, attr_t e) {
            client->app->getua_result(b, l, e);
        };

    mCompletionTLV = compltionTLV ? move(compltionTLV) :
        [this](TLVstore* t, attr_t e) {
            client->app->getua_result(t, e);
        };

    if (ph && ph[0])
    {
        cmd("mcuga");
        arg("ph", ph);
    }
    else
    {
        cmd("uga");
    }

    arg("u", uid);
    arg("ua", User::attr2string(at).c_str());
    arg("v", 1);
    tag = ctag;
}

bool CommandGetUA::procresult(Result r)
{
    User *u = client->finduser(uid.c_str());

    if (r.wasErrorOrOK())
    {
        if (r.wasError(API_ENOENT) && u)
        {
            u->removeattr(at);
        }

        mCompletionErr(r.errorOrOK());

        if (isFromChatPreview())    // if `mcuga` was sent, no need to do anything else
        {
            return true;
        }

        if (u && u->userhandle == client->me && !r.wasError(API_EBLOCKED))
        {
            if (client->fetchingkeys && at == ATTR_SIG_RSA_PUBK)
            {
                client->initializekeys(); // we have now all the required data
            }

            if (r.wasError(API_ENOENT) && User::isAuthring(at))
            {
                // authring not created yet, will do it upon retrieval of public keys
                client->mAuthRings.erase(at);
                client->mAuthRings.emplace(at, AuthRing(at, TLVstore()));

                if (client->mFetchingAuthrings && client->mAuthRings.size() == 3)
                {
                    client->mFetchingAuthrings = false;
                    client->fetchContactsKeys();
                }
            }
        }

        // if the attr does not exist, initialize it
        if (at == ATTR_DISABLE_VERSIONS && r.wasError(API_ENOENT))
        {
            LOG_info << "File versioning is enabled";
            client->versions_disabled = false;
        }

        return true;
    }
    else
    {
        const char* ptr;
        const char* end;
        string value, version, buf;

        //If we are in preview mode, we only can retrieve atributes with mcuga and the response format is different
        if (isFromChatPreview())
        {
            ptr = client->json.getvalue();
            if (!ptr || !(end = strchr(ptr, '"')))
            {
                mCompletionErr(API_EINTERNAL);
            }
            else
            {
                // convert from ASCII to binary the received data
                buf.assign(ptr, (end-ptr));
                value.resize(buf.size() / 4 * 3 + 3);
                value.resize(Base64::atob(buf.data(), (byte *)value.data(), int(value.size())));
                mCompletionBytes((byte*) value.data(), unsigned(value.size()), at);
            }
            return true;
        }

        for (;;)
        {
            switch (client->json.getnameid())
            {
                case MAKENAMEID2('a','v'):
                {
                    if (!(ptr = client->json.getvalue()) || !(end = strchr(ptr, '"')))
                    {
                        mCompletionErr(API_EINTERNAL);
                        if (client->fetchingkeys && at == ATTR_SIG_RSA_PUBK && u && u->userhandle == client->me)
                        {
                            client->initializekeys(); // we have now all the required data
                        }
                        return false;
                    }
                    buf.assign(ptr, (end-ptr));
                    break;
                }
                case 'v':
                {
                    if (!(ptr = client->json.getvalue()) || !(end = strchr(ptr, '"')))
                    {
                        mCompletionErr(API_EINTERNAL);
                        if (client->fetchingkeys && at == ATTR_SIG_RSA_PUBK && u && u->userhandle == client->me)
                        {
                            client->initializekeys(); // we have now all the required data
                        }
                        return false;
                    }
                    version.assign(ptr, (end-ptr));
                    break;
                }
                case EOO:
                {
                    // if there's no avatar, the value is "none" (not Base64 encoded)
                    if (u && at == ATTR_AVATAR && buf == "none")
                    {
                        u->setattr(at, NULL, &version);
                        u->setTag(tag ? tag : -1);
                        mCompletionErr(API_ENOENT);
                        client->notifyuser(u);
                        return true;
                    }

                    // convert from ASCII to binary the received data
                    value.resize(buf.size() / 4 * 3 + 3);
                    value.resize(Base64::atob(buf.data(), (byte *)value.data(), int(value.size())));

                    // Some attributes don't keep historic records, ie. *!authring or *!lstint
                    // (none of those attributes are used by the SDK yet)
                    // bool nonHistoric = (attributename.at(1) == '!');

                    // handle the attribute data depending on the scope
                    char scope = User::scope(at);

                    if (!u) // retrieval of attributes without contact-relationship
                    {
                        if (at == ATTR_AVATAR && buf == "none")
                        {
                            mCompletionErr(API_ENOENT);
                        }
                        else
                        {
                            mCompletionBytes((byte*) value.data(), unsigned(value.size()), at);
                        }
                        return true;
                    }

                    switch (scope)
                    {
                        case '*':   // private, encrypted
                        {
                            // decrypt the data and build the TLV records
                            std::unique_ptr<TLVstore> tlvRecords { TLVstore::containerToTLVrecords(&value, &client->key) };
                            if (!tlvRecords)
                            {
                                LOG_err << "Cannot extract TLV records for private attribute " << User::attr2string(at);
                                mCompletionErr(API_EINTERNAL);
                                return false;
                            }

                            // store the value for private user attributes (decrypted version of serialized TLV)
                            string *tlvString = tlvRecords->tlvRecordsToContainer(client->rng, &client->key);
                            u->setattr(at, tlvString, &version);
                            delete tlvString;
                            mCompletionTLV(tlvRecords.get(), at);

                            if (User::isAuthring(at))
                            {
                                client->mAuthRings.erase(at);
                                client->mAuthRings.emplace(at, AuthRing(at, *tlvRecords.get()));

                                if (client->mFetchingAuthrings && client->mAuthRings.size() == 3)
                                {
                                    client->mFetchingAuthrings = false;
                                    client->fetchContactsKeys();
                                }
                            }
                            break;
                        }
                        case '+':   // public
                        {
                            u->setattr(at, &value, &version);
                            mCompletionBytes((byte*) value.data(), unsigned(value.size()), at);

                            if (client->fetchingkeys && at == ATTR_SIG_RSA_PUBK && u && u->userhandle == client->me)
                            {
                                client->initializekeys(); // we have now all the required data
                            }

                            if (!u->isTemporary && u->userhandle != client->me)
                            {
                                if (at == ATTR_ED25519_PUBK || at == ATTR_CU25519_PUBK)
                                {
                                    client->trackKey(at, u->userhandle, value);
                                }
                                else if (at == ATTR_SIG_CU255_PUBK || at == ATTR_SIG_RSA_PUBK)
                                {
                                    client->trackSignature(at, u->userhandle, value);
                                }
                            }
                            break;
                        }
                        case '#':   // protected
                        {
                            u->setattr(at, &value, &version);
                            mCompletionBytes((byte*) value.data(), unsigned(value.size()), at);
                            break;
                        }
                        case '^': // private, non-encrypted
                        {
                            // store the value in cache in binary format
                            u->setattr(at, &value, &version);
                            mCompletionBytes((byte*) value.data(), unsigned(value.size()), at);

                            if (at == ATTR_DISABLE_VERSIONS)
                            {
                                client->versions_disabled = !strcmp(value.data(), "1");
                                if (client->versions_disabled)
                                {
                                    LOG_info << "File versioning is disabled";
                                }
                                else
                                {
                                    LOG_info << "File versioning is enabled";
                                }
                            }
                            break;
                        }
                        default:    // legacy attributes or unknown attribute
                        {
                            if (at != ATTR_FIRSTNAME &&           // protected
                                    at != ATTR_LASTNAME &&        // protected
                                    at != ATTR_COUNTRY  &&        // private
                                    at != ATTR_BIRTHDAY &&        // private
                                    at != ATTR_BIRTHMONTH &&      // private
                                    at != ATTR_BIRTHYEAR)     // private
                            {
                                LOG_err << "Unknown received attribute: " << User::attr2string(at);
                                mCompletionErr(API_EINTERNAL);
                                return false;
                            }

                            u->setattr(at, &value, &version);
                            mCompletionBytes((byte*) value.data(), unsigned(value.size()), at);
                            break;
                        }

                    }   // switch (scope)

                    u->setTag(tag ? tag : -1);
                    client->notifyuser(u);
                    return true;
                }
                default:
                {
                    if (!client->json.storeobject())
                    {
                        LOG_err << "Error in CommandGetUA. Parse error";
                        client->app->getua_result(API_EINTERNAL);
                        if (client->fetchingkeys && at == ATTR_SIG_RSA_PUBK && u && u->userhandle == client->me)
                        {
                            client->initializekeys(); // we have now all the required data
                        }
                        return false;
                    }
                }

            }   // switch (nameid)
        }
    }
#ifndef WIN32
    return false;  // unreachable code
#endif
}

#ifdef DEBUG
CommandDelUA::CommandDelUA(MegaClient *client, const char *an)
{
    mV3 = false;

    this->an = an;

    cmd("upr");
    arg("ua", an);

    arg("v", 1);    // returns the new version for the (removed) null value

    tag = client->reqtag;
}

bool CommandDelUA::procresult(Result r)
{
    if (r.wasErrorOrOK())
    {
        client->app->delua_result(r.errorOrOK());
    }
    else
    {
        const char* ptr;
        const char* end;
        if (!(ptr = client->json.getvalue()) || !(end = strchr(ptr, '"')))
        {
            client->app->delua_result(API_EINTERNAL);
            return false;
        }

        User *u = client->ownuser();
        attr_t at = User::string2attr(an.c_str());
        string version(ptr, (end-ptr));

        u->removeattr(at, &version); // store version to filter corresponding AP in order to avoid double onUsersUpdate()

        if (at == ATTR_KEYRING)
        {
            client->resetKeyring();
        }
        else if (User::isAuthring(at))
        {
            client->mAuthRings.emplace(at, AuthRing(at, TLVstore()));
            client->getua(u, at, 0);
        }

        client->notifyuser(u);
        client->app->delua_result(API_OK);
    }
    return true;
}

CommandSendDevCommand::CommandSendDevCommand(MegaClient *client, const char *command, const char *email, long long q, int bs, int us)
{
    cmd("dev");

    arg("aa", command);
    if (email)
    {
        arg("t", email);
    }

    if ((strcmp(command, "tq") == 0))
    {
        arg("q", q);
    }
    else if ((strcmp(command, "bs") == 0))
    {
        arg("s", bs);
    }
    else if ((strcmp(command, "us") == 0))
    {
        arg("s", us);
    }
    tag = client->reqtag;
}

bool CommandSendDevCommand::procresult(Result r)
{
    client->app->senddevcommand_result(r.errorResultOrActionpacket());
    return r.wasErrorOrActionpacket();
}

#endif  // #ifdef DEBUG

CommandGetUserEmail::CommandGetUserEmail(MegaClient *client, const char *uid)
{
    mStringIsNotSeqtag = true;

    cmd("uge");
    arg("u", uid);

    tag = client->reqtag;
}

bool CommandGetUserEmail::procresult(Result r)
{
    if (r.wasErrorOrOK())
    {
        client->app->getuseremail_result(NULL, r.errorOrOK());
        return true;
    }

    string email;
    if (!client->json.storeobject(&email))
    {
        client->app->getuseremail_result(NULL, API_EINTERNAL);
        return false;
    }
    else
    {
        client->app->getuseremail_result(&email, API_OK);
        return true;
    }
}

// set node keys (e.g. to convert asymmetric keys to symmetric ones)
CommandNodeKeyUpdate::CommandNodeKeyUpdate(MegaClient* client, handle_vector* v)
{
    byte nodekey[FILENODEKEYLENGTH];

    cmd("k");
    beginarray("nk");

    for (size_t i = v->size(); i--;)
    {
        handle h = (*v)[i];

        Node* n;

        if ((n = client->nodebyhandle(h)))
        {
            client->key.ecb_encrypt((byte*)n->nodekey().data(), nodekey, n->nodekey().size());

            element(h, MegaClient::NODEHANDLE);
            element(nodekey, int(n->nodekey().size()));
        }
    }

    endarray();
}

CommandSingleKeyCR::CommandSingleKeyCR(handle sh, handle nh, const byte* key, size_t keylen)
{
    cmd("k");
    beginarray("cr");

    beginarray();
    element(sh, MegaClient::NODEHANDLE);
    endarray();

    beginarray();
    element(nh, MegaClient::NODEHANDLE);
    endarray();

    beginarray();
    element(0);
    element(0);
    element(key, static_cast<int>(keylen));
    endarray();

    endarray();
}

CommandKeyCR::CommandKeyCR(MegaClient* /*client*/, node_vector* rshares, node_vector* rnodes, const char* keys)
{
    cmd("k");
    beginarray("cr");

    beginarray();
    for (int i = 0; i < (int)rshares->size(); i++)
    {
        element((*rshares)[i]->nodehandle, MegaClient::NODEHANDLE);
    }

    endarray();

    beginarray();
    for (int i = 0; i < (int)rnodes->size(); i++)
    {
        element((*rnodes)[i]->nodehandle, MegaClient::NODEHANDLE);
    }

    endarray();

    beginarray();
    appendraw(keys);
    endarray();

    endarray();
}

// a == ACCESS_UNKNOWN: request public key for user handle and respond with
// share key for sn
// otherwise: request public key for user handle and continue share creation
// for node sn to user u with access a
CommandPubKeyRequest::CommandPubKeyRequest(MegaClient* client, User* user)
{
    mV3 = false;

    cmd("uk");
    arg("u", user->uid.c_str());

    u = user;
    tag = client->reqtag;
}

bool CommandPubKeyRequest::procresult(Result r)
{
    byte pubkbuf[AsymmCipher::MAXKEYLENGTH];
    int len_pubk = 0;
    handle uh = UNDEF;

    if (r.wasErrorOrOK())
    {
        if (!r.wasError(API_ENOENT)) //API_ENOENT = unregistered users or accounts without a public key yet
        {
            LOG_err << "Unexpected error in CommandPubKeyRequest: " << error(r.errorOrOK());
        }
    }
    else
    {
        bool finished = false;
        while (!finished)
        {
            switch (client->json.getnameid())
            {
                case 'u':
                    uh = client->json.gethandle(MegaClient::USERHANDLE);
                    break;

                case MAKENAMEID4('p', 'u', 'b', 'k'):
                    len_pubk = client->json.storebinary(pubkbuf, sizeof pubkbuf);
                    break;

                case EOO:
                    if (!u) // user has cancelled the account
                    {
                        return true;
                    }

                    if (!ISUNDEF(uh))
                    {
                        client->mapuser(uh, u->email.c_str());
                        if (u->isTemporary && u->uid == u->email) //update uid with the received USERHANDLE (will be used as target for putnodes)
                        {
                            u->uid = Base64Str<MegaClient::USERHANDLE>(uh);
                        }
                    }

                    if (client->fetchingkeys && u->userhandle == client->me && len_pubk)
                    {
                        client->pubk.setkey(AsymmCipher::PUBKEY, pubkbuf, len_pubk);
                        return true;
                    }

                    if (len_pubk && !u->pubk.setkey(AsymmCipher::PUBKEY, pubkbuf, len_pubk))
                    {
                        len_pubk = 0;
                    }

                    if (!u->isTemporary && u->userhandle != client->me && len_pubk && u->pubk.isvalid())
                    {
                        string pubkstr;
                        u->pubk.serializekeyforjs(pubkstr);
                        client->trackKey(ATTR_UNKNOWN, u->userhandle, pubkstr);
                    }
                    finished = true;
                    break;

                default:
                    if (client->json.storeobject())
                    {
                        continue;
                    }
                    len_pubk = 0;
                    finished = true;
                    break;
            }
        }
    }

    // satisfy all pending PubKeyAction requests for this user
    while (u->pkrs.size())
    {
        client->restag = tag;
        u->pkrs[0]->proc(client, u);
        u->pkrs.pop_front();
    }

    if (len_pubk && !u->isTemporary)
    {
        client->notifyuser(u);
    }

    if (u->isTemporary)
    {
        delete u;
        u = NULL;
    }

    return true;
}

void CommandPubKeyRequest::invalidateUser()
{
    u = NULL;
}

CommandGetUserData::CommandGetUserData(MegaClient *client, int tag, std::function<void(string*, string*, string*, error)> completion)
{
    mV3 = false;

    cmd("ug");
    arg("v", 1);

    this->tag = tag;

    mCompletion = completion ? move(completion) :
        [this](string* name, string* pubk, string* privk, error e) {
            this->client->app->userdata_result(name, pubk, privk, e);
        };

}

bool CommandGetUserData::procresult(Result r)
{
    string name;
    string pubk;
    string privk;
    string k;
    byte privkbuf[AsymmCipher::MAXKEYLENGTH * 2];
    int len_privk = 0;
    byte pubkbuf[AsymmCipher::MAXKEYLENGTH];
    int len_pubk = 0;
    m_time_t since = 0;
    int v = 0;
    string salt;
    string smsv;
    string lastname;
    string versionLastname;
    string firstname;
    string versionFirstname;
    string language;
    string versionLanguage;
    string pwdReminderDialog;
    string versionPwdReminderDialog;
    string pushSetting;
    string versionPushSetting;
    string contactLinkVerification;
    string versionContactLinkVerification;
    handle me = UNDEF;
    string chatFolder;
    string versionChatFolder;
    string cameraUploadFolder;
    string versionCameraUploadFolder;
    string aliases;
    string versionAliases;
    string disableVersions;
    string versionDisableVersions;
    string country;
    string versionCountry;
    string birthday;
    string versionBirthday;
    string birthmonth;
    string versionBirthmonth;
    string birthyear;
    string versionBirthyear;
    string email;
    string unshareableKey;
    string versionUnshareableKey;
    string deviceNames;
    string versionDeviceNames;
    string myBackupsFolder;
    string versionMyBackupsFolder;
    string versionBackupNames;
    string cookieSettings;
    string versionCookieSettings;
#ifdef ENABLE_SYNC
    string jsonSyncConfigData;
    string jsonSyncConfigDataVersion;
#endif

    bool uspw = false;
    vector<m_time_t> warningTs;
    m_time_t deadlineTs = -1;

    bool b = false;
    BizMode m = BIZ_MODE_UNKNOWN;
    BizStatus s = BIZ_STATUS_UNKNOWN;
    std::set<handle> masters;
    std::vector<std::pair<BizStatus, m_time_t>> sts;

    if (r.wasErrorOrOK())
    {
        mCompletion(NULL, NULL, NULL, r.wasError(API_OK) ? Error(API_ENOENT) : r.errorOrOK());
        return true;
    }

    for (;;)
    {
        string attributeName = client->json.getnameWithoutAdvance();
        switch (client->json.getnameid())
        {
        case MAKENAMEID3('a', 'a', 'v'):    // account authentication version
            v = (int)client->json.getint();
            break;

        case MAKENAMEID3('a', 'a', 's'):    // account authentication salt
            client->json.storeobject(&salt);
            break;

        case MAKENAMEID4('n', 'a', 'm', 'e'):
            client->json.storeobject(&name);
            break;

        case 'k':   // master key
            k.resize(SymmCipher::KEYLENGTH);
            client->json.storebinary((byte *)k.data(), int(k.size()));
            break;

        case MAKENAMEID5('s', 'i', 'n', 'c', 'e'):
            since = client->json.getint();
            break;

        case MAKENAMEID4('p', 'u', 'b', 'k'):   // RSA public key
            client->json.storeobject(&pubk);
            len_pubk = Base64::atob(pubk.c_str(), pubkbuf, sizeof pubkbuf);
            break;

        case MAKENAMEID5('p', 'r', 'i', 'v', 'k'):  // RSA private key (encrypted to MK)
            len_privk = client->json.storebinary(privkbuf, sizeof privkbuf);
            break;

        case MAKENAMEID5('f', 'l', 'a', 'g', 's'):
            if (client->json.enterobject())
            {
                if (client->readmiscflags(&client->json) != API_OK)
                {
                    mCompletion(NULL, NULL, NULL, API_EINTERNAL);
                    return false;
                }
                client->json.leaveobject();
            }
            break;

        case 'u':
            me = client->json.gethandle(MegaClient::USERHANDLE);
            break;

        case MAKENAMEID8('l', 'a', 's', 't', 'n', 'a', 'm', 'e'):
            parseUserAttribute(lastname, versionLastname);
            break;

        case MAKENAMEID6('^', '!', 'l', 'a', 'n', 'g'):
            parseUserAttribute(language, versionLanguage);
            break;

        case MAKENAMEID8('b', 'i', 'r', 't', 'h', 'd', 'a', 'y'):
            parseUserAttribute(birthday, versionBirthday);
            break;

        case MAKENAMEID7('c', 'o', 'u', 'n', 't', 'r', 'y'):
            parseUserAttribute(country, versionCountry);
            break;

        case MAKENAMEID4('^', '!', 'p', 's'):
            parseUserAttribute(pushSetting, versionPushSetting);
            break;

        case MAKENAMEID5('^', '!', 'p', 'r', 'd'):
            parseUserAttribute(pwdReminderDialog, versionPwdReminderDialog);
            break;

        case MAKENAMEID4('^', 'c', 'l', 'v'):
            parseUserAttribute(contactLinkVerification, versionContactLinkVerification);
            break;

        case MAKENAMEID4('^', '!', 'd', 'v'):
            parseUserAttribute(disableVersions, versionDisableVersions);
            break;

        case MAKENAMEID4('*', '!', 'c', 'f'):
            parseUserAttribute(chatFolder, versionChatFolder);
            break;

        case MAKENAMEID5('*', '!', 'c', 'a', 'm'):
            parseUserAttribute(cameraUploadFolder, versionCameraUploadFolder);
            break;

        case MAKENAMEID8('*', '!', '>', 'a', 'l', 'i', 'a', 's'):
            parseUserAttribute(aliases, versionAliases);
            break;

        case MAKENAMEID5('e', 'm', 'a', 'i', 'l'):
            client->json.storeobject(&email);
            break;

        case MAKENAMEID5('*', '~', 'u', 's', 'k'):
            parseUserAttribute(unshareableKey, versionUnshareableKey, false);
            break;

        case MAKENAMEID4('*', '!', 'd', 'n'):
            parseUserAttribute(deviceNames, versionDeviceNames);
            break;

        case MAKENAMEID5('*', '!', 'b', 'a', 'k'):
            parseUserAttribute(myBackupsFolder, versionMyBackupsFolder);
            break;

#ifdef ENABLE_SYNC
        case MAKENAMEID6('*', '~', 'j', 's', 'c', 'd'):
            parseUserAttribute(jsonSyncConfigData, jsonSyncConfigDataVersion);
            break;
#endif

        case 'b':   // business account's info
            assert(!b);
            b = true;
            if (client->json.enterobject())
            {
                bool endobject = false;
                while (!endobject)
                {
                    switch (client->json.getnameid())
                    {
                        case 's':   // status
                            // -1: expired, 1: active, 2: grace-period
                            s = BizStatus(client->json.getint32());
                            break;

                        case 'm':   // mode
                            m = BizMode(client->json.getint32());
                            break;

                        case MAKENAMEID2('m', 'u'):
                            if (client->json.enterarray())
                            {
                                for (;;)
                                {
                                    handle uh = client->json.gethandle(MegaClient::USERHANDLE);
                                    if (!ISUNDEF(uh))
                                    {
                                        masters.emplace(uh);
                                    }
                                    else
                                    {
                                        break;
                                    }
                                }
                                client->json.leavearray();
                            }
                            break;

                        case MAKENAMEID3('s', 't', 's'):    // status timestamps
                            // ie. "sts":[{"s":-1,"ts":1566182227},{"s":1,"ts":1563590227}]
                            client->json.enterarray();
                            while (client->json.enterobject())
                            {
                                BizStatus status = BIZ_STATUS_UNKNOWN;
                                m_time_t ts = 0;

                                bool exit = false;
                                while (!exit)
                                {
                                    switch (client->json.getnameid())
                                    {
                                        case 's':
                                           status = BizStatus(client->json.getint());
                                           break;

                                        case MAKENAMEID2('t', 's'):
                                           ts = client->json.getint();
                                           break;

                                        case EOO:
                                            if (status != BIZ_STATUS_UNKNOWN && ts != 0)
                                            {
                                                sts.push_back(std::make_pair(status, ts));
                                            }
                                            else
                                            {
                                                LOG_warn << "Unpaired/missing business status-ts in b.sts";
                                            }
                                            exit = true;
                                            break;

                                        default:
                                            if (!client->json.storeobject())
                                            {
                                                mCompletion(NULL, NULL, NULL, API_EINTERNAL);
                                                return false;
                                            }
                                    }
                                }
                                client->json.leaveobject();
                            }
                            client->json.leavearray();
                            break;

                        case EOO:
                            endobject = true;
                            break;

                        default:
                            if (!client->json.storeobject())
                            {
                                mCompletion(NULL, NULL, NULL, API_EINTERNAL);
                                return false;
                            }
                    }
                }
                client->json.leaveobject();
            }
            break;

        case MAKENAMEID4('s', 'm', 's', 'v'):   // SMS verified phone number
            if (!client->json.storeobject(&smsv))
            {
                LOG_err << "Invalid verified phone number (smsv)";
                assert(false);
            }
            break;

        case MAKENAMEID4('u', 's', 'p', 'w'):   // user paywall data
        {
            uspw = true;

            if (client->json.enterobject())
            {
                bool endobject = false;
                while (!endobject)
                {
                    switch (client->json.getnameid())
                    {
                        case MAKENAMEID2('d', 'l'): // deadline timestamp
                            deadlineTs = client->json.getint();
                            break;

                        case MAKENAMEID3('w', 't', 's'):    // warning timestamps
                            // ie. "wts":[1591803600,1591813600,1591823600

                            if (client->json.enterarray())
                            {
                                m_time_t ts;
                                while (client->json.isnumeric() && (ts = client->json.getint()) != -1)
                                {
                                    warningTs.push_back(ts);
                                }

                                client->json.leavearray();
                            }
                            break;

                        case EOO:
                            endobject = true;
                            break;

                        default:
                            if (!client->json.storeobject())
                            {
                                mCompletion(NULL, NULL, NULL, API_EINTERNAL);
                                return false;
                            }
                    }
                }
                client->json.leaveobject();
            }
            break;
        }

        case MAKENAMEID5('^', '!', 'c', 's', 'p'):
            parseUserAttribute(cookieSettings, versionCookieSettings);
            break;

        case EOO:
        {
            assert(me == client->me);

            if (len_privk)
            {
                client->key.ecb_decrypt(privkbuf, len_privk);
                privk.resize(AsymmCipher::MAXKEYLENGTH * 2);
                privk.resize(Base64::btoa(privkbuf, len_privk, (char *)privk.data()));

                // RSA private key should be already assigned at login
                assert(privk == client->mPrivKey);
                if (client->mPrivKey.empty())
                {
                    LOG_warn << "Private key not set by login, setting at `ug` response...";
                    if (!client->asymkey.setkey(AsymmCipher::PRIVKEY, privkbuf, len_privk))
                    {
                        LOG_warn << "Error checking private key at `ug` response";
                    }
                }
            }

            if (len_pubk)
            {
                client->pubk.setkey(AsymmCipher::PUBKEY, pubkbuf, len_pubk);
            }

            if (v)
            {
                client->accountversion = v;
            }

            if (salt.size())
            {
                Base64::atob(salt, client->accountsalt);
            }

            client->accountsince = since;
            client->mSmsVerifiedPhone = smsv;

            client->k = k;

            client->btugexpiration.backoff(MegaClient::USER_DATA_EXPIRATION_BACKOFF_SECS * 10);
            client->cachedug = true;

            // pre-load received user attributes into cache
            User* u = client->ownuser();
            if (u)
            {
                int changes = 0;
                if (u->email.empty())
                {
                    u->email = email;
                }

                if (firstname.size())
                {
                    changes += u->updateattr(ATTR_FIRSTNAME, &firstname, &versionFirstname);
                }

                if (lastname.size())
                {
                    changes += u->updateattr(ATTR_LASTNAME, &lastname, &versionLastname);
                }

                if (language.size())
                {
                    changes += u->updateattr(ATTR_LANGUAGE, &language, &versionLanguage);
                }

                if (birthday.size())
                {
                    changes += u->updateattr(ATTR_BIRTHDAY, &birthday, &versionBirthday);
                }

                if (birthmonth.size())
                {
                    changes += u->updateattr(ATTR_BIRTHMONTH, &birthmonth, &versionBirthmonth);
                }

                if (birthyear.size())
                {
                    changes += u->updateattr(ATTR_BIRTHYEAR, &birthyear, &versionBirthyear);
                }

                if (country.size())
                {
                    changes += u->updateattr(ATTR_COUNTRY, &country, &versionCountry);
                }

                if (pwdReminderDialog.size())
                {
                    changes += u->updateattr(ATTR_PWD_REMINDER, &pwdReminderDialog, &versionPwdReminderDialog);
                }

                if (pushSetting.size())
                {
                    changes += u->updateattr(ATTR_PUSH_SETTINGS, &pushSetting, &versionPushSetting);

                    // initialize the settings for the intermediate layer by simulating there was a getua()
                    client->app->getua_result((byte*) pushSetting.data(), (unsigned) pushSetting.size(), ATTR_PUSH_SETTINGS);
                }

                if (contactLinkVerification.size())
                {
                    changes += u->updateattr(ATTR_CONTACT_LINK_VERIFICATION, &contactLinkVerification, &versionContactLinkVerification);
                }

                if (disableVersions.size())
                {
                    changes += u->updateattr(ATTR_DISABLE_VERSIONS, &disableVersions, &versionDisableVersions);

                    // initialize the status of file-versioning for the client
                    client->versions_disabled = (disableVersions == "1");
                    if (client->versions_disabled)
                    {
                        LOG_info << "File versioning is disabled";
                    }
                    else
                    {
                        LOG_info << "File versioning is enabled";
                    }
                }
                else    // attribute does not exists
                {
                    LOG_info << "File versioning is enabled";
                    client->versions_disabled = false;
                }

                if (chatFolder.size())
                {
                    unique_ptr<TLVstore> tlvRecords(TLVstore::containerToTLVrecords(&chatFolder, &client->key));
                    if (tlvRecords)
                    {
                        // store the value for private user attributes (decrypted version of serialized TLV)
                        unique_ptr<string> tlvString(tlvRecords->tlvRecordsToContainer(client->rng, &client->key));
                        changes += u->updateattr(ATTR_MY_CHAT_FILES_FOLDER, tlvString.get(), &versionChatFolder);
                    }
                    else
                    {
                        LOG_err << "Cannot extract TLV records for ATTR_MY_CHAT_FILES_FOLDER";
                    }
                }

                if (cameraUploadFolder.size())
                {
                    unique_ptr<TLVstore> tlvRecords(TLVstore::containerToTLVrecords(&cameraUploadFolder, &client->key));
                    if (tlvRecords)
                    {
                        // store the value for private user attributes (decrypted version of serialized TLV)
                        unique_ptr<string> tlvString(tlvRecords->tlvRecordsToContainer(client->rng, &client->key));
                        changes += u->updateattr(ATTR_CAMERA_UPLOADS_FOLDER, tlvString.get(), &versionCameraUploadFolder);
                    }
                    else
                    {
                        LOG_err << "Cannot extract TLV records for ATTR_CAMERA_UPLOADS_FOLDER";
                    }
                }

                if (!myBackupsFolder.empty())
                {
                    unique_ptr<TLVstore> tlvRecords(TLVstore::containerToTLVrecords(&myBackupsFolder, &client->key));
                    if (tlvRecords)
                    {
                        // store the value for private user attributes (decrypted version of serialized TLV)
                        unique_ptr<string> tlvString(tlvRecords->tlvRecordsToContainer(client->rng, &client->key));
                        changes += u->updateattr(ATTR_MY_BACKUPS_FOLDER, tlvString.get(), &versionMyBackupsFolder);
                    }
                    else
                    {
                        LOG_err << "Cannot extract TLV records for ATTR_MY_BACKUPS_FOLDER";
                    }
                }

                if (aliases.size())
                {
                    unique_ptr<TLVstore> tlvRecords(TLVstore::containerToTLVrecords(&aliases, &client->key));
                    if (tlvRecords)
                    {
                        // store the value for private user attributes (decrypted version of serialized TLV)
                        unique_ptr<string> tlvString(tlvRecords->tlvRecordsToContainer(client->rng, &client->key));
                        changes += u->updateattr(ATTR_ALIAS, tlvString.get(), &versionAliases);
                    }
                    else
                    {
                        LOG_err << "Cannot extract TLV records for ATTR_ALIAS";
                    }
                }

                if (unshareableKey.size() == Base64Str<SymmCipher::BLOCKSIZE>::STRLEN)
                {
                    changes += u->updateattr(ATTR_UNSHAREABLE_KEY, &unshareableKey, &versionUnshareableKey);
                    client->unshareablekey.swap(unshareableKey);
                }
                else if (client->loggedin() == EPHEMERALACCOUNTPLUSPLUS)
                {
                    // cannot configure CameraUploads, so it's not needed at this stage.
                    // It will be created when the account gets confirmed.
                    // (motivation: speed up the E++ account's setup)
                    LOG_info << "Skip creation of unshareable key for E++ account";
                }
                else if (unshareableKey.empty())    // it has not been created yet
                {
                    LOG_info << "Creating unshareable key...";
                    byte newunshareablekey[SymmCipher::BLOCKSIZE];
                    client->rng.genblock(newunshareablekey, sizeof(newunshareablekey));
                    client->putua(ATTR_UNSHAREABLE_KEY, newunshareablekey, sizeof(newunshareablekey), 0);
                }
                else
                {
                    LOG_err << "Unshareable key wrong length";
                }

                if (deviceNames.size())
                {
                    unique_ptr<TLVstore> tlvRecords(TLVstore::containerToTLVrecords(&deviceNames, &client->key));
                    if (tlvRecords)
                    {
                        // store the value for private user attributes (decrypted version of serialized TLV)
                        unique_ptr<string> tlvString(tlvRecords->tlvRecordsToContainer(client->rng, &client->key));
                        changes += u->updateattr(ATTR_DEVICE_NAMES, tlvString.get(), &versionDeviceNames);
                    }
                    else
                    {
                        LOG_err << "Cannot extract TLV records for ATTR_DEVICE_NAMES";
                    }
                }

                if (!cookieSettings.empty())
                {
                    changes += u->updateattr(ATTR_COOKIE_SETTINGS, &cookieSettings, &versionCookieSettings);
                }

#ifdef ENABLE_SYNC
                if (!jsonSyncConfigData.empty())
                {
                    // Tell the rest of the SDK that the attribute's changed.
                    changes += u->updateattr(ATTR_JSON_SYNC_CONFIG_DATA,
                                             &jsonSyncConfigData,
                                             &jsonSyncConfigDataVersion);
                }
                else if (client->loggedin() == EPHEMERALACCOUNTPLUSPLUS)
                {
                    // cannot configure any sync/backupp yet, so it's not needed at this stage.
                    // It will be created when the account gets confirmed.
                    // (motivation: speed up the E++ account's setup)
                    LOG_info << "Skip creation of *~jscd key for E++ account";
                }
                else
                {
                    // This attribute is set only once. If not received from API,
                    // it should not exist locally either
                    //assert(u->getattr(ATTR_JSON_SYNC_CONFIG_DATA) == nullptr);

                    client->ensureSyncUserAttributes([](Error e){
                        if (e != API_OK)
                        {
                            LOG_err << "Couldn't create *~jscd user's attribute";
                        }
                    });
                }
#endif

                if (changes > 0)
                {
                    u->setTag(tag ? tag : -1);
                    client->notifyuser(u);
                }
            }

            if (b)  // business account
            {
                // integrity checks
                if ((s < BIZ_STATUS_EXPIRED || s > BIZ_STATUS_GRACE_PERIOD)  // status not received or invalid
                        || (m == BIZ_MODE_UNKNOWN))  // master flag not received or invalid
                {
                    std::string err = "GetUserData: invalid business status / account mode";
                    LOG_err << err;
                    client->sendevent(99450, err.c_str(), 0);
                    client->mBizMode = BIZ_MODE_SUBUSER;
                    client->mBizExpirationTs = client->mBizGracePeriodTs = 0;
                    client->setBusinessStatus(BIZ_STATUS_EXPIRED);
                }
                else
                {
                    for (auto it : sts)
                    {
                        BizStatus status = it.first;
                        m_time_t ts = it.second;
                        if (status == BIZ_STATUS_EXPIRED)
                        {
                            client->mBizExpirationTs = ts;
                        }
                        else if (status == BIZ_STATUS_GRACE_PERIOD)
                        {
                            client->mBizGracePeriodTs = ts;
                        }
                        else
                        {
                            LOG_warn << "Unexpected status in b.sts. Status: " << status << "ts: " << ts;
                        }
                    }

                    client->mBizMode = m;
                    // subusers must receive the list of master users
                    assert(m != BIZ_MODE_SUBUSER || !masters.empty());
                    client->mBizMasters = masters;

                    client->setBusinessStatus(s);

                    // if current business status will expire sooner than the scheduled `ug`, update the
                    // backoff to a shorter one in order to refresh the business status asap
                    m_time_t auxts = 0;
                    m_time_t now = m_time(nullptr);
                    if (client->mBizGracePeriodTs && client->mBizGracePeriodTs > now)
                    {
                        auxts = client->mBizGracePeriodTs;
                    }
                    else if (client->mBizExpirationTs && client->mBizExpirationTs > now)
                    {
                        auxts = client->mBizExpirationTs;
                    }
                    if (auxts)
                    {
                        dstime diff = static_cast<dstime>((now - auxts) * 10);
                        dstime current = client->btugexpiration.backoffdelta();
                        if (current > diff)
                        {
                            client->btugexpiration.backoff(diff);
                        }
                    }
                    // TODO: check if type of account has changed and notify with new event (not yet supported by API)
                }
            }
            else
            {
                client->mBizMode = BIZ_MODE_UNKNOWN;
                client->mBizMasters.clear();
                client->mBizExpirationTs = client->mBizGracePeriodTs = 0;
                client->setBusinessStatus(BIZ_STATUS_INACTIVE);
            }

            if (uspw)
            {
                if (deadlineTs == -1 || warningTs.empty())
                {
                    LOG_err << "uspw received with missing timestamps";
                }
                else
                {
                    client->mOverquotaWarningTs = std::move(warningTs);
                    client->mOverquotaDeadlineTs = deadlineTs;
                    client->activateoverquota(0, true);
                }

            }

            mCompletion(&name, &pubk, &privk, API_OK);
            return true;
        }
        default:
            switch (User::string2attr(attributeName.c_str()))
            {
                case ATTR_FIRSTNAME:
                    parseUserAttribute(firstname, versionFirstname);
                    break;

                case ATTR_BIRTHMONTH:
                    parseUserAttribute(birthmonth, versionBirthmonth);
                    break;

                case ATTR_BIRTHYEAR:
                    parseUserAttribute(birthyear, versionBirthyear);
                    break;

                default:
                    if (!client->json.storeobject())
                    {
                        mCompletion(NULL, NULL, NULL, API_EINTERNAL);
                        return false;
                    }
                    break;
            }

            break;
        }
    }
}

void CommandGetUserData::parseUserAttribute(std::string &value, std::string &version, bool asciiToBinary)
{
    string info;
    if (!client->json.storeobject(&info))
    {
        LOG_err << "Failed to parse user attribute from the array";
        return;
    }

    string buf;
    JSON json;
    json.pos = info.c_str() + 1;
    for (;;)
    {
        switch (json.getnameid())
        {
            case MAKENAMEID2('a','v'):  // value
            {
                json.storeobject(&buf);
                break;
            }
            case 'v':   // version
            {
                json.storeobject(&version);
                break;
            }
            case EOO:
            {
                value = asciiToBinary ? Base64::atob(buf) : buf;
                return;
            }
            default:
            {
                if (!json.storeobject())
                {
                    version.clear();
                    LOG_err << "Failed to parse user attribute inside the array";
                    return;
                }
            }
        }
    }
}

CommandGetMiscFlags::CommandGetMiscFlags(MegaClient *client)
{
    mV3 = false;

    cmd("gmf");

    // this one can get the smsve flag when the account is blocked (if it's in a batch by itself)
    batchSeparately = true;
    suppressSID = true;

    tag = client->reqtag;
}

bool CommandGetMiscFlags::procresult(Result r)
{
    Error e;
    if (r.wasErrorOrOK())
    {
        e = r.errorOrOK();
        if (!e)
        {
            LOG_err << "Unexpected response for gmf: no flags, but no error";
            e = API_ENOENT;
        }
        LOG_err << "gmf failed: " << e;
    }
    else
    {
        e = client->readmiscflags(&client->json);
    }

    client->app->getmiscflags_result(e);
    return error(e) != API_EINTERNAL;
}

CommandGetUserQuota::CommandGetUserQuota(MegaClient* client, AccountDetails* ad, bool storage, bool transfer, bool pro, int source)
{
    mV3 = false;

    details = ad;
    mStorage = storage;
    mTransfer = transfer;
    mPro = pro;

    cmd("uq");
    if (storage)
    {
        arg("strg", "1", 0);
    }
    if (transfer)
    {
        arg("xfer", "1", 0);
    }
    if (pro)
    {
        arg("pro", "1", 0);
    }

    arg("src", source);

    arg("v", 1);

    tag = client->reqtag;
}

bool CommandGetUserQuota::procresult(Result r)
{
    m_off_t td;
    bool got_storage = false;
    bool got_storage_used = false;
    int uslw = -1;

    if (r.wasErrorOrOK())
    {
        client->app->account_details(details, r.errorOrOK());
        return true;
    }

    details->pro_level = 0;
    details->subscription_type = 'O';
    details->subscription_renew = 0;
    details->subscription_method.clear();
    memset(details->subscription_cycle, 0, sizeof(details->subscription_cycle));

    details->pro_until = 0;

    details->storage_used = 0;
    details->storage_max = 0;

    details->transfer_max = 0;
    details->transfer_own_used = 0;
    details->transfer_srv_used = 0;
    details->srv_ratio = 0;

    details->transfer_hist_starttime = 0;
    details->transfer_hist_interval = 3600;
    details->transfer_hist.clear();
    details->transfer_hist_valid = true;

    details->transfer_reserved = 0;
    details->transfer_own_reserved = 0;
    details->transfer_srv_reserved = 0;

    for (;;)
    {
        switch (client->json.getnameid())
        {
            case MAKENAMEID2('b', 't'):
            // "Base time age", this is number of seconds since the start of the current quota buckets
                // age of transfer
                // window start
                td = client->json.getint();
                if (td != -1)
                {
                    details->transfer_hist_starttime = m_time() - td;
                }
                break;

            case MAKENAMEID3('t', 'a', 'h'):
            // The free IP-based quota buckets, 6 entries for 6 hours
                if (client->json.enterarray())
                {
                    m_off_t t;

                    while (client->json.isnumeric() && (t = client->json.getint()) != -1)
                    {
                        details->transfer_hist.push_back(t);
                    }

                    client->json.leavearray();
                }
                break;

            case MAKENAMEID3('t', 'a', 'r'):
            // IP transfer reserved
                details->transfer_reserved = client->json.getint();
                break;

            case MAKENAMEID3('r', 'u', 'a'):
            // Actor reserved quota
                details->transfer_own_reserved += client->json.getint();
                break;

            case MAKENAMEID3('r', 'u', 'o'):
            // Owner reserved quota
                details->transfer_srv_reserved += client->json.getint();
                break;

            case MAKENAMEID5('c', 's', 't', 'r', 'g'):
            // Your total account storage usage
                details->storage_used = client->json.getint();
                got_storage_used = true;
                break;

            case MAKENAMEID6('c', 's', 't', 'r', 'g', 'n'):
            // Storage breakdown of root nodes and shares for your account
            // [bytes, numFiles, numFolders, versionedBytes, numVersionedFiles]
                if (client->json.enterobject())
                {
                    handle h;
                    NodeStorage* ns;

                    while (!ISUNDEF(h = client->json.gethandle()) && client->json.enterarray())
                    {
                        ns = &details->storage[h];

                        ns->bytes = client->json.getint();
                        ns->files = uint32_t(client->json.getint());
                        ns->folders = uint32_t(client->json.getint());
                        ns->version_bytes = client->json.getint();
                        ns->version_files = client->json.getint32();

#ifdef _DEBUG
                        // TODO: remove this debugging block once local count is confirmed to work correctly 100%
                        // verify the new local storage counters per root match server side (could fail if actionpackets are pending)
                        auto iter = client->mNodeCounters.find(h);
                        if (iter != client->mNodeCounters.end())
                        {
                            LOG_debug << client->nodebyhandle(h)->displaypath() << " " << iter->second.storage << " " << ns->bytes << " " << iter->second.files << " " << ns->files << " " << iter->second.folders << " " << ns->folders << " "
                                      << iter->second.versionStorage << " " << ns->version_bytes << " " << iter->second.versions << " " << ns->version_files
                                      << (iter->second.storage == ns->bytes && iter->second.files == ns->files && iter->second.folders == ns->folders && iter->second.versionStorage == ns->version_bytes && iter->second.versions == ns->version_files
                                          ? "" : " ******************************************* mismatch *******************************************");
                        }
#endif

                        while(client->json.storeobject());
                        client->json.leavearray();
                    }

                    client->json.leaveobject();
                }
                break;

            case MAKENAMEID5('m', 's', 't', 'r', 'g'):
            // maximum storage allowance
                details->storage_max = client->json.getint();
                got_storage = true;
                break;

            case MAKENAMEID6('c', 'a', 'x', 'f', 'e', 'r'):
            // PRO transfer quota consumed by yourself
                details->transfer_own_used += client->json.getint();
                break;

            case MAKENAMEID3('t', 'u', 'o'):
            // Transfer usage by the owner on quotad which hasn't yet been committed back to the API DB. Supplements caxfer
                details->transfer_own_used += client->json.getint();
                break;

            case MAKENAMEID6('c', 's', 'x', 'f', 'e', 'r'):
            // PRO transfer quota served to others
                details->transfer_srv_used += client->json.getint();
                break;

            case MAKENAMEID3('t', 'u', 'a'):
            // Transfer usage served to other users which hasn't yet been committed back to the API DB. Supplements csxfer
                details->transfer_srv_used += client->json.getint();
                break;

            case MAKENAMEID5('m', 'x', 'f', 'e', 'r'):
            // maximum transfer allowance
                details->transfer_max = client->json.getint();
                break;

            case MAKENAMEID8('s', 'r', 'v', 'r', 'a', 't', 'i', 'o'):
            // The ratio of your PRO transfer quota that is able to be served to others
                details->srv_ratio = client->json.getfloat();
                break;

            case MAKENAMEID5('u', 't', 'y', 'p', 'e'):
            // PRO type. 0 means Free; 4 is Pro Lite as it was added late; 100 indicates a business.
                details->pro_level = (int)client->json.getint();
                break;

            case MAKENAMEID5('s', 't', 'y', 'p', 'e'):
            // Flag indicating if this is a recurring subscription or one-off. "O" is one off, "R" is recurring.
                const char* ptr;
                if ((ptr = client->json.getvalue()))
                {
                    details->subscription_type = *ptr;
                }
                break;

            case MAKENAMEID6('s', 'c', 'y', 'c', 'l', 'e'):
                const char* scycle;
                if ((scycle = client->json.getvalue()))
                {
                    memcpy(details->subscription_cycle, scycle, 3);
                    details->subscription_cycle[3] = 0;
                }
                break;

            case MAKENAMEID6('s', 'r', 'e', 'n', 'e', 'w'):
            // Only provided for recurring subscriptions to indicate the best estimate of when the subscription will renew
                if (client->json.enterarray())
                {
                    details->subscription_renew = client->json.getint();
                    while(!client->json.leavearray())
                    {
                        client->json.storeobject();
                    }
                }
                break;

            case MAKENAMEID3('s', 'g', 'w'):
                if (client->json.enterarray())
                {
                    client->json.storeobject(&details->subscription_method);
                    while(!client->json.leavearray())
                    {
                        client->json.storeobject();
                    }
                }
                break;

            case MAKENAMEID3('r', 't', 't'):
                details->transfer_hist_valid = !client->json.getint();
                break;

            case MAKENAMEID6('s', 'u', 'n', 't', 'i', 'l'):
            // Time the last active PRO plan will expire (may be different from current one)
                details->pro_until = client->json.getint();
                break;

            case MAKENAMEID7('b', 'a', 'l', 'a', 'n', 'c', 'e'):
            // Balance of your account
                if (client->json.enterarray())
                {
                    const char* cur;
                    const char* amount;

                    while (client->json.enterarray())
                    {
                        if ((amount = client->json.getvalue()) && (cur = client->json.getvalue()))
                        {
                            size_t t = details->balances.size();
                            details->balances.resize(t + 1);
                            details->balances[t].amount = atof(amount);
                            memcpy(details->balances[t].currency, cur, 3);
                            details->balances[t].currency[3] = 0;
                        }

                        client->json.leavearray();
                    }

                    client->json.leavearray();
                }
                break;

            case MAKENAMEID4('u', 's', 'l', 'w'):
            // The percentage (in 1000s) indicating the limit at which you are 'nearly' over. Currently 98% for PRO, 90% for free.
                uslw = int(client->json.getint());
                break;

            case EOO:
                assert(!mStorage || (got_storage && got_storage_used) || client->loggedinfolderlink());

                if (mStorage)
                {
                    if (uslw <= 0)
                    {
                        uslw = 9000;
                        LOG_warn << "Using default almost overstorage threshold";
                    }

                    if (details->storage_used >= details->storage_max)
                    {
                        LOG_debug << "Account full";
                        bool isPaywall = (client->ststatus == STORAGE_PAYWALL);
                        client->activateoverquota(0, isPaywall);
                    }
                    else if (details->storage_used >= (details->storage_max / 10000 * uslw))
                    {
                        LOG_debug << "Few storage space available";
                        client->setstoragestatus(STORAGE_ORANGE);
                    }
                    else
                    {
                        LOG_debug << "There are no storage problems";
                        client->setstoragestatus(STORAGE_GREEN);
                    }
                }

                if (mPro)
                {
                    // Pro level can change without a payment (ie. with coupons or by helpdesk)
                    // and in those cases, the `psts` packet is not triggered. However, the SDK
                    // should notify the app and resume transfers, etc.
                    bool changed = client->mCachedStatus.addOrUpdate(CacheableStatus::STATUS_PRO_LEVEL, details->pro_level);
                    if (changed)
                    {
                        client->app->account_updated();
                        client->abortbackoff(true);
                    }
                }

                client->app->account_details(details, mStorage, mTransfer, mPro, false, false, false);
                return true;

            default:
                if (!client->json.storeobject())
                {
                    client->app->account_details(details, API_EINTERNAL);
                    return false;
                }
        }
    }
}

CommandQueryTransferQuota::CommandQueryTransferQuota(MegaClient* client, m_off_t size)
{
    cmd("qbq");
    arg("s", size);

    tag = client->reqtag;
}

bool CommandQueryTransferQuota::procresult(Result r)
{
    if (!r.wasErrorOrOK())
    {
        LOG_err << "Unexpected response: " << client->json.pos;
        client->json.storeobject();

        // Returns 0 to not alarm apps and don't show overquota pre-warnings
        // if something unexpected is received, following the same approach as
        // in the webclient
        client->app->querytransferquota_result(0);
        return false;
    }

    client->app->querytransferquota_result(r.errorOrOK());
    return true;
}

CommandGetUserTransactions::CommandGetUserTransactions(MegaClient* client, AccountDetails* ad)
{
    cmd("utt");

    details = ad;
    tag = client->reqtag;
}

bool CommandGetUserTransactions::procresult(Result r)
{
    details->transactions.clear();

    while (client->json.enterarray())
    {
        const char* handle = client->json.getvalue();
        m_time_t ts = client->json.getint();
        const char* delta = client->json.getvalue();
        const char* cur = client->json.getvalue();

        if (handle && (ts > 0) && delta && cur)
        {
            size_t t = details->transactions.size();
            details->transactions.resize(t + 1);
            memcpy(details->transactions[t].handle, handle, 11);
            details->transactions[t].handle[11] = 0;
            details->transactions[t].timestamp = ts;
            details->transactions[t].delta = atof(delta);
            memcpy(details->transactions[t].currency, cur, 3);
            details->transactions[t].currency[3] = 0;
        }

        client->json.leavearray();
    }

    client->app->account_details(details, false, false, false, false, true, false);
    return true;
}

CommandGetUserPurchases::CommandGetUserPurchases(MegaClient* client, AccountDetails* ad)
{
    cmd("utp");

    details = ad;
    tag = client->reqtag;
}

bool CommandGetUserPurchases::procresult(Result r)
{
    client->restag = tag;

    details->purchases.clear();

    while (client->json.enterarray())
    {
        const char* handle = client->json.getvalue();
        const m_time_t ts = client->json.getint();
        const char* amount = client->json.getvalue();
        const char* cur = client->json.getvalue();
        int method = (int)client->json.getint();

        if (handle && (ts > 0) && amount && cur && (method >= 0))
        {
            size_t t = details->purchases.size();
            details->purchases.resize(t + 1);
            memcpy(details->purchases[t].handle, handle, 11);
            details->purchases[t].handle[11] = 0;
            details->purchases[t].timestamp = ts;
            details->purchases[t].amount = atof(amount);
            memcpy(details->purchases[t].currency, cur, 3);
            details->purchases[t].currency[3] = 0;
            details->purchases[t].method = method;
        }

        client->json.leavearray();
    }

    client->app->account_details(details, false, false, false, true, false, false);
    return true;
}

CommandGetUserSessions::CommandGetUserSessions(MegaClient* client, AccountDetails* ad)
{
    cmd("usl");
    arg("x", 1); // Request the additional id and alive information

    details = ad;
    tag = client->reqtag;
}

bool CommandGetUserSessions::procresult(Result r)
{
    details->sessions.clear();

    while (client->json.enterarray())
    {
        size_t t = details->sessions.size();
        details->sessions.resize(t + 1);

        details->sessions[t].timestamp = client->json.getint();
        details->sessions[t].mru = client->json.getint();
        client->json.storeobject(&details->sessions[t].useragent);
        client->json.storeobject(&details->sessions[t].ip);

        const char* country = client->json.getvalue();
        memcpy(details->sessions[t].country, country ? country : "\0\0", 2);
        details->sessions[t].country[2] = 0;

        details->sessions[t].current = (int)client->json.getint();

        details->sessions[t].id = client->json.gethandle(8);
        details->sessions[t].alive = (int)client->json.getint();

        client->json.leavearray();
    }

    client->app->account_details(details, false, false, false, false, false, true);
    return true;
}

CommandSetPH::CommandSetPH(MegaClient* client, Node* n, int del, m_time_t cets, bool writable,
    int ctag, std::function<void(Error, handle, handle)> f)
{
    mStringIsNotSeqtag = true;
    mSeqtagArray = true;

    h = n->nodehandle;
    ets = cets;
    tag = ctag;
    mWritable = writable;
    completion = move(f);
    assert(completion);

    cmd("l");
    arg("n", (byte*)&n->nodehandle, MegaClient::NODEHANDLE);

    if (del)
    {
        arg("d", 1);
    }

    if (ets)
    {
        arg("ets", ets);
    }

    if (writable)
    {
        arg("w", "1");
    }

}

bool CommandSetPH::procresult(Result r)
{
    if (r.wasErrorOrOK())
    {
        completion(r.errorOrOK(), UNDEF, UNDEF);
        return true;
    }

    handle ph = UNDEF;
    std::string authKey;

    if (mWritable) // aparently, depending on 'w', the response can be [{"ph":"XXXXXXXX","w":"YYYYYYYYYYYYYYYYYYYYYY"}] or simply [XXXXXXXX]
    {
        bool exit = false;
        while (!exit)
        {
            switch (client->json.getnameid())
            {
            case 'w':
                client->json.storeobject(&authKey);
                break;

            case MAKENAMEID2('p', 'h'):
                ph = client->json.gethandle();
                break;

            case EOO:
            {
                if (authKey.empty())
                {
                    completion(API_EINTERNAL, UNDEF, UNDEF);
                    return false;
                }
                exit = true;
                break;
            }
            default:
                if (!client->json.storeobject())
                {
                    completion(API_EINTERNAL, UNDEF, UNDEF);
                    return false;
                }
            }
        }
    }
    else    // format: [XXXXXXXX]
    {
        ph = client->json.gethandle();
    }

    if (ISUNDEF(ph))
    {
        completion(API_EINTERNAL, UNDEF, UNDEF);
        return false;
    }

#ifdef DEBUG
    Node *n = client->nodebyhandle(h);
    assert(n && n->plink && n->plink->ph == ph);
#endif
    completion(API_OK, h, ph);
    return true;
}

CommandGetPH::CommandGetPH(MegaClient* client, handle cph, const byte* ckey, int cop)
{
    cmd("g");
    arg("p", (byte*)&cph, MegaClient::NODEHANDLE);

    ph = cph;
    havekey = ckey ? true : false;
    if (havekey)
    {
        memcpy(key, ckey, sizeof key);
    }
    tag = client->reqtag;
    op = cop;
}

bool CommandGetPH::procresult(Result r)
{
    if (r.wasErrorOrOK())
    {
        client->app->openfilelink_result(r.errorOrOK());
        return true;
    }

    m_off_t s = -1;
    string a, fa;

    for (;;)
    {
        switch (client->json.getnameid())
        {
            case 's':
                s = client->json.getint();
                break;

            case MAKENAMEID2('a', 't'):
                client->json.storeobject(&a);
                break;

            case MAKENAMEID2('f', 'a'):
                client->json.storeobject(&fa);
                break;

            case EOO:
                // we want at least the attributes
                if (s >= 0)
                {
                    a.resize(Base64::atob(a.c_str(), (byte*)a.data(), int(a.size())));

                    if (op == 2)    // importing WelcomePDF for new account
                    {
                        assert(havekey);

                        vector<NewNode> newnodes(1);
                        auto newnode = &newnodes[0];

                        // set up new node
                        newnode->source = NEW_PUBLIC;
                        newnode->type = FILENODE;
                        newnode->nodehandle = ph;
                        newnode->parenthandle = UNDEF;
                        newnode->nodekey.assign((char*)key, FILENODEKEYLENGTH);
                        newnode->attrstring.reset(new string(a));

                        client->putnodes(NodeHandle().set6byte(client->rootnodes[0]), move(newnodes), nullptr, 0);
                    }
                    else if (havekey)
                    {
                        client->app->openfilelink_result(ph, key, s, &a, &fa, op);
                    }
                    else
                    {
                        client->app->openfilelink_result(ph, NULL, s, &a, &fa, op);
                    }
                }
                else
                {
                    client->app->openfilelink_result(API_EINTERNAL);
                }
                return true;

            default:
                if (!client->json.storeobject())
                {
                    client->app->openfilelink_result(API_EINTERNAL);
                    return false;
                }
        }
    }
}

CommandSetMasterKey::CommandSetMasterKey(MegaClient* client, const byte* newkey, const byte *hash, int hashsize, const byte *clientrandomvalue, const char *pin, string *salt)
{
    mStringIsNotSeqtag = true;

    memcpy(this->newkey, newkey, SymmCipher::KEYLENGTH);

    cmd("up");
    arg("k", newkey, SymmCipher::KEYLENGTH);
    if (clientrandomvalue)
    {
        arg("crv", clientrandomvalue, SymmCipher::KEYLENGTH);
    }
    arg("uh", hash, hashsize);
    if (pin)
    {
        arg("mfa", pin);
    }

    if (salt)
    {
        this->salt = *salt;
    }

    tag = client->reqtag;
}

bool CommandSetMasterKey::procresult(Result r)
{
    if (r.wasErrorOrOK())
    {
        client->app->changepw_result(r.errorOrOK());
    }
    else
    {
        // update encrypted MK and salt for further checkups
        client->k.assign((const char *) newkey, SymmCipher::KEYLENGTH);
        client->accountsalt = salt;

        client->json.storeobject();
        client->app->changepw_result(API_OK);
    }
    return true;
}

CommandCreateEphemeralSession::CommandCreateEphemeralSession(MegaClient* client,
                                                             const byte* key,
                                                             const byte* cpw,
                                                             const byte* ssc)
{
    mStringIsNotSeqtag = true;

    memcpy(pw, cpw, sizeof pw);

    cmd("up");
    arg("k", key, SymmCipher::KEYLENGTH);
    arg("ts", ssc, 2 * SymmCipher::KEYLENGTH);

    tag = client->reqtag;
}

bool CommandCreateEphemeralSession::procresult(Result r)
{
    if (r.wasErrorOrOK())
    {
        client->ephemeralSession = false;
        client->ephemeralSessionPlusPlus = false;
        client->app->ephemeral_result(r.errorOrOK());
    }
    else
    {
        client->me = client->json.gethandle(MegaClient::USERHANDLE);
        client->uid = Base64Str<MegaClient::USERHANDLE>(client->me);
        client->resumeephemeral(client->me, pw, tag);
    }
    return true;
}

CommandResumeEphemeralSession::CommandResumeEphemeralSession(MegaClient*, handle cuh, const byte* cpw, int ctag)
{
    memcpy(pw, cpw, sizeof pw);

    uh = cuh;

    cmd("us");
    arg("user", (byte*)&uh, MegaClient::USERHANDLE);

    tag = ctag;
}

bool CommandResumeEphemeralSession::procresult(Result r)
{
    byte keybuf[SymmCipher::KEYLENGTH];
    byte sidbuf[MegaClient::SIDLEN];
    int havek = 0, havecsid = 0;

    if (r.wasErrorOrOK())
    {
        client->app->ephemeral_result(r.errorOrOK());
        return true;
    }

    for (;;)
    {
        switch (client->json.getnameid())
        {
            case 'k':
                havek = client->json.storebinary(keybuf, sizeof keybuf) == sizeof keybuf;
                break;

            case MAKENAMEID4('t', 's', 'i', 'd'):
                havecsid = client->json.storebinary(sidbuf, sizeof sidbuf) == sizeof sidbuf;
                break;

            case EOO:
                if (!havek || !havecsid)
                {
                    client->app->ephemeral_result(API_EINTERNAL);
                    return false;
                }

                client->sid.assign((const char *)sidbuf, sizeof sidbuf);

                client->key.setkey(pw);
                client->key.ecb_decrypt(keybuf);

                client->key.setkey(keybuf);

                if (!client->checktsid(sidbuf, sizeof sidbuf))
                {
                    client->app->ephemeral_result(API_EKEY);
                    return true;
                }

                client->me = uh;
                client->uid = Base64Str<MegaClient::USERHANDLE>(client->me);

                client->openStatusTable(true);
                client->app->ephemeral_result(uh, pw);
                return true;

            default:
                if (!client->json.storeobject())
                {
                    client->app->ephemeral_result(API_EINTERNAL);
                    return false;
                }
        }
    }
}

CommandCancelSignup::CommandCancelSignup(MegaClient *client)
{
    cmd("ucr");

    tag = client->reqtag;
}

bool CommandCancelSignup::procresult(Result r)
{
    client->app->cancelsignup_result(r.errorOrOK());
    return r.wasErrorOrOK();
}

CommandWhyAmIblocked::CommandWhyAmIblocked(MegaClient *client)
{
    cmd("whyamiblocked");
    batchSeparately = true;  // don't let any other commands that might get batched with it cause the whole batch to fail

    tag = client->reqtag;
}

bool CommandWhyAmIblocked::procresult(Result r)
{
    if (r.wasErrorOrOK())
    {
        if (r.wasError(API_OK)) //unblocked
        {
            client->unblock();
        }

        client->app->whyamiblocked_result(r.errorOrOK());
        return true;
    }
    else if (client->json.isnumeric())
    {
         int response = int(client->json.getint());
         client->app->whyamiblocked_result(response);
         return true;
    }

    client->json.storeobject();
    client->app->whyamiblocked_result(API_EINTERNAL);
	return false;
}

CommandSendSignupLink::CommandSendSignupLink(MegaClient* client, const char* email, const char* name, byte* c)
{
    cmd("uc");
    arg("c", c, 2 * SymmCipher::KEYLENGTH);
    arg("n", (byte*)name, int(strlen(name)));
    arg("m", (byte*)email, int(strlen(email)));

    tag = client->reqtag;
}

bool CommandSendSignupLink::procresult(Result r)
{
    client->app->sendsignuplink_result(r.errorOrOK());
    return r.wasErrorOrOK();
}

CommandSendSignupLink2::CommandSendSignupLink2(MegaClient* client, const char* email, const char* name)
{
    cmd("uc2");
    arg("n", (byte*)name, int(strlen(name)));
    arg("m", (byte*)email, int(strlen(email)));
    arg("v", 2);
    tag = client->reqtag;
}

CommandSendSignupLink2::CommandSendSignupLink2(MegaClient* client, const char* email, const char* name, byte *clientrandomvalue, byte *encmasterkey, byte *hashedauthkey)
{
    cmd("uc2");
    arg("n", (byte*)name, int(strlen(name)));
    arg("m", (byte*)email, int(strlen(email)));
    arg("crv", clientrandomvalue, SymmCipher::KEYLENGTH);
    arg("hak", hashedauthkey, SymmCipher::KEYLENGTH);
    arg("k", encmasterkey, SymmCipher::KEYLENGTH);
    arg("v", 2);

    tag = client->reqtag;
}

bool CommandSendSignupLink2::procresult(Result r)
{
    client->app->sendsignuplink_result(r.errorOrOK());
    return r.wasErrorOrOK();
}

CommandQuerySignupLink::CommandQuerySignupLink(MegaClient* client, const byte* code, unsigned len)
{
    confirmcode.assign((char*)code, len);

    cmd("ud");
    arg("c", code, len);

    tag = client->reqtag;
}

bool CommandQuerySignupLink::procresult(Result r)
{
    string name;
    string email;
    handle uh;
    const char* kc;
    const char* pwcheck;
    string namebuf, emailbuf;
    byte pwcheckbuf[SymmCipher::KEYLENGTH];
    byte kcbuf[SymmCipher::KEYLENGTH];

    if (r.wasErrorOrOK())
    {
        client->app->querysignuplink_result(r.errorOrOK());
        return true;
    }

    assert(r.hasJsonArray());
    if (client->json.storebinary(&name) && client->json.storebinary(&email)
        && (uh = client->json.gethandle(MegaClient::USERHANDLE))
        && (kc = client->json.getvalue()) && (pwcheck = client->json.getvalue()))
    {
        if (!ISUNDEF(uh)
            && (Base64::atob(pwcheck, pwcheckbuf, sizeof pwcheckbuf) == sizeof pwcheckbuf)
            && (Base64::atob(kc, kcbuf, sizeof kcbuf) == sizeof kcbuf))
        {
            client->app->querysignuplink_result(uh, name.c_str(),
                                                       email.c_str(),
                                                       pwcheckbuf, kcbuf,
                                                       (const byte*)confirmcode.data(),
                                                       confirmcode.size());
            return true;
        }
    }

    client->app->querysignuplink_result(API_EINTERNAL);
	return false;
}

CommandConfirmSignupLink2::CommandConfirmSignupLink2(MegaClient* client,
                                                   const byte* code,
                                                   unsigned len)
{
    cmd("ud2");
    arg("c", code, len);

    tag = client->reqtag;
}

bool CommandConfirmSignupLink2::procresult(Result r)
{
    string name;
    string email;
    handle uh = UNDEF;
    int version = 0;

    if (r.wasErrorOrOK())
    {
        client->app->confirmsignuplink2_result(UNDEF, NULL, NULL, r.errorOrOK());
        return true;
    }

    assert(r.hasJsonArray());
    if (client->json.storebinary(&email) && client->json.storebinary(&name))
    {
        uh = client->json.gethandle(MegaClient::USERHANDLE);
        version = int(client->json.getint());
    }
    while (client->json.storeobject());

    if (!ISUNDEF(uh) && version == 2)
    {
        client->ephemeralSession = false;
        client->app->confirmsignuplink2_result(uh, name.c_str(), email.c_str(), API_OK);
        return true;
    }
    else
    {
        client->app->confirmsignuplink2_result(UNDEF, NULL, NULL, API_EINTERNAL);
        return false;
    }
}

CommandConfirmSignupLink::CommandConfirmSignupLink(MegaClient* client,
                                                   const byte* code,
                                                   unsigned len,
                                                   uint64_t emailhash)
{
    mStringIsNotSeqtag = true;

    cmd("up");
    arg("c", code, len);
    arg("uh", (byte*)&emailhash, sizeof emailhash);

    tag = client->reqtag;
}

bool CommandConfirmSignupLink::procresult(Result r)
{
    assert(r.hasJsonItem() || r.wasStrictlyError());

    if (r.hasJsonItem())
    {
        client->json.storeobject();
        client->ephemeralSession = false;
        client->ephemeralSessionPlusPlus = false;
        client->app->confirmsignuplink_result(API_OK);
        return true;
    }

    client->json.storeobject();

    client->ephemeralSession = false;
    client->ephemeralSessionPlusPlus = false;
    client->app->confirmsignuplink_result(r.errorOrOK());
    return r.wasStrictlyError();
}

CommandSetKeyPair::CommandSetKeyPair(MegaClient* client, const byte* privk,
                                     unsigned privklen, const byte* pubk,
                                     unsigned pubklen)
{
    mStringIsNotSeqtag = true;

    cmd("up");
    arg("privk", privk, privklen);
    arg("pubk", pubk, pubklen);

    tag = client->reqtag;

    len = privklen;
    privkBuffer.reset(new byte[privklen]);
    memcpy(privkBuffer.get(), privk, len);
}

bool CommandSetKeyPair::procresult(Result r)
{
    if (r.wasErrorOrOK())
    {
        client->app->setkeypair_result(r.errorOrOK());
        return true;
    }

    client->json.storeobject();

    client->key.ecb_decrypt(privkBuffer.get(), len);
    client->mPrivKey.resize(AsymmCipher::MAXKEYLENGTH * 2);
    client->mPrivKey.resize(Base64::btoa(privkBuffer.get(), len, (char *)client->mPrivKey.data()));

    client->app->setkeypair_result(API_OK);
    return true;
}

// fetch full node tree
CommandFetchNodes::CommandFetchNodes(MegaClient* client, int tag, bool nocache)
{
    cmd("f");
    arg("c", 1);
    arg("r", 1);

    if (!nocache)
    {
        arg("ca", 1);
    }

    // The servers are more efficient with this command when it's the only one in the batch
    batchSeparately = true;

    this->tag = tag;
}

// purge and rebuild node/user tree
bool CommandFetchNodes::procresult(Result r)
{
    WAIT_CLASS::bumpds();
    client->fnstats.timeToLastByte = Waiter::ds - client->fnstats.startTime;

    client->purgenodesusersabortsc(true);

    if (r.wasErrorOrOK())
    {
        client->fetchingnodes = false;
        client->app->fetchnodes_result(r.errorOrOK());
        return true;
    }

    for (;;)
    {
        switch (client->json.getnameid())
        {
            case 'f':
                // nodes
                if (!client->readnodes(&client->json, 0, PUTNODES_APP, nullptr, 0, false, nullptr, nullptr))
                {
                    client->fetchingnodes = false;
                    client->app->fetchnodes_result(API_EINTERNAL);
                    return false;
                }
                break;

            case MAKENAMEID2('f', '2'):
                // old versions
                if (!client->readnodes(&client->json, 0, PUTNODES_APP, nullptr, 0, false, nullptr, nullptr))
                {
                    client->fetchingnodes = false;
                    client->app->fetchnodes_result(API_EINTERNAL);
                    return false;
                }
                break;

            case MAKENAMEID2('o', 'k'):
                // outgoing sharekeys
                client->readok(&client->json);
                break;

            case 's':
                // Fall through
            case MAKENAMEID2('p', 's'):
                // outgoing or pending shares
                client->readoutshares(&client->json);
                break;

            case 'u':
                // users/contacts
                if (!client->readusers(&client->json, false))
                {
                    client->fetchingnodes = false;
                    client->app->fetchnodes_result(API_EINTERNAL);
                    return false;
                }
                break;

            case MAKENAMEID2('c', 'r'):
                // crypto key request
                client->proccr(&client->json);
                break;

            case MAKENAMEID2('s', 'r'):
                // sharekey distribution request
                client->procsr(&client->json);
                break;

            case MAKENAMEID2('s', 'n'):
                // sequence number
                if (!client->scsn.setScsn(&client->json))
                {
                    client->fetchingnodes = false;
                    client->app->fetchnodes_result(API_EINTERNAL);
                    return false;
                }
                break;

            case MAKENAMEID3('i', 'p', 'c'):
                // Incoming pending contact
                client->readipc(&client->json);
                break;

            case MAKENAMEID3('o', 'p', 'c'):
                // Outgoing pending contact
                client->readopc(&client->json);
                break;

            case MAKENAMEID2('p', 'h'):
                // Public links handles
                client->procph(&client->json);
                break;

#ifdef ENABLE_CHAT
            case MAKENAMEID3('m', 'c', 'f'):
                // List of chatrooms
                client->procmcf(&client->json);
                break;

            case MAKENAMEID5('m', 'c', 'p', 'n', 'a'):   // fall-through
            case MAKENAMEID4('m', 'c', 'n', 'a'):
                // nodes shared in chatrooms
                client->procmcna(&client->json);
                break;
#endif
            case EOO:
            {
                if (!client->scsn.ready())
                {
                    client->fetchingnodes = false;
                    client->app->fetchnodes_result(API_EINTERNAL);
                    return false;
                }

                client->mergenewshares(0);
                client->applykeys();
                client->initsc();
                client->pendingsccommit = false;
                client->fetchnodestag = tag;

                WAIT_CLASS::bumpds();
                client->fnstats.timeToCached = Waiter::ds - client->fnstats.startTime;
                client->fnstats.nodesCached = client->nodes.size();
                return true;
            }
            default:
                if (!client->json.storeobject())
                {
                    client->fetchingnodes = false;
                    client->app->fetchnodes_result(API_EINTERNAL);
                    return false;
                }
        }
    }
}

// report event to server logging facility
CommandReportEvent::CommandReportEvent(MegaClient *client, const char *event, const char *details)
{
    cmd("cds");
    arg("c", event);

    if (details)
    {
        arg("v", details);
    }

    tag = client->reqtag;
}

bool CommandReportEvent::procresult(Result r)
{
    client->app->reportevent_result(r.errorOrOK());
    return r.wasErrorOrOK();
}

CommandSubmitPurchaseReceipt::CommandSubmitPurchaseReceipt(MegaClient *client, int type, const char *receipt, handle lph, int phtype, int64_t ts)
{
    cmd("vpay");
    arg("t", type);

    if(receipt)
    {
        arg("receipt", receipt);
    }

    if(type == 2 && client->loggedin() == FULLACCOUNT)
    {
        arg("user", client->finduser(client->me)->uid.c_str());
    }

    if (!ISUNDEF(lph))
    {
        if (phtype == 0) // legacy mode
        {
            arg("aff", (byte*)&lph, MegaClient::NODEHANDLE);
        }
        else
        {
            beginobject("aff");
            arg("id", (byte*)&lph, MegaClient::NODEHANDLE);
            arg("ts", ts);
            arg("t", phtype);   // 1=affiliate id, 2=file/folder link, 3=chat link, 4=contact link
            endobject();
        }
    }

    tag = client->reqtag;
}

bool CommandSubmitPurchaseReceipt::procresult(Result r)
{
    client->app->submitpurchasereceipt_result(r.errorOrOK());
    return r.wasErrorOrOK();
}

// Credit Card Store
CommandCreditCardStore::CommandCreditCardStore(MegaClient* client, const char *cc, const char *last4, const char *expm, const char *expy, const char *hash)
{
    cmd("ccs");
    arg("cc", cc);
    arg("last4", last4);
    arg("expm", expm);
    arg("expy", expy);
    arg("hash", hash);

    tag = client->reqtag;
}

bool CommandCreditCardStore::procresult(Result r)
{
    client->app->creditcardstore_result(r.errorOrOK());
    return r.wasErrorOrOK();
}

CommandCreditCardQuerySubscriptions::CommandCreditCardQuerySubscriptions(MegaClient* client)
{
    cmd("ccqns");

    tag = client->reqtag;
}

bool CommandCreditCardQuerySubscriptions::procresult(Result r)
{
    if (r.wasErrorOrOK())
    {
        client->app->creditcardquerysubscriptions_result(0, r.errorOrOK());
        return true;
    }
    else if (client->json.isnumeric())
    {
        int number = int(client->json.getint());
        client->app->creditcardquerysubscriptions_result(number, API_OK);
        return true;
    }
    else
    {
        client->json.storeobject();
        client->app->creditcardquerysubscriptions_result(0, API_EINTERNAL);
        return false;
    }
}

CommandCreditCardCancelSubscriptions::CommandCreditCardCancelSubscriptions(MegaClient* client, const char* reason)
{
    cmd("cccs");

    if (reason)
    {
        arg("r", reason);
    }

    tag = client->reqtag;
}

bool CommandCreditCardCancelSubscriptions::procresult(Result r)
{
    client->app->creditcardcancelsubscriptions_result(r.errorOrOK());
    return r.wasErrorOrOK();
}

CommandCopySession::CommandCopySession(MegaClient *client)
{
    cmd("us");
    arg("c", 1);
    batchSeparately = true;  // don't let any other commands that might get batched with it cause the whole batch to fail when blocked
    tag = client->reqtag;
}

// for ephemeral accounts, it returns "tsid" instead of "csid" -> not supported, will return API_EINTERNAL
bool CommandCopySession::procresult(Result r)
{
    string session;
    byte sidbuf[AsymmCipher::MAXKEYLENGTH];
    int len_csid = 0;

    if (r.wasErrorOrOK())
    {
        assert(r.errorOrOK() != API_OK); // API shouldn't return OK, but a session
        client->app->copysession_result(NULL, r.errorOrOK());
        return true;
    }

    for (;;)
    {
        switch (client->json.getnameid())
        {
            case MAKENAMEID4('c', 's', 'i', 'd'):
                len_csid = client->json.storebinary(sidbuf, sizeof sidbuf);
                break;

            case EOO:
                if (len_csid < 32)
                {
                    client->app->copysession_result(NULL, API_EINTERNAL);
                    return false;
                }

                if (!client->asymkey.decrypt(sidbuf, len_csid, sidbuf, MegaClient::SIDLEN))
                {
                    client->app->copysession_result(NULL, API_EINTERNAL);
                    return false;
                }

                session.resize(MegaClient::SIDLEN * 4 / 3 + 4);
                session.resize(Base64::btoa(sidbuf, MegaClient::SIDLEN, (char *)session.data()));
                client->app->copysession_result(&session, API_OK);
                return true;

            default:
                if (!client->json.storeobject())
                {
                    client->app->copysession_result(NULL, API_EINTERNAL);
                    return false;
                }
        }
    }
}

CommandGetPaymentMethods::CommandGetPaymentMethods(MegaClient *client)
{
    cmd("ufpq");
    tag = client->reqtag;
}

bool CommandGetPaymentMethods::procresult(Result r)
{
    int methods = 0;
    int64_t value;

    if (r.wasErrorOrOK())
    {
        if (!r.wasError(API_OK))
        {
            client->app->getpaymentmethods_result(methods, r.errorOrOK());

            //Consume remaining values if they exist
            while(client->json.isnumeric())
            {
                client->json.getint();
            }
            return true;
        }

        value = static_cast<int64_t>(error(r.errorOrOK()));
    }
    else if (client->json.isnumeric())
    {
        value = client->json.getint();
    }
    else
    {
        LOG_err << "Parse error in ufpq";
        client->app->getpaymentmethods_result(methods, API_EINTERNAL);
        return false;
    }

    methods |= 1 << value;

    while (client->json.isnumeric())
    {
        value = client->json.getint();
        if (value < 0)
        {
            client->app->getpaymentmethods_result(methods, static_cast<error>(value));

            //Consume remaining values if they exist
            while(client->json.isnumeric())
            {
                client->json.getint();
            }
            return true;
        }

        methods |= 1 << value;
    }

    client->app->getpaymentmethods_result(methods, API_OK);
    return true;
}

CommandUserFeedbackStore::CommandUserFeedbackStore(MegaClient *client, const char *type, const char *blob, const char *uid)
{
    cmd("clog");

    arg("t", type);

    if (blob)
    {
        arg("d", blob);
    }

    if (uid)
    {
        arg("id", uid);
    }

    tag = client->reqtag;
}

bool CommandUserFeedbackStore::procresult(Result r)
{
    client->app->userfeedbackstore_result(r.errorOrOK());
    return r.wasErrorOrOK();
}

CommandSendEvent::CommandSendEvent(MegaClient *client, int type, const char *desc)
{
    cmd("log");
    arg("e", type);
    arg("m", desc);

    tag = client->reqtag;
}

bool CommandSendEvent::procresult(Result r)
{
    client->app->sendevent_result(r.errorOrOK());
    return r.wasErrorOrOK();
}

CommandSupportTicket::CommandSupportTicket(MegaClient *client, const char *message, int type)
{
    cmd("sse");
    arg("t", type);
    arg("b", 1);    // base64 encoding for `msg`
    arg("m", (const byte*)message, int(strlen(message)));

    tag = client->reqtag;
}

bool CommandSupportTicket::procresult(Result r)
{
    client->app->supportticket_result(r.errorOrOK());
    return r.wasErrorOrOK();
}

CommandCleanRubbishBin::CommandCleanRubbishBin(MegaClient *client)
{
    cmd("dr");

    tag = client->reqtag;
}

bool CommandCleanRubbishBin::procresult(Result r)
{
    client->app->cleanrubbishbin_result(r.errorOrOK());
    return r.wasErrorOrOK();
}

CommandGetRecoveryLink::CommandGetRecoveryLink(MegaClient *client, const char *email, int type, const char *pin)
{
    cmd("erm");
    arg("m", email);
    arg("t", type);

    if (type == CANCEL_ACCOUNT && pin)
    {
        arg("mfa", pin);
    }

    tag = client->reqtag;
}

bool CommandGetRecoveryLink::procresult(Result r)
{
    client->app->getrecoverylink_result(r.errorOrOK());
    return r.wasErrorOrOK();
}

CommandQueryRecoveryLink::CommandQueryRecoveryLink(MegaClient *client, const char *linkcode)
{
    cmd("erv");
    arg("c", linkcode);

    tag = client->reqtag;
}

bool CommandQueryRecoveryLink::procresult(Result r)
{
    // [<code>,"<email>","<ip_address>",<timestamp>,"<user_handle>",["<email>"]]   (and we are already in the array)
    string email;
    string ip;
    m_time_t ts;
    handle uh;

    if (r.wasStrictlyError())
    {
        client->app->queryrecoverylink_result(r.errorOrOK());
        return true;
    }

    if (!client->json.isnumeric())
    {
        client->app->queryrecoverylink_result(API_EINTERNAL);
        return false;
    }

    int type = static_cast<int>(client->json.getint());

    if ( !client->json.storeobject(&email)  ||
         !client->json.storeobject(&ip)     ||
         ((ts = client->json.getint()) == -1) ||
         !(uh = client->json.gethandle(MegaClient::USERHANDLE)) )
    {
        client->app->queryrecoverylink_result(API_EINTERNAL);
        return false;
    }

    string tmp;
    vector<string> emails;

    // read emails registered for this account
    client->json.enterarray();
    while (client->json.storeobject(&tmp))
    {
        emails.push_back(tmp);
        if (*client->json.pos == ']')
        {
            break;
        }
    }
    client->json.leavearray();  // emails array

    if (!emails.size()) // there should be at least one email
    {
        client->app->queryrecoverylink_result(API_EINTERNAL);
        return false;
    }

    if (client->loggedin() == FULLACCOUNT && uh != client->me)
    {
        client->app->queryrecoverylink_result(API_EACCESS);
        return true;
    }

    client->app->queryrecoverylink_result(type, email.c_str(), ip.c_str(), time_t(ts), uh, &emails);
    return true;
}

CommandGetPrivateKey::CommandGetPrivateKey(MegaClient *client, const char *code)
{
    cmd("erx");
    arg("r", "gk");
    arg("c", code);

    tag = client->reqtag;
}

bool CommandGetPrivateKey::procresult(Result r)
{
    if (r.wasErrorOrOK())   // error
    {
        client->app->getprivatekey_result(r.errorOrOK());
        return true;
    }
    else
    {
        byte privkbuf[AsymmCipher::MAXKEYLENGTH * 2];
        int len_privk = client->json.storebinary(privkbuf, sizeof privkbuf);

        // account has RSA keypair: decrypt server-provided session ID
        if (len_privk < 256)
        {
            client->app->getprivatekey_result(API_EINTERNAL);
            return false;
        }
        else
        {
            client->app->getprivatekey_result((error)API_OK, privkbuf, len_privk);
            return true;
        }
    }
}

CommandConfirmRecoveryLink::CommandConfirmRecoveryLink(MegaClient *client, const char *code, const byte *hash, int hashsize, const byte *clientrandomvalue, const byte *encMasterKey, const byte *initialSession)
{
    cmd("erx");

    if (!initialSession)
    {
        arg("r", "sk");
    }

    arg("c", code);

    arg("x", encMasterKey, SymmCipher::KEYLENGTH);
    if (!clientrandomvalue)
    {
        arg("y", hash, hashsize);
    }
    else
    {
        beginobject("y");
        arg("crv", clientrandomvalue, SymmCipher::KEYLENGTH);
        arg("hak", hash, hashsize); //hashed authentication key
        endobject();
    }

    if (initialSession)
    {
        arg("z", initialSession, 2 * SymmCipher::KEYLENGTH);
    }

    tag = client->reqtag;
}

bool CommandConfirmRecoveryLink::procresult(Result r)
{
    client->app->confirmrecoverylink_result(r.errorOrOK());
    return r.wasErrorOrOK();
}

CommandConfirmCancelLink::CommandConfirmCancelLink(MegaClient *client, const char *code)
{
    cmd("erx");
    arg("c", code);

    tag = client->reqtag;
}

bool CommandConfirmCancelLink::procresult(Result r)
{
    MegaApp *app = client->app;
    app->confirmcancellink_result(r.errorOrOK());
    if (r.wasError(API_OK))
    {
        app->request_error(API_ESID);
    }
    return r.wasErrorOrOK();
}

CommandResendVerificationEmail::CommandResendVerificationEmail(MegaClient *client)
{
    cmd("era");
    batchSeparately = true;  // don't let any other commands that might get batched with it cause the whole batch to fail

    tag = client->reqtag;
}

bool CommandResendVerificationEmail::procresult(Result r)
{
    client->app->resendverificationemail_result(r.errorOrOK());
    return r.wasErrorOrOK();
}

CommandResetSmsVerifiedPhoneNumber::CommandResetSmsVerifiedPhoneNumber(MegaClient *client)
{
    cmd("smsr");
    tag = client->reqtag;
}

bool CommandResetSmsVerifiedPhoneNumber::procresult(Result r)
{
    if (r.wasError(API_OK))
    {
        client->mSmsVerifiedPhone.clear();
    }
    client->app->resetSmsVerifiedPhoneNumber_result(r.errorOrOK());
    return r.wasErrorOrOK();
}

CommandValidatePassword::CommandValidatePassword(MegaClient *client, const char *email, uint64_t emailhash)
{
    cmd("us");
    arg("user", email);
    arg("uh", (byte*)&emailhash, sizeof emailhash);

    tag = client->reqtag;
}

bool CommandValidatePassword::procresult(Result r)
{
    if (r.wasError(API_OK))
    {
        client->app->validatepassword_result(r.errorOrOK());
        return true;
    }
    else
    {
        assert(r.hasJsonObject());  // we don't use the object contents, and will exit the object automatically
        client->app->validatepassword_result(API_OK);
        return r.hasJsonObject();
    }
}

CommandGetEmailLink::CommandGetEmailLink(MegaClient *client, const char *email, int add, const char *pin)
{
    cmd("se");

    if (add)
    {
        arg("aa", "a");     // add
    }
    else
    {
        arg("aa", "r");     // remove
    }
    arg("e", email);
    if (pin)
    {
        arg("mfa", pin);
    }

    tag = client->reqtag;
}

bool CommandGetEmailLink::procresult(Result r)
{
    client->app->getemaillink_result(r.errorOrOK());
    return r.wasErrorOrOK();
}

CommandConfirmEmailLink::CommandConfirmEmailLink(MegaClient *client, const char *code, const char *email, const byte *newLoginHash, bool replace)
{
    mV3 = false;
    this->email = email;
    this->replace = replace;

    cmd("sec");

    arg("c", code);
    arg("e", email);
    if (newLoginHash)
    {
        arg("uh", newLoginHash, sizeof(uint64_t));
    }
    if (replace)
    {
        arg("r", 1);    // replace the current email address by this one
    }
    notself(client);

    tag = client->reqtag;
}

bool CommandConfirmEmailLink::procresult(Result r)
{
    if (r.wasError(API_OK))
    {
        User *u = client->finduser(client->me);

        if (replace)
        {
            LOG_debug << "Email changed from `" << u->email << "` to `" << email << "`";

            client->mapuser(u->userhandle, email.c_str()); // update email used as index for user's map
            u->changed.email = true;
            client->notifyuser(u);
        }
        // TODO: once we manage multiple emails, add the new email to the list of emails
    }

    client->app->confirmemaillink_result(r.errorOrOK());
    return r.wasErrorOrOK();
}

CommandGetVersion::CommandGetVersion(MegaClient *client, const char *appKey)
{
    this->client = client;
    cmd("lv");
    arg("a", appKey);
    tag = client->reqtag;
}

bool CommandGetVersion::procresult(Result r)
{
    int versioncode = 0;
    string versionstring;

    if (r.wasErrorOrOK())
    {
        client->app->getversion_result(0, NULL, r.errorOrOK());
        return r.wasErrorOrOK();
    }

    assert(r.hasJsonObject());
    for (;;)
    {
        switch (client->json.getnameid())
        {
            case 'c':
                versioncode = int(client->json.getint());
                break;

            case 's':
                client->json.storeobject(&versionstring);
                break;

            case EOO:
                client->app->getversion_result(versioncode, versionstring.c_str(), API_OK);
                return true;

            default:
                if (!client->json.storeobject())
                {
                    client->app->getversion_result(0, NULL, API_EINTERNAL);
                    return false;
                }
        }
    }
}

CommandGetLocalSSLCertificate::CommandGetLocalSSLCertificate(MegaClient *client)
{
    this->client = client;
    cmd("lc");
    arg("v", 1);

    tag = client->reqtag;
}

bool CommandGetLocalSSLCertificate::procresult(Result r)
{
    if (r.wasErrorOrOK())
    {
        client->app->getlocalsslcertificate_result(0, NULL, r.errorOrOK());
        return true;
    }

    assert(r.hasJsonObject());
    string certdata;
    m_time_t ts = 0;
    int numelements = 0;

    for (;;)
    {
        switch (client->json.getnameid())
        {
            case 't':
            {
                ts = client->json.getint();
                break;
            }
            case 'd':
            {
                string data;
                client->json.enterarray();
                while (client->json.storeobject(&data))
                {
                    if (numelements)
                    {
                        certdata.append(";");
                    }
                    numelements++;
                    certdata.append(data);
                }
                client->json.leavearray();
                break;
            }
            case EOO:
            {
                if (numelements < 2)
                {
                    client->app->getlocalsslcertificate_result(0, NULL, API_EINTERNAL);
                    return false;
                }
                client->app->getlocalsslcertificate_result(ts, &certdata, API_OK);
                return true;
            }

            default:
                if (!client->json.storeobject())
                {
                    client->app->getlocalsslcertificate_result(0, NULL, API_EINTERNAL);
                    return false;
                }
        }
    }
}

#ifdef ENABLE_CHAT
CommandChatCreate::CommandChatCreate(MegaClient *client, bool group, bool publicchat, const userpriv_vector *upl, const string_map *ukm, const char *title)
{
    mV3 = false;

    this->client = client;
    this->chatPeers = new userpriv_vector(*upl);
    this->mPublicChat = publicchat;
    this->mTitle = title ? string(title) : "";
    this->mUnifiedKey = "";

    cmd("mcc");
    arg("g", (group) ? 1 : 0);

    if (group && title)
    {
        arg("ct", title);
    }

    if (publicchat)
    {
        arg("m", 1);

        char ownHandleB64[12];
        Base64::btoa((byte *)&client->me, MegaClient::USERHANDLE, ownHandleB64);
        ownHandleB64[11] = '\0';

        string_map::const_iterator it = ukm->find(ownHandleB64);
        if (it != ukm->end())
        {
            mUnifiedKey = it->second;
            arg("ck", mUnifiedKey.c_str());
        }
    }

    beginarray("u");

    userpriv_vector::iterator itupl;
    for (itupl = chatPeers->begin(); itupl != chatPeers->end(); itupl++)
    {
        beginobject();

        handle uh = itupl->first;
        privilege_t priv = itupl->second;

        arg("u", (byte *)&uh, MegaClient::USERHANDLE);
        arg("p", priv);

        if (publicchat)
        {
            char uid[12];
            Base64::btoa((byte*)&uh, MegaClient::USERHANDLE, uid);
            uid[11] = '\0';

            string_map::const_iterator ituk = ukm->find(uid);
            if(ituk != ukm->end())
            {
                arg("ck", ituk->second.c_str());
            }
        }
        endobject();
    }

    endarray();

    arg("v", 1);
    notself(client);

    tag = client->reqtag;
}

bool CommandChatCreate::procresult(Result r)
{
    if (r.wasErrorOrOK())
    {
        client->app->chatcreate_result(NULL, r.errorOrOK());
        delete chatPeers;
        return true;
    }
    else
    {
        handle chatid = UNDEF;
        int shard = -1;
        bool group = false;
        m_time_t ts = -1;

        for (;;)
        {
            switch (client->json.getnameid())
            {
                case MAKENAMEID2('i','d'):
                    chatid = client->json.gethandle(MegaClient::CHATHANDLE);
                    break;

                case MAKENAMEID2('c','s'):
                    shard = int(client->json.getint());
                    break;

                case 'g':
                    group = client->json.getint();
                    break;

                case MAKENAMEID2('t', 's'):  // actual creation timestamp
                    ts = client->json.getint();
                    break;

                case EOO:
                    if (chatid != UNDEF && shard != -1)
                    {
                        if (client->chats.find(chatid) == client->chats.end())
                        {
                            client->chats[chatid] = new TextChat();
                        }

                        TextChat *chat = client->chats[chatid];
                        chat->id = chatid;
                        chat->priv = PRIV_MODERATOR;
                        chat->shard = shard;
                        delete chat->userpriv;  // discard any existing `userpriv`
                        chat->userpriv = this->chatPeers;
                        chat->group = group;
                        chat->ts = (ts != -1) ? ts : 0;
                        chat->publicchat = mPublicChat;
                        chat->setTag(tag ? tag : -1);
                        if (chat->group && !mTitle.empty())
                        {
                            chat->title = mTitle;
                        }
                        if (mPublicChat)
                        {
                            chat->unifiedKey = mUnifiedKey;
                        }

                        client->notifychat(chat);
                        client->app->chatcreate_result(chat, API_OK);
                    }
                    else
                    {
                        client->app->chatcreate_result(NULL, API_EINTERNAL);
                        delete chatPeers;   // unused, but might be set at creation
                    }
                    return true;

                default:
                    if (!client->json.storeobject())
                    {
                        client->app->chatcreate_result(NULL, API_EINTERNAL);
                        delete chatPeers;   // unused, but might be set at creation
                        return false;
                    }
            }
        }
    }
}

CommandChatInvite::CommandChatInvite(MegaClient *client, handle chatid, handle uh, privilege_t priv, const char *unifiedkey, const char* title)
{
    mV3 = false;

    this->client = client;
    this->chatid = chatid;
    this->uh = uh;
    this->priv = priv;
    this->title = title ? string(title) : "";

    cmd("mci");

    arg("id", (byte*)&chatid, MegaClient::CHATHANDLE);
    arg("u", (byte *)&uh, MegaClient::USERHANDLE);
    arg("p", priv);
    arg("v", 1);

    if (title)
    {
        arg("ct", title);
    }

    if (unifiedkey)
    {
        arg("ck", unifiedkey);
    }

    notself(client);

    tag = client->reqtag;
}

bool CommandChatInvite::procresult(Result r)
{
    if (r.wasError(API_OK))
    {
        if (client->chats.find(chatid) == client->chats.end())
        {
            // the invitation succeed for a non-existing chatroom
            client->app->chatinvite_result(API_EINTERNAL);
            return true;
        }

        TextChat *chat = client->chats[chatid];
        if (!chat->userpriv)
        {
            chat->userpriv = new userpriv_vector();
        }

        chat->userpriv->push_back(userpriv_pair(uh, priv));

        if (!title.empty())  // only if title was set for this chatroom, update it
        {
            chat->title = title;
        }

        chat->setTag(tag ? tag : -1);
        client->notifychat(chat);
    }

    client->app->chatinvite_result(r.errorOrOK());
    return r.wasErrorOrOK();
}

CommandChatRemove::CommandChatRemove(MegaClient *client, handle chatid, handle uh)
{
    mV3 = false;

    this->client = client;
    this->chatid = chatid;
    this->uh = uh;

    cmd("mcr");

    arg("id", (byte*)&chatid, MegaClient::CHATHANDLE);

    if (uh != client->me)
    {
        arg("u", (byte *)&uh, MegaClient::USERHANDLE);
    }
    arg("v", 1);
    notself(client);

    tag = client->reqtag;
}

bool CommandChatRemove::procresult(Result r)
{
    if (r.wasError(API_OK))
    {
        if (client->chats.find(chatid) == client->chats.end())
        {
            // the invitation succeed for a non-existing chatroom
            client->app->chatremove_result(API_EINTERNAL);
            return true;
        }

        TextChat *chat = client->chats[chatid];
        if (chat->userpriv)
        {
            userpriv_vector::iterator upvit;
            for (upvit = chat->userpriv->begin(); upvit != chat->userpriv->end(); upvit++)
            {
                if (upvit->first == uh)
                {
                    chat->userpriv->erase(upvit);
                    if (chat->userpriv->empty())
                    {
                        delete chat->userpriv;
                        chat->userpriv = NULL;
                    }
                    break;
                }
            }
        }
        else
        {
            if (uh != client->me)
            {
                // the removal succeed, but the list of peers is empty
                client->app->chatremove_result(API_EINTERNAL);
                return true;
            }
        }

        if (uh == client->me)
        {
            chat->priv = PRIV_RM;

            // clear the list of peers (if re-invited, peers will be re-added)
            delete chat->userpriv;
            chat->userpriv = NULL;
        }

        chat->setTag(tag ? tag : -1);
        client->notifychat(chat);
    }

    client->app->chatremove_result(r.errorOrOK());
    return r.wasErrorOrOK();
}

CommandChatURL::CommandChatURL(MegaClient *client, handle chatid)
{
    mStringIsNotSeqtag = true;

    this->client = client;

    cmd("mcurl");

    arg("id", (byte*)&chatid, MegaClient::CHATHANDLE);
    arg("v", 1);

    tag = client->reqtag;
}

bool CommandChatURL::procresult(Result r)
{
    if (r.wasErrorOrOK())
    {
        client->app->chaturl_result(NULL, r.errorOrOK());
        return true;
    }
    else
    {
        string url;
        if (!client->json.storeobject(&url))
        {
            client->app->chaturl_result(NULL, API_EINTERNAL);
            return false;
        }
        else
        {
            client->app->chaturl_result(&url, API_OK);
            return true;
        }
    }
}

CommandChatGrantAccess::CommandChatGrantAccess(MegaClient *client, handle chatid, handle h, const char *uid)
{
    mV3 = false;

    this->client = client;
    this->chatid = chatid;
    this->h = h;
    Base64::atob(uid, (byte*)&uh, MegaClient::USERHANDLE);

    cmd("mcga");

    arg("id", (byte*)&chatid, MegaClient::CHATHANDLE);
    arg("n", (byte*)&h, MegaClient::NODEHANDLE);
    arg("u", uid);
    arg("v", 1);
    notself(client);

    tag = client->reqtag;
}

bool CommandChatGrantAccess::procresult(Result r)
{
    if (r.wasError(API_OK))
    {
        if (client->chats.find(chatid) == client->chats.end())
        {
            // the action succeed for a non-existing chatroom??
            client->app->chatgrantaccess_result(API_EINTERNAL);
            return true;
        }

        TextChat *chat = client->chats[chatid];
        chat->setNodeUserAccess(h, uh);

        chat->setTag(tag ? tag : -1);
        client->notifychat(chat);
    }

    client->app->chatgrantaccess_result(r.errorOrOK());
    return r.wasErrorOrOK();
}

CommandChatRemoveAccess::CommandChatRemoveAccess(MegaClient *client, handle chatid, handle h, const char *uid)
{
    mV3 = false;

    this->client = client;
    this->chatid = chatid;
    this->h = h;
    Base64::atob(uid, (byte*)&uh, MegaClient::USERHANDLE);

    cmd("mcra");

    arg("id", (byte*)&chatid, MegaClient::CHATHANDLE);
    arg("n", (byte*)&h, MegaClient::NODEHANDLE);
    arg("u", uid);
    arg("v", 1);
    notself(client);

    tag = client->reqtag;
}

bool CommandChatRemoveAccess::procresult(Result r)
{
    if (r.wasError(API_OK))
    {
        if (client->chats.find(chatid) == client->chats.end())
        {
            // the action succeed for a non-existing chatroom??
            client->app->chatremoveaccess_result(API_EINTERNAL);
            return true;
        }

        TextChat *chat = client->chats[chatid];
        chat->setNodeUserAccess(h, uh, true);

        chat->setTag(tag ? tag : -1);
        client->notifychat(chat);
    }

    client->app->chatremoveaccess_result(r.errorOrOK());
    return r.wasErrorOrOK();
}

CommandChatUpdatePermissions::CommandChatUpdatePermissions(MegaClient *client, handle chatid, handle uh, privilege_t priv)
{
    mV3 = false;

    this->client = client;
    this->chatid = chatid;
    this->uh = uh;
    this->priv = priv;

    cmd("mcup");
    arg("v", 1);

    arg("id", (byte*)&chatid, MegaClient::CHATHANDLE);
    arg("u", (byte *)&uh, MegaClient::USERHANDLE);
    arg("p", priv);
    notself(client);

    tag = client->reqtag;
}

bool CommandChatUpdatePermissions::procresult(Result r)
{
    if (r.wasError(API_OK))
    {
        if (client->chats.find(chatid) == client->chats.end())
        {
            // the invitation succeed for a non-existing chatroom
            client->app->chatupdatepermissions_result(API_EINTERNAL);
            return true;
        }

        TextChat *chat = client->chats[chatid];
        if (uh != client->me)
        {
            if (!chat->userpriv)
            {
                // the update succeed, but that peer is not included in the chatroom
                client->app->chatupdatepermissions_result(API_EINTERNAL);
                return true;
            }

            bool found = false;
            userpriv_vector::iterator upvit;
            for (upvit = chat->userpriv->begin(); upvit != chat->userpriv->end(); upvit++)
            {
                if (upvit->first == uh)
                {
                    chat->userpriv->erase(upvit);
                    chat->userpriv->push_back(userpriv_pair(uh, priv));
                    found = true;
                    break;
                }
            }

            if (!found)
            {
                // the update succeed, but that peer is not included in the chatroom
                client->app->chatupdatepermissions_result(API_EINTERNAL);
                return true;
            }
        }
        else
        {
            chat->priv = priv;
        }

        chat->setTag(tag ? tag : -1);
        client->notifychat(chat);
    }

    client->app->chatupdatepermissions_result(r.errorOrOK());
    return r.wasErrorOrOK();
}


CommandChatTruncate::CommandChatTruncate(MegaClient *client, handle chatid, handle messageid)
{
    mV3 = false;

    this->client = client;
    this->chatid = chatid;

    cmd("mct");
    arg("v", 1);

    arg("id", (byte*)&chatid, MegaClient::CHATHANDLE);
    arg("m", (byte*)&messageid, MegaClient::CHATHANDLE);
    notself(client);

    tag = client->reqtag;
}

bool CommandChatTruncate::procresult(Result r)
{
    if (r.wasError(API_OK))
    {
        if (client->chats.find(chatid) == client->chats.end())
        {
            // the truncation succeed for a non-existing chatroom
            client->app->chattruncate_result(API_EINTERNAL);
            return true;
        }

        TextChat *chat = client->chats[chatid];
        chat->setTag(tag ? tag : -1);
        client->notifychat(chat);
    }

    client->app->chattruncate_result(r.errorOrOK());
    return r.wasErrorOrOK();
}

CommandChatSetTitle::CommandChatSetTitle(MegaClient *client, handle chatid, const char *title)
{
    mV3 = false;

    this->client = client;
    this->chatid = chatid;
    this->title = title ? string(title) : "";

    cmd("mcst");
    arg("v", 1);

    arg("id", (byte*)&chatid, MegaClient::CHATHANDLE);
    arg("ct", title);
    notself(client);

    tag = client->reqtag;
}

bool CommandChatSetTitle::procresult(Result r)
{
    if (r.wasError(API_OK))
    {
        if (client->chats.find(chatid) == client->chats.end())
        {
            // the invitation succeed for a non-existing chatroom
            client->app->chatsettitle_result(API_EINTERNAL);
            return true;
        }

        TextChat *chat = client->chats[chatid];
        chat->title = title;

        chat->setTag(tag ? tag : -1);
        client->notifychat(chat);
    }

    client->app->chatsettitle_result(r.errorOrOK());
    return r.wasErrorOrOK();
}

CommandChatPresenceURL::CommandChatPresenceURL(MegaClient *client)
{
    mStringIsNotSeqtag = true;
    this->client = client;
    cmd("pu");
    tag = client->reqtag;
}

bool CommandChatPresenceURL::procresult(Result r)
{
    if (r.wasErrorOrOK())
    {
        client->app->chatpresenceurl_result(NULL, r.errorOrOK());
        return true;
    }
    else
    {
        string url;
        if (!client->json.storeobject(&url))
        {
            client->app->chatpresenceurl_result(NULL, API_EINTERNAL);
            return false;
        }
        else
        {
            client->app->chatpresenceurl_result(&url, API_OK);
            return true;
        }
    }
}

CommandRegisterPushNotification::CommandRegisterPushNotification(MegaClient *client, int deviceType, const char *token)
{
    this->client = client;
    cmd("spt");
    arg("p", deviceType);
    arg("t", token);

    tag = client->reqtag;
}

bool CommandRegisterPushNotification::procresult(Result r)
{
    client->app->registerpushnotification_result(r.errorOrOK());
    return r.wasErrorOrOK();
}

CommandArchiveChat::CommandArchiveChat(MegaClient *client, handle chatid, bool archive)
{
    mV3 = false;

    this->mChatid = chatid;
    this->mArchive = archive;

    cmd("mcsf");

    arg("id", (byte*)&chatid, MegaClient::CHATHANDLE);
    arg("m", 1);
    arg("f", archive);

    notself(client);

    tag = client->reqtag;
}

bool CommandArchiveChat::procresult(Result r)
{
    if (r.wasError(API_OK))
    {
        textchat_map::iterator it = client->chats.find(mChatid);
        if (it == client->chats.end())
        {
            LOG_err << "Archive chat succeeded for a non-existing chatroom";
            client->app->archivechat_result(API_ENOENT);
            return true;
        }

        TextChat *chat = it->second;
        chat->setFlag(mArchive, TextChat::FLAG_OFFSET_ARCHIVE);

        chat->setTag(tag ? tag : -1);
        client->notifychat(chat);
    }

    client->app->archivechat_result(r.errorOrOK());
    return r.wasErrorOrOK();
}

CommandSetChatRetentionTime::CommandSetChatRetentionTime(MegaClient *client, handle chatid, unsigned period)
{
    mChatid = chatid;

    cmd("mcsr");
    arg("id", (byte*)&chatid, MegaClient::CHATHANDLE);
    arg("d", period);
    arg("ds", 1);
    tag = client->reqtag;
}

bool CommandSetChatRetentionTime::procresult(Result r)
{
    client->app->setchatretentiontime_result(r.errorResultOrActionpacket());
    return true;
}

CommandRichLink::CommandRichLink(MegaClient *client, const char *url)
{
    cmd("erlsd");

    arg("url", url);

    tag = client->reqtag;
}

bool CommandRichLink::procresult(Result r)
{
    // error format: [{"error":<code>}]
    // result format: [{"result":{
    //                      "url":"<url>",
    //                      "t":"<title>",
    //                      "d":"<description>",
    //                      "ic":"<format>:<icon_B64>",
    //                      "i":"<format>:<image>"}}]

    if (r.wasErrorOrOK())
    {
        client->app->richlinkrequest_result(NULL, r.errorOrOK());
        return true;
    }


    string res;
    int errCode = 0;
    string metadata;
    for (;;)
    {
        switch (client->json.getnameid())
        {
            case MAKENAMEID5('e', 'r', 'r', 'o', 'r'):
                errCode = int(client->json.getint());
                break;

            case MAKENAMEID6('r', 'e', 's', 'u', 'l', 't'):
                client->json.storeobject(&metadata);
                break;

            case EOO:
            {
                error e = API_EINTERNAL;
                if (!metadata.empty())
                {
                    client->app->richlinkrequest_result(&metadata, API_OK);
                    return true;
                }
                else if (errCode)
                {
                    switch(errCode)
                    {
                        case 403:
                            e = API_EACCESS;
                            break;

                        case 404:
                            e = API_ENOENT;
                            break;

                        default:
                            e = API_EINTERNAL;
                            break;
                    }
                }

                client->app->richlinkrequest_result(NULL, e);
                return true;
            }

            default:
                if (!client->json.storeobject())
                {
                    client->app->richlinkrequest_result(NULL, API_EINTERNAL);
                    return false;
                }
        }
    }
}

CommandChatLink::CommandChatLink(MegaClient *client, handle chatid, bool del, bool createifmissing)
{
    mStringIsNotSeqtag = true;

    mDelete = del;

    cmd("mcph");
    arg("id", (byte*)&chatid, MegaClient::CHATHANDLE);

    if (del)
    {
        arg("d", 1);
    }

    if (!createifmissing)
    {
        arg("cim", (m_off_t)0);
    }

    tag = client->reqtag;
}

bool CommandChatLink::procresult(Result r)
{
    if (r.wasErrorOrOK())
    {
        if (r.wasError(API_OK) && !mDelete)
        {
            LOG_err << "Unexpected response for create/get chatlink";
            client->app->chatlink_result(UNDEF, API_EINTERNAL);
            return true;
        }

        client->app->chatlink_result(UNDEF, r.errorOrOK());
        return true;
    }
    else
    {
        handle h = client->json.gethandle(MegaClient::CHATLINKHANDLE);
        if (ISUNDEF(h))
        {
            client->app->chatlink_result(UNDEF, API_EINTERNAL);
            return false;
        }
        else
        {
            client->app->chatlink_result(h, API_OK);
            return true;
        }
    }
}

CommandChatLinkURL::CommandChatLinkURL(MegaClient *client, handle publichandle)
{
    mStringIsNotSeqtag = true;

    cmd("mcphurl");
    arg("ph", (byte*)&publichandle, MegaClient::CHATLINKHANDLE);

    tag = client->reqtag;
}

bool CommandChatLinkURL::procresult(Result r)
{
    if (r.wasErrorOrOK())
    {
        client->app->chatlinkurl_result(UNDEF, -1, NULL, NULL, -1, 0, r.errorOrOK());
        return true;
    }
    else
    {
        handle chatid = UNDEF;
        int shard = -1;
        int numPeers = -1;
        string url;
        string ct;
        m_time_t ts = 0;

        for (;;)
        {
            switch (client->json.getnameid())
            {
                case MAKENAMEID2('i','d'):
                    chatid = client->json.gethandle(MegaClient::CHATHANDLE);
                    break;

                case MAKENAMEID2('c','s'):
                    shard = int(client->json.getint());
                    break;

                case MAKENAMEID2('c','t'):  // chat-title
                    client->json.storeobject(&ct);
                    break;

                case MAKENAMEID3('u','r','l'):
                    client->json.storeobject(&url);
                    break;

                case MAKENAMEID3('n','c','m'):
                    numPeers = int(client->json.getint());
                    break;

                case MAKENAMEID2('t', 's'):
                    ts = client->json.getint();
                    break;

                case EOO:
                    if (chatid != UNDEF && shard != -1 && !url.empty() && !ct.empty() && numPeers != -1)
                    {
                        client->app->chatlinkurl_result(chatid, shard, &url, &ct, numPeers, ts, API_OK);
                    }
                    else
                    {
                        client->app->chatlinkurl_result(UNDEF, -1, NULL, NULL, -1, 0, API_EINTERNAL);
                    }
                    return true;

                default:
                    if (!client->json.storeobject())
                    {
                        client->app->chatlinkurl_result(UNDEF, -1, NULL, NULL, -1, 0, API_EINTERNAL);
                        return false;
                    }
            }
        }
    }
}

CommandChatLinkClose::CommandChatLinkClose(MegaClient *client, handle chatid, const char *title)
{
    mV3 = false;

    mChatid = chatid;
    mTitle = title ? string(title) : "";

    cmd("mcscm");
    arg("id", (byte*)&chatid, MegaClient::CHATHANDLE);

    if (title)
    {
        arg("ct", title);
    }

    notself(client);
    tag = client->reqtag;
}

bool CommandChatLinkClose::procresult(Result r)
{
    if (r.wasError(API_OK))
    {
        textchat_map::iterator it = client->chats.find(mChatid);
        if (it == client->chats.end())
        {
            LOG_err << "Chat link close succeeded for a non-existing chatroom";
            client->app->chatlinkclose_result(API_ENOENT);
            return true;
        }

        TextChat *chat = it->second;
        chat->setMode(false);
        if (!mTitle.empty())
        {
            chat->title = mTitle;
        }

        chat->setTag(tag ? tag : -1);
        client->notifychat(chat);
    }

    client->app->chatlinkclose_result(r.errorOrOK());
    return r.wasErrorOrOK();
}

CommandChatLinkJoin::CommandChatLinkJoin(MegaClient *client, handle publichandle, const char *unifiedkey)
{
    cmd("mciph");
    arg("ph", (byte*)&publichandle, MegaClient::CHATLINKHANDLE);
    arg("ck", unifiedkey);
    tag = client->reqtag;
}

bool CommandChatLinkJoin::procresult(Result r)
{
    client->app->chatlinkjoin_result(r.errorOrOK());
    return r.wasErrorOrOK();
}

#endif

CommandGetMegaAchievements::CommandGetMegaAchievements(MegaClient *client, AchievementsDetails *details, bool registered_user)
{
    this->details = details;

    if (registered_user)
    {
        cmd("maf");
    }
    else
    {
        cmd("mafu");
    }

    arg("v", (m_off_t)0);

    tag = client->reqtag;
}

bool CommandGetMegaAchievements::procresult(Result r)
{
    if (r.wasErrorOrOK())
    {
        client->app->getmegaachievements_result(details, r.errorOrOK());
        return true;
    }

    details->permanent_size = 0;
    details->achievements.clear();
    details->awards.clear();
    details->rewards.clear();

    for (;;)
    {
        switch (client->json.getnameid())
        {
            case 's':
                details->permanent_size = client->json.getint();
                break;

            case 'u':
                if (client->json.enterobject())
                {
                    for (;;)
                    {
                        achievement_class_id id = achievement_class_id(client->json.getnameid());
                        if (id == EOO)
                        {
                            break;
                        }
                        id -= '0';   // convert to number

                        if (client->json.enterarray())
                        {
                            Achievement achievement;
                            achievement.storage = client->json.getint();
                            achievement.transfer = client->json.getint();
                            const char *exp_ts = client->json.getvalue();
                            char *pEnd = NULL;
                            achievement.expire = int(strtol(exp_ts, &pEnd, 10));
                            if (*pEnd == 'm')
                            {
                                achievement.expire *= 30;
                            }
                            else if (*pEnd == 'y')
                            {
                                achievement.expire *= 365;
                            }

                            details->achievements[id] = achievement;

                            while(client->json.storeobject());
                            client->json.leavearray();
                        }
                    }

                    client->json.leaveobject();
                }
                else
                {
                    LOG_err << "Failed to parse Achievements of MEGA achievements";
                    client->json.storeobject();
                    client->app->getmegaachievements_result(details, API_EINTERNAL);
                    return false;
                }
                break;

            case 'a':
                if (client->json.enterarray())
                {
                    while (client->json.enterobject())
                    {
                        Award award;
                        award.achievement_class = 0;
                        award.award_id = 0;
                        award.ts = 0;
                        award.expire = 0;

                        bool finished = false;
                        while (!finished)
                        {
                            switch (client->json.getnameid())
                            {
                            case 'a':
                                award.achievement_class = achievement_class_id(client->json.getint());
                                break;
                            case 'r':
                                award.award_id = int(client->json.getint());
                                break;
                            case MAKENAMEID2('t', 's'):
                                award.ts = client->json.getint();
                                break;
                            case 'e':
                                award.expire = client->json.getint();
                                break;
                            case 'm':
                                if (client->json.enterarray())
                                {
                                    string email;
                                    while(client->json.storeobject(&email))
                                    {
                                        award.emails_invited.push_back(email);
                                    }

                                    client->json.leavearray();
                                }
                                break;
                            case EOO:
                                finished = true;
                                break;
                            default:
                                client->json.storeobject();
                                break;
                            }
                        }

                        details->awards.push_back(award);

                        client->json.leaveobject();
                    }

                    client->json.leavearray();
                }
                else
                {
                    LOG_err << "Failed to parse Awards of MEGA achievements";
                    client->json.storeobject();
                    client->app->getmegaachievements_result(details, API_EINTERNAL);
                    return false;
                }
                break;

            case 'r':
                if (client->json.enterobject())
                {
                    for (;;)
                    {
                        nameid id = client->json.getnameid();
                        if (id == EOO)
                        {
                            break;
                        }

                        Reward reward;
                        reward.award_id = int(id - '0');   // convert to number

                        client->json.enterarray();

                        reward.storage = client->json.getint();
                        reward.transfer = client->json.getint();
                        const char *exp_ts = client->json.getvalue();
                        char *pEnd = NULL;
                        reward.expire = int(strtol(exp_ts, &pEnd, 10));
                        if (*pEnd == 'm')
                        {
                            reward.expire *= 30;
                        }
                        else if (*pEnd == 'y')
                        {
                            reward.expire *= 365;
                        }

                        while(client->json.storeobject());
                        client->json.leavearray();

                        details->rewards.push_back(reward);
                    }

                    client->json.leaveobject();
                }
                else
                {
                    LOG_err << "Failed to parse Rewards of MEGA achievements";
                    client->json.storeobject();
                    client->app->getmegaachievements_result(details, API_EINTERNAL);
                    return false;
                }
                break;

            case EOO:
                client->app->getmegaachievements_result(details, API_OK);
                return true;

            default:
                if (!client->json.storeobject())
                {
                    LOG_err << "Failed to parse MEGA achievements";
                    client->app->getmegaachievements_result(details, API_EINTERNAL);
                    return false;
                }
                break;
        }
    }
}

CommandGetWelcomePDF::CommandGetWelcomePDF(MegaClient *client)
{
    cmd("wpdf");

    tag = client->reqtag;
}

bool CommandGetWelcomePDF::procresult(Result r)
{
    if (r.wasErrorOrOK())
    {
        LOG_err << "Unexpected response of 'wpdf' command: missing 'ph' and 'k'";
        return true;
    }

    handle ph = UNDEF;
    byte keybuf[FILENODEKEYLENGTH];
    int len_key = 0;
    string key;

    for (;;)
    {
        switch (client->json.getnameid())
        {
            case MAKENAMEID2('p', 'h'):
                ph = client->json.gethandle(MegaClient::NODEHANDLE);
                break;

            case 'k':
                len_key = client->json.storebinary(keybuf, sizeof keybuf);
                break;

            case EOO:
                if (ISUNDEF(ph) || len_key != FILENODEKEYLENGTH)
                {
                    LOG_err << "Failed to import welcome PDF: invalid response";
                    return false;
                }
                key.assign((const char *) keybuf, len_key);
                client->reqs.add(new CommandGetPH(client, ph, (const byte*) key.data(), 2));
                return true;

            default:
                if (!client->json.storeobject())
                {
                    LOG_err << "Failed to parse welcome PDF response";
                    return false;
                }
                break;
        }
    }
}


CommandMediaCodecs::CommandMediaCodecs(MegaClient* c, Callback cb)
{
    cmd("mc");

    client = c;
    callback = cb;
}

bool CommandMediaCodecs::procresult(Result r)
{
    if (r.wasErrorOrOK())
    {
        LOG_err << "mc result: " << error(r.errorOrOK());
        return true;
    }

    if (!client->json.isnumeric())
    {
        // It's wrongly formatted, consume this one so the next command can be processed.
        LOG_err << "mc response badly formatted";
        return false;
    }

    int version = static_cast<int>(client->json.getint());
    callback(client, version);
    return true;
}

CommandContactLinkCreate::CommandContactLinkCreate(MegaClient *client, bool renew)
{
    mStringIsNotSeqtag = true;

    if (renew)
    {
        cmd("clr");
    }
    else
    {
        cmd("clc");
    }

    tag = client->reqtag;
}

bool CommandContactLinkCreate::procresult(Result r)
{
    if (r.wasErrorOrOK())
    {
        client->app->contactlinkcreate_result(r.errorOrOK(), UNDEF);
    }
    else
    {
        handle h = client->json.gethandle(MegaClient::CONTACTLINKHANDLE);
        client->app->contactlinkcreate_result(API_OK, h);
    }
    return true;
}

CommandContactLinkQuery::CommandContactLinkQuery(MegaClient *client, handle h)
{
    cmd("clg");
    arg("cl", (byte*)&h, MegaClient::CONTACTLINKHANDLE);

    arg("b", 1);    // return firstname/lastname in B64

    tag = client->reqtag;
}

bool CommandContactLinkQuery::procresult(Result r)
{
    handle h = UNDEF;
    string email;
    string firstname;
    string lastname;
    string avatar;

    if (r.wasErrorOrOK())
    {
        client->app->contactlinkquery_result(r.errorOrOK(), h, &email, &firstname, &lastname, &avatar);
        return true;
    }

    for (;;)
    {
        switch (client->json.getnameid())
        {
            case 'h':
                h = client->json.gethandle(MegaClient::USERHANDLE);
                break;
            case 'e':
                client->json.storeobject(&email);
                break;
            case MAKENAMEID2('f', 'n'):
                client->json.storeobject(&firstname);
                break;
            case MAKENAMEID2('l', 'n'):
                client->json.storeobject(&lastname);
                break;
            case MAKENAMEID2('+', 'a'):
                client->json.storeobject(&avatar);
                break;
            case EOO:
                client->app->contactlinkquery_result(API_OK, h, &email, &firstname, &lastname, &avatar);
                return true;
            default:
                if (!client->json.storeobject())
                {
                    LOG_err << "Failed to parse query contact link response";
                    client->app->contactlinkquery_result(API_EINTERNAL, h, &email, &firstname, &lastname, &avatar);
                    return false;
                }
                break;
        }
    }
}

CommandContactLinkDelete::CommandContactLinkDelete(MegaClient *client, handle h)
{
    cmd("cld");
    if (!ISUNDEF(h))
    {
        arg("cl", (byte*)&h, MegaClient::CONTACTLINKHANDLE);
    }
    tag = client->reqtag;
}

bool CommandContactLinkDelete::procresult(Result r)
{
    client->app->contactlinkdelete_result(r.errorOrOK());
    return r.wasErrorOrOK();
}

CommandKeepMeAlive::CommandKeepMeAlive(MegaClient *client, int type, bool enable)
{
    if (enable)
    {
        cmd("kma");
    }
    else
    {
        cmd("kmac");
    }
    arg("t", type);

    tag = client->reqtag;
}

bool CommandKeepMeAlive::procresult(Result r)
{
    client->app->keepmealive_result(r.errorOrOK());
    return r.wasErrorOrOK();
}

CommandMultiFactorAuthSetup::CommandMultiFactorAuthSetup(MegaClient *client, const char *pin)
{
    mStringIsNotSeqtag = true;

    cmd("mfas");
    if (pin)
    {
        arg("mfa", pin);
    }
    tag = client->reqtag;
}

bool CommandMultiFactorAuthSetup::procresult(Result r)
{
    if (r.wasErrorOrOK())
    {
        client->app->multifactorauthsetup_result(NULL, r.errorOrOK());
        return true;
    }

    string code;
    if (!client->json.storeobject(&code))
    {
        client->app->multifactorauthsetup_result(NULL, API_EINTERNAL);
        return false;
    }
    client->app->multifactorauthsetup_result(&code, API_OK);
    return true;
}

CommandMultiFactorAuthCheck::CommandMultiFactorAuthCheck(MegaClient *client, const char *email)
{
    cmd("mfag");
    arg("e", email);

    tag = client->reqtag;
}

bool CommandMultiFactorAuthCheck::procresult(Result r)
{
    if (r.wasErrorOrOK())
    {
        client->app->multifactorauthcheck_result(r.errorOrOK());
        return true;
    }

    if (client->json.isnumeric())
    {
        client->app->multifactorauthcheck_result(static_cast<int>(client->json.getint()));
        return true;
    }
    else
    {
        client->app->multifactorauthcheck_result(API_EINTERNAL);
        return false;
    }
}

CommandMultiFactorAuthDisable::CommandMultiFactorAuthDisable(MegaClient *client, const char *pin)
{
    cmd("mfad");
    arg("mfa", pin);

    tag = client->reqtag;
}

bool CommandMultiFactorAuthDisable::procresult(Result r)
{
    client->app->multifactorauthdisable_result(r.errorOrOK());
    return r.wasErrorOrOK();
}

CommandGetPSA::CommandGetPSA(bool urlSupport, MegaClient *client)
{
    cmd("gpsa");

    if (urlSupport)
    {
        arg("w", 1);
    }

    tag = client->reqtag;
}

bool CommandGetPSA::procresult(Result r)
{
    if (r.wasErrorOrOK())
    {
        client->app->getpsa_result(r.errorOrOK(), 0, NULL, NULL, NULL, NULL, NULL, NULL);
        return true;
    }

    int id = 0;
    string temp;
    string title, text, imagename, imagepath;
    string buttonlink, buttontext, url;

    for (;;)
    {
        switch (client->json.getnameid())
        {
            case MAKENAMEID2('i', 'd'):
                id = int(client->json.getint());
                break;
            case 't':
                client->json.storeobject(&temp);
                Base64::atob(temp, title);
                break;
            case 'd':
                client->json.storeobject(&temp);
                Base64::atob(temp, text);
                break;
            case MAKENAMEID3('i', 'm', 'g'):
                client->json.storeobject(&imagename);
                break;
            case 'l':
                client->json.storeobject(&buttonlink);
                break;
            case MAKENAMEID3('u', 'r', 'l'):
                client->json.storeobject(&url);
                break;
            case 'b':
                client->json.storeobject(&temp);
                Base64::atob(temp, buttontext);
                break;
            case MAKENAMEID3('d', 's', 'p'):
                client->json.storeobject(&imagepath);
                break;
            case EOO:
                imagepath.append(imagename);
                imagepath.append(".png");
                client->app->getpsa_result(API_OK, id, &title, &text, &imagepath, &buttontext, &buttonlink, &url);
                return true;
            default:
                if (!client->json.storeobject())
                {
                    LOG_err << "Failed to parse get PSA response";
                    client->app->getpsa_result(API_EINTERNAL, 0, NULL, NULL, NULL, NULL, NULL, NULL);
                    return false;
                }
                break;
        }
    }
}

CommandFetchTimeZone::CommandFetchTimeZone(MegaClient *client, const char *timezone, const char* timeoffset)
{
    cmd("ftz");
    arg("utz", timezone);
    arg("uo", timeoffset);

    tag = client->reqtag;
}

bool CommandFetchTimeZone::procresult(Result r)
{
    if (r.wasErrorOrOK())
    {
        client->app->fetchtimezone_result(r.errorOrOK(), NULL, NULL, -1);
        return true;
    }

    string currenttz;
    int currentto;
    vector<string> timezones;
    vector<int> timeoffsets;
    string defaulttz;
    int defaulttzindex = -1;

    for (;;)
    {
        switch (client->json.getnameid())
        {
            case MAKENAMEID7('c', 'h', 'o', 'i', 'c', 'e', 's'):
                if (client->json.enterobject())
                {
                    while (client->json.storeobject(&currenttz))
                    {
                        currentto = int(client->json.getint());
                        timezones.push_back(currenttz);
                        timeoffsets.push_back(currentto);
                    }
                    client->json.leaveobject();
                }
                else if (!client->json.storeobject())
                {
                    LOG_err << "Failed to parse fetch time zone response";
                    client->app->fetchtimezone_result(API_EINTERNAL, NULL, NULL, -1);
                    return false;
                }
                break;

            case MAKENAMEID7('d', 'e', 'f', 'a', 'u', 'l', 't'):
                if (client->json.isnumeric())
                {
                    client->json.getint();
                }
                else
                {
                    client->json.storeobject(&defaulttz);
                }
                break;

            case EOO:
                if (!defaulttz.empty())    // default received as string
                {
                    for (int i = 0; i < (int)timezones.size(); i++)
                    {
                        if (timezones[i] == defaulttz)
                        {
                            defaulttzindex = i;
                            break;
                        }
                    }
                }
                client->app->fetchtimezone_result(API_OK, &timezones, &timeoffsets, defaulttzindex);
                return true;

            default:
                if (!client->json.storeobject())
                {
                    LOG_err << "Failed to parse fetch time zone response";
                    client->app->fetchtimezone_result(API_EINTERNAL, NULL, NULL, -1);
                    return false;
                }
                break;
        }
    }
}

CommandSetLastAcknowledged::CommandSetLastAcknowledged(MegaClient* client)
{
    cmd("sla");
    tag = client->reqtag;
}

bool CommandSetLastAcknowledged::procresult(Result r)
{
    client->app->acknowledgeuseralerts_result(r.errorOrOK());
    return r.wasErrorOrOK();
}

CommandSMSVerificationSend::CommandSMSVerificationSend(MegaClient* client, const string& phoneNumber, bool reVerifyingWhitelisted)
{
    cmd("smss");
    batchSeparately = true;  // don't let any other commands that might get batched with it cause the whole batch to fail

    assert(isPhoneNumber(phoneNumber));
    arg("n", phoneNumber.c_str());

    if (reVerifyingWhitelisted)
    {
        arg("to", 1);   // test override
    }

    tag = client->reqtag;
}

bool CommandSMSVerificationSend::isPhoneNumber(const string& s)
{
    for (auto i = s.size(); i--; )
    {
        if (!(isdigit(s[i]) || (i == 0 && s[i] == '+')))
        {
            return false;
        }
    }
    return s.size() > 6;
}

bool CommandSMSVerificationSend::procresult(Result r)
{
    client->app->smsverificationsend_result(r.errorOrOK());
    return r.wasErrorOrOK();
}

CommandSMSVerificationCheck::CommandSMSVerificationCheck(MegaClient* client, const string& verificationcode)
{
    mStringIsNotSeqtag = true;

    cmd("smsv");
    batchSeparately = true;  // don't let any other commands that might get batched with it cause the whole batch to fail

    if (isVerificationCode(verificationcode))
    {
        arg("c", verificationcode.c_str());
    }

    tag = client->reqtag;
}

bool CommandSMSVerificationCheck::isVerificationCode(const string& s)
{
    for (const char c : s)
    {
        if (!isdigit(c))
        {
            return false;
        }
    }
    return s.size() == 6;
}

bool CommandSMSVerificationCheck::procresult(Result r)
{
    if (r.wasErrorOrOK())
    {
        client->app->smsverificationcheck_result(r.errorOrOK(), nullptr);
        return true;
    }

    string phoneNumber;
    if (!client->json.storeobject(&phoneNumber))
    {
        client->app->smsverificationcheck_result(API_EINTERNAL, nullptr);
        return false;
    }

    assert(CommandSMSVerificationSend::isPhoneNumber(phoneNumber));
    client->mSmsVerifiedPhone = phoneNumber;
    client->app->smsverificationcheck_result(API_OK, &phoneNumber);
    return true;
}

CommandGetRegisteredContacts::CommandGetRegisteredContacts(MegaClient* client, const map<const char*, const char*>& contacts)
{
    cmd("usabd");

    arg("v", 1);

    beginobject("e");
    for (const auto& pair : contacts)
    {
        arg(Base64::btoa(pair.first).c_str(), // name is text-input from user, need conversion too
            (byte *)pair.second, static_cast<int>(strlen(pair.second)));
    }
    endobject();

    tag = client->reqtag;
}

bool CommandGetRegisteredContacts::procresult(Result r)
{
    if (r.wasErrorOrOK())
    {
        client->app->getregisteredcontacts_result(r.errorOrOK(), nullptr);
        return true;
    }

    vector<tuple<string, string, string>> registeredContacts;

    string entryUserDetail;
    string id;
    string userDetail;

    bool success = true;
    while (client->json.enterobject())
    {
        bool exit = false;
        while (!exit)
        {
            switch (client->json.getnameid())
            {
                case MAKENAMEID3('e', 'u', 'd'):
                {
                    client->json.storeobject(&entryUserDetail);
                    break;
                }
                case MAKENAMEID2('i', 'd'):
                {
                    client->json.storeobject(&id);
                    break;
                }
                case MAKENAMEID2('u', 'd'):
                {
                    client->json.storeobject(&userDetail);
                    break;
                }
                case EOO:
                {
                    if (entryUserDetail.empty() || id.empty() || userDetail.empty())
                    {
                        LOG_err << "Missing or empty field when parsing 'get registered contacts' response";
                        success = false;
                    }
                    else
                    {
                        registeredContacts.emplace_back(
                                    make_tuple(Base64::atob(entryUserDetail), move(id),
                                               Base64::atob(userDetail)));
                    }
                    exit = true;
                    break;
                }
                default:
                {
                    if (!client->json.storeobject())
                    {
                        LOG_err << "Failed to parse 'get registered contacts' response";
                        client->app->getregisteredcontacts_result(API_EINTERNAL, nullptr);
                        return false;
                    }
                }
            }
        }
        client->json.leaveobject();
    }
    if (success)
    {
        client->app->getregisteredcontacts_result(API_OK, &registeredContacts);
        return true;
    }
    else
    {
        client->app->getregisteredcontacts_result(API_EINTERNAL, nullptr);
        return false;
    }
}

CommandGetCountryCallingCodes::CommandGetCountryCallingCodes(MegaClient* client)
{
    cmd("smslc");

    batchSeparately = true;
    tag = client->reqtag;
}

bool CommandGetCountryCallingCodes::procresult(Result r)
{
    if (r.wasErrorOrOK())
    {
        client->app->getcountrycallingcodes_result(r.errorOrOK(), nullptr);
        return true;
    }

    map<string, vector<string>> countryCallingCodes;

    string countryCode;
    vector<string> callingCodes;

    bool success = true;
    while (client->json.enterobject())
    {
        bool exit = false;
        while (!exit)
        {
            switch (client->json.getnameid())
            {
                case MAKENAMEID2('c', 'c'):
                {
                    client->json.storeobject(&countryCode);
                    break;
                }
                case MAKENAMEID1('l'):
                {
                    if (client->json.enterarray())
                    {
                        std::string code;
                        while (client->json.storeobject(&code))
                        {
                            callingCodes.emplace_back(move(code));
                        }
                        client->json.leavearray();
                    }
                    break;
                }
                case EOO:
                {
                    if (countryCode.empty() || callingCodes.empty())
                    {
                        LOG_err << "Missing or empty fields when parsing 'get country calling codes' response";
                        success = false;
                    }
                    else
                    {
                        countryCallingCodes.emplace(make_pair(move(countryCode), move(callingCodes)));
                    }
                    exit = true;
                    break;
                }
                default:
                {
                    if (!client->json.storeobject())
                    {
                        LOG_err << "Failed to parse 'get country calling codes' response";
                        client->app->getcountrycallingcodes_result(API_EINTERNAL, nullptr);
                        return false;
                    }
                }
            }
        }
        client->json.leaveobject();
    }
    if (success)
    {
        client->app->getcountrycallingcodes_result(API_OK, &countryCallingCodes);
        return true;
    }
    else
    {
        client->app->getcountrycallingcodes_result(API_EINTERNAL, nullptr);
        return false;
    }
}

CommandFolderLinkInfo::CommandFolderLinkInfo(MegaClient* client, handle publichandle)
{
    ph = publichandle;

    cmd("pli");
    arg("ph", (byte*)&publichandle, MegaClient::NODEHANDLE);

    tag = client->reqtag;
}

bool CommandFolderLinkInfo::procresult(Result r)
{
    if (r.wasErrorOrOK())
    {
        client->app->folderlinkinfo_result(r.errorOrOK(), UNDEF, UNDEF, NULL, NULL, 0, 0, 0, 0, 0);
        return true;
    }
    string attr;
    string key;
    handle owner = UNDEF;
    handle ph = 0;
    m_off_t currentSize = 0;
    m_off_t versionsSize  = 0;
    int numFolders = 0;
    int numFiles = 0;
    int numVersions = 0;

    for (;;)
    {
        switch (client->json.getnameid())
        {
        case MAKENAMEID5('a','t','t','r','s'):
            client->json.storeobject(&attr);
            break;

        case MAKENAMEID2('p','h'):
            ph = client->json.gethandle(MegaClient::NODEHANDLE);
            break;

        case 'u':
            owner = client->json.gethandle(MegaClient::USERHANDLE);
            break;

        case 's':
            if (client->json.enterarray())
            {
                currentSize = client->json.getint();
                numFiles = int(client->json.getint());
                numFolders = int(client->json.getint());
                versionsSize  = client->json.getint();
                numVersions = int(client->json.getint());
                client->json.leavearray();
            }
            break;

        case 'k':
            client->json.storeobject(&key);
            break;

        case EOO:
            if (attr.empty())
            {
                LOG_err << "The folder link information doesn't contain the attr string";
                client->app->folderlinkinfo_result(API_EINCOMPLETE, UNDEF, UNDEF, NULL, NULL, 0, 0, 0, 0, 0);
                return false;
            }
            if (key.size() <= 9 || key.find(":") == string::npos)
            {
                LOG_err << "The folder link information doesn't contain a valid decryption key";
                client->app->folderlinkinfo_result(API_EKEY, UNDEF, UNDEF, NULL, NULL, 0, 0, 0, 0, 0);
                return false;
            }
            if (ph != this->ph)
            {
                LOG_err << "Folder link information: public handle doesn't match";
                client->app->folderlinkinfo_result(API_EINTERNAL, UNDEF, UNDEF, NULL, NULL, 0, 0, 0, 0, 0);
                return false;
            }

            client->app->folderlinkinfo_result(API_OK, owner, ph, &attr, &key, currentSize, numFiles, numFolders, versionsSize, numVersions);
            return true;

        default:
            if (!client->json.storeobject())
            {
                LOG_err << "Failed to parse folder link information response";
                client->app->folderlinkinfo_result(API_EINTERNAL, UNDEF, UNDEF, NULL, NULL, 0, 0, 0, 0, 0);
                return false;
            }
            break;
        }
    }
}

CommandBackupPut::CommandBackupPut(MegaClient* client, const BackupInfo& fields, std::function<void(Error, handle /*backup id*/)> completion)
    : mCompletion(completion)
{
    mStringIsNotSeqtag = true;

    cmd("sp");

    if (!ISUNDEF(fields.backupId))
    {
        arg("id", (byte*)&fields.backupId, MegaClient::BACKUPHANDLE);
    }

    if (fields.type != BackupType::INVALID)
    {
        arg("t", fields.type);
    }

    if (!fields.nodeHandle.isUndef())
    {
        arg("h", fields.nodeHandle);
    }

    if (!fields.localFolder.empty())
    {
        string localFolderEncrypted(client->cypherTLVTextWithMasterKey("lf", fields.localFolder.toPath(*client->fsaccess)));
        arg("l", localFolderEncrypted.c_str());
    }

    if (!fields.deviceId.empty())
    {
        arg("d", fields.deviceId.c_str());
    }

    if (!ISUNDEF(fields.driveId))
    {
        arg("dr",  (byte*)&fields.driveId, MegaClient::DRIVEHANDLE);
    }

    if (fields.state >= 0)
    {
        arg("s", fields.state);
    }

    if (fields.subState >= 0)
    {
        arg("ss", fields.subState);
    }

    if (!fields.backupName.empty())
    {
        string edEncrypted(client->cypherTLVTextWithMasterKey("bn", fields.backupName));
        arg("e", edEncrypted.c_str());
    }

    tag = client->reqtag;
}

bool CommandBackupPut::procresult(Result r)
{
    assert(r.wasStrictlyError() || r.hasJsonItem());
    handle backupId = UNDEF;
    Error e = API_OK;

    if (r.hasJsonItem())
    {
        backupId = client->json.gethandle(MegaClient::BACKUPHANDLE);
        e = API_OK;
    }
    else
    {
        e = r.errorOrOK();
    }

    assert(e != API_EARGS);  // if this happens, the API rejected the request because it wants more fields supplied

    if (mCompletion) mCompletion(e, backupId);

    client->app->backupput_result(e, backupId);

    return r.wasStrictlyError() || r.hasJsonItem();
}

CommandBackupPutHeartBeat::CommandBackupPutHeartBeat(MegaClient* client, handle backupId, uint8_t status, int8_t progress, uint32_t uploads, uint32_t downloads, m_time_t ts, handle lastNode, std::function<void(Error)> f)
    : mCompletion(f)
{
    cmd("sphb");

    arg("id", (byte*)&backupId, MegaClient::BACKUPHANDLE);
    arg("s", status);
    if (progress != -1)
    {
        arg("p", progress);
    }
    arg("qu", uploads);
    arg("qd", downloads);
    if (ts != -1)
    {
        arg("lts", ts);
    }
    if (!ISUNDEF(lastNode))
    {
        arg("lh", (byte*)&lastNode, MegaClient::NODEHANDLE);
    }

    tag = client->reqtag;
}

bool CommandBackupPutHeartBeat::procresult(Result r)
{
    if (mCompletion) mCompletion(r.errorOrOK());
    return r.wasErrorOrOK();
}

CommandBackupRemove::CommandBackupRemove(MegaClient *client, handle backupId)
    : mBackupId(backupId)
{
    cmd("sr");
    arg("id", (byte*)&backupId, MegaClient::BACKUPHANDLE);

    tag = client->reqtag;
}

bool CommandBackupRemove::procresult(Result r)
{
    client->app->backupremove_result(r.errorOrOK(), mBackupId);
    return r.wasErrorOrOK();
}

CommandBackupSyncFetch::CommandBackupSyncFetch(std::function<void(Error, vector<Data>&)> f)
    : completion(move(f))
{
    cmd("sf");
}

bool CommandBackupSyncFetch::procresult(Result r)
{
    vector<Data> data;
    if (!r.hasJsonArray())
    {
        completion(r.errorOrOK(), data);
    }
    else
    {
        auto skipUnknownField = [&]() -> bool {
            if (!client->json.storeobject())
            {
                completion(API_EINTERNAL, data);
                return false;
            }
            return true;
        };

        auto cantLeaveObject = [&]() -> bool {
            if (!client->json.leaveobject())
            {
                completion(API_EINTERNAL, data);
                return true;
            }
            return false;
        };

        while (client->json.enterobject())
        {
            data.push_back(Data());
            for (;;)
            {
                auto& d = data.back();
                auto nid = client->json.getnameid();
                if (nid == EOO) break;
                switch (nid)
                {
                case MAKENAMEID2('i', 'd'):     d.backupId = client->json.gethandle(sizeof(handle)); break;
                case MAKENAMEID1('t'):          d.backupType = static_cast<BackupType>(client->json.getint32()); break;
                case MAKENAMEID1('h'):          d.rootNode = client->json.gethandle(MegaClient::NODEHANDLE); break;
                case MAKENAMEID1('l'):          client->json.storeobject(&d.localFolder);
                                                d.localFolder = client->decypherTLVTextWithMasterKey("lf", d.localFolder);
                                                break;
                case MAKENAMEID1('d'):          client->json.storeobject(&d.deviceId); break;
                case MAKENAMEID1('s'):          d.syncState = client->json.getint32(); break;
                case MAKENAMEID2('s', 's'):     d.syncSubstate = client->json.getint32(); break;
                case MAKENAMEID1('e'):          client->json.storeobject(&d.extra);
                                                d.extra = client->decypherTLVTextWithMasterKey("ed", d.extra);
                                                break;
                case MAKENAMEID2('h', 'b'):
                {
                    if (client->json.enterobject())
                    {
                        for (;;)
                        {
                            nid = client->json.getnameid();
                            if (nid == EOO) break;
                            switch (nid)
                            {
                            case MAKENAMEID2('t', 's'):     d.hbTimestamp = client->json.getint(); break;
                            case MAKENAMEID1('s'):          d.hbStatus = client->json.getint32(); break;
                            case MAKENAMEID1('p'):          d.hbProgress = client->json.getint32(); break;
                            case MAKENAMEID2('q', 'u'):     d.uploads = client->json.getint32(); break;
                            case MAKENAMEID2('q', 'd'):     d.downloads = client->json.getint32(); break;
                            case MAKENAMEID3('l', 't', 's'):d.lastActivityTs = client->json.getint32(); break;
                            case MAKENAMEID2('l', 'h'):     d.lastSyncedNodeHandle = client->json.gethandle(MegaClient::NODEHANDLE); break;
                            default: if (!skipUnknownField()) return false;
                            }
                        }
                        if (cantLeaveObject()) return false;
                    }
                }
                break;

                default: if (!skipUnknownField()) return false;
                }
            }
            if (cantLeaveObject()) return false;
        }

        completion(API_OK, data);
    }
    return true;
}


CommandGetBanners::CommandGetBanners(MegaClient* client)
{
    cmd("gban");

    tag = client->reqtag;
}

bool CommandGetBanners::procresult(Result r)
{
    if (r.wasErrorOrOK())
    {
        client->app->getbanners_result(r.errorOrOK());
        return true; // because parsing didn't fail
    }

    /*
        {
            "id": 2, ///The banner id
            "t": "R2V0IFZlcmlmaWVk", ///Banner title
            "d": "TWFrZSBpdCBlYXNpZXIgZm9yIHlvdXIgY29udGFjdHMgdG8gZmluZCB5b3Ugb24gTUVHQS4", ///Banner description.
            "img": "Verified_image.png", ///Image name.
            "l": "", ///URL
            "bimg": "Verified_BG.png", ///background image name.
            "dsp": "https://domain/path" ///Where to get the image.
        }, {"id":3, ...}, ... ]
    */

    vector< tuple<int, string, string, string, string, string, string> > banners;

    // loop array elements
    while (client->json.enterobject())
    {
        int id = 0;
        string title, description, img, url, bimg, dsp;
        bool exit = false;

        // loop and read object members
        while (!exit)
        {
            switch (client->json.getnameid())
            {
            case MAKENAMEID2('i', 'd'):
                id = client->json.getint32();
                break;

            case MAKENAMEID1('t'):
                client->json.storeobject(&title);
                title = Base64::atob(title);
                break;

            case MAKENAMEID1('d'):
                client->json.storeobject(&description);
                description = Base64::atob(description);
                break;

            case MAKENAMEID3('i', 'm', 'g'):
                client->json.storeobject(&img);
                break;

            case MAKENAMEID1('l'):
                client->json.storeobject(&url);
                break;

            case MAKENAMEID4('b', 'i', 'm', 'g'):
                client->json.storeobject(&bimg);
                break;

            case MAKENAMEID3('d', 's', 'p'):
                client->json.storeobject(&dsp);
                break;

            case EOO:
                if (!id || title.empty() || description.empty())
                {
                    LOG_err << "Missing id, title or description in response to gban";
                    client->app->getbanners_result(API_EINTERNAL);
                    return false;
                }
                exit = true;
                break;

            default:
                if (!client->json.storeobject()) // skip unknown member
                {
                    LOG_err << "Failed to parse banners response";
                    client->app->getbanners_result(API_EINTERNAL);
                    return false;
                }
                break;
            }
        }

        banners.emplace_back(make_tuple(id, move(title), move(description), move(img), move(url), move(bimg), move(dsp)));

        client->json.leaveobject();
    }

    client->app->getbanners_result(move(banners));

    return true;
}

CommandDismissBanner::CommandDismissBanner(MegaClient* client, int id, m_time_t timestamp)
{
    cmd("dban");
    arg("id", id); // id of the Smart Banner
    arg("ts", timestamp);

    tag = client->reqtag;
}

bool CommandDismissBanner::procresult(Result r)
{
    client->app->dismissbanner_result(r.errorOrOK());
    return r.wasErrorOrOK();
}

bool CommandFetchGoogleAds::procresult(Command::Result r)
{
    string_map result;
    if (r.wasStrictlyError())
    {
        mCompletion(r.errorOrOK(), result);
        return true;
    }

    bool error = false;

    while (client->json.enterobject() && !error)
    {
        std::string id;
        std::string iu;
        bool exit = false;
        while (!exit)
        {
            switch (client->json.getnameid())
            {
                case MAKENAMEID2('i', 'd'):
                    client->json.storeobject(&id);
                    break;

                case MAKENAMEID2('i', 'u'):
                    client->json.storeobject(&iu);
                    break;

                case EOO:
                    exit = true;
                    if (!id.empty() && !iu.empty())
                    {
                        result[id] = iu;
                    }
                    else
                    {
                        error = true;
                        result.clear();
                    }
                    break;

                default:
                    if (!client->json.storeobject())
                    {
                        result.clear();
                        mCompletion(API_EINTERNAL, result);
                        return false;
                    }
                    break;
            }
        }

        client->json.leaveobject();
    }

    mCompletion((error ? API_EINTERNAL : API_OK), result);

    return !error;
}

CommandFetchGoogleAds::CommandFetchGoogleAds(MegaClient* client, int adFlags, const std::vector<std::string> &adUnits, handle publicHandle, CommandFetchGoogleAdsCompletion completion)
    : mCompletion(completion)
{
    cmd("adf");
    arg("ad", adFlags);
    arg("af", 2); // IU (mobile apps)

    if (!ISUNDEF(publicHandle))
    {
        arg("p", publicHandle);
    }

    beginarray("au");
    for (const std::string& adUnit : adUnits)
    {
        element(adUnit.c_str());
    }
    endarray();

    tag = client->reqtag;
}

bool CommandQueryGoogleAds::procresult(Command::Result r)
{
    if (r.wasErrorOrOK())
    {
        mCompletion(r.errorOrOK(), 0);
        return true;
    }

    if (!client->json.isnumeric())
    {
        // It's wrongly formatted, consume this one so the next command can be processed.
        LOG_err << "Command response badly formatted";
        mCompletion(API_EINTERNAL, 0);
        return false;
    }

    int value = client->json.getint32();
    mCompletion(API_OK, value);
    return true;
}

CommandQueryGoogleAds::CommandQueryGoogleAds(MegaClient* client, int adFlags, handle publicHandle, CommandQueryGoogleAdsCompletion completion)
    : mCompletion(completion)
{
    cmd("ads");
    arg("ad", adFlags);
    if (!ISUNDEF(publicHandle))
    {
        arg("ph", publicHandle);
    }

    tag = client->reqtag;
}

} // namespace<|MERGE_RESOLUTION|>--- conflicted
+++ resolved
@@ -940,25 +940,9 @@
 
 bool CommandSetAttr::procresult(Result r)
 {
-<<<<<<< HEAD
     removeFromNodePendingCommands(h, client);
     if (completion) completion(h, generationError ? Error(generationError) : r.errorResultOrActionpacket());
     return r.wasErrorOrActionpacket();
-=======
-#ifdef ENABLE_SYNC
-    if(r.wasError(API_OK) && syncop)
-    {
-        Node* node = client->nodebyhandle(h);
-        if(node)
-        {
-            // After speculative instant completion removal, this is not needed (always sent via actionpacket code)
-            LOG_debug << "Sync - remote rename from " << pa << " to " << node->displayname();
-        }
-    }
-#endif
-    client->app->setattr_result(h, r.errorOrOK());
-    return r.wasErrorOrOK();
->>>>>>> 793e54fa
 }
 
 // (the result is not processed directly - we rely on the server-client
@@ -1355,24 +1339,6 @@
                         do {
                             if (n == syncn)
                             {
-<<<<<<< HEAD
-=======
-                                if (syncop)
-                                {
-                                    // After speculative instant completion removal, this is not needed (always sent via actionpacket code)
-                                    client->syncs.forEachRunningSyncContainingNode(n, [&](Sync* s) {
-                                        if ((*it)->type == FOLDERNODE)
-                                        {
-                                            LOG_debug << "Sync - remote folder deletion detected " << n->displayname(); 
-                                        }
-                                        else
-                                        {
-                                            LOG_debug << "Sync - remote file deletion detected " << n->displayname() << " Nhandle: " << LOG_NODEHANDLE(n->nodehandle);
-                                        }
-                                    });
-                                }
-
->>>>>>> 793e54fa
                                 (*it)->syncdeleted = syncdel;
                                 break;
                             }
@@ -1401,21 +1367,6 @@
                 }
             }
         }
-<<<<<<< HEAD
-=======
-        else if(syncop)
-        {
-            Node *n = client->nodebyhandle(h);
-            if(n)
-            {
-                // After speculative instant completion removal, this is not needed (always sent via actionpacket code)
-                Node* prevparent = client->nodebyhandle(pp);
-                LOG_debug << "Sync - remote move detected: " << n->displayname() <<
-                    " from " << (prevparent ? prevparent->displayname() : "?") <<
-                    " to " << (n->parent ? n->parent->displayname() : "?");
-            }
-        }
->>>>>>> 793e54fa
 #endif
         // Movement of shares and pending shares into Rubbish should remove them
         if (r.wasStrictlyError() && syncdel == SYNCDEL_NONE)

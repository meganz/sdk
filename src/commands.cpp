/**
 * @file commands.cpp
 * @brief Implementation of various commands
 *
 * (c) 2013-2014 by Mega Limited, Auckland, New Zealand
 *
 * This file is part of the MEGA SDK - Client Access Engine.
 *
 * Applications using the MEGA API must present a valid application key
 * and comply with the the rules set forth in the Terms of Service.
 *
 * The MEGA SDK is distributed in the hope that it will be useful,
 * but WITHOUT ANY WARRANTY; without even the implied warranty of
 * MERCHANTABILITY or FITNESS FOR A PARTICULAR PURPOSE.
 *
 * @copyright Simplified (2-clause) BSD License.
 *
 * You should have received a copy of the license along with this
 * program.
 */

#include "mega/types.h"
#include "mega/command.h"
#include "mega/megaapp.h"
#include "mega/fileattributefetch.h"
#include "mega/base64.h"
#include "mega/transferslot.h"
#include "mega/transfer.h"
#include "mega/utils.h"
#include "mega/user.h"
#include "mega.h"
#include "mega/mediafileattribute.h"
#include "mega/heartbeats.h"

namespace mega {
HttpReqCommandPutFA::HttpReqCommandPutFA(NodeOrUploadHandle cth, fatype ctype, bool usehttps, int ctag, size_t size_only, std::unique_ptr<string> cdata, bool getIP, HttpReqCommandPutFA::Cb &&completion)
    : mCompletion(std::move(completion)), data(std::move(cdata))
{
    assert(!!size_only ^ !!data);   // get URL or upload data, not both
    assert(!!mCompletion ^ !!data);  // completion and upload are incompatible
    cmd("ufa");
    arg("s", data ? data->size() : size_only);

    if (cth.isNodeHandle())
    {
        arg("h", cth.nodeHandle());
    }

    progressreported = 0;
    persistent = true;  // object will be recycled either for retry or for
                        // posting to the file attribute server

    if (usehttps)
    {
        arg("ssl", 2);
    }

    if (getIP)
    {
        arg("v", 3);
    }

    th = cth;
    type = ctype;

    binary = true;

    tag = ctag;

    if (!mCompletion)
    {
        mCompletion = [this](Error e, const std::string & /*url*/, const vector<std::string> & /*ips*/)
        {
            if (!data || data->empty())
            {
                e = API_EARGS;
                LOG_err << "Data object is " << (!data ? "nullptr" : "empty");
            }

            if (e == API_OK)
            {
                LOG_debug << "Sending file attribute data";
                progressreported = 0;
                HttpReq::type = REQ_BINARY;
                post(client, data->data(), static_cast<unsigned>(data->size()));
            }
            else
            {
                client->app->putfa_result(th.nodeHandle().as8byte(), type, e);
            }
        };
    }
}

bool HttpReqCommandPutFA::procresult(Result r)
{
    client->looprequested = true;

    if (r.wasErrorOrOK())
    {
        if (r.wasError(API_EAGAIN) || r.wasError(API_ERATELIMIT))
        {
            status = REQ_FAILURE;
        }
        else
        {
            if (r.wasError(API_EACCESS))
            {
                // create a custom attribute indicating thumbnail can't be restored from this account
                Node *n = client->nodeByHandle(th.nodeHandle());

                char me64[12];
                Base64::btoa((const byte*)&client->me, MegaClient::USERHANDLE, me64);

                if (n && client->checkaccess(n, FULL) &&
                        (n->attrs.map.find('f') == n->attrs.map.end() || n->attrs.map['f'] != me64) )
                {
                    LOG_debug << "Restoration of file attributes is not allowed for current user (" << me64 << ").";

                    // 'canChangeVault' is false here because restoration of file attributes is triggered by
                    // downloads, so it cannot be triggered by a Backup operation
                    bool canChangeVault = false;
                    client->setattr(n, attr_map('f', me64), nullptr, canChangeVault);
                }
            }

            status = REQ_SUCCESS;
            mCompletion(r.errorOrOK(), {}, {});
        }
        return true;
    }
    else
    {
        const char* p = NULL;
        std::vector<string> ips;

        for (;;)
        {
            switch (client->json.getnameid())
            {
                case 'p':
                    p = client->json.getvalue();
                    break;

                case MAKENAMEID2('i', 'p'):
                    loadIpsFromJson(ips);
                    break;

                case EOO:
                    if (!p)
                    {
                        status = REQ_FAILURE;
                    }
                    else
                    {
                        JSON::copystring(&posturl, p);

                        // cache resolved URLs if received
                        std::vector<string> urls(1, posturl);
                        std::vector<string> ipsCopy = ips;

                        if(!cacheresolvedurls(urls, std::move(ips)))
                        {
                            LOG_err << "Unpaired IPs received for URLs in `ufa` command. URLs: " << urls.size() << " IPs: " << ips.size();
                        }

                        mCompletion(API_OK, posturl, ipsCopy);

                        return true;
                    }
                    break;

                default:
                    if (!client->json.storeobject())
                    {
                        status = REQ_SUCCESS;
                        mCompletion(API_EINTERNAL, {}, {});
                        return false;
                    }
            }
        }
    }
}

m_off_t HttpReqCommandPutFA::transferred(MegaClient *client)
{
    if (httpiohandle)
    {
        client->httpio->postpos(httpiohandle);
        return true;
    }

    return 0;
}

CommandGetFA::CommandGetFA(MegaClient *client, int p, handle fahref)
{
    part = p;

    cmd("ufa");
    arg("fah", (byte*)&fahref, sizeof fahref);

    if (client->usehttps)
    {
        arg("ssl", 2);
    }

    arg("r", 1);
}

bool CommandGetFA::procresult(Result r)
{
    fafc_map::iterator it = client->fafcs.find(part);
    client->looprequested = true;

    if (r.wasErrorOrOK())
    {
        if (it != client->fafcs.end())
        {
            faf_map::iterator fafsit;
            for (fafsit = it->second->fafs[0].begin(); fafsit != it->second->fafs[0].end(); )
            {
                // move from fresh to pending
                it->second->fafs[1][fafsit->first] = fafsit->second;
                it->second->fafs[0].erase(fafsit++);
            }

            it->second->e = r.errorOrOK();
            it->second->req.status = REQ_FAILURE;
        }

        return true;
    }

    const char* p = NULL;

    for (;;)
    {
        switch (client->json.getnameid())
        {
            case 'p':
                p = client->json.getvalue();
                break;

            case EOO:
                if (it != client->fafcs.end())
                {
                    if (p)
                    {
                        JSON::copystring(&it->second->posturl, p);
                        it->second->urltime = Waiter::ds;
                        it->second->dispatch();
                    }
                    else
                    {
                        faf_map::iterator fafsit;
                        for (fafsit = it->second->fafs[0].begin(); fafsit != it->second->fafs[0].end(); )
                        {
                            // move from fresh to pending
                            it->second->fafs[1][fafsit->first] = fafsit->second;
                            it->second->fafs[0].erase(fafsit++);
                        }

                        it->second->e = API_EINTERNAL;
                        it->second->req.status = REQ_FAILURE;
                    }
                }

                return true;

            default:
                if (!client->json.storeobject())
                {
                    faf_map::iterator fafsit;
                    for (fafsit = it->second->fafs[0].begin(); fafsit != it->second->fafs[0].end(); )
                    {
                        // move from fresh to pending
                        it->second->fafs[1][fafsit->first] = fafsit->second;
                        it->second->fafs[0].erase(fafsit++);
                    }

                    it->second->e = API_EINTERNAL;
                    it->second->req.status = REQ_FAILURE;
                    return false;
                }
        }
    }
}

CommandAttachFA::CommandAttachFA(MegaClient *client, handle nh, fatype t, handle ah, int ctag)
{
    cmd("pfa");
    notself(client);

    arg("n", (byte*)&nh, MegaClient::NODEHANDLE);

    char buf[64];

    sprintf(buf, "%u*", t);
    Base64::btoa((byte*)&ah, sizeof(ah), strchr(buf + 2, 0));
    arg("fa", buf);

    h = nh;
    type = t;
    tag = ctag;
}

CommandAttachFA::CommandAttachFA(MegaClient *client, handle nh, fatype t, const std::string& encryptedAttributes, int ctag)
{
    cmd("pfa");
    notself(client);

    arg("n", (byte*)&nh, MegaClient::NODEHANDLE);

    arg("fa", encryptedAttributes.c_str());

    h = nh;
    type = t;
    tag = ctag;
}

bool CommandAttachFA::procresult(Result r)
{
    if (!r.wasErrorOrOK())
    {
         string fa;
         if (client->json.storeobject(&fa))
         {
             Node* n = client->nodebyhandle(h);
             if (n)
             {
                n->fileattrstring = fa;
                n->changed.fileattrstring = true;
                client->notifynode(n);
             }
             client->app->putfa_result(h, type, API_OK);
             return true;
         }
    }

    client->app->putfa_result(h, type, r.errorOrOK());
    return r.wasErrorOrOK();
}

// request upload target URL
CommandPutFile::CommandPutFile(MegaClient* client, TransferSlot* ctslot, int ms)
{
    tslot = ctslot;

    cmd("u");

    if (client->usehttps)
    {
        arg("ssl", 2);
    }

    arg("v", 3);
    arg("s", tslot->fa->size);
    arg("ms", ms);

    // send minimum set of different tree's roots for API to check overquota
    set<handle> targetRoots;
    bool begun = false;
    for (auto &file : tslot->transfer->files)
    {
        if (!file->h.isUndef())
        {
            Node *node = client->nodeByHandle(file->h);
            if (node)
            {
                handle rootnode = client->getrootnode(node)->nodehandle;
                if (targetRoots.find(rootnode) != targetRoots.end())
                {
                    continue;
                }

                targetRoots.insert(rootnode);
            }
            if (!begun)
            {
                beginarray("t");
                begun = true;
            }

            element((byte*)&file->h, MegaClient::NODEHANDLE);
        }
    }

    if (begun)
    {
        endarray();
    }
    else
    {
        // Target user goes alone, not inside an array. Note: we are skipping this if a)more than two b)the array had been created for node handles
        for (auto &file : tslot->transfer->files)
        {
            if (file->h.isUndef() && file->targetuser.size())
            {
                arg("t", file->targetuser.c_str());
                break;
            }
        }
    }
}

void CommandPutFile::cancel()
{
    Command::cancel();
    tslot = NULL;
}

// set up file transfer with returned target URL
bool CommandPutFile::procresult(Result r)
{
    if (tslot)
    {
        tslot->pendingcmd = NULL;
    }
    else
    {
        canceled = true;
    }

    if (r.wasErrorOrOK())
    {
        if (!canceled)
        {
            tslot->transfer->failed(r.errorOrOK(), *client->mTctableRequestCommitter);
        }

        return true;
    }

    std::vector<std::string> tempurls;
    std::vector<std::string> tempips;
    for (;;)
    {
        switch (client->json.getnameid())
        {
            case 'p':
                tempurls.push_back("");
                client->json.storeobject(canceled ? NULL : &tempurls.back());
                break;

            case MAKENAMEID2('i', 'p'):
                loadIpsFromJson(tempips);
                break;
            case EOO:
                if (canceled) return true;

                if (tempurls.size() == 1)
                {
                    if(!cacheresolvedurls(tempurls, std::move(tempips)))
                    {
                        LOG_err << "Unpaired IPs received for URLs in `u` command. URLs: " << tempurls.size() << " IPs: " << tempips.size();
                    }

                    tslot->transfer->tempurls = tempurls;
                    tslot->transferbuf.setIsRaid(tslot->transfer, tempurls, tslot->transfer->pos, tslot->maxRequestSize);
                    tslot->starttime = tslot->lastdata = client->waiter->ds;
                    tslot->progress();
                }
                else
                {
                    tslot->transfer->failed(API_EINTERNAL, *client->mTctableRequestCommitter);
                }
                return true;

            default:
                if (!client->json.storeobject())
                {
                    if (!canceled)
                    {
                        tslot->transfer->failed(API_EINTERNAL, *client->mTctableRequestCommitter);
                    }

                    return false;
                }
        }
    }
}

// request upload target URL
CommandGetPutUrl::CommandGetPutUrl(m_off_t size, int putmbpscap, bool forceSSL, bool getIP, CommandGetPutUrl::Cb completion)
    : mCompletion(completion)
{
    cmd("u");
    if (forceSSL)
    {
        arg("ssl", 2);
    }
    if (getIP)
    {
        arg("v", 3);
    }
    else
    {
        arg("v", 2);
    }
    arg("s", size);
    arg("ms", putmbpscap);
}


// set up file transfer with returned target URL
bool CommandGetPutUrl::procresult(Result r)
{
    string url;
    std::vector<string> ips;

    if (r.wasErrorOrOK())
    {
        if (!canceled)
        {
            mCompletion(r.errorOrOK(), url, ips);
        }
        return true;
    }

    for (;;)
    {
        switch (client->json.getnameid())
        {
            case 'p':
                client->json.storeobject(canceled ? nullptr : &url);
                break;
            case MAKENAMEID2('i', 'p'):
                loadIpsFromJson(ips);
                break;
            case EOO:
                if (canceled) return true;
                mCompletion(API_OK, url, ips);
                return true;

            default:
                if (!client->json.storeobject())
                {
                    if (!canceled)
                    {
                        mCompletion(API_EINTERNAL, string(), {});
                    }
                    return false;
                }
        }
    }
}

// request temporary source URL for DirectRead
CommandDirectRead::CommandDirectRead(MegaClient *client, DirectReadNode* cdrn)
{
    drn = cdrn;

    cmd("g");
    arg(drn->p ? "n" : "p", (byte*)&drn->h, MegaClient::NODEHANDLE);
    arg("g", 1); // server will provide download URL(s)/token(s) (if skipped, only information about the file)
    arg("v", 2);  // version 2: server can supply details for cloudraid files

    if (drn->privateauth.size())
    {
        arg("esid", drn->privateauth.c_str());
    }

    if (drn->publicauth.size())
    {
        arg("en", drn->publicauth.c_str());
    }

    if (drn->chatauth.size())
    {
        arg("cauth", drn->chatauth.c_str());
    }

    if (client->usehttps)
    {
        arg("ssl", 2);
    }
}

void CommandDirectRead::cancel()
{
    Command::cancel();
    drn = NULL;
}

bool CommandDirectRead::procresult(Result r)
{
    if (drn)
    {
        drn->pendingcmd = NULL;
    }

    if (r.wasErrorOrOK())
    {
        if (!canceled && drn)
        {
            drn->cmdresult(r.errorOrOK());
        }
        return true;
    }
    else
    {
        Error e(API_EINTERNAL);
        dstime tl = 0;
        std::vector<std::string> tempurls;

        for (;;)
        {
            switch (client->json.getnameid())
            {
                case 'g':
                    if (client->json.enterarray())   // now that we are requesting v2, the reply will be an array of 6 URLs for a raid download, or a single URL for the original direct download
                    {
                        for (;;)
                        {
                            std::string tu;
                            if (!client->json.storeobject(&tu))
                            {
                                break;
                            }
                            tempurls.push_back(tu);
                        }
                        client->json.leavearray();
                    }
                    else
                    {
                        std::string tu;
                        if (client->json.storeobject(&tu))
                        {
                            tempurls.push_back(tu);
                        }
                    }
                    if (tempurls.size() == 1 || tempurls.size() == RAIDPARTS)
                    {
                        if (drn)
                        {
                            drn->tempurls.swap(tempurls);
                            e.setErrorCode(API_OK);
                        }
                    }
                    else
                    {
                        e.setErrorCode(API_EINCOMPLETE);
                    }
                    break;

                case 's':
                    if (drn)
                    {
                        drn->size = client->json.getint();
                    }
                    break;

                case 'd':
                    e = API_EBLOCKED;
                    break;

                case 'e':
                    e = (error)client->json.getint();
                    break;

                case MAKENAMEID2('t', 'l'):
                    tl = dstime(client->json.getint());
                    break;

                case EOO:
                    if (!canceled && drn)
                    {
                        if (e == API_EOVERQUOTA && !tl)
                        {
                            // default retry interval
                            tl = MegaClient::DEFAULT_BW_OVERQUOTA_BACKOFF_SECS;
                        }

                        drn->cmdresult(e, e == API_EOVERQUOTA ? tl * 10 : 0);
                    }

                    return true;

                default:
                    if (!client->json.storeobject())
                    {
                        if (!canceled && drn)
                        {
                            drn->cmdresult(e);
                        }

                        return false;
                    }
            }
        }
    }
}

// request temporary source URL for full-file access (p == private node)
CommandGetFile::CommandGetFile(MegaClient *client, const byte* key, size_t keySize,
                               handle h, bool p, const char *privateauth,
                               const char *publicauth, const char *chatauth,
                               bool singleUrl, Cb &&completion)
{
    cmd("g");
    arg(p ? "n" : "p", (byte*)&h, MegaClient::NODEHANDLE);
    arg("g", 1); // server will provide download URL(s)/token(s) (if skipped, only information about the file)
    if (!singleUrl)
    {
        arg("v", 2);  // version 2: server can supply details for cloudraid files
    }

    if (client->usehttps)
    {
        arg("ssl", 2);
    }

    if (privateauth)
    {
        arg("esid", privateauth);
    }

    if (publicauth)
    {
        arg("en", publicauth);
    }

    if (chatauth)
    {
        arg("cauth", chatauth);
    }

    assert(key && "no key provided!");
    if (key && keySize != SymmCipher::KEYLENGTH)
    {
        assert (keySize <= FILENODEKEYLENGTH);
        memcpy(filekey, key, keySize);
        mFileKeyType = FILENODE;
    }
    else if (key && keySize == SymmCipher::KEYLENGTH)
    {
        memcpy(filekey, key, SymmCipher::KEYLENGTH);
        mFileKeyType = 1;
    }

    mCompletion = std::move(completion);
}

void CommandGetFile::cancel()
{
    Command::cancel();
}


void CommandGetFile::callFailedCompletion(const Error &e)
{
    assert(mCompletion);
    if (mCompletion)
    {
        mCompletion(e, -1, -1, -1, 0, nullptr, nullptr, nullptr, {}, {});
    }
}

// process file credentials
bool CommandGetFile::procresult(Result r)
{
    if (r.wasErrorOrOK())
    {
        if (!canceled)
        {
            callFailedCompletion(r.errorOrOK());
        }
        return true;
    }

    const char* at = nullptr;
    Error e(API_EINTERNAL);
    m_off_t s = -1;
    dstime tl = 0;
    std::unique_ptr<byte[]> buf;
    m_time_t ts = 0, tm = 0;

    // credentials relevant to a non-TransferSlot scenario (node query)
    string fileattrstring;
    string filenamestring;
    string filefingerprint;
    vector<string> tempurls;
    vector<string> tempips;

    for (;;)
    {
        switch (client->json.getnameid())
        {
            case 'g':
                if (client->json.enterarray())   // now that we are requesting v2, the reply will be an array of 6 URLs for a raid download, or a single URL for the original direct download
                {
                    for (;;)
                    {
                        std::string tu;
                        if (!client->json.storeobject(&tu))
                        {
                            break;
                        }
                        tempurls.push_back(tu);
                    }
                    client->json.leavearray();
                }
                else
                {
                    std::string tu;
                    if (client->json.storeobject(&tu))
                    {
                        tempurls.push_back(tu);
                    }
                }
                e.setErrorCode(API_OK);
                break;

            case MAKENAMEID2('i', 'p'):
                loadIpsFromJson(tempips);
                break;

            case 's':
                s = client->json.getint();
                break;

            case MAKENAMEID2('t', 's'):
                ts = client->json.getint();
                break;

            case MAKENAMEID3('t', 'm', 'd'):
                tm = ts + client->json.getint();
                break;

            case MAKENAMEID2('a', 't'):
                at = client->json.getvalue();
                break;

            case MAKENAMEID2('f', 'a'):
                client->json.storeobject(&fileattrstring);
                break;

            case 'e':
                e = (error)client->json.getint();
                break;

            case MAKENAMEID2('t', 'l'):
                tl = dstime(client->json.getint());
                break;

            case EOO:
            {
                // defer code that steals the ips <move(tempips)> and stores them in the cache
                // thus we can use them before going out of scope
                std::shared_ptr<void> deferThis(nullptr, [this, &tempurls, &tempips](...)
                {
                    if(!cacheresolvedurls(tempurls, std::move(tempips)))
                    {
                        LOG_err << "Unpaired IPs received for URLs in `g` command. URLs: " << tempurls.size() << " IPs: " << tempips.size();
                    }
                });

                if (canceled) //do not proceed: SymmCipher may no longer exist
                {
                    return true;
                }

                if (!at)
                {
                    callFailedCompletion(API_EINTERNAL);
                    return true;
                }

                // decrypt at and set filename
                SymmCipher * cipherer = client->getRecycledTemporaryTransferCipher(filekey, mFileKeyType);
                const char* eos = strchr(at, '"');
                buf.reset(Node::decryptattr(cipherer, at, eos ? eos - at : strlen(at)));
                if (!buf)
                {
                    callFailedCompletion(API_EKEY);
                    return true;
                }

                // all good, lets parse the attribute string
                JSON json;
                json.begin((char*)buf.get() + 5);

                for (;;)
                {
                    switch (json.getnameid())
                    {
                        case 'c':
                            if (!json.storeobject(&filefingerprint))
                            {
                                callFailedCompletion(API_EINTERNAL);
                                return true;
                            }
                            break;

                        case 'n':
                            if (!json.storeobject(&filenamestring))
                            {
                                callFailedCompletion(API_EINTERNAL);
                                return true;
                            }
                            break;

                        case EOO:
                            { //succeded, call completion function!
                                return mCompletion ? mCompletion(e, s, ts, tm, tl,
                                            &filenamestring, &filefingerprint, &fileattrstring,
                                            tempurls, tempips) : false;
                            }

                        default:
                            if (!json.storeobject())
                            {
                                callFailedCompletion(API_EINTERNAL);
                                return false;
                            }
                    }
                }
            }
            default:
                if (!client->json.storeobject())
                {
                    if (!canceled)
                    {
                        callFailedCompletion(API_EINTERNAL);
                    }
                    return false;
                }
        }
    }
}

CommandSetAttr::CommandSetAttr(MegaClient* client, Node* n, SymmCipher* cipher, Completion&& c, bool canChangeVault)
{
    cmd("a");
    notself(client);

    string at;

    n->attrs.getjson(&at);
    client->makeattr(cipher, &at, at.c_str(), int(at.size()));

    arg("n", (byte*)&n->nodehandle, MegaClient::NODEHANDLE);
    arg("at", (byte*)at.c_str(), int(at.size()));

    if (canChangeVault)
    {
        arg("vw", 1);
    }

    h = n->nodeHandle();
    tag = 0;

    completion = move(c);
}

bool CommandSetAttr::procresult(Result r)
{
    if (completion) completion(h, r.errorOrOK());
    return r.wasErrorOrOK();
}

// (the result is not processed directly - we rely on the server-client
// response)
CommandPutNodes::CommandPutNodes(MegaClient* client, NodeHandle th,
                                 const char* userhandle, VersioningOption vo,
                                 vector<NewNode>&& newnodes, int ctag, putsource_t csource, const char *cauth,
                                 Completion&& resultFunction, bool canChangeVault)
  : mResultFunction(resultFunction)
{
    byte key[FILENODEKEYLENGTH];

#ifdef DEBUG
    assert(newnodes.size() > 0);
    for (auto& n : newnodes) assert(n.canChangeVault == canChangeVault);
#endif

    nn = std::move(newnodes);
    type = userhandle ? USER_HANDLE : NODE_HANDLE;
    source = csource;
    cmd("p");
    notself(client);

    if (userhandle)
    {
        arg("t", userhandle);
        targethandle.setUndef();
    }
    else
    {
        arg("t", (byte*)&th, MegaClient::NODEHANDLE);
        targethandle = th;
    }

    arg("sm",1);

    if (cauth)
    {
        arg("cauth", cauth);
    }

    if (canChangeVault)
    {
        arg("vw", 1);
    }

    // "vb": when provided, it force to override the account-wide versioning behavior by the value indicated by client
    //     vb:1 to force it on
    //     vb:0 to force it off
    // Dont provide it at all to rely on the account-wide setting (as of the moment the command is processed).
    switch (vo)
    {
        case NoVersioning:
            break;

        case ClaimOldVersion:
            arg("vb", 1);
            break;

        case ReplaceOldVersion:
            arg("vb", m_off_t(0));
            break;

        case UseLocalVersioningFlag:
            arg("vb", !client->versions_disabled);
            vo = !client->versions_disabled ? ClaimOldVersion : ReplaceOldVersion;
            break;

        case UseServerVersioningFlag:
            break;
    }

    beginarray("n");

    for (unsigned i = 0; i < nn.size(); i++)
    {
        beginobject();

        NewNode* nni = &nn[i];
        switch (nni->source)
        {
            case NEW_NODE:
                arg("h", (byte*)&nni->nodehandle, MegaClient::NODEHANDLE);
                break;

            case NEW_PUBLIC:
                arg("ph", (byte*)&nni->nodehandle, MegaClient::NODEHANDLE);
                break;

            case NEW_UPLOAD:
                arg("h", nni->uploadtoken.data(), sizeof nn[0].uploadtoken);

                // include pending file attributes for this upload
                string s;

                if (nni->fileattributes)
                {
                    // if attributes are set on the newnode then the app is not using the pendingattr mechanism
                    s.swap(*nni->fileattributes);
                    nni->fileattributes.reset();
                }
                else
                {
                    client->pendingattrstring(nn[i].uploadhandle, &s);

#ifdef USE_MEDIAINFO
                    client->mediaFileInfo.addUploadMediaFileAttributes(nn[i].uploadhandle, &s);
#endif
                }

                if (s.size())
                {
                    arg("fa", s.c_str(), 1);
                }
        }

        if (!ISUNDEF(nn[i].parenthandle))
        {
            arg("p", (byte*)&nn[i].parenthandle, MegaClient::NODEHANDLE);
        }

        if (vo != NoVersioning &&
            nn[i].type == FILENODE && !nn[i].ovhandle.isUndef())
        {
            arg("ov", (byte*)&nn[i].ovhandle, MegaClient::NODEHANDLE);
        }
        nn[i].mVersioningOption = vo;

        arg("t", nn[i].type);
        arg("a", (byte*)nn[i].attrstring->data(), int(nn[i].attrstring->size()));

        if (!client->loggedIntoWritableFolder())
        {
            if (nn[i].nodekey.size() <= sizeof key)
            {
                client->key.ecb_encrypt((byte*)nn[i].nodekey.data(), key, nn[i].nodekey.size());
                arg("k", key, int(nn[i].nodekey.size()));
            }
            else
            {
                arg("k", (const byte*)nn[i].nodekey.data(), int(nn[i].nodekey.size()));
            }
        }
        endobject();
    }

    endarray();

    // add cr element for new nodes, if applicable
    if (type == NODE_HANDLE)
    {
        Node* tn;
        if ((tn = client->nodeByHandle(th)))
        {
            ShareNodeKeys snk;

            for (unsigned i = 0; i < nn.size(); i++)
            {
                switch (nn[i].source)
                {
                    case NEW_PUBLIC:
                    case NEW_NODE:
                        snk.add(nn[i].nodekey, nn[i].nodehandle, tn, 0);
                        break;

                    case NEW_UPLOAD:
                        snk.add(nn[i].nodekey, nn[i].nodehandle, tn, 0, nn[i].uploadtoken.data(), (int)sizeof nn[i].uploadtoken);
                        break;
                }
            }

            snk.get(this, true);
        }
    }

    tag = ctag;
}

// add new nodes and handle->node handle mapping
void CommandPutNodes::removePendingDBRecordsAndTempFiles()
{
    pendingdbid_map::iterator it = client->pendingtcids.find(tag);
    if (it != client->pendingtcids.end())
    {
        if (client->tctable)
        {
            client->mTctableRequestCommitter->beginOnce();
            vector<uint32_t> &ids = it->second;
            for (unsigned int i = 0; i < ids.size(); i++)
            {
                if (ids[i])
                {
                    client->tctable->del(ids[i]);
                }
            }
        }
        client->pendingtcids.erase(it);
    }
    pendingfiles_map::iterator pit = client->pendingfiles.find(tag);
    if (pit != client->pendingfiles.end())
    {
        vector<LocalPath> &pfs = pit->second;
        for (unsigned int i = 0; i < pfs.size(); i++)
        {
            client->fsaccess->unlinklocal(pfs[i]);
        }
        client->pendingfiles.erase(pit);
    }
}

bool CommandPutNodes::procresult(Result r)
{
    removePendingDBRecordsAndTempFiles();

    if (r.wasErrorOrOK())
    {
        LOG_debug << "Putnodes error " << r.errorOrOK();
        if (r.wasError(API_EOVERQUOTA))
        {
            if (client->isPrivateNode(targethandle))
            {
                client->activateoverquota(0, false);
            }
#ifdef ENABLE_SYNC
            else    // the target's account is overquota
            {
                if (source == PUTNODES_SYNC)
                {
                    client->disableSyncContainingNode(targethandle, FOREIGN_TARGET_OVERSTORAGE, false);
                }
            }
#endif
        }
#ifdef ENABLE_SYNC
        if (source == PUTNODES_SYNC)
        {
            if (r.wasError(API_EACCESS))
            {
                client->sendevent(99402, "API_EACCESS putting node in sync transfer", 0);
            }

            vector<NewNode> emptyVec;

            if (mResultFunction) mResultFunction(r.errorOrOK(), type, emptyVec, false);
            else client->app->putnodes_result(r.errorOrOK(), type, emptyVec);

            for (size_t i = 0; i < nn.size(); i++)
            {
                nn[i].localnode.reset();
            }

            client->putnodes_sync_result(r.errorOrOK(), nn);
            return true;
        }
        else
        {
#endif
            if (source == PUTNODES_APP)
            {
                if (mResultFunction) mResultFunction(r.errorOrOK(), type, nn, false);
                else client->app->putnodes_result(r.errorOrOK(), type, nn);

                return true;
            }
#ifdef ENABLE_SYNC
            else
            {
                client->putnodes_syncdebris_result(r.errorOrOK(), nn);
                return true;
            }
        }
#endif
    }

    Error e = API_EINTERNAL;
    bool noexit = true;
    bool empty = false;
    while (noexit)
    {
        switch (client->json.getnameid())
        {
            case 'f':
                empty = !memcmp(client->json.pos, "[]", 2);
                if (client->readnodes(&client->json, 1, source, &nn, true, true))  // do apply keys to received nodes only as we go for command response, much much faster for many small responses
                {
                    e = API_OK;
                }
                else
                {
                    LOG_err << "Parse error (readnodes)";
                    e = API_EINTERNAL;
                    noexit = false;
                }
                break;

            case MAKENAMEID2('f', '2'):
                if (!client->readnodes(&client->json, 1, PUTNODES_APP, nullptr, false, true))  // do apply keys to received nodes only as we go for command response, much much faster for many small responses
                {
                    LOG_err << "Parse error (readversions)";
                    e = API_EINTERNAL;
                    noexit = false;
                }
                break;

            default:
                if (client->json.storeobject())
                {
                    continue;
                }

                e = API_EINTERNAL;
                LOG_err << "Parse error (PutNodes)";

                // fall through
            case EOO:
                noexit = false;
                break;
        }
    }

    client->sendkeyrewrites();

    // when the target has been removed, the API automatically adds the new node/s
    // into the rubbish bin
    Node *tempNode = !nn.empty() ? client->nodebyhandle(nn.front().mAddedHandle) : nullptr;
    bool targetOverride = (tempNode && tempNode->parenthandle != targethandle.as8byte());

#ifdef ENABLE_SYNC
    if (source == PUTNODES_SYNC)
    {
        if (mResultFunction) mResultFunction(e, type, nn, targetOverride);
        else client->app->putnodes_result(e, type, nn, targetOverride);

        client->putnodes_sync_result(e, nn);
    }
    else
#endif
    if (source == PUTNODES_APP)
    {
#ifdef ENABLE_SYNC
        if (!targethandle.isUndef())
        {
            Node *parent = client->nodeByHandle(targethandle);
            if (parent && parent->localnode)
            {
                // A node has been added by a regular (non sync) putnodes
                // inside a synced folder, so force a syncdown to detect
                // and sync the changes.
                client->syncdownrequired = true;
            }
        }
#endif
        auto ec = (!e && empty) ? API_ENOENT : static_cast<error>(e);

        if (mResultFunction) mResultFunction(ec, type, nn, targetOverride);
        else client->app->putnodes_result((!e && empty) ? API_ENOENT : static_cast<error>(e), type, nn, targetOverride);
    }
#ifdef ENABLE_SYNC
    else
    {
        client->putnodes_syncdebris_result(e, nn);
    }
#endif
    return true;
}

CommandMoveNode::CommandMoveNode(MegaClient* client, Node* n, Node* t, syncdel_t csyncdel, NodeHandle prevparent, Completion&& c, bool canChangeVault)
{
    h = n->nodeHandle();
    syncdel = csyncdel;
    np = t->nodeHandle();
    pp = prevparent;
    syncop = !pp.isUndef();
    mCanChangeVault = canChangeVault;

    cmd("m");

    // Special case for Move, we do set the 'i' field.
    // This is needed for backward compatibility, old versions used memcmp to detect if a 'd' actionpacket was followed by a 't'  actionpacket with the same 'i' (ie, a move)
    // Additionally the servers can't deliver `st` in that packet for the same reason.  And of course we will not ignore this `t` packet, despite setting 'i'.
    notself(client);

    if (mCanChangeVault)
    {
        arg("vw", 1);
    }

    arg("n", h);
    arg("t", t->nodeHandle());
    assert(t->type != FILENODE);

    TreeProcShareKeys tpsk;
    client->proctree(n, &tpsk);
    tpsk.get(this);

    tag = 0;
    completion = move(c);
}

bool CommandMoveNode::procresult(Result r)
{
    if (r.wasErrorOrOK())
    {
        if (r.wasError(API_EOVERQUOTA))
        {
            client->activateoverquota(0, false);
        }

#ifdef ENABLE_SYNC
        if (syncdel != SYNCDEL_NONE)
        {
            Node* syncn = client->nodeByHandle(h);

            if (syncn)
            {
                if (r.wasError(API_OK))
                {
                    // update all todebris records in the subtree
                    for (auto it = client->toDebris.begin(); it != client->toDebris.end(); it++)
                    {
                        Node* toDebrisNode = it->first;
                        Node* n = it->first;

                        do {
                            if (n == syncn)
                            {
                                if (syncop)
                                {
                                    // After speculative instant completion removal, this is not needed (always sent via actionpacket code)
                                    client->syncs.forEachRunningSyncContainingNode(n, [&](Sync* s) {
                                        if (toDebrisNode->type == FOLDERNODE)
                                        {
                                            LOG_debug << "Sync - remote folder deletion detected " << n->displayname();
                                        }
                                        else
                                        {
                                            LOG_debug << "Sync - remote file deletion detected " << n->displayname() << " Nhandle: " << LOG_NODEHANDLE(n->nodehandle);
                                        }
                                    });
                                }

                                toDebrisNode->syncdeleted = syncdel;
                                break;
                            }
                        } while ((n = n->parent));
                    }
                }
                else
                {
                    Node *tn = NULL;
                    if (syncdel == SYNCDEL_BIN || syncdel == SYNCDEL_FAILED
                            || !(tn = client->nodeByHandle(client->mNodeManager.getRootNodeRubbish())))
                    {
                        LOG_err << "Error moving node to the Rubbish Bin";
                        syncn->syncdeleted = SYNCDEL_NONE;
                        client->toDebris.erase(syncn->todebris_it);
                        syncn->todebris_it = client->toDebris.end();
                    }
                    else
                    {
                        LOG_warn << "Move to Syncdebris failed. Moving to the Rubbish Bin instead.";
                        client->rename(syncn, tn, SYNCDEL_FAILED, pp, nullptr, mCanChangeVault, nullptr);
                    }
                }
            }
        }
        else if(syncop)
        {
            Node *n = client->nodeByHandle(h);
            if(n)
            {
                // After speculative instant completion removal, this is not needed (always sent via actionpacket code)
                Node* prevparent = client->nodeByHandle(pp);
                LOG_debug << "Sync - remote move detected: " << n->displayname() <<
                    " from " << (prevparent ? prevparent->displayname() : "?") <<
                    " to " << (n->parent ? n->parent->displayname() : "?");
            }
        }
#endif
        // Movement of shares and pending shares into Rubbish should remove them
        if (r.wasStrictlyError() && syncdel == SYNCDEL_NONE)
        {
            client->sendevent(99439, "Unexpected move error", 0);
        }
    }
    if (completion) completion(h, r.errorOrOK());
    return r.wasErrorOrOK();
}

CommandDelNode::CommandDelNode(MegaClient* client, NodeHandle th, bool keepversions, int cmdtag, std::function<void(NodeHandle, Error)>&& f, bool canChangeVault)
    : mResultFunction(move(f))
{
    cmd("d");
    notself(client);

    arg("n", (byte*)&th, MegaClient::NODEHANDLE);

    if (keepversions)
    {
        arg("v", 1);
    }

    if (canChangeVault)
    {
        arg("vw", 1);
    }

    h = th;
    tag = cmdtag;
}

bool CommandDelNode::procresult(Result r)
{
    if (r.wasErrorOrOK())
    {
        if (mResultFunction)    mResultFunction(h, r.errorOrOK());
        else         client->app->unlink_result(h.as8byte(), r.errorOrOK());
        return true;
    }
    else
    {
        error e = API_OK;

        for (;;)
        {
            switch (client->json.getnameid())
            {
                case 'r':
                    if (client->json.enterarray())
                    {
                        if(client->json.isnumeric())
                        {
                            e = (error)client->json.getint();
                        }

                        client->json.leavearray();
                    }
                    break;

                case EOO:
                    if (mResultFunction)    mResultFunction(h, e);
                    else         client->app->unlink_result(h.as8byte(), e);
                    return true;

                default:
                    if (!client->json.storeobject())
                    {
                        if (mResultFunction)    mResultFunction(h, API_EINTERNAL);
                        else         client->app->unlink_result(h.as8byte(), API_EINTERNAL);
                        return false;
                    }
            }
        }
    }
}


CommandDelVersions::CommandDelVersions(MegaClient* client)
{
    cmd("dv");
    tag = client->reqtag;
}

bool CommandDelVersions::procresult(Result r)
{
    client->app->unlinkversions_result(r.errorOrOK());
    return r.wasErrorOrOK();
}

CommandKillSessions::CommandKillSessions(MegaClient* client)
{
    cmd("usr");
    arg("ko", 1); // Request to kill all sessions except the current one

    h = UNDEF;
    tag = client->reqtag;
}

CommandKillSessions::CommandKillSessions(MegaClient* client, handle sessionid)
{
    cmd("usr");
    beginarray("s");
    element(sessionid, MegaClient::USERHANDLE);
    endarray();

    h = sessionid;
    tag = client->reqtag;
}

bool CommandKillSessions::procresult(Result r)
{
    client->app->sessions_killed(h, r.errorOrOK());
    return r.wasErrorOrOK();
}

CommandLogout::CommandLogout(MegaClient *client, Completion completion, bool keepSyncConfigsFile)
  : mCompletion(std::move(completion))
  , mKeepSyncConfigsFile(keepSyncConfigsFile)
{
    cmd("sml");

    batchSeparately = true;

    tag = client->reqtag;
}

bool CommandLogout::procresult(Result r)
{
    assert(r.wasErrorOrOK());
    if (client->loggingout > 0)
    {
        client->loggingout--;
    }
    if(r.wasError(API_OK))
    {
        // We are logged out, but we mustn't call locallogout until we exit this call
        // stack for processing CS batches, as it deletes data currently in use.
        Completion completion = std::move(mCompletion);
        bool keepSyncConfigsFile = mKeepSyncConfigsFile;
        client->mOnCSCompletion = [=](MegaClient* client){
            client->locallogout(true, keepSyncConfigsFile);
            completion(API_OK);
        };
    }
    else
    {
        mCompletion(r.errorOrOK());
    }
    return true;
}

CommandPrelogin::CommandPrelogin(MegaClient* client, const char* email)
{
    cmd("us0");
    arg("user", email);
    batchSeparately = true;  // in case the account is blocked (we need to get a sid so we can issue whyamiblocked)

    this->email = email;
    tag = client->reqtag;
}

bool CommandPrelogin::procresult(Result r)
{
    if (r.wasErrorOrOK())
    {
        client->app->prelogin_result(0, NULL, NULL, r.errorOrOK());
        return true;
    }

    assert(r.hasJsonObject());
    int v = 0;
    string salt;
    for (;;)
    {
        switch (client->json.getnameid())
        {
            case 'v':
                v = int(client->json.getint());
                break;
            case 's':
                client->json.storeobject(&salt);
                break;
            case EOO:
                if (v == 0)
                {
                    LOG_err << "No version returned";
                    client->app->prelogin_result(0, NULL, NULL, API_EINTERNAL);
                }
                else if (v > 2)
                {
                    LOG_err << "Version of account not supported";
                    client->app->prelogin_result(0, NULL, NULL, API_EINTERNAL);
                }
                else if (v == 2 && !salt.size())
                {
                    LOG_err << "No salt returned";
                    client->app->prelogin_result(0, NULL, NULL, API_EINTERNAL);
                }
                else
                {
                    client->accountversion = v;
                    Base64::atob(salt, client->accountsalt);
                    client->app->prelogin_result(v, &email, &salt, API_OK);
                }
                return true;
            default:
                if (!client->json.storeobject())
                {
                    client->app->prelogin_result(0, NULL, NULL, API_EINTERNAL);
                    return false;
                }
        }
    }
}

// login request with user e-mail address and user hash
CommandLogin::CommandLogin(MegaClient* client, const char* email, const byte *emailhash, int emailhashsize, const byte *sessionkey, int csessionversion, const char *pin)
{
    cmd("us");
    batchSeparately = true;  // in case the account is blocked (we need to get a sid so we can issue whyamiblocked)

    // are we just performing a session validation?
    checksession = !email;
    sessionversion = csessionversion;

    if (!checksession)
    {
        arg("user", email);
        arg("uh", emailhash, emailhashsize);
        if (pin)
        {
            arg("mfa", pin);
        }
    }
    else
    {
        if (client->sctable && client->dbaccess->currentDbVersion == DbAccess::LEGACY_DB_VERSION)
        {
            LOG_debug << "Requesting a local cache upgrade";
            arg("fa", 1);
        }
    }

    if (sessionkey)
    {
        arg("sek", sessionkey, SymmCipher::KEYLENGTH);
    }

    if (client->cachedscsn != UNDEF)
    {
        arg("sn", (byte*)&client->cachedscsn, sizeof client->cachedscsn);
    }

    string deviceIdHash = client->getDeviceidHash();
    if (!deviceIdHash.empty())
    {
        arg("si", deviceIdHash.c_str());
    }
    else
    {
        client->sendevent(99454, "Device-id not available at login");
    }

    tag = client->reqtag;
}

// process login result
bool CommandLogin::procresult(Result r)
{
    if (r.wasErrorOrOK())
    {
        client->app->login_result(r.errorOrOK());
        return true;
    }

    assert(r.hasJsonObject());
    byte hash[SymmCipher::KEYLENGTH];
    byte sidbuf[AsymmCipher::MAXKEYLENGTH];
    byte privkbuf[AsymmCipher::MAXKEYLENGTH * 2];
    byte sek[SymmCipher::KEYLENGTH];
    int len_k = 0, len_privk = 0, len_csid = 0, len_tsid = 0, len_sek = 0;
    handle me = UNDEF;
    bool fa = false;
    bool ach = false;

    for (;;)
    {
        switch (client->json.getnameid())
        {
            case 'k':
                len_k = client->json.storebinary(hash, sizeof hash);
                break;

            case 'u':
                me = client->json.gethandle(MegaClient::USERHANDLE);
                break;

            case MAKENAMEID3('s', 'e', 'k'):
                len_sek = client->json.storebinary(sek, sizeof sek);
                break;

            case MAKENAMEID4('t', 's', 'i', 'd'):
                len_tsid = client->json.storebinary(sidbuf, sizeof sidbuf);
                break;

            case MAKENAMEID4('c', 's', 'i', 'd'):
                len_csid = client->json.storebinary(sidbuf, sizeof sidbuf);
                break;

            case MAKENAMEID5('p', 'r', 'i', 'v', 'k'):
                len_privk = client->json.storebinary(privkbuf, sizeof privkbuf);
                break;

            case MAKENAMEID2('f', 'a'):
                fa = client->json.getint();
                break;

            case MAKENAMEID3('a', 'c', 'h'):
                ach = client->json.getint();
                break;

            case MAKENAMEID2('s', 'n'):
                if (!client->json.getint())
                {
                    // local state cache continuity rejected: read state from
                    // server instead
                    client->cachedscsn = UNDEF;
                }
                break;

            case EOO:
                if (!checksession)
                {
                    if (ISUNDEF(me) || len_k != sizeof hash)
                    {
                        client->app->login_result(API_EINTERNAL);
                        return true;
                    }

                    // decrypt and set master key
                    client->key.ecb_decrypt(hash);
                    client->key.setkey(hash);
                }
                else
                {
                    if (fa && client->sctable)
                    {
                        client->sctable->remove();
                        client->sctable.reset();
                        client->mNodeManager.reset();
                        client->pendingsccommit = false;
                        client->cachedscsn = UNDEF;
                        client->dbaccess->currentDbVersion = DbAccess::DB_VERSION;

                        client->sendevent(99404, "Local DB upgrade granted", 0);
                    }
                }

                if (len_sek)
                {
                    if (len_sek != SymmCipher::KEYLENGTH)
                    {
                        client->app->login_result(API_EINTERNAL);
                        return true;
                    }

                    if (checksession && sessionversion)
                    {
                        byte k[SymmCipher::KEYLENGTH];
                        memcpy(k, client->key.key, sizeof(k));

                        client->key.setkey(sek);
                        client->key.ecb_decrypt(k);
                        client->key.setkey(k);
                    }
                }

                if (len_tsid)
                {
                    client->sid.assign((const char *)sidbuf, MegaClient::SIDLEN);

                    // account does not have an RSA keypair set: verify
                    // password using symmetric challenge
                    if (!client->checktsid(sidbuf, len_tsid))
                    {
                        LOG_warn << "Error checking tsid";
                        client->app->login_result(API_ENOENT);
                        return true;
                    }

                    // add missing RSA keypair
                    LOG_info << "Generating and adding missing RSA keypair";
                    client->setkeypair();
                }
                else
                {
                    // account has RSA keypair: decrypt server-provided session ID
                    if (len_privk < 256)
                    {
                        if (!checksession)
                        {
                            client->app->login_result(API_EINTERNAL);
                            return true;
                        }
                        else if (!client->ephemeralSessionPlusPlus)
                        {
                            // logging in with tsid to an account without a RSA keypair
                            LOG_info << "Generating and adding missing RSA keypair";
                            client->setkeypair();
                        }
                    }
                    else
                    {
                        // decrypt and set private key
                        client->key.ecb_decrypt(privkbuf, len_privk);
                        client->mPrivKey.resize(AsymmCipher::MAXKEYLENGTH * 2);
                        client->mPrivKey.resize(Base64::btoa(privkbuf, len_privk, (char *)client->mPrivKey.data()));

                        if (!client->asymkey.setkey(AsymmCipher::PRIVKEY, privkbuf, len_privk))
                        {
                            LOG_warn << "Error checking private key";
                            client->app->login_result(API_ENOENT);
                            return true;
                        }
                    }

                    if (!checksession)
                    {
                        if (len_csid < 32)
                        {
                            client->app->login_result(API_EINTERNAL);
                            return true;
                        }

                        byte buf[sizeof me];

                        // decrypt and set session ID for subsequent API communication
                        if (!client->asymkey.decrypt(sidbuf, len_csid, sidbuf, MegaClient::SIDLEN)
                                // additionally, check that the user's handle included in the session matches the own user's handle (me)
                                || (Base64::atob((char*)sidbuf + SymmCipher::KEYLENGTH, buf, sizeof buf) != sizeof buf)
                                || (me != MemAccess::get<handle>((const char*)buf)))
                        {
                            client->app->login_result(API_EINTERNAL);
                            return true;
                        }

                        client->sid.assign((const char *)sidbuf, MegaClient::SIDLEN);
                    }
                }

                client->me = me;
                client->uid = Base64Str<MegaClient::USERHANDLE>(client->me);
                client->achievements_enabled = ach;
                // Force to create own user
                client->finduser(me, 1);

                if (len_sek)
                {
                    client->sessionkey.assign((const char *)sek, sizeof(sek));
                }

                client->openStatusTable(true);
                client->app->login_result(API_OK);
                client->getaccountdetails(std::make_shared<AccountDetails>(), false, false, true, false, false, false);
                return true;

            default:
                if (!client->json.storeobject())
                {
                    client->app->login_result(API_EINTERNAL);
                    return false;
                }
        }
    }
}

CommandShareKeyUpdate::CommandShareKeyUpdate(MegaClient*, handle sh, const char* uid, const byte* key, int len)
{
    cmd("k");
    beginarray("sr");

    element(sh, MegaClient::NODEHANDLE);
    element(uid);
    element(key, len);

    endarray();
}

CommandShareKeyUpdate::CommandShareKeyUpdate(MegaClient* client, handle_vector* v)
{
    Node* n;
    byte sharekey[SymmCipher::KEYLENGTH];

    cmd("k");
    beginarray("sr");

    for (size_t i = v->size(); i--;)
    {
        handle h = (*v)[i];

        if ((n = client->nodebyhandle(h)) && n->sharekey)
        {
            client->key.ecb_encrypt(n->sharekey->key, sharekey, SymmCipher::KEYLENGTH);

            element(h, MegaClient::NODEHANDLE);
            element(client->me, MegaClient::USERHANDLE);
            element(sharekey, SymmCipher::KEYLENGTH);
        }
    }

    endarray();
}

// add/remove share; include node share keys if new share
CommandSetShare::CommandSetShare(MegaClient* client, Node* n, User* u, accesslevel_t a, bool newshare, const char* msg, bool writable, const char* personal_representation, int ctag, std::function<void(Error, bool writable)> f)
{
    byte auth[SymmCipher::BLOCKSIZE];
    byte key[SymmCipher::KEYLENGTH];
    byte asymmkey[AsymmCipher::MAXKEYLENGTH];
    int t = 0;

    tag = ctag;

    sh = n->nodehandle;
    user = u;
    access = a;
    mWritable = writable;

    completion = move(f);
    assert(completion);

    cmd("s2");
    arg("n", (byte*)&sh, MegaClient::NODEHANDLE);

    // Only for inviting non-contacts
    if (personal_representation && personal_representation[0])
    {
        this->personal_representation = personal_representation;
        arg("e", personal_representation);
    }

    if (msg && msg[0])
    {
        this->msg = msg;
        arg("msg", msg);
    }

    if (a != ACCESS_UNKNOWN)
    {
        // securely store/transmit share key
        // by creating a symmetrically (for the sharer) and an asymmetrically
        // (for the sharee) encrypted version
        memcpy(key, n->sharekey->key, sizeof key);
        memcpy(asymmkey, key, sizeof key);

        client->key.ecb_encrypt(key);
        arg("ok", key, sizeof key);

        if (u && u->pubk.isvalid())
        {
            t = u->pubk.encrypt(client->rng, asymmkey, SymmCipher::KEYLENGTH, asymmkey, sizeof asymmkey);
        }

        // outgoing handle authentication
        client->handleauth(sh, auth);
        arg("ha", auth, sizeof auth);
    }

    beginarray("s");
    beginobject();

    arg("u", u ? ((u->show == VISIBLE) ? u->uid.c_str() : u->email.c_str()) : MegaClient::EXPORTEDLINK);
    // if the email is registered, the pubk request has returned the userhandle -->
    // sending the userhandle instead of the email makes the API to assume the user is already a contact

    if (a != ACCESS_UNKNOWN)
    {
        arg("r", a);

        if (u && u->pubk.isvalid() && t)
        {
            arg("k", asymmkey, t);
        }
    }

    endobject();
    endarray();

    // only for a fresh share: add cr element with all node keys encrypted to
    // the share key
    if (newshare)
    {
        // the new share's nodekeys for this user: generate node list
        TreeProcShareKeys tpsk(n);
        client->proctree(n, &tpsk);
        tpsk.get(this);
    }
}

// process user element (email/handle pairs)
bool CommandSetShare::procuserresult(MegaClient* client)
{
    while (client->json.enterobject())
    {
        handle uh = UNDEF;
        const char* m = NULL;

        for (;;)
        {
            switch (client->json.getnameid())
            {
                case 'u':
                    uh = client->json.gethandle(MegaClient::USERHANDLE);
                    break;

                case 'm':
                    m = client->json.getvalue();
                    break;

                case EOO:
                    if (!ISUNDEF(uh) && m)
                    {
                        client->mapuser(uh, m);
                    }
                    return true;

                default:
                    if (!client->json.storeobject())
                    {
                        return false;
                    }
            }
        }
    }

    return false;
}

// process result of share addition/modification
bool CommandSetShare::procresult(Result r)
{
    if (r.wasErrorOrOK())
    {
        completion(r.errorOrOK(), mWritable);
        return true;
    }

    for (;;)
    {
        switch (client->json.getnameid())
        {
            case MAKENAMEID2('o', 'k'):  // an owner key response will only
                                         // occur if the same share was created
                                         // concurrently with a different key
            {
                byte key[SymmCipher::KEYLENGTH + 1];
                if (client->json.storebinary(key, sizeof key + 1) == SymmCipher::KEYLENGTH)
                {
                    Node* n;

                    if ((n = client->nodebyhandle(sh)) && n->sharekey)
                    {
                        client->key.ecb_decrypt(key);
                        n->sharekey->setkey(key);

                        // repeat attempt with corrected share key
                        client->reqs.add(new CommandSetShare(client, n, user, access, 0, msg.c_str(), mWritable, personal_representation.c_str(),
                                         tag, move(completion)));
                        return false;
                    }
                }
                break;
            }

            case 'u':   // user/handle confirmation
                if (client->json.enterarray())
                {
                    while (procuserresult(client))
                    {}
                    client->json.leavearray();
                }
                break;

            case 'r':
                if (client->json.enterarray())
                {
                    while (client->json.isnumeric())
                    {
                        // intermediate result updates, not final completion
                        // we used to call share_result but it wasn't used
                        client->json.getint();
                    }

                    client->json.leavearray();
                }
                break;

            case MAKENAMEID3('s', 'n', 'k'):
                client->procsnk(&client->json);
                break;

            case MAKENAMEID3('s', 'u', 'k'):
                client->procsuk(&client->json);
                break;

            case MAKENAMEID2('c', 'r'):
                client->proccr(&client->json);
                break;

            case EOO:
                completion(API_OK, mWritable);
                return true;

            default:
                if (!client->json.storeobject())
                {
                    return false;
                }
        }
    }
}

CommandSetPendingContact::CommandSetPendingContact(MegaClient* client, const char* temail, opcactions_t action, const char* msg, const char* oemail, handle contactLink, Completion completion)
{
    cmd("upc");

    if (oemail != NULL)
    {
        arg("e", oemail);
    }

    arg("u", temail);
    switch (action)
    {
        case OPCA_DELETE:
            arg("aa", "d");
            break;
        case OPCA_REMIND:
            arg("aa", "r");
            break;
        case OPCA_ADD:
            arg("aa", "a");
            if (!ISUNDEF(contactLink))
            {
                arg("cl", (byte*)&contactLink, MegaClient::CONTACTLINKHANDLE);
            }
            break;
    }

    if (msg != NULL)
    {
        arg("msg", msg);
    }

    if (action != OPCA_REMIND)  // for reminders, need the actionpacket to update `uts`
    {
        notself(client);
    }

    tag = client->reqtag;
    this->action = action;
    this->temail = temail;

    // Assume we've been passed a completion function.
    mCompletion = std::move(completion);
}

bool CommandSetPendingContact::procresult(Result r)
{
    if (r.wasErrorOrOK())
    {
        handle pcrhandle = UNDEF;
        if (r.wasError(API_OK)) // response for delete & remind actions is always numeric
        {
            // find the PCR by email
            PendingContactRequest *pcr = NULL;
            for (handlepcr_map::iterator it = client->pcrindex.begin();
                 it != client->pcrindex.end(); it++)
            {
                if (it->second->targetemail == temail)
                {
                    pcr = it->second.get();
                    pcrhandle = pcr->id;
                    break;
                }
            }

            if (!pcr)
            {
                LOG_err << "Reminded/deleted PCR not found";
            }
            else if (action == OPCA_DELETE)
            {
                pcr->changed.deleted = true;
                client->notifypcr(pcr);

                // remove pending shares related to the deleted PCR
                node_vector nodes = client->mNodeManager.getNodesWithPendingOutShares();
                for (Node* n : nodes)
                {
                    if (n->pendingshares && n->pendingshares->find(pcr->id) != n->pendingshares->end())
                    {
                        client->newshares.push_back(
                                    new NewShare(n->nodehandle, 1, n->owner, ACCESS_UNKNOWN,
                                                 0, NULL, NULL, pcr->id, false));
                    }
                }

                client->mergenewshares(1);
            }
        }

        doComplete(pcrhandle, r.errorOrOK(), this->action);
        return true;
    }

    // if the PCR has been added, the response contains full details
    handle p = UNDEF;
    m_time_t ts = 0;
    m_time_t uts = 0;
    const char *eValue = NULL;
    const char *m = NULL;
    const char *msg = NULL;
    PendingContactRequest *pcr = NULL;
    for (;;)
    {
        switch (client->json.getnameid())
        {
            case 'p':
                p = client->json.gethandle(MegaClient::PCRHANDLE);
                break;
            case 'm':
                m = client->json.getvalue();
                break;
            case 'e':
                eValue = client->json.getvalue();
                break;
            case MAKENAMEID3('m', 's', 'g'):
                msg = client->json.getvalue();
                break;
            case MAKENAMEID2('t', 's'):
                ts = client->json.getint();
                break;
            case MAKENAMEID3('u', 't', 's'):
                uts = client->json.getint();
                break;
            case EOO:
                if (ISUNDEF(p))
                {
                    LOG_err << "Error in CommandSetPendingContact. Undefined handle";
                    doComplete(UNDEF, API_EINTERNAL, this->action);
                    return true;
                }

                if (action != OPCA_ADD || !eValue || !m || ts == 0 || uts == 0)
                {
                    LOG_err << "Error in CommandSetPendingContact. Wrong parameters";
                    doComplete(UNDEF, API_EINTERNAL, this->action);
                    return true;
                }

                pcr = new PendingContactRequest(p, eValue, m, ts, uts, msg, true);
                client->mappcr(p, unique_ptr<PendingContactRequest>(pcr));

                client->notifypcr(pcr);
                doComplete(p, API_OK, this->action);
                return true;

            default:
                if (!client->json.storeobject())
                {
                    LOG_err << "Error in CommandSetPendingContact. Parse error";
                    doComplete(UNDEF, API_EINTERNAL, this->action);
                    return false;
                }
        }
    }
}

void CommandSetPendingContact::doComplete(handle handle, error result, opcactions_t actions)
{
    if (!mCompletion)
        return client->app->setpcr_result(handle, result, actions);

    mCompletion(handle, result, actions);
}

CommandUpdatePendingContact::CommandUpdatePendingContact(MegaClient* client, handle p, ipcactions_t action, Completion completion)
{
    cmd("upca");

    arg("p", (byte*)&p, MegaClient::PCRHANDLE);
    switch (action)
    {
        case IPCA_ACCEPT:
            arg("aa", "a");
            break;
        case IPCA_DENY:
            arg("aa", "d");
            break;
        case IPCA_IGNORE:
        default:
            arg("aa", "i");
            break;
    }

    tag = client->reqtag;
    this->action = action;

    // Assume we've been provided a completion function.
    mCompletion = std::move(completion);
}

bool CommandUpdatePendingContact::procresult(Result r)
{
    doComplete(r.errorOrOK(), this->action);

    return r.wasErrorOrOK();
}


void CommandUpdatePendingContact::doComplete(error result, ipcactions_t actions)
{
    if (!mCompletion)
        return client->app->updatepcr_result(result, actions);

    mCompletion(result, actions);
}

CommandEnumerateQuotaItems::CommandEnumerateQuotaItems(MegaClient* client)
{
    cmd("utqa");
    arg("nf", 3);
    arg("b", 1);    // support for Business accounts
    arg("p", 1);    // support for Pro Flexi
    tag = client->reqtag;
}

bool CommandEnumerateQuotaItems::procresult(Result r)
{
    if (r.wasErrorOrOK())
    {
        client->app->enumeratequotaitems_result(r.errorOrOK());
        return true;
    }

    string currency; // common for all plans, populated from `l` object

    while (client->json.enterobject())
    {
        handle product = UNDEF;
        int prolevel = -1, gbstorage = -1, gbtransfer = -1, months = -1, type = -1;
        unsigned amount = 0, amountMonth = 0, localPrice = 0;
        string description;
        string ios_id;
        string android_id;

        unique_ptr<BusinessPlan> bizPlan;
        unique_ptr<CurrencyData> currencyData;

        bool finished = false;
        bool readingL = false;
        const char* buf = nullptr;
        while (!finished)
        {
            buf = nullptr;

            switch (client->json.getnameid())
            {
                case MAKENAMEID1('l'):  // currency localization
                {
                    if (!client->json.enterobject())
                    {
                        LOG_err << "Failed to parse Enumerate-quota-items response, `l` object";
                        client->app->enumeratequotaitems_result(API_EINTERNAL);
                        return false;
                    }

                    currencyData = mega::make_unique<CurrencyData>();
                    readingL = true;

                    while (!finished)
                    {
                        buf = nullptr;

                        switch(client->json.getnameid())
                        {
                            case MAKENAMEID1('c'):  // currency, ie. EUR
                                buf = client->json.getvalue();
                                JSON::copystring(&currencyData->currencyName, buf);
                                currency = currencyData->currencyName;
                                break;
                            case MAKENAMEID2('c', 's'): // currency symbol, ie. €
                                buf = client->json.getvalue();
                                JSON::copystring(&currencyData->currencySymbol, buf);
                                break;
                            case MAKENAMEID2('l', 'c'):  // local currency, ie. NZD
                                buf = client->json.getvalue();
                                JSON::copystring(&currencyData->localCurrencyName, buf);
                                break;
                            case MAKENAMEID3('l', 'c', 's'):    // local currency symbol, ie. $
                                buf = client->json.getvalue();
                                JSON::copystring(&currencyData->localCurrencySymbol, buf);
                                break;
                            case EOO:
                                // sanity checks for received data
                                if (currencyData->currencyName.empty() || currencyData->currencySymbol.empty())
                                {
                                    LOG_err << "Failed to parse Enumerate-quota-items response, `l` data";
                                    client->app->enumeratequotaitems_result(API_EINTERNAL);
                                    return true;
                                }

                                finished = true;    // exits from the outer loop too
                                client->json.leaveobject(); // 'l' object
                                break;
                            default:
                                if (!client->json.storeobject())
                                {
                                    LOG_err << "Failed to parse Enumerate-quota-items response, store `l` data";
                                    client->app->enumeratequotaitems_result(API_EINTERNAL);
                                    return false;
                                }
                                break;
                        }
                    }
                    break;
                }
                case MAKENAMEID2('i', 't'): // 0 -> for all Pro level plans; 1 -> for Business plan
                    type = static_cast<int>(client->json.getint());
                    break;
//                case MAKENAMEID2('i', 'b'): // for "it":1 (business plans), 0 -> Pro Flexi; 1 -> Business plan
//                    {
//                        bool isProFlexi = client->json.getbool();
//                    }
//                    break;
                case MAKENAMEID2('i', 'd'):
                    product = client->json.gethandle(8);
                    break;
                case MAKENAMEID2('a', 'l'):
                    prolevel = static_cast<int>(client->json.getint());
                    break;
                case 's':
                    gbstorage = static_cast<int>(client->json.getint());
                    break;
                case 't':
                    gbtransfer = static_cast<int>(client->json.getint());
                    break;
                case 'm':
                    months = static_cast<int>(client->json.getint());
                    break;
                case 'p':   // price (in cents)
                    amount = static_cast<unsigned>(client->json.getint());
                    break;
                case 'd':
                    buf = client->json.getvalue();
                    JSON::copystring(&description, buf);
                    break;
                case MAKENAMEID3('i', 'o', 's'):
                    buf = client->json.getvalue();
                    JSON::copystring(&ios_id, buf);
                    break;
                case MAKENAMEID6('g', 'o', 'o', 'g', 'l', 'e'):
                    buf = client->json.getvalue();
                    JSON::copystring(&android_id, buf);
                    break;
                case MAKENAMEID3('m', 'b', 'p'):    // monthly price (in cents)
                    amountMonth = static_cast<unsigned>(client->json.getint());
                    break;
                case MAKENAMEID2('l', 'p'): // local price (in cents)
                    localPrice = static_cast<unsigned>(client->json.getint());
                    break;
                case MAKENAMEID2('b', 'd'): // BusinessPlan
                {
                    if (!client->json.enterobject())
                    {
                        LOG_err << "Failed to parse Enumerate-quota-items response, `bd` object";
                        client->app->enumeratequotaitems_result(API_EINTERNAL);
                        return false;
                    }

                    bizPlan = mega::make_unique<BusinessPlan>();

                    bool readingBd = true;
                    while (readingBd)
                    {
                        switch (client->json.getnameid())
                        {
                            case MAKENAMEID2('b', 'a'): // base (-1 means unlimited storage or transfer)
                            {
                                if (!client->json.enterobject())
                                {
                                    LOG_err << "Failed to parse Enumerate-quota-items response, `ba` object";
                                    client->app->enumeratequotaitems_result(API_EINTERNAL);
                                    return false;
                                }

                                bool readingBa = true;
                                while (readingBa)
                                {
                                    switch (client->json.getnameid())
                                    {
                                        case 's':
                                            bizPlan->gbStoragePerUser = static_cast<int>(client->json.getint());
                                            break;
                                        case 't':
                                            bizPlan->gbTransferPerUser = static_cast<int>(client->json.getint());
                                            break;
                                        case EOO:
                                            readingBa = false;
                                            break;
                                        default:
                                            if (!client->json.storeobject())
                                            {
                                                LOG_err << "Failed to parse Enumerate-quota-items response, `ba` data";
                                                client->app->enumeratequotaitems_result(API_EINTERNAL);
                                                return false;
                                            }
                                            break;
                                    }
                                }
                                client->json.leaveobject();
                                break;
                            }
                            case MAKENAMEID2('u', 's'):   // price per user
                            {
                                if (!client->json.enterobject())
                                {
                                    LOG_err << "Failed to parse Enumerate-quota-items response, `us` object";
                                    client->app->enumeratequotaitems_result(API_EINTERNAL);
                                    return false;
                                }

                                bool readingUs = true;
                                while (readingUs)
                                {
                                    switch (client->json.getnameid())
                                    {
                                        case 'p':
                                            bizPlan->pricePerUser = static_cast<unsigned>(client->json.getint());
                                            break;
                                        case MAKENAMEID2('l', 'p'):
                                            bizPlan->localPricePerUser = static_cast<unsigned>(client->json.getint());
                                            break;
                                        case EOO:
                                            readingUs = false;
                                            break;
                                        default:
                                            if (!client->json.storeobject())
                                            {
                                                LOG_err << "Failed to parse Enumerate-quota-items response, `us` data";
                                                client->app->enumeratequotaitems_result(API_EINTERNAL);
                                                return false;
                                            }
                                            break;
                                    }
                                }
                                client->json.leaveobject();
                                break;
                            }
                            case MAKENAMEID3('s', 't', 'o'):   // storage block
                            {
                                if (!client->json.enterobject())
                                {
                                    LOG_err << "Failed to parse Enumerate-quota-items response, `sto` object";
                                    client->app->enumeratequotaitems_result(API_EINTERNAL);
                                    return false;
                                }

                                bool readingSto = true;
                                while (readingSto)
                                {
                                    switch (client->json.getnameid())
                                    {
                                        case 's':
                                            bizPlan->gbPerStorage = static_cast<int>(client->json.getint());
                                            break;
                                        case 'p':
                                            bizPlan->pricePerStorage = static_cast<unsigned>(client->json.getint());
                                            break;
                                        case MAKENAMEID2('l', 'p'):
                                            bizPlan->localPricePerStorage = static_cast<unsigned>(client->json.getint());
                                            break;
                                        case EOO:
                                            readingSto = false;
                                            break;
                                        default:
                                            if (!client->json.storeobject())
                                            {
                                                LOG_err << "Failed to parse Enumerate-quota-items response, `sto` data";
                                                client->app->enumeratequotaitems_result(API_EINTERNAL);
                                                return false;
                                            }
                                            break;
                                    }
                                }
                                client->json.leaveobject();
                                break;
                            }
                            case MAKENAMEID4('t', 'r', 'n', 's'):   // transfer block
                            {
                                if (!client->json.enterobject())
                                {
                                    LOG_err << "Failed to parse Enumerate-quota-items response, `trns` object";
                                    client->app->enumeratequotaitems_result(API_EINTERNAL);
                                    return false;
                                }

                                bool readingTrns = true;
                                while (readingTrns)
                                {
                                    switch (client->json.getnameid())
                                    {
                                        case 't':
                                            bizPlan->gbPerTransfer = static_cast<int>(client->json.getint());
                                            break;
                                        case 'p':
                                            bizPlan->pricePerTransfer = static_cast<unsigned>(client->json.getint());
                                            break;
                                        case MAKENAMEID2('l', 'p'):
                                            bizPlan->localPricePerTransfer = static_cast<unsigned>(client->json.getint());
                                            break;
                                        case EOO:
                                            readingTrns = false;
                                            break;
                                        default:
                                            if (!client->json.storeobject())
                                            {
                                                LOG_err << "Failed to parse Enumerate-quota-items response, `sto` data";
                                                client->app->enumeratequotaitems_result(API_EINTERNAL);
                                                return false;
                                            }
                                            break;
                                    }
                                }
                                client->json.leaveobject();
                                break;
                            }
                            case MAKENAMEID4('m', 'i', 'n', 'u'):   // minimum number of user required to purchase
                                bizPlan->minUsers = static_cast<int>(client->json.getint());
                                break;
                            case EOO:
                                readingBd = false;
                                break;
                            default:
                                if (!client->json.storeobject())
                                {
                                    LOG_err << "Failed to parse Enumerate-quota-items response, `bd` object";
                                    client->app->enumeratequotaitems_result(API_EINTERNAL);
                                    return false;
                                }
                                break;
                        }
                    }
                    client->json.leaveobject();
                    break;
                }
                case EOO:
                    if (type < 0
                            || ISUNDEF(product)
                            || (prolevel < 0)
                            || (months < 0)
                            || currency.empty()
                            || description.empty()
                            // only available for Pro plans, not for Business
                            || (!type && gbstorage < 0)
                            || (!type && gbtransfer < 0)
                            || (!type && !amount)
                            || (!type && !amountMonth)
                            || (!type && ios_id.empty())
                            || (!type && android_id.empty())
                            // only available for Business plan(s)
                            || (type == 1 && !bizPlan))
                    {
                        client->app->enumeratequotaitems_result(API_EINTERNAL);
                        return true;
                    }

                    finished = true;
                    break;
                default:
                    if (!client->json.storeobject())
                    {
                        LOG_err << "Failed to parse Enumerate-quota-items response";
                        client->app->enumeratequotaitems_result(API_EINTERNAL);
                        return false;
                    }
                    break;
            }
        }   // end while(!finished)

        client->json.leaveobject();

        if (readingL)
        {
            // just read currency data, keep reading objects for each pro/business plan
            readingL = false;
            client->app->enumeratequotaitems_result(move(currencyData));
            continue;
        }
        else
        {
            client->app->enumeratequotaitems_result(type, product, prolevel, gbstorage,
                                                    gbtransfer, months, amount, amountMonth, localPrice,
                                                    description.c_str(), ios_id.c_str(), android_id.c_str(),
                                                    move(bizPlan));
        }
    }

    client->app->enumeratequotaitems_result(API_OK);
    return true;
}

CommandPurchaseAddItem::CommandPurchaseAddItem(MegaClient* client, int itemclass,
                                               handle item, unsigned price,
                                               const char* currency, unsigned /*tax*/,
                                               const char* /*country*/, handle lph,
                                               int phtype, int64_t ts)
{
    string sprice;
    sprice.resize(128);
    sprintf((char *)sprice.data(), "%.2f", price/100.0);
    replace( sprice.begin(), sprice.end(), ',', '.');
    cmd("uts");
    arg("it", itemclass);
    arg("si", (byte*)&item, 8);
    arg("p", sprice.c_str());
    arg("c", currency);
    if (!ISUNDEF(lph))
    {
        if (phtype == 0) // legacy mode
        {
            arg("aff", (byte*)&lph, MegaClient::NODEHANDLE);
        }
        else
        {
            beginobject("aff");
            arg("id", (byte*)&lph, MegaClient::NODEHANDLE);
            arg("ts", ts);
            arg("t", phtype);   // 1=affiliate id, 2=file/folder link, 3=chat link, 4=contact link
            endobject();
        }
    }

    tag = client->reqtag;

    //TODO: Complete this (tax? country?)
}

bool CommandPurchaseAddItem::procresult(Result r)
{
    if (r.wasErrorOrOK())
    {
        client->app->additem_result(r.errorOrOK());
        return true;
    }

    handle item = client->json.gethandle(8);
    if (item != UNDEF)
    {
        client->purchase_basket.push_back(item);
        client->app->additem_result(API_OK);
        return true;
    }
    else
    {
        client->json.storeobject();
        client->app->additem_result(API_EINTERNAL);
        return false;
    }
}

CommandPurchaseCheckout::CommandPurchaseCheckout(MegaClient* client, int gateway)
{
    cmd("utc");

    beginarray("s");
    for (handle_vector::iterator it = client->purchase_basket.begin(); it != client->purchase_basket.end(); it++)
    {
        element((byte*)&*it, sizeof(handle));
    }

    endarray();

    arg("m", gateway);

    // empty basket
    client->purchase_begin();

    tag = client->reqtag;
}

bool CommandPurchaseCheckout::procresult(Result r)
{
    if (r.wasErrorOrOK())
    {
        client->app->checkout_result(NULL, r.errorOrOK());
        return true;
    }

    //Expected response: "EUR":{"res":X,"code":Y}}
    client->json.getnameid();
    if (!client->json.enterobject())
    {
        LOG_err << "Parse error (CommandPurchaseCheckout)";
        client->app->checkout_result(NULL, API_EINTERNAL);
        return false;
    }

    string errortype;
    Error e;
    for (;;)
    {
        switch (client->json.getnameid())
        {
            case MAKENAMEID3('r', 'e', 's'):
                if (client->json.isnumeric())
                {
                    e = (error)client->json.getint();
                }
                else
                {
                    client->json.storeobject(&errortype);
                    if (errortype == "S")
                    {
                        errortype.clear();
                        e = API_OK;
                    }
                }
                break;

            case MAKENAMEID4('c', 'o', 'd', 'e'):
                if (client->json.isnumeric())
                {
                    e = (error)client->json.getint();
                }
                else
                {
                    LOG_err << "Parse error in CommandPurchaseCheckout (code)";
                }
                break;
            case EOO:
                client->json.leaveobject();
                if (!errortype.size() || errortype == "FI" || e == API_OK)
                {
                    client->app->checkout_result(NULL, e);
                }
                else
                {
                    client->app->checkout_result(errortype.c_str(), e);
                }
                return true;
            default:
                if (!client->json.storeobject())
                {
                    client->app->checkout_result(NULL, API_EINTERNAL);
                    return false;
                }
        }
    }
}

CommandRemoveContact::CommandRemoveContact(MegaClient* client, const char* m, visibility_t show, Completion completion)
{
    this->email = m ? m : "";
    this->v = show;

    cmd("ur2");
    arg("u", m);
    arg("l", (int)show);

    tag = client->reqtag;

    // Assume we've been given a completion function.
    mCompletion = std::move(completion);
}

bool CommandRemoveContact::procresult(Result r)
{
    assert(r.hasJsonObject() || r.wasStrictlyError());

    if (r.hasJsonObject())
    {
        // the object contains (userhandle + email string) - caller will leaveobject() automatically

        if (User *u = client->finduser(email.c_str()))
        {
            u->show = v;
        }

        doComplete(API_OK);
        return true;
    }

    doComplete(r.errorOrOK());
    return r.wasErrorOrOK();
}

void CommandRemoveContact::doComplete(error result)
{
    if (!mCompletion)
        return client->app->removecontact_result(result);

    mCompletion(result);
}

CommandPutMultipleUAVer::CommandPutMultipleUAVer(MegaClient *client, const userattr_map *attrs, int ctag)
{
    this->attrs = *attrs;

    cmd("upv");

    for (userattr_map::const_iterator it = attrs->begin(); it != attrs->end(); it++)
    {
        attr_t type = it->first;

        beginarray(User::attr2string(type).c_str());

        element((const byte *) it->second.data(), int(it->second.size()));

        const string *attrv = client->ownuser()->getattrversion(type);
        if (attrv)
        {
            element(attrv->c_str());
        }

        endarray();
    }

    tag = ctag;
}

bool CommandPutMultipleUAVer::procresult(Result r)
{
    if (r.wasErrorOrOK())
    {
        client->sendevent(99419, "Error attaching keys", 0);

        client->app->putua_result(r.errorOrOK());
        return true;
    }

    User *u = client->ownuser();
    for(;;)   // while there are more attrs to read...
    {
        const char* ptr;
        const char* end;

        if (!(ptr = client->json.getvalue()) || !(end = strchr(ptr, '"')))
        {
            break;
        }
        attr_t type = User::string2attr(string(ptr, (end-ptr)).c_str());

        if (!(ptr = client->json.getvalue()) || !(end = strchr(ptr, '"')))
        {
            client->app->putua_result(API_EINTERNAL);
            return false;
        }
        string version = string(ptr, (end-ptr));

        userattr_map::iterator it = this->attrs.find(type);
        if (type == ATTR_UNKNOWN || version.empty() || (it == this->attrs.end()))
        {
            LOG_err << "Error in CommandPutUA. Undefined attribute or version";
            client->app->putua_result(API_EINTERNAL);
            return false;
        }
        else
        {
            u->setattr(type, &it->second, &version);
            u->setTag(tag ? tag : -1);

            if (type == ATTR_KEYRING)
            {
                TLVstore *tlvRecords = TLVstore::containerToTLVrecords(&attrs[type], &client->key);
                if (tlvRecords)
                {
                    string prEd255;
                    if (tlvRecords->get(EdDSA::TLV_KEY, prEd255) && prEd255.size() == EdDSA::SEED_KEY_LENGTH)
                    {
                        client->signkey = new EdDSA(client->rng, (unsigned char *) prEd255.data());
                    }

                    string prCu255;
                    if (tlvRecords->get(ECDH::TLV_KEY, prCu255) && prCu255.size() == ECDH::PRIVATE_KEY_LENGTH)
                    {
                        client->chatkey = new ECDH((unsigned char *) prCu255.data());
                    }

                    if (!client->chatkey || !client->chatkey->initializationOK ||
                            !client->signkey || !client->signkey->initializationOK)
                    {
                        client->resetKeyring();
                        client->sendevent(99418, "Failed to load attached keys", 0);
                    }
                    else
                    {
                        client->sendevent(99420, "Signing and chat keys attached OK", 0);
                    }

                    delete tlvRecords;
                }
                else
                {
                    LOG_warn << "Failed to decrypt keyring after putua";
                }
            }
            else if (User::isAuthring(type))
            {
                client->mAuthRings.erase(type);
                const std::unique_ptr<TLVstore> tlvRecords(TLVstore::containerToTLVrecords(&attrs[type], &client->key));
                if (tlvRecords)
                {
                    client->mAuthRings.emplace(type, AuthRing(type, *tlvRecords));
                }
                else
                {
                    LOG_err << "Failed to decrypt keyring after putua";
                }
            }
        }
    }

    client->notifyuser(u);
    client->app->putua_result(API_OK);
    return true;
}


CommandPutUAVer::CommandPutUAVer(MegaClient* client, attr_t at, const byte* av, unsigned avl, int ctag,
                                 std::function<void(Error)> completion)
{
    this->at = at;
    this->av.assign((const char*)av, avl);

    mCompletion = completion ? move(completion) :
        [this](Error e) {
            this->client->app->putua_result(e);
        };

    cmd("upv");

    beginarray(User::attr2string(at).c_str());

    // if removing avatar, do not Base64 encode the attribute value
    if (at == ATTR_AVATAR && !strcmp((const char *)av, "none"))
    {
        element((const char*)av);
    }
    else
    {
        element(av, avl);
    }

    const string *attrv = client->ownuser()->getattrversion(at);
    if (client->ownuser()->isattrvalid(at) && attrv)
    {
        element(attrv->c_str());
    }

    endarray();

    tag = ctag;
}

bool CommandPutUAVer::procresult(Result r)
{
    if (r.wasErrorOrOK())
    {
        if (r.wasError(API_EEXPIRED))
        {
            User *u = client->ownuser();
            u->invalidateattr(at);
        }

        mCompletion(r.errorOrOK());
    }
    else
    {
        const char* ptr;
        const char* end;

        if (!(ptr = client->json.getvalue()) || !(end = strchr(ptr, '"')))
        {
            mCompletion(API_EINTERNAL);
            return false;
        }
        attr_t at = User::string2attr(string(ptr, (end-ptr)).c_str());

        if (!(ptr = client->json.getvalue()) || !(end = strchr(ptr, '"')))
        {
            mCompletion(API_EINTERNAL);
            return false;
        }
        string v = string(ptr, (end-ptr));

        if (at == ATTR_UNKNOWN || v.empty() || (this->at != at))
        {
            LOG_err << "Error in CommandPutUAVer. Undefined attribute or version";
            mCompletion(API_EINTERNAL);
            return false;
        }
        else
        {
            User *u = client->ownuser();
            u->setattr(at, &av, &v);
            u->setTag(tag ? tag : -1);

            if (User::isAuthring(at))
            {
                client->mAuthRings.erase(at);
                const std::unique_ptr<TLVstore> tlvRecords(TLVstore::containerToTLVrecords(&av, &client->key));
                if (tlvRecords)
                {
                    client->mAuthRings.emplace(at, AuthRing(at, *tlvRecords));
                }
                else
                {
                    LOG_err << "Failed to decrypt " << User::attr2string(at) << " after putua ('upv')";
                }
            }
            else if (at == ATTR_UNSHAREABLE_KEY)
            {
                LOG_info << "Unshareable key successfully created";
                client->unshareablekey.swap(av);
            }
            else if (at == ATTR_JSON_SYNC_CONFIG_DATA)
            {
                LOG_info << "JSON config data successfully created.";
            }

            client->notifyuser(u);
            mCompletion(API_OK);
        }
    }
    return true;
}

CommandPutUA::CommandPutUA(MegaClient* /*client*/, attr_t at, const byte* av, unsigned avl, int ctag, handle lph, int phtype, int64_t ts,
                           std::function<void(Error)> completion)
{
    this->at = at;
    this->av.assign((const char*)av, avl);

    mCompletion = completion ? move(completion) :
                  [this](Error e){
                        client->app->putua_result(e);
                  };

    cmd("up2");

    string an = User::attr2string(at);

    // if removing avatar, do not Base64 encode the attribute value
    if (at == ATTR_AVATAR && !strcmp((const char *)av, "none"))
    {
        arg(an.c_str(),(const char *)av, avl);
    }
    else
    {
        arg(an.c_str(), av, avl);
    }

    if (!ISUNDEF(lph))
    {
        beginobject("aff");
        arg("id", (byte*)&lph, MegaClient::NODEHANDLE);
        arg("ts", ts);
        arg("t", phtype);   // 1=affiliate id, 2=file/folder link, 3=chat link, 4=contact link
        endobject();
    }

    tag = ctag;
}

bool CommandPutUA::procresult(Result r)
{
    if (r.wasErrorOrOK())
    {
        mCompletion(r.errorOrOK());
    }
    else
    {
        const char* ptr;
        const char* end;

        if (!(ptr = client->json.getvalue()) || !(end = strchr(ptr, '"')))
        {
            mCompletion(API_EINTERNAL);
            return false;
        }
        attr_t at = User::string2attr(string(ptr, (end - ptr)).c_str());

        if (!(ptr = client->json.getvalue()) || !(end = strchr(ptr, '"')))
        {
            mCompletion(API_EINTERNAL);
            return false;
        }
        string v = string(ptr, (end - ptr));

        if (at == ATTR_UNKNOWN || v.empty() || (this->at != at))
        {
            LOG_err << "Error in CommandPutUA. Undefined attribute or version";
            mCompletion(API_EINTERNAL);
            return false;
        }

        User *u = client->ownuser();
        assert(u);
        if (!u)
        {
            LOG_err << "Own user not found when attempting to set user attributes";
            mCompletion(API_EACCESS);
            return true;
        }
        u->setattr(at, &av, &v);
        u->setTag(tag ? tag : -1);
        client->notifyuser(u);

        if (at == ATTR_DISABLE_VERSIONS)
        {
            client->versions_disabled = (av == "1");
            if (client->versions_disabled)
            {
                LOG_info << "File versioning is disabled";
            }
            else
            {
                LOG_info << "File versioning is enabled";
            }
        }
        else if (at == ATTR_NO_CALLKIT)
        {
            LOG_info << "CallKit is " << ((av == "1") ? "disabled" : "enabled");
        }

        mCompletion(API_OK);
    }

    return true;
}

CommandGetUA::CommandGetUA(MegaClient* /*client*/, const char* uid, attr_t at, const char* ph, int ctag,
                           CompletionErr completionErr, CompletionBytes completionBytes, CompletionTLV compltionTLV)
{
    this->uid = uid;
    this->at = at;
    this->ph = ph ? string(ph) : "";

    mCompletionErr = completionErr ? move(completionErr) :
        [this](error e) {
            client->app->getua_result(e);
        };

    mCompletionBytes = completionBytes ? move(completionBytes) :
        [this](byte* b, unsigned l, attr_t e) {
            client->app->getua_result(b, l, e);
        };

    mCompletionTLV = compltionTLV ? move(compltionTLV) :
        [this](TLVstore* t, attr_t e) {
            client->app->getua_result(t, e);
        };

    if (ph && ph[0])
    {
        cmd("mcuga");
        arg("ph", ph);
    }
    else
    {
        cmd("uga");
    }

    arg("u", uid);
    arg("ua", User::attr2string(at).c_str());
    arg("v", 1);
    tag = ctag;
}

bool CommandGetUA::procresult(Result r)
{
    User *u = client->finduser(uid.c_str());

    if (r.wasErrorOrOK())
    {
        if (r.wasError(API_ENOENT) && u)
        {
            u->removeattr(at);
        }

        mCompletionErr(r.errorOrOK());

        if (isFromChatPreview())    // if `mcuga` was sent, no need to do anything else
        {
            return true;
        }

        if (u && u->userhandle == client->me && !r.wasError(API_EBLOCKED))
        {
            if (client->fetchingkeys && at == ATTR_SIG_RSA_PUBK)
            {
                client->initializekeys(); // we have now all the required data
            }

            if (r.wasError(API_ENOENT) && User::isAuthring(at))
            {
                // authring not created yet, will do it upon retrieval of public keys
                client->mAuthRings.erase(at);
                client->mAuthRings.emplace(at, AuthRing(at, TLVstore()));

                if (client->mFetchingAuthrings && client->mAuthRings.size() == 3)
                {
                    client->mFetchingAuthrings = false;
                    client->fetchContactsKeys();
                }
            }
        }

        // if the attr does not exist, initialize it
        if (at == ATTR_DISABLE_VERSIONS && r.wasError(API_ENOENT))
        {
            LOG_info << "File versioning is enabled";
            client->versions_disabled = false;
        }
        else if (at == ATTR_NO_CALLKIT && r.wasError(API_ENOENT))
        {
            LOG_info << "CallKit is enabled";
        }

        return true;
    }
    else
    {
        const char* ptr;
        const char* end;
        string value, version, buf;

        //If we are in preview mode, we only can retrieve atributes with mcuga and the response format is different
        if (isFromChatPreview())
        {
            ptr = client->json.getvalue();
            if (!ptr || !(end = strchr(ptr, '"')))
            {
                mCompletionErr(API_EINTERNAL);
            }
            else
            {
                // convert from ASCII to binary the received data
                buf.assign(ptr, (end-ptr));
                value.resize(buf.size() / 4 * 3 + 3);
                value.resize(Base64::atob(buf.data(), (byte *)value.data(), int(value.size())));
                mCompletionBytes((byte*) value.data(), unsigned(value.size()), at);
            }
            return true;
        }

        for (;;)
        {
            switch (client->json.getnameid())
            {
                case MAKENAMEID2('a','v'):
                {
                    if (!(ptr = client->json.getvalue()) || !(end = strchr(ptr, '"')))
                    {
                        mCompletionErr(API_EINTERNAL);
                        if (client->fetchingkeys && at == ATTR_SIG_RSA_PUBK && u && u->userhandle == client->me)
                        {
                            client->initializekeys(); // we have now all the required data
                        }
                        return false;
                    }
                    buf.assign(ptr, (end-ptr));
                    break;
                }
                case 'v':
                {
                    if (!(ptr = client->json.getvalue()) || !(end = strchr(ptr, '"')))
                    {
                        mCompletionErr(API_EINTERNAL);
                        if (client->fetchingkeys && at == ATTR_SIG_RSA_PUBK && u && u->userhandle == client->me)
                        {
                            client->initializekeys(); // we have now all the required data
                        }
                        return false;
                    }
                    version.assign(ptr, (end-ptr));
                    break;
                }
                case EOO:
                {
                    // if there's no avatar, the value is "none" (not Base64 encoded)
                    if (u && at == ATTR_AVATAR && buf == "none")
                    {
                        u->setattr(at, NULL, &version);
                        u->setTag(tag ? tag : -1);
                        mCompletionErr(API_ENOENT);
                        client->notifyuser(u);
                        return true;
                    }

                    // convert from ASCII to binary the received data
                    value.resize(buf.size() / 4 * 3 + 3);
                    value.resize(Base64::atob(buf.data(), (byte *)value.data(), int(value.size())));

                    // Some attributes don't keep historic records, ie. *!authring or *!lstint
                    // (none of those attributes are used by the SDK yet)
                    // bool nonHistoric = (attributename.at(1) == '!');

                    // handle the attribute data depending on the scope
                    char scope = User::scope(at);

                    if (!u) // retrieval of attributes without contact-relationship
                    {
                        if (at == ATTR_AVATAR && buf == "none")
                        {
                            mCompletionErr(API_ENOENT);
                        }
                        else
                        {
                            mCompletionBytes((byte*) value.data(), unsigned(value.size()), at);
                        }
                        return true;
                    }

                    switch (scope)
                    {
                        case '*':   // private, encrypted
                        {
                            // decrypt the data and build the TLV records
                            std::unique_ptr<TLVstore> tlvRecords { TLVstore::containerToTLVrecords(&value, &client->key) };
                            if (!tlvRecords)
                            {
                                LOG_err << "Cannot extract TLV records for private attribute " << User::attr2string(at);
                                mCompletionErr(API_EINTERNAL);
                                return false;
                            }

                            // store the value for private user attributes (decrypted version of serialized TLV)
                            string *tlvString = tlvRecords->tlvRecordsToContainer(client->rng, &client->key);
                            u->setattr(at, tlvString, &version);
                            delete tlvString;
                            mCompletionTLV(tlvRecords.get(), at);

                            if (User::isAuthring(at))
                            {
                                client->mAuthRings.erase(at);
                                client->mAuthRings.emplace(at, AuthRing(at, *tlvRecords.get()));

                                if (client->mFetchingAuthrings && client->mAuthRings.size() == 3)
                                {
                                    client->mFetchingAuthrings = false;
                                    client->fetchContactsKeys();
                                }
                            }
                            break;
                        }
                        case '+':   // public
                        {
                            u->setattr(at, &value, &version);
                            mCompletionBytes((byte*) value.data(), unsigned(value.size()), at);

                            if (client->fetchingkeys && at == ATTR_SIG_RSA_PUBK && u && u->userhandle == client->me)
                            {
                                client->initializekeys(); // we have now all the required data
                            }

                            if (!u->isTemporary && u->userhandle != client->me)
                            {
                                if (at == ATTR_ED25519_PUBK || at == ATTR_CU25519_PUBK)
                                {
                                    client->trackKey(at, u->userhandle, value);
                                }
                                else if (at == ATTR_SIG_CU255_PUBK || at == ATTR_SIG_RSA_PUBK)
                                {
                                    client->trackSignature(at, u->userhandle, value);
                                }
                            }
                            break;
                        }
                        case '#':   // protected
                        {
                            u->setattr(at, &value, &version);
                            mCompletionBytes((byte*) value.data(), unsigned(value.size()), at);
                            break;
                        }
                        case '^': // private, non-encrypted
                        {
                            // store the value in cache in binary format
                            u->setattr(at, &value, &version);
                            mCompletionBytes((byte*) value.data(), unsigned(value.size()), at);

                            if (at == ATTR_DISABLE_VERSIONS)
                            {
                                client->versions_disabled = !strcmp(value.data(), "1");
                                if (client->versions_disabled)
                                {
                                    LOG_info << "File versioning is disabled";
                                }
                                else
                                {
                                    LOG_info << "File versioning is enabled";
                                }
                            }
                            else if (at == ATTR_NO_CALLKIT)
                            {
                                LOG_info << "CallKit is " << ((!strcmp(value.data(), "1")) ? "disabled" : "enabled");
                            }
                            break;
                        }
                        default:    // legacy attributes or unknown attribute
                        {
                            if (at != ATTR_FIRSTNAME &&           // protected
                                    at != ATTR_LASTNAME &&        // protected
                                    at != ATTR_COUNTRY  &&        // private
                                    at != ATTR_BIRTHDAY &&        // private
                                    at != ATTR_BIRTHMONTH &&      // private
                                    at != ATTR_BIRTHYEAR)     // private
                            {
                                LOG_err << "Unknown received attribute: " << User::attr2string(at);
                                mCompletionErr(API_EINTERNAL);
                                return false;
                            }

                            u->setattr(at, &value, &version);
                            mCompletionBytes((byte*) value.data(), unsigned(value.size()), at);
                            break;
                        }

                    }   // switch (scope)

                    u->setTag(tag ? tag : -1);
                    client->notifyuser(u);
                    return true;
                }
                default:
                {
                    if (!client->json.storeobject())
                    {
                        LOG_err << "Error in CommandGetUA. Parse error";
                        client->app->getua_result(API_EINTERNAL);
                        if (client->fetchingkeys && at == ATTR_SIG_RSA_PUBK && u && u->userhandle == client->me)
                        {
                            client->initializekeys(); // we have now all the required data
                        }
                        return false;
                    }
                }

            }   // switch (nameid)
        }
    }
#ifndef WIN32
    return false;  // unreachable code
#endif
}

#ifdef DEBUG
CommandDelUA::CommandDelUA(MegaClient *client, const char *an)
{
    this->an = an;

    cmd("upr");
    arg("ua", an);

    arg("v", 1);    // returns the new version for the (removed) null value

    tag = client->reqtag;
}

bool CommandDelUA::procresult(Result r)
{
    if (r.wasErrorOrOK())
    {
        client->app->delua_result(r.errorOrOK());
    }
    else
    {
        const char* ptr;
        const char* end;
        if (!(ptr = client->json.getvalue()) || !(end = strchr(ptr, '"')))
        {
            client->app->delua_result(API_EINTERNAL);
            return false;
        }

        User *u = client->ownuser();
        attr_t at = User::string2attr(an.c_str());
        string version(ptr, (end-ptr));

        u->removeattr(at, &version); // store version to filter corresponding AP in order to avoid double onUsersUpdate()

        if (at == ATTR_KEYRING)
        {
            client->resetKeyring();
        }
        else if (User::isAuthring(at))
        {
            client->mAuthRings.emplace(at, AuthRing(at, TLVstore()));
            client->getua(u, at, 0);
        }

        client->notifyuser(u);
        client->app->delua_result(API_OK);
    }
    return true;
}

CommandSendDevCommand::CommandSendDevCommand(MegaClient *client, const char *command, const char *email, long long q, int bs, int us)
{
    cmd("dev");

    arg("aa", command);
    if (email)
    {
        arg("t", email);
    }

    if ((strcmp(command, "tq") == 0))
    {
        arg("q", q);
    }
    else if ((strcmp(command, "bs") == 0))
    {
        arg("s", bs);
    }
    else if ((strcmp(command, "us") == 0))
    {
        arg("s", us);
    }
    tag = client->reqtag;
}

bool CommandSendDevCommand::procresult(Result r)
{
    client->app->senddevcommand_result(r.errorOrOK());
    return r.wasErrorOrOK();
}

#endif  // #ifdef DEBUG

CommandGetUserEmail::CommandGetUserEmail(MegaClient *client, const char *uid)
{
    cmd("uge");
    arg("u", uid);

    tag = client->reqtag;
}

bool CommandGetUserEmail::procresult(Result r)
{
    if (r.wasErrorOrOK())
    {
        client->app->getuseremail_result(NULL, r.errorOrOK());
        return true;
    }

    string email;
    if (!client->json.storeobject(&email))
    {
        client->app->getuseremail_result(NULL, API_EINTERNAL);
        return false;
    }
    else
    {
        client->app->getuseremail_result(&email, API_OK);
        return true;
    }
}

// set node keys (e.g. to convert asymmetric keys to symmetric ones)
CommandNodeKeyUpdate::CommandNodeKeyUpdate(MegaClient* client, handle_vector* v)
{
    byte nodekey[FILENODEKEYLENGTH];

    cmd("k");
    beginarray("nk");

    for (size_t i = v->size(); i--;)
    {
        handle h = (*v)[i];

        Node* n;

        if ((n = client->nodebyhandle(h)))
        {
            client->key.ecb_encrypt((byte*)n->nodekey().data(), nodekey, n->nodekey().size());

            element(h, MegaClient::NODEHANDLE);
            element(nodekey, int(n->nodekey().size()));
        }
    }

    endarray();
}

CommandSingleKeyCR::CommandSingleKeyCR(handle sh, handle nh, const byte* key, size_t keylen)
{
    cmd("k");
    beginarray("cr");

    beginarray();
    element(sh, MegaClient::NODEHANDLE);
    endarray();

    beginarray();
    element(nh, MegaClient::NODEHANDLE);
    endarray();

    beginarray();
    element(0);
    element(0);
    element(key, static_cast<int>(keylen));
    endarray();

    endarray();
}

CommandKeyCR::CommandKeyCR(MegaClient* /*client*/, node_vector* rshares, node_vector* rnodes, const char* keys)
{
    cmd("k");
    beginarray("cr");

    beginarray();
    for (int i = 0; i < (int)rshares->size(); i++)
    {
        element((*rshares)[i]->nodehandle, MegaClient::NODEHANDLE);
    }

    endarray();

    beginarray();
    for (int i = 0; i < (int)rnodes->size(); i++)
    {
        element((*rnodes)[i]->nodehandle, MegaClient::NODEHANDLE);
    }

    endarray();

    beginarray();
    appendraw(keys);
    endarray();

    endarray();
}

// a == ACCESS_UNKNOWN: request public key for user handle and respond with
// share key for sn
// otherwise: request public key for user handle and continue share creation
// for node sn to user u with access a
CommandPubKeyRequest::CommandPubKeyRequest(MegaClient* client, User* user)
{
    cmd("uk");
    arg("u", user->uid.c_str());

    u = user;
    tag = client->reqtag;
}

bool CommandPubKeyRequest::procresult(Result r)
{
    byte pubkbuf[AsymmCipher::MAXKEYLENGTH];
    int len_pubk = 0;
    handle uh = UNDEF;

    if (r.wasErrorOrOK())
    {
        if (!r.wasError(API_ENOENT)) //API_ENOENT = unregistered users or accounts without a public key yet
        {
            LOG_err << "Unexpected error in CommandPubKeyRequest: " << error(r.errorOrOK());
        }
    }
    else
    {
        bool finished = false;
        while (!finished)
        {
            switch (client->json.getnameid())
            {
                case 'u':
                    uh = client->json.gethandle(MegaClient::USERHANDLE);
                    break;

                case MAKENAMEID4('p', 'u', 'b', 'k'):
                    len_pubk = client->json.storebinary(pubkbuf, sizeof pubkbuf);
                    break;

                case EOO:
                    if (!u) // user has cancelled the account
                    {
                        return true;
                    }

                    if (!ISUNDEF(uh))
                    {
                        client->mapuser(uh, u->email.c_str());
                        if (u->isTemporary && u->uid == u->email) //update uid with the received USERHANDLE (will be used as target for putnodes)
                        {
                            u->uid = Base64Str<MegaClient::USERHANDLE>(uh);
                        }
                    }

                    if (client->fetchingkeys && u->userhandle == client->me && len_pubk)
                    {
                        client->pubk.setkey(AsymmCipher::PUBKEY, pubkbuf, len_pubk);
                        return true;
                    }

                    if (len_pubk && !u->pubk.setkey(AsymmCipher::PUBKEY, pubkbuf, len_pubk))
                    {
                        len_pubk = 0;
                    }

                    if (!u->isTemporary && u->userhandle != client->me && len_pubk && u->pubk.isvalid())
                    {
                        string pubkstr;
                        u->pubk.serializekeyforjs(pubkstr);
                        client->trackKey(ATTR_UNKNOWN, u->userhandle, pubkstr);
                    }
                    finished = true;
                    break;

                default:
                    if (client->json.storeobject())
                    {
                        continue;
                    }
                    len_pubk = 0;
                    finished = true;
                    break;
            }
        }
    }

    if (!u) // user has cancelled the account, or HIDDEN user was removed
    {
        return true;
    }

    // satisfy all pending PubKeyAction requests for this user
    while (u->pkrs.size())
    {
        client->restag = tag;
        u->pkrs[0]->proc(client, u);
        u->pkrs.pop_front();
    }

    if (len_pubk && !u->isTemporary)
    {
        client->notifyuser(u);
    }

    if (u->isTemporary)
    {
        delete u;
        u = NULL;
    }

    return true;
}

void CommandPubKeyRequest::invalidateUser()
{
    u = NULL;
}

CommandGetUserData::CommandGetUserData(MegaClient *client, int tag, std::function<void(string*, string*, string*, error)> completion)
{
    cmd("ug");
    arg("v", 1);

    this->tag = tag;

    mCompletion = completion ? move(completion) :
        [this](string* name, string* pubk, string* privk, error e) {
            this->client->app->userdata_result(name, pubk, privk, e);
        };

}

bool CommandGetUserData::procresult(Result r)
{
    string name;
    string pubk;
    string privk;
    string k;
    byte privkbuf[AsymmCipher::MAXKEYLENGTH * 2];
    int len_privk = 0;
    byte pubkbuf[AsymmCipher::MAXKEYLENGTH];
    int len_pubk = 0;
    m_time_t since = 0;
    int v = 0;
    string salt;
    string smsv;
    string lastname;
    string versionLastname;
    string firstname;
    string versionFirstname;
    string language;
    string versionLanguage;
    string pwdReminderDialog;
    string versionPwdReminderDialog;
    string pushSetting;
    string versionPushSetting;
    string contactLinkVerification;
    string versionContactLinkVerification;
    handle me = UNDEF;
    string chatFolder;
    string versionChatFolder;
    string cameraUploadFolder;
    string versionCameraUploadFolder;
    string aliases;
    string versionAliases;
    string disableVersions;
    string versionDisableVersions;
    string noCallKit;
    string versionNoCallKit;
    string country;
    string versionCountry;
    string birthday;
    string versionBirthday;
    string birthmonth;
    string versionBirthmonth;
    string birthyear;
    string versionBirthyear;
    string email;
    string unshareableKey;
    string versionUnshareableKey;
    string deviceNames;
    string versionDeviceNames;
    string driveNames;
    string versionDriveNames;
    string myBackupsFolder;
    string versionMyBackupsFolder;
    string versionBackupNames;
    string cookieSettings;
    string versionCookieSettings;
#ifdef ENABLE_SYNC
    string jsonSyncConfigData;
    string jsonSyncConfigDataVersion;
#endif

    bool uspw = false;
    vector<m_time_t> warningTs;
    m_time_t deadlineTs = -1;

    bool b = false;
    BizMode m = BIZ_MODE_UNKNOWN;
    BizStatus s = BIZ_STATUS_UNKNOWN;
    std::set<handle> masters;
    std::vector<std::pair<BizStatus, m_time_t>> sts;

    if (r.wasErrorOrOK())
    {
        mCompletion(NULL, NULL, NULL, r.wasError(API_OK) ? Error(API_ENOENT) : r.errorOrOK());
        return true;
    }

    for (;;)
    {
        string attributeName = client->json.getnameWithoutAdvance();
        switch (client->json.getnameid())
        {
        case MAKENAMEID3('a', 'a', 'v'):    // account authentication version
            v = (int)client->json.getint();
            break;

        case MAKENAMEID3('a', 'a', 's'):    // account authentication salt
            client->json.storeobject(&salt);
            break;

        case MAKENAMEID4('n', 'a', 'm', 'e'):
            client->json.storeobject(&name);
            break;

        case 'k':   // master key
            k.resize(SymmCipher::KEYLENGTH);
            client->json.storebinary((byte *)k.data(), int(k.size()));
            break;

        case MAKENAMEID5('s', 'i', 'n', 'c', 'e'):
            since = client->json.getint();
            break;

        case MAKENAMEID4('p', 'u', 'b', 'k'):   // RSA public key
            client->json.storeobject(&pubk);
            len_pubk = Base64::atob(pubk.c_str(), pubkbuf, sizeof pubkbuf);
            break;

        case MAKENAMEID5('p', 'r', 'i', 'v', 'k'):  // RSA private key (encrypted to MK)
            len_privk = client->json.storebinary(privkbuf, sizeof privkbuf);
            break;

        case MAKENAMEID5('f', 'l', 'a', 'g', 's'):
            if (client->json.enterobject())
            {
                if (client->readmiscflags(&client->json) != API_OK)
                {
                    mCompletion(NULL, NULL, NULL, API_EINTERNAL);
                    return false;
                }
                client->json.leaveobject();
            }
            break;

        case 'u':
            me = client->json.gethandle(MegaClient::USERHANDLE);
            break;

        case MAKENAMEID8('l', 'a', 's', 't', 'n', 'a', 'm', 'e'):
            parseUserAttribute(lastname, versionLastname);
            break;

        case MAKENAMEID6('^', '!', 'l', 'a', 'n', 'g'):
            parseUserAttribute(language, versionLanguage);
            break;

        case MAKENAMEID8('b', 'i', 'r', 't', 'h', 'd', 'a', 'y'):
            parseUserAttribute(birthday, versionBirthday);
            break;

        case MAKENAMEID7('c', 'o', 'u', 'n', 't', 'r', 'y'):
            parseUserAttribute(country, versionCountry);
            break;

        case MAKENAMEID4('^', '!', 'p', 's'):
            parseUserAttribute(pushSetting, versionPushSetting);
            break;

        case MAKENAMEID5('^', '!', 'p', 'r', 'd'):
            parseUserAttribute(pwdReminderDialog, versionPwdReminderDialog);
            break;

        case MAKENAMEID4('^', 'c', 'l', 'v'):
            parseUserAttribute(contactLinkVerification, versionContactLinkVerification);
            break;

        case MAKENAMEID4('^', '!', 'd', 'v'):
            parseUserAttribute(disableVersions, versionDisableVersions);
            break;

        case MAKENAMEID7('^', '!', 'n', 'o', 'k', 'i', 't'):
            parseUserAttribute(noCallKit, versionNoCallKit);
            break;

        case MAKENAMEID4('*', '!', 'c', 'f'):
            parseUserAttribute(chatFolder, versionChatFolder);
            break;

        case MAKENAMEID5('*', '!', 'c', 'a', 'm'):
            parseUserAttribute(cameraUploadFolder, versionCameraUploadFolder);
            break;

        case MAKENAMEID8('*', '!', '>', 'a', 'l', 'i', 'a', 's'):
            parseUserAttribute(aliases, versionAliases);
            break;

        case MAKENAMEID5('e', 'm', 'a', 'i', 'l'):
            client->json.storeobject(&email);
            break;

        case MAKENAMEID5('*', '~', 'u', 's', 'k'):
            parseUserAttribute(unshareableKey, versionUnshareableKey, false);
            break;

        case MAKENAMEID4('*', '!', 'd', 'n'):
            parseUserAttribute(deviceNames, versionDeviceNames);
            break;

        case MAKENAMEID5('*', '!', 'd', 'r', 'n'):
            parseUserAttribute(driveNames, versionDriveNames);
            break;

        case MAKENAMEID5('^', '!', 'b', 'a', 'k'):
            parseUserAttribute(myBackupsFolder, versionMyBackupsFolder);
            break;

#ifdef ENABLE_SYNC
        case MAKENAMEID6('*', '~', 'j', 's', 'c', 'd'):
            parseUserAttribute(jsonSyncConfigData, jsonSyncConfigDataVersion);
            break;
#endif

        case MAKENAMEID2('p', 'f'):  // Pro Flexi plan (similar to business)
            [[fallthrough]];
        case 'b':   // business account's info
            assert(!b);
            b = true;
            if (client->json.enterobject())
            {
                bool endobject = false;
                while (!endobject)
                {
                    switch (client->json.getnameid())
                    {
                        case 's':   // status
                            // -1: expired, 1: active, 2: grace-period
                            s = BizStatus(client->json.getint32());
                            break;

                        case 'm':   // mode
                            m = BizMode(client->json.getint32());
                            break;

                        case MAKENAMEID2('m', 'u'):
                            if (client->json.enterarray())
                            {
                                for (;;)
                                {
                                    handle uh = client->json.gethandle(MegaClient::USERHANDLE);
                                    if (!ISUNDEF(uh))
                                    {
                                        masters.emplace(uh);
                                    }
                                    else
                                    {
                                        break;
                                    }
                                }
                                client->json.leavearray();
                            }
                            break;

                        case MAKENAMEID3('s', 't', 's'):    // status timestamps
                            // ie. "sts":[{"s":-1,"ts":1566182227},{"s":1,"ts":1563590227}]
                            client->json.enterarray();
                            while (client->json.enterobject())
                            {
                                BizStatus status = BIZ_STATUS_UNKNOWN;
                                m_time_t ts = 0;

                                bool exit = false;
                                while (!exit)
                                {
                                    switch (client->json.getnameid())
                                    {
                                        case 's':
                                           status = BizStatus(client->json.getint());
                                           break;

                                        case MAKENAMEID2('t', 's'):
                                           ts = client->json.getint();
                                           break;

                                        case EOO:
                                            if (status != BIZ_STATUS_UNKNOWN && ts != 0)
                                            {
                                                sts.push_back(std::make_pair(status, ts));
                                            }
                                            else
                                            {
                                                LOG_warn << "Unpaired/missing business status-ts in b.sts";
                                            }
                                            exit = true;
                                            break;

                                        default:
                                            if (!client->json.storeobject())
                                            {
                                                mCompletion(NULL, NULL, NULL, API_EINTERNAL);
                                                return false;
                                            }
                                    }
                                }
                                client->json.leaveobject();
                            }
                            client->json.leavearray();
                            break;

                        case EOO:
                            endobject = true;
                            break;

                        default:
                            if (!client->json.storeobject())
                            {
                                mCompletion(NULL, NULL, NULL, API_EINTERNAL);
                                return false;
                            }
                    }
                }
                client->json.leaveobject();
            }
            break;

        case MAKENAMEID4('s', 'm', 's', 'v'):   // SMS verified phone number
            if (!client->json.storeobject(&smsv))
            {
                LOG_err << "Invalid verified phone number (smsv)";
                assert(false);
            }
            break;

        case MAKENAMEID4('u', 's', 'p', 'w'):   // user paywall data
        {
            uspw = true;

            if (client->json.enterobject())
            {
                bool endobject = false;
                while (!endobject)
                {
                    switch (client->json.getnameid())
                    {
                        case MAKENAMEID2('d', 'l'): // deadline timestamp
                            deadlineTs = client->json.getint();
                            break;

                        case MAKENAMEID3('w', 't', 's'):    // warning timestamps
                            // ie. "wts":[1591803600,1591813600,1591823600

                            if (client->json.enterarray())
                            {
                                m_time_t ts;
                                while (client->json.isnumeric() && (ts = client->json.getint()) != -1)
                                {
                                    warningTs.push_back(ts);
                                }

                                client->json.leavearray();
                            }
                            break;

                        case EOO:
                            endobject = true;
                            break;

                        default:
                            if (!client->json.storeobject())
                            {
                                mCompletion(NULL, NULL, NULL, API_EINTERNAL);
                                return false;
                            }
                    }
                }
                client->json.leaveobject();
            }
            break;
        }

        case MAKENAMEID5('^', '!', 'c', 's', 'p'):
            parseUserAttribute(cookieSettings, versionCookieSettings);
            break;

//        case MAKENAMEID1('p'):  // plan: 101 for Pro Flexi
//            {
//                int proPlan = client->json.getint32();
//            }
//            break;
        case EOO:
        {
            assert(me == client->me);

            if (len_privk)
            {
                client->key.ecb_decrypt(privkbuf, len_privk);
                privk.resize(AsymmCipher::MAXKEYLENGTH * 2);
                privk.resize(Base64::btoa(privkbuf, len_privk, (char *)privk.data()));

                // RSA private key should be already assigned at login
                assert(privk == client->mPrivKey);
                if (client->mPrivKey.empty())
                {
                    LOG_warn << "Private key not set by login, setting at `ug` response...";
                    if (!client->asymkey.setkey(AsymmCipher::PRIVKEY, privkbuf, len_privk))
                    {
                        LOG_warn << "Error checking private key at `ug` response";
                    }
                }
            }

            if (len_pubk)
            {
                client->pubk.setkey(AsymmCipher::PUBKEY, pubkbuf, len_pubk);
            }

            if (v)
            {
                client->accountversion = v;
            }

            if (salt.size())
            {
                Base64::atob(salt, client->accountsalt);
            }

            client->accountsince = since;
            client->mSmsVerifiedPhone = smsv;

            client->k = k;

            client->btugexpiration.backoff(MegaClient::USER_DATA_EXPIRATION_BACKOFF_SECS * 10);
            client->cachedug = true;

            // pre-load received user attributes into cache
            User* u = client->ownuser();
            if (u)
            {
                int changes = 0;
                if (u->email.empty())
                {
                    u->email = email;
                }

                if (firstname.size())
                {
                    changes += u->updateattr(ATTR_FIRSTNAME, &firstname, &versionFirstname);
                }

                if (lastname.size())
                {
                    changes += u->updateattr(ATTR_LASTNAME, &lastname, &versionLastname);
                }

                if (language.size())
                {
                    changes += u->updateattr(ATTR_LANGUAGE, &language, &versionLanguage);
                }

                if (birthday.size())
                {
                    changes += u->updateattr(ATTR_BIRTHDAY, &birthday, &versionBirthday);
                }

                if (birthmonth.size())
                {
                    changes += u->updateattr(ATTR_BIRTHMONTH, &birthmonth, &versionBirthmonth);
                }

                if (birthyear.size())
                {
                    changes += u->updateattr(ATTR_BIRTHYEAR, &birthyear, &versionBirthyear);
                }

                if (country.size())
                {
                    changes += u->updateattr(ATTR_COUNTRY, &country, &versionCountry);
                }

                if (pwdReminderDialog.size())
                {
                    changes += u->updateattr(ATTR_PWD_REMINDER, &pwdReminderDialog, &versionPwdReminderDialog);
                }

                if (pushSetting.size())
                {
                    changes += u->updateattr(ATTR_PUSH_SETTINGS, &pushSetting, &versionPushSetting);

                    // initialize the settings for the intermediate layer by simulating there was a getua()
                    client->app->getua_result((byte*) pushSetting.data(), (unsigned) pushSetting.size(), ATTR_PUSH_SETTINGS);
                }

                if (contactLinkVerification.size())
                {
                    changes += u->updateattr(ATTR_CONTACT_LINK_VERIFICATION, &contactLinkVerification, &versionContactLinkVerification);
                }

                if (disableVersions.size())
                {
                    changes += u->updateattr(ATTR_DISABLE_VERSIONS, &disableVersions, &versionDisableVersions);

                    // initialize the status of file-versioning for the client
                    client->versions_disabled = (disableVersions == "1");
                    if (client->versions_disabled)
                    {
                        LOG_info << "File versioning is disabled";
                    }
                    else
                    {
                        LOG_info << "File versioning is enabled";
                    }
                }
                else    // attribute does not exists
                {
                    LOG_info << "File versioning is enabled";
                    client->versions_disabled = false;
                }

                if (noCallKit.size())
                {
                    changes += u->updateattr(ATTR_NO_CALLKIT, &noCallKit, &versionNoCallKit);
                    LOG_info << "CallKit is " << ((noCallKit == "1") ? "disabled" : "enabled");
                }
                else
                {
                    LOG_info << "CallKit is enabled [noCallKit.size() == 0]";
                }

                if (chatFolder.size())
                {
                    unique_ptr<TLVstore> tlvRecords(TLVstore::containerToTLVrecords(&chatFolder, &client->key));
                    if (tlvRecords)
                    {
                        // store the value for private user attributes (decrypted version of serialized TLV)
                        unique_ptr<string> tlvString(tlvRecords->tlvRecordsToContainer(client->rng, &client->key));
                        changes += u->updateattr(ATTR_MY_CHAT_FILES_FOLDER, tlvString.get(), &versionChatFolder);
                    }
                    else
                    {
                        LOG_err << "Cannot extract TLV records for ATTR_MY_CHAT_FILES_FOLDER";
                    }
                }

                if (cameraUploadFolder.size())
                {
                    unique_ptr<TLVstore> tlvRecords(TLVstore::containerToTLVrecords(&cameraUploadFolder, &client->key));
                    if (tlvRecords)
                    {
                        // store the value for private user attributes (decrypted version of serialized TLV)
                        unique_ptr<string> tlvString(tlvRecords->tlvRecordsToContainer(client->rng, &client->key));
                        changes += u->updateattr(ATTR_CAMERA_UPLOADS_FOLDER, tlvString.get(), &versionCameraUploadFolder);
                    }
                    else
                    {
                        LOG_err << "Cannot extract TLV records for ATTR_CAMERA_UPLOADS_FOLDER";
                    }
                }

                if (!myBackupsFolder.empty())
                {
                    changes += u->updateattr(ATTR_MY_BACKUPS_FOLDER, &myBackupsFolder, &versionMyBackupsFolder);
                }

                if (aliases.size())
                {
                    unique_ptr<TLVstore> tlvRecords(TLVstore::containerToTLVrecords(&aliases, &client->key));
                    if (tlvRecords)
                    {
                        // store the value for private user attributes (decrypted version of serialized TLV)
                        unique_ptr<string> tlvString(tlvRecords->tlvRecordsToContainer(client->rng, &client->key));
                        changes += u->updateattr(ATTR_ALIAS, tlvString.get(), &versionAliases);
                    }
                    else
                    {
                        LOG_err << "Cannot extract TLV records for ATTR_ALIAS";
                    }
                }

                if (unshareableKey.size() == Base64Str<SymmCipher::BLOCKSIZE>::STRLEN)
                {
                    changes += u->updateattr(ATTR_UNSHAREABLE_KEY, &unshareableKey, &versionUnshareableKey);
                    client->unshareablekey.swap(unshareableKey);
                }
                else if (client->loggedin() == EPHEMERALACCOUNTPLUSPLUS)
                {
                    // cannot configure CameraUploads, so it's not needed at this stage.
                    // It will be created when the account gets confirmed.
                    // (motivation: speed up the E++ account's setup)
                    LOG_info << "Skip creation of unshareable key for E++ account";
                }
                else if (unshareableKey.empty())    // it has not been created yet
                {
                    LOG_info << "Creating unshareable key...";
                    byte newunshareablekey[SymmCipher::BLOCKSIZE];
                    client->rng.genblock(newunshareablekey, sizeof(newunshareablekey));
                    client->putua(ATTR_UNSHAREABLE_KEY, newunshareablekey, sizeof(newunshareablekey), 0);
                }
                else
                {
                    LOG_err << "Unshareable key wrong length";
                }

                if (deviceNames.size())
                {
                    unique_ptr<TLVstore> tlvRecords(TLVstore::containerToTLVrecords(&deviceNames, &client->key));
                    if (tlvRecords)
                    {
                        // store the value for private user attributes (decrypted version of serialized TLV)
                        unique_ptr<string> tlvString(tlvRecords->tlvRecordsToContainer(client->rng, &client->key));
                        changes += u->updateattr(ATTR_DEVICE_NAMES, tlvString.get(), &versionDeviceNames);
                    }
                    else
                    {
                        LOG_err << "Cannot extract TLV records for ATTR_DEVICE_NAMES";
                    }
                }

                if (!driveNames.empty())
                {
                    unique_ptr<TLVstore> tlvRecords(TLVstore::containerToTLVrecords(&driveNames, &client->key));
                    if (tlvRecords)
                    {
                        // store the value for private user attributes (decrypted version of serialized TLV)
                        unique_ptr<string> tlvString(tlvRecords->tlvRecordsToContainer(client->rng, &client->key));
                        changes += u->updateattr(ATTR_DRIVE_NAMES, tlvString.get(), &versionDriveNames);
                    }
                    else
                    {
                        LOG_err << "Cannot extract TLV records for ATTR_DRIVE_NAMES";
                    }
                }

                if (!cookieSettings.empty())
                {
                    changes += u->updateattr(ATTR_COOKIE_SETTINGS, &cookieSettings, &versionCookieSettings);
                }

#ifdef ENABLE_SYNC
                if (!jsonSyncConfigData.empty())
                {
                    // Tell the rest of the SDK that the attribute's changed.
                    changes += u->updateattr(ATTR_JSON_SYNC_CONFIG_DATA,
                                             &jsonSyncConfigData,
                                             &jsonSyncConfigDataVersion);
                }
                else if (client->loggedin() == EPHEMERALACCOUNTPLUSPLUS)
                {
                    // cannot configure any sync/backupp yet, so it's not needed at this stage.
                    // It will be created when the account gets confirmed.
                    // (motivation: speed up the E++ account's setup)
                    LOG_info << "Skip creation of *~jscd key for E++ account";
                }
                else
                {
                    // This attribute is set only once. If not received from API,
                    // it should not exist locally either
                    assert(u->getattr(ATTR_JSON_SYNC_CONFIG_DATA) == nullptr);

                    client->ensureSyncUserAttributes([](Error e){
                        if (e != API_OK)
                        {
                            LOG_err << "Couldn't create *~jscd user's attribute";
                        }
                    });
                }
#endif

                if (changes > 0)
                {
                    u->setTag(tag ? tag : -1);
                    client->notifyuser(u);
                }
            }

            if (b)  // business account
            {
                // integrity checks
                if ((s < BIZ_STATUS_EXPIRED || s > BIZ_STATUS_GRACE_PERIOD)  // status not received or invalid
                        || (m == BIZ_MODE_UNKNOWN && !client->isProFlexi()))  // master flag not received or invalid (or Pro Flexi, not business)
                {
                    std::string err = "GetUserData: invalid business status / account mode";
                    LOG_err << err;
                    client->sendevent(99450, err.c_str(), 0);
                    client->mBizMode = BIZ_MODE_SUBUSER;
                    client->mBizExpirationTs = client->mBizGracePeriodTs = 0;
                    client->setBusinessStatus(BIZ_STATUS_EXPIRED);
                }
                else
                {
                    for (auto it : sts)
                    {
                        BizStatus status = it.first;
                        m_time_t ts = it.second;
                        if (status == BIZ_STATUS_EXPIRED)
                        {
                            client->mBizExpirationTs = ts;
                        }
                        else if (status == BIZ_STATUS_GRACE_PERIOD)
                        {
                            client->mBizGracePeriodTs = ts;
                        }
                        else
                        {
                            LOG_warn << "Unexpected status in b.sts. Status: " << status << "ts: " << ts;
                        }
                    }

                    client->mBizMode = m;
                    // subusers must receive the list of master users
                    assert(m != BIZ_MODE_SUBUSER || !masters.empty());
                    client->mBizMasters = masters;

                    client->setBusinessStatus(s);

                    // if current business status will expire sooner than the scheduled `ug`, update the
                    // backoff to a shorter one in order to refresh the business status asap
                    m_time_t auxts = 0;
                    m_time_t now = m_time(nullptr);
                    if (client->mBizGracePeriodTs && client->mBizGracePeriodTs > now)
                    {
                        auxts = client->mBizGracePeriodTs;
                    }
                    else if (client->mBizExpirationTs && client->mBizExpirationTs > now)
                    {
                        auxts = client->mBizExpirationTs;
                    }
                    if (auxts)
                    {
                        dstime diff = static_cast<dstime>((now - auxts) * 10);
                        dstime current = client->btugexpiration.backoffdelta();
                        if (current > diff)
                        {
                            client->btugexpiration.backoff(diff);
                        }
                    }
                    // TODO: check if type of account has changed and notify with new event (not yet supported by API)
                }
            }
            else
            {
                client->mBizMode = BIZ_MODE_UNKNOWN;
                client->mBizMasters.clear();
                client->mBizExpirationTs = client->mBizGracePeriodTs = 0;
                client->setBusinessStatus(BIZ_STATUS_INACTIVE);
            }

            if (uspw)
            {
                if (deadlineTs == -1 || warningTs.empty())
                {
                    LOG_err << "uspw received with missing timestamps";
                }
                else
                {
                    client->mOverquotaWarningTs = std::move(warningTs);
                    client->mOverquotaDeadlineTs = deadlineTs;
                    client->activateoverquota(0, true);
                }

            }

            mCompletion(&name, &pubk, &privk, API_OK);
            return true;
        }
        default:
            switch (User::string2attr(attributeName.c_str()))
            {
                case ATTR_FIRSTNAME:
                    parseUserAttribute(firstname, versionFirstname);
                    break;

                case ATTR_BIRTHMONTH:
                    parseUserAttribute(birthmonth, versionBirthmonth);
                    break;

                case ATTR_BIRTHYEAR:
                    parseUserAttribute(birthyear, versionBirthyear);
                    break;

                default:
                    if (!client->json.storeobject())
                    {
                        mCompletion(NULL, NULL, NULL, API_EINTERNAL);
                        return false;
                    }
                    break;
            }

            break;
        }
    }
}

void CommandGetUserData::parseUserAttribute(std::string &value, std::string &version, bool asciiToBinary)
{
    string info;
    if (!client->json.storeobject(&info))
    {
        LOG_err << "Failed to parse user attribute from the array";
        return;
    }

    string buf;
    JSON json;
    json.pos = info.c_str() + 1;
    for (;;)
    {
        switch (json.getnameid())
        {
            case MAKENAMEID2('a','v'):  // value
            {
                json.storeobject(&buf);
                break;
            }
            case 'v':   // version
            {
                json.storeobject(&version);
                break;
            }
            case EOO:
            {
                value = asciiToBinary ? Base64::atob(buf) : buf;
                return;
            }
            default:
            {
                if (!json.storeobject())
                {
                    version.clear();
                    LOG_err << "Failed to parse user attribute inside the array";
                    return;
                }
            }
        }
    }
}

CommandGetMiscFlags::CommandGetMiscFlags(MegaClient *client)
{
    cmd("gmf");

    // this one can get the smsve flag when the account is blocked (if it's in a batch by itself)
    batchSeparately = true;
    suppressSID = true;

    tag = client->reqtag;
}

bool CommandGetMiscFlags::procresult(Result r)
{
    Error e;
    if (r.wasErrorOrOK())
    {
        e = r.errorOrOK();
        if (!e)
        {
            LOG_err << "Unexpected response for gmf: no flags, but no error";
            e = API_ENOENT;
        }
        LOG_err << "gmf failed: " << e;
    }
    else
    {
        e = client->readmiscflags(&client->json);
    }

    client->app->getmiscflags_result(e);
    return error(e) != API_EINTERNAL;
}

CommandGetUserQuota::CommandGetUserQuota(MegaClient* client, std::shared_ptr<AccountDetails> ad, bool storage, bool transfer, bool pro, int source)
{
    details = ad;
    mStorage = storage;
    mTransfer = transfer;
    mPro = pro;

    cmd("uq");
    if (storage)
    {
        arg("strg", "1", 0);
    }
    if (transfer)
    {
        arg("xfer", "1", 0);
    }
    if (pro)
    {
        arg("pro", "1", 0);
    }

    arg("src", source);

    arg("v", 1);

    tag = client->reqtag;
}

bool CommandGetUserQuota::procresult(Result r)
{
    m_off_t td;
    bool got_storage = false;
    bool got_storage_used = false;
    int uslw = -1;

    if (r.wasErrorOrOK())
    {
        client->app->account_details(details.get(), r.errorOrOK());
        return true;
    }

    details->pro_level = 0;
    details->subscription_type = 'O';
    details->subscription_renew = 0;
    details->subscription_method.clear();
    details->subscription_method_id = 0;
    memset(details->subscription_cycle, 0, sizeof(details->subscription_cycle));

    details->pro_until = 0;

    details->storage_used = 0;
    details->storage_max = 0;

    details->transfer_max = 0;
    details->transfer_own_used = 0;
    details->transfer_srv_used = 0;
    details->srv_ratio = 0;

    details->transfer_hist_starttime = 0;
    details->transfer_hist_interval = 3600;
    details->transfer_hist.clear();
    details->transfer_hist_valid = true;

    details->transfer_reserved = 0;
    details->transfer_own_reserved = 0;
    details->transfer_srv_reserved = 0;

    for (;;)
    {
        switch (client->json.getnameid())
        {
            case MAKENAMEID2('b', 't'):
            // "Base time age", this is number of seconds since the start of the current quota buckets
                // age of transfer
                // window start
                td = client->json.getint();
                if (td != -1)
                {
                    details->transfer_hist_starttime = m_time() - td;
                }
                break;

            case MAKENAMEID3('t', 'a', 'h'):
            // The free IP-based quota buckets, 6 entries for 6 hours
                if (client->json.enterarray())
                {
                    m_off_t t;

                    while (client->json.isnumeric() && (t = client->json.getint()) != -1)
                    {
                        details->transfer_hist.push_back(t);
                    }

                    client->json.leavearray();
                }
                break;

            case MAKENAMEID3('t', 'a', 'r'):
            // IP transfer reserved
                details->transfer_reserved = client->json.getint();
                break;

            case MAKENAMEID3('r', 'u', 'a'):
            // Actor reserved quota
                details->transfer_own_reserved += client->json.getint();
                break;

            case MAKENAMEID3('r', 'u', 'o'):
            // Owner reserved quota
                details->transfer_srv_reserved += client->json.getint();
                break;

            case MAKENAMEID5('c', 's', 't', 'r', 'g'):
            // Your total account storage usage
                details->storage_used = client->json.getint();
                got_storage_used = true;
                break;

            case MAKENAMEID6('c', 's', 't', 'r', 'g', 'n'):
            // Storage breakdown of root nodes and shares for your account
            // [bytes, numFiles, numFolders, versionedBytes, numVersionedFiles]
                if (client->json.enterobject())
                {
                    handle h;
                    NodeStorage* ns;

                    while (!ISUNDEF(h = client->json.gethandle()) && client->json.enterarray())
                    {
                        ns = &details->storage[h];

                        ns->bytes = client->json.getint();
                        ns->files = uint32_t(client->json.getint());
                        ns->folders = uint32_t(client->json.getint());
                        ns->version_bytes = client->json.getint();
                        ns->version_files = client->json.getint32();

#ifdef _DEBUG
                        // TODO: remove this debugging block once local count is confirmed to work correctly 100%
                        // verify the new local storage counters per root match server side (could fail if actionpackets are pending)
                        const Node* node = client->nodebyhandle(h);
                        if (node)
                        {
                            NodeCounter counter = node->getCounter();
                            LOG_debug << node->displaypath() << " " << counter.storage << " " << ns->bytes << " " << counter.files << " " << ns->files << " " << counter.folders << " " << ns->folders << " "
                                      << counter.versionStorage << " " << ns->version_bytes << " " << counter.versions << " " << ns->version_files
                                      << (counter.storage == ns->bytes && counter.files == ns->files && counter.folders == ns->folders && counter.versionStorage == ns->version_bytes && counter.versions == ns->version_files
                                          ? "" : " ******************************************* mismatch *******************************************");
                        }
#endif

                        while(client->json.storeobject());
                        client->json.leavearray();
                    }

                    client->json.leaveobject();
                }
                break;

            case MAKENAMEID5('m', 's', 't', 'r', 'g'):
            // maximum storage allowance
                details->storage_max = client->json.getint();
                got_storage = true;
                break;

            case MAKENAMEID6('c', 'a', 'x', 'f', 'e', 'r'):
            // PRO transfer quota consumed by yourself
                details->transfer_own_used += client->json.getint();
                break;

            case MAKENAMEID3('t', 'u', 'o'):
            // Transfer usage by the owner on quotad which hasn't yet been committed back to the API DB. Supplements caxfer
                details->transfer_own_used += client->json.getint();
                break;

            case MAKENAMEID6('c', 's', 'x', 'f', 'e', 'r'):
            // PRO transfer quota served to others
                details->transfer_srv_used += client->json.getint();
                break;

            case MAKENAMEID3('t', 'u', 'a'):
            // Transfer usage served to other users which hasn't yet been committed back to the API DB. Supplements csxfer
                details->transfer_srv_used += client->json.getint();
                break;

            case MAKENAMEID5('m', 'x', 'f', 'e', 'r'):
            // maximum transfer allowance
                details->transfer_max = client->json.getint();
                break;

            case MAKENAMEID8('s', 'r', 'v', 'r', 'a', 't', 'i', 'o'):
            // The ratio of your PRO transfer quota that is able to be served to others
                details->srv_ratio = client->json.getfloat();
                break;

            case MAKENAMEID5('u', 't', 'y', 'p', 'e'):
            // PRO type. 0 means Free; 4 is Pro Lite as it was added late; 100 indicates a business.
                details->pro_level = (int)client->json.getint();
                client->mMyAccount.setProLevel(static_cast<AccountType>(details->pro_level));
                break;

            case MAKENAMEID5('s', 't', 'y', 'p', 'e'):
            // Flag indicating if this is a recurring subscription or one-off. "O" is one off, "R" is recurring.
                const char* ptr;
                if ((ptr = client->json.getvalue()))
                {
                    details->subscription_type = *ptr;
                }
                break;

            case MAKENAMEID6('s', 'c', 'y', 'c', 'l', 'e'):
                const char* scycle;
                if ((scycle = client->json.getvalue()))
                {
                    memcpy(details->subscription_cycle, scycle, 3);
                    details->subscription_cycle[3] = 0;
                }
                break;

            case MAKENAMEID6('s', 'r', 'e', 'n', 'e', 'w'):
            // Only provided for recurring subscriptions to indicate the best estimate of when the subscription will renew
                if (client->json.enterarray())
                {
                    details->subscription_renew = client->json.getint();
                    while(!client->json.leavearray())
                    {
                        client->json.storeobject();
                    }
                }
                break;

            case MAKENAMEID3('s', 'g', 'w'):
                if (client->json.enterarray())
                {
                    client->json.storeobject(&details->subscription_method);
                    while(!client->json.leavearray())
                    {
                        client->json.storeobject();
                    }
                }
                break;

            case MAKENAMEID6('s', 'g', 'w', 'i', 'd', 's'):
                if (client->json.enterarray())
                {
                    details->subscription_method_id = static_cast<int>(client->json.getint());
                    while (!client->json.leavearray())
                    {
                        client->json.storeobject();
                    }
                }
                break;

            case MAKENAMEID3('r', 't', 't'):
                details->transfer_hist_valid = !client->json.getint();
                break;

            case MAKENAMEID6('s', 'u', 'n', 't', 'i', 'l'):
            // Time the last active PRO plan will expire (may be different from current one)
                details->pro_until = client->json.getint();
                client->mMyAccount.setProUntil(static_cast<m_time_t>(details->pro_until));
                break;

            case MAKENAMEID7('b', 'a', 'l', 'a', 'n', 'c', 'e'):
            // Balance of your account
                if (client->json.enterarray())
                {
                    const char* cur;
                    const char* amount;

                    while (client->json.enterarray())
                    {
                        if ((amount = client->json.getvalue()) && (cur = client->json.getvalue()))
                        {
                            size_t t = details->balances.size();
                            details->balances.resize(t + 1);
                            details->balances[t].amount = atof(amount);
                            memcpy(details->balances[t].currency, cur, 3);
                            details->balances[t].currency[3] = 0;
                        }

                        client->json.leavearray();
                    }

                    client->json.leavearray();
                }
                break;

            case MAKENAMEID4('u', 's', 'l', 'w'):
            // The percentage (in 1000s) indicating the limit at which you are 'nearly' over. Currently 98% for PRO, 90% for free.
                uslw = int(client->json.getint());
                break;

            case EOO:
                assert(!mStorage || (got_storage && got_storage_used) || client->loggedinfolderlink());

                if (mStorage)
                {
                    if (uslw <= 0)
                    {
                        uslw = 9000;
                        LOG_warn << "Using default almost overstorage threshold";
                    }

                    if (details->storage_used >= details->storage_max)
                    {
                        LOG_debug << "Account full";
                        bool isPaywall = (client->ststatus == STORAGE_PAYWALL);
                        client->activateoverquota(0, isPaywall);
                    }
                    else if (details->storage_used >= (details->storage_max / 10000 * uslw))
                    {
                        LOG_debug << "Few storage space available";
                        client->setstoragestatus(STORAGE_ORANGE);
                    }
                    else
                    {
                        LOG_debug << "There are no storage problems";
                        client->setstoragestatus(STORAGE_GREEN);
                    }
                }

                if (mPro)
                {
                    // Pro level can change without a payment (ie. with coupons or by helpdesk)
                    // and in those cases, the `psts` packet is not triggered. However, the SDK
                    // should notify the app and resume transfers, etc.
                    bool changed = client->mCachedStatus.addOrUpdate(CacheableStatus::STATUS_PRO_LEVEL, details->pro_level);
                    if (changed)
                    {
                        client->app->account_updated();
                        client->abortbackoff(true);
                    }
                }

                client->app->account_details(details.get(), mStorage, mTransfer, mPro, false, false, false);
                return true;

            default:
                if (!client->json.storeobject())
                {
                    client->app->account_details(details.get(), API_EINTERNAL);
                    return false;
                }
        }
    }
}

CommandQueryTransferQuota::CommandQueryTransferQuota(MegaClient* client, m_off_t size)
{
    cmd("qbq");
    arg("s", size);

    tag = client->reqtag;
}

bool CommandQueryTransferQuota::procresult(Result r)
{
    if (!r.wasErrorOrOK())
    {
        LOG_err << "Unexpected response: " << client->json.pos;
        client->json.storeobject();

        // Returns 0 to not alarm apps and don't show overquota pre-warnings
        // if something unexpected is received, following the same approach as
        // in the webclient
        client->app->querytransferquota_result(0);
        return false;
    }

    client->app->querytransferquota_result(r.errorOrOK());
    return true;
}

CommandGetUserTransactions::CommandGetUserTransactions(MegaClient* client, std::shared_ptr<AccountDetails> ad)
{
    cmd("utt");

    details = ad;
    tag = client->reqtag;
}

bool CommandGetUserTransactions::procresult(Result r)
{
    details->transactions.clear();

    while (client->json.enterarray())
    {
        const char* handle = client->json.getvalue();
        m_time_t ts = client->json.getint();
        const char* delta = client->json.getvalue();
        const char* cur = client->json.getvalue();

        if (handle && (ts > 0) && delta && cur)
        {
            size_t t = details->transactions.size();
            details->transactions.resize(t + 1);
            memcpy(details->transactions[t].handle, handle, 11);
            details->transactions[t].handle[11] = 0;
            details->transactions[t].timestamp = ts;
            details->transactions[t].delta = atof(delta);
            memcpy(details->transactions[t].currency, cur, 3);
            details->transactions[t].currency[3] = 0;
        }

        client->json.leavearray();
    }

    client->app->account_details(details.get(), false, false, false, false, true, false);
    return true;
}

CommandGetUserPurchases::CommandGetUserPurchases(MegaClient* client, std::shared_ptr<AccountDetails> ad)
{
    cmd("utp");

    details = ad;
    tag = client->reqtag;
}

bool CommandGetUserPurchases::procresult(Result r)
{
    client->restag = tag;

    details->purchases.clear();

    while (client->json.enterarray())
    {
        const char* handle = client->json.getvalue();
        const m_time_t ts = client->json.getint();
        const char* amount = client->json.getvalue();
        const char* cur = client->json.getvalue();
        int method = (int)client->json.getint();

        if (handle && (ts > 0) && amount && cur && (method >= 0))
        {
            size_t t = details->purchases.size();
            details->purchases.resize(t + 1);
            memcpy(details->purchases[t].handle, handle, 11);
            details->purchases[t].handle[11] = 0;
            details->purchases[t].timestamp = ts;
            details->purchases[t].amount = atof(amount);
            memcpy(details->purchases[t].currency, cur, 3);
            details->purchases[t].currency[3] = 0;
            details->purchases[t].method = method;
        }

        client->json.leavearray();
    }

    client->app->account_details(details.get(), false, false, false, true, false, false);
    return true;
}

CommandGetUserSessions::CommandGetUserSessions(MegaClient* client, std::shared_ptr<AccountDetails> ad)
{
    cmd("usl");
    arg("x", 1); // Request the additional id and alive information

    details = ad;
    tag = client->reqtag;
}

bool CommandGetUserSessions::procresult(Result r)
{
    details->sessions.clear();

    while (client->json.enterarray())
    {
        size_t t = details->sessions.size();
        details->sessions.resize(t + 1);

        details->sessions[t].timestamp = client->json.getint();
        details->sessions[t].mru = client->json.getint();
        client->json.storeobject(&details->sessions[t].useragent);
        client->json.storeobject(&details->sessions[t].ip);

        const char* country = client->json.getvalue();
        memcpy(details->sessions[t].country, country ? country : "\0\0", 2);
        details->sessions[t].country[2] = 0;

        details->sessions[t].current = (int)client->json.getint();

        details->sessions[t].id = client->json.gethandle(8);
        details->sessions[t].alive = (int)client->json.getint();

        client->json.leavearray();
    }

    client->app->account_details(details.get(), false, false, false, false, false, true);
    return true;
}

CommandSetPH::CommandSetPH(MegaClient* client, Node* n, int del, m_time_t cets, bool writable, bool megaHosted,
    int ctag, std::function<void(Error, handle, handle)> f)
{
    h = n->nodehandle;
    ets = cets;
    tag = ctag;
    mWritable = writable;
    completion = move(f);
    assert(completion);

    cmd("l");
    arg("n", (byte*)&n->nodehandle, MegaClient::NODEHANDLE);

    if (del)
    {
        arg("d", 1);
    }

    if (ets)
    {
        arg("ets", ets);
    }

    if (writable)
    {
        arg("w", "1");
    }

    if (megaHosted)
    {
        assert(n->sharekey && "attempting to share a key that is not set");
        arg("sk", n->sharekey->key, SymmCipher::KEYLENGTH);
    }
}

bool CommandSetPH::procresult(Result r)
{
    if (r.wasErrorOrOK())
    {
        completion(r.errorOrOK(), UNDEF, UNDEF);
        return true;
    }

    handle ph = UNDEF;
    std::string authKey;

    if (mWritable) // aparently, depending on 'w', the response can be [{"ph":"XXXXXXXX","w":"YYYYYYYYYYYYYYYYYYYYYY"}] or simply [XXXXXXXX]
    {
        bool exit = false;
        while (!exit)
        {
            switch (client->json.getnameid())
            {
            case 'w':
                client->json.storeobject(&authKey);
                break;

            case MAKENAMEID2('p', 'h'):
                ph = client->json.gethandle();
                break;

            case EOO:
            {
                if (authKey.empty())
                {
                    completion(API_EINTERNAL, UNDEF, UNDEF);
                    return false;
                }
                exit = true;
                break;
            }
            default:
                if (!client->json.storeobject())
                {
                    completion(API_EINTERNAL, UNDEF, UNDEF);
                    return false;
                }
            }
        }
    }
    else    // format: [XXXXXXXX]
    {
        ph = client->json.gethandle();
    }

    if (ISUNDEF(ph))
    {
        completion(API_EINTERNAL, UNDEF, UNDEF);
        return false;
    }

    Node *n = client->nodebyhandle(h);
    if (n)
    {
        n->setpubliclink(ph, time(nullptr), ets, false, authKey);
        n->changed.publiclink = true;
        client->notifynode(n);
    }

    completion(API_OK, h, ph);
    return true;
}

CommandGetPH::CommandGetPH(MegaClient* client, handle cph, const byte* ckey, int cop)
{
    cmd("g");
    arg("p", (byte*)&cph, MegaClient::NODEHANDLE);

    ph = cph;
    havekey = ckey ? true : false;
    if (havekey)
    {
        memcpy(key, ckey, sizeof key);
    }
    tag = client->reqtag;
    op = cop;
}

bool CommandGetPH::procresult(Result r)
{
    if (r.wasErrorOrOK())
    {
        client->app->openfilelink_result(r.errorOrOK());
        return true;
    }

    m_off_t s = -1;
    string a, fa;

    for (;;)
    {
        switch (client->json.getnameid())
        {
            case 's':
                s = client->json.getint();
                break;

            case MAKENAMEID2('a', 't'):
                client->json.storeobject(&a);
                break;

            case MAKENAMEID2('f', 'a'):
                client->json.storeobject(&fa);
                break;

            case EOO:
                // we want at least the attributes
                if (s >= 0)
                {
                    a.resize(Base64::atob(a.c_str(), (byte*)a.data(), int(a.size())));

                    if (op == 2)    // importing WelcomePDF for new account
                    {
                        assert(havekey);

                        vector<NewNode> newnodes(1);
                        auto newnode = &newnodes[0];

                        // set up new node
                        newnode->source = NEW_PUBLIC;
                        newnode->type = FILENODE;
                        newnode->nodehandle = ph;
                        newnode->parenthandle = UNDEF;
                        newnode->nodekey.assign((char*)key, FILENODEKEYLENGTH);
                        newnode->attrstring.reset(new string(a));

                        client->putnodes(client->mNodeManager.getRootNodeFiles(), NoVersioning, move(newnodes), nullptr, 0, false);
                    }
                    else if (havekey)
                    {
                        client->app->openfilelink_result(ph, key, s, &a, &fa, op);
                    }
                    else
                    {
                        client->app->openfilelink_result(ph, NULL, s, &a, &fa, op);
                    }
                }
                else
                {
                    client->app->openfilelink_result(API_EINTERNAL);
                }
                return true;

            default:
                if (!client->json.storeobject())
                {
                    client->app->openfilelink_result(API_EINTERNAL);
                    return false;
                }
        }
    }
}

CommandSetMasterKey::CommandSetMasterKey(MegaClient* client, const byte* newkey, const byte *hash, int hashsize, const byte *clientrandomvalue, const char *pin, string *salt)
{
    memcpy(this->newkey, newkey, SymmCipher::KEYLENGTH);

    cmd("up");
    arg("k", newkey, SymmCipher::KEYLENGTH);
    if (clientrandomvalue)
    {
        arg("crv", clientrandomvalue, SymmCipher::KEYLENGTH);
    }
    arg("uh", hash, hashsize);
    if (pin)
    {
        arg("mfa", pin);
    }

    if (salt)
    {
        this->salt = *salt;
    }

    tag = client->reqtag;
}

bool CommandSetMasterKey::procresult(Result r)
{
    if (r.wasErrorOrOK())
    {
        client->app->changepw_result(r.errorOrOK());
    }
    else
    {
        // update encrypted MK and salt for further checkups
        client->k.assign((const char *) newkey, SymmCipher::KEYLENGTH);
        client->accountsalt = salt;

        client->json.storeobject();
        client->app->changepw_result(API_OK);
    }
    return true;
}

CommandCreateEphemeralSession::CommandCreateEphemeralSession(MegaClient* client,
                                                             const byte* key,
                                                             const byte* cpw,
                                                             const byte* ssc)
{
    memcpy(pw, cpw, sizeof pw);

    cmd("up");
    arg("k", key, SymmCipher::KEYLENGTH);
    arg("ts", ssc, 2 * SymmCipher::KEYLENGTH);

    tag = client->reqtag;
}

bool CommandCreateEphemeralSession::procresult(Result r)
{
    if (r.wasErrorOrOK())
    {
        client->ephemeralSession = false;
        client->ephemeralSessionPlusPlus = false;
        client->app->ephemeral_result(r.errorOrOK());
    }
    else
    {
        client->me = client->json.gethandle(MegaClient::USERHANDLE);
        client->uid = Base64Str<MegaClient::USERHANDLE>(client->me);
        client->resumeephemeral(client->me, pw, tag);
    }
    return true;
}

CommandResumeEphemeralSession::CommandResumeEphemeralSession(MegaClient*, handle cuh, const byte* cpw, int ctag)
{
    memcpy(pw, cpw, sizeof pw);

    uh = cuh;

    cmd("us");
    arg("user", (byte*)&uh, MegaClient::USERHANDLE);

    tag = ctag;
}

bool CommandResumeEphemeralSession::procresult(Result r)
{
    byte keybuf[SymmCipher::KEYLENGTH];
    byte sidbuf[MegaClient::SIDLEN];
    int havek = 0, havecsid = 0;

    if (r.wasErrorOrOK())
    {
        client->app->ephemeral_result(r.errorOrOK());
        return true;
    }

    for (;;)
    {
        switch (client->json.getnameid())
        {
            case 'k':
                havek = client->json.storebinary(keybuf, sizeof keybuf) == sizeof keybuf;
                break;

            case MAKENAMEID4('t', 's', 'i', 'd'):
                havecsid = client->json.storebinary(sidbuf, sizeof sidbuf) == sizeof sidbuf;
                break;

            case EOO:
                if (!havek || !havecsid)
                {
                    client->app->ephemeral_result(API_EINTERNAL);
                    return false;
                }

                client->sid.assign((const char *)sidbuf, sizeof sidbuf);

                client->key.setkey(pw);
                client->key.ecb_decrypt(keybuf);

                client->key.setkey(keybuf);

                if (!client->checktsid(sidbuf, sizeof sidbuf))
                {
                    client->app->ephemeral_result(API_EKEY);
                    return true;
                }

                client->me = uh;
                client->uid = Base64Str<MegaClient::USERHANDLE>(client->me);

                client->openStatusTable(true);
                client->app->ephemeral_result(uh, pw);
                return true;

            default:
                if (!client->json.storeobject())
                {
                    client->app->ephemeral_result(API_EINTERNAL);
                    return false;
                }
        }
    }
}

CommandCancelSignup::CommandCancelSignup(MegaClient *client)
{
    cmd("ucr");

    tag = client->reqtag;
}

bool CommandCancelSignup::procresult(Result r)
{
    client->app->cancelsignup_result(r.errorOrOK());
    return r.wasErrorOrOK();
}

CommandWhyAmIblocked::CommandWhyAmIblocked(MegaClient *client)
{
    cmd("whyamiblocked");
    batchSeparately = true;  // don't let any other commands that might get batched with it cause the whole batch to fail

    tag = client->reqtag;
}

bool CommandWhyAmIblocked::procresult(Result r)
{
    if (r.wasErrorOrOK())
    {
        if (r.wasError(API_OK)) //unblocked
        {
            client->unblock();
        }

        client->app->whyamiblocked_result(r.errorOrOK());
        return true;
    }
    else if (client->json.isnumeric())
    {
         int response = int(client->json.getint());
         client->app->whyamiblocked_result(response);
         return true;
    }

    client->json.storeobject();
    client->app->whyamiblocked_result(API_EINTERNAL);
	return false;
}

CommandSendSignupLink2::CommandSendSignupLink2(MegaClient* client, const char* email, const char* name)
{
    cmd("uc2");
    arg("n", (byte*)name, int(strlen(name)));
    arg("m", (byte*)email, int(strlen(email)));
    arg("v", 2);
    tag = client->reqtag;
}

CommandSendSignupLink2::CommandSendSignupLink2(MegaClient* client, const char* email, const char* name, byte *clientrandomvalue, byte *encmasterkey, byte *hashedauthkey)
{
    cmd("uc2");
    arg("n", (byte*)name, int(strlen(name)));
    arg("m", (byte*)email, int(strlen(email)));
    arg("crv", clientrandomvalue, SymmCipher::KEYLENGTH);
    arg("hak", hashedauthkey, SymmCipher::KEYLENGTH);
    arg("k", encmasterkey, SymmCipher::KEYLENGTH);
    arg("v", 2);

    tag = client->reqtag;
}

bool CommandSendSignupLink2::procresult(Result r)
{
    client->app->sendsignuplink_result(r.errorOrOK());
    return r.wasErrorOrOK();
}

CommandConfirmSignupLink2::CommandConfirmSignupLink2(MegaClient* client,
                                                   const byte* code,
                                                   unsigned len)
{
    cmd("ud2");
    arg("c", code, len);

    tag = client->reqtag;
}

bool CommandConfirmSignupLink2::procresult(Result r)
{
    string name;
    string email;
    handle uh = UNDEF;
    int version = 0;

    if (r.wasErrorOrOK())
    {
        client->app->confirmsignuplink2_result(UNDEF, NULL, NULL, r.errorOrOK());
        return true;
    }

    assert(r.hasJsonArray());
    if (client->json.storebinary(&email) && client->json.storebinary(&name))
    {
        uh = client->json.gethandle(MegaClient::USERHANDLE);
        version = int(client->json.getint());
    }
    while (client->json.storeobject());

    if (!ISUNDEF(uh) && version == 2)
    {
        client->ephemeralSession = false;
        client->app->confirmsignuplink2_result(uh, name.c_str(), email.c_str(), API_OK);
        return true;
    }
    else
    {
        client->app->confirmsignuplink2_result(UNDEF, NULL, NULL, API_EINTERNAL);
        return false;
    }
}

CommandSetKeyPair::CommandSetKeyPair(MegaClient* client, const byte* privk,
                                     unsigned privklen, const byte* pubk,
                                     unsigned pubklen)
{
    cmd("up");
    arg("privk", privk, privklen);
    arg("pubk", pubk, pubklen);

    tag = client->reqtag;

    len = privklen;
    privkBuffer.reset(new byte[privklen]);
    memcpy(privkBuffer.get(), privk, len);
}

bool CommandSetKeyPair::procresult(Result r)
{
    if (r.wasErrorOrOK())
    {
        client->app->setkeypair_result(r.errorOrOK());
        return true;
    }

    client->json.storeobject();

    client->key.ecb_decrypt(privkBuffer.get(), len);
    client->mPrivKey.resize(AsymmCipher::MAXKEYLENGTH * 2);
    client->mPrivKey.resize(Base64::btoa(privkBuffer.get(), len, (char *)client->mPrivKey.data()));

    client->app->setkeypair_result(API_OK);
    return true;
}

// fetch full node tree
CommandFetchNodes::CommandFetchNodes(MegaClient* client, int tag, bool nocache)
{
    cmd("f");
    arg("c", 1);
    arg("r", 1);

    if (!nocache)
    {
        arg("ca", 1);
    }

    // The servers are more efficient with this command when it's the only one in the batch
    batchSeparately = true;

    this->tag = tag;
}

// purge and rebuild node/user tree
bool CommandFetchNodes::procresult(Result r)
{
    WAIT_CLASS::bumpds();
    client->fnstats.timeToLastByte = Waiter::ds - client->fnstats.startTime;

    client->purgenodesusersabortsc(true);

    if (r.wasErrorOrOK())
    {
        client->fetchingnodes = false;
        client->app->fetchnodes_result(r.errorOrOK());
        return true;
    }

    for (;;)
    {
        switch (client->json.getnameid())
        {
            case 'f':
                // nodes
<<<<<<< HEAD
                if (!client->readnodes(&client->json, 0, PUTNODES_APP, nullptr, false, true))
=======
                if (!client->readnodes(&client->json, 0, PUTNODES_APP, nullptr, false, false))
>>>>>>> d0932ee0
                {
                    client->fetchingnodes = false;
                    client->mNodeManager.cleanNodes();
                    client->app->fetchnodes_result(API_EINTERNAL);
                    return false;
                }
                break;

            case MAKENAMEID2('f', '2'):
                // old versions
<<<<<<< HEAD
                if (!client->readnodes(&client->json, 0, PUTNODES_APP, nullptr, false, true))
=======
                if (!client->readnodes(&client->json, 0, PUTNODES_APP, nullptr, false, false))
>>>>>>> d0932ee0
                {
                    client->fetchingnodes = false;
                    client->mNodeManager.cleanNodes();
                    client->app->fetchnodes_result(API_EINTERNAL);
                    return false;
                }
                break;

            case MAKENAMEID3('o', 'k', '0'):
                // outgoing sharekeys
                client->readok(&client->json);
                break;

            case 's':
                // Fall through
            case MAKENAMEID2('p', 's'):
                // outgoing or pending shares
                client->readoutshares(&client->json);
                break;

            case 'u':
                // users/contacts
                if (!client->readusers(&client->json, false))
                {
                    client->fetchingnodes = false;
                    client->mNodeManager.cleanNodes();
                    client->app->fetchnodes_result(API_EINTERNAL);
                    return false;
                }
                break;

            case MAKENAMEID2('c', 'r'):
                // crypto key request
                client->proccr(&client->json);
                break;

            case MAKENAMEID2('s', 'r'):
                // sharekey distribution request
                client->procsr(&client->json);
                break;

            case MAKENAMEID2('s', 'n'):
                // sequence number
                if (!client->scsn.setScsn(&client->json))
                {
                    client->fetchingnodes = false;
                    client->mNodeManager.cleanNodes();
                    client->app->fetchnodes_result(API_EINTERNAL);
                    return false;
                }
                break;

            case MAKENAMEID3('i', 'p', 'c'):
                // Incoming pending contact
                client->readipc(&client->json);
                break;

            case MAKENAMEID3('o', 'p', 'c'):
                // Outgoing pending contact
                client->readopc(&client->json);
                break;

            case MAKENAMEID2('p', 'h'):
                // Public links handles
                client->procph(&client->json);
                break;

            case MAKENAMEID4('a', 'e', 's', 'p'):
                // Sets and Elements
                client->procaesp(); // continue even if it failed, it's not critical
                break;

#ifdef ENABLE_CHAT
            case MAKENAMEID3('m', 'c', 'f'):
                // List of chatrooms
                client->procmcf(&client->json);
                break;

            case MAKENAMEID5('m', 'c', 'p', 'n', 'a'):   // fall-through
            case MAKENAMEID4('m', 'c', 'n', 'a'):
                // nodes shared in chatrooms
                client->procmcna(&client->json);
                break;

            case MAKENAMEID4('m', 'c', 's', 'm'):
                // scheduled meetings
                client->procmcsm(&client->json);
                break;
#endif
            case EOO:
            {
                if (!client->scsn.ready())
                {
                    client->fetchingnodes = false;
                    client->mNodeManager.cleanNodes();
                    client->app->fetchnodes_result(API_EINTERNAL);
                    return false;
                }

                client->mergenewshares(0);

                client->mNodeManager.initCompleted();  // (nodes already written into DB)

                client->initsc();
                client->pendingsccommit = false;
                client->fetchnodestag = tag;

                WAIT_CLASS::bumpds();
                client->fnstats.timeToCached = Waiter::ds - client->fnstats.startTime;
                client->fnstats.nodesCached = client->mNodeManager.getNodeCount();
                return true;
            }
            default:
                if (!client->json.storeobject())
                {
                    client->fetchingnodes = false;
                    client->mNodeManager.cleanNodes();
                    client->app->fetchnodes_result(API_EINTERNAL);
                    return false;
                }
        }
    }
}

CommandSubmitPurchaseReceipt::CommandSubmitPurchaseReceipt(MegaClient *client, int type, const char *receipt, handle lph, int phtype, int64_t ts)
{
    cmd("vpay");
    arg("t", type);

    if(receipt)
    {
        arg("receipt", receipt);
    }

    if(type == 2 && client->loggedin() == FULLACCOUNT)
    {
        arg("user", client->finduser(client->me)->uid.c_str());
    }

    if (!ISUNDEF(lph))
    {
        if (phtype == 0) // legacy mode
        {
            arg("aff", (byte*)&lph, MegaClient::NODEHANDLE);
        }
        else
        {
            beginobject("aff");
            arg("id", (byte*)&lph, MegaClient::NODEHANDLE);
            arg("ts", ts);
            arg("t", phtype);   // 1=affiliate id, 2=file/folder link, 3=chat link, 4=contact link
            endobject();
        }
    }

    tag = client->reqtag;
}

bool CommandSubmitPurchaseReceipt::procresult(Result r)
{
    client->app->submitpurchasereceipt_result(r.errorOrOK());
    return r.wasErrorOrOK();
}

// Credit Card Store
CommandCreditCardStore::CommandCreditCardStore(MegaClient* client, const char *cc, const char *last4, const char *expm, const char *expy, const char *hash)
{
    cmd("ccs");
    arg("cc", cc);
    arg("last4", last4);
    arg("expm", expm);
    arg("expy", expy);
    arg("hash", hash);

    tag = client->reqtag;
}

bool CommandCreditCardStore::procresult(Result r)
{
    client->app->creditcardstore_result(r.errorOrOK());
    return r.wasErrorOrOK();
}

CommandCreditCardQuerySubscriptions::CommandCreditCardQuerySubscriptions(MegaClient* client)
{
    cmd("ccqns");

    tag = client->reqtag;
}

bool CommandCreditCardQuerySubscriptions::procresult(Result r)
{
    if (r.wasErrorOrOK())
    {
        client->app->creditcardquerysubscriptions_result(0, r.errorOrOK());
        return true;
    }
    else if (client->json.isnumeric())
    {
        int number = int(client->json.getint());
        client->app->creditcardquerysubscriptions_result(number, API_OK);
        return true;
    }
    else
    {
        client->json.storeobject();
        client->app->creditcardquerysubscriptions_result(0, API_EINTERNAL);
        return false;
    }
}

CommandCreditCardCancelSubscriptions::CommandCreditCardCancelSubscriptions(MegaClient* client, const char* reason)
{
    cmd("cccs");

    if (reason)
    {
        arg("r", reason);
    }

    tag = client->reqtag;
}

bool CommandCreditCardCancelSubscriptions::procresult(Result r)
{
    client->app->creditcardcancelsubscriptions_result(r.errorOrOK());
    return r.wasErrorOrOK();
}

CommandCopySession::CommandCopySession(MegaClient *client)
{
    cmd("us");
    arg("c", 1);
    batchSeparately = true;  // don't let any other commands that might get batched with it cause the whole batch to fail when blocked
    tag = client->reqtag;
}

// for ephemeral accounts, it returns "tsid" instead of "csid" -> not supported, will return API_EINTERNAL
bool CommandCopySession::procresult(Result r)
{
    string session;
    byte sidbuf[AsymmCipher::MAXKEYLENGTH];
    int len_csid = 0;

    if (r.wasErrorOrOK())
    {
        assert(r.errorOrOK() != API_OK); // API shouldn't return OK, but a session
        client->app->copysession_result(NULL, r.errorOrOK());
        return true;
    }

    for (;;)
    {
        switch (client->json.getnameid())
        {
            case MAKENAMEID4('c', 's', 'i', 'd'):
                len_csid = client->json.storebinary(sidbuf, sizeof sidbuf);
                break;

            case EOO:
                if (len_csid < 32)
                {
                    client->app->copysession_result(NULL, API_EINTERNAL);
                    return false;
                }

                if (!client->asymkey.decrypt(sidbuf, len_csid, sidbuf, MegaClient::SIDLEN))
                {
                    client->app->copysession_result(NULL, API_EINTERNAL);
                    return false;
                }

                session.resize(MegaClient::SIDLEN * 4 / 3 + 4);
                session.resize(Base64::btoa(sidbuf, MegaClient::SIDLEN, (char *)session.data()));
                client->app->copysession_result(&session, API_OK);
                return true;

            default:
                if (!client->json.storeobject())
                {
                    client->app->copysession_result(NULL, API_EINTERNAL);
                    return false;
                }
        }
    }
}

CommandGetPaymentMethods::CommandGetPaymentMethods(MegaClient *client)
{
    cmd("ufpq");
    tag = client->reqtag;
}

bool CommandGetPaymentMethods::procresult(Result r)
{
    int methods = 0;
    int64_t value;

    if (r.wasErrorOrOK())
    {
        if (!r.wasError(API_OK))
        {
            client->app->getpaymentmethods_result(methods, r.errorOrOK());

            //Consume remaining values if they exist
            while(client->json.isnumeric())
            {
                client->json.getint();
            }
            return true;
        }

        value = static_cast<int64_t>(error(r.errorOrOK()));
    }
    else if (client->json.isnumeric())
    {
        value = client->json.getint();
    }
    else
    {
        LOG_err << "Parse error in ufpq";
        client->app->getpaymentmethods_result(methods, API_EINTERNAL);
        return false;
    }

    methods |= 1 << value;

    while (client->json.isnumeric())
    {
        value = client->json.getint();
        if (value < 0)
        {
            client->app->getpaymentmethods_result(methods, static_cast<error>(value));

            //Consume remaining values if they exist
            while(client->json.isnumeric())
            {
                client->json.getint();
            }
            return true;
        }

        methods |= 1 << value;
    }

    client->app->getpaymentmethods_result(methods, API_OK);
    return true;
}

CommandSendReport::CommandSendReport(MegaClient *client, const char *type, const char *blob, const char *uid)
{
    cmd("clog");

    arg("t", type);

    if (blob)
    {
        arg("d", blob);
    }

    if (uid)
    {
        arg("id", uid);
    }

    tag = client->reqtag;
}

bool CommandSendReport::procresult(Result r)
{
    client->app->userfeedbackstore_result(r.errorOrOK());
    return r.wasErrorOrOK();
}

CommandSendEvent::CommandSendEvent(MegaClient *client, int type, const char *desc)
{
    cmd("log");
    arg("e", type);
    arg("m", desc);

    tag = client->reqtag;
}

bool CommandSendEvent::procresult(Result r)
{
    client->app->sendevent_result(r.errorOrOK());
    return r.wasErrorOrOK();
}

CommandSupportTicket::CommandSupportTicket(MegaClient *client, const char *message, int type)
{
    cmd("sse");
    arg("t", type);
    arg("b", 1);    // base64 encoding for `msg`
    arg("m", (const byte*)message, int(strlen(message)));

    tag = client->reqtag;
}

bool CommandSupportTicket::procresult(Result r)
{
    client->app->supportticket_result(r.errorOrOK());
    return r.wasErrorOrOK();
}

CommandCleanRubbishBin::CommandCleanRubbishBin(MegaClient *client)
{
    cmd("dr");

    tag = client->reqtag;
}

bool CommandCleanRubbishBin::procresult(Result r)
{
    client->app->cleanrubbishbin_result(r.errorOrOK());
    return r.wasErrorOrOK();
}

CommandGetRecoveryLink::CommandGetRecoveryLink(MegaClient *client, const char *email, int type, const char *pin)
{
    cmd("erm");
    arg("m", email);
    arg("t", type);

    if (type == CANCEL_ACCOUNT && pin)
    {
        arg("mfa", pin);
    }

    tag = client->reqtag;
}

bool CommandGetRecoveryLink::procresult(Result r)
{
    client->app->getrecoverylink_result(r.errorOrOK());
    return r.wasErrorOrOK();
}

CommandQueryRecoveryLink::CommandQueryRecoveryLink(MegaClient *client, const char *linkcode)
{
    cmd("erv");
    arg("c", linkcode);

    tag = client->reqtag;
}

bool CommandQueryRecoveryLink::procresult(Result r)
{
    // [<code>,"<email>","<ip_address>",<timestamp>,"<user_handle>",["<email>"]]   (and we are already in the array)
    string email;
    string ip;
    m_time_t ts;
    handle uh;

    if (r.wasStrictlyError())
    {
        client->app->queryrecoverylink_result(r.errorOrOK());
        return true;
    }

    if (!client->json.isnumeric())
    {
        client->app->queryrecoverylink_result(API_EINTERNAL);
        return false;
    }

    int type = static_cast<int>(client->json.getint());

    if ( !client->json.storeobject(&email)  ||
         !client->json.storeobject(&ip)     ||
         ((ts = client->json.getint()) == -1) ||
         !(uh = client->json.gethandle(MegaClient::USERHANDLE)) )
    {
        client->app->queryrecoverylink_result(API_EINTERNAL);
        return false;
    }

    string tmp;
    vector<string> emails;

    // read emails registered for this account
    client->json.enterarray();
    while (client->json.storeobject(&tmp))
    {
        emails.push_back(tmp);
        if (*client->json.pos == ']')
        {
            break;
        }
    }
    client->json.leavearray();  // emails array

    if (!emails.size()) // there should be at least one email
    {
        client->app->queryrecoverylink_result(API_EINTERNAL);
        return false;
    }

    if (client->loggedin() == FULLACCOUNT && uh != client->me)
    {
        client->app->queryrecoverylink_result(API_EACCESS);
        return true;
    }

    client->app->queryrecoverylink_result(type, email.c_str(), ip.c_str(), time_t(ts), uh, &emails);
    return true;
}

CommandGetPrivateKey::CommandGetPrivateKey(MegaClient *client, const char *code)
{
    cmd("erx");
    arg("r", "gk");
    arg("c", code);

    tag = client->reqtag;
}

bool CommandGetPrivateKey::procresult(Result r)
{
    if (r.wasErrorOrOK())   // error
    {
        client->app->getprivatekey_result(r.errorOrOK());
        return true;
    }
    else
    {
        byte privkbuf[AsymmCipher::MAXKEYLENGTH * 2];
        int len_privk = client->json.storebinary(privkbuf, sizeof privkbuf);

        // account has RSA keypair: decrypt server-provided session ID
        if (len_privk < 256)
        {
            client->app->getprivatekey_result(API_EINTERNAL);
            return false;
        }
        else
        {
            client->app->getprivatekey_result((error)API_OK, privkbuf, len_privk);
            return true;
        }
    }
}

CommandConfirmRecoveryLink::CommandConfirmRecoveryLink(MegaClient *client, const char *code, const byte *hash, int hashsize, const byte *clientrandomvalue, const byte *encMasterKey, const byte *initialSession)
{
    cmd("erx");

    if (!initialSession)
    {
        arg("r", "sk");
    }

    arg("c", code);

    arg("x", encMasterKey, SymmCipher::KEYLENGTH);
    if (!clientrandomvalue)
    {
        arg("y", hash, hashsize);
    }
    else
    {
        beginobject("y");
        arg("crv", clientrandomvalue, SymmCipher::KEYLENGTH);
        arg("hak", hash, hashsize); //hashed authentication key
        endobject();
    }

    if (initialSession)
    {
        arg("z", initialSession, 2 * SymmCipher::KEYLENGTH);
    }

    tag = client->reqtag;
}

bool CommandConfirmRecoveryLink::procresult(Result r)
{
    client->app->confirmrecoverylink_result(r.errorOrOK());
    return r.wasErrorOrOK();
}

CommandConfirmCancelLink::CommandConfirmCancelLink(MegaClient *client, const char *code)
{
    cmd("erx");
    arg("c", code);

    tag = client->reqtag;
}

bool CommandConfirmCancelLink::procresult(Result r)
{
    MegaApp *app = client->app;
    app->confirmcancellink_result(r.errorOrOK());
    if (r.wasError(API_OK))
    {
        app->request_error(API_ESID);
    }
    return r.wasErrorOrOK();
}

CommandResendVerificationEmail::CommandResendVerificationEmail(MegaClient *client)
{
    cmd("era");
    batchSeparately = true;  // don't let any other commands that might get batched with it cause the whole batch to fail

    tag = client->reqtag;
}

bool CommandResendVerificationEmail::procresult(Result r)
{
    client->app->resendverificationemail_result(r.errorOrOK());
    return r.wasErrorOrOK();
}

CommandResetSmsVerifiedPhoneNumber::CommandResetSmsVerifiedPhoneNumber(MegaClient *client)
{
    cmd("smsr");
    tag = client->reqtag;
}

bool CommandResetSmsVerifiedPhoneNumber::procresult(Result r)
{
    if (r.wasError(API_OK))
    {
        client->mSmsVerifiedPhone.clear();
    }
    client->app->resetSmsVerifiedPhoneNumber_result(r.errorOrOK());
    return r.wasErrorOrOK();
}

CommandValidatePassword::CommandValidatePassword(MegaClient *client, const char *email, uint64_t emailhash)
{
    cmd("us");
    arg("user", email);
    arg("uh", (byte*)&emailhash, sizeof emailhash);

    tag = client->reqtag;
}

bool CommandValidatePassword::procresult(Result r)
{
    if (r.wasError(API_OK))
    {
        client->app->validatepassword_result(r.errorOrOK());
        return true;
    }
    else
    {
        assert(r.hasJsonObject());  // we don't use the object contents, and will exit the object automatically
        client->app->validatepassword_result(API_OK);
        return r.hasJsonObject();
    }
}

CommandGetEmailLink::CommandGetEmailLink(MegaClient *client, const char *email, int add, const char *pin)
{
    cmd("se");

    if (add)
    {
        arg("aa", "a");     // add
    }
    else
    {
        arg("aa", "r");     // remove
    }
    arg("e", email);
    if (pin)
    {
        arg("mfa", pin);
    }

    notself(client);

    tag = client->reqtag;
}

bool CommandGetEmailLink::procresult(Result r)
{
    client->app->getemaillink_result(r.errorOrOK());
    return r.wasErrorOrOK();
}

CommandConfirmEmailLink::CommandConfirmEmailLink(MegaClient *client, const char *code, const char *email, const byte *newLoginHash, bool replace)
{
    this->email = email;
    this->replace = replace;

    cmd("sec");

    arg("c", code);
    arg("e", email);
    if (newLoginHash)
    {
        arg("uh", newLoginHash, sizeof(uint64_t));
    }
    if (replace)
    {
        arg("r", 1);    // replace the current email address by this one
    }
    notself(client);

    tag = client->reqtag;
}

bool CommandConfirmEmailLink::procresult(Result r)
{
    if (r.wasError(API_OK))
    {
        User *u = client->finduser(client->me);

        if (replace)
        {
            LOG_debug << "Email changed from `" << u->email << "` to `" << email << "`";

            client->mapuser(u->userhandle, email.c_str()); // update email used as index for user's map
            u->changed.email = true;
            client->notifyuser(u);
        }
        // TODO: once we manage multiple emails, add the new email to the list of emails
    }

    client->app->confirmemaillink_result(r.errorOrOK());
    return r.wasErrorOrOK();
}

CommandGetVersion::CommandGetVersion(MegaClient *client, const char *appKey)
{
    this->client = client;
    cmd("lv");
    arg("a", appKey);
    tag = client->reqtag;
}

bool CommandGetVersion::procresult(Result r)
{
    int versioncode = 0;
    string versionstring;

    if (r.wasErrorOrOK())
    {
        client->app->getversion_result(0, NULL, r.errorOrOK());
        return r.wasErrorOrOK();
    }

    assert(r.hasJsonObject());
    for (;;)
    {
        switch (client->json.getnameid())
        {
            case 'c':
                versioncode = int(client->json.getint());
                break;

            case 's':
                client->json.storeobject(&versionstring);
                break;

            case EOO:
                client->app->getversion_result(versioncode, versionstring.c_str(), API_OK);
                return true;

            default:
                if (!client->json.storeobject())
                {
                    client->app->getversion_result(0, NULL, API_EINTERNAL);
                    return false;
                }
        }
    }
}

CommandGetLocalSSLCertificate::CommandGetLocalSSLCertificate(MegaClient *client)
{
    this->client = client;
    cmd("lc");
    arg("v", 1);

    tag = client->reqtag;
}

bool CommandGetLocalSSLCertificate::procresult(Result r)
{
    if (r.wasErrorOrOK())
    {
        client->app->getlocalsslcertificate_result(0, NULL, r.errorOrOK());
        return true;
    }

    assert(r.hasJsonObject());
    string certdata;
    m_time_t ts = 0;
    int numelements = 0;

    for (;;)
    {
        switch (client->json.getnameid())
        {
            case 't':
            {
                ts = client->json.getint();
                break;
            }
            case 'd':
            {
                string data;
                client->json.enterarray();
                while (client->json.storeobject(&data))
                {
                    if (numelements)
                    {
                        certdata.append(";");
                    }
                    numelements++;
                    certdata.append(data);
                }
                client->json.leavearray();
                break;
            }
            case EOO:
            {
                if (numelements < 2)
                {
                    client->app->getlocalsslcertificate_result(0, NULL, API_EINTERNAL);
                    return false;
                }
                client->app->getlocalsslcertificate_result(ts, &certdata, API_OK);
                return true;
            }

            default:
                if (!client->json.storeobject())
                {
                    client->app->getlocalsslcertificate_result(0, NULL, API_EINTERNAL);
                    return false;
                }
        }
    }
}

#ifdef ENABLE_CHAT
CommandChatCreate::CommandChatCreate(MegaClient* client, bool group, bool publicchat, const userpriv_vector* upl, const string_map* ukm, const char* title, bool meetingRoom, int chatOptions)
{
    this->client = client;
    this->chatPeers = new userpriv_vector(*upl);
    this->mPublicChat = publicchat;
    this->mTitle = title ? string(title) : "";
    this->mUnifiedKey = "";
    mMeeting = meetingRoom;


    cmd("mcc");
    arg("g", (group) ? 1 : 0);

    if (group && title)
    {
        arg("ct", title);
    }

    if (publicchat)
    {
        arg("m", 1);

        char ownHandleB64[12];
        Base64::btoa((byte *)&client->me, MegaClient::USERHANDLE, ownHandleB64);
        ownHandleB64[11] = '\0';

        string_map::const_iterator it = ukm->find(ownHandleB64);
        if (it != ukm->end())
        {
            mUnifiedKey = it->second;
            arg("ck", mUnifiedKey.c_str());
        }
    }

    if (meetingRoom)
    {
        arg("mr", 1);
    }

    if (group)
    {
        mChatOptions.set(static_cast<ChatOptions_t>(chatOptions));
        if (mChatOptions.speakRequest()) {arg("sr", 1);}
        if (mChatOptions.waitingRoom())  {arg("w", 1);}
        if (mChatOptions.openInvite())   {arg("oi", 1);}
    }

    beginarray("u");

    userpriv_vector::iterator itupl;
    for (itupl = chatPeers->begin(); itupl != chatPeers->end(); itupl++)
    {
        beginobject();

        handle uh = itupl->first;
        privilege_t priv = itupl->second;

        arg("u", (byte *)&uh, MegaClient::USERHANDLE);
        arg("p", priv);

        if (publicchat)
        {
            char uid[12];
            Base64::btoa((byte*)&uh, MegaClient::USERHANDLE, uid);
            uid[11] = '\0';

            string_map::const_iterator ituk = ukm->find(uid);
            if(ituk != ukm->end())
            {
                arg("ck", ituk->second.c_str());
            }
        }
        endobject();
    }

    endarray();

    arg("v", 1);
    notself(client);

    tag = client->reqtag;
}

bool CommandChatCreate::procresult(Result r)
{
    if (r.wasErrorOrOK())
    {
        client->app->chatcreate_result(NULL, r.errorOrOK());
        delete chatPeers;
        return true;
    }
    else
    {
        handle chatid = UNDEF;
        int shard = -1;
        bool group = false;
        m_time_t ts = -1;

        for (;;)
        {
            switch (client->json.getnameid())
            {
                case MAKENAMEID2('i','d'):
                    chatid = client->json.gethandle(MegaClient::CHATHANDLE);
                    break;

                case MAKENAMEID2('c','s'):
                    shard = int(client->json.getint());
                    break;

                case 'g':
                    group = client->json.getint();
                    break;

                case MAKENAMEID2('t', 's'):  // actual creation timestamp
                    ts = client->json.getint();
                    break;

                case EOO:
                    if (chatid != UNDEF && shard != -1)
                    {
                        if (client->chats.find(chatid) == client->chats.end())
                        {
                            client->chats[chatid] = new TextChat();
                        }

                        TextChat *chat = client->chats[chatid];
                        chat->id = chatid;
                        chat->priv = PRIV_MODERATOR;
                        chat->shard = shard;
                        delete chat->userpriv;  // discard any existing `userpriv`
                        chat->userpriv = this->chatPeers;
                        chat->group = group;
                        chat->ts = (ts != -1) ? ts : 0;
                        chat->publicchat = mPublicChat;
                        chat->meeting = mMeeting;
                        // no need to fetch scheduled meetings as we have just created the chat, so it doesn't have any

                        if (group) // we are creating a chat, so we need to initialize all chat options enabled/disabled
                        {
                            chat->addOrUpdateChatOptions(mChatOptions.speakRequest(), mChatOptions.waitingRoom(), mChatOptions.openInvite());
                        }

                        chat->setTag(tag ? tag : -1);
                        if (chat->group && !mTitle.empty())
                        {
                            chat->title = mTitle;
                        }
                        if (mPublicChat)
                        {
                            chat->unifiedKey = mUnifiedKey;
                        }

                        client->notifychat(chat);
                        client->app->chatcreate_result(chat, API_OK);
                    }
                    else
                    {
                        client->app->chatcreate_result(NULL, API_EINTERNAL);
                        delete chatPeers;   // unused, but might be set at creation
                    }
                    return true;

                default:
                    if (!client->json.storeobject())
                    {
                        client->app->chatcreate_result(NULL, API_EINTERNAL);
                        delete chatPeers;   // unused, but might be set at creation
                        return false;
                    }
            }
        }
    }
}

CommandSetChatOptions::CommandSetChatOptions(MegaClient* client, handle chatid, int option, bool enabled, CommandSetChatOptionsCompletion completion)
    : mCompletion(completion)
{
    this->client = client;
    mChatid = chatid;
    mOption = option;
    mEnabled = enabled;

    cmd("mco");
    arg("cid", (byte*)&chatid, MegaClient::CHATHANDLE);
    switch (option)
    {
        case ChatOptions::kOpenInvite:      arg("oi", enabled);  break;
        case ChatOptions::kSpeakRequest:    arg("sr", enabled);  break;
        case ChatOptions::kWaitingRoom:     arg("w", enabled);   break;
        default:                                                 break;
    }

    notself(client); // set i param to ignore action packet generated by our own action
    tag = client->reqtag;
}

bool CommandSetChatOptions::procresult(Result r)
{
    if (r.wasError(API_OK))
    {
        auto it = client->chats.find(mChatid);
        if (it == client->chats.end())
        {
            mCompletion(API_EINTERNAL);
            return false;
        }

        // chat options: [-1 (not updated) | 0 (remove) | 1 (add)]
        int speakRequest = mOption == ChatOptions::kSpeakRequest ? mEnabled : -1;
        int waitingRoom  = mOption == ChatOptions::kWaitingRoom  ? mEnabled : -1;
        int openInvite   = mOption == ChatOptions::kOpenInvite   ? mEnabled : -1;

        TextChat* chat = it->second;
        chat->addOrUpdateChatOptions(speakRequest, waitingRoom, openInvite);
        chat->setTag(tag ? tag : -1);
        client->notifychat(chat);
    }

    mCompletion(r.errorOrOK());
    return r.wasErrorOrOK();
}

CommandChatInvite::CommandChatInvite(MegaClient *client, handle chatid, handle uh, privilege_t priv, const char *unifiedkey, const char* title)
{
    this->client = client;
    this->chatid = chatid;
    this->uh = uh;
    this->priv = priv;
    this->title = title ? string(title) : "";

    cmd("mci");

    arg("id", (byte*)&chatid, MegaClient::CHATHANDLE);
    arg("u", (byte *)&uh, MegaClient::USERHANDLE);
    arg("p", priv);
    arg("v", 1);

    if (title)
    {
        arg("ct", title);
    }

    if (unifiedkey)
    {
        arg("ck", unifiedkey);
    }

    notself(client);

    tag = client->reqtag;
}

bool CommandChatInvite::procresult(Result r)
{
    if (r.wasError(API_OK))
    {
        if (client->chats.find(chatid) == client->chats.end())
        {
            // the invitation succeed for a non-existing chatroom
            client->app->chatinvite_result(API_EINTERNAL);
            return true;
        }

        TextChat *chat = client->chats[chatid];
        if (!chat->userpriv)
        {
            chat->userpriv = new userpriv_vector();
        }

        chat->userpriv->push_back(userpriv_pair(uh, priv));

        if (!title.empty())  // only if title was set for this chatroom, update it
        {
            chat->title = title;
        }

        chat->setTag(tag ? tag : -1);
        client->notifychat(chat);
    }

    client->app->chatinvite_result(r.errorOrOK());
    return r.wasErrorOrOK();
}

CommandChatRemove::CommandChatRemove(MegaClient *client, handle chatid, handle uh)
{
    this->client = client;
    this->chatid = chatid;
    this->uh = uh;

    cmd("mcr");

    arg("id", (byte*)&chatid, MegaClient::CHATHANDLE);

    if (uh != client->me)
    {
        arg("u", (byte *)&uh, MegaClient::USERHANDLE);
    }
    arg("v", 1);
    notself(client);

    tag = client->reqtag;
}

bool CommandChatRemove::procresult(Result r)
{
    if (r.wasError(API_OK))
    {
        if (client->chats.find(chatid) == client->chats.end())
        {
            // the invitation succeed for a non-existing chatroom
            client->app->chatremove_result(API_EINTERNAL);
            return true;
        }

        TextChat *chat = client->chats[chatid];
        if (chat->userpriv)
        {
            userpriv_vector::iterator upvit;
            for (upvit = chat->userpriv->begin(); upvit != chat->userpriv->end(); upvit++)
            {
                if (upvit->first == uh)
                {
                    chat->userpriv->erase(upvit);
                    if (chat->userpriv->empty())
                    {
                        delete chat->userpriv;
                        chat->userpriv = NULL;
                    }
                    break;
                }
            }
        }
        else
        {
            if (uh != client->me)
            {
                // the removal succeed, but the list of peers is empty
                client->app->chatremove_result(API_EINTERNAL);
                return true;
            }
        }

        if (uh == client->me)
        {
            chat->priv = PRIV_RM;

            // clear the list of peers (if re-invited, peers will be re-added)
            delete chat->userpriv;
            chat->userpriv = NULL;
        }

        chat->setTag(tag ? tag : -1);
        client->notifychat(chat);
    }

    client->app->chatremove_result(r.errorOrOK());
    return r.wasErrorOrOK();
}

CommandChatURL::CommandChatURL(MegaClient *client, handle chatid)
{
    this->client = client;

    cmd("mcurl");

    arg("id", (byte*)&chatid, MegaClient::CHATHANDLE);
    arg("v", 1);
    notself(client);

    tag = client->reqtag;
}

bool CommandChatURL::procresult(Result r)
{
    if (r.wasErrorOrOK())
    {
        client->app->chaturl_result(NULL, r.errorOrOK());
        return true;
    }
    else
    {
        string url;
        if (!client->json.storeobject(&url))
        {
            client->app->chaturl_result(NULL, API_EINTERNAL);
            return false;
        }
        else
        {
            client->app->chaturl_result(&url, API_OK);
            return true;
        }
    }
}

CommandChatGrantAccess::CommandChatGrantAccess(MegaClient *client, handle chatid, handle h, const char *uid)
{
    this->client = client;
    this->chatid = chatid;
    this->h = h;
    Base64::atob(uid, (byte*)&uh, MegaClient::USERHANDLE);

    cmd("mcga");

    arg("id", (byte*)&chatid, MegaClient::CHATHANDLE);
    arg("n", (byte*)&h, MegaClient::NODEHANDLE);
    arg("u", uid);
    arg("v", 1);
    notself(client);

    tag = client->reqtag;
}

bool CommandChatGrantAccess::procresult(Result r)
{
    if (r.wasError(API_OK))
    {
        if (client->chats.find(chatid) == client->chats.end())
        {
            // the action succeed for a non-existing chatroom??
            client->app->chatgrantaccess_result(API_EINTERNAL);
            return true;
        }

        TextChat *chat = client->chats[chatid];
        chat->setNodeUserAccess(h, uh);

        chat->setTag(tag ? tag : -1);
        client->notifychat(chat);
    }

    client->app->chatgrantaccess_result(r.errorOrOK());
    return r.wasErrorOrOK();
}

CommandChatRemoveAccess::CommandChatRemoveAccess(MegaClient *client, handle chatid, handle h, const char *uid)
{
    this->client = client;
    this->chatid = chatid;
    this->h = h;
    Base64::atob(uid, (byte*)&uh, MegaClient::USERHANDLE);

    cmd("mcra");

    arg("id", (byte*)&chatid, MegaClient::CHATHANDLE);
    arg("n", (byte*)&h, MegaClient::NODEHANDLE);
    arg("u", uid);
    arg("v", 1);
    notself(client);

    tag = client->reqtag;
}

bool CommandChatRemoveAccess::procresult(Result r)
{
    if (r.wasError(API_OK))
    {
        if (client->chats.find(chatid) == client->chats.end())
        {
            // the action succeed for a non-existing chatroom??
            client->app->chatremoveaccess_result(API_EINTERNAL);
            return true;
        }

        TextChat *chat = client->chats[chatid];
        chat->setNodeUserAccess(h, uh, true);

        chat->setTag(tag ? tag : -1);
        client->notifychat(chat);
    }

    client->app->chatremoveaccess_result(r.errorOrOK());
    return r.wasErrorOrOK();
}

CommandChatUpdatePermissions::CommandChatUpdatePermissions(MegaClient *client, handle chatid, handle uh, privilege_t priv)
{
    this->client = client;
    this->chatid = chatid;
    this->uh = uh;
    this->priv = priv;

    cmd("mcup");
    arg("v", 1);

    arg("id", (byte*)&chatid, MegaClient::CHATHANDLE);
    arg("u", (byte *)&uh, MegaClient::USERHANDLE);
    arg("p", priv);
    notself(client);

    tag = client->reqtag;
}

bool CommandChatUpdatePermissions::procresult(Result r)
{
    if (r.wasError(API_OK))
    {
        if (client->chats.find(chatid) == client->chats.end())
        {
            // the invitation succeed for a non-existing chatroom
            client->app->chatupdatepermissions_result(API_EINTERNAL);
            return true;
        }

        TextChat *chat = client->chats[chatid];
        if (uh != client->me)
        {
            if (!chat->userpriv)
            {
                // the update succeed, but that peer is not included in the chatroom
                client->app->chatupdatepermissions_result(API_EINTERNAL);
                return true;
            }

            bool found = false;
            userpriv_vector::iterator upvit;
            for (upvit = chat->userpriv->begin(); upvit != chat->userpriv->end(); upvit++)
            {
                if (upvit->first == uh)
                {
                    chat->userpriv->erase(upvit);
                    chat->userpriv->push_back(userpriv_pair(uh, priv));
                    found = true;
                    break;
                }
            }

            if (!found)
            {
                // the update succeed, but that peer is not included in the chatroom
                client->app->chatupdatepermissions_result(API_EINTERNAL);
                return true;
            }
        }
        else
        {
            chat->priv = priv;
        }

        chat->setTag(tag ? tag : -1);
        client->notifychat(chat);
    }

    client->app->chatupdatepermissions_result(r.errorOrOK());
    return r.wasErrorOrOK();
}


CommandChatTruncate::CommandChatTruncate(MegaClient *client, handle chatid, handle messageid)
{
    this->client = client;
    this->chatid = chatid;

    cmd("mct");
    arg("v", 1);

    arg("id", (byte*)&chatid, MegaClient::CHATHANDLE);
    arg("m", (byte*)&messageid, MegaClient::CHATHANDLE);
    notself(client);

    tag = client->reqtag;
}

bool CommandChatTruncate::procresult(Result r)
{
    if (r.wasError(API_OK))
    {
        if (client->chats.find(chatid) == client->chats.end())
        {
            // the truncation succeed for a non-existing chatroom
            client->app->chattruncate_result(API_EINTERNAL);
            return true;
        }

        TextChat *chat = client->chats[chatid];
        chat->setTag(tag ? tag : -1);
        client->notifychat(chat);
    }

    client->app->chattruncate_result(r.errorOrOK());
    return r.wasErrorOrOK();
}

CommandChatSetTitle::CommandChatSetTitle(MegaClient *client, handle chatid, const char *title)
{
    this->client = client;
    this->chatid = chatid;
    this->title = title ? string(title) : "";

    cmd("mcst");
    arg("v", 1);

    arg("id", (byte*)&chatid, MegaClient::CHATHANDLE);
    arg("ct", title);
    notself(client);

    tag = client->reqtag;
}

bool CommandChatSetTitle::procresult(Result r)
{
    if (r.wasError(API_OK))
    {
        if (client->chats.find(chatid) == client->chats.end())
        {
            // the invitation succeed for a non-existing chatroom
            client->app->chatsettitle_result(API_EINTERNAL);
            return true;
        }

        TextChat *chat = client->chats[chatid];
        chat->title = title;

        chat->setTag(tag ? tag : -1);
        client->notifychat(chat);
    }

    client->app->chatsettitle_result(r.errorOrOK());
    return r.wasErrorOrOK();
}

CommandChatPresenceURL::CommandChatPresenceURL(MegaClient *client)
{
    this->client = client;
    cmd("pu");
    notself(client);
    tag = client->reqtag;
}

bool CommandChatPresenceURL::procresult(Result r)
{
    if (r.wasErrorOrOK())
    {
        client->app->chatpresenceurl_result(NULL, r.errorOrOK());
        return true;
    }
    else
    {
        string url;
        if (!client->json.storeobject(&url))
        {
            client->app->chatpresenceurl_result(NULL, API_EINTERNAL);
            return false;
        }
        else
        {
            client->app->chatpresenceurl_result(&url, API_OK);
            return true;
        }
    }
}

CommandRegisterPushNotification::CommandRegisterPushNotification(MegaClient *client, int deviceType, const char *token)
{
    this->client = client;
    cmd("spt");
    arg("p", deviceType);
    arg("t", token);

    tag = client->reqtag;
}

bool CommandRegisterPushNotification::procresult(Result r)
{
    client->app->registerpushnotification_result(r.errorOrOK());
    return r.wasErrorOrOK();
}

CommandArchiveChat::CommandArchiveChat(MegaClient *client, handle chatid, bool archive)
{
    this->mChatid = chatid;
    this->mArchive = archive;

    cmd("mcsf");

    arg("id", (byte*)&chatid, MegaClient::CHATHANDLE);
    arg("m", 1);
    arg("f", archive);

    notself(client);

    tag = client->reqtag;
}

bool CommandArchiveChat::procresult(Result r)
{
    if (r.wasError(API_OK))
    {
        textchat_map::iterator it = client->chats.find(mChatid);
        if (it == client->chats.end())
        {
            LOG_err << "Archive chat succeeded for a non-existing chatroom";
            client->app->archivechat_result(API_ENOENT);
            return true;
        }

        TextChat *chat = it->second;
        chat->setFlag(mArchive, TextChat::FLAG_OFFSET_ARCHIVE);

        chat->setTag(tag ? tag : -1);
        client->notifychat(chat);
    }

    client->app->archivechat_result(r.errorOrOK());
    return r.wasErrorOrOK();
}

CommandSetChatRetentionTime::CommandSetChatRetentionTime(MegaClient *client, handle chatid, unsigned period)
{
    mChatid = chatid;

    cmd("mcsr");
    arg("id", (byte*)&chatid, MegaClient::CHATHANDLE);
    arg("d", period);
    arg("ds", 1);
    tag = client->reqtag;
}

bool CommandSetChatRetentionTime::procresult(Result r)
{
    client->app->setchatretentiontime_result(r.errorOrOK());
    return true;
}

CommandRichLink::CommandRichLink(MegaClient *client, const char *url)
{
    cmd("erlsd");

    arg("url", url);

    tag = client->reqtag;
}

bool CommandRichLink::procresult(Result r)
{
    // error format: [{"error":<code>}]
    // result format: [{"result":{
    //                      "url":"<url>",
    //                      "t":"<title>",
    //                      "d":"<description>",
    //                      "ic":"<format>:<icon_B64>",
    //                      "i":"<format>:<image>"}}]

    if (r.wasErrorOrOK())
    {
        client->app->richlinkrequest_result(NULL, r.errorOrOK());
        return true;
    }


    string res;
    int errCode = 0;
    string metadata;
    for (;;)
    {
        switch (client->json.getnameid())
        {
            case MAKENAMEID5('e', 'r', 'r', 'o', 'r'):
                errCode = int(client->json.getint());
                break;

            case MAKENAMEID6('r', 'e', 's', 'u', 'l', 't'):
                client->json.storeobject(&metadata);
                break;

            case EOO:
            {
                error e = API_EINTERNAL;
                if (!metadata.empty())
                {
                    client->app->richlinkrequest_result(&metadata, API_OK);
                    return true;
                }
                else if (errCode)
                {
                    switch(errCode)
                    {
                        case 403:
                            e = API_EACCESS;
                            break;

                        case 404:
                            e = API_ENOENT;
                            break;

                        default:
                            e = API_EINTERNAL;
                            break;
                    }
                }

                client->app->richlinkrequest_result(NULL, e);
                return true;
            }

            default:
                if (!client->json.storeobject())
                {
                    client->app->richlinkrequest_result(NULL, API_EINTERNAL);
                    return false;
                }
        }
    }
}

CommandChatLink::CommandChatLink(MegaClient *client, handle chatid, bool del, bool createifmissing)
{
    mDelete = del;

    cmd("mcph");
    arg("id", (byte*)&chatid, MegaClient::CHATHANDLE);

    if (del)
    {
        arg("d", 1);
    }

    if (!createifmissing)
    {
        arg("cim", (m_off_t)0);
    }

    notself(client);
    tag = client->reqtag;
}

bool CommandChatLink::procresult(Result r)
{
    if (r.wasErrorOrOK())
    {
        if (r.wasError(API_OK) && !mDelete)
        {
            LOG_err << "Unexpected response for create/get chatlink";
            client->app->chatlink_result(UNDEF, API_EINTERNAL);
            return true;
        }

        client->app->chatlink_result(UNDEF, r.errorOrOK());
        return true;
    }
    else
    {
        handle h = client->json.gethandle(MegaClient::CHATLINKHANDLE);
        if (ISUNDEF(h))
        {
            client->app->chatlink_result(UNDEF, API_EINTERNAL);
            return false;
        }
        else
        {
            client->app->chatlink_result(h, API_OK);
            return true;
        }
    }
}

CommandChatLinkURL::CommandChatLinkURL(MegaClient *client, handle publichandle)
{
    cmd("mcphurl");
    arg("ph", (byte*)&publichandle, MegaClient::CHATLINKHANDLE);

    notself(client);
    tag = client->reqtag;
}

bool CommandChatLinkURL::procresult(Result r)
{
    if (r.wasErrorOrOK())
    {
        client->app->chatlinkurl_result(UNDEF, -1, NULL, NULL, -1, 0, false, UNDEF, r.errorOrOK());
        return true;
    }
    else
    {
        handle chatid = UNDEF;
        int shard = -1;
        int numPeers = -1;
        string url;
        string ct;
        m_time_t ts = 0;
        bool meetingRoom = false;
        handle callid = UNDEF;

        for (;;)
        {
            switch (client->json.getnameid())
            {
                case MAKENAMEID2('i','d'):
                    chatid = client->json.gethandle(MegaClient::CHATHANDLE);
                    break;

                case MAKENAMEID2('c','s'):
                    shard = int(client->json.getint());
                    break;

                case MAKENAMEID2('c','t'):  // chat-title
                    client->json.storeobject(&ct);
                    break;

                case MAKENAMEID3('u','r','l'):
                    client->json.storeobject(&url);
                    break;

                case MAKENAMEID3('n','c','m'):
                    numPeers = int(client->json.getint());
                    break;

                case MAKENAMEID2('t', 's'):
                    ts = client->json.getint();
                    break;

                case MAKENAMEID6('c', 'a', 'l', 'l', 'I', 'd'):
                    callid = client->json.gethandle(MegaClient::CHATHANDLE);
                    break;

                case MAKENAMEID2('m', 'r'):
                    meetingRoom = client->json.getbool();
                    break;

                case EOO:
                    if (chatid != UNDEF && shard != -1 && !url.empty() && !ct.empty() && numPeers != -1)
                    {
                        client->app->chatlinkurl_result(chatid, shard, &url, &ct, numPeers, ts, meetingRoom, callid, API_OK);
                    }
                    else
                    {
                        client->app->chatlinkurl_result(UNDEF, -1, NULL, NULL, -1, 0, false, UNDEF, API_EINTERNAL);
                    }
                    return true;

                default:
                    if (!client->json.storeobject())
                    {
                        client->app->chatlinkurl_result(UNDEF, -1, NULL, NULL, -1, 0, false, UNDEF, API_EINTERNAL);
                        return false;
                    }
            }
        }
    }
}

CommandChatLinkClose::CommandChatLinkClose(MegaClient *client, handle chatid, const char *title)
{
    mChatid = chatid;
    mTitle = title ? string(title) : "";

    cmd("mcscm");
    arg("id", (byte*)&chatid, MegaClient::CHATHANDLE);

    if (title)
    {
        arg("ct", title);
    }

    notself(client);
    tag = client->reqtag;
}

bool CommandChatLinkClose::procresult(Result r)
{
    if (r.wasError(API_OK))
    {
        textchat_map::iterator it = client->chats.find(mChatid);
        if (it == client->chats.end())
        {
            LOG_err << "Chat link close succeeded for a non-existing chatroom";
            client->app->chatlinkclose_result(API_ENOENT);
            return true;
        }

        TextChat *chat = it->second;
        chat->setMode(false);
        if (!mTitle.empty())
        {
            chat->title = mTitle;
        }

        chat->setTag(tag ? tag : -1);
        client->notifychat(chat);
    }

    client->app->chatlinkclose_result(r.errorOrOK());
    return r.wasErrorOrOK();
}

CommandChatLinkJoin::CommandChatLinkJoin(MegaClient *client, handle publichandle, const char *unifiedkey)
{
    cmd("mciph");
    arg("ph", (byte*)&publichandle, MegaClient::CHATLINKHANDLE);
    arg("ck", unifiedkey);
    tag = client->reqtag;
}

bool CommandChatLinkJoin::procresult(Result r)
{
    client->app->chatlinkjoin_result(r.errorOrOK());
    return r.wasErrorOrOK();
}

#endif

CommandGetMegaAchievements::CommandGetMegaAchievements(MegaClient *client, AchievementsDetails *details, bool registered_user)
{
    this->details = details;

    if (registered_user)
    {
        cmd("maf");
    }
    else
    {
        cmd("mafu");
    }

    arg("v", (m_off_t)0);

    tag = client->reqtag;
}

bool CommandGetMegaAchievements::procresult(Result r)
{
    if (r.wasErrorOrOK())
    {
        client->app->getmegaachievements_result(details, r.errorOrOK());
        return true;
    }

    details->permanent_size = 0;
    details->achievements.clear();
    details->awards.clear();
    details->rewards.clear();

    for (;;)
    {
        switch (client->json.getnameid())
        {
            case 's':
                details->permanent_size = client->json.getint();
                break;

            case 'u':
                if (client->json.enterobject())
                {
                    for (;;)
                    {
                        achievement_class_id id = achievement_class_id(client->json.getnameid());
                        if (id == EOO)
                        {
                            break;
                        }
                        id -= '0';   // convert to number

                        if (client->json.enterarray())
                        {
                            Achievement achievement;
                            achievement.storage = client->json.getint();
                            achievement.transfer = client->json.getint();
                            const char *exp_ts = client->json.getvalue();
                            char *pEnd = NULL;
                            achievement.expire = int(strtol(exp_ts, &pEnd, 10));
                            if (*pEnd == 'm')
                            {
                                achievement.expire *= 30;
                            }
                            else if (*pEnd == 'y')
                            {
                                achievement.expire *= 365;
                            }

                            details->achievements[id] = achievement;

                            while(client->json.storeobject());
                            client->json.leavearray();
                        }
                    }

                    client->json.leaveobject();
                }
                else
                {
                    LOG_err << "Failed to parse Achievements of MEGA achievements";
                    client->json.storeobject();
                    client->app->getmegaachievements_result(details, API_EINTERNAL);
                    return false;
                }
                break;

            case 'a':
                if (client->json.enterarray())
                {
                    while (client->json.enterobject())
                    {
                        Award award;
                        award.achievement_class = 0;
                        award.award_id = 0;
                        award.ts = 0;
                        award.expire = 0;

                        bool finished = false;
                        while (!finished)
                        {
                            switch (client->json.getnameid())
                            {
                            case 'a':
                                award.achievement_class = achievement_class_id(client->json.getint());
                                break;
                            case 'r':
                                award.award_id = int(client->json.getint());
                                break;
                            case MAKENAMEID2('t', 's'):
                                award.ts = client->json.getint();
                                break;
                            case 'e':
                                award.expire = client->json.getint();
                                break;
                            case 'm':
                                if (client->json.enterarray())
                                {
                                    string email;
                                    while(client->json.storeobject(&email))
                                    {
                                        award.emails_invited.push_back(email);
                                    }

                                    client->json.leavearray();
                                }
                                break;
                            case EOO:
                                finished = true;
                                break;
                            default:
                                client->json.storeobject();
                                break;
                            }
                        }

                        details->awards.push_back(award);

                        client->json.leaveobject();
                    }

                    client->json.leavearray();
                }
                else
                {
                    LOG_err << "Failed to parse Awards of MEGA achievements";
                    client->json.storeobject();
                    client->app->getmegaachievements_result(details, API_EINTERNAL);
                    return false;
                }
                break;

            case 'r':
                if (client->json.enterobject())
                {
                    for (;;)
                    {
                        nameid id = client->json.getnameid();
                        if (id == EOO)
                        {
                            break;
                        }

                        Reward reward;
                        reward.award_id = int(id - '0');   // convert to number

                        client->json.enterarray();

                        reward.storage = client->json.getint();
                        reward.transfer = client->json.getint();
                        const char *exp_ts = client->json.getvalue();
                        char *pEnd = NULL;
                        reward.expire = int(strtol(exp_ts, &pEnd, 10));
                        if (*pEnd == 'm')
                        {
                            reward.expire *= 30;
                        }
                        else if (*pEnd == 'y')
                        {
                            reward.expire *= 365;
                        }

                        while(client->json.storeobject());
                        client->json.leavearray();

                        details->rewards.push_back(reward);
                    }

                    client->json.leaveobject();
                }
                else
                {
                    LOG_err << "Failed to parse Rewards of MEGA achievements";
                    client->json.storeobject();
                    client->app->getmegaachievements_result(details, API_EINTERNAL);
                    return false;
                }
                break;

            case EOO:
                client->app->getmegaachievements_result(details, API_OK);
                return true;

            default:
                if (!client->json.storeobject())
                {
                    LOG_err << "Failed to parse MEGA achievements";
                    client->app->getmegaachievements_result(details, API_EINTERNAL);
                    return false;
                }
                break;
        }
    }
}

CommandGetWelcomePDF::CommandGetWelcomePDF(MegaClient *client)
{
    cmd("wpdf");

    tag = client->reqtag;
}

bool CommandGetWelcomePDF::procresult(Result r)
{
    if (r.wasErrorOrOK())
    {
        LOG_err << "Unexpected response of 'wpdf' command: missing 'ph' and 'k'";
        return true;
    }

    handle ph = UNDEF;
    byte keybuf[FILENODEKEYLENGTH];
    int len_key = 0;
    string key;

    for (;;)
    {
        switch (client->json.getnameid())
        {
            case MAKENAMEID2('p', 'h'):
                ph = client->json.gethandle(MegaClient::NODEHANDLE);
                break;

            case 'k':
                len_key = client->json.storebinary(keybuf, sizeof keybuf);
                break;

            case EOO:
                if (ISUNDEF(ph) || len_key != FILENODEKEYLENGTH)
                {
                    LOG_err << "Failed to import welcome PDF: invalid response";
                    return false;
                }
                key.assign((const char *) keybuf, len_key);
                client->reqs.add(new CommandGetPH(client, ph, (const byte*) key.data(), 2));
                return true;

            default:
                if (!client->json.storeobject())
                {
                    LOG_err << "Failed to parse welcome PDF response";
                    return false;
                }
                break;
        }
    }
}


CommandMediaCodecs::CommandMediaCodecs(MegaClient* c, Callback cb)
{
    cmd("mc");

    client = c;
    callback = cb;
}

bool CommandMediaCodecs::procresult(Result r)
{
    if (r.wasErrorOrOK())
    {
        LOG_err << "mc result: " << error(r.errorOrOK());
        return true;
    }

    if (!client->json.isnumeric())
    {
        // It's wrongly formatted, consume this one so the next command can be processed.
        LOG_err << "mc response badly formatted";
        return false;
    }

    int version = static_cast<int>(client->json.getint());
    callback(client, version);
    return true;
}

CommandContactLinkCreate::CommandContactLinkCreate(MegaClient *client, bool renew)
{
    if (renew)
    {
        cmd("clr");
    }
    else
    {
        cmd("clc");
    }

    tag = client->reqtag;
}

bool CommandContactLinkCreate::procresult(Result r)
{
    if (r.wasErrorOrOK())
    {
        client->app->contactlinkcreate_result(r.errorOrOK(), UNDEF);
    }
    else
    {
        handle h = client->json.gethandle(MegaClient::CONTACTLINKHANDLE);
        client->app->contactlinkcreate_result(API_OK, h);
    }
    return true;
}

CommandContactLinkQuery::CommandContactLinkQuery(MegaClient *client, handle h)
{
    cmd("clg");
    arg("cl", (byte*)&h, MegaClient::CONTACTLINKHANDLE);

    arg("b", 1);    // return firstname/lastname in B64

    tag = client->reqtag;
}

bool CommandContactLinkQuery::procresult(Result r)
{
    handle h = UNDEF;
    string email;
    string firstname;
    string lastname;
    string avatar;

    if (r.wasErrorOrOK())
    {
        client->app->contactlinkquery_result(r.errorOrOK(), h, &email, &firstname, &lastname, &avatar);
        return true;
    }

    for (;;)
    {
        switch (client->json.getnameid())
        {
            case 'h':
                h = client->json.gethandle(MegaClient::USERHANDLE);
                break;
            case 'e':
                client->json.storeobject(&email);
                break;
            case MAKENAMEID2('f', 'n'):
                client->json.storeobject(&firstname);
                break;
            case MAKENAMEID2('l', 'n'):
                client->json.storeobject(&lastname);
                break;
            case MAKENAMEID2('+', 'a'):
                client->json.storeobject(&avatar);
                break;
            case EOO:
                client->app->contactlinkquery_result(API_OK, h, &email, &firstname, &lastname, &avatar);
                return true;
            default:
                if (!client->json.storeobject())
                {
                    LOG_err << "Failed to parse query contact link response";
                    client->app->contactlinkquery_result(API_EINTERNAL, h, &email, &firstname, &lastname, &avatar);
                    return false;
                }
                break;
        }
    }
}

CommandContactLinkDelete::CommandContactLinkDelete(MegaClient *client, handle h)
{
    cmd("cld");
    if (!ISUNDEF(h))
    {
        arg("cl", (byte*)&h, MegaClient::CONTACTLINKHANDLE);
    }
    tag = client->reqtag;
}

bool CommandContactLinkDelete::procresult(Result r)
{
    client->app->contactlinkdelete_result(r.errorOrOK());
    return r.wasErrorOrOK();
}

CommandKeepMeAlive::CommandKeepMeAlive(MegaClient *client, int type, bool enable)
{
    if (enable)
    {
        cmd("kma");
    }
    else
    {
        cmd("kmac");
    }
    arg("t", type);

    tag = client->reqtag;
}

bool CommandKeepMeAlive::procresult(Result r)
{
    client->app->keepmealive_result(r.errorOrOK());
    return r.wasErrorOrOK();
}

CommandMultiFactorAuthSetup::CommandMultiFactorAuthSetup(MegaClient *client, const char *pin)
{
    cmd("mfas");
    if (pin)
    {
        arg("mfa", pin);
    }
    tag = client->reqtag;
}

bool CommandMultiFactorAuthSetup::procresult(Result r)
{
    if (r.wasErrorOrOK())
    {
        client->app->multifactorauthsetup_result(NULL, r.errorOrOK());
        return true;
    }

    string code;
    if (!client->json.storeobject(&code))
    {
        client->app->multifactorauthsetup_result(NULL, API_EINTERNAL);
        return false;
    }
    client->app->multifactorauthsetup_result(&code, API_OK);
    return true;
}

CommandMultiFactorAuthCheck::CommandMultiFactorAuthCheck(MegaClient *client, const char *email)
{
    cmd("mfag");
    arg("e", email);

    tag = client->reqtag;
}

bool CommandMultiFactorAuthCheck::procresult(Result r)
{
    if (r.wasErrorOrOK())
    {
        client->app->multifactorauthcheck_result(r.errorOrOK());
        return true;
    }

    if (client->json.isnumeric())
    {
        client->app->multifactorauthcheck_result(static_cast<int>(client->json.getint()));
        return true;
    }
    else
    {
        client->app->multifactorauthcheck_result(API_EINTERNAL);
        return false;
    }
}

CommandMultiFactorAuthDisable::CommandMultiFactorAuthDisable(MegaClient *client, const char *pin)
{
    cmd("mfad");
    arg("mfa", pin);

    tag = client->reqtag;
}

bool CommandMultiFactorAuthDisable::procresult(Result r)
{
    client->app->multifactorauthdisable_result(r.errorOrOK());
    return r.wasErrorOrOK();
}

CommandGetPSA::CommandGetPSA(bool urlSupport, MegaClient *client)
{
    cmd("gpsa");

    if (urlSupport)
    {
        arg("w", 1);
    }

    tag = client->reqtag;
}

bool CommandGetPSA::procresult(Result r)
{
    if (r.wasErrorOrOK())
    {
        client->app->getpsa_result(r.errorOrOK(), 0, NULL, NULL, NULL, NULL, NULL, NULL);
        return true;
    }

    int id = 0;
    string temp;
    string title, text, imagename, imagepath;
    string buttonlink, buttontext, url;

    for (;;)
    {
        switch (client->json.getnameid())
        {
            case MAKENAMEID2('i', 'd'):
                id = int(client->json.getint());
                break;
            case 't':
                client->json.storeobject(&temp);
                Base64::atob(temp, title);
                break;
            case 'd':
                client->json.storeobject(&temp);
                Base64::atob(temp, text);
                break;
            case MAKENAMEID3('i', 'm', 'g'):
                client->json.storeobject(&imagename);
                break;
            case 'l':
                client->json.storeobject(&buttonlink);
                break;
            case MAKENAMEID3('u', 'r', 'l'):
                client->json.storeobject(&url);
                break;
            case 'b':
                client->json.storeobject(&temp);
                Base64::atob(temp, buttontext);
                break;
            case MAKENAMEID3('d', 's', 'p'):
                client->json.storeobject(&imagepath);
                break;
            case EOO:
                imagepath.append(imagename);
                imagepath.append(".png");
                client->app->getpsa_result(API_OK, id, &title, &text, &imagepath, &buttontext, &buttonlink, &url);
                return true;
            default:
                if (!client->json.storeobject())
                {
                    LOG_err << "Failed to parse get PSA response";
                    client->app->getpsa_result(API_EINTERNAL, 0, NULL, NULL, NULL, NULL, NULL, NULL);
                    return false;
                }
                break;
        }
    }
}

CommandFetchTimeZone::CommandFetchTimeZone(MegaClient *client, const char *timezone, const char* timeoffset)
{
    cmd("ftz");
    arg("utz", timezone);
    arg("uo", timeoffset);

    tag = client->reqtag;
}

bool CommandFetchTimeZone::procresult(Result r)
{
    if (r.wasErrorOrOK())
    {
        client->app->fetchtimezone_result(r.errorOrOK(), NULL, NULL, -1);
        return true;
    }

    string currenttz;
    int currentto;
    vector<string> timezones;
    vector<int> timeoffsets;
    string defaulttz;
    int defaulttzindex = -1;

    for (;;)
    {
        switch (client->json.getnameid())
        {
            case MAKENAMEID7('c', 'h', 'o', 'i', 'c', 'e', 's'):
                if (client->json.enterobject())
                {
                    while (client->json.storeobject(&currenttz))
                    {
                        currentto = int(client->json.getint());
                        timezones.push_back(currenttz);
                        timeoffsets.push_back(currentto);
                    }
                    client->json.leaveobject();
                }
                else if (!client->json.storeobject())
                {
                    LOG_err << "Failed to parse fetch time zone response";
                    client->app->fetchtimezone_result(API_EINTERNAL, NULL, NULL, -1);
                    return false;
                }
                break;

            case MAKENAMEID7('d', 'e', 'f', 'a', 'u', 'l', 't'):
                if (client->json.isnumeric())
                {
                    client->json.getint();
                }
                else
                {
                    client->json.storeobject(&defaulttz);
                }
                break;

            case EOO:
                if (!defaulttz.empty())    // default received as string
                {
                    for (int i = 0; i < (int)timezones.size(); i++)
                    {
                        if (timezones[i] == defaulttz)
                        {
                            defaulttzindex = i;
                            break;
                        }
                    }
                }
                client->app->fetchtimezone_result(API_OK, &timezones, &timeoffsets, defaulttzindex);
                return true;

            default:
                if (!client->json.storeobject())
                {
                    LOG_err << "Failed to parse fetch time zone response";
                    client->app->fetchtimezone_result(API_EINTERNAL, NULL, NULL, -1);
                    return false;
                }
                break;
        }
    }
}

CommandSetLastAcknowledged::CommandSetLastAcknowledged(MegaClient* client)
{
    cmd("sla");
    notself(client);
    tag = client->reqtag;
}

bool CommandSetLastAcknowledged::procresult(Result r)
{
    client->app->acknowledgeuseralerts_result(r.errorOrOK());
    return r.wasErrorOrOK();
}

CommandSMSVerificationSend::CommandSMSVerificationSend(MegaClient* client, const string& phoneNumber, bool reVerifyingWhitelisted)
{
    cmd("smss");
    batchSeparately = true;  // don't let any other commands that might get batched with it cause the whole batch to fail

    assert(isPhoneNumber(phoneNumber));
    arg("n", phoneNumber.c_str());

    if (reVerifyingWhitelisted)
    {
        arg("to", 1);   // test override
    }

    tag = client->reqtag;
}

bool CommandSMSVerificationSend::isPhoneNumber(const string& s)
{
    for (auto i = s.size(); i--; )
    {
        if (!(isdigit(s[i]) || (i == 0 && s[i] == '+')))
        {
            return false;
        }
    }
    return s.size() > 6;
}

bool CommandSMSVerificationSend::procresult(Result r)
{
    client->app->smsverificationsend_result(r.errorOrOK());
    return r.wasErrorOrOK();
}

CommandSMSVerificationCheck::CommandSMSVerificationCheck(MegaClient* client, const string& verificationcode)
{
    cmd("smsv");
    batchSeparately = true;  // don't let any other commands that might get batched with it cause the whole batch to fail

    if (isVerificationCode(verificationcode))
    {
        arg("c", verificationcode.c_str());
    }

    tag = client->reqtag;
}

bool CommandSMSVerificationCheck::isVerificationCode(const string& s)
{
    for (const char c : s)
    {
        if (!isdigit(c))
        {
            return false;
        }
    }
    return s.size() == 6;
}

bool CommandSMSVerificationCheck::procresult(Result r)
{
    if (r.wasErrorOrOK())
    {
        client->app->smsverificationcheck_result(r.errorOrOK(), nullptr);
        return true;
    }

    string phoneNumber;
    if (!client->json.storeobject(&phoneNumber))
    {
        client->app->smsverificationcheck_result(API_EINTERNAL, nullptr);
        return false;
    }

    assert(CommandSMSVerificationSend::isPhoneNumber(phoneNumber));
    client->mSmsVerifiedPhone = phoneNumber;
    client->app->smsverificationcheck_result(API_OK, &phoneNumber);
    return true;
}

CommandGetRegisteredContacts::CommandGetRegisteredContacts(MegaClient* client, const map<const char*, const char*>& contacts)
{
    cmd("usabd");

    arg("v", 1);

    beginobject("e");
    for (const auto& pair : contacts)
    {
        arg(Base64::btoa(pair.first).c_str(), // name is text-input from user, need conversion too
            (byte *)pair.second, static_cast<int>(strlen(pair.second)));
    }
    endobject();

    tag = client->reqtag;
}

bool CommandGetRegisteredContacts::procresult(Result r)
{
    if (r.wasErrorOrOK())
    {
        client->app->getregisteredcontacts_result(r.errorOrOK(), nullptr);
        return true;
    }

    vector<tuple<string, string, string>> registeredContacts;

    string entryUserDetail;
    string id;
    string userDetail;

    bool success = true;
    while (client->json.enterobject())
    {
        bool exit = false;
        while (!exit)
        {
            switch (client->json.getnameid())
            {
                case MAKENAMEID3('e', 'u', 'd'):
                {
                    client->json.storeobject(&entryUserDetail);
                    break;
                }
                case MAKENAMEID2('i', 'd'):
                {
                    client->json.storeobject(&id);
                    break;
                }
                case MAKENAMEID2('u', 'd'):
                {
                    client->json.storeobject(&userDetail);
                    break;
                }
                case EOO:
                {
                    if (entryUserDetail.empty() || id.empty() || userDetail.empty())
                    {
                        LOG_err << "Missing or empty field when parsing 'get registered contacts' response";
                        success = false;
                    }
                    else
                    {
                        registeredContacts.emplace_back(
                                    make_tuple(Base64::atob(entryUserDetail), move(id),
                                               Base64::atob(userDetail)));
                    }
                    exit = true;
                    break;
                }
                default:
                {
                    if (!client->json.storeobject())
                    {
                        LOG_err << "Failed to parse 'get registered contacts' response";
                        client->app->getregisteredcontacts_result(API_EINTERNAL, nullptr);
                        return false;
                    }
                }
            }
        }
        client->json.leaveobject();
    }
    if (success)
    {
        client->app->getregisteredcontacts_result(API_OK, &registeredContacts);
        return true;
    }
    else
    {
        client->app->getregisteredcontacts_result(API_EINTERNAL, nullptr);
        return false;
    }
}

CommandGetCountryCallingCodes::CommandGetCountryCallingCodes(MegaClient* client)
{
    cmd("smslc");

    batchSeparately = true;
    tag = client->reqtag;
}

bool CommandGetCountryCallingCodes::procresult(Result r)
{
    if (r.wasErrorOrOK())
    {
        client->app->getcountrycallingcodes_result(r.errorOrOK(), nullptr);
        return true;
    }

    map<string, vector<string>> countryCallingCodes;

    bool success = true;
    while (client->json.enterobject())
    {
        bool exit = false;
        string countryCode;
        vector<string> callingCodes;
        while (!exit)
        {
            switch (client->json.getnameid())
            {
                case MAKENAMEID2('c', 'c'):
                {
                    client->json.storeobject(&countryCode);
                    break;
                }
                case MAKENAMEID1('l'):
                {
                    if (client->json.enterarray())
                    {
                        std::string code;
                        while (client->json.storeobject(&code))
                        {
                            callingCodes.emplace_back(move(code));
                        }
                        client->json.leavearray();
                    }
                    break;
                }
                case EOO:
                {
                    if (countryCode.empty() || callingCodes.empty())
                    {
                        LOG_err << "Missing or empty fields when parsing 'get country calling codes' response";
                        success = false;
                    }
                    else
                    {
                        countryCallingCodes.emplace(make_pair(move(countryCode), move(callingCodes)));
                    }
                    exit = true;
                    break;
                }
                default:
                {
                    if (!client->json.storeobject())
                    {
                        LOG_err << "Failed to parse 'get country calling codes' response";
                        client->app->getcountrycallingcodes_result(API_EINTERNAL, nullptr);
                        return false;
                    }
                }
            }
        }
        client->json.leaveobject();
    }
    if (success)
    {
        client->app->getcountrycallingcodes_result(API_OK, &countryCallingCodes);
        return true;
    }
    else
    {
        client->app->getcountrycallingcodes_result(API_EINTERNAL, nullptr);
        return false;
    }
}

CommandFolderLinkInfo::CommandFolderLinkInfo(MegaClient* client, handle publichandle)
{
    ph = publichandle;

    cmd("pli");
    arg("ph", (byte*)&publichandle, MegaClient::NODEHANDLE);

    tag = client->reqtag;
}

bool CommandFolderLinkInfo::procresult(Result r)
{
    if (r.wasErrorOrOK())
    {
        client->app->folderlinkinfo_result(r.errorOrOK(), UNDEF, UNDEF, NULL, NULL, 0, 0, 0, 0, 0);
        return true;
    }
    string attr;
    string key;
    handle owner = UNDEF;
    handle ph = 0;
    m_off_t currentSize = 0;
    m_off_t versionsSize  = 0;
    int numFolders = 0;
    int numFiles = 0;
    int numVersions = 0;

    for (;;)
    {
        switch (client->json.getnameid())
        {
        case MAKENAMEID5('a','t','t','r','s'):
            client->json.storeobject(&attr);
            break;

        case MAKENAMEID2('p','h'):
            ph = client->json.gethandle(MegaClient::NODEHANDLE);
            break;

        case 'u':
            owner = client->json.gethandle(MegaClient::USERHANDLE);
            break;

        case 's':
            if (client->json.enterarray())
            {
                currentSize = client->json.getint();
                numFiles = int(client->json.getint());
                numFolders = int(client->json.getint());
                versionsSize  = client->json.getint();
                numVersions = int(client->json.getint());
                client->json.leavearray();
            }
            break;

        case 'k':
            client->json.storeobject(&key);
            break;

        case EOO:
            if (attr.empty())
            {
                LOG_err << "The folder link information doesn't contain the attr string";
                client->app->folderlinkinfo_result(API_EINCOMPLETE, UNDEF, UNDEF, NULL, NULL, 0, 0, 0, 0, 0);
                return false;
            }
            if (key.size() <= 9 || key.find(":") == string::npos)
            {
                LOG_err << "The folder link information doesn't contain a valid decryption key";
                client->app->folderlinkinfo_result(API_EKEY, UNDEF, UNDEF, NULL, NULL, 0, 0, 0, 0, 0);
                return false;
            }
            if (ph != this->ph)
            {
                LOG_err << "Folder link information: public handle doesn't match";
                client->app->folderlinkinfo_result(API_EINTERNAL, UNDEF, UNDEF, NULL, NULL, 0, 0, 0, 0, 0);
                return false;
            }

            client->app->folderlinkinfo_result(API_OK, owner, ph, &attr, &key, currentSize, numFiles, numFolders, versionsSize, numVersions);
            return true;

        default:
            if (!client->json.storeobject())
            {
                LOG_err << "Failed to parse folder link information response";
                client->app->folderlinkinfo_result(API_EINTERNAL, UNDEF, UNDEF, NULL, NULL, 0, 0, 0, 0, 0);
                return false;
            }
            break;
        }
    }
}

CommandBackupPut::CommandBackupPut(MegaClient* client, const BackupInfo& fields, std::function<void(Error, handle /*backup id*/)> completion)
    : mCompletion(completion)
{
    cmd("sp");

    if (!ISUNDEF(fields.backupId))
    {
        arg("id", (byte*)&fields.backupId, MegaClient::BACKUPHANDLE);
    }

    if (fields.type != BackupType::INVALID)
    {
        arg("t", fields.type);
    }

    if (!fields.nodeHandle.isUndef())
    {
        arg("h", fields.nodeHandle);
    }

    if (!fields.localFolder.empty())
    {
        string localFolderEncrypted(client->cypherTLVTextWithMasterKey("lf", fields.localFolder.toPath(false)));
        arg("l", localFolderEncrypted.c_str());
    }

    if (!fields.deviceId.empty())
    {
        arg("d", fields.deviceId.c_str());
    }

    if (!ISUNDEF(fields.driveId))
    {
        arg("dr",  (byte*)&fields.driveId, MegaClient::DRIVEHANDLE);
    }

    if (fields.state >= 0)
    {
        arg("s", fields.state);
    }

    if (fields.subState >= 0)
    {
        arg("ss", fields.subState);
    }

    if (!fields.backupName.empty())
    {
        string edEncrypted(client->cypherTLVTextWithMasterKey("bn", fields.backupName));
        arg("e", edEncrypted.c_str());
    }

    tag = client->reqtag;
}

bool CommandBackupPut::procresult(Result r)
{
    assert(r.wasStrictlyError() || r.hasJsonItem());
    handle backupId = UNDEF;
    Error e = API_OK;

    if (r.hasJsonItem())
    {
        backupId = client->json.gethandle(MegaClient::BACKUPHANDLE);
        e = API_OK;
    }
    else
    {
        e = r.errorOrOK();
    }

    assert(e != API_EARGS);  // if this happens, the API rejected the request because it wants more fields supplied

    if (mCompletion) mCompletion(e, backupId);

    client->app->backupput_result(e, backupId);

    return r.wasStrictlyError() || r.hasJsonItem();
}

CommandBackupPutHeartBeat::CommandBackupPutHeartBeat(MegaClient* client, handle backupId, SPHBStatus status, int8_t progress, uint32_t uploads, uint32_t downloads, m_time_t ts, handle lastNode, std::function<void(Error)> f)
    : mCompletion(f)
{
    cmd("sphb");

    arg("id", (byte*)&backupId, MegaClient::BACKUPHANDLE);
    arg("s", uint8_t(status));
    if (status == SPHBStatus::SYNCING || status == SPHBStatus::UPTODATE)
    {
        // so don't send 0 out of 0 0% initially
        assert(progress >= 0);
        assert(progress <= 100);
        arg("p", progress);
    }
    arg("qu", uploads);
    arg("qd", downloads);
    if (ts != -1)
    {
        arg("lts", ts);
    }
    if (!ISUNDEF(lastNode))
    {
        arg("lh", (byte*)&lastNode, MegaClient::NODEHANDLE);
    }

    tag = client->reqtag;
}

bool CommandBackupPutHeartBeat::procresult(Result r)
{
    if (mCompletion) mCompletion(r.errorOrOK());
    return r.wasErrorOrOK();
}

CommandBackupRemove::CommandBackupRemove(MegaClient *client, handle backupId, std::function<void(Error)> completion)
    : mBackupId(backupId)
{
    cmd("sr");
    arg("id", (byte*)&backupId, MegaClient::BACKUPHANDLE);

    tag = client->reqtag;
    mCompletion = completion;
}

bool CommandBackupRemove::procresult(Result r)
{
    if (mCompletion)
    {
        mCompletion(r.errorOrOK());
    }
    return r.wasErrorOrOK();
}

CommandBackupSyncFetch::CommandBackupSyncFetch(std::function<void(Error, vector<Data>&)> f)
    : completion(move(f))
{
    cmd("sf");
}

bool CommandBackupSyncFetch::procresult(Result r)
{
    vector<Data> data;
    if (!r.hasJsonArray())
    {
        completion(r.errorOrOK(), data);
    }
    else
    {
        auto skipUnknownField = [&]() -> bool {
            if (!client->json.storeobject())
            {
                completion(API_EINTERNAL, data);
                return false;
            }
            return true;
        };

        auto cantLeaveObject = [&]() -> bool {
            if (!client->json.leaveobject())
            {
                completion(API_EINTERNAL, data);
                return true;
            }
            return false;
        };

        while (client->json.enterobject())
        {
            data.push_back(Data());
            for (;;)
            {
                auto& d = data.back();
                auto nid = client->json.getnameid();
                if (nid == EOO) break;
                switch (nid)
                {
                case MAKENAMEID2('i', 'd'):     d.backupId = client->json.gethandle(sizeof(handle)); break;
                case MAKENAMEID1('t'):          d.backupType = static_cast<BackupType>(client->json.getint32()); break;
                case MAKENAMEID1('h'):          d.rootNode = client->json.gethandle(MegaClient::NODEHANDLE); break;
                case MAKENAMEID1('l'):          client->json.storeobject(&d.localFolder);
                                                d.localFolder = client->decypherTLVTextWithMasterKey("lf", d.localFolder);
                                                break;
                case MAKENAMEID1('d'):          client->json.storeobject(&d.deviceId); break;
                case MAKENAMEID1('s'):          d.syncState = client->json.getint32(); break;
                case MAKENAMEID2('s', 's'):     d.syncSubstate = client->json.getint32(); break;
                case MAKENAMEID1('e'):          client->json.storeobject(&d.extra);
                                                d.backupName = client->decypherTLVTextWithMasterKey("bn", d.extra);
                                                break;
                case MAKENAMEID2('h', 'b'):
                {

                    if (client->json.enterobject())
                    {
                        for (;;)
                        {
                            nid = client->json.getnameid();
                            if (nid == EOO) break;
                            switch (nid)
                            {
                            case MAKENAMEID2('t', 's'):     d.hbTimestamp = client->json.getint(); break;
                            case MAKENAMEID1('s'):          d.hbStatus = client->json.getint32(); break;
                            case MAKENAMEID1('p'):          d.hbProgress = client->json.getint32(); break;
                            case MAKENAMEID2('q', 'u'):     d.uploads = client->json.getint32(); break;
                            case MAKENAMEID2('q', 'd'):     d.downloads = client->json.getint32(); break;
                            case MAKENAMEID3('l', 't', 's'):d.lastActivityTs = client->json.getint32(); break;
                            case MAKENAMEID2('l', 'h'):     d.lastSyncedNodeHandle = client->json.gethandle(MegaClient::NODEHANDLE); break;
                            default: if (!skipUnknownField()) return false;
                            }
                        }
                        if (cantLeaveObject()) return false;
                    }
                }
                break;

                default: if (!skipUnknownField()) return false;
                }
            }
            if (cantLeaveObject()) return false;
        }

        completion(API_OK, data);
    }
    return true;
}


CommandGetBanners::CommandGetBanners(MegaClient* client)
{
    cmd("gban");

    tag = client->reqtag;
}

bool CommandGetBanners::procresult(Result r)
{
    if (r.wasErrorOrOK())
    {
        client->app->getbanners_result(r.errorOrOK());
        return true; // because parsing didn't fail
    }

    /*
        {
            "id": 2, ///The banner id
            "t": "R2V0IFZlcmlmaWVk", ///Banner title
            "d": "TWFrZSBpdCBlYXNpZXIgZm9yIHlvdXIgY29udGFjdHMgdG8gZmluZCB5b3Ugb24gTUVHQS4", ///Banner description.
            "img": "Verified_image.png", ///Image name.
            "l": "", ///URL
            "bimg": "Verified_BG.png", ///background image name.
            "dsp": "https://domain/path" ///Where to get the image.
        }, {"id":3, ...}, ... ]
    */

    vector< tuple<int, string, string, string, string, string, string> > banners;

    // loop array elements
    while (client->json.enterobject())
    {
        int id = 0;
        string title, description, img, url, bimg, dsp;
        bool exit = false;

        // loop and read object members
        while (!exit)
        {
            switch (client->json.getnameid())
            {
            case MAKENAMEID2('i', 'd'):
                id = client->json.getint32();
                break;

            case MAKENAMEID1('t'):
                client->json.storeobject(&title);
                title = Base64::atob(title);
                break;

            case MAKENAMEID1('d'):
                client->json.storeobject(&description);
                description = Base64::atob(description);
                break;

            case MAKENAMEID3('i', 'm', 'g'):
                client->json.storeobject(&img);
                break;

            case MAKENAMEID1('l'):
                client->json.storeobject(&url);
                break;

            case MAKENAMEID4('b', 'i', 'm', 'g'):
                client->json.storeobject(&bimg);
                break;

            case MAKENAMEID3('d', 's', 'p'):
                client->json.storeobject(&dsp);
                break;

            case EOO:
                if (!id || title.empty() || description.empty())
                {
                    LOG_err << "Missing id, title or description in response to gban";
                    client->app->getbanners_result(API_EINTERNAL);
                    return false;
                }
                exit = true;
                break;

            default:
                if (!client->json.storeobject()) // skip unknown member
                {
                    LOG_err << "Failed to parse banners response";
                    client->app->getbanners_result(API_EINTERNAL);
                    return false;
                }
                break;
            }
        }

        banners.emplace_back(make_tuple(id, move(title), move(description), move(img), move(url), move(bimg), move(dsp)));

        client->json.leaveobject();
    }

    client->app->getbanners_result(move(banners));

    return true;
}

CommandDismissBanner::CommandDismissBanner(MegaClient* client, int id, m_time_t timestamp)
{
    cmd("dban");
    arg("id", id); // id of the Smart Banner
    arg("ts", timestamp);

    tag = client->reqtag;
}

bool CommandDismissBanner::procresult(Result r)
{
    client->app->dismissbanner_result(r.errorOrOK());
    return r.wasErrorOrOK();
}


//
// Sets and Elements
//

bool CommandSE::procresultid(const Result& r, handle& id, m_time_t& ts, handle* u, handle* s, int64_t* o) const
{
    if (r.hasJsonObject())
    {
        for (;;)
        {
            switch (client->json.getnameid())
            {
            case MAKENAMEID2('i', 'd'):
                id = client->json.gethandle(MegaClient::SETHANDLE);
                break;

            case MAKENAMEID1('u'):
                if (u)
                {
                    *u = client->json.gethandle(MegaClient::USERHANDLE);
                }
                else if(!client->json.storeobject())
                {
                    return false;
                }
                break;

            case MAKENAMEID1('s'):
                if (s)
                {
                    *s = client->json.gethandle(MegaClient::SETHANDLE);
                }
                else if(!client->json.storeobject())
                {
                    return false;
                }
                break;

            case MAKENAMEID2('t', 's'):
                ts = client->json.getint();
                break;

            case MAKENAMEID1('o'):
                if (o)
                {
                    *o = client->json.getint();
                }
                else if (!client->json.storeobject())
                {
                    return false;
                }
                break;

            default:
                if (!client->json.storeobject())
                {
                    return false;
                }
                break;

            case EOO:
                return true;
            }
        }
    }

    return false;
}

bool CommandSE::procerrorcode(const Result& r, Error& e) const
{
    if (r.wasErrorOrOK())
    {
        e = r.errorOrOK();
        return true;
    }

    return false;
}

CommandPutSet::CommandPutSet(MegaClient* cl, Set&& s, unique_ptr<string> encrAttrs, string&& encrKey,
                             std::function<void(Error, const Set*)> completion)
    : mSet(new Set(move(s))), mCompletion(completion)
{
    cmd("asp");

    if (mSet->id() == UNDEF) // create new
    {
        arg("k", (byte*)encrKey.c_str(), (int)encrKey.size());
    }
    else // update
    {
        arg("id", (byte*)&mSet->id(), MegaClient::SETHANDLE);
    }

    if (encrAttrs)
    {
        arg("at", (byte*)encrAttrs->c_str(), (int)encrAttrs->size());
    }

    notself(cl); // don't process its Action Packet after sending this
}

bool CommandPutSet::procresult(Result r)
{
    handle sId = 0;
    handle user = 0;
    m_time_t ts = 0;
    const Set* s = nullptr;
    Error e = API_OK;
    bool parsedOk = procerrorcode(r, e) || procresultid(r, sId, ts, &user);

    if (!parsedOk || (mSet->id() == UNDEF && !user))
    {
        e = API_EINTERNAL;
    }
    else if (e == API_OK)
    {
        mSet->setTs(ts);
        if (mSet->id() == UNDEF) // add new
        {
            mSet->setId(sId);
            mSet->setUser(user);
            mSet->setChanged(Set::CH_NEW);
            s = client->addSet(move(*mSet));
        }
        else // update existing
        {
            assert(mSet->id() == sId);

            if (!client->updateSet(move(*mSet)))
            {
                LOG_warn << "Sets: command 'asp' succeed, but Set was not found";
                e = API_ENOENT;
            }
        }
    }

    if (mCompletion)
    {
        mCompletion(e, s);
    }

    return parsedOk;
}

CommandRemoveSet::CommandRemoveSet(MegaClient* cl, handle id, std::function<void(Error)> completion)
    : mSetId(id), mCompletion(completion)
{
    cmd("asr");
    arg("id", (byte*)&id, MegaClient::SETHANDLE);

    notself(cl); // don't process its Action Packet after sending this
}

bool CommandRemoveSet::procresult(Result r)
{
    Error e = API_OK;
    bool parsedOk = procerrorcode(r, e);

    if (parsedOk && e == API_OK)
    {
        if (!client->deleteSet(mSetId))
        {
            LOG_err << "Sets: Failed to remove Set in `asr` command response";
            e = API_ENOENT;
        }
    }

    if (mCompletion)
    {
        mCompletion(e);
    }

    return parsedOk;
}

CommandFetchSet::CommandFetchSet(MegaClient*, handle id,
    std::function<void(Error, Set*, map<handle, SetElement>*)> completion)
    : mCompletion(completion)
{
    cmd("aft");
    arg("id", (byte*)&id, MegaClient::SETHANDLE);
}

bool CommandFetchSet::procresult(Result r)
{
    Error e = API_OK;
    if (procerrorcode(r, e))
    {
        if (mCompletion)
        {
            mCompletion(e, nullptr, nullptr);
        }
        return true;
    }

    map<handle, Set> sets;
    map<handle, map<handle, SetElement>> elements;
    e = client->readSetsAndElements(client->json, sets, elements);
    if (e != API_OK)
    {
        LOG_err << "Sets: Failed to parse \"aft\" response";
        if (mCompletion)
        {
            mCompletion(e, nullptr, nullptr);
        }
        return false;
    }

    assert(sets.size() <= 1);

    if (mCompletion)
    {
        Set* s = sets.empty() ? new Set() : (new Set(move(sets.begin()->second)));
        map<handle, SetElement>* els = elements.empty()
                ? new map<handle, SetElement>()
            : new map<handle, SetElement>(move(elements.begin()->second));
        mCompletion(API_OK, s, els);
    }

    return true;
}

CommandPutSetElement::CommandPutSetElement(MegaClient* cl, SetElement&& el, unique_ptr<string> encrAttrs, string&& encrKey,
                                               std::function<void(Error, const SetElement*)> completion)
    : mElement(new SetElement(move(el))), mCompletion(completion)
{
    cmd("aep");

    bool createNew = mElement->id() == UNDEF;

    if (createNew)
    {
        arg("s", (byte*)&mElement->set(), MegaClient::SETHANDLE);
        arg("h", (byte*)&mElement->node(), MegaClient::NODEHANDLE);
        arg("k", (byte*)encrKey.c_str(), (int)encrKey.size());
    }

    else // update
    {
        arg("id", (byte*)&mElement->id(), MegaClient::SETELEMENTHANDLE);
    }

    // optionals
    if (mElement->hasOrder())
    {
        arg("o", mElement->order());
    }

    if (encrAttrs)
    {
        arg("at", (byte*)encrAttrs->c_str(), (int)encrAttrs->size());
    }

    notself(cl); // don't process its Action Packet after sending this
}

bool CommandPutSetElement::procresult(Result r)
{
    handle elementId = 0;
    m_time_t ts = 0;
    int64_t order = 0;
    Error e = API_OK;
#ifdef DEBUG
    bool isNew = mElement->id() == UNDEF;
#endif
    const SetElement* el = nullptr;
    bool parsedOk = procerrorcode(r, e) || procresultid(r, elementId, ts, nullptr, nullptr, &order); // 'aep' does not return 's'

    if (!parsedOk)
    {
        e = API_EINTERNAL;
    }
    else if (e == API_OK)
    {
        mElement->setTs(ts);
        mElement->setOrder(order); // this is now present in all 'aep' responses
        assert(isNew || mElement->id() == elementId);
        mElement->setId(elementId);
        el = client->addOrUpdateSetElement(move(*mElement));
    }

    if (mCompletion)
    {
        mCompletion(e, el);
    }

    return parsedOk;
}

CommandRemoveSetElement::CommandRemoveSetElement(MegaClient* cl, handle sid, handle eid, std::function<void(Error)> completion)
    : mSetId(sid), mElementId(eid), mCompletion(completion)
{
    cmd("aer");
    arg("id", (byte*)&eid, MegaClient::SETELEMENTHANDLE);

    notself(cl); // don't process its Action Packet after sending this
}

bool CommandRemoveSetElement::procresult(Result r)
{
    handle elementId = 0;
    m_time_t ts = 0;
    Error e = API_OK;
    bool parsedOk = procerrorcode(r, e) || procresultid(r, elementId, ts, nullptr);

    if (parsedOk && e == API_OK)
    {
        if (!client->deleteSetElement(mSetId, mElementId))
        {
            LOG_err << "Sets: Failed to remove Element in `aer` command response";
            e = API_ENOENT;
        }
    }

    if (mCompletion)
    {
        mCompletion(e);
    }

    return parsedOk;
}

// -------- end of Sets and Elements


#ifdef ENABLE_CHAT

bool CommandMeetingStart::procresult(Command::Result r)
{
    if (r.wasErrorOrOK())
    {
        mCompletion(r.errorOrOK(), "", UNDEF);
        return true;
    }

    handle callid = UNDEF;
    string sfuUrl;

    for (;;)
    {
        switch (client->json.getnameid())
        {
            case MAKENAMEID6('c', 'a', 'l', 'l', 'I', 'd'):
                callid = client->json.gethandle(MegaClient::CHATHANDLE);
                break;

            case MAKENAMEID3('s', 'f', 'u'):
                client->json.storeobject(&sfuUrl);
                break;

            case EOO:
                mCompletion(API_OK, sfuUrl, callid);
                return true;
                break;

            default:
                if (!client->json.storeobject())
                {
                    mCompletion(API_EINTERNAL, "", UNDEF);
                    return false;
                }
        }
    }
}

CommandMeetingStart::CommandMeetingStart(MegaClient *client, handle chatid, CommandMeetingStartCompletion completion)
    : mCompletion(completion)
{
    cmd("mcms");
    arg("cid", (byte*)&chatid, MegaClient::CHATHANDLE);
    tag = client->reqtag;
}

bool CommandMeetingJoin::procresult(Command::Result r)
{
    if (r.wasErrorOrOK())
    {
        mCompletion(r.errorOrOK(), "");
        return true;
    }

    string sfuUrl;

    for (;;)
    {
        switch (client->json.getnameid())
        {
            case MAKENAMEID3('u', 'r', 'l'):
                client->json.storeobject(&sfuUrl);
                break;

            case EOO:
                mCompletion(API_OK, sfuUrl);
                return true;
                break;

            default:
                if (!client->json.storeobject())
                {
                    mCompletion(API_EINTERNAL, "");
                    return false;
                }
        }
    }
}

CommandMeetingJoin::CommandMeetingJoin(MegaClient *client, handle chatid, handle callid, CommandMeetingJoinCompletion completion)
    : mCompletion(completion)
{
    cmd("mcmj");
    arg("cid", (byte*)&chatid, MegaClient::CHATHANDLE);
    arg("mid", (byte*)&callid, MegaClient::CHATHANDLE);

    tag = client->reqtag;
}

bool CommandMeetingEnd::procresult(Command::Result r)
{
    if (r.wasErrorOrOK())
    {
        mCompletion(r.errorOrOK());
        return true;
    }

    mCompletion(API_EINTERNAL);
    return false;
}

CommandMeetingEnd::CommandMeetingEnd(MegaClient *client, handle chatid, handle callid, int reason, CommandMeetingEndCompletion completion)
    : mCompletion(completion)
{
    cmd("mcme");
    arg("cid", (byte*)&chatid, MegaClient::CHATHANDLE);
    arg("mid", (byte*)&callid, MegaClient::CHATHANDLE);
    // At meeting first version, only valid reason is 0x02 (REJECTED)
    arg("r", reason);

    tag = client->reqtag;
}

CommandScheduledMeetingAddOrUpdate::CommandScheduledMeetingAddOrUpdate(MegaClient* client, const ScheduledMeeting *schedMeeting, CommandScheduledMeetingAddOrUpdateCompletion completion)
    : mScheduledMeeting(schedMeeting->copy()), mCompletion(completion)
{
    assert(schedMeeting);
    handle chatid = schedMeeting->chatid();
    handle schedId = schedMeeting->schedId();
    handle parentSchedId = schedMeeting->parentSchedId();

    // note: we need to B64 encode the following params: timezone(tz), title(t), description(d), attributes(at)
    cmd("mcsmp");

    // required params
    arg("cid", (byte*)& chatid, MegaClient::CHATHANDLE); // chatroom handle
    arg("tz", Base64::btoa(schedMeeting->timezone()).c_str());
    arg("s", schedMeeting->startDateTime().c_str());
    arg("e", schedMeeting->endDateTime().c_str());
    arg("t", Base64::btoa(schedMeeting->title()).c_str());
    arg("d", Base64::btoa(schedMeeting->description()).c_str());

    // optional params
    if (!ISUNDEF(schedId))                          { arg("id", (byte*)&schedId, MegaClient::CHATHANDLE); } // scheduled meeting ID
    if (!ISUNDEF(parentSchedId))                    { arg("p", (byte*)&parentSchedId, MegaClient::CHATHANDLE); } // parent scheduled meeting ID
    if (schedMeeting->cancelled() >= 0)             { arg("c", schedMeeting->cancelled()); }
    if (!schedMeeting->overrides().empty())         { arg("o", schedMeeting->overrides().c_str()); }
    if (!schedMeeting->attributes().empty())        { arg("at", Base64::btoa(schedMeeting->attributes()).c_str()); }

    if (schedMeeting->flags() && !schedMeeting->flags()->isEmpty())
    {
        arg("f", static_cast<long>(schedMeeting->flags()->getNumericValue()));
    }

    // rules are not mandatory to create a scheduled meeting, but if provided, frequency is required
    if (schedMeeting->rules())
    {
        const ScheduledRules* rules = schedMeeting->rules();
        beginobject("r");

        if (rules->isValidFreq(rules->freq()))
        {
            arg("f", rules->freqToString()); // required
        }

        if (rules->isValidInterval(rules->interval()))
        {
            arg("i", rules->interval());
        }

        if (!rules->until().empty())
        {
            arg("u", rules->until().c_str());
        }

        if (rules->byWeekDay() && !rules->byWeekDay()->empty())
        {
            beginarray("wd");
            for (auto i: *rules->byWeekDay())
            {
                element(static_cast<int>(i));
            }
            endarray();
        }

        if (rules->byMonthDay() && !rules->byMonthDay()->empty())
        {
            beginarray("md");
            for (auto i: *rules->byMonthDay())
            {
                element(static_cast<int>(i));
            }
            endarray();
        }

        if (rules->byMonthWeekDay() && !rules->byMonthWeekDay()->empty())
        {
            beginarray("mwd");
            for (auto i: *rules->byMonthWeekDay())
            {
                beginarray();
                element(static_cast<int>(i.first));
                element(static_cast<int>(i.second));
                endarray();
            }
            endarray();
        }
        endobject();
    }
    notself(client); // set i param to ignore action packet generated by our own action
    tag = client->reqtag;
}

bool CommandScheduledMeetingAddOrUpdate::procresult(Command::Result r)
{
    if (r.wasErrorOrOK())
    {
        if (mCompletion) { mCompletion(r.errorOrOK(), nullptr); }
        return true;
    }

    assert(mScheduledMeeting);
    auto it = client->chats.find(mScheduledMeeting->chatid());
    handle schedId = r.hasJsonItem() ? client->json.gethandle(MegaClient::CHATHANDLE) : UNDEF;
    if (it == client->chats.end() || ISUNDEF(schedId))
    {
        if (mCompletion) { mCompletion(API_EINTERNAL, nullptr); }
        return false;
    }

    ScheduledMeeting* result = nullptr;
    error e = API_EINTERNAL;

    TextChat* chat = it->second;
    mScheduledMeeting->setSchedId(schedId);
    bool res = chat->addOrUpdateSchedMeeting(mScheduledMeeting.get()); // add or update scheduled meeting if already exists
    if (res)
    {
        chat->setTag(tag ? tag : -1);
        client->notifychat(chat);

        result = mScheduledMeeting.get();
        e = API_OK;
    }

    if (mCompletion) { mCompletion(e, result); }
    return res;
}

CommandScheduledMeetingRemove::CommandScheduledMeetingRemove(MegaClient* client, handle chatid, handle schedMeeting, CommandScheduledMeetingRemoveCompletion completion)
    : mChatId(chatid), mSchedId(schedMeeting), mCompletion(completion)
{
    cmd("mcsmr");
    arg("id", (byte*) &schedMeeting, MegaClient::CHATHANDLE); // scheduled meeting handle
    notself(client); // set i param to ignore action packet generated by our own action
    tag = client->reqtag;
}

bool CommandScheduledMeetingRemove::procresult(Command::Result r)
{
    if (!r.wasErrorOrOK())
    {
        if (mCompletion) { mCompletion(r.errorOrOK()); }
        return false;
    }

    if (r.wasError(API_OK))
    {
        auto it = client->chats.find(mChatId);
        if (it == client->chats.end())
        {
            if (mCompletion) { mCompletion(API_EINTERNAL); }
            return false;
        }

        // remove scheduled meeting and all it's children
        TextChat* chat = it->second;
        if (chat->removeSchedMeeting(mSchedId))
        {
            chat->removeChildSchedMeetings(mSchedId);
            chat->setTag(tag ? tag : -1);
            client->notifychat(chat);

            // re-fetch scheduled meetings occurrences
<<<<<<< HEAD
            client->reqs.add(new CommandScheduledMeetingFetchEvents(client, chat->id, nullptr, nullptr, -1, nullptr));
=======
            client->reqs.add(new CommandScheduledMeetingFetchEvents(client, chat->id, nullptr, nullptr, 0, nullptr));
>>>>>>> d0932ee0
        }
    }

    if (mCompletion) { mCompletion(r.errorOrOK()); }
    return true;
}

CommandScheduledMeetingFetch::CommandScheduledMeetingFetch(MegaClient* client, handle chatid, handle schedMeeting, CommandScheduledMeetingFetchCompletion completion)
    : mChatId(chatid),
      mCompletion(completion)
{
    cmd("mcsmf");
    if (schedMeeting != UNDEF) { arg("id", (byte*) &schedMeeting, MegaClient::CHATHANDLE); }
    if (chatid != UNDEF)       { arg("cid", (byte*) &chatid, MegaClient::CHATHANDLE); }
    tag = client->reqtag;
}

bool CommandScheduledMeetingFetch::procresult(Command::Result r)
{
    if (r.wasErrorOrOK())
    {
        if (mCompletion) { mCompletion(r.errorOrOK(), nullptr); }
        return true;
    }

    auto it = client->chats.find(mChatId);
    if (it == client->chats.end() || !r.hasJsonArray())
    {
        if (mCompletion) { mCompletion(API_EINTERNAL, nullptr); }
        return false;
    }

    std::vector<std::unique_ptr<ScheduledMeeting>> schedMeetings;
    error err = client->parseScheduledMeetings(schedMeetings, false /*parsingOccurrences*/);
    if (err)
    {
        if (mCompletion) { mCompletion(err, nullptr); }
        return false;
    }

    if (mCompletion) { mCompletion(API_OK, &schedMeetings); }
    return true;
}

CommandScheduledMeetingFetchEvents::CommandScheduledMeetingFetchEvents(MegaClient* client, handle chatid, const char* since, const char* until, unsigned int count, CommandScheduledMeetingFetchEventsCompletion completion)
 : mChatId(chatid),
   mCompletion(completion ? completion : [](Error, const std::vector<std::unique_ptr<ScheduledMeeting>>*){})
{
    cmd("mcsmfo");
    arg("cid", (byte*) &chatid, MegaClient::CHATHANDLE);
    if (since)      { arg("cf", since); }
    if (until)      { arg("ct", until); }
<<<<<<< HEAD
    if (count > 0)  { arg("cc", count); }
=======
    if (count)      { arg("cc", count); }
>>>>>>> d0932ee0
    tag = client->reqtag;
}

bool CommandScheduledMeetingFetchEvents::procresult(Command::Result r)
{
    if (r.wasErrorOrOK())
    {
        if (mCompletion) { mCompletion(r.errorOrOK(), nullptr); }
        return true;
    }

    auto it = client->chats.find(mChatId);
    if (it == client->chats.end() || !r.hasJsonArray())
    {
        if (mCompletion) { mCompletion(API_EINTERNAL, nullptr); }
        return false;
    }

    TextChat* chat = it->second;
    std::vector<std::unique_ptr<ScheduledMeeting>> schedMeetings;
    error err = client->parseScheduledMeetings(schedMeetings, true /*parsingOccurrences*/);
    if (err)
    {
        if (mCompletion) { mCompletion(err, nullptr); }
        return false;
    }

    // if we have requested scheduled meetings occurrences for a chatid, we need to clear current occurrences cache for that chat, and replace by received ones from API
    // this approach is an API requirement

    // we will clear old sched meetings although there's any malformed sched meeting during the json parse
    LOG_debug << "Invalidating scheduled meetings ocurrences for chatid [" <<  Base64Str<MegaClient::CHATHANDLE>(chat->id) << "]";
    chat->clearSchedMeetingOccurrences();

    for (auto& schedMeeting: schedMeetings)
    {
        // add received scheduled meetings occurrences
        chat->addSchedMeetingOccurrence(schedMeeting.get());
    }

    // just notify once, for all ocurrences received for the same chat
    chat->changed.schedOcurr = true;
    chat->setTag(tag ? tag : -1);
    client->notifychat(chat);

    if (mCompletion) { mCompletion(API_OK, &schedMeetings); }
    return true;
}

#endif

} // namespace<|MERGE_RESOLUTION|>--- conflicted
+++ resolved
@@ -5789,11 +5789,7 @@
         {
             case 'f':
                 // nodes
-<<<<<<< HEAD
                 if (!client->readnodes(&client->json, 0, PUTNODES_APP, nullptr, false, true))
-=======
-                if (!client->readnodes(&client->json, 0, PUTNODES_APP, nullptr, false, false))
->>>>>>> d0932ee0
                 {
                     client->fetchingnodes = false;
                     client->mNodeManager.cleanNodes();
@@ -5804,11 +5800,7 @@
 
             case MAKENAMEID2('f', '2'):
                 // old versions
-<<<<<<< HEAD
                 if (!client->readnodes(&client->json, 0, PUTNODES_APP, nullptr, false, true))
-=======
-                if (!client->readnodes(&client->json, 0, PUTNODES_APP, nullptr, false, false))
->>>>>>> d0932ee0
                 {
                     client->fetchingnodes = false;
                     client->mNodeManager.cleanNodes();
@@ -9614,11 +9606,7 @@
             client->notifychat(chat);
 
             // re-fetch scheduled meetings occurrences
-<<<<<<< HEAD
-            client->reqs.add(new CommandScheduledMeetingFetchEvents(client, chat->id, nullptr, nullptr, -1, nullptr));
-=======
             client->reqs.add(new CommandScheduledMeetingFetchEvents(client, chat->id, nullptr, nullptr, 0, nullptr));
->>>>>>> d0932ee0
         }
     }
 
@@ -9671,11 +9659,7 @@
     arg("cid", (byte*) &chatid, MegaClient::CHATHANDLE);
     if (since)      { arg("cf", since); }
     if (until)      { arg("ct", until); }
-<<<<<<< HEAD
-    if (count > 0)  { arg("cc", count); }
-=======
     if (count)      { arg("cc", count); }
->>>>>>> d0932ee0
     tag = client->reqtag;
 }
 

--- conflicted
+++ resolved
@@ -5412,13 +5412,8 @@
                         newnode->parenthandle = UNDEF;
                         newnode->nodekey.assign((char*)key, FILENODEKEYLENGTH);
                         newnode->attrstring.reset(new string(a));
-<<<<<<< HEAD
-
-                        client->putnodes(client->mNodeManager.getRootNodeFiles(), NoVersioning, move(newnodes), nullptr, 0);
-
-=======
-                        client->putnodes(client->rootnodes.files, NoVersioning, move(newnodes), nullptr, 0, false);
->>>>>>> e1449448
+
+                        client->putnodes(client->mNodeManager.getRootNodeFiles(), NoVersioning, move(newnodes), nullptr, 0, false);
                     }
                     else if (havekey)
                     {

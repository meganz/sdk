/**
 * @file commands.cpp
 * @brief Implementation of various commands
 *
 * (c) 2013-2014 by Mega Limited, Auckland, New Zealand
 *
 * This file is part of the MEGA SDK - Client Access Engine.
 *
 * Applications using the MEGA API must present a valid application key
 * and comply with the the rules set forth in the Terms of Service.
 *
 * The MEGA SDK is distributed in the hope that it will be useful,
 * but WITHOUT ANY WARRANTY; without even the implied warranty of
 * MERCHANTABILITY or FITNESS FOR A PARTICULAR PURPOSE.
 *
 * @copyright Simplified (2-clause) BSD License.
 *
 * You should have received a copy of the license along with this
 * program.
 */

#include "mega/types.h"
#include "mega/command.h"
#include "mega/megaapp.h"
#include "mega/fileattributefetch.h"
#include "mega/base64.h"
#include "mega/transferslot.h"
#include "mega/transfer.h"
#include "mega/utils.h"
#include "mega/user.h"
#include "mega.h"
#include "mega/mediafileattribute.h"
#include "mega/heartbeats.h"

namespace mega {
HttpReqCommandPutFA::HttpReqCommandPutFA(NodeOrUploadHandle cth, fatype ctype, bool usehttps, int ctag, size_t size_only, std::unique_ptr<string> cdata, bool getIP, HttpReqCommandPutFA::Cb &&completion)
    : mCompletion(std::move(completion)), data(std::move(cdata))
{
    assert(!!size_only ^ !!data);   // get URL or upload data, not both
    assert(!!mCompletion ^ !!data);  // completion and upload are incompatible
    cmd("ufa");
    arg("s", data ? data->size() : size_only);

    if (cth.isNodeHandle())
    {
        arg("h", cth.nodeHandle());
    }

    progressreported = 0;
    persistent = true;  // object will be recycled either for retry or for
                        // posting to the file attribute server

    if (usehttps)
    {
        arg("ssl", 2);
    }

    if (getIP)
    {
        arg("v", 3);
    }

    th = cth;
    type = ctype;

    binary = true;

    tag = ctag;

    if (!mCompletion)
    {
        mCompletion = [this](Error e, const std::string & /*url*/, const vector<std::string> & /*ips*/)
        {
            if (!data || data->empty())
            {
                e = API_EARGS;
                LOG_err << "Data object is " << (!data ? "nullptr" : "empty");
            }

            if (e == API_OK)
            {
                LOG_debug << "Sending file attribute data";
                progressreported = 0;
                HttpReq::type = REQ_BINARY;
                post(client, data->data(), static_cast<unsigned>(data->size()));
            }
            else
            {
                client->app->putfa_result(th.nodeHandle().as8byte(), type, e);
            }
        };
    }
}

bool HttpReqCommandPutFA::procresult(Result r)
{
    client->looprequested = true;

    if (r.wasErrorOrOK())
    {
        if (r.wasError(API_EAGAIN) || r.wasError(API_ERATELIMIT))
        {
            status = REQ_FAILURE;
        }
        else
        {
            if (r.wasError(API_EACCESS))
            {
                // create a custom attribute indicating thumbnail can't be restored from this account
                Node *n = client->nodeByHandle(th.nodeHandle());

                char me64[12];
                Base64::btoa((const byte*)&client->me, MegaClient::USERHANDLE, me64);

                if (n && client->checkaccess(n, FULL) &&
                        (n->attrs.map.find('f') == n->attrs.map.end() || n->attrs.map['f'] != me64) )
                {
                    LOG_debug << "Restoration of file attributes is not allowed for current user (" << me64 << ").";

                    client->setattr(n, attr_map('f', me64), 0, nullptr, nullptr);
                }
            }

            status = REQ_SUCCESS;
            mCompletion(r.errorOrOK(), {}, {});
        }
        return true;
    }
    else
    {
        const char* p = NULL;
        std::vector<string> ips;

        for (;;)
        {
            switch (client->json.getnameid())
            {
                case 'p':
                    p = client->json.getvalue();
                    break;

                case MAKENAMEID2('i', 'p'):
                    loadIpsFromJson(ips);
                    break;

                case EOO:
                    if (!p)
                    {
                        status = REQ_FAILURE;
                    }
                    else
                    {
                        JSON::copystring(&posturl, p);

                        // cache resolved URLs if received
                        std::vector<string> urls(1, posturl);
                        std::vector<string> ipsCopy = ips;

                        if(!cacheresolvedurls(urls, std::move(ips)))
                        {
                            LOG_err << "Unpaired IPs received for URLs in `ufa` command. URLs: " << urls.size() << " IPs: " << ips.size();
                        }

                        mCompletion(API_OK, posturl, ipsCopy);

                        return true;
                    }
                    break;

                default:
                    if (!client->json.storeobject())
                    {
                        status = REQ_SUCCESS;
                        mCompletion(API_EINTERNAL, {}, {});
                        return false;
                    }
            }
        }
    }
}

m_off_t HttpReqCommandPutFA::transferred(MegaClient *client)
{
    if (httpiohandle)
    {
        client->httpio->postpos(httpiohandle);
        return true;
    }

    return 0;
}

CommandGetFA::CommandGetFA(MegaClient *client, int p, handle fahref)
{
    part = p;

    cmd("ufa");
    arg("fah", (byte*)&fahref, sizeof fahref);

    if (client->usehttps)
    {
        arg("ssl", 2);
    }

    arg("r", 1);
}

bool CommandGetFA::procresult(Result r)
{
    fafc_map::iterator it = client->fafcs.find(part);
    client->looprequested = true;

    if (r.wasErrorOrOK())
    {
        if (it != client->fafcs.end())
        {
            faf_map::iterator fafsit;
            for (fafsit = it->second->fafs[0].begin(); fafsit != it->second->fafs[0].end(); )
            {
                // move from fresh to pending
                it->second->fafs[1][fafsit->first] = fafsit->second;
                it->second->fafs[0].erase(fafsit++);
            }

            it->second->e = r.errorOrOK();
            it->second->req.status = REQ_FAILURE;
        }

        return true;
    }

    const char* p = NULL;

    for (;;)
    {
        switch (client->json.getnameid())
        {
            case 'p':
                p = client->json.getvalue();
                break;

            case EOO:
                if (it != client->fafcs.end())
                {
                    if (p)
                    {
                        JSON::copystring(&it->second->posturl, p);
                        it->second->urltime = Waiter::ds;
                        it->second->dispatch();
                    }
                    else
                    {
                        faf_map::iterator fafsit;
                        for (fafsit = it->second->fafs[0].begin(); fafsit != it->second->fafs[0].end(); )
                        {
                            // move from fresh to pending
                            it->second->fafs[1][fafsit->first] = fafsit->second;
                            it->second->fafs[0].erase(fafsit++);
                        }

                        it->second->e = API_EINTERNAL;
                        it->second->req.status = REQ_FAILURE;
                    }
                }

                return true;

            default:
                if (!client->json.storeobject())
                {
                    faf_map::iterator fafsit;
                    for (fafsit = it->second->fafs[0].begin(); fafsit != it->second->fafs[0].end(); )
                    {
                        // move from fresh to pending
                        it->second->fafs[1][fafsit->first] = fafsit->second;
                        it->second->fafs[0].erase(fafsit++);
                    }

                    it->second->e = API_EINTERNAL;
                    it->second->req.status = REQ_FAILURE;
                    return false;
                }
        }
    }
}

CommandAttachFA::CommandAttachFA(MegaClient *client, handle nh, fatype t, handle ah, int ctag)
{
    cmd("pfa");
    notself(client);

    arg("n", (byte*)&nh, MegaClient::NODEHANDLE);

    char buf[64];

    sprintf(buf, "%u*", t);
    Base64::btoa((byte*)&ah, sizeof(ah), strchr(buf + 2, 0));
    arg("fa", buf);

    h = nh;
    type = t;
    tag = ctag;
}

CommandAttachFA::CommandAttachFA(MegaClient *client, handle nh, fatype t, const std::string& encryptedAttributes, int ctag)
{
    cmd("pfa");
    notself(client);

    arg("n", (byte*)&nh, MegaClient::NODEHANDLE);

    arg("fa", encryptedAttributes.c_str());

    h = nh;
    type = t;
    tag = ctag;
}

bool CommandAttachFA::procresult(Result r)
{
    if (!r.wasErrorOrOK())
    {
         string fa;
         if (client->json.storeobject(&fa))
         {
             Node* n = client->nodebyhandle(h);
             if (n)
             {
                n->fileattrstring = fa;
                n->changed.fileattrstring = true;
                client->notifynode(n);
             }
             client->app->putfa_result(h, type, API_OK);
             return true;
         }
    }

    client->app->putfa_result(h, type, r.errorOrOK());
    return r.wasErrorOrOK();
}

// request upload target URL
CommandPutFile::CommandPutFile(MegaClient* client, TransferSlot* ctslot, int ms)
{
    tslot = ctslot;

    cmd("u");

    if (client->usehttps)
    {
        arg("ssl", 2);
    }

    arg("v", 3);
    arg("s", tslot->fa->size);
    arg("ms", ms);

    // send minimum set of different tree's roots for API to check overquota
    set<handle> targetRoots;
    bool begun = false;
    for (auto &file : tslot->transfer->files)
    {
        if (!file->h.isUndef())
        {
            Node *node = client->nodeByHandle(file->h);
            if (node)
            {
                handle rootnode = client->getrootnode(node)->nodehandle;
                if (targetRoots.find(rootnode) != targetRoots.end())
                {
                    continue;
                }

                targetRoots.insert(rootnode);
            }
            if (!begun)
            {
                beginarray("t");
                begun = true;
            }

            element((byte*)&file->h, MegaClient::NODEHANDLE);
        }
    }

    if (begun)
    {
        endarray();
    }
    else
    {
        // Target user goes alone, not inside an array. Note: we are skipping this if a)more than two b)the array had been created for node handles
        for (auto &file : tslot->transfer->files)
        {
            if (file->h.isUndef() && file->targetuser.size())
            {
                arg("t", file->targetuser.c_str());
                break;
            }
        }
    }
}

void CommandPutFile::cancel()
{
    Command::cancel();
    tslot = NULL;
}

// set up file transfer with returned target URL
bool CommandPutFile::procresult(Result r)
{
    if (tslot)
    {
        tslot->pendingcmd = NULL;
    }
    else
    {
        canceled = true;
    }

    if (r.wasErrorOrOK())
    {
        if (!canceled)
        {
            tslot->transfer->failed(r.errorOrOK(), *client->mTctableRequestCommitter);
        }

        return true;
    }

    std::vector<std::string> tempurls;
    std::vector<std::string> tempips;
    for (;;)
    {
        switch (client->json.getnameid())
        {
            case 'p':
                tempurls.push_back("");
                client->json.storeobject(canceled ? NULL : &tempurls.back());
                break;

            case MAKENAMEID2('i', 'p'):
                loadIpsFromJson(tempips);
                break;
            case EOO:
                if (canceled) return true;

                if (tempurls.size() == 1)
                {
                    if(!cacheresolvedurls(tempurls, std::move(tempips)))
                    {
                        LOG_err << "Unpaired IPs received for URLs in `u` command. URLs: " << tempurls.size() << " IPs: " << tempips.size();
                    }

                    tslot->transfer->tempurls = tempurls;
                    tslot->transferbuf.setIsRaid(tslot->transfer, tempurls, tslot->transfer->pos, tslot->maxRequestSize);
                    tslot->starttime = tslot->lastdata = client->waiter->ds;
                    tslot->progress();
                }
                else
                {
                    tslot->transfer->failed(API_EINTERNAL, *client->mTctableRequestCommitter);
                }
                return true;

            default:
                if (!client->json.storeobject())
                {
                    if (!canceled)
                    {
                        tslot->transfer->failed(API_EINTERNAL, *client->mTctableRequestCommitter);
                    }

                    return false;
                }
        }
    }
}

// request upload target URL
CommandGetPutUrl::CommandGetPutUrl(m_off_t size, int putmbpscap, bool forceSSL, bool getIP, CommandGetPutUrl::Cb completion)
    : mCompletion(completion)
{
    cmd("u");
    if (forceSSL)
    {
        arg("ssl", 2);
    }
    if (getIP)
    {
        arg("v", 3);
    }
    else
    {
        arg("v", 2);
    }
    arg("s", size);
    arg("ms", putmbpscap);
}


// set up file transfer with returned target URL
bool CommandGetPutUrl::procresult(Result r)
{
    string url;
    std::vector<string> ips;

    if (r.wasErrorOrOK())
    {
        if (!canceled)
        {
            mCompletion(r.errorOrOK(), url, ips);
        }
        return true;
    }

    for (;;)
    {
        switch (client->json.getnameid())
        {
            case 'p':
                client->json.storeobject(canceled ? nullptr : &url);
                break;
            case MAKENAMEID2('i', 'p'):
                loadIpsFromJson(ips);
                break;
            case EOO:
                if (canceled) return true;
                mCompletion(API_OK, url, ips);
                return true;

            default:
                if (!client->json.storeobject())
                {
                    if (!canceled)
                    {
                        mCompletion(API_EINTERNAL, string(), {});
                    }
                    return false;
                }
        }
    }
}

// request temporary source URL for DirectRead
CommandDirectRead::CommandDirectRead(MegaClient *client, DirectReadNode* cdrn)
{
    drn = cdrn;

    cmd("g");
    arg(drn->p ? "n" : "p", (byte*)&drn->h, MegaClient::NODEHANDLE);
    arg("g", 1); // server will provide download URL(s)/token(s) (if skipped, only information about the file)
    arg("v", 2);  // version 2: server can supply details for cloudraid files

    if (drn->privateauth.size())
    {
        arg("esid", drn->privateauth.c_str());
    }

    if (drn->publicauth.size())
    {
        arg("en", drn->publicauth.c_str());
    }

    if (drn->chatauth.size())
    {
        arg("cauth", drn->chatauth.c_str());
    }

    if (client->usehttps)
    {
        arg("ssl", 2);
    }
}

void CommandDirectRead::cancel()
{
    Command::cancel();
    drn = NULL;
}

bool CommandDirectRead::procresult(Result r)
{
    if (drn)
    {
        drn->pendingcmd = NULL;
    }

    if (r.wasErrorOrOK())
    {
        if (!canceled && drn)
        {
            drn->cmdresult(r.errorOrOK());
        }
        return true;
    }
    else
    {
        Error e(API_EINTERNAL);
        dstime tl = 0;
        std::vector<std::string> tempurls;

        for (;;)
        {
            switch (client->json.getnameid())
            {
                case 'g':
                    if (client->json.enterarray())   // now that we are requesting v2, the reply will be an array of 6 URLs for a raid download, or a single URL for the original direct download
                    {
                        for (;;)
                        {
                            std::string tu;
                            if (!client->json.storeobject(&tu))
                            {
                                break;
                            }
                            tempurls.push_back(tu);
                        }
                        client->json.leavearray();
                    }
                    else
                    {
                        std::string tu;
                        if (client->json.storeobject(&tu))
                        {
                            tempurls.push_back(tu);
                        }
                    }
                    if (tempurls.size() == 1 || tempurls.size() == RAIDPARTS)
                    {
                        if (drn)
                        {
                            drn->tempurls.swap(tempurls);
                            e.setErrorCode(API_OK);
                        }
                    }
                    else
                    {
                        e.setErrorCode(API_EINCOMPLETE);
                    }
                    break;

                case 's':
                    if (drn)
                    {
                        drn->size = client->json.getint();
                    }
                    break;

                case 'd':
                    e = API_EBLOCKED;
                    break;

                case 'e':
                    e = (error)client->json.getint();
                    break;

                case MAKENAMEID2('t', 'l'):
                    tl = dstime(client->json.getint());
                    break;

                case EOO:
                    if (!canceled && drn)
                    {
                        if (e == API_EOVERQUOTA && !tl)
                        {
                            // default retry interval
                            tl = MegaClient::DEFAULT_BW_OVERQUOTA_BACKOFF_SECS;
                        }

                        drn->cmdresult(e, e == API_EOVERQUOTA ? tl * 10 : 0);
                    }

                    return true;

                default:
                    if (!client->json.storeobject())
                    {
                        if (!canceled && drn)
                        {
                            drn->cmdresult(e);
                        }

                        return false;
                    }
            }
        }
    }
}

// request temporary source URL for full-file access (p == private node)
CommandGetFile::CommandGetFile(MegaClient *client, const byte* key, size_t keySize,
                               handle h, bool p, const char *privateauth,
                               const char *publicauth, const char *chatauth,
                               bool singleUrl, Cb &&completion)
{
    cmd("g");
    arg(p ? "n" : "p", (byte*)&h, MegaClient::NODEHANDLE);
    arg("g", 1); // server will provide download URL(s)/token(s) (if skipped, only information about the file)
    if (!singleUrl)
    {
        arg("v", 2);  // version 2: server can supply details for cloudraid files
    }

    if (client->usehttps)
    {
        arg("ssl", 2);
    }

    if (privateauth)
    {
        arg("esid", privateauth);
    }

    if (publicauth)
    {
        arg("en", publicauth);
    }

    if (chatauth)
    {
        arg("cauth", chatauth);
    }

    assert(key && "no key provided!");
    if (key && keySize != SymmCipher::KEYLENGTH)
    {
        assert (keySize <= FILENODEKEYLENGTH);
        memcpy(filekey, key, keySize);
        mFileKeyType = FILENODE;
    }
    else if (key && keySize == SymmCipher::KEYLENGTH)
    {
        memcpy(filekey, key, SymmCipher::KEYLENGTH);
        mFileKeyType = 1;
    }

    mCompletion = std::move(completion);
}

void CommandGetFile::cancel()
{
    Command::cancel();
}


void CommandGetFile::callFailedCompletion(const Error &e)
{
    assert(mCompletion);
    if (mCompletion)
    {
        mCompletion(e, -1, -1, -1, 0, nullptr, nullptr, nullptr, {}, {});
    }
}

// process file credentials
bool CommandGetFile::procresult(Result r)
{
    if (r.wasErrorOrOK())
    {
        if (!canceled)
        {
            callFailedCompletion(r.errorOrOK());
        }
        return true;
    }

    const char* at = nullptr;
    Error e(API_EINTERNAL);
    m_off_t s = -1;
    dstime tl = 0;
    std::unique_ptr<byte[]> buf;
    m_time_t ts = 0, tm = 0;

    // credentials relevant to a non-TransferSlot scenario (node query)
    string fileattrstring;
    string filenamestring;
    string filefingerprint;
    vector<string> tempurls;
    vector<string> tempips;

    for (;;)
    {
        switch (client->json.getnameid())
        {
            case 'g':
                if (client->json.enterarray())   // now that we are requesting v2, the reply will be an array of 6 URLs for a raid download, or a single URL for the original direct download
                {
                    for (;;)
                    {
                        std::string tu;
                        if (!client->json.storeobject(&tu))
                        {
                            break;
                        }
                        tempurls.push_back(tu);
                    }
                    client->json.leavearray();
                }
                else
                {
                    std::string tu;
                    if (client->json.storeobject(&tu))
                    {
                        tempurls.push_back(tu);
                    }
                }
                e.setErrorCode(API_OK);
                break;

            case MAKENAMEID2('i', 'p'):
                loadIpsFromJson(tempips);
                break;

            case 's':
                s = client->json.getint();
                break;

            case MAKENAMEID2('t', 's'):
                ts = client->json.getint();
                break;

            case MAKENAMEID3('t', 'm', 'd'):
                tm = ts + client->json.getint();
                break;

            case MAKENAMEID2('a', 't'):
                at = client->json.getvalue();
                break;

            case MAKENAMEID2('f', 'a'):
                client->json.storeobject(&fileattrstring);
                break;

            case 'e':
                e = (error)client->json.getint();
                break;

            case MAKENAMEID2('t', 'l'):
                tl = dstime(client->json.getint());
                break;

            case EOO:
            {
                // defer code that steals the ips <move(tempips)> and stores them in the cache
                // thus we can use them before going out of scope
                std::shared_ptr<void> deferThis(nullptr, [this, &tempurls, &tempips](...)
                {
                    if(!cacheresolvedurls(tempurls, std::move(tempips)))
                    {
                        LOG_err << "Unpaired IPs received for URLs in `g` command. URLs: " << tempurls.size() << " IPs: " << tempips.size();
                    }
                });

                if (canceled) //do not proceed: SymmCipher may no longer exist
                {
                    return true;
                }

                if (!at)
                {
                    callFailedCompletion(API_EINTERNAL);
                    return true;
                }

                // decrypt at and set filename
                SymmCipher * cipherer = client->getRecycledTemporaryTransferCipher(filekey, mFileKeyType);
                const char* eos = strchr(at, '"');
                buf.reset(Node::decryptattr(cipherer, at, eos ? eos - at : strlen(at)));
                if (!buf)
                {
                    callFailedCompletion(API_EKEY);
                    return true;
                }

                // all good, lets parse the attribute string
                JSON json;
                json.begin((char*)buf.get() + 5);

                for (;;)
                {
                    switch (json.getnameid())
                    {
                        case 'c':
                            if (!json.storeobject(&filefingerprint))
                            {
                                callFailedCompletion(API_EINTERNAL);
                                return true;
                            }
                            break;

                        case 'n':
                            if (!json.storeobject(&filenamestring))
                            {
                                callFailedCompletion(API_EINTERNAL);
                                return true;
                            }
                            break;

                        case EOO:
                            { //succeded, call completion function!
                                return mCompletion ? mCompletion(e, s, ts, tm, tl,
                                            &filenamestring, &filefingerprint, &fileattrstring,
                                            tempurls, tempips) : false;
                            }

                        default:
                            if (!json.storeobject())
                            {
                                callFailedCompletion(API_EINTERNAL);
                                return false;
                            }
                    }
                }
            }
            default:
                if (!client->json.storeobject())
                {
                    if (!canceled)
                    {
                        callFailedCompletion(API_EINTERNAL);
                    }
                    return false;
                }
        }
    }
}

CommandSetAttr::CommandSetAttr(MegaClient* client, Node* n, SymmCipher* cipher, const char* prevattr, Completion&& c)
{
    cmd("a");
    notself(client);

    string at;

    n->attrs.getjson(&at);
    client->makeattr(cipher, &at, at.c_str(), int(at.size()));

    arg("n", (byte*)&n->nodehandle, MegaClient::NODEHANDLE);
    arg("at", (byte*)at.c_str(), int(at.size()));

    h = n->nodeHandle();
    tag = 0;
    syncop = prevattr;

    if(prevattr)
    {
        pa = prevattr;
    }

    completion = move(c);
}

bool CommandSetAttr::procresult(Result r)
{
#ifdef ENABLE_SYNC
    if(r.wasError(API_OK) && syncop)
    {
        Node* node = client->nodeByHandle(h);
        if(node)
        {
            // After speculative instant completion removal, this is not needed (always sent via actionpacket code)
            LOG_debug << "Sync - remote rename from " << pa << " to " << node->displayname();
        }
    }
#endif
    if (completion) completion(h, r.errorOrOK());
    return r.wasErrorOrOK();
}

// (the result is not processed directly - we rely on the server-client
// response)
CommandPutNodes::CommandPutNodes(MegaClient* client, NodeHandle th,
                                 const char* userhandle, VersioningOption vo,
                                 vector<NewNode>&& newnodes, int ctag, putsource_t csource, const char *cauth,
                                 Completion&& resultFunction)
  : mResultFunction(resultFunction)
{
    byte key[FILENODEKEYLENGTH];

    assert(newnodes.size() > 0);
    nn = std::move(newnodes);
    type = userhandle ? USER_HANDLE : NODE_HANDLE;
    source = csource;
    cmd("p");
    notself(client);

    if (userhandle)
    {
        arg("t", userhandle);
        targethandle.setUndef();
    }
    else
    {
        arg("t", (byte*)&th, MegaClient::NODEHANDLE);
        targethandle = th;
    }

    arg("sm",1);

    if (cauth)
    {
        arg("cauth", cauth);
    }

    // "vb": when provided, it force to override the account-wide versioning behavior by the value indicated by client
    //     vb:1 to force it on
    //     vb:0 to force it off
    // Dont provide it at all to rely on the account-wide setting (as of the moment the command is processed).
    switch (vo)
    {
        case NoVersioning:
            break;

        case ClaimOldVersion:
            arg("vb", 1);
            break;

        case ReplaceOldVersion:
            arg("vb", m_off_t(0));
            break;

        case UseLocalVersioningFlag:
            arg("vb", !client->versions_disabled);
            vo = !client->versions_disabled ? ClaimOldVersion : ReplaceOldVersion;
            break;

        case UseServerVersioningFlag:
            break;
    }

    beginarray("n");

    for (unsigned i = 0; i < nn.size(); i++)
    {
        beginobject();

        NewNode* nni = &nn[i];
        switch (nni->source)
        {
            case NEW_NODE:
                arg("h", (byte*)&nni->nodehandle, MegaClient::NODEHANDLE);
                break;

            case NEW_PUBLIC:
                arg("ph", (byte*)&nni->nodehandle, MegaClient::NODEHANDLE);
                break;

            case NEW_UPLOAD:
                arg("h", nni->uploadtoken.data(), sizeof nn[0].uploadtoken);

                // include pending file attributes for this upload
                string s;

                if (nni->fileattributes)
                {
                    // if attributes are set on the newnode then the app is not using the pendingattr mechanism
                    s.swap(*nni->fileattributes);
                    nni->fileattributes.reset();
                }
                else
                {
                    client->pendingattrstring(nn[i].uploadhandle, &s);

#ifdef USE_MEDIAINFO
                    client->mediaFileInfo.addUploadMediaFileAttributes(nn[i].uploadhandle, &s);
#endif
                }

                if (s.size())
                {
                    arg("fa", s.c_str(), 1);
                }
        }

        if (!ISUNDEF(nn[i].parenthandle))
        {
            arg("p", (byte*)&nn[i].parenthandle, MegaClient::NODEHANDLE);
        }

        if (vo != NoVersioning &&
            nn[i].type == FILENODE && !nn[i].ovhandle.isUndef())
        {
            arg("ov", (byte*)&nn[i].ovhandle, MegaClient::NODEHANDLE);
        }
        nn[i].mVersioningOption = vo;

        arg("t", nn[i].type);
        arg("a", (byte*)nn[i].attrstring->data(), int(nn[i].attrstring->size()));

        if (!client->loggedIntoWritableFolder())
        {
            if (nn[i].nodekey.size() <= sizeof key)
            {
                client->key.ecb_encrypt((byte*)nn[i].nodekey.data(), key, nn[i].nodekey.size());
                arg("k", key, int(nn[i].nodekey.size()));
            }
            else
            {
                arg("k", (const byte*)nn[i].nodekey.data(), int(nn[i].nodekey.size()));
            }
        }
        endobject();
    }

    endarray();

    // add cr element for new nodes, if applicable
    if (type == NODE_HANDLE)
    {
        Node* tn;
        if ((tn = client->nodeByHandle(th)))
        {
            ShareNodeKeys snk;

            for (unsigned i = 0; i < nn.size(); i++)
            {
                switch (nn[i].source)
                {
                    case NEW_PUBLIC:
                    case NEW_NODE:
                        snk.add(nn[i].nodekey, nn[i].nodehandle, tn, 0);
                        break;

                    case NEW_UPLOAD:
                        snk.add(nn[i].nodekey, nn[i].nodehandle, tn, 0, nn[i].uploadtoken.data(), (int)sizeof nn[i].uploadtoken);
                        break;
                }
            }

            snk.get(this, true);
        }
    }

    tag = ctag;
}

// add new nodes and handle->node handle mapping
void CommandPutNodes::removePendingDBRecordsAndTempFiles()
{
    pendingdbid_map::iterator it = client->pendingtcids.find(tag);
    if (it != client->pendingtcids.end())
    {
        if (client->tctable)
        {
            client->mTctableRequestCommitter->beginOnce();
            vector<uint32_t> &ids = it->second;
            for (unsigned int i = 0; i < ids.size(); i++)
            {
                if (ids[i])
                {
                    client->tctable->del(ids[i]);
                }
            }
        }
        client->pendingtcids.erase(it);
    }
    pendingfiles_map::iterator pit = client->pendingfiles.find(tag);
    if (pit != client->pendingfiles.end())
    {
        vector<LocalPath> &pfs = pit->second;
        for (unsigned int i = 0; i < pfs.size(); i++)
        {
            client->fsaccess->unlinklocal(pfs[i]);
        }
        client->pendingfiles.erase(pit);
    }
}

bool CommandPutNodes::procresult(Result r)
{
    removePendingDBRecordsAndTempFiles();

    if (r.wasErrorOrOK())
    {
        LOG_debug << "Putnodes error " << r.errorOrOK();
        if (r.wasError(API_EOVERQUOTA))
        {
            if (client->isPrivateNode(targethandle))
            {
                client->activateoverquota(0, false);
            }
#ifdef ENABLE_SYNC
            else    // the target's account is overquota
            {
                if (source == PUTNODES_SYNC)
                {
                    client->disableSyncContainingNode(targethandle, FOREIGN_TARGET_OVERSTORAGE, false);
                }
            }
#endif
        }
#ifdef ENABLE_SYNC
        if (source == PUTNODES_SYNC)
        {
            if (r.wasError(API_EACCESS))
            {
                client->sendevent(99402, "API_EACCESS putting node in sync transfer", 0);
            }

            vector<NewNode> emptyVec;

            if (mResultFunction) mResultFunction(r.errorOrOK(), type, emptyVec, false);
            else client->app->putnodes_result(r.errorOrOK(), type, emptyVec);

            for (size_t i = 0; i < nn.size(); i++)
            {
                nn[i].localnode.reset();
            }

            client->putnodes_sync_result(r.errorOrOK(), nn);
            return true;
        }
        else
        {
#endif
            if (source == PUTNODES_APP)
            {
                if (mResultFunction) mResultFunction(r.errorOrOK(), type, nn, false);
                else client->app->putnodes_result(r.errorOrOK(), type, nn);

                return true;
            }
#ifdef ENABLE_SYNC
            else
            {
                client->putnodes_syncdebris_result(r.errorOrOK(), nn);
                return true;
            }
        }
#endif
    }

    Error e = API_EINTERNAL;
    bool noexit = true;
    bool empty = false;
    while (noexit)
    {
        switch (client->json.getnameid())
        {
            case 'f':
                empty = !memcmp(client->json.pos, "[]", 2);
                if (client->readnodes(&client->json, 1, source, &nn, tag, true))  // do apply keys to received nodes only as we go for command response, much much faster for many small responses
                {
                    e = API_OK;
                }
                else
                {
                    LOG_err << "Parse error (readnodes)";
                    e = API_EINTERNAL;
                    noexit = false;
                }
                break;

            case MAKENAMEID2('f', '2'):
                if (!client->readnodes(&client->json, 1, PUTNODES_APP, nullptr, 0, true))  // do apply keys to received nodes only as we go for command response, much much faster for many small responses
                {
                    LOG_err << "Parse error (readversions)";
                    e = API_EINTERNAL;
                    noexit = false;
                }
                break;

            default:
                if (client->json.storeobject())
                {
                    continue;
                }

                e = API_EINTERNAL;
                LOG_err << "Parse error (PutNodes)";

                // fall through
            case EOO:
                noexit = false;
                break;
        }
    }

    client->sendkeyrewrites();

    // when the target has been removed, the API automatically adds the new node/s
    // into the rubbish bin
    Node *tempNode = !nn.empty() ? client->nodebyhandle(nn.front().mAddedHandle) : nullptr;
    bool targetOverride = (tempNode && tempNode->parenthandle != targethandle.as8byte());

#ifdef ENABLE_SYNC
    if (source == PUTNODES_SYNC)
    {
        if (mResultFunction) mResultFunction(e, type, nn, targetOverride);
        else client->app->putnodes_result(e, type, nn, targetOverride);

        client->putnodes_sync_result(e, nn);
    }
    else
#endif
    if (source == PUTNODES_APP)
    {
#ifdef ENABLE_SYNC
        if (!targethandle.isUndef())
        {
            Node *parent = client->nodeByHandle(targethandle);
            if (parent && parent->localnode)
            {
                // A node has been added by a regular (non sync) putnodes
                // inside a synced folder, so force a syncdown to detect
                // and sync the changes.
                client->syncdownrequired = true;
            }
        }
#endif
        auto ec = (!e && empty) ? API_ENOENT : static_cast<error>(e);

        if (mResultFunction) mResultFunction(ec, type, nn, targetOverride);
        else client->app->putnodes_result((!e && empty) ? API_ENOENT : static_cast<error>(e), type, nn, targetOverride);
    }
#ifdef ENABLE_SYNC
    else
    {
        client->putnodes_syncdebris_result(e, nn);
    }
#endif
    return true;
}

CommandMoveNode::CommandMoveNode(MegaClient* client, Node* n, Node* t, syncdel_t csyncdel, NodeHandle prevparent, Completion&& c)
{
    h = n->nodeHandle();
    syncdel = csyncdel;
    np = t->nodeHandle();
    pp = prevparent;
    syncop = !pp.isUndef();

    cmd("m");

    // Special case for Move, we do set the 'i' field.
    // This is needed for backward compatibility, old versions used memcmp to detect if a 'd' actionpacket was followed by a 't'  actionpacket with the same 'i' (ie, a move)
    // Additionally the servers can't deliver `st` in that packet for the same reason.  And of course we will not ignore this `t` packet, despite setting 'i'.
    notself(client);

    arg("n", h);
    arg("t", t->nodeHandle());
    assert(t->type != FILENODE);

    TreeProcShareKeys tpsk;
    client->proctree(n, &tpsk);
    tpsk.get(this);

    tag = client->reqtag;
    completion = move(c);
}

bool CommandMoveNode::procresult(Result r)
{
    if (r.wasErrorOrOK())
    {
        if (r.wasError(API_EOVERQUOTA))
        {
            client->activateoverquota(0, false);
        }

#ifdef ENABLE_SYNC
        if (syncdel != SYNCDEL_NONE)
        {
            Node* syncn = client->nodeByHandle(h);

            if (syncn)
            {
                if (r.wasError(API_OK))
                {
                    Node* n;

                    // update all todebris records in the subtree
                    for (node_set::iterator it = client->todebris.begin(); it != client->todebris.end(); it++)
                    {
                        n = *it;

                        do {
                            if (n == syncn)
                            {
                                if (syncop)
                                {
                                    // After speculative instant completion removal, this is not needed (always sent via actionpacket code)
                                    client->syncs.forEachRunningSyncContainingNode(n, [&](Sync* s) {
                                        if ((*it)->type == FOLDERNODE)
                                        {
                                            LOG_debug << "Sync - remote folder deletion detected " << n->displayname();
                                        }
                                        else
                                        {
                                            LOG_debug << "Sync - remote file deletion detected " << n->displayname() << " Nhandle: " << LOG_NODEHANDLE(n->nodehandle);
                                        }
                                    });
                                }

                                (*it)->syncdeleted = syncdel;
                                break;
                            }
                        } while ((n = n->parent));
                    }
                }
                else
                {
                    Node *tn = NULL;
                    if (syncdel == SYNCDEL_BIN || syncdel == SYNCDEL_FAILED
                            || !(tn = client->nodeByHandle(client->rootnodes.rubbish)))
                    {
                        LOG_err << "Error moving node to the Rubbish Bin";
                        syncn->syncdeleted = SYNCDEL_NONE;
                        client->todebris.erase(syncn->todebris_it);
                        syncn->todebris_it = client->todebris.end();
                    }
                    else
                    {
                        int creqtag = client->reqtag;
                        client->reqtag = syncn->tag;
                        LOG_warn << "Move to Syncdebris failed. Moving to the Rubbish Bin instead.";
                        client->rename(syncn, tn, SYNCDEL_FAILED, pp, nullptr, nullptr);
                        client->reqtag = creqtag;
                    }
                }
            }
        }
        else if(syncop)
        {
            Node *n = client->nodeByHandle(h);
            if(n)
            {
                // After speculative instant completion removal, this is not needed (always sent via actionpacket code)
                Node* prevparent = client->nodeByHandle(pp);
                LOG_debug << "Sync - remote move detected: " << n->displayname() <<
                    " from " << (prevparent ? prevparent->displayname() : "?") <<
                    " to " << (n->parent ? n->parent->displayname() : "?");
            }
        }
#endif
        // Movement of shares and pending shares into Rubbish should remove them
        if (r.wasStrictlyError() && syncdel == SYNCDEL_NONE)
        {
            client->sendevent(99439, "Unexpected move error", 0);
        }
    }
    if (completion) completion(h, r.errorOrOK());
    return r.wasErrorOrOK();
}

CommandDelNode::CommandDelNode(MegaClient* client, NodeHandle th, bool keepversions, int cmdtag, std::function<void(NodeHandle, Error)>&& f)
    : mResultFunction(move(f))
{
    cmd("d");
    notself(client);

    arg("n", (byte*)&th, MegaClient::NODEHANDLE);

    if (keepversions)
    {
        arg("v", 1);
    }

    h = th;
    tag = cmdtag;
}

bool CommandDelNode::procresult(Result r)
{
    if (r.wasErrorOrOK())
    {
        if (mResultFunction)    mResultFunction(h, r.errorOrOK());
        else         client->app->unlink_result(h.as8byte(), r.errorOrOK());
        return true;
    }
    else
    {
        error e = API_OK;

        for (;;)
        {
            switch (client->json.getnameid())
            {
                case 'r':
                    if (client->json.enterarray())
                    {
                        if(client->json.isnumeric())
                        {
                            e = (error)client->json.getint();
                        }

                        client->json.leavearray();
                    }
                    break;

                case EOO:
                    if (mResultFunction)    mResultFunction(h, e);
                    else         client->app->unlink_result(h.as8byte(), e);
                    return true;

                default:
                    if (!client->json.storeobject())
                    {
                        if (mResultFunction)    mResultFunction(h, API_EINTERNAL);
                        else         client->app->unlink_result(h.as8byte(), API_EINTERNAL);
                        return false;
                    }
            }
        }
    }
}


CommandDelVersions::CommandDelVersions(MegaClient* client)
{
    cmd("dv");
    tag = client->reqtag;
}

bool CommandDelVersions::procresult(Result r)
{
    client->app->unlinkversions_result(r.errorOrOK());
    return r.wasErrorOrOK();
}

CommandKillSessions::CommandKillSessions(MegaClient* client)
{
    cmd("usr");
    arg("ko", 1); // Request to kill all sessions except the current one

    h = UNDEF;
    tag = client->reqtag;
}

CommandKillSessions::CommandKillSessions(MegaClient* client, handle sessionid)
{
    cmd("usr");
    beginarray("s");
    element(sessionid, MegaClient::USERHANDLE);
    endarray();

    h = sessionid;
    tag = client->reqtag;
}

bool CommandKillSessions::procresult(Result r)
{
    client->app->sessions_killed(h, r.errorOrOK());
    return r.wasErrorOrOK();
}

CommandLogout::CommandLogout(MegaClient *client, Completion completion, bool keepSyncConfigsFile)
  : mCompletion(std::move(completion))
  , mKeepSyncConfigsFile(keepSyncConfigsFile)
{
    cmd("sml");

    batchSeparately = true;

    tag = client->reqtag;
}

bool CommandLogout::procresult(Result r)
{
    assert(r.wasErrorOrOK());
    if (client->loggingout > 0)
    {
        client->loggingout--;
    }
    if(r.wasError(API_OK))
    {
        // We are logged out, but we mustn't call locallogout until we exit this call
        // stack for processing CS batches, as it deletes data currently in use.
        Completion completion = std::move(mCompletion);
        bool keepSyncConfigsFile = mKeepSyncConfigsFile;
        client->mOnCSCompletion = [=](MegaClient* client){
            client->locallogout(true, keepSyncConfigsFile);
            completion(API_OK);
        };
    }
    else
    {
        mCompletion(r.errorOrOK());
    }
    return true;
}

CommandPrelogin::CommandPrelogin(MegaClient* client, const char* email)
{
    cmd("us0");
    arg("user", email);
    batchSeparately = true;  // in case the account is blocked (we need to get a sid so we can issue whyamiblocked)

    this->email = email;
    tag = client->reqtag;
}

bool CommandPrelogin::procresult(Result r)
{
    if (r.wasErrorOrOK())
    {
        client->app->prelogin_result(0, NULL, NULL, r.errorOrOK());
        return true;
    }

    assert(r.hasJsonObject());
    int v = 0;
    string salt;
    for (;;)
    {
        switch (client->json.getnameid())
        {
            case 'v':
                v = int(client->json.getint());
                break;
            case 's':
                client->json.storeobject(&salt);
                break;
            case EOO:
                if (v == 0)
                {
                    LOG_err << "No version returned";
                    client->app->prelogin_result(0, NULL, NULL, API_EINTERNAL);
                }
                else if (v > 2)
                {
                    LOG_err << "Version of account not supported";
                    client->app->prelogin_result(0, NULL, NULL, API_EINTERNAL);
                }
                else if (v == 2 && !salt.size())
                {
                    LOG_err << "No salt returned";
                    client->app->prelogin_result(0, NULL, NULL, API_EINTERNAL);
                }
                else
                {
                    client->accountversion = v;
                    Base64::atob(salt, client->accountsalt);
                    client->app->prelogin_result(v, &email, &salt, API_OK);
                }
                return true;
            default:
                if (!client->json.storeobject())
                {
                    client->app->prelogin_result(0, NULL, NULL, API_EINTERNAL);
                    return false;
                }
        }
    }
}

// login request with user e-mail address and user hash
CommandLogin::CommandLogin(MegaClient* client, const char* email, const byte *emailhash, int emailhashsize, const byte *sessionkey, int csessionversion, const char *pin)
{
    cmd("us");
    batchSeparately = true;  // in case the account is blocked (we need to get a sid so we can issue whyamiblocked)

    // are we just performing a session validation?
    checksession = !email;
    sessionversion = csessionversion;

    if (!checksession)
    {
        arg("user", email);
        arg("uh", emailhash, emailhashsize);
        if (pin)
        {
            arg("mfa", pin);
        }
    }
    else
    {
        if (client->sctable && client->dbaccess->currentDbVersion == DbAccess::LEGACY_DB_VERSION)
        {
            LOG_debug << "Requesting a local cache upgrade";
            arg("fa", 1);
        }
    }

    if (sessionkey)
    {
        arg("sek", sessionkey, SymmCipher::KEYLENGTH);
    }

    if (client->cachedscsn != UNDEF)
    {
        arg("sn", (byte*)&client->cachedscsn, sizeof client->cachedscsn);
    }

    string deviceIdHash = client->getDeviceidHash();
    if (!deviceIdHash.empty())
    {
        arg("si", deviceIdHash.c_str());
    }
    else
    {
        client->sendevent(99454, "Device-id not available at login");
    }

    tag = client->reqtag;
}

// process login result
bool CommandLogin::procresult(Result r)
{
    if (r.wasErrorOrOK())
    {
        client->app->login_result(r.errorOrOK());
        return true;
    }

    assert(r.hasJsonObject());
    byte hash[SymmCipher::KEYLENGTH];
    byte sidbuf[AsymmCipher::MAXKEYLENGTH];
    byte privkbuf[AsymmCipher::MAXKEYLENGTH * 2];
    byte sek[SymmCipher::KEYLENGTH];
    int len_k = 0, len_privk = 0, len_csid = 0, len_tsid = 0, len_sek = 0;
    handle me = UNDEF;
    bool fa = false;
    bool ach = false;

    for (;;)
    {
        switch (client->json.getnameid())
        {
            case 'k':
                len_k = client->json.storebinary(hash, sizeof hash);
                break;

            case 'u':
                me = client->json.gethandle(MegaClient::USERHANDLE);
                break;

            case MAKENAMEID3('s', 'e', 'k'):
                len_sek = client->json.storebinary(sek, sizeof sek);
                break;

            case MAKENAMEID4('t', 's', 'i', 'd'):
                len_tsid = client->json.storebinary(sidbuf, sizeof sidbuf);
                break;

            case MAKENAMEID4('c', 's', 'i', 'd'):
                len_csid = client->json.storebinary(sidbuf, sizeof sidbuf);
                break;

            case MAKENAMEID5('p', 'r', 'i', 'v', 'k'):
                len_privk = client->json.storebinary(privkbuf, sizeof privkbuf);
                break;

            case MAKENAMEID2('f', 'a'):
                fa = client->json.getint();
                break;

            case MAKENAMEID3('a', 'c', 'h'):
                ach = client->json.getint();
                break;

            case MAKENAMEID2('s', 'n'):
                if (!client->json.getint())
                {
                    // local state cache continuity rejected: read state from
                    // server instead
                    client->cachedscsn = UNDEF;
                }
                break;

            case EOO:
                if (!checksession)
                {
                    if (ISUNDEF(me) || len_k != sizeof hash)
                    {
                        client->app->login_result(API_EINTERNAL);
                        return true;
                    }

                    // decrypt and set master key
                    client->key.ecb_decrypt(hash);
                    client->key.setkey(hash);
                }
                else
                {
                    if (fa && client->sctable)
                    {
                        client->sctable->remove();
                        client->sctable.reset();
                        client->pendingsccommit = false;
                        client->cachedscsn = UNDEF;
                        client->dbaccess->currentDbVersion = DbAccess::DB_VERSION;

                        client->sendevent(99404, "Local DB upgrade granted", 0);
                    }
                }

                if (len_sek)
                {
                    if (len_sek != SymmCipher::KEYLENGTH)
                    {
                        client->app->login_result(API_EINTERNAL);
                        return true;
                    }

                    if (checksession && sessionversion)
                    {
                        byte k[SymmCipher::KEYLENGTH];
                        memcpy(k, client->key.key, sizeof(k));

                        client->key.setkey(sek);
                        client->key.ecb_decrypt(k);
                        client->key.setkey(k);
                    }
                }

                if (len_tsid)
                {
                    client->sid.assign((const char *)sidbuf, MegaClient::SIDLEN);

                    // account does not have an RSA keypair set: verify
                    // password using symmetric challenge
                    if (!client->checktsid(sidbuf, len_tsid))
                    {
                        LOG_warn << "Error checking tsid";
                        client->app->login_result(API_ENOENT);
                        return true;
                    }

                    // add missing RSA keypair
                    LOG_info << "Generating and adding missing RSA keypair";
                    client->setkeypair();
                }
                else
                {
                    // account has RSA keypair: decrypt server-provided session ID
                    if (len_privk < 256)
                    {
                        if (!checksession)
                        {
                            client->app->login_result(API_EINTERNAL);
                            return true;
                        }
                        else if (!client->ephemeralSessionPlusPlus)
                        {
                            // logging in with tsid to an account without a RSA keypair
                            LOG_info << "Generating and adding missing RSA keypair";
                            client->setkeypair();
                        }
                    }
                    else
                    {
                        // decrypt and set private key
                        client->key.ecb_decrypt(privkbuf, len_privk);
                        client->mPrivKey.resize(AsymmCipher::MAXKEYLENGTH * 2);
                        client->mPrivKey.resize(Base64::btoa(privkbuf, len_privk, (char *)client->mPrivKey.data()));

                        if (!client->asymkey.setkey(AsymmCipher::PRIVKEY, privkbuf, len_privk))
                        {
                            LOG_warn << "Error checking private key";
                            client->app->login_result(API_ENOENT);
                            return true;
                        }
                    }

                    if (!checksession)
                    {
                        if (len_csid < 32)
                        {
                            client->app->login_result(API_EINTERNAL);
                            return true;
                        }

                        byte buf[sizeof me];

                        // decrypt and set session ID for subsequent API communication
                        if (!client->asymkey.decrypt(sidbuf, len_csid, sidbuf, MegaClient::SIDLEN)
                                // additionally, check that the user's handle included in the session matches the own user's handle (me)
                                || (Base64::atob((char*)sidbuf + SymmCipher::KEYLENGTH, buf, sizeof buf) != sizeof buf)
                                || (me != MemAccess::get<handle>((const char*)buf)))
                        {
                            client->app->login_result(API_EINTERNAL);
                            return true;
                        }

                        client->sid.assign((const char *)sidbuf, MegaClient::SIDLEN);
                    }
                }

                client->me = me;
                client->uid = Base64Str<MegaClient::USERHANDLE>(client->me);
                client->achievements_enabled = ach;
                // Force to create own user
                client->finduser(me, 1);

                if (len_sek)
                {
                    client->sessionkey.assign((const char *)sek, sizeof(sek));
                }

                client->openStatusTable(true);
                client->app->login_result(API_OK);
                client->getaccountdetails(std::make_shared<AccountDetails>(), false, false, true, false, false, false);
                return true;

            default:
                if (!client->json.storeobject())
                {
                    client->app->login_result(API_EINTERNAL);
                    return false;
                }
        }
    }
}

CommandShareKeyUpdate::CommandShareKeyUpdate(MegaClient*, handle sh, const char* uid, const byte* key, int len)
{
    cmd("k");
    beginarray("sr");

    element(sh, MegaClient::NODEHANDLE);
    element(uid);
    element(key, len);

    endarray();
}

CommandShareKeyUpdate::CommandShareKeyUpdate(MegaClient* client, handle_vector* v)
{
    Node* n;
    byte sharekey[SymmCipher::KEYLENGTH];

    cmd("k");
    beginarray("sr");

    for (size_t i = v->size(); i--;)
    {
        handle h = (*v)[i];

        if ((n = client->nodebyhandle(h)) && n->sharekey)
        {
            client->key.ecb_encrypt(n->sharekey->key, sharekey, SymmCipher::KEYLENGTH);

            element(h, MegaClient::NODEHANDLE);
            element(client->me, MegaClient::USERHANDLE);
            element(sharekey, SymmCipher::KEYLENGTH);
        }
    }

    endarray();
}

// add/remove share; include node share keys if new share
CommandSetShare::CommandSetShare(MegaClient* client, Node* n, User* u, accesslevel_t a, bool newshare, const char* msg, bool writable, const char* personal_representation, int ctag, std::function<void(Error, bool writable)> f)
{
    byte auth[SymmCipher::BLOCKSIZE];
    byte key[SymmCipher::KEYLENGTH];
    byte asymmkey[AsymmCipher::MAXKEYLENGTH];
    int t = 0;

    tag = ctag;

    sh = n->nodehandle;
    user = u;
    access = a;
    mWritable = writable;

    completion = move(f);
    assert(completion);

    cmd("s2");
    arg("n", (byte*)&sh, MegaClient::NODEHANDLE);

    // Only for inviting non-contacts
    if (personal_representation && personal_representation[0])
    {
        this->personal_representation = personal_representation;
        arg("e", personal_representation);
    }

    if (msg && msg[0])
    {
        this->msg = msg;
        arg("msg", msg);
    }

    if (a != ACCESS_UNKNOWN)
    {
        // securely store/transmit share key
        // by creating a symmetrically (for the sharer) and an asymmetrically
        // (for the sharee) encrypted version
        memcpy(key, n->sharekey->key, sizeof key);
        memcpy(asymmkey, key, sizeof key);

        client->key.ecb_encrypt(key);
        arg("ok", key, sizeof key);

        if (u && u->pubk.isvalid())
        {
            t = u->pubk.encrypt(client->rng, asymmkey, SymmCipher::KEYLENGTH, asymmkey, sizeof asymmkey);
        }

        // outgoing handle authentication
        client->handleauth(sh, auth);
        arg("ha", auth, sizeof auth);
    }

    beginarray("s");
    beginobject();

    arg("u", u ? ((u->show == VISIBLE) ? u->uid.c_str() : u->email.c_str()) : MegaClient::EXPORTEDLINK);
    // if the email is registered, the pubk request has returned the userhandle -->
    // sending the userhandle instead of the email makes the API to assume the user is already a contact

    if (a != ACCESS_UNKNOWN)
    {
        arg("r", a);

        if (u && u->pubk.isvalid() && t)
        {
            arg("k", asymmkey, t);
        }
    }

    endobject();
    endarray();

    // only for a fresh share: add cr element with all node keys encrypted to
    // the share key
    if (newshare)
    {
        // the new share's nodekeys for this user: generate node list
        TreeProcShareKeys tpsk(n);
        client->proctree(n, &tpsk);
        tpsk.get(this);
    }
}

// process user element (email/handle pairs)
bool CommandSetShare::procuserresult(MegaClient* client)
{
    while (client->json.enterobject())
    {
        handle uh = UNDEF;
        const char* m = NULL;

        for (;;)
        {
            switch (client->json.getnameid())
            {
                case 'u':
                    uh = client->json.gethandle(MegaClient::USERHANDLE);
                    break;

                case 'm':
                    m = client->json.getvalue();
                    break;

                case EOO:
                    if (!ISUNDEF(uh) && m)
                    {
                        client->mapuser(uh, m);
                    }
                    return true;

                default:
                    if (!client->json.storeobject())
                    {
                        return false;
                    }
            }
        }
    }

    return false;
}

// process result of share addition/modification
bool CommandSetShare::procresult(Result r)
{
    if (r.wasErrorOrOK())
    {
        completion(r.errorOrOK(), mWritable);
        return true;
    }

    for (;;)
    {
        switch (client->json.getnameid())
        {
            case MAKENAMEID2('o', 'k'):  // an owner key response will only
                                         // occur if the same share was created
                                         // concurrently with a different key
            {
                byte key[SymmCipher::KEYLENGTH + 1];
                if (client->json.storebinary(key, sizeof key + 1) == SymmCipher::KEYLENGTH)
                {
                    Node* n;

                    if ((n = client->nodebyhandle(sh)) && n->sharekey)
                    {
                        client->key.ecb_decrypt(key);
                        n->sharekey->setkey(key);

                        // repeat attempt with corrected share key
                        client->reqs.add(new CommandSetShare(client, n, user, access, 0, msg.c_str(), mWritable, personal_representation.c_str(),
                                         tag, move(completion)));
                        return false;
                    }
                }
                break;
            }

            case 'u':   // user/handle confirmation
                if (client->json.enterarray())
                {
                    while (procuserresult(client))
                    {}
                    client->json.leavearray();
                }
                break;

            case 'r':
                if (client->json.enterarray())
                {
                    while (client->json.isnumeric())
                    {
                        // intermediate result updates, not final completion
                        // we used to call share_result but it wasn't used
                        client->json.getint();
                    }

                    client->json.leavearray();
                }
                break;

            case MAKENAMEID3('s', 'n', 'k'):
                client->procsnk(&client->json);
                break;

            case MAKENAMEID3('s', 'u', 'k'):
                client->procsuk(&client->json);
                break;

            case MAKENAMEID2('c', 'r'):
                client->proccr(&client->json);
                break;

            case EOO:
                completion(API_OK, mWritable);
                return true;

            default:
                if (!client->json.storeobject())
                {
                    return false;
                }
        }
    }
}

CommandSetPendingContact::CommandSetPendingContact(MegaClient* client, const char* temail, opcactions_t action, const char* msg, const char* oemail, handle contactLink, Completion completion)
{
    cmd("upc");

    if (oemail != NULL)
    {
        arg("e", oemail);
    }

    arg("u", temail);
    switch (action)
    {
        case OPCA_DELETE:
            arg("aa", "d");
            break;
        case OPCA_REMIND:
            arg("aa", "r");
            break;
        case OPCA_ADD:
            arg("aa", "a");
            if (!ISUNDEF(contactLink))
            {
                arg("cl", (byte*)&contactLink, MegaClient::CONTACTLINKHANDLE);
            }
            break;
    }

    if (msg != NULL)
    {
        arg("msg", msg);
    }

    if (action != OPCA_REMIND)  // for reminders, need the actionpacket to update `uts`
    {
        notself(client);
    }

    tag = client->reqtag;
    this->action = action;
    this->temail = temail;

    // Assume we've been passed a completion function.
    mCompletion = std::move(completion);
}

bool CommandSetPendingContact::procresult(Result r)
{
    if (r.wasErrorOrOK())
    {
        handle pcrhandle = UNDEF;
        if (r.wasError(API_OK)) // response for delete & remind actions is always numeric
        {
            // find the PCR by email
            PendingContactRequest *pcr = NULL;
            for (handlepcr_map::iterator it = client->pcrindex.begin();
                 it != client->pcrindex.end(); it++)
            {
                if (it->second->targetemail == temail)
                {
                    pcr = it->second.get();
                    pcrhandle = pcr->id;
                    break;
                }
            }

            if (!pcr)
            {
                LOG_err << "Reminded/deleted PCR not found";
            }
            else if (action == OPCA_DELETE)
            {
                pcr->changed.deleted = true;
                client->notifypcr(pcr);

                // remove pending shares related to the deleted PCR
                Node *n;
                for (node_map::iterator it = client->nodes.begin(); it != client->nodes.end(); it++)
                {
                    n = it->second;
                    if (n->pendingshares && n->pendingshares->find(pcr->id) != n->pendingshares->end())
                    {
                        client->newshares.push_back(
                                    new NewShare(n->nodehandle, 1, n->owner, ACCESS_UNKNOWN,
                                                 0, NULL, NULL, pcr->id, false));
                    }
                }

                client->mergenewshares(1);
            }
        }

        doComplete(pcrhandle, r.errorOrOK(), this->action);
        return true;
    }

    // if the PCR has been added, the response contains full details
    handle p = UNDEF;
    m_time_t ts = 0;
    m_time_t uts = 0;
    const char *eValue = NULL;
    const char *m = NULL;
    const char *msg = NULL;
    PendingContactRequest *pcr = NULL;
    for (;;)
    {
        switch (client->json.getnameid())
        {
            case 'p':
                p = client->json.gethandle(MegaClient::PCRHANDLE);
                break;
            case 'm':
                m = client->json.getvalue();
                break;
            case 'e':
                eValue = client->json.getvalue();
                break;
            case MAKENAMEID3('m', 's', 'g'):
                msg = client->json.getvalue();
                break;
            case MAKENAMEID2('t', 's'):
                ts = client->json.getint();
                break;
            case MAKENAMEID3('u', 't', 's'):
                uts = client->json.getint();
                break;
            case EOO:
                if (ISUNDEF(p))
                {
                    LOG_err << "Error in CommandSetPendingContact. Undefined handle";
                    doComplete(UNDEF, API_EINTERNAL, this->action);
                    return true;
                }

                if (action != OPCA_ADD || !eValue || !m || ts == 0 || uts == 0)
                {
                    LOG_err << "Error in CommandSetPendingContact. Wrong parameters";
                    doComplete(UNDEF, API_EINTERNAL, this->action);
                    return true;
                }

                pcr = new PendingContactRequest(p, eValue, m, ts, uts, msg, true);
                client->mappcr(p, unique_ptr<PendingContactRequest>(pcr));

                client->notifypcr(pcr);
                doComplete(p, API_OK, this->action);
                return true;

            default:
                if (!client->json.storeobject())
                {
                    LOG_err << "Error in CommandSetPendingContact. Parse error";
                    doComplete(UNDEF, API_EINTERNAL, this->action);
                    return false;
                }
        }
    }
}

void CommandSetPendingContact::doComplete(handle handle, error result, opcactions_t actions)
{
    if (!mCompletion)
        return client->app->setpcr_result(handle, result, actions);

    mCompletion(handle, result, actions);
}

CommandUpdatePendingContact::CommandUpdatePendingContact(MegaClient* client, handle p, ipcactions_t action, Completion completion)
{
    cmd("upca");

    arg("p", (byte*)&p, MegaClient::PCRHANDLE);
    switch (action)
    {
        case IPCA_ACCEPT:
            arg("aa", "a");
            break;
        case IPCA_DENY:
            arg("aa", "d");
            break;
        case IPCA_IGNORE:
        default:
            arg("aa", "i");
            break;
    }

    tag = client->reqtag;
    this->action = action;

    // Assume we've been provided a completion function.
    mCompletion = std::move(completion);
}

bool CommandUpdatePendingContact::procresult(Result r)
{
    doComplete(r.errorOrOK(), this->action);

    return r.wasErrorOrOK();
}


void CommandUpdatePendingContact::doComplete(error result, ipcactions_t actions)
{
    if (!mCompletion)
        return client->app->updatepcr_result(result, actions);

    mCompletion(result, actions);
}

CommandEnumerateQuotaItems::CommandEnumerateQuotaItems(MegaClient* client)
{
    cmd("utqa");
    arg("nf", 3);
    arg("b", 1);
    tag = client->reqtag;
}

bool CommandEnumerateQuotaItems::procresult(Result r)
{
    if (r.wasErrorOrOK())
    {
        client->app->enumeratequotaitems_result(r.errorOrOK());
        return true;
    }

    string currency; // common for all plans, populated from `l` object

    while (client->json.enterobject())
    {
        handle product = UNDEF;
        int prolevel = -1, gbstorage = -1, gbtransfer = -1, months = -1, type = -1;
        unsigned amount = 0, amountMonth = 0, localPrice = 0;
        string description;
        string ios_id;
        string android_id;

        unique_ptr<BusinessPlan> bizPlan;
        unique_ptr<CurrencyData> currencyData;

        bool finished = false;
        bool readingL = false;
        const char* buf = nullptr;
        while (!finished)
        {
            buf = nullptr;

            switch (client->json.getnameid())
            {
                case MAKENAMEID1('l'):  // currency localization
                {
                    if (!client->json.enterobject())
                    {
                        LOG_err << "Failed to parse Enumerate-quota-items response, `l` object";
                        client->app->enumeratequotaitems_result(API_EINTERNAL);
                        return false;
                    }

                    currencyData = mega::make_unique<CurrencyData>();
                    readingL = true;

                    while (!finished)
                    {
                        buf = nullptr;

                        switch(client->json.getnameid())
                        {
                            case MAKENAMEID1('c'):  // currency, ie. EUR
                                buf = client->json.getvalue();
                                JSON::copystring(&currencyData->currencyName, buf);
                                currency = currencyData->currencyName;
                                break;
                            case MAKENAMEID2('c', 's'): // currency symbol, ie. €
                                buf = client->json.getvalue();
                                JSON::copystring(&currencyData->currencySymbol, buf);
                                break;
                            case MAKENAMEID2('l', 'c'):  // local currency, ie. NZD
                                buf = client->json.getvalue();
                                JSON::copystring(&currencyData->localCurrencyName, buf);
                                break;
                            case MAKENAMEID3('l', 'c', 's'):    // local currency symbol, ie. $
                                buf = client->json.getvalue();
                                JSON::copystring(&currencyData->localCurrencySymbol, buf);
                                break;
                            case EOO:
                                // sanity checks for received data
                                if (currencyData->currencyName.empty() || currencyData->currencySymbol.empty())
                                {
                                    LOG_err << "Failed to parse Enumerate-quota-items response, `l` data";
                                    client->app->enumeratequotaitems_result(API_EINTERNAL);
                                    return true;
                                }

                                finished = true;    // exits from the outer loop too
                                client->json.leaveobject(); // 'l' object
                                break;
                            default:
                                if (!client->json.storeobject())
                                {
                                    LOG_err << "Failed to parse Enumerate-quota-items response, store `l` data";
                                    client->app->enumeratequotaitems_result(API_EINTERNAL);
                                    return false;
                                }
                                break;
                        }
                    }
                    break;
                }
                case MAKENAMEID2('i', 't'): // 0 -> for all Pro level plans; 1 -> for Business plan
                    type = static_cast<int>(client->json.getint());
                    break;
                case MAKENAMEID2('i', 'd'):
                    product = client->json.gethandle(8);
                    break;
                case MAKENAMEID2('a', 'l'):
                    prolevel = static_cast<int>(client->json.getint());
                    break;
                case 's':
                    gbstorage = static_cast<int>(client->json.getint());
                    break;
                case 't':
                    gbtransfer = static_cast<int>(client->json.getint());
                    break;
                case 'm':
                    months = static_cast<int>(client->json.getint());
                    break;
                case 'p':   // price (in cents)
                    amount = static_cast<unsigned>(client->json.getint());
                    break;
                case 'd':
                    buf = client->json.getvalue();
                    JSON::copystring(&description, buf);
                    break;
                case MAKENAMEID3('i', 'o', 's'):
                    buf = client->json.getvalue();
                    JSON::copystring(&ios_id, buf);
                    break;
                case MAKENAMEID6('g', 'o', 'o', 'g', 'l', 'e'):
                    buf = client->json.getvalue();
                    JSON::copystring(&android_id, buf);
                    break;
                case MAKENAMEID3('m', 'b', 'p'):    // monthly price (in cents)
                    amountMonth = static_cast<unsigned>(client->json.getint());
                    break;
                case MAKENAMEID2('l', 'p'): // local price (in cents)
                    localPrice = static_cast<unsigned>(client->json.getint());
                    break;
                case MAKENAMEID2('b', 'd'): // BusinessPlan
                {
                    if (!client->json.enterobject())
                    {
                        LOG_err << "Failed to parse Enumerate-quota-items response, `bd` object";
                        client->app->enumeratequotaitems_result(API_EINTERNAL);
                        return false;
                    }

                    bizPlan = mega::make_unique<BusinessPlan>();

                    bool readingBd = true;
                    while (readingBd)
                    {
                        switch (client->json.getnameid())
                        {
                            case MAKENAMEID2('b', 'a'): // base (-1 means unlimited storage or transfer)
                            {
                                if (!client->json.enterobject())
                                {
                                    LOG_err << "Failed to parse Enumerate-quota-items response, `ba` object";
                                    client->app->enumeratequotaitems_result(API_EINTERNAL);
                                    return false;
                                }

                                bool readingBa = true;
                                while (readingBa)
                                {
                                    switch (client->json.getnameid())
                                    {
                                        case 's':
                                            bizPlan->gbStoragePerUser = static_cast<int>(client->json.getint());
                                            break;
                                        case 't':
                                            bizPlan->gbTransferPerUser = static_cast<int>(client->json.getint());
                                            break;
                                        case EOO:
                                            readingBa = false;
                                            break;
                                        default:
                                            if (!client->json.storeobject())
                                            {
                                                LOG_err << "Failed to parse Enumerate-quota-items response, `ba` data";
                                                client->app->enumeratequotaitems_result(API_EINTERNAL);
                                                return false;
                                            }
                                            break;
                                    }
                                }
                                client->json.leaveobject();
                                break;
                            }
                            case MAKENAMEID2('u', 's'):   // price per user
                            {
                                if (!client->json.enterobject())
                                {
                                    LOG_err << "Failed to parse Enumerate-quota-items response, `us` object";
                                    client->app->enumeratequotaitems_result(API_EINTERNAL);
                                    return false;
                                }

                                bool readingUs = true;
                                while (readingUs)
                                {
                                    switch (client->json.getnameid())
                                    {
                                        case 'p':
                                            bizPlan->pricePerUser = static_cast<unsigned>(client->json.getint());
                                            break;
                                        case MAKENAMEID2('l', 'p'):
                                            bizPlan->localPricePerUser = static_cast<unsigned>(client->json.getint());
                                            break;
                                        case EOO:
                                            readingUs = false;
                                            break;
                                        default:
                                            if (!client->json.storeobject())
                                            {
                                                LOG_err << "Failed to parse Enumerate-quota-items response, `us` data";
                                                client->app->enumeratequotaitems_result(API_EINTERNAL);
                                                return false;
                                            }
                                            break;
                                    }
                                }
                                client->json.leaveobject();
                                break;
                            }
                            case MAKENAMEID3('s', 't', 'o'):   // storage block
                            {
                                if (!client->json.enterobject())
                                {
                                    LOG_err << "Failed to parse Enumerate-quota-items response, `sto` object";
                                    client->app->enumeratequotaitems_result(API_EINTERNAL);
                                    return false;
                                }

                                bool readingSto = true;
                                while (readingSto)
                                {
                                    switch (client->json.getnameid())
                                    {
                                        case 's':
                                            bizPlan->gbPerStorage = static_cast<int>(client->json.getint());
                                            break;
                                        case 'p':
                                            bizPlan->pricePerStorage = static_cast<unsigned>(client->json.getint());
                                            break;
                                        case MAKENAMEID2('l', 'p'):
                                            bizPlan->localPricePerStorage = static_cast<unsigned>(client->json.getint());
                                            break;
                                        case EOO:
                                            readingSto = false;
                                            break;
                                        default:
                                            if (!client->json.storeobject())
                                            {
                                                LOG_err << "Failed to parse Enumerate-quota-items response, `sto` data";
                                                client->app->enumeratequotaitems_result(API_EINTERNAL);
                                                return false;
                                            }
                                            break;
                                    }
                                }
                                client->json.leaveobject();
                                break;
                            }
                            case MAKENAMEID4('t', 'r', 'n', 's'):   // transfer block
                            {
                                if (!client->json.enterobject())
                                {
                                    LOG_err << "Failed to parse Enumerate-quota-items response, `trns` object";
                                    client->app->enumeratequotaitems_result(API_EINTERNAL);
                                    return false;
                                }

                                bool readingTrns = true;
                                while (readingTrns)
                                {
                                    switch (client->json.getnameid())
                                    {
                                        case 't':
                                            bizPlan->gbPerTransfer = static_cast<int>(client->json.getint());
                                            break;
                                        case 'p':
                                            bizPlan->pricePerTransfer = static_cast<unsigned>(client->json.getint());
                                            break;
                                        case MAKENAMEID2('l', 'p'):
                                            bizPlan->localPricePerTransfer = static_cast<unsigned>(client->json.getint());
                                            break;
                                        case EOO:
                                            readingTrns = false;
                                            break;
                                        default:
                                            if (!client->json.storeobject())
                                            {
                                                LOG_err << "Failed to parse Enumerate-quota-items response, `sto` data";
                                                client->app->enumeratequotaitems_result(API_EINTERNAL);
                                                return false;
                                            }
                                            break;
                                    }
                                }
                                client->json.leaveobject();
                                break;
                            }
                            case MAKENAMEID4('m', 'i', 'n', 'u'):   // minimum number of user required to purchase
                                bizPlan->minUsers = static_cast<int>(client->json.getint());
                                break;
                            case EOO:
                                readingBd = false;
                                break;
                            default:
                                if (!client->json.storeobject())
                                {
                                    LOG_err << "Failed to parse Enumerate-quota-items response, `bd` object";
                                    client->app->enumeratequotaitems_result(API_EINTERNAL);
                                    return false;
                                }
                                break;
                        }
                    }
                    client->json.leaveobject();
                    break;
                }
                case EOO:
                    if (type < 0
                            || ISUNDEF(product)
                            || (prolevel < 0)
                            || (months < 0)
                            || currency.empty()
                            || description.empty()
                            // only available for Pro plans, not for Business
                            || (!type && gbstorage < 0)
                            || (!type && gbtransfer < 0)
                            || (!type && !amount)
                            || (!type && !amountMonth)
                            || (!type && ios_id.empty())
                            || (!type && android_id.empty())
                            // only available for Business plan(s)
                            || (type == 1 && !bizPlan))
                    {
                        client->app->enumeratequotaitems_result(API_EINTERNAL);
                        return true;
                    }

                    finished = true;
                    break;
                default:
                    if (!client->json.storeobject())
                    {
                        LOG_err << "Failed to parse Enumerate-quota-items response";
                        client->app->enumeratequotaitems_result(API_EINTERNAL);
                        return false;
                    }
                    break;
            }
        }   // end while(!finished)

        client->json.leaveobject();

        if (readingL)
        {
            // just read currency data, keep reading objects for each pro/business plan
            readingL = false;
            client->app->enumeratequotaitems_result(move(currencyData));
            continue;
        }
        else
        {
            client->app->enumeratequotaitems_result(type, product, prolevel, gbstorage,
                                                    gbtransfer, months, amount, amountMonth, localPrice,
                                                    description.c_str(), ios_id.c_str(), android_id.c_str(),
                                                    move(bizPlan));
        }
    }

    client->app->enumeratequotaitems_result(API_OK);
    return true;
}

CommandPurchaseAddItem::CommandPurchaseAddItem(MegaClient* client, int itemclass,
                                               handle item, unsigned price,
                                               const char* currency, unsigned /*tax*/,
                                               const char* /*country*/, handle lph,
                                               int phtype, int64_t ts)
{
    string sprice;
    sprice.resize(128);
    sprintf((char *)sprice.data(), "%.2f", price/100.0);
    replace( sprice.begin(), sprice.end(), ',', '.');
    cmd("uts");
    arg("it", itemclass);
    arg("si", (byte*)&item, 8);
    arg("p", sprice.c_str());
    arg("c", currency);
    if (!ISUNDEF(lph))
    {
        if (phtype == 0) // legacy mode
        {
            arg("aff", (byte*)&lph, MegaClient::NODEHANDLE);
        }
        else
        {
            beginobject("aff");
            arg("id", (byte*)&lph, MegaClient::NODEHANDLE);
            arg("ts", ts);
            arg("t", phtype);   // 1=affiliate id, 2=file/folder link, 3=chat link, 4=contact link
            endobject();
        }
    }

    tag = client->reqtag;

    //TODO: Complete this (tax? country?)
}

bool CommandPurchaseAddItem::procresult(Result r)
{
    if (r.wasErrorOrOK())
    {
        client->app->additem_result(r.errorOrOK());
        return true;
    }

    handle item = client->json.gethandle(8);
    if (item != UNDEF)
    {
        client->purchase_basket.push_back(item);
        client->app->additem_result(API_OK);
        return true;
    }
    else
    {
        client->json.storeobject();
        client->app->additem_result(API_EINTERNAL);
        return false;
    }
}

CommandPurchaseCheckout::CommandPurchaseCheckout(MegaClient* client, int gateway)
{
    cmd("utc");

    beginarray("s");
    for (handle_vector::iterator it = client->purchase_basket.begin(); it != client->purchase_basket.end(); it++)
    {
        element((byte*)&*it, sizeof(handle));
    }

    endarray();

    arg("m", gateway);

    // empty basket
    client->purchase_begin();

    tag = client->reqtag;
}

bool CommandPurchaseCheckout::procresult(Result r)
{
    if (r.wasErrorOrOK())
    {
        client->app->checkout_result(NULL, r.errorOrOK());
        return true;
    }

    //Expected response: "EUR":{"res":X,"code":Y}}
    client->json.getnameid();
    if (!client->json.enterobject())
    {
        LOG_err << "Parse error (CommandPurchaseCheckout)";
        client->app->checkout_result(NULL, API_EINTERNAL);
        return false;
    }

    string errortype;
    Error e;
    for (;;)
    {
        switch (client->json.getnameid())
        {
            case MAKENAMEID3('r', 'e', 's'):
                if (client->json.isnumeric())
                {
                    e = (error)client->json.getint();
                }
                else
                {
                    client->json.storeobject(&errortype);
                    if (errortype == "S")
                    {
                        errortype.clear();
                        e = API_OK;
                    }
                }
                break;

            case MAKENAMEID4('c', 'o', 'd', 'e'):
                if (client->json.isnumeric())
                {
                    e = (error)client->json.getint();
                }
                else
                {
                    LOG_err << "Parse error in CommandPurchaseCheckout (code)";
                }
                break;
            case EOO:
                client->json.leaveobject();
                if (!errortype.size() || errortype == "FI" || e == API_OK)
                {
                    client->app->checkout_result(NULL, e);
                }
                else
                {
                    client->app->checkout_result(errortype.c_str(), e);
                }
                return true;
            default:
                if (!client->json.storeobject())
                {
                    client->app->checkout_result(NULL, API_EINTERNAL);
                    return false;
                }
        }
    }
}

CommandRemoveContact::CommandRemoveContact(MegaClient* client, const char* m, visibility_t show, Completion completion)
{
    this->email = m ? m : "";
    this->v = show;

    cmd("ur2");
    arg("u", m);
    arg("l", (int)show);

    tag = client->reqtag;

    // Assume we've been given a completion function.
    mCompletion = std::move(completion);
}

bool CommandRemoveContact::procresult(Result r)
{
    assert(r.hasJsonObject() || r.wasStrictlyError());

    if (r.hasJsonObject())
    {
        // the object contains (userhandle + email string) - caller will leaveobject() automatically

        if (User *u = client->finduser(email.c_str()))
        {
            u->show = v;
        }

        doComplete(API_OK);
        return true;
    }

    doComplete(r.errorOrOK());
    return r.wasErrorOrOK();
}

void CommandRemoveContact::doComplete(error result)
{
    if (!mCompletion)
        return client->app->removecontact_result(result);

    mCompletion(result);
}

CommandPutMultipleUAVer::CommandPutMultipleUAVer(MegaClient *client, const userattr_map *attrs, int ctag)
{
    this->attrs = *attrs;

    cmd("upv");

    for (userattr_map::const_iterator it = attrs->begin(); it != attrs->end(); it++)
    {
        attr_t type = it->first;

        beginarray(User::attr2string(type).c_str());

        element((const byte *) it->second.data(), int(it->second.size()));

        const string *attrv = client->ownuser()->getattrversion(type);
        if (attrv)
        {
            element(attrv->c_str());
        }

        endarray();
    }

    tag = ctag;
}

bool CommandPutMultipleUAVer::procresult(Result r)
{
    if (r.wasErrorOrOK())
    {
        client->sendevent(99419, "Error attaching keys", 0);

        client->app->putua_result(r.errorOrOK());
        return true;
    }

    User *u = client->ownuser();
    for(;;)   // while there are more attrs to read...
    {
        const char* ptr;
        const char* end;

        if (!(ptr = client->json.getvalue()) || !(end = strchr(ptr, '"')))
        {
            break;
        }
        attr_t type = User::string2attr(string(ptr, (end-ptr)).c_str());

        if (!(ptr = client->json.getvalue()) || !(end = strchr(ptr, '"')))
        {
            client->app->putua_result(API_EINTERNAL);
            return false;
        }
        string version = string(ptr, (end-ptr));

        userattr_map::iterator it = this->attrs.find(type);
        if (type == ATTR_UNKNOWN || version.empty() || (it == this->attrs.end()))
        {
            LOG_err << "Error in CommandPutUA. Undefined attribute or version";
            client->app->putua_result(API_EINTERNAL);
            return false;
        }
        else
        {
            u->setattr(type, &it->second, &version);
            u->setTag(tag ? tag : -1);

            if (type == ATTR_KEYRING)
            {
                TLVstore *tlvRecords = TLVstore::containerToTLVrecords(&attrs[type], &client->key);
                if (tlvRecords)
                {
                    string prEd255;
                    if (tlvRecords->get(EdDSA::TLV_KEY, prEd255) && prEd255.size() == EdDSA::SEED_KEY_LENGTH)
                    {
                        client->signkey = new EdDSA(client->rng, (unsigned char *) prEd255.data());
                    }

                    string prCu255;
                    if (tlvRecords->get(ECDH::TLV_KEY, prCu255) && prCu255.size() == ECDH::PRIVATE_KEY_LENGTH)
                    {
                        client->chatkey = new ECDH((unsigned char *) prCu255.data());
                    }

                    if (!client->chatkey || !client->chatkey->initializationOK ||
                            !client->signkey || !client->signkey->initializationOK)
                    {
                        client->resetKeyring();
                        client->sendevent(99418, "Failed to load attached keys", 0);
                    }
                    else
                    {
                        client->sendevent(99420, "Signing and chat keys attached OK", 0);
                    }

                    delete tlvRecords;
                }
                else
                {
                    LOG_warn << "Failed to decrypt keyring after putua";
                }
            }
            else if (User::isAuthring(type))
            {
                client->mAuthRings.erase(type);
                const std::unique_ptr<TLVstore> tlvRecords(TLVstore::containerToTLVrecords(&attrs[type], &client->key));
                if (tlvRecords)
                {
                    client->mAuthRings.emplace(type, AuthRing(type, *tlvRecords));
                }
                else
                {
                    LOG_err << "Failed to decrypt keyring after putua";
                }
            }
        }
    }

    client->notifyuser(u);
    client->app->putua_result(API_OK);
    return true;
}


CommandPutUAVer::CommandPutUAVer(MegaClient* client, attr_t at, const byte* av, unsigned avl, int ctag,
                                 std::function<void(Error)> completion)
{
    this->at = at;
    this->av.assign((const char*)av, avl);

    mCompletion = completion ? move(completion) :
        [this](Error e) {
            this->client->app->putua_result(e);
        };

    cmd("upv");

    beginarray(User::attr2string(at).c_str());

    // if removing avatar, do not Base64 encode the attribute value
    if (at == ATTR_AVATAR && !strcmp((const char *)av, "none"))
    {
        element((const char*)av);
    }
    else
    {
        element(av, avl);
    }

    const string *attrv = client->ownuser()->getattrversion(at);
    if (client->ownuser()->isattrvalid(at) && attrv)
    {
        element(attrv->c_str());
    }

    endarray();

    tag = ctag;
}

bool CommandPutUAVer::procresult(Result r)
{
    if (r.wasErrorOrOK())
    {
        if (r.wasError(API_EEXPIRED))
        {
            User *u = client->ownuser();
            u->invalidateattr(at);
        }

        mCompletion(r.errorOrOK());
    }
    else
    {
        const char* ptr;
        const char* end;

        if (!(ptr = client->json.getvalue()) || !(end = strchr(ptr, '"')))
        {
            mCompletion(API_EINTERNAL);
            return false;
        }
        attr_t at = User::string2attr(string(ptr, (end-ptr)).c_str());

        if (!(ptr = client->json.getvalue()) || !(end = strchr(ptr, '"')))
        {
            mCompletion(API_EINTERNAL);
            return false;
        }
        string v = string(ptr, (end-ptr));

        if (at == ATTR_UNKNOWN || v.empty() || (this->at != at))
        {
            LOG_err << "Error in CommandPutUA. Undefined attribute or version";
            mCompletion(API_EINTERNAL);
            return false;
        }
        else
        {
            User *u = client->ownuser();
            u->setattr(at, &av, &v);
            u->setTag(tag ? tag : -1);

            if (User::isAuthring(at))
            {
                client->mAuthRings.erase(at);
                const std::unique_ptr<TLVstore> tlvRecords(TLVstore::containerToTLVrecords(&av, &client->key));
                if (tlvRecords)
                {
                    client->mAuthRings.emplace(at, AuthRing(at, *tlvRecords));
                }
                else
                {
                    LOG_err << "Failed to decrypt " << User::attr2string(at) << " after putua";
                }
            }
            else if (at == ATTR_UNSHAREABLE_KEY)
            {
                LOG_info << "Unshareable key successfully created";
                client->unshareablekey.swap(av);
            }
            else if (at == ATTR_JSON_SYNC_CONFIG_DATA)
            {
                LOG_info << "JSON config data successfully created.";
            }

            client->notifyuser(u);
            mCompletion(API_OK);
        }
    }
    return true;
}


CommandPutUA::CommandPutUA(MegaClient* /*client*/, attr_t at, const byte* av, unsigned avl, int ctag, handle lph, int phtype, int64_t ts,
                           std::function<void(Error)> completion)
{
    this->at = at;
    this->av.assign((const char*)av, avl);

    mCompletion = completion ? move(completion) :
                  [this](Error e){
                        client->app->putua_result(e);
                  };

    cmd("up");

    string an = User::attr2string(at);

    // if removing avatar, do not Base64 encode the attribute value
    if (at == ATTR_AVATAR && !strcmp((const char *)av, "none"))
    {
        arg(an.c_str(),(const char *)av, avl);
    }
    else
    {
        arg(an.c_str(), av, avl);
    }

    if (!ISUNDEF(lph))
    {
        beginobject("aff");
        arg("id", (byte*)&lph, MegaClient::NODEHANDLE);
        arg("ts", ts);
        arg("t", phtype);   // 1=affiliate id, 2=file/folder link, 3=chat link, 4=contact link
        endobject();
    }

    tag = ctag;
}

bool CommandPutUA::procresult(Result r)
{
    if (r.wasErrorOrOK())
    {
        mCompletion(r.errorOrOK());
    }
    else
    {
        client->json.storeobject(); // [<uh>]

        User *u = client->ownuser();
        assert(u);
        if (!u)
        {
            LOG_err << "Own user not found when attempting to set user attributes";
            mCompletion(API_EACCESS);
            return true;
        }
        u->setattr(at, &av, NULL);
        u->setTag(tag ? tag : -1);
        client->notifyuser(u);

        if (at == ATTR_DISABLE_VERSIONS)
        {
            client->versions_disabled = (av == "1");
            if (client->versions_disabled)
            {
                LOG_info << "File versioning is disabled";
            }
            else
            {
                LOG_info << "File versioning is enabled";
            }
        }
        else if (at == ATTR_NO_CALLKIT)
        {
            LOG_info << "CallKit is " << ((av == "1") ? "disabled" : "enabled");
        }

        mCompletion(API_OK);
    }

    return true;
}

CommandGetUA::CommandGetUA(MegaClient* /*client*/, const char* uid, attr_t at, const char* ph, int ctag,
                           CompletionErr completionErr, CompletionBytes completionBytes, CompletionTLV compltionTLV)
{
    this->uid = uid;
    this->at = at;
    this->ph = ph ? string(ph) : "";

    mCompletionErr = completionErr ? move(completionErr) :
        [this](error e) {
            client->app->getua_result(e);
        };

    mCompletionBytes = completionBytes ? move(completionBytes) :
        [this](byte* b, unsigned l, attr_t e) {
            client->app->getua_result(b, l, e);
        };

    mCompletionTLV = compltionTLV ? move(compltionTLV) :
        [this](TLVstore* t, attr_t e) {
            client->app->getua_result(t, e);
        };

    if (ph && ph[0])
    {
        cmd("mcuga");
        arg("ph", ph);
    }
    else
    {
        cmd("uga");
    }

    arg("u", uid);
    arg("ua", User::attr2string(at).c_str());
    arg("v", 1);
    tag = ctag;
}

bool CommandGetUA::procresult(Result r)
{
    User *u = client->finduser(uid.c_str());

    if (r.wasErrorOrOK())
    {
        if (r.wasError(API_ENOENT) && u)
        {
            u->removeattr(at);
        }

        mCompletionErr(r.errorOrOK());

        if (isFromChatPreview())    // if `mcuga` was sent, no need to do anything else
        {
            return true;
        }

        if (u && u->userhandle == client->me && !r.wasError(API_EBLOCKED))
        {
            if (client->fetchingkeys && at == ATTR_SIG_RSA_PUBK)
            {
                client->initializekeys(); // we have now all the required data
            }

            if (r.wasError(API_ENOENT) && User::isAuthring(at))
            {
                // authring not created yet, will do it upon retrieval of public keys
                client->mAuthRings.erase(at);
                client->mAuthRings.emplace(at, AuthRing(at, TLVstore()));

                if (client->mFetchingAuthrings && client->mAuthRings.size() == 3)
                {
                    client->mFetchingAuthrings = false;
                    client->fetchContactsKeys();
                }
            }
        }

        // if the attr does not exist, initialize it
        if (at == ATTR_DISABLE_VERSIONS && r.wasError(API_ENOENT))
        {
            LOG_info << "File versioning is enabled";
            client->versions_disabled = false;
        }
        else if (at == ATTR_NO_CALLKIT && r.wasError(API_ENOENT))
        {
            LOG_info << "CallKit is enabled";
        }

        return true;
    }
    else
    {
        const char* ptr;
        const char* end;
        string value, version, buf;

        //If we are in preview mode, we only can retrieve atributes with mcuga and the response format is different
        if (isFromChatPreview())
        {
            ptr = client->json.getvalue();
            if (!ptr || !(end = strchr(ptr, '"')))
            {
                mCompletionErr(API_EINTERNAL);
            }
            else
            {
                // convert from ASCII to binary the received data
                buf.assign(ptr, (end-ptr));
                value.resize(buf.size() / 4 * 3 + 3);
                value.resize(Base64::atob(buf.data(), (byte *)value.data(), int(value.size())));
                mCompletionBytes((byte*) value.data(), unsigned(value.size()), at);
            }
            return true;
        }

        for (;;)
        {
            switch (client->json.getnameid())
            {
                case MAKENAMEID2('a','v'):
                {
                    if (!(ptr = client->json.getvalue()) || !(end = strchr(ptr, '"')))
                    {
                        mCompletionErr(API_EINTERNAL);
                        if (client->fetchingkeys && at == ATTR_SIG_RSA_PUBK && u && u->userhandle == client->me)
                        {
                            client->initializekeys(); // we have now all the required data
                        }
                        return false;
                    }
                    buf.assign(ptr, (end-ptr));
                    break;
                }
                case 'v':
                {
                    if (!(ptr = client->json.getvalue()) || !(end = strchr(ptr, '"')))
                    {
                        mCompletionErr(API_EINTERNAL);
                        if (client->fetchingkeys && at == ATTR_SIG_RSA_PUBK && u && u->userhandle == client->me)
                        {
                            client->initializekeys(); // we have now all the required data
                        }
                        return false;
                    }
                    version.assign(ptr, (end-ptr));
                    break;
                }
                case EOO:
                {
                    // if there's no avatar, the value is "none" (not Base64 encoded)
                    if (u && at == ATTR_AVATAR && buf == "none")
                    {
                        u->setattr(at, NULL, &version);
                        u->setTag(tag ? tag : -1);
                        mCompletionErr(API_ENOENT);
                        client->notifyuser(u);
                        return true;
                    }

                    // convert from ASCII to binary the received data
                    value.resize(buf.size() / 4 * 3 + 3);
                    value.resize(Base64::atob(buf.data(), (byte *)value.data(), int(value.size())));

                    // Some attributes don't keep historic records, ie. *!authring or *!lstint
                    // (none of those attributes are used by the SDK yet)
                    // bool nonHistoric = (attributename.at(1) == '!');

                    // handle the attribute data depending on the scope
                    char scope = User::scope(at);

                    if (!u) // retrieval of attributes without contact-relationship
                    {
                        if (at == ATTR_AVATAR && buf == "none")
                        {
                            mCompletionErr(API_ENOENT);
                        }
                        else
                        {
                            mCompletionBytes((byte*) value.data(), unsigned(value.size()), at);
                        }
                        return true;
                    }

                    switch (scope)
                    {
                        case '*':   // private, encrypted
                        {
                            // decrypt the data and build the TLV records
                            std::unique_ptr<TLVstore> tlvRecords { TLVstore::containerToTLVrecords(&value, &client->key) };
                            if (!tlvRecords)
                            {
                                LOG_err << "Cannot extract TLV records for private attribute " << User::attr2string(at);
                                mCompletionErr(API_EINTERNAL);
                                return false;
                            }

                            // store the value for private user attributes (decrypted version of serialized TLV)
                            string *tlvString = tlvRecords->tlvRecordsToContainer(client->rng, &client->key);
                            u->setattr(at, tlvString, &version);
                            delete tlvString;
                            mCompletionTLV(tlvRecords.get(), at);

                            if (User::isAuthring(at))
                            {
                                client->mAuthRings.erase(at);
                                client->mAuthRings.emplace(at, AuthRing(at, *tlvRecords.get()));

                                if (client->mFetchingAuthrings && client->mAuthRings.size() == 3)
                                {
                                    client->mFetchingAuthrings = false;
                                    client->fetchContactsKeys();
                                }
                            }
                            break;
                        }
                        case '+':   // public
                        {
                            u->setattr(at, &value, &version);
                            mCompletionBytes((byte*) value.data(), unsigned(value.size()), at);

                            if (client->fetchingkeys && at == ATTR_SIG_RSA_PUBK && u && u->userhandle == client->me)
                            {
                                client->initializekeys(); // we have now all the required data
                            }

                            if (!u->isTemporary && u->userhandle != client->me)
                            {
                                if (at == ATTR_ED25519_PUBK || at == ATTR_CU25519_PUBK)
                                {
                                    client->trackKey(at, u->userhandle, value);
                                }
                                else if (at == ATTR_SIG_CU255_PUBK || at == ATTR_SIG_RSA_PUBK)
                                {
                                    client->trackSignature(at, u->userhandle, value);
                                }
                            }
                            break;
                        }
                        case '#':   // protected
                        {
                            u->setattr(at, &value, &version);
                            mCompletionBytes((byte*) value.data(), unsigned(value.size()), at);
                            break;
                        }
                        case '^': // private, non-encrypted
                        {
                            // store the value in cache in binary format
                            u->setattr(at, &value, &version);
                            mCompletionBytes((byte*) value.data(), unsigned(value.size()), at);

                            if (at == ATTR_DISABLE_VERSIONS)
                            {
                                client->versions_disabled = !strcmp(value.data(), "1");
                                if (client->versions_disabled)
                                {
                                    LOG_info << "File versioning is disabled";
                                }
                                else
                                {
                                    LOG_info << "File versioning is enabled";
                                }
                            }
                            else if (at == ATTR_NO_CALLKIT)
                            {
                                LOG_info << "CallKit is " << ((!strcmp(value.data(), "1")) ? "disabled" : "enabled");
                            }
                            break;
                        }
                        default:    // legacy attributes or unknown attribute
                        {
                            if (at != ATTR_FIRSTNAME &&           // protected
                                    at != ATTR_LASTNAME &&        // protected
                                    at != ATTR_COUNTRY  &&        // private
                                    at != ATTR_BIRTHDAY &&        // private
                                    at != ATTR_BIRTHMONTH &&      // private
                                    at != ATTR_BIRTHYEAR)     // private
                            {
                                LOG_err << "Unknown received attribute: " << User::attr2string(at);
                                mCompletionErr(API_EINTERNAL);
                                return false;
                            }

                            u->setattr(at, &value, &version);
                            mCompletionBytes((byte*) value.data(), unsigned(value.size()), at);
                            break;
                        }

                    }   // switch (scope)

                    u->setTag(tag ? tag : -1);
                    client->notifyuser(u);
                    return true;
                }
                default:
                {
                    if (!client->json.storeobject())
                    {
                        LOG_err << "Error in CommandGetUA. Parse error";
                        client->app->getua_result(API_EINTERNAL);
                        if (client->fetchingkeys && at == ATTR_SIG_RSA_PUBK && u && u->userhandle == client->me)
                        {
                            client->initializekeys(); // we have now all the required data
                        }
                        return false;
                    }
                }

            }   // switch (nameid)
        }
    }
#ifndef WIN32
    return false;  // unreachable code
#endif
}

#ifdef DEBUG
CommandDelUA::CommandDelUA(MegaClient *client, const char *an)
{
    this->an = an;

    cmd("upr");
    arg("ua", an);

    arg("v", 1);    // returns the new version for the (removed) null value

    tag = client->reqtag;
}

bool CommandDelUA::procresult(Result r)
{
    if (r.wasErrorOrOK())
    {
        client->app->delua_result(r.errorOrOK());
    }
    else
    {
        const char* ptr;
        const char* end;
        if (!(ptr = client->json.getvalue()) || !(end = strchr(ptr, '"')))
        {
            client->app->delua_result(API_EINTERNAL);
            return false;
        }

        User *u = client->ownuser();
        attr_t at = User::string2attr(an.c_str());
        string version(ptr, (end-ptr));

        u->removeattr(at, &version); // store version to filter corresponding AP in order to avoid double onUsersUpdate()

        if (at == ATTR_KEYRING)
        {
            client->resetKeyring();
        }
        else if (User::isAuthring(at))
        {
            client->mAuthRings.emplace(at, AuthRing(at, TLVstore()));
            client->getua(u, at, 0);
        }

        client->notifyuser(u);
        client->app->delua_result(API_OK);
    }
    return true;
}

CommandSendDevCommand::CommandSendDevCommand(MegaClient *client, const char *command, const char *email, long long q, int bs, int us)
{
    cmd("dev");

    arg("aa", command);
    if (email)
    {
        arg("t", email);
    }

    if ((strcmp(command, "tq") == 0))
    {
        arg("q", q);
    }
    else if ((strcmp(command, "bs") == 0))
    {
        arg("s", bs);
    }
    else if ((strcmp(command, "us") == 0))
    {
        arg("s", us);
    }
    tag = client->reqtag;
}

bool CommandSendDevCommand::procresult(Result r)
{
    client->app->senddevcommand_result(r.errorOrOK());
    return r.wasErrorOrOK();
}

#endif  // #ifdef DEBUG

CommandGetUserEmail::CommandGetUserEmail(MegaClient *client, const char *uid)
{
    cmd("uge");
    arg("u", uid);

    tag = client->reqtag;
}

bool CommandGetUserEmail::procresult(Result r)
{
    if (r.wasErrorOrOK())
    {
        client->app->getuseremail_result(NULL, r.errorOrOK());
        return true;
    }

    string email;
    if (!client->json.storeobject(&email))
    {
        client->app->getuseremail_result(NULL, API_EINTERNAL);
        return false;
    }
    else
    {
        client->app->getuseremail_result(&email, API_OK);
        return true;
    }
}

// set node keys (e.g. to convert asymmetric keys to symmetric ones)
CommandNodeKeyUpdate::CommandNodeKeyUpdate(MegaClient* client, handle_vector* v)
{
    byte nodekey[FILENODEKEYLENGTH];

    cmd("k");
    beginarray("nk");

    for (size_t i = v->size(); i--;)
    {
        handle h = (*v)[i];

        Node* n;

        if ((n = client->nodebyhandle(h)))
        {
            client->key.ecb_encrypt((byte*)n->nodekey().data(), nodekey, n->nodekey().size());

            element(h, MegaClient::NODEHANDLE);
            element(nodekey, int(n->nodekey().size()));
        }
    }

    endarray();
}

CommandSingleKeyCR::CommandSingleKeyCR(handle sh, handle nh, const byte* key, size_t keylen)
{
    cmd("k");
    beginarray("cr");

    beginarray();
    element(sh, MegaClient::NODEHANDLE);
    endarray();

    beginarray();
    element(nh, MegaClient::NODEHANDLE);
    endarray();

    beginarray();
    element(0);
    element(0);
    element(key, static_cast<int>(keylen));
    endarray();

    endarray();
}

CommandKeyCR::CommandKeyCR(MegaClient* /*client*/, node_vector* rshares, node_vector* rnodes, const char* keys)
{
    cmd("k");
    beginarray("cr");

    beginarray();
    for (int i = 0; i < (int)rshares->size(); i++)
    {
        element((*rshares)[i]->nodehandle, MegaClient::NODEHANDLE);
    }

    endarray();

    beginarray();
    for (int i = 0; i < (int)rnodes->size(); i++)
    {
        element((*rnodes)[i]->nodehandle, MegaClient::NODEHANDLE);
    }

    endarray();

    beginarray();
    appendraw(keys);
    endarray();

    endarray();
}

// a == ACCESS_UNKNOWN: request public key for user handle and respond with
// share key for sn
// otherwise: request public key for user handle and continue share creation
// for node sn to user u with access a
CommandPubKeyRequest::CommandPubKeyRequest(MegaClient* client, User* user)
{
    cmd("uk");
    arg("u", user->uid.c_str());

    u = user;
    tag = client->reqtag;
}

bool CommandPubKeyRequest::procresult(Result r)
{
    byte pubkbuf[AsymmCipher::MAXKEYLENGTH];
    int len_pubk = 0;
    handle uh = UNDEF;

    if (r.wasErrorOrOK())
    {
        if (!r.wasError(API_ENOENT)) //API_ENOENT = unregistered users or accounts without a public key yet
        {
            LOG_err << "Unexpected error in CommandPubKeyRequest: " << error(r.errorOrOK());
        }
    }
    else
    {
        bool finished = false;
        while (!finished)
        {
            switch (client->json.getnameid())
            {
                case 'u':
                    uh = client->json.gethandle(MegaClient::USERHANDLE);
                    break;

                case MAKENAMEID4('p', 'u', 'b', 'k'):
                    len_pubk = client->json.storebinary(pubkbuf, sizeof pubkbuf);
                    break;

                case EOO:
                    if (!u) // user has cancelled the account
                    {
                        return true;
                    }

                    if (!ISUNDEF(uh))
                    {
                        client->mapuser(uh, u->email.c_str());
                        if (u->isTemporary && u->uid == u->email) //update uid with the received USERHANDLE (will be used as target for putnodes)
                        {
                            u->uid = Base64Str<MegaClient::USERHANDLE>(uh);
                        }
                    }

                    if (client->fetchingkeys && u->userhandle == client->me && len_pubk)
                    {
                        client->pubk.setkey(AsymmCipher::PUBKEY, pubkbuf, len_pubk);
                        return true;
                    }

                    if (len_pubk && !u->pubk.setkey(AsymmCipher::PUBKEY, pubkbuf, len_pubk))
                    {
                        len_pubk = 0;
                    }

                    if (!u->isTemporary && u->userhandle != client->me && len_pubk && u->pubk.isvalid())
                    {
                        string pubkstr;
                        u->pubk.serializekeyforjs(pubkstr);
                        client->trackKey(ATTR_UNKNOWN, u->userhandle, pubkstr);
                    }
                    finished = true;
                    break;

                default:
                    if (client->json.storeobject())
                    {
                        continue;
                    }
                    len_pubk = 0;
                    finished = true;
                    break;
            }
        }
    }

    if (!u) // user has cancelled the account, or HIDDEN user was removed
    {
        return true;
    }

    // satisfy all pending PubKeyAction requests for this user
    while (u->pkrs.size())
    {
        client->restag = tag;
        u->pkrs[0]->proc(client, u);
        u->pkrs.pop_front();
    }

    if (len_pubk && !u->isTemporary)
    {
        client->notifyuser(u);
    }

    if (u->isTemporary)
    {
        delete u;
        u = NULL;
    }

    return true;
}

void CommandPubKeyRequest::invalidateUser()
{
    u = NULL;
}

CommandGetUserData::CommandGetUserData(MegaClient *client, int tag, std::function<void(string*, string*, string*, error)> completion)
{
    cmd("ug");
    arg("v", 1);

    this->tag = tag;

    mCompletion = completion ? move(completion) :
        [this](string* name, string* pubk, string* privk, error e) {
            this->client->app->userdata_result(name, pubk, privk, e);
        };

}

bool CommandGetUserData::procresult(Result r)
{
    string name;
    string pubk;
    string privk;
    string k;
    byte privkbuf[AsymmCipher::MAXKEYLENGTH * 2];
    int len_privk = 0;
    byte pubkbuf[AsymmCipher::MAXKEYLENGTH];
    int len_pubk = 0;
    m_time_t since = 0;
    int v = 0;
    string salt;
    string smsv;
    string lastname;
    string versionLastname;
    string firstname;
    string versionFirstname;
    string language;
    string versionLanguage;
    string pwdReminderDialog;
    string versionPwdReminderDialog;
    string pushSetting;
    string versionPushSetting;
    string contactLinkVerification;
    string versionContactLinkVerification;
    handle me = UNDEF;
    string chatFolder;
    string versionChatFolder;
    string cameraUploadFolder;
    string versionCameraUploadFolder;
    string aliases;
    string versionAliases;
    string disableVersions;
    string versionDisableVersions;
    string noCallKit;
    string versionNoCallKit;
    string country;
    string versionCountry;
    string birthday;
    string versionBirthday;
    string birthmonth;
    string versionBirthmonth;
    string birthyear;
    string versionBirthyear;
    string email;
    string unshareableKey;
    string versionUnshareableKey;
    string deviceNames;
    string versionDeviceNames;
    string myBackupsFolder;
    string versionMyBackupsFolder;
    string versionBackupNames;
    string cookieSettings;
    string versionCookieSettings;
#ifdef ENABLE_SYNC
    string jsonSyncConfigData;
    string jsonSyncConfigDataVersion;
#endif

    bool uspw = false;
    vector<m_time_t> warningTs;
    m_time_t deadlineTs = -1;

    bool b = false;
    BizMode m = BIZ_MODE_UNKNOWN;
    BizStatus s = BIZ_STATUS_UNKNOWN;
    std::set<handle> masters;
    std::vector<std::pair<BizStatus, m_time_t>> sts;

    if (r.wasErrorOrOK())
    {
        mCompletion(NULL, NULL, NULL, r.wasError(API_OK) ? Error(API_ENOENT) : r.errorOrOK());
        return true;
    }

    for (;;)
    {
        string attributeName = client->json.getnameWithoutAdvance();
        switch (client->json.getnameid())
        {
        case MAKENAMEID3('a', 'a', 'v'):    // account authentication version
            v = (int)client->json.getint();
            break;

        case MAKENAMEID3('a', 'a', 's'):    // account authentication salt
            client->json.storeobject(&salt);
            break;

        case MAKENAMEID4('n', 'a', 'm', 'e'):
            client->json.storeobject(&name);
            break;

        case 'k':   // master key
            k.resize(SymmCipher::KEYLENGTH);
            client->json.storebinary((byte *)k.data(), int(k.size()));
            break;

        case MAKENAMEID5('s', 'i', 'n', 'c', 'e'):
            since = client->json.getint();
            break;

        case MAKENAMEID4('p', 'u', 'b', 'k'):   // RSA public key
            client->json.storeobject(&pubk);
            len_pubk = Base64::atob(pubk.c_str(), pubkbuf, sizeof pubkbuf);
            break;

        case MAKENAMEID5('p', 'r', 'i', 'v', 'k'):  // RSA private key (encrypted to MK)
            len_privk = client->json.storebinary(privkbuf, sizeof privkbuf);
            break;

        case MAKENAMEID5('f', 'l', 'a', 'g', 's'):
            if (client->json.enterobject())
            {
                if (client->readmiscflags(&client->json) != API_OK)
                {
                    mCompletion(NULL, NULL, NULL, API_EINTERNAL);
                    return false;
                }
                client->json.leaveobject();
            }
            break;

        case 'u':
            me = client->json.gethandle(MegaClient::USERHANDLE);
            break;

        case MAKENAMEID8('l', 'a', 's', 't', 'n', 'a', 'm', 'e'):
            parseUserAttribute(lastname, versionLastname);
            break;

        case MAKENAMEID6('^', '!', 'l', 'a', 'n', 'g'):
            parseUserAttribute(language, versionLanguage);
            break;

        case MAKENAMEID8('b', 'i', 'r', 't', 'h', 'd', 'a', 'y'):
            parseUserAttribute(birthday, versionBirthday);
            break;

        case MAKENAMEID7('c', 'o', 'u', 'n', 't', 'r', 'y'):
            parseUserAttribute(country, versionCountry);
            break;

        case MAKENAMEID4('^', '!', 'p', 's'):
            parseUserAttribute(pushSetting, versionPushSetting);
            break;

        case MAKENAMEID5('^', '!', 'p', 'r', 'd'):
            parseUserAttribute(pwdReminderDialog, versionPwdReminderDialog);
            break;

        case MAKENAMEID4('^', 'c', 'l', 'v'):
            parseUserAttribute(contactLinkVerification, versionContactLinkVerification);
            break;

        case MAKENAMEID4('^', '!', 'd', 'v'):
            parseUserAttribute(disableVersions, versionDisableVersions);
            break;

        case MAKENAMEID7('^', '!', 'n', 'o', 'k', 'i', 't'):
            parseUserAttribute(noCallKit, versionNoCallKit);
            break;

        case MAKENAMEID4('*', '!', 'c', 'f'):
            parseUserAttribute(chatFolder, versionChatFolder);
            break;

        case MAKENAMEID5('*', '!', 'c', 'a', 'm'):
            parseUserAttribute(cameraUploadFolder, versionCameraUploadFolder);
            break;

        case MAKENAMEID8('*', '!', '>', 'a', 'l', 'i', 'a', 's'):
            parseUserAttribute(aliases, versionAliases);
            break;

        case MAKENAMEID5('e', 'm', 'a', 'i', 'l'):
            client->json.storeobject(&email);
            break;

        case MAKENAMEID5('*', '~', 'u', 's', 'k'):
            parseUserAttribute(unshareableKey, versionUnshareableKey, false);
            break;

        case MAKENAMEID4('*', '!', 'd', 'n'):
            parseUserAttribute(deviceNames, versionDeviceNames);
            break;

        case MAKENAMEID5('*', '!', 'b', 'a', 'k'):
            parseUserAttribute(myBackupsFolder, versionMyBackupsFolder);
            break;

#ifdef ENABLE_SYNC
        case MAKENAMEID6('*', '~', 'j', 's', 'c', 'd'):
            parseUserAttribute(jsonSyncConfigData, jsonSyncConfigDataVersion);
            break;
#endif

        case 'b':   // business account's info
            assert(!b);
            b = true;
            if (client->json.enterobject())
            {
                bool endobject = false;
                while (!endobject)
                {
                    switch (client->json.getnameid())
                    {
                        case 's':   // status
                            // -1: expired, 1: active, 2: grace-period
                            s = BizStatus(client->json.getint32());
                            break;

                        case 'm':   // mode
                            m = BizMode(client->json.getint32());
                            break;

                        case MAKENAMEID2('m', 'u'):
                            if (client->json.enterarray())
                            {
                                for (;;)
                                {
                                    handle uh = client->json.gethandle(MegaClient::USERHANDLE);
                                    if (!ISUNDEF(uh))
                                    {
                                        masters.emplace(uh);
                                    }
                                    else
                                    {
                                        break;
                                    }
                                }
                                client->json.leavearray();
                            }
                            break;

                        case MAKENAMEID3('s', 't', 's'):    // status timestamps
                            // ie. "sts":[{"s":-1,"ts":1566182227},{"s":1,"ts":1563590227}]
                            client->json.enterarray();
                            while (client->json.enterobject())
                            {
                                BizStatus status = BIZ_STATUS_UNKNOWN;
                                m_time_t ts = 0;

                                bool exit = false;
                                while (!exit)
                                {
                                    switch (client->json.getnameid())
                                    {
                                        case 's':
                                           status = BizStatus(client->json.getint());
                                           break;

                                        case MAKENAMEID2('t', 's'):
                                           ts = client->json.getint();
                                           break;

                                        case EOO:
                                            if (status != BIZ_STATUS_UNKNOWN && ts != 0)
                                            {
                                                sts.push_back(std::make_pair(status, ts));
                                            }
                                            else
                                            {
                                                LOG_warn << "Unpaired/missing business status-ts in b.sts";
                                            }
                                            exit = true;
                                            break;

                                        default:
                                            if (!client->json.storeobject())
                                            {
                                                mCompletion(NULL, NULL, NULL, API_EINTERNAL);
                                                return false;
                                            }
                                    }
                                }
                                client->json.leaveobject();
                            }
                            client->json.leavearray();
                            break;

                        case EOO:
                            endobject = true;
                            break;

                        default:
                            if (!client->json.storeobject())
                            {
                                mCompletion(NULL, NULL, NULL, API_EINTERNAL);
                                return false;
                            }
                    }
                }
                client->json.leaveobject();
            }
            break;

        case MAKENAMEID4('s', 'm', 's', 'v'):   // SMS verified phone number
            if (!client->json.storeobject(&smsv))
            {
                LOG_err << "Invalid verified phone number (smsv)";
                assert(false);
            }
            break;

        case MAKENAMEID4('u', 's', 'p', 'w'):   // user paywall data
        {
            uspw = true;

            if (client->json.enterobject())
            {
                bool endobject = false;
                while (!endobject)
                {
                    switch (client->json.getnameid())
                    {
                        case MAKENAMEID2('d', 'l'): // deadline timestamp
                            deadlineTs = client->json.getint();
                            break;

                        case MAKENAMEID3('w', 't', 's'):    // warning timestamps
                            // ie. "wts":[1591803600,1591813600,1591823600

                            if (client->json.enterarray())
                            {
                                m_time_t ts;
                                while (client->json.isnumeric() && (ts = client->json.getint()) != -1)
                                {
                                    warningTs.push_back(ts);
                                }

                                client->json.leavearray();
                            }
                            break;

                        case EOO:
                            endobject = true;
                            break;

                        default:
                            if (!client->json.storeobject())
                            {
                                mCompletion(NULL, NULL, NULL, API_EINTERNAL);
                                return false;
                            }
                    }
                }
                client->json.leaveobject();
            }
            break;
        }

        case MAKENAMEID5('^', '!', 'c', 's', 'p'):
            parseUserAttribute(cookieSettings, versionCookieSettings);
            break;

        case EOO:
        {
            assert(me == client->me);

            if (len_privk)
            {
                client->key.ecb_decrypt(privkbuf, len_privk);
                privk.resize(AsymmCipher::MAXKEYLENGTH * 2);
                privk.resize(Base64::btoa(privkbuf, len_privk, (char *)privk.data()));

                // RSA private key should be already assigned at login
                assert(privk == client->mPrivKey);
                if (client->mPrivKey.empty())
                {
                    LOG_warn << "Private key not set by login, setting at `ug` response...";
                    if (!client->asymkey.setkey(AsymmCipher::PRIVKEY, privkbuf, len_privk))
                    {
                        LOG_warn << "Error checking private key at `ug` response";
                    }
                }
            }

            if (len_pubk)
            {
                client->pubk.setkey(AsymmCipher::PUBKEY, pubkbuf, len_pubk);
            }

            if (v)
            {
                client->accountversion = v;
            }

            if (salt.size())
            {
                Base64::atob(salt, client->accountsalt);
            }

            client->accountsince = since;
            client->mSmsVerifiedPhone = smsv;

            client->k = k;

            client->btugexpiration.backoff(MegaClient::USER_DATA_EXPIRATION_BACKOFF_SECS * 10);
            client->cachedug = true;

            // pre-load received user attributes into cache
            User* u = client->ownuser();
            if (u)
            {
                int changes = 0;
                if (u->email.empty())
                {
                    u->email = email;
                }

                if (firstname.size())
                {
                    changes += u->updateattr(ATTR_FIRSTNAME, &firstname, &versionFirstname);
                }

                if (lastname.size())
                {
                    changes += u->updateattr(ATTR_LASTNAME, &lastname, &versionLastname);
                }

                if (language.size())
                {
                    changes += u->updateattr(ATTR_LANGUAGE, &language, &versionLanguage);
                }

                if (birthday.size())
                {
                    changes += u->updateattr(ATTR_BIRTHDAY, &birthday, &versionBirthday);
                }

                if (birthmonth.size())
                {
                    changes += u->updateattr(ATTR_BIRTHMONTH, &birthmonth, &versionBirthmonth);
                }

                if (birthyear.size())
                {
                    changes += u->updateattr(ATTR_BIRTHYEAR, &birthyear, &versionBirthyear);
                }

                if (country.size())
                {
                    changes += u->updateattr(ATTR_COUNTRY, &country, &versionCountry);
                }

                if (pwdReminderDialog.size())
                {
                    changes += u->updateattr(ATTR_PWD_REMINDER, &pwdReminderDialog, &versionPwdReminderDialog);
                }

                if (pushSetting.size())
                {
                    changes += u->updateattr(ATTR_PUSH_SETTINGS, &pushSetting, &versionPushSetting);

                    // initialize the settings for the intermediate layer by simulating there was a getua()
                    client->app->getua_result((byte*) pushSetting.data(), (unsigned) pushSetting.size(), ATTR_PUSH_SETTINGS);
                }

                if (contactLinkVerification.size())
                {
                    changes += u->updateattr(ATTR_CONTACT_LINK_VERIFICATION, &contactLinkVerification, &versionContactLinkVerification);
                }

                if (disableVersions.size())
                {
                    changes += u->updateattr(ATTR_DISABLE_VERSIONS, &disableVersions, &versionDisableVersions);

                    // initialize the status of file-versioning for the client
                    client->versions_disabled = (disableVersions == "1");
                    if (client->versions_disabled)
                    {
                        LOG_info << "File versioning is disabled";
                    }
                    else
                    {
                        LOG_info << "File versioning is enabled";
                    }
                }
                else    // attribute does not exists
                {
                    LOG_info << "File versioning is enabled";
                    client->versions_disabled = false;
                }

                if (noCallKit.size())
                {
                    changes += u->updateattr(ATTR_NO_CALLKIT, &noCallKit, &versionNoCallKit);
                    LOG_info << "CallKit is " << ((noCallKit == "1") ? "disabled" : "enabled");
                }
                else
                {
                    LOG_info << "CallKit is enabled [noCallKit.size() == 0]";
                }

                if (chatFolder.size())
                {
                    unique_ptr<TLVstore> tlvRecords(TLVstore::containerToTLVrecords(&chatFolder, &client->key));
                    if (tlvRecords)
                    {
                        // store the value for private user attributes (decrypted version of serialized TLV)
                        unique_ptr<string> tlvString(tlvRecords->tlvRecordsToContainer(client->rng, &client->key));
                        changes += u->updateattr(ATTR_MY_CHAT_FILES_FOLDER, tlvString.get(), &versionChatFolder);
                    }
                    else
                    {
                        LOG_err << "Cannot extract TLV records for ATTR_MY_CHAT_FILES_FOLDER";
                    }
                }

                if (cameraUploadFolder.size())
                {
                    unique_ptr<TLVstore> tlvRecords(TLVstore::containerToTLVrecords(&cameraUploadFolder, &client->key));
                    if (tlvRecords)
                    {
                        // store the value for private user attributes (decrypted version of serialized TLV)
                        unique_ptr<string> tlvString(tlvRecords->tlvRecordsToContainer(client->rng, &client->key));
                        changes += u->updateattr(ATTR_CAMERA_UPLOADS_FOLDER, tlvString.get(), &versionCameraUploadFolder);
                    }
                    else
                    {
                        LOG_err << "Cannot extract TLV records for ATTR_CAMERA_UPLOADS_FOLDER";
                    }
                }

                if (!myBackupsFolder.empty())
                {
                    unique_ptr<TLVstore> tlvRecords(TLVstore::containerToTLVrecords(&myBackupsFolder, &client->key));
                    if (tlvRecords)
                    {
                        // store the value for private user attributes (decrypted version of serialized TLV)
                        unique_ptr<string> tlvString(tlvRecords->tlvRecordsToContainer(client->rng, &client->key));
                        changes += u->updateattr(ATTR_MY_BACKUPS_FOLDER, tlvString.get(), &versionMyBackupsFolder);
                    }
                    else
                    {
                        LOG_err << "Cannot extract TLV records for ATTR_MY_BACKUPS_FOLDER";
                    }
                }

                if (aliases.size())
                {
                    unique_ptr<TLVstore> tlvRecords(TLVstore::containerToTLVrecords(&aliases, &client->key));
                    if (tlvRecords)
                    {
                        // store the value for private user attributes (decrypted version of serialized TLV)
                        unique_ptr<string> tlvString(tlvRecords->tlvRecordsToContainer(client->rng, &client->key));
                        changes += u->updateattr(ATTR_ALIAS, tlvString.get(), &versionAliases);
                    }
                    else
                    {
                        LOG_err << "Cannot extract TLV records for ATTR_ALIAS";
                    }
                }

                if (unshareableKey.size() == Base64Str<SymmCipher::BLOCKSIZE>::STRLEN)
                {
                    changes += u->updateattr(ATTR_UNSHAREABLE_KEY, &unshareableKey, &versionUnshareableKey);
                    client->unshareablekey.swap(unshareableKey);
                }
                else if (client->loggedin() == EPHEMERALACCOUNTPLUSPLUS)
                {
                    // cannot configure CameraUploads, so it's not needed at this stage.
                    // It will be created when the account gets confirmed.
                    // (motivation: speed up the E++ account's setup)
                    LOG_info << "Skip creation of unshareable key for E++ account";
                }
                else if (unshareableKey.empty())    // it has not been created yet
                {
                    LOG_info << "Creating unshareable key...";
                    byte newunshareablekey[SymmCipher::BLOCKSIZE];
                    client->rng.genblock(newunshareablekey, sizeof(newunshareablekey));
                    client->putua(ATTR_UNSHAREABLE_KEY, newunshareablekey, sizeof(newunshareablekey), 0);
                }
                else
                {
                    LOG_err << "Unshareable key wrong length";
                }

                if (deviceNames.size())
                {
                    unique_ptr<TLVstore> tlvRecords(TLVstore::containerToTLVrecords(&deviceNames, &client->key));
                    if (tlvRecords)
                    {
                        // store the value for private user attributes (decrypted version of serialized TLV)
                        unique_ptr<string> tlvString(tlvRecords->tlvRecordsToContainer(client->rng, &client->key));
                        changes += u->updateattr(ATTR_DEVICE_NAMES, tlvString.get(), &versionDeviceNames);
                    }
                    else
                    {
                        LOG_err << "Cannot extract TLV records for ATTR_DEVICE_NAMES";
                    }
                }

                if (!cookieSettings.empty())
                {
                    changes += u->updateattr(ATTR_COOKIE_SETTINGS, &cookieSettings, &versionCookieSettings);
                }

#ifdef ENABLE_SYNC
                if (!jsonSyncConfigData.empty())
                {
                    // Tell the rest of the SDK that the attribute's changed.
                    changes += u->updateattr(ATTR_JSON_SYNC_CONFIG_DATA,
                                             &jsonSyncConfigData,
                                             &jsonSyncConfigDataVersion);
                }
                else if (client->loggedin() == EPHEMERALACCOUNTPLUSPLUS)
                {
                    // cannot configure any sync/backupp yet, so it's not needed at this stage.
                    // It will be created when the account gets confirmed.
                    // (motivation: speed up the E++ account's setup)
                    LOG_info << "Skip creation of *~jscd key for E++ account";
                }
                else
                {
                    // This attribute is set only once. If not received from API,
                    // it should not exist locally either
                    assert(u->getattr(ATTR_JSON_SYNC_CONFIG_DATA) == nullptr);

                    client->ensureSyncUserAttributes([](Error e){
                        if (e != API_OK)
                        {
                            LOG_err << "Couldn't create *~jscd user's attribute";
                        }
                    });
                }
#endif

                if (changes > 0)
                {
                    u->setTag(tag ? tag : -1);
                    client->notifyuser(u);
                }
            }

            if (b)  // business account
            {
                // integrity checks
                if ((s < BIZ_STATUS_EXPIRED || s > BIZ_STATUS_GRACE_PERIOD)  // status not received or invalid
                        || (m == BIZ_MODE_UNKNOWN))  // master flag not received or invalid
                {
                    std::string err = "GetUserData: invalid business status / account mode";
                    LOG_err << err;
                    client->sendevent(99450, err.c_str(), 0);
                    client->mBizMode = BIZ_MODE_SUBUSER;
                    client->mBizExpirationTs = client->mBizGracePeriodTs = 0;
                    client->setBusinessStatus(BIZ_STATUS_EXPIRED);
                }
                else
                {
                    for (auto it : sts)
                    {
                        BizStatus status = it.first;
                        m_time_t ts = it.second;
                        if (status == BIZ_STATUS_EXPIRED)
                        {
                            client->mBizExpirationTs = ts;
                        }
                        else if (status == BIZ_STATUS_GRACE_PERIOD)
                        {
                            client->mBizGracePeriodTs = ts;
                        }
                        else
                        {
                            LOG_warn << "Unexpected status in b.sts. Status: " << status << "ts: " << ts;
                        }
                    }

                    client->mBizMode = m;
                    // subusers must receive the list of master users
                    assert(m != BIZ_MODE_SUBUSER || !masters.empty());
                    client->mBizMasters = masters;

                    client->setBusinessStatus(s);

                    // if current business status will expire sooner than the scheduled `ug`, update the
                    // backoff to a shorter one in order to refresh the business status asap
                    m_time_t auxts = 0;
                    m_time_t now = m_time(nullptr);
                    if (client->mBizGracePeriodTs && client->mBizGracePeriodTs > now)
                    {
                        auxts = client->mBizGracePeriodTs;
                    }
                    else if (client->mBizExpirationTs && client->mBizExpirationTs > now)
                    {
                        auxts = client->mBizExpirationTs;
                    }
                    if (auxts)
                    {
                        dstime diff = static_cast<dstime>((now - auxts) * 10);
                        dstime current = client->btugexpiration.backoffdelta();
                        if (current > diff)
                        {
                            client->btugexpiration.backoff(diff);
                        }
                    }
                    // TODO: check if type of account has changed and notify with new event (not yet supported by API)
                }
            }
            else
            {
                client->mBizMode = BIZ_MODE_UNKNOWN;
                client->mBizMasters.clear();
                client->mBizExpirationTs = client->mBizGracePeriodTs = 0;
                client->setBusinessStatus(BIZ_STATUS_INACTIVE);
            }

            if (uspw)
            {
                if (deadlineTs == -1 || warningTs.empty())
                {
                    LOG_err << "uspw received with missing timestamps";
                }
                else
                {
                    client->mOverquotaWarningTs = std::move(warningTs);
                    client->mOverquotaDeadlineTs = deadlineTs;
                    client->activateoverquota(0, true);
                }

            }

            mCompletion(&name, &pubk, &privk, API_OK);
            return true;
        }
        default:
            switch (User::string2attr(attributeName.c_str()))
            {
                case ATTR_FIRSTNAME:
                    parseUserAttribute(firstname, versionFirstname);
                    break;

                case ATTR_BIRTHMONTH:
                    parseUserAttribute(birthmonth, versionBirthmonth);
                    break;

                case ATTR_BIRTHYEAR:
                    parseUserAttribute(birthyear, versionBirthyear);
                    break;

                default:
                    if (!client->json.storeobject())
                    {
                        mCompletion(NULL, NULL, NULL, API_EINTERNAL);
                        return false;
                    }
                    break;
            }

            break;
        }
    }
}

void CommandGetUserData::parseUserAttribute(std::string &value, std::string &version, bool asciiToBinary)
{
    string info;
    if (!client->json.storeobject(&info))
    {
        LOG_err << "Failed to parse user attribute from the array";
        return;
    }

    string buf;
    JSON json;
    json.pos = info.c_str() + 1;
    for (;;)
    {
        switch (json.getnameid())
        {
            case MAKENAMEID2('a','v'):  // value
            {
                json.storeobject(&buf);
                break;
            }
            case 'v':   // version
            {
                json.storeobject(&version);
                break;
            }
            case EOO:
            {
                value = asciiToBinary ? Base64::atob(buf) : buf;
                return;
            }
            default:
            {
                if (!json.storeobject())
                {
                    version.clear();
                    LOG_err << "Failed to parse user attribute inside the array";
                    return;
                }
            }
        }
    }
}

CommandGetMiscFlags::CommandGetMiscFlags(MegaClient *client)
{
    cmd("gmf");

    // this one can get the smsve flag when the account is blocked (if it's in a batch by itself)
    batchSeparately = true;
    suppressSID = true;

    tag = client->reqtag;
}

bool CommandGetMiscFlags::procresult(Result r)
{
    Error e;
    if (r.wasErrorOrOK())
    {
        e = r.errorOrOK();
        if (!e)
        {
            LOG_err << "Unexpected response for gmf: no flags, but no error";
            e = API_ENOENT;
        }
        LOG_err << "gmf failed: " << e;
    }
    else
    {
        e = client->readmiscflags(&client->json);
    }

    client->app->getmiscflags_result(e);
    return error(e) != API_EINTERNAL;
}

CommandGetUserQuota::CommandGetUserQuota(MegaClient* client, std::shared_ptr<AccountDetails> ad, bool storage, bool transfer, bool pro, int source)
{
    details = ad;
    mStorage = storage;
    mTransfer = transfer;
    mPro = pro;

    cmd("uq");
    if (storage)
    {
        arg("strg", "1", 0);
    }
    if (transfer)
    {
        arg("xfer", "1", 0);
    }
    if (pro)
    {
        arg("pro", "1", 0);
    }

    arg("src", source);

    arg("v", 1);

    tag = client->reqtag;
}

bool CommandGetUserQuota::procresult(Result r)
{
    m_off_t td;
    bool got_storage = false;
    bool got_storage_used = false;
    int uslw = -1;

    if (r.wasErrorOrOK())
    {
        client->app->account_details(details.get(), r.errorOrOK());
        return true;
    }

    details->pro_level = 0;
    details->subscription_type = 'O';
    details->subscription_renew = 0;
    details->subscription_method.clear();
    details->subscription_method_id = 0;
    memset(details->subscription_cycle, 0, sizeof(details->subscription_cycle));

    details->pro_until = 0;

    details->storage_used = 0;
    details->storage_max = 0;

    details->transfer_max = 0;
    details->transfer_own_used = 0;
    details->transfer_srv_used = 0;
    details->srv_ratio = 0;

    details->transfer_hist_starttime = 0;
    details->transfer_hist_interval = 3600;
    details->transfer_hist.clear();
    details->transfer_hist_valid = true;

    details->transfer_reserved = 0;
    details->transfer_own_reserved = 0;
    details->transfer_srv_reserved = 0;

    for (;;)
    {
        switch (client->json.getnameid())
        {
            case MAKENAMEID2('b', 't'):
            // "Base time age", this is number of seconds since the start of the current quota buckets
                // age of transfer
                // window start
                td = client->json.getint();
                if (td != -1)
                {
                    details->transfer_hist_starttime = m_time() - td;
                }
                break;

            case MAKENAMEID3('t', 'a', 'h'):
            // The free IP-based quota buckets, 6 entries for 6 hours
                if (client->json.enterarray())
                {
                    m_off_t t;

                    while (client->json.isnumeric() && (t = client->json.getint()) != -1)
                    {
                        details->transfer_hist.push_back(t);
                    }

                    client->json.leavearray();
                }
                break;

            case MAKENAMEID3('t', 'a', 'r'):
            // IP transfer reserved
                details->transfer_reserved = client->json.getint();
                break;

            case MAKENAMEID3('r', 'u', 'a'):
            // Actor reserved quota
                details->transfer_own_reserved += client->json.getint();
                break;

            case MAKENAMEID3('r', 'u', 'o'):
            // Owner reserved quota
                details->transfer_srv_reserved += client->json.getint();
                break;

            case MAKENAMEID5('c', 's', 't', 'r', 'g'):
            // Your total account storage usage
                details->storage_used = client->json.getint();
                got_storage_used = true;
                break;

            case MAKENAMEID6('c', 's', 't', 'r', 'g', 'n'):
            // Storage breakdown of root nodes and shares for your account
            // [bytes, numFiles, numFolders, versionedBytes, numVersionedFiles]
                if (client->json.enterobject())
                {
                    handle h;
                    NodeStorage* ns;

                    while (!ISUNDEF(h = client->json.gethandle()) && client->json.enterarray())
                    {
                        ns = &details->storage[h];

                        ns->bytes = client->json.getint();
                        ns->files = uint32_t(client->json.getint());
                        ns->folders = uint32_t(client->json.getint());
                        ns->version_bytes = client->json.getint();
                        ns->version_files = client->json.getint32();

#ifdef _DEBUG
                        // TODO: remove this debugging block once local count is confirmed to work correctly 100%
                        // verify the new local storage counters per root match server side (could fail if actionpackets are pending)
                        auto iter = client->mNodeCounters.find(NodeHandle().set6byte(h));
                        if (iter != client->mNodeCounters.end())
                        {
                            LOG_debug << client->nodebyhandle(h)->displaypath() << " " << iter->second.storage << " " << ns->bytes << " " << iter->second.files << " " << ns->files << " " << iter->second.folders << " " << ns->folders << " "
                                      << iter->second.versionStorage << " " << ns->version_bytes << " " << iter->second.versions << " " << ns->version_files
                                      << (iter->second.storage == ns->bytes && iter->second.files == ns->files && iter->second.folders == ns->folders && iter->second.versionStorage == ns->version_bytes && iter->second.versions == ns->version_files
                                          ? "" : " ******************************************* mismatch *******************************************");
                        }
#endif

                        while(client->json.storeobject());
                        client->json.leavearray();
                    }

                    client->json.leaveobject();
                }
                break;

            case MAKENAMEID5('m', 's', 't', 'r', 'g'):
            // maximum storage allowance
                details->storage_max = client->json.getint();
                got_storage = true;
                break;

            case MAKENAMEID6('c', 'a', 'x', 'f', 'e', 'r'):
            // PRO transfer quota consumed by yourself
                details->transfer_own_used += client->json.getint();
                break;

            case MAKENAMEID3('t', 'u', 'o'):
            // Transfer usage by the owner on quotad which hasn't yet been committed back to the API DB. Supplements caxfer
                details->transfer_own_used += client->json.getint();
                break;

            case MAKENAMEID6('c', 's', 'x', 'f', 'e', 'r'):
            // PRO transfer quota served to others
                details->transfer_srv_used += client->json.getint();
                break;

            case MAKENAMEID3('t', 'u', 'a'):
            // Transfer usage served to other users which hasn't yet been committed back to the API DB. Supplements csxfer
                details->transfer_srv_used += client->json.getint();
                break;

            case MAKENAMEID5('m', 'x', 'f', 'e', 'r'):
            // maximum transfer allowance
                details->transfer_max = client->json.getint();
                break;

            case MAKENAMEID8('s', 'r', 'v', 'r', 'a', 't', 'i', 'o'):
            // The ratio of your PRO transfer quota that is able to be served to others
                details->srv_ratio = client->json.getfloat();
                break;

            case MAKENAMEID5('u', 't', 'y', 'p', 'e'):
            // PRO type. 0 means Free; 4 is Pro Lite as it was added late; 100 indicates a business.
                details->pro_level = (int)client->json.getint();
                client->mMyAccount.setProLevel(static_cast<AccountType>(details->pro_level));
                break;

            case MAKENAMEID5('s', 't', 'y', 'p', 'e'):
            // Flag indicating if this is a recurring subscription or one-off. "O" is one off, "R" is recurring.
                const char* ptr;
                if ((ptr = client->json.getvalue()))
                {
                    details->subscription_type = *ptr;
                }
                break;

            case MAKENAMEID6('s', 'c', 'y', 'c', 'l', 'e'):
                const char* scycle;
                if ((scycle = client->json.getvalue()))
                {
                    memcpy(details->subscription_cycle, scycle, 3);
                    details->subscription_cycle[3] = 0;
                }
                break;

            case MAKENAMEID6('s', 'r', 'e', 'n', 'e', 'w'):
            // Only provided for recurring subscriptions to indicate the best estimate of when the subscription will renew
                if (client->json.enterarray())
                {
                    details->subscription_renew = client->json.getint();
                    while(!client->json.leavearray())
                    {
                        client->json.storeobject();
                    }
                }
                break;

            case MAKENAMEID3('s', 'g', 'w'):
                if (client->json.enterarray())
                {
                    client->json.storeobject(&details->subscription_method);
                    while(!client->json.leavearray())
                    {
                        client->json.storeobject();
                    }
                }
                break;

            case MAKENAMEID6('s', 'g', 'w', 'i', 'd', 's'):
                if (client->json.enterarray())
                {
                    details->subscription_method_id = static_cast<int>(client->json.getint());
                    while (!client->json.leavearray())
                    {
                        client->json.storeobject();
                    }
                }
                break;

            case MAKENAMEID3('r', 't', 't'):
                details->transfer_hist_valid = !client->json.getint();
                break;

            case MAKENAMEID6('s', 'u', 'n', 't', 'i', 'l'):
            // Time the last active PRO plan will expire (may be different from current one)
                details->pro_until = client->json.getint();
                client->mMyAccount.setProUntil(static_cast<m_time_t>(details->pro_until));
                break;

            case MAKENAMEID7('b', 'a', 'l', 'a', 'n', 'c', 'e'):
            // Balance of your account
                if (client->json.enterarray())
                {
                    const char* cur;
                    const char* amount;

                    while (client->json.enterarray())
                    {
                        if ((amount = client->json.getvalue()) && (cur = client->json.getvalue()))
                        {
                            size_t t = details->balances.size();
                            details->balances.resize(t + 1);
                            details->balances[t].amount = atof(amount);
                            memcpy(details->balances[t].currency, cur, 3);
                            details->balances[t].currency[3] = 0;
                        }

                        client->json.leavearray();
                    }

                    client->json.leavearray();
                }
                break;

            case MAKENAMEID4('u', 's', 'l', 'w'):
            // The percentage (in 1000s) indicating the limit at which you are 'nearly' over. Currently 98% for PRO, 90% for free.
                uslw = int(client->json.getint());
                break;

            case EOO:
                assert(!mStorage || (got_storage && got_storage_used) || client->loggedinfolderlink());

                if (mStorage)
                {
                    if (uslw <= 0)
                    {
                        uslw = 9000;
                        LOG_warn << "Using default almost overstorage threshold";
                    }

                    if (details->storage_used >= details->storage_max)
                    {
                        LOG_debug << "Account full";
                        bool isPaywall = (client->ststatus == STORAGE_PAYWALL);
                        client->activateoverquota(0, isPaywall);
                    }
                    else if (details->storage_used >= (details->storage_max / 10000 * uslw))
                    {
                        LOG_debug << "Few storage space available";
                        client->setstoragestatus(STORAGE_ORANGE);
                    }
                    else
                    {
                        LOG_debug << "There are no storage problems";
                        client->setstoragestatus(STORAGE_GREEN);
                    }
                }

                if (mPro)
                {
                    // Pro level can change without a payment (ie. with coupons or by helpdesk)
                    // and in those cases, the `psts` packet is not triggered. However, the SDK
                    // should notify the app and resume transfers, etc.
                    bool changed = client->mCachedStatus.addOrUpdate(CacheableStatus::STATUS_PRO_LEVEL, details->pro_level);
                    if (changed)
                    {
                        client->app->account_updated();
                        client->abortbackoff(true);
                    }
                }

                client->app->account_details(details.get(), mStorage, mTransfer, mPro, false, false, false);
                return true;

            default:
                if (!client->json.storeobject())
                {
                    client->app->account_details(details.get(), API_EINTERNAL);
                    return false;
                }
        }
    }
}

CommandQueryTransferQuota::CommandQueryTransferQuota(MegaClient* client, m_off_t size)
{
    cmd("qbq");
    arg("s", size);

    tag = client->reqtag;
}

bool CommandQueryTransferQuota::procresult(Result r)
{
    if (!r.wasErrorOrOK())
    {
        LOG_err << "Unexpected response: " << client->json.pos;
        client->json.storeobject();

        // Returns 0 to not alarm apps and don't show overquota pre-warnings
        // if something unexpected is received, following the same approach as
        // in the webclient
        client->app->querytransferquota_result(0);
        return false;
    }

    client->app->querytransferquota_result(r.errorOrOK());
    return true;
}

CommandGetUserTransactions::CommandGetUserTransactions(MegaClient* client, std::shared_ptr<AccountDetails> ad)
{
    cmd("utt");

    details = ad;
    tag = client->reqtag;
}

bool CommandGetUserTransactions::procresult(Result r)
{
    details->transactions.clear();

    while (client->json.enterarray())
    {
        const char* handle = client->json.getvalue();
        m_time_t ts = client->json.getint();
        const char* delta = client->json.getvalue();
        const char* cur = client->json.getvalue();

        if (handle && (ts > 0) && delta && cur)
        {
            size_t t = details->transactions.size();
            details->transactions.resize(t + 1);
            memcpy(details->transactions[t].handle, handle, 11);
            details->transactions[t].handle[11] = 0;
            details->transactions[t].timestamp = ts;
            details->transactions[t].delta = atof(delta);
            memcpy(details->transactions[t].currency, cur, 3);
            details->transactions[t].currency[3] = 0;
        }

        client->json.leavearray();
    }

    client->app->account_details(details.get(), false, false, false, false, true, false);
    return true;
}

CommandGetUserPurchases::CommandGetUserPurchases(MegaClient* client, std::shared_ptr<AccountDetails> ad)
{
    cmd("utp");

    details = ad;
    tag = client->reqtag;
}

bool CommandGetUserPurchases::procresult(Result r)
{
    client->restag = tag;

    details->purchases.clear();

    while (client->json.enterarray())
    {
        const char* handle = client->json.getvalue();
        const m_time_t ts = client->json.getint();
        const char* amount = client->json.getvalue();
        const char* cur = client->json.getvalue();
        int method = (int)client->json.getint();

        if (handle && (ts > 0) && amount && cur && (method >= 0))
        {
            size_t t = details->purchases.size();
            details->purchases.resize(t + 1);
            memcpy(details->purchases[t].handle, handle, 11);
            details->purchases[t].handle[11] = 0;
            details->purchases[t].timestamp = ts;
            details->purchases[t].amount = atof(amount);
            memcpy(details->purchases[t].currency, cur, 3);
            details->purchases[t].currency[3] = 0;
            details->purchases[t].method = method;
        }

        client->json.leavearray();
    }

    client->app->account_details(details.get(), false, false, false, true, false, false);
    return true;
}

CommandGetUserSessions::CommandGetUserSessions(MegaClient* client, std::shared_ptr<AccountDetails> ad)
{
    cmd("usl");
    arg("x", 1); // Request the additional id and alive information

    details = ad;
    tag = client->reqtag;
}

bool CommandGetUserSessions::procresult(Result r)
{
    details->sessions.clear();

    while (client->json.enterarray())
    {
        size_t t = details->sessions.size();
        details->sessions.resize(t + 1);

        details->sessions[t].timestamp = client->json.getint();
        details->sessions[t].mru = client->json.getint();
        client->json.storeobject(&details->sessions[t].useragent);
        client->json.storeobject(&details->sessions[t].ip);

        const char* country = client->json.getvalue();
        memcpy(details->sessions[t].country, country ? country : "\0\0", 2);
        details->sessions[t].country[2] = 0;

        details->sessions[t].current = (int)client->json.getint();

        details->sessions[t].id = client->json.gethandle(8);
        details->sessions[t].alive = (int)client->json.getint();

        client->json.leavearray();
    }

    client->app->account_details(details.get(), false, false, false, false, false, true);
    return true;
}

CommandSetPH::CommandSetPH(MegaClient* client, Node* n, int del, m_time_t cets, bool writable, bool megaHosted,
    int ctag, std::function<void(Error, handle, handle)> f)
{
    h = n->nodehandle;
    ets = cets;
    tag = ctag;
    mWritable = writable;
    completion = move(f);
    assert(completion);

    cmd("l");
    arg("n", (byte*)&n->nodehandle, MegaClient::NODEHANDLE);

    if (del)
    {
        arg("d", 1);
    }

    if (ets)
    {
        arg("ets", ets);
    }

    if (writable)
    {
        arg("w", "1");
    }

    if (megaHosted)
    {
        assert(n->sharekey && "attempting to share a key that is not set");
        arg("sk", n->sharekey->key, SymmCipher::KEYLENGTH);
    }
}

bool CommandSetPH::procresult(Result r)
{
    if (r.wasErrorOrOK())
    {
        completion(r.errorOrOK(), UNDEF, UNDEF);
        return true;
    }

    handle ph = UNDEF;
    std::string authKey;

    if (mWritable) // aparently, depending on 'w', the response can be [{"ph":"XXXXXXXX","w":"YYYYYYYYYYYYYYYYYYYYYY"}] or simply [XXXXXXXX]
    {
        bool exit = false;
        while (!exit)
        {
            switch (client->json.getnameid())
            {
            case 'w':
                client->json.storeobject(&authKey);
                break;

            case MAKENAMEID2('p', 'h'):
                ph = client->json.gethandle();
                break;

            case EOO:
            {
                if (authKey.empty())
                {
                    completion(API_EINTERNAL, UNDEF, UNDEF);
                    return false;
                }
                exit = true;
                break;
            }
            default:
                if (!client->json.storeobject())
                {
                    completion(API_EINTERNAL, UNDEF, UNDEF);
                    return false;
                }
            }
        }
    }
    else    // format: [XXXXXXXX]
    {
        ph = client->json.gethandle();
    }

    if (ISUNDEF(ph))
    {
        completion(API_EINTERNAL, UNDEF, UNDEF);
        return false;
    }

    Node *n = client->nodebyhandle(h);
    if (n)
    {
        n->setpubliclink(ph, time(nullptr), ets, false, authKey);
        n->changed.publiclink = true;
        client->notifynode(n);
    }

    completion(API_OK, h, ph);
    return true;
}

CommandGetPH::CommandGetPH(MegaClient* client, handle cph, const byte* ckey, int cop)
{
    cmd("g");
    arg("p", (byte*)&cph, MegaClient::NODEHANDLE);

    ph = cph;
    havekey = ckey ? true : false;
    if (havekey)
    {
        memcpy(key, ckey, sizeof key);
    }
    tag = client->reqtag;
    op = cop;
}

bool CommandGetPH::procresult(Result r)
{
    if (r.wasErrorOrOK())
    {
        client->app->openfilelink_result(r.errorOrOK());
        return true;
    }

    m_off_t s = -1;
    string a, fa;

    for (;;)
    {
        switch (client->json.getnameid())
        {
            case 's':
                s = client->json.getint();
                break;

            case MAKENAMEID2('a', 't'):
                client->json.storeobject(&a);
                break;

            case MAKENAMEID2('f', 'a'):
                client->json.storeobject(&fa);
                break;

            case EOO:
                // we want at least the attributes
                if (s >= 0)
                {
                    a.resize(Base64::atob(a.c_str(), (byte*)a.data(), int(a.size())));

                    if (op == 2)    // importing WelcomePDF for new account
                    {
                        assert(havekey);

                        vector<NewNode> newnodes(1);
                        auto newnode = &newnodes[0];

                        // set up new node
                        newnode->source = NEW_PUBLIC;
                        newnode->type = FILENODE;
                        newnode->nodehandle = ph;
                        newnode->parenthandle = UNDEF;
                        newnode->nodekey.assign((char*)key, FILENODEKEYLENGTH);
                        newnode->attrstring.reset(new string(a));
                        client->putnodes(client->rootnodes.files, NoVersioning, move(newnodes), nullptr, 0);
                    }
                    else if (havekey)
                    {
                        client->app->openfilelink_result(ph, key, s, &a, &fa, op);
                    }
                    else
                    {
                        client->app->openfilelink_result(ph, NULL, s, &a, &fa, op);
                    }
                }
                else
                {
                    client->app->openfilelink_result(API_EINTERNAL);
                }
                return true;

            default:
                if (!client->json.storeobject())
                {
                    client->app->openfilelink_result(API_EINTERNAL);
                    return false;
                }
        }
    }
}

CommandSetMasterKey::CommandSetMasterKey(MegaClient* client, const byte* newkey, const byte *hash, int hashsize, const byte *clientrandomvalue, const char *pin, string *salt)
{
    memcpy(this->newkey, newkey, SymmCipher::KEYLENGTH);

    cmd("up");
    arg("k", newkey, SymmCipher::KEYLENGTH);
    if (clientrandomvalue)
    {
        arg("crv", clientrandomvalue, SymmCipher::KEYLENGTH);
    }
    arg("uh", hash, hashsize);
    if (pin)
    {
        arg("mfa", pin);
    }

    if (salt)
    {
        this->salt = *salt;
    }

    tag = client->reqtag;
}

bool CommandSetMasterKey::procresult(Result r)
{
    if (r.wasErrorOrOK())
    {
        client->app->changepw_result(r.errorOrOK());
    }
    else
    {
        // update encrypted MK and salt for further checkups
        client->k.assign((const char *) newkey, SymmCipher::KEYLENGTH);
        client->accountsalt = salt;

        client->json.storeobject();
        client->app->changepw_result(API_OK);
    }
    return true;
}

CommandCreateEphemeralSession::CommandCreateEphemeralSession(MegaClient* client,
                                                             const byte* key,
                                                             const byte* cpw,
                                                             const byte* ssc)
{
    memcpy(pw, cpw, sizeof pw);

    cmd("up");
    arg("k", key, SymmCipher::KEYLENGTH);
    arg("ts", ssc, 2 * SymmCipher::KEYLENGTH);

    tag = client->reqtag;
}

bool CommandCreateEphemeralSession::procresult(Result r)
{
    if (r.wasErrorOrOK())
    {
        client->ephemeralSession = false;
        client->ephemeralSessionPlusPlus = false;
        client->app->ephemeral_result(r.errorOrOK());
    }
    else
    {
        client->me = client->json.gethandle(MegaClient::USERHANDLE);
        client->uid = Base64Str<MegaClient::USERHANDLE>(client->me);
        client->resumeephemeral(client->me, pw, tag);
    }
    return true;
}

CommandResumeEphemeralSession::CommandResumeEphemeralSession(MegaClient*, handle cuh, const byte* cpw, int ctag)
{
    memcpy(pw, cpw, sizeof pw);

    uh = cuh;

    cmd("us");
    arg("user", (byte*)&uh, MegaClient::USERHANDLE);

    tag = ctag;
}

bool CommandResumeEphemeralSession::procresult(Result r)
{
    byte keybuf[SymmCipher::KEYLENGTH];
    byte sidbuf[MegaClient::SIDLEN];
    int havek = 0, havecsid = 0;

    if (r.wasErrorOrOK())
    {
        client->app->ephemeral_result(r.errorOrOK());
        return true;
    }

    for (;;)
    {
        switch (client->json.getnameid())
        {
            case 'k':
                havek = client->json.storebinary(keybuf, sizeof keybuf) == sizeof keybuf;
                break;

            case MAKENAMEID4('t', 's', 'i', 'd'):
                havecsid = client->json.storebinary(sidbuf, sizeof sidbuf) == sizeof sidbuf;
                break;

            case EOO:
                if (!havek || !havecsid)
                {
                    client->app->ephemeral_result(API_EINTERNAL);
                    return false;
                }

                client->sid.assign((const char *)sidbuf, sizeof sidbuf);

                client->key.setkey(pw);
                client->key.ecb_decrypt(keybuf);

                client->key.setkey(keybuf);

                if (!client->checktsid(sidbuf, sizeof sidbuf))
                {
                    client->app->ephemeral_result(API_EKEY);
                    return true;
                }

                client->me = uh;
                client->uid = Base64Str<MegaClient::USERHANDLE>(client->me);

                client->openStatusTable(true);
                client->app->ephemeral_result(uh, pw);
                return true;

            default:
                if (!client->json.storeobject())
                {
                    client->app->ephemeral_result(API_EINTERNAL);
                    return false;
                }
        }
    }
}

CommandCancelSignup::CommandCancelSignup(MegaClient *client)
{
    cmd("ucr");

    tag = client->reqtag;
}

bool CommandCancelSignup::procresult(Result r)
{
    client->app->cancelsignup_result(r.errorOrOK());
    return r.wasErrorOrOK();
}

CommandWhyAmIblocked::CommandWhyAmIblocked(MegaClient *client)
{
    cmd("whyamiblocked");
    batchSeparately = true;  // don't let any other commands that might get batched with it cause the whole batch to fail

    tag = client->reqtag;
}

bool CommandWhyAmIblocked::procresult(Result r)
{
    if (r.wasErrorOrOK())
    {
        if (r.wasError(API_OK)) //unblocked
        {
            client->unblock();
        }

        client->app->whyamiblocked_result(r.errorOrOK());
        return true;
    }
    else if (client->json.isnumeric())
    {
         int response = int(client->json.getint());
         client->app->whyamiblocked_result(response);
         return true;
    }

    client->json.storeobject();
    client->app->whyamiblocked_result(API_EINTERNAL);
	return false;
}

CommandSendSignupLink2::CommandSendSignupLink2(MegaClient* client, const char* email, const char* name)
{
    cmd("uc2");
    arg("n", (byte*)name, int(strlen(name)));
    arg("m", (byte*)email, int(strlen(email)));
    arg("v", 2);
    tag = client->reqtag;
}

CommandSendSignupLink2::CommandSendSignupLink2(MegaClient* client, const char* email, const char* name, byte *clientrandomvalue, byte *encmasterkey, byte *hashedauthkey)
{
    cmd("uc2");
    arg("n", (byte*)name, int(strlen(name)));
    arg("m", (byte*)email, int(strlen(email)));
    arg("crv", clientrandomvalue, SymmCipher::KEYLENGTH);
    arg("hak", hashedauthkey, SymmCipher::KEYLENGTH);
    arg("k", encmasterkey, SymmCipher::KEYLENGTH);
    arg("v", 2);

    tag = client->reqtag;
}

bool CommandSendSignupLink2::procresult(Result r)
{
    client->app->sendsignuplink_result(r.errorOrOK());
    return r.wasErrorOrOK();
}

CommandConfirmSignupLink2::CommandConfirmSignupLink2(MegaClient* client,
                                                   const byte* code,
                                                   unsigned len)
{
    cmd("ud2");
    arg("c", code, len);

    tag = client->reqtag;
}

bool CommandConfirmSignupLink2::procresult(Result r)
{
    string name;
    string email;
    handle uh = UNDEF;
    int version = 0;

    if (r.wasErrorOrOK())
    {
        client->app->confirmsignuplink2_result(UNDEF, NULL, NULL, r.errorOrOK());
        return true;
    }

    assert(r.hasJsonArray());
    if (client->json.storebinary(&email) && client->json.storebinary(&name))
    {
        uh = client->json.gethandle(MegaClient::USERHANDLE);
        version = int(client->json.getint());
    }
    while (client->json.storeobject());

    if (!ISUNDEF(uh) && version == 2)
    {
        client->ephemeralSession = false;
        client->app->confirmsignuplink2_result(uh, name.c_str(), email.c_str(), API_OK);
        return true;
    }
    else
    {
        client->app->confirmsignuplink2_result(UNDEF, NULL, NULL, API_EINTERNAL);
        return false;
    }
}

CommandSetKeyPair::CommandSetKeyPair(MegaClient* client, const byte* privk,
                                     unsigned privklen, const byte* pubk,
                                     unsigned pubklen)
{
    cmd("up");
    arg("privk", privk, privklen);
    arg("pubk", pubk, pubklen);

    tag = client->reqtag;

    len = privklen;
    privkBuffer.reset(new byte[privklen]);
    memcpy(privkBuffer.get(), privk, len);
}

bool CommandSetKeyPair::procresult(Result r)
{
    if (r.wasErrorOrOK())
    {
        client->app->setkeypair_result(r.errorOrOK());
        return true;
    }

    client->json.storeobject();

    client->key.ecb_decrypt(privkBuffer.get(), len);
    client->mPrivKey.resize(AsymmCipher::MAXKEYLENGTH * 2);
    client->mPrivKey.resize(Base64::btoa(privkBuffer.get(), len, (char *)client->mPrivKey.data()));

    client->app->setkeypair_result(API_OK);
    return true;
}

// fetch full node tree
CommandFetchNodes::CommandFetchNodes(MegaClient* client, int tag, bool nocache)
{
    cmd("f");
    arg("c", 1);
    arg("r", 1);

    if (!nocache)
    {
        arg("ca", 1);
    }

    // The servers are more efficient with this command when it's the only one in the batch
    batchSeparately = true;

    this->tag = tag;
}

// purge and rebuild node/user tree
bool CommandFetchNodes::procresult(Result r)
{
    WAIT_CLASS::bumpds();
    client->fnstats.timeToLastByte = Waiter::ds - client->fnstats.startTime;

    client->purgenodesusersabortsc(true);

    if (r.wasErrorOrOK())
    {
        client->fetchingnodes = false;
        client->app->fetchnodes_result(r.errorOrOK());
        return true;
    }

    for (;;)
    {
        switch (client->json.getnameid())
        {
            case 'f':
                // nodes
                if (!client->readnodes(&client->json, 0, PUTNODES_APP, nullptr, 0, false))
                {
                    client->fetchingnodes = false;
                    client->app->fetchnodes_result(API_EINTERNAL);
                    return false;
                }
                break;

            case MAKENAMEID2('f', '2'):
                // old versions
                if (!client->readnodes(&client->json, 0, PUTNODES_APP, nullptr, 0, false))
                {
                    client->fetchingnodes = false;
                    client->app->fetchnodes_result(API_EINTERNAL);
                    return false;
                }
                break;

            case MAKENAMEID2('o', 'k'):
                // outgoing sharekeys
                client->readok(&client->json);
                break;

            case 's':
                // Fall through
            case MAKENAMEID2('p', 's'):
                // outgoing or pending shares
                client->readoutshares(&client->json);
                break;

            case 'u':
                // users/contacts
                if (!client->readusers(&client->json, false))
                {
                    client->fetchingnodes = false;
                    client->app->fetchnodes_result(API_EINTERNAL);
                    return false;
                }
                break;

            case MAKENAMEID2('c', 'r'):
                // crypto key request
                client->proccr(&client->json);
                break;

            case MAKENAMEID2('s', 'r'):
                // sharekey distribution request
                client->procsr(&client->json);
                break;

            case MAKENAMEID2('s', 'n'):
                // sequence number
                if (!client->scsn.setScsn(&client->json))
                {
                    client->fetchingnodes = false;
                    client->app->fetchnodes_result(API_EINTERNAL);
                    return false;
                }
                break;

            case MAKENAMEID3('i', 'p', 'c'):
                // Incoming pending contact
                client->readipc(&client->json);
                break;

            case MAKENAMEID3('o', 'p', 'c'):
                // Outgoing pending contact
                client->readopc(&client->json);
                break;

            case MAKENAMEID2('p', 'h'):
                // Public links handles
                client->procph(&client->json);
                break;

            case MAKENAMEID4('a', 'e', 's', 'p'):
                // Sets and Elements
                client->procaesp(); // continue even if it failed, it's not critical
                break;

#ifdef ENABLE_CHAT
            case MAKENAMEID3('m', 'c', 'f'):
                // List of chatrooms
                client->procmcf(&client->json);
                break;

            case MAKENAMEID5('m', 'c', 'p', 'n', 'a'):   // fall-through
            case MAKENAMEID4('m', 'c', 'n', 'a'):
                // nodes shared in chatrooms
                client->procmcna(&client->json);
                break;
#endif
            case EOO:
            {
                if (!client->scsn.ready())
                {
                    client->fetchingnodes = false;
                    client->app->fetchnodes_result(API_EINTERNAL);
                    return false;
                }

                client->mergenewshares(0);
                client->applykeys();
                client->initsc();
                client->pendingsccommit = false;
                client->fetchnodestag = tag;

                WAIT_CLASS::bumpds();
                client->fnstats.timeToCached = Waiter::ds - client->fnstats.startTime;
                client->fnstats.nodesCached = client->nodes.size();

                return true;
            }
            default:
                if (!client->json.storeobject())
                {
                    client->fetchingnodes = false;
                    client->app->fetchnodes_result(API_EINTERNAL);
                    return false;
                }
        }
    }
}

// report event to server logging facility
CommandReportEvent::CommandReportEvent(MegaClient *client, const char *event, const char *details)
{
    cmd("cds");
    arg("c", event);

    if (details)
    {
        arg("v", details);
    }

    tag = client->reqtag;
}

bool CommandReportEvent::procresult(Result r)
{
    client->app->reportevent_result(r.errorOrOK());
    return r.wasErrorOrOK();
}

CommandSubmitPurchaseReceipt::CommandSubmitPurchaseReceipt(MegaClient *client, int type, const char *receipt, handle lph, int phtype, int64_t ts)
{
    cmd("vpay");
    arg("t", type);

    if(receipt)
    {
        arg("receipt", receipt);
    }

    if(type == 2 && client->loggedin() == FULLACCOUNT)
    {
        arg("user", client->finduser(client->me)->uid.c_str());
    }

    if (!ISUNDEF(lph))
    {
        if (phtype == 0) // legacy mode
        {
            arg("aff", (byte*)&lph, MegaClient::NODEHANDLE);
        }
        else
        {
            beginobject("aff");
            arg("id", (byte*)&lph, MegaClient::NODEHANDLE);
            arg("ts", ts);
            arg("t", phtype);   // 1=affiliate id, 2=file/folder link, 3=chat link, 4=contact link
            endobject();
        }
    }

    tag = client->reqtag;
}

bool CommandSubmitPurchaseReceipt::procresult(Result r)
{
    client->app->submitpurchasereceipt_result(r.errorOrOK());
    return r.wasErrorOrOK();
}

// Credit Card Store
CommandCreditCardStore::CommandCreditCardStore(MegaClient* client, const char *cc, const char *last4, const char *expm, const char *expy, const char *hash)
{
    cmd("ccs");
    arg("cc", cc);
    arg("last4", last4);
    arg("expm", expm);
    arg("expy", expy);
    arg("hash", hash);

    tag = client->reqtag;
}

bool CommandCreditCardStore::procresult(Result r)
{
    client->app->creditcardstore_result(r.errorOrOK());
    return r.wasErrorOrOK();
}

CommandCreditCardQuerySubscriptions::CommandCreditCardQuerySubscriptions(MegaClient* client)
{
    cmd("ccqns");

    tag = client->reqtag;
}

bool CommandCreditCardQuerySubscriptions::procresult(Result r)
{
    if (r.wasErrorOrOK())
    {
        client->app->creditcardquerysubscriptions_result(0, r.errorOrOK());
        return true;
    }
    else if (client->json.isnumeric())
    {
        int number = int(client->json.getint());
        client->app->creditcardquerysubscriptions_result(number, API_OK);
        return true;
    }
    else
    {
        client->json.storeobject();
        client->app->creditcardquerysubscriptions_result(0, API_EINTERNAL);
        return false;
    }
}

CommandCreditCardCancelSubscriptions::CommandCreditCardCancelSubscriptions(MegaClient* client, const char* reason)
{
    cmd("cccs");

    if (reason)
    {
        arg("r", reason);
    }

    tag = client->reqtag;
}

bool CommandCreditCardCancelSubscriptions::procresult(Result r)
{
    client->app->creditcardcancelsubscriptions_result(r.errorOrOK());
    return r.wasErrorOrOK();
}

CommandCopySession::CommandCopySession(MegaClient *client)
{
    cmd("us");
    arg("c", 1);
    batchSeparately = true;  // don't let any other commands that might get batched with it cause the whole batch to fail when blocked
    tag = client->reqtag;
}

// for ephemeral accounts, it returns "tsid" instead of "csid" -> not supported, will return API_EINTERNAL
bool CommandCopySession::procresult(Result r)
{
    string session;
    byte sidbuf[AsymmCipher::MAXKEYLENGTH];
    int len_csid = 0;

    if (r.wasErrorOrOK())
    {
        assert(r.errorOrOK() != API_OK); // API shouldn't return OK, but a session
        client->app->copysession_result(NULL, r.errorOrOK());
        return true;
    }

    for (;;)
    {
        switch (client->json.getnameid())
        {
            case MAKENAMEID4('c', 's', 'i', 'd'):
                len_csid = client->json.storebinary(sidbuf, sizeof sidbuf);
                break;

            case EOO:
                if (len_csid < 32)
                {
                    client->app->copysession_result(NULL, API_EINTERNAL);
                    return false;
                }

                if (!client->asymkey.decrypt(sidbuf, len_csid, sidbuf, MegaClient::SIDLEN))
                {
                    client->app->copysession_result(NULL, API_EINTERNAL);
                    return false;
                }

                session.resize(MegaClient::SIDLEN * 4 / 3 + 4);
                session.resize(Base64::btoa(sidbuf, MegaClient::SIDLEN, (char *)session.data()));
                client->app->copysession_result(&session, API_OK);
                return true;

            default:
                if (!client->json.storeobject())
                {
                    client->app->copysession_result(NULL, API_EINTERNAL);
                    return false;
                }
        }
    }
}

CommandGetPaymentMethods::CommandGetPaymentMethods(MegaClient *client)
{
    cmd("ufpq");
    tag = client->reqtag;
}

bool CommandGetPaymentMethods::procresult(Result r)
{
    int methods = 0;
    int64_t value;

    if (r.wasErrorOrOK())
    {
        if (!r.wasError(API_OK))
        {
            client->app->getpaymentmethods_result(methods, r.errorOrOK());

            //Consume remaining values if they exist
            while(client->json.isnumeric())
            {
                client->json.getint();
            }
            return true;
        }

        value = static_cast<int64_t>(error(r.errorOrOK()));
    }
    else if (client->json.isnumeric())
    {
        value = client->json.getint();
    }
    else
    {
        LOG_err << "Parse error in ufpq";
        client->app->getpaymentmethods_result(methods, API_EINTERNAL);
        return false;
    }

    methods |= 1 << value;

    while (client->json.isnumeric())
    {
        value = client->json.getint();
        if (value < 0)
        {
            client->app->getpaymentmethods_result(methods, static_cast<error>(value));

            //Consume remaining values if they exist
            while(client->json.isnumeric())
            {
                client->json.getint();
            }
            return true;
        }

        methods |= 1 << value;
    }

    client->app->getpaymentmethods_result(methods, API_OK);
    return true;
}

CommandUserFeedbackStore::CommandUserFeedbackStore(MegaClient *client, const char *type, const char *blob, const char *uid)
{
    cmd("clog");

    arg("t", type);

    if (blob)
    {
        arg("d", blob);
    }

    if (uid)
    {
        arg("id", uid);
    }

    tag = client->reqtag;
}

bool CommandUserFeedbackStore::procresult(Result r)
{
    client->app->userfeedbackstore_result(r.errorOrOK());
    return r.wasErrorOrOK();
}

CommandSendEvent::CommandSendEvent(MegaClient *client, int type, const char *desc)
{
    cmd("log");
    arg("e", type);
    arg("m", desc);

    tag = client->reqtag;
}

bool CommandSendEvent::procresult(Result r)
{
    client->app->sendevent_result(r.errorOrOK());
    return r.wasErrorOrOK();
}

CommandSupportTicket::CommandSupportTicket(MegaClient *client, const char *message, int type)
{
    cmd("sse");
    arg("t", type);
    arg("b", 1);    // base64 encoding for `msg`
    arg("m", (const byte*)message, int(strlen(message)));

    tag = client->reqtag;
}

bool CommandSupportTicket::procresult(Result r)
{
    client->app->supportticket_result(r.errorOrOK());
    return r.wasErrorOrOK();
}

CommandCleanRubbishBin::CommandCleanRubbishBin(MegaClient *client)
{
    cmd("dr");

    tag = client->reqtag;
}

bool CommandCleanRubbishBin::procresult(Result r)
{
    client->app->cleanrubbishbin_result(r.errorOrOK());
    return r.wasErrorOrOK();
}

CommandGetRecoveryLink::CommandGetRecoveryLink(MegaClient *client, const char *email, int type, const char *pin)
{
    cmd("erm");
    arg("m", email);
    arg("t", type);

    if (type == CANCEL_ACCOUNT && pin)
    {
        arg("mfa", pin);
    }

    tag = client->reqtag;
}

bool CommandGetRecoveryLink::procresult(Result r)
{
    client->app->getrecoverylink_result(r.errorOrOK());
    return r.wasErrorOrOK();
}

CommandQueryRecoveryLink::CommandQueryRecoveryLink(MegaClient *client, const char *linkcode)
{
    cmd("erv");
    arg("c", linkcode);

    tag = client->reqtag;
}

bool CommandQueryRecoveryLink::procresult(Result r)
{
    // [<code>,"<email>","<ip_address>",<timestamp>,"<user_handle>",["<email>"]]   (and we are already in the array)
    string email;
    string ip;
    m_time_t ts;
    handle uh;

    if (r.wasStrictlyError())
    {
        client->app->queryrecoverylink_result(r.errorOrOK());
        return true;
    }

    if (!client->json.isnumeric())
    {
        client->app->queryrecoverylink_result(API_EINTERNAL);
        return false;
    }

    int type = static_cast<int>(client->json.getint());

    if ( !client->json.storeobject(&email)  ||
         !client->json.storeobject(&ip)     ||
         ((ts = client->json.getint()) == -1) ||
         !(uh = client->json.gethandle(MegaClient::USERHANDLE)) )
    {
        client->app->queryrecoverylink_result(API_EINTERNAL);
        return false;
    }

    string tmp;
    vector<string> emails;

    // read emails registered for this account
    client->json.enterarray();
    while (client->json.storeobject(&tmp))
    {
        emails.push_back(tmp);
        if (*client->json.pos == ']')
        {
            break;
        }
    }
    client->json.leavearray();  // emails array

    if (!emails.size()) // there should be at least one email
    {
        client->app->queryrecoverylink_result(API_EINTERNAL);
        return false;
    }

    if (client->loggedin() == FULLACCOUNT && uh != client->me)
    {
        client->app->queryrecoverylink_result(API_EACCESS);
        return true;
    }

    client->app->queryrecoverylink_result(type, email.c_str(), ip.c_str(), time_t(ts), uh, &emails);
    return true;
}

CommandGetPrivateKey::CommandGetPrivateKey(MegaClient *client, const char *code)
{
    cmd("erx");
    arg("r", "gk");
    arg("c", code);

    tag = client->reqtag;
}

bool CommandGetPrivateKey::procresult(Result r)
{
    if (r.wasErrorOrOK())   // error
    {
        client->app->getprivatekey_result(r.errorOrOK());
        return true;
    }
    else
    {
        byte privkbuf[AsymmCipher::MAXKEYLENGTH * 2];
        int len_privk = client->json.storebinary(privkbuf, sizeof privkbuf);

        // account has RSA keypair: decrypt server-provided session ID
        if (len_privk < 256)
        {
            client->app->getprivatekey_result(API_EINTERNAL);
            return false;
        }
        else
        {
            client->app->getprivatekey_result((error)API_OK, privkbuf, len_privk);
            return true;
        }
    }
}

CommandConfirmRecoveryLink::CommandConfirmRecoveryLink(MegaClient *client, const char *code, const byte *hash, int hashsize, const byte *clientrandomvalue, const byte *encMasterKey, const byte *initialSession)
{
    cmd("erx");

    if (!initialSession)
    {
        arg("r", "sk");
    }

    arg("c", code);

    arg("x", encMasterKey, SymmCipher::KEYLENGTH);
    if (!clientrandomvalue)
    {
        arg("y", hash, hashsize);
    }
    else
    {
        beginobject("y");
        arg("crv", clientrandomvalue, SymmCipher::KEYLENGTH);
        arg("hak", hash, hashsize); //hashed authentication key
        endobject();
    }

    if (initialSession)
    {
        arg("z", initialSession, 2 * SymmCipher::KEYLENGTH);
    }

    tag = client->reqtag;
}

bool CommandConfirmRecoveryLink::procresult(Result r)
{
    client->app->confirmrecoverylink_result(r.errorOrOK());
    return r.wasErrorOrOK();
}

CommandConfirmCancelLink::CommandConfirmCancelLink(MegaClient *client, const char *code)
{
    cmd("erx");
    arg("c", code);

    tag = client->reqtag;
}

bool CommandConfirmCancelLink::procresult(Result r)
{
    MegaApp *app = client->app;
    app->confirmcancellink_result(r.errorOrOK());
    if (r.wasError(API_OK))
    {
        app->request_error(API_ESID);
    }
    return r.wasErrorOrOK();
}

CommandResendVerificationEmail::CommandResendVerificationEmail(MegaClient *client)
{
    cmd("era");
    batchSeparately = true;  // don't let any other commands that might get batched with it cause the whole batch to fail

    tag = client->reqtag;
}

bool CommandResendVerificationEmail::procresult(Result r)
{
    client->app->resendverificationemail_result(r.errorOrOK());
    return r.wasErrorOrOK();
}

CommandResetSmsVerifiedPhoneNumber::CommandResetSmsVerifiedPhoneNumber(MegaClient *client)
{
    cmd("smsr");
    tag = client->reqtag;
}

bool CommandResetSmsVerifiedPhoneNumber::procresult(Result r)
{
    if (r.wasError(API_OK))
    {
        client->mSmsVerifiedPhone.clear();
    }
    client->app->resetSmsVerifiedPhoneNumber_result(r.errorOrOK());
    return r.wasErrorOrOK();
}

CommandValidatePassword::CommandValidatePassword(MegaClient *client, const char *email, uint64_t emailhash)
{
    cmd("us");
    arg("user", email);
    arg("uh", (byte*)&emailhash, sizeof emailhash);

    tag = client->reqtag;
}

bool CommandValidatePassword::procresult(Result r)
{
    if (r.wasError(API_OK))
    {
        client->app->validatepassword_result(r.errorOrOK());
        return true;
    }
    else
    {
        assert(r.hasJsonObject());  // we don't use the object contents, and will exit the object automatically
        client->app->validatepassword_result(API_OK);
        return r.hasJsonObject();
    }
}

CommandGetEmailLink::CommandGetEmailLink(MegaClient *client, const char *email, int add, const char *pin)
{
    cmd("se");

    if (add)
    {
        arg("aa", "a");     // add
    }
    else
    {
        arg("aa", "r");     // remove
    }
    arg("e", email);
    if (pin)
    {
        arg("mfa", pin);
    }

    notself(client);

    tag = client->reqtag;
}

bool CommandGetEmailLink::procresult(Result r)
{
    client->app->getemaillink_result(r.errorOrOK());
    return r.wasErrorOrOK();
}

CommandConfirmEmailLink::CommandConfirmEmailLink(MegaClient *client, const char *code, const char *email, const byte *newLoginHash, bool replace)
{
    this->email = email;
    this->replace = replace;

    cmd("sec");

    arg("c", code);
    arg("e", email);
    if (newLoginHash)
    {
        arg("uh", newLoginHash, sizeof(uint64_t));
    }
    if (replace)
    {
        arg("r", 1);    // replace the current email address by this one
    }
    notself(client);

    tag = client->reqtag;
}

bool CommandConfirmEmailLink::procresult(Result r)
{
    if (r.wasError(API_OK))
    {
        User *u = client->finduser(client->me);

        if (replace)
        {
            LOG_debug << "Email changed from `" << u->email << "` to `" << email << "`";

            client->mapuser(u->userhandle, email.c_str()); // update email used as index for user's map
            u->changed.email = true;
            client->notifyuser(u);
        }
        // TODO: once we manage multiple emails, add the new email to the list of emails
    }

    client->app->confirmemaillink_result(r.errorOrOK());
    return r.wasErrorOrOK();
}

CommandGetVersion::CommandGetVersion(MegaClient *client, const char *appKey)
{
    this->client = client;
    cmd("lv");
    arg("a", appKey);
    tag = client->reqtag;
}

bool CommandGetVersion::procresult(Result r)
{
    int versioncode = 0;
    string versionstring;

    if (r.wasErrorOrOK())
    {
        client->app->getversion_result(0, NULL, r.errorOrOK());
        return r.wasErrorOrOK();
    }

    assert(r.hasJsonObject());
    for (;;)
    {
        switch (client->json.getnameid())
        {
            case 'c':
                versioncode = int(client->json.getint());
                break;

            case 's':
                client->json.storeobject(&versionstring);
                break;

            case EOO:
                client->app->getversion_result(versioncode, versionstring.c_str(), API_OK);
                return true;

            default:
                if (!client->json.storeobject())
                {
                    client->app->getversion_result(0, NULL, API_EINTERNAL);
                    return false;
                }
        }
    }
}

CommandGetLocalSSLCertificate::CommandGetLocalSSLCertificate(MegaClient *client)
{
    this->client = client;
    cmd("lc");
    arg("v", 1);

    tag = client->reqtag;
}

bool CommandGetLocalSSLCertificate::procresult(Result r)
{
    if (r.wasErrorOrOK())
    {
        client->app->getlocalsslcertificate_result(0, NULL, r.errorOrOK());
        return true;
    }

    assert(r.hasJsonObject());
    string certdata;
    m_time_t ts = 0;
    int numelements = 0;

    for (;;)
    {
        switch (client->json.getnameid())
        {
            case 't':
            {
                ts = client->json.getint();
                break;
            }
            case 'd':
            {
                string data;
                client->json.enterarray();
                while (client->json.storeobject(&data))
                {
                    if (numelements)
                    {
                        certdata.append(";");
                    }
                    numelements++;
                    certdata.append(data);
                }
                client->json.leavearray();
                break;
            }
            case EOO:
            {
                if (numelements < 2)
                {
                    client->app->getlocalsslcertificate_result(0, NULL, API_EINTERNAL);
                    return false;
                }
                client->app->getlocalsslcertificate_result(ts, &certdata, API_OK);
                return true;
            }

            default:
                if (!client->json.storeobject())
                {
                    client->app->getlocalsslcertificate_result(0, NULL, API_EINTERNAL);
                    return false;
                }
        }
    }
}

#ifdef ENABLE_CHAT
CommandChatCreate::CommandChatCreate(MegaClient* client, bool group, bool publicchat, const userpriv_vector* upl, const string_map* ukm, const char* title, bool meetingRoom, int chatOptions)
{
    this->client = client;
    this->chatPeers = new userpriv_vector(*upl);
    this->mPublicChat = publicchat;
    this->mTitle = title ? string(title) : "";
    this->mUnifiedKey = "";
    mMeeting = meetingRoom;


    cmd("mcc");
    arg("g", (group) ? 1 : 0);

    if (group && title)
    {
        arg("ct", title);
    }

    if (publicchat)
    {
        arg("m", 1);

        char ownHandleB64[12];
        Base64::btoa((byte *)&client->me, MegaClient::USERHANDLE, ownHandleB64);
        ownHandleB64[11] = '\0';

        string_map::const_iterator it = ukm->find(ownHandleB64);
        if (it != ukm->end())
        {
            mUnifiedKey = it->second;
            arg("ck", mUnifiedKey.c_str());
        }
    }

    if (meetingRoom)
    {
        arg("mr", 1);
    }

    if (group)
    {
        mChatOptions.set(static_cast<ChatOptions_t>(chatOptions));
        if (mChatOptions.speakRequest()) {arg("sr", 1);}
        if (mChatOptions.waitingRoom())  {arg("w", 1);}
        if (mChatOptions.openInvite())   {arg("oi", 1);}
    }

    beginarray("u");

    userpriv_vector::iterator itupl;
    for (itupl = chatPeers->begin(); itupl != chatPeers->end(); itupl++)
    {
        beginobject();

        handle uh = itupl->first;
        privilege_t priv = itupl->second;

        arg("u", (byte *)&uh, MegaClient::USERHANDLE);
        arg("p", priv);

        if (publicchat)
        {
            char uid[12];
            Base64::btoa((byte*)&uh, MegaClient::USERHANDLE, uid);
            uid[11] = '\0';

            string_map::const_iterator ituk = ukm->find(uid);
            if(ituk != ukm->end())
            {
                arg("ck", ituk->second.c_str());
            }
        }
        endobject();
    }

    endarray();

    arg("v", 1);
    notself(client);

    tag = client->reqtag;
}

bool CommandChatCreate::procresult(Result r)
{
    if (r.wasErrorOrOK())
    {
        client->app->chatcreate_result(NULL, r.errorOrOK());
        delete chatPeers;
        return true;
    }
    else
    {
        handle chatid = UNDEF;
        int shard = -1;
        bool group = false;
        m_time_t ts = -1;

        for (;;)
        {
            switch (client->json.getnameid())
            {
                case MAKENAMEID2('i','d'):
                    chatid = client->json.gethandle(MegaClient::CHATHANDLE);
                    break;

                case MAKENAMEID2('c','s'):
                    shard = int(client->json.getint());
                    break;

                case 'g':
                    group = client->json.getint();
                    break;

                case MAKENAMEID2('t', 's'):  // actual creation timestamp
                    ts = client->json.getint();
                    break;

                case EOO:
                    if (chatid != UNDEF && shard != -1)
                    {
                        if (client->chats.find(chatid) == client->chats.end())
                        {
                            client->chats[chatid] = new TextChat();
                        }

                        TextChat *chat = client->chats[chatid];
                        chat->id = chatid;
                        chat->priv = PRIV_MODERATOR;
                        chat->shard = shard;
                        delete chat->userpriv;  // discard any existing `userpriv`
                        chat->userpriv = this->chatPeers;
                        chat->group = group;
                        chat->ts = (ts != -1) ? ts : 0;
                        chat->publicchat = mPublicChat;
                        chat->meeting = mMeeting;

                        if (group) // we are creating a chat, so we need to initialize all chat options enabled/disabled
                        {
                            chat->addOrUpdateChatOptions(mChatOptions.speakRequest(), mChatOptions.waitingRoom(), mChatOptions.openInvite());
                        }

                        chat->setTag(tag ? tag : -1);
                        if (chat->group && !mTitle.empty())
                        {
                            chat->title = mTitle;
                        }
                        if (mPublicChat)
                        {
                            chat->unifiedKey = mUnifiedKey;
                        }

                        client->notifychat(chat);
                        client->app->chatcreate_result(chat, API_OK);
                    }
                    else
                    {
                        client->app->chatcreate_result(NULL, API_EINTERNAL);
                        delete chatPeers;   // unused, but might be set at creation
                    }
                    return true;

                default:
                    if (!client->json.storeobject())
                    {
                        client->app->chatcreate_result(NULL, API_EINTERNAL);
                        delete chatPeers;   // unused, but might be set at creation
                        return false;
                    }
            }
        }
    }
}

CommandSetChatOptions::CommandSetChatOptions(MegaClient* client, handle chatid, int option, bool enabled, CommandSetChatOptionsCompletion completion)
    : mCompletion(completion)
{
    this->client = client;
    mChatid = chatid;
    mOption = option;
    mEnabled = enabled;

    cmd("mco");
    arg("cid", (byte*)&chatid, MegaClient::CHATHANDLE);
    switch (option)
    {
        case ChatOptions::kOpenInvite:      arg("oi", enabled);  break;
        case ChatOptions::kSpeakRequest:    arg("sr", enabled);  break;
        case ChatOptions::kWaitingRoom:     arg("w", enabled);   break;
        default:                                                 break;
    }

    notself(client); // set i param to ignore action packet generated by our own action
    tag = client->reqtag;
}

bool CommandSetChatOptions::procresult(Result r)
{
    if (r.wasError(API_OK))
    {
        auto it = client->chats.find(mChatid);
        if (it == client->chats.end())
        {
            mCompletion(API_EINTERNAL);
            return true;
        }

        // chat options: [-1 (not updated) | 0 (remove) | 1 (add)]
        int speakRequest = mOption == ChatOptions::kSpeakRequest ? mEnabled : -1;
        int waitingRoom  = mOption == ChatOptions::kWaitingRoom  ? mEnabled : -1;
        int openInvite   = mOption == ChatOptions::kOpenInvite   ? mEnabled : -1;

        TextChat* chat = it->second;
        chat->addOrUpdateChatOptions(speakRequest, waitingRoom, openInvite);
        chat->setTag(tag ? tag : -1);
        client->notifychat(chat);
    }

    mCompletion(r.errorOrOK());
    return r.wasErrorOrOK();
}

CommandChatInvite::CommandChatInvite(MegaClient *client, handle chatid, handle uh, privilege_t priv, const char *unifiedkey, const char* title)
{
    this->client = client;
    this->chatid = chatid;
    this->uh = uh;
    this->priv = priv;
    this->title = title ? string(title) : "";

    cmd("mci");

    arg("id", (byte*)&chatid, MegaClient::CHATHANDLE);
    arg("u", (byte *)&uh, MegaClient::USERHANDLE);
    arg("p", priv);
    arg("v", 1);

    if (title)
    {
        arg("ct", title);
    }

    if (unifiedkey)
    {
        arg("ck", unifiedkey);
    }

    notself(client);

    tag = client->reqtag;
}

bool CommandChatInvite::procresult(Result r)
{
    if (r.wasError(API_OK))
    {
        if (client->chats.find(chatid) == client->chats.end())
        {
            // the invitation succeed for a non-existing chatroom
            client->app->chatinvite_result(API_EINTERNAL);
            return true;
        }

        TextChat *chat = client->chats[chatid];
        if (!chat->userpriv)
        {
            chat->userpriv = new userpriv_vector();
        }

        chat->userpriv->push_back(userpriv_pair(uh, priv));

        if (!title.empty())  // only if title was set for this chatroom, update it
        {
            chat->title = title;
        }

        chat->setTag(tag ? tag : -1);
        client->notifychat(chat);
    }

    client->app->chatinvite_result(r.errorOrOK());
    return r.wasErrorOrOK();
}

CommandChatRemove::CommandChatRemove(MegaClient *client, handle chatid, handle uh)
{
    this->client = client;
    this->chatid = chatid;
    this->uh = uh;

    cmd("mcr");

    arg("id", (byte*)&chatid, MegaClient::CHATHANDLE);

    if (uh != client->me)
    {
        arg("u", (byte *)&uh, MegaClient::USERHANDLE);
    }
    arg("v", 1);
    notself(client);

    tag = client->reqtag;
}

bool CommandChatRemove::procresult(Result r)
{
    if (r.wasError(API_OK))
    {
        if (client->chats.find(chatid) == client->chats.end())
        {
            // the invitation succeed for a non-existing chatroom
            client->app->chatremove_result(API_EINTERNAL);
            return true;
        }

        TextChat *chat = client->chats[chatid];
        if (chat->userpriv)
        {
            userpriv_vector::iterator upvit;
            for (upvit = chat->userpriv->begin(); upvit != chat->userpriv->end(); upvit++)
            {
                if (upvit->first == uh)
                {
                    chat->userpriv->erase(upvit);
                    if (chat->userpriv->empty())
                    {
                        delete chat->userpriv;
                        chat->userpriv = NULL;
                    }
                    break;
                }
            }
        }
        else
        {
            if (uh != client->me)
            {
                // the removal succeed, but the list of peers is empty
                client->app->chatremove_result(API_EINTERNAL);
                return true;
            }
        }

        if (uh == client->me)
        {
            chat->priv = PRIV_RM;

            // clear the list of peers (if re-invited, peers will be re-added)
            delete chat->userpriv;
            chat->userpriv = NULL;
        }

        chat->setTag(tag ? tag : -1);
        client->notifychat(chat);
    }

    client->app->chatremove_result(r.errorOrOK());
    return r.wasErrorOrOK();
}

CommandChatURL::CommandChatURL(MegaClient *client, handle chatid)
{
    this->client = client;

    cmd("mcurl");

    arg("id", (byte*)&chatid, MegaClient::CHATHANDLE);
    arg("v", 1);
    notself(client);

    tag = client->reqtag;
}

bool CommandChatURL::procresult(Result r)
{
    if (r.wasErrorOrOK())
    {
        client->app->chaturl_result(NULL, r.errorOrOK());
        return true;
    }
    else
    {
        string url;
        if (!client->json.storeobject(&url))
        {
            client->app->chaturl_result(NULL, API_EINTERNAL);
            return false;
        }
        else
        {
            client->app->chaturl_result(&url, API_OK);
            return true;
        }
    }
}

CommandChatGrantAccess::CommandChatGrantAccess(MegaClient *client, handle chatid, handle h, const char *uid)
{
    this->client = client;
    this->chatid = chatid;
    this->h = h;
    Base64::atob(uid, (byte*)&uh, MegaClient::USERHANDLE);

    cmd("mcga");

    arg("id", (byte*)&chatid, MegaClient::CHATHANDLE);
    arg("n", (byte*)&h, MegaClient::NODEHANDLE);
    arg("u", uid);
    arg("v", 1);
    notself(client);

    tag = client->reqtag;
}

bool CommandChatGrantAccess::procresult(Result r)
{
    if (r.wasError(API_OK))
    {
        if (client->chats.find(chatid) == client->chats.end())
        {
            // the action succeed for a non-existing chatroom??
            client->app->chatgrantaccess_result(API_EINTERNAL);
            return true;
        }

        TextChat *chat = client->chats[chatid];
        chat->setNodeUserAccess(h, uh);

        chat->setTag(tag ? tag : -1);
        client->notifychat(chat);
    }

    client->app->chatgrantaccess_result(r.errorOrOK());
    return r.wasErrorOrOK();
}

CommandChatRemoveAccess::CommandChatRemoveAccess(MegaClient *client, handle chatid, handle h, const char *uid)
{
    this->client = client;
    this->chatid = chatid;
    this->h = h;
    Base64::atob(uid, (byte*)&uh, MegaClient::USERHANDLE);

    cmd("mcra");

    arg("id", (byte*)&chatid, MegaClient::CHATHANDLE);
    arg("n", (byte*)&h, MegaClient::NODEHANDLE);
    arg("u", uid);
    arg("v", 1);
    notself(client);

    tag = client->reqtag;
}

bool CommandChatRemoveAccess::procresult(Result r)
{
    if (r.wasError(API_OK))
    {
        if (client->chats.find(chatid) == client->chats.end())
        {
            // the action succeed for a non-existing chatroom??
            client->app->chatremoveaccess_result(API_EINTERNAL);
            return true;
        }

        TextChat *chat = client->chats[chatid];
        chat->setNodeUserAccess(h, uh, true);

        chat->setTag(tag ? tag : -1);
        client->notifychat(chat);
    }

    client->app->chatremoveaccess_result(r.errorOrOK());
    return r.wasErrorOrOK();
}

CommandChatUpdatePermissions::CommandChatUpdatePermissions(MegaClient *client, handle chatid, handle uh, privilege_t priv)
{
    this->client = client;
    this->chatid = chatid;
    this->uh = uh;
    this->priv = priv;

    cmd("mcup");
    arg("v", 1);

    arg("id", (byte*)&chatid, MegaClient::CHATHANDLE);
    arg("u", (byte *)&uh, MegaClient::USERHANDLE);
    arg("p", priv);
    notself(client);

    tag = client->reqtag;
}

bool CommandChatUpdatePermissions::procresult(Result r)
{
    if (r.wasError(API_OK))
    {
        if (client->chats.find(chatid) == client->chats.end())
        {
            // the invitation succeed for a non-existing chatroom
            client->app->chatupdatepermissions_result(API_EINTERNAL);
            return true;
        }

        TextChat *chat = client->chats[chatid];
        if (uh != client->me)
        {
            if (!chat->userpriv)
            {
                // the update succeed, but that peer is not included in the chatroom
                client->app->chatupdatepermissions_result(API_EINTERNAL);
                return true;
            }

            bool found = false;
            userpriv_vector::iterator upvit;
            for (upvit = chat->userpriv->begin(); upvit != chat->userpriv->end(); upvit++)
            {
                if (upvit->first == uh)
                {
                    chat->userpriv->erase(upvit);
                    chat->userpriv->push_back(userpriv_pair(uh, priv));
                    found = true;
                    break;
                }
            }

            if (!found)
            {
                // the update succeed, but that peer is not included in the chatroom
                client->app->chatupdatepermissions_result(API_EINTERNAL);
                return true;
            }
        }
        else
        {
            chat->priv = priv;
        }

        chat->setTag(tag ? tag : -1);
        client->notifychat(chat);
    }

    client->app->chatupdatepermissions_result(r.errorOrOK());
    return r.wasErrorOrOK();
}


CommandChatTruncate::CommandChatTruncate(MegaClient *client, handle chatid, handle messageid)
{
    this->client = client;
    this->chatid = chatid;

    cmd("mct");
    arg("v", 1);

    arg("id", (byte*)&chatid, MegaClient::CHATHANDLE);
    arg("m", (byte*)&messageid, MegaClient::CHATHANDLE);
    notself(client);

    tag = client->reqtag;
}

bool CommandChatTruncate::procresult(Result r)
{
    if (r.wasError(API_OK))
    {
        if (client->chats.find(chatid) == client->chats.end())
        {
            // the truncation succeed for a non-existing chatroom
            client->app->chattruncate_result(API_EINTERNAL);
            return true;
        }

        TextChat *chat = client->chats[chatid];
        chat->setTag(tag ? tag : -1);
        client->notifychat(chat);
    }

    client->app->chattruncate_result(r.errorOrOK());
    return r.wasErrorOrOK();
}

CommandChatSetTitle::CommandChatSetTitle(MegaClient *client, handle chatid, const char *title)
{
    this->client = client;
    this->chatid = chatid;
    this->title = title ? string(title) : "";

    cmd("mcst");
    arg("v", 1);

    arg("id", (byte*)&chatid, MegaClient::CHATHANDLE);
    arg("ct", title);
    notself(client);

    tag = client->reqtag;
}

bool CommandChatSetTitle::procresult(Result r)
{
    if (r.wasError(API_OK))
    {
        if (client->chats.find(chatid) == client->chats.end())
        {
            // the invitation succeed for a non-existing chatroom
            client->app->chatsettitle_result(API_EINTERNAL);
            return true;
        }

        TextChat *chat = client->chats[chatid];
        chat->title = title;

        chat->setTag(tag ? tag : -1);
        client->notifychat(chat);
    }

    client->app->chatsettitle_result(r.errorOrOK());
    return r.wasErrorOrOK();
}

CommandChatPresenceURL::CommandChatPresenceURL(MegaClient *client)
{
    this->client = client;
    cmd("pu");
    notself(client);
    tag = client->reqtag;
}

bool CommandChatPresenceURL::procresult(Result r)
{
    if (r.wasErrorOrOK())
    {
        client->app->chatpresenceurl_result(NULL, r.errorOrOK());
        return true;
    }
    else
    {
        string url;
        if (!client->json.storeobject(&url))
        {
            client->app->chatpresenceurl_result(NULL, API_EINTERNAL);
            return false;
        }
        else
        {
            client->app->chatpresenceurl_result(&url, API_OK);
            return true;
        }
    }
}

CommandRegisterPushNotification::CommandRegisterPushNotification(MegaClient *client, int deviceType, const char *token)
{
    this->client = client;
    cmd("spt");
    arg("p", deviceType);
    arg("t", token);

    tag = client->reqtag;
}

bool CommandRegisterPushNotification::procresult(Result r)
{
    client->app->registerpushnotification_result(r.errorOrOK());
    return r.wasErrorOrOK();
}

CommandArchiveChat::CommandArchiveChat(MegaClient *client, handle chatid, bool archive)
{
    this->mChatid = chatid;
    this->mArchive = archive;

    cmd("mcsf");

    arg("id", (byte*)&chatid, MegaClient::CHATHANDLE);
    arg("m", 1);
    arg("f", archive);

    notself(client);

    tag = client->reqtag;
}

bool CommandArchiveChat::procresult(Result r)
{
    if (r.wasError(API_OK))
    {
        textchat_map::iterator it = client->chats.find(mChatid);
        if (it == client->chats.end())
        {
            LOG_err << "Archive chat succeeded for a non-existing chatroom";
            client->app->archivechat_result(API_ENOENT);
            return true;
        }

        TextChat *chat = it->second;
        chat->setFlag(mArchive, TextChat::FLAG_OFFSET_ARCHIVE);

        chat->setTag(tag ? tag : -1);
        client->notifychat(chat);
    }

    client->app->archivechat_result(r.errorOrOK());
    return r.wasErrorOrOK();
}

CommandSetChatRetentionTime::CommandSetChatRetentionTime(MegaClient *client, handle chatid, unsigned period)
{
    mChatid = chatid;

    cmd("mcsr");
    arg("id", (byte*)&chatid, MegaClient::CHATHANDLE);
    arg("d", period);
    arg("ds", 1);
    tag = client->reqtag;
}

bool CommandSetChatRetentionTime::procresult(Result r)
{
    client->app->setchatretentiontime_result(r.errorOrOK());
    return true;
}

CommandRichLink::CommandRichLink(MegaClient *client, const char *url)
{
    cmd("erlsd");

    arg("url", url);

    tag = client->reqtag;
}

bool CommandRichLink::procresult(Result r)
{
    // error format: [{"error":<code>}]
    // result format: [{"result":{
    //                      "url":"<url>",
    //                      "t":"<title>",
    //                      "d":"<description>",
    //                      "ic":"<format>:<icon_B64>",
    //                      "i":"<format>:<image>"}}]

    if (r.wasErrorOrOK())
    {
        client->app->richlinkrequest_result(NULL, r.errorOrOK());
        return true;
    }


    string res;
    int errCode = 0;
    string metadata;
    for (;;)
    {
        switch (client->json.getnameid())
        {
            case MAKENAMEID5('e', 'r', 'r', 'o', 'r'):
                errCode = int(client->json.getint());
                break;

            case MAKENAMEID6('r', 'e', 's', 'u', 'l', 't'):
                client->json.storeobject(&metadata);
                break;

            case EOO:
            {
                error e = API_EINTERNAL;
                if (!metadata.empty())
                {
                    client->app->richlinkrequest_result(&metadata, API_OK);
                    return true;
                }
                else if (errCode)
                {
                    switch(errCode)
                    {
                        case 403:
                            e = API_EACCESS;
                            break;

                        case 404:
                            e = API_ENOENT;
                            break;

                        default:
                            e = API_EINTERNAL;
                            break;
                    }
                }

                client->app->richlinkrequest_result(NULL, e);
                return true;
            }

            default:
                if (!client->json.storeobject())
                {
                    client->app->richlinkrequest_result(NULL, API_EINTERNAL);
                    return false;
                }
        }
    }
}

CommandChatLink::CommandChatLink(MegaClient *client, handle chatid, bool del, bool createifmissing)
{
    mDelete = del;

    cmd("mcph");
    arg("id", (byte*)&chatid, MegaClient::CHATHANDLE);

    if (del)
    {
        arg("d", 1);
    }

    if (!createifmissing)
    {
        arg("cim", (m_off_t)0);
    }

    notself(client);
    tag = client->reqtag;
}

bool CommandChatLink::procresult(Result r)
{
    if (r.wasErrorOrOK())
    {
        if (r.wasError(API_OK) && !mDelete)
        {
            LOG_err << "Unexpected response for create/get chatlink";
            client->app->chatlink_result(UNDEF, API_EINTERNAL);
            return true;
        }

        client->app->chatlink_result(UNDEF, r.errorOrOK());
        return true;
    }
    else
    {
        handle h = client->json.gethandle(MegaClient::CHATLINKHANDLE);
        if (ISUNDEF(h))
        {
            client->app->chatlink_result(UNDEF, API_EINTERNAL);
            return false;
        }
        else
        {
            client->app->chatlink_result(h, API_OK);
            return true;
        }
    }
}

CommandChatLinkURL::CommandChatLinkURL(MegaClient *client, handle publichandle)
{
    cmd("mcphurl");
    arg("ph", (byte*)&publichandle, MegaClient::CHATLINKHANDLE);

    notself(client);
    tag = client->reqtag;
}

bool CommandChatLinkURL::procresult(Result r)
{
    if (r.wasErrorOrOK())
    {
        client->app->chatlinkurl_result(UNDEF, -1, NULL, NULL, -1, 0, false, UNDEF, r.errorOrOK());
        return true;
    }
    else
    {
        handle chatid = UNDEF;
        int shard = -1;
        int numPeers = -1;
        string url;
        string ct;
        m_time_t ts = 0;
        bool meetingRoom = false;
        handle callid = UNDEF;

        for (;;)
        {
            switch (client->json.getnameid())
            {
                case MAKENAMEID2('i','d'):
                    chatid = client->json.gethandle(MegaClient::CHATHANDLE);
                    break;

                case MAKENAMEID2('c','s'):
                    shard = int(client->json.getint());
                    break;

                case MAKENAMEID2('c','t'):  // chat-title
                    client->json.storeobject(&ct);
                    break;

                case MAKENAMEID3('u','r','l'):
                    client->json.storeobject(&url);
                    break;

                case MAKENAMEID3('n','c','m'):
                    numPeers = int(client->json.getint());
                    break;

                case MAKENAMEID2('t', 's'):
                    ts = client->json.getint();
                    break;

                case MAKENAMEID6('c', 'a', 'l', 'l', 'I', 'd'):
                    callid = client->json.gethandle(MegaClient::CHATHANDLE);
                    break;

                case MAKENAMEID2('m', 'r'):
                    meetingRoom = client->json.getbool();
                    break;

                case EOO:
                    if (chatid != UNDEF && shard != -1 && !url.empty() && !ct.empty() && numPeers != -1)
                    {
                        client->app->chatlinkurl_result(chatid, shard, &url, &ct, numPeers, ts, meetingRoom, callid, API_OK);
                    }
                    else
                    {
                        client->app->chatlinkurl_result(UNDEF, -1, NULL, NULL, -1, 0, false, UNDEF, API_EINTERNAL);
                    }
                    return true;

                default:
                    if (!client->json.storeobject())
                    {
                        client->app->chatlinkurl_result(UNDEF, -1, NULL, NULL, -1, 0, false, UNDEF, API_EINTERNAL);
                        return false;
                    }
            }
        }
    }
}

CommandChatLinkClose::CommandChatLinkClose(MegaClient *client, handle chatid, const char *title)
{
    mChatid = chatid;
    mTitle = title ? string(title) : "";

    cmd("mcscm");
    arg("id", (byte*)&chatid, MegaClient::CHATHANDLE);

    if (title)
    {
        arg("ct", title);
    }

    notself(client);
    tag = client->reqtag;
}

bool CommandChatLinkClose::procresult(Result r)
{
    if (r.wasError(API_OK))
    {
        textchat_map::iterator it = client->chats.find(mChatid);
        if (it == client->chats.end())
        {
            LOG_err << "Chat link close succeeded for a non-existing chatroom";
            client->app->chatlinkclose_result(API_ENOENT);
            return true;
        }

        TextChat *chat = it->second;
        chat->setMode(false);
        if (!mTitle.empty())
        {
            chat->title = mTitle;
        }

        chat->setTag(tag ? tag : -1);
        client->notifychat(chat);
    }

    client->app->chatlinkclose_result(r.errorOrOK());
    return r.wasErrorOrOK();
}

CommandChatLinkJoin::CommandChatLinkJoin(MegaClient *client, handle publichandle, const char *unifiedkey)
{
    cmd("mciph");
    arg("ph", (byte*)&publichandle, MegaClient::CHATLINKHANDLE);
    arg("ck", unifiedkey);
    tag = client->reqtag;
}

bool CommandChatLinkJoin::procresult(Result r)
{
    client->app->chatlinkjoin_result(r.errorOrOK());
    return r.wasErrorOrOK();
}

#endif

CommandGetMegaAchievements::CommandGetMegaAchievements(MegaClient *client, AchievementsDetails *details, bool registered_user)
{
    this->details = details;

    if (registered_user)
    {
        cmd("maf");
    }
    else
    {
        cmd("mafu");
    }

    arg("v", (m_off_t)0);

    tag = client->reqtag;
}

bool CommandGetMegaAchievements::procresult(Result r)
{
    if (r.wasErrorOrOK())
    {
        client->app->getmegaachievements_result(details, r.errorOrOK());
        return true;
    }

    details->permanent_size = 0;
    details->achievements.clear();
    details->awards.clear();
    details->rewards.clear();

    for (;;)
    {
        switch (client->json.getnameid())
        {
            case 's':
                details->permanent_size = client->json.getint();
                break;

            case 'u':
                if (client->json.enterobject())
                {
                    for (;;)
                    {
                        achievement_class_id id = achievement_class_id(client->json.getnameid());
                        if (id == EOO)
                        {
                            break;
                        }
                        id -= '0';   // convert to number

                        if (client->json.enterarray())
                        {
                            Achievement achievement;
                            achievement.storage = client->json.getint();
                            achievement.transfer = client->json.getint();
                            const char *exp_ts = client->json.getvalue();
                            char *pEnd = NULL;
                            achievement.expire = int(strtol(exp_ts, &pEnd, 10));
                            if (*pEnd == 'm')
                            {
                                achievement.expire *= 30;
                            }
                            else if (*pEnd == 'y')
                            {
                                achievement.expire *= 365;
                            }

                            details->achievements[id] = achievement;

                            while(client->json.storeobject());
                            client->json.leavearray();
                        }
                    }

                    client->json.leaveobject();
                }
                else
                {
                    LOG_err << "Failed to parse Achievements of MEGA achievements";
                    client->json.storeobject();
                    client->app->getmegaachievements_result(details, API_EINTERNAL);
                    return false;
                }
                break;

            case 'a':
                if (client->json.enterarray())
                {
                    while (client->json.enterobject())
                    {
                        Award award;
                        award.achievement_class = 0;
                        award.award_id = 0;
                        award.ts = 0;
                        award.expire = 0;

                        bool finished = false;
                        while (!finished)
                        {
                            switch (client->json.getnameid())
                            {
                            case 'a':
                                award.achievement_class = achievement_class_id(client->json.getint());
                                break;
                            case 'r':
                                award.award_id = int(client->json.getint());
                                break;
                            case MAKENAMEID2('t', 's'):
                                award.ts = client->json.getint();
                                break;
                            case 'e':
                                award.expire = client->json.getint();
                                break;
                            case 'm':
                                if (client->json.enterarray())
                                {
                                    string email;
                                    while(client->json.storeobject(&email))
                                    {
                                        award.emails_invited.push_back(email);
                                    }

                                    client->json.leavearray();
                                }
                                break;
                            case EOO:
                                finished = true;
                                break;
                            default:
                                client->json.storeobject();
                                break;
                            }
                        }

                        details->awards.push_back(award);

                        client->json.leaveobject();
                    }

                    client->json.leavearray();
                }
                else
                {
                    LOG_err << "Failed to parse Awards of MEGA achievements";
                    client->json.storeobject();
                    client->app->getmegaachievements_result(details, API_EINTERNAL);
                    return false;
                }
                break;

            case 'r':
                if (client->json.enterobject())
                {
                    for (;;)
                    {
                        nameid id = client->json.getnameid();
                        if (id == EOO)
                        {
                            break;
                        }

                        Reward reward;
                        reward.award_id = int(id - '0');   // convert to number

                        client->json.enterarray();

                        reward.storage = client->json.getint();
                        reward.transfer = client->json.getint();
                        const char *exp_ts = client->json.getvalue();
                        char *pEnd = NULL;
                        reward.expire = int(strtol(exp_ts, &pEnd, 10));
                        if (*pEnd == 'm')
                        {
                            reward.expire *= 30;
                        }
                        else if (*pEnd == 'y')
                        {
                            reward.expire *= 365;
                        }

                        while(client->json.storeobject());
                        client->json.leavearray();

                        details->rewards.push_back(reward);
                    }

                    client->json.leaveobject();
                }
                else
                {
                    LOG_err << "Failed to parse Rewards of MEGA achievements";
                    client->json.storeobject();
                    client->app->getmegaachievements_result(details, API_EINTERNAL);
                    return false;
                }
                break;

            case EOO:
                client->app->getmegaachievements_result(details, API_OK);
                return true;

            default:
                if (!client->json.storeobject())
                {
                    LOG_err << "Failed to parse MEGA achievements";
                    client->app->getmegaachievements_result(details, API_EINTERNAL);
                    return false;
                }
                break;
        }
    }
}

CommandGetWelcomePDF::CommandGetWelcomePDF(MegaClient *client)
{
    cmd("wpdf");

    tag = client->reqtag;
}

bool CommandGetWelcomePDF::procresult(Result r)
{
    if (r.wasErrorOrOK())
    {
        LOG_err << "Unexpected response of 'wpdf' command: missing 'ph' and 'k'";
        return true;
    }

    handle ph = UNDEF;
    byte keybuf[FILENODEKEYLENGTH];
    int len_key = 0;
    string key;

    for (;;)
    {
        switch (client->json.getnameid())
        {
            case MAKENAMEID2('p', 'h'):
                ph = client->json.gethandle(MegaClient::NODEHANDLE);
                break;

            case 'k':
                len_key = client->json.storebinary(keybuf, sizeof keybuf);
                break;

            case EOO:
                if (ISUNDEF(ph) || len_key != FILENODEKEYLENGTH)
                {
                    LOG_err << "Failed to import welcome PDF: invalid response";
                    return false;
                }
                key.assign((const char *) keybuf, len_key);
                client->reqs.add(new CommandGetPH(client, ph, (const byte*) key.data(), 2));
                return true;

            default:
                if (!client->json.storeobject())
                {
                    LOG_err << "Failed to parse welcome PDF response";
                    return false;
                }
                break;
        }
    }
}


CommandMediaCodecs::CommandMediaCodecs(MegaClient* c, Callback cb)
{
    cmd("mc");

    client = c;
    callback = cb;
}

bool CommandMediaCodecs::procresult(Result r)
{
    if (r.wasErrorOrOK())
    {
        LOG_err << "mc result: " << error(r.errorOrOK());
        return true;
    }

    if (!client->json.isnumeric())
    {
        // It's wrongly formatted, consume this one so the next command can be processed.
        LOG_err << "mc response badly formatted";
        return false;
    }

    int version = static_cast<int>(client->json.getint());
    callback(client, version);
    return true;
}

CommandContactLinkCreate::CommandContactLinkCreate(MegaClient *client, bool renew)
{
    if (renew)
    {
        cmd("clr");
    }
    else
    {
        cmd("clc");
    }

    tag = client->reqtag;
}

bool CommandContactLinkCreate::procresult(Result r)
{
    if (r.wasErrorOrOK())
    {
        client->app->contactlinkcreate_result(r.errorOrOK(), UNDEF);
    }
    else
    {
        handle h = client->json.gethandle(MegaClient::CONTACTLINKHANDLE);
        client->app->contactlinkcreate_result(API_OK, h);
    }
    return true;
}

CommandContactLinkQuery::CommandContactLinkQuery(MegaClient *client, handle h)
{
    cmd("clg");
    arg("cl", (byte*)&h, MegaClient::CONTACTLINKHANDLE);

    arg("b", 1);    // return firstname/lastname in B64

    tag = client->reqtag;
}

bool CommandContactLinkQuery::procresult(Result r)
{
    handle h = UNDEF;
    string email;
    string firstname;
    string lastname;
    string avatar;

    if (r.wasErrorOrOK())
    {
        client->app->contactlinkquery_result(r.errorOrOK(), h, &email, &firstname, &lastname, &avatar);
        return true;
    }

    for (;;)
    {
        switch (client->json.getnameid())
        {
            case 'h':
                h = client->json.gethandle(MegaClient::USERHANDLE);
                break;
            case 'e':
                client->json.storeobject(&email);
                break;
            case MAKENAMEID2('f', 'n'):
                client->json.storeobject(&firstname);
                break;
            case MAKENAMEID2('l', 'n'):
                client->json.storeobject(&lastname);
                break;
            case MAKENAMEID2('+', 'a'):
                client->json.storeobject(&avatar);
                break;
            case EOO:
                client->app->contactlinkquery_result(API_OK, h, &email, &firstname, &lastname, &avatar);
                return true;
            default:
                if (!client->json.storeobject())
                {
                    LOG_err << "Failed to parse query contact link response";
                    client->app->contactlinkquery_result(API_EINTERNAL, h, &email, &firstname, &lastname, &avatar);
                    return false;
                }
                break;
        }
    }
}

CommandContactLinkDelete::CommandContactLinkDelete(MegaClient *client, handle h)
{
    cmd("cld");
    if (!ISUNDEF(h))
    {
        arg("cl", (byte*)&h, MegaClient::CONTACTLINKHANDLE);
    }
    tag = client->reqtag;
}

bool CommandContactLinkDelete::procresult(Result r)
{
    client->app->contactlinkdelete_result(r.errorOrOK());
    return r.wasErrorOrOK();
}

CommandKeepMeAlive::CommandKeepMeAlive(MegaClient *client, int type, bool enable)
{
    if (enable)
    {
        cmd("kma");
    }
    else
    {
        cmd("kmac");
    }
    arg("t", type);

    tag = client->reqtag;
}

bool CommandKeepMeAlive::procresult(Result r)
{
    client->app->keepmealive_result(r.errorOrOK());
    return r.wasErrorOrOK();
}

CommandMultiFactorAuthSetup::CommandMultiFactorAuthSetup(MegaClient *client, const char *pin)
{
    cmd("mfas");
    if (pin)
    {
        arg("mfa", pin);
    }
    tag = client->reqtag;
}

bool CommandMultiFactorAuthSetup::procresult(Result r)
{
    if (r.wasErrorOrOK())
    {
        client->app->multifactorauthsetup_result(NULL, r.errorOrOK());
        return true;
    }

    string code;
    if (!client->json.storeobject(&code))
    {
        client->app->multifactorauthsetup_result(NULL, API_EINTERNAL);
        return false;
    }
    client->app->multifactorauthsetup_result(&code, API_OK);
    return true;
}

CommandMultiFactorAuthCheck::CommandMultiFactorAuthCheck(MegaClient *client, const char *email)
{
    cmd("mfag");
    arg("e", email);

    tag = client->reqtag;
}

bool CommandMultiFactorAuthCheck::procresult(Result r)
{
    if (r.wasErrorOrOK())
    {
        client->app->multifactorauthcheck_result(r.errorOrOK());
        return true;
    }

    if (client->json.isnumeric())
    {
        client->app->multifactorauthcheck_result(static_cast<int>(client->json.getint()));
        return true;
    }
    else
    {
        client->app->multifactorauthcheck_result(API_EINTERNAL);
        return false;
    }
}

CommandMultiFactorAuthDisable::CommandMultiFactorAuthDisable(MegaClient *client, const char *pin)
{
    cmd("mfad");
    arg("mfa", pin);

    tag = client->reqtag;
}

bool CommandMultiFactorAuthDisable::procresult(Result r)
{
    client->app->multifactorauthdisable_result(r.errorOrOK());
    return r.wasErrorOrOK();
}

CommandGetPSA::CommandGetPSA(bool urlSupport, MegaClient *client)
{
    cmd("gpsa");

    if (urlSupport)
    {
        arg("w", 1);
    }

    tag = client->reqtag;
}

bool CommandGetPSA::procresult(Result r)
{
    if (r.wasErrorOrOK())
    {
        client->app->getpsa_result(r.errorOrOK(), 0, NULL, NULL, NULL, NULL, NULL, NULL);
        return true;
    }

    int id = 0;
    string temp;
    string title, text, imagename, imagepath;
    string buttonlink, buttontext, url;

    for (;;)
    {
        switch (client->json.getnameid())
        {
            case MAKENAMEID2('i', 'd'):
                id = int(client->json.getint());
                break;
            case 't':
                client->json.storeobject(&temp);
                Base64::atob(temp, title);
                break;
            case 'd':
                client->json.storeobject(&temp);
                Base64::atob(temp, text);
                break;
            case MAKENAMEID3('i', 'm', 'g'):
                client->json.storeobject(&imagename);
                break;
            case 'l':
                client->json.storeobject(&buttonlink);
                break;
            case MAKENAMEID3('u', 'r', 'l'):
                client->json.storeobject(&url);
                break;
            case 'b':
                client->json.storeobject(&temp);
                Base64::atob(temp, buttontext);
                break;
            case MAKENAMEID3('d', 's', 'p'):
                client->json.storeobject(&imagepath);
                break;
            case EOO:
                imagepath.append(imagename);
                imagepath.append(".png");
                client->app->getpsa_result(API_OK, id, &title, &text, &imagepath, &buttontext, &buttonlink, &url);
                return true;
            default:
                if (!client->json.storeobject())
                {
                    LOG_err << "Failed to parse get PSA response";
                    client->app->getpsa_result(API_EINTERNAL, 0, NULL, NULL, NULL, NULL, NULL, NULL);
                    return false;
                }
                break;
        }
    }
}

CommandFetchTimeZone::CommandFetchTimeZone(MegaClient *client, const char *timezone, const char* timeoffset)
{
    cmd("ftz");
    arg("utz", timezone);
    arg("uo", timeoffset);

    tag = client->reqtag;
}

bool CommandFetchTimeZone::procresult(Result r)
{
    if (r.wasErrorOrOK())
    {
        client->app->fetchtimezone_result(r.errorOrOK(), NULL, NULL, -1);
        return true;
    }

    string currenttz;
    int currentto;
    vector<string> timezones;
    vector<int> timeoffsets;
    string defaulttz;
    int defaulttzindex = -1;

    for (;;)
    {
        switch (client->json.getnameid())
        {
            case MAKENAMEID7('c', 'h', 'o', 'i', 'c', 'e', 's'):
                if (client->json.enterobject())
                {
                    while (client->json.storeobject(&currenttz))
                    {
                        currentto = int(client->json.getint());
                        timezones.push_back(currenttz);
                        timeoffsets.push_back(currentto);
                    }
                    client->json.leaveobject();
                }
                else if (!client->json.storeobject())
                {
                    LOG_err << "Failed to parse fetch time zone response";
                    client->app->fetchtimezone_result(API_EINTERNAL, NULL, NULL, -1);
                    return false;
                }
                break;

            case MAKENAMEID7('d', 'e', 'f', 'a', 'u', 'l', 't'):
                if (client->json.isnumeric())
                {
                    client->json.getint();
                }
                else
                {
                    client->json.storeobject(&defaulttz);
                }
                break;

            case EOO:
                if (!defaulttz.empty())    // default received as string
                {
                    for (int i = 0; i < (int)timezones.size(); i++)
                    {
                        if (timezones[i] == defaulttz)
                        {
                            defaulttzindex = i;
                            break;
                        }
                    }
                }
                client->app->fetchtimezone_result(API_OK, &timezones, &timeoffsets, defaulttzindex);
                return true;

            default:
                if (!client->json.storeobject())
                {
                    LOG_err << "Failed to parse fetch time zone response";
                    client->app->fetchtimezone_result(API_EINTERNAL, NULL, NULL, -1);
                    return false;
                }
                break;
        }
    }
}

CommandSetLastAcknowledged::CommandSetLastAcknowledged(MegaClient* client)
{
    cmd("sla");
    notself(client);
    tag = client->reqtag;
}

bool CommandSetLastAcknowledged::procresult(Result r)
{
    client->app->acknowledgeuseralerts_result(r.errorOrOK());
    return r.wasErrorOrOK();
}

CommandSMSVerificationSend::CommandSMSVerificationSend(MegaClient* client, const string& phoneNumber, bool reVerifyingWhitelisted)
{
    cmd("smss");
    batchSeparately = true;  // don't let any other commands that might get batched with it cause the whole batch to fail

    assert(isPhoneNumber(phoneNumber));
    arg("n", phoneNumber.c_str());

    if (reVerifyingWhitelisted)
    {
        arg("to", 1);   // test override
    }

    tag = client->reqtag;
}

bool CommandSMSVerificationSend::isPhoneNumber(const string& s)
{
    for (auto i = s.size(); i--; )
    {
        if (!(isdigit(s[i]) || (i == 0 && s[i] == '+')))
        {
            return false;
        }
    }
    return s.size() > 6;
}

bool CommandSMSVerificationSend::procresult(Result r)
{
    client->app->smsverificationsend_result(r.errorOrOK());
    return r.wasErrorOrOK();
}

CommandSMSVerificationCheck::CommandSMSVerificationCheck(MegaClient* client, const string& verificationcode)
{
    cmd("smsv");
    batchSeparately = true;  // don't let any other commands that might get batched with it cause the whole batch to fail

    if (isVerificationCode(verificationcode))
    {
        arg("c", verificationcode.c_str());
    }

    tag = client->reqtag;
}

bool CommandSMSVerificationCheck::isVerificationCode(const string& s)
{
    for (const char c : s)
    {
        if (!isdigit(c))
        {
            return false;
        }
    }
    return s.size() == 6;
}

bool CommandSMSVerificationCheck::procresult(Result r)
{
    if (r.wasErrorOrOK())
    {
        client->app->smsverificationcheck_result(r.errorOrOK(), nullptr);
        return true;
    }

    string phoneNumber;
    if (!client->json.storeobject(&phoneNumber))
    {
        client->app->smsverificationcheck_result(API_EINTERNAL, nullptr);
        return false;
    }

    assert(CommandSMSVerificationSend::isPhoneNumber(phoneNumber));
    client->mSmsVerifiedPhone = phoneNumber;
    client->app->smsverificationcheck_result(API_OK, &phoneNumber);
    return true;
}

CommandGetRegisteredContacts::CommandGetRegisteredContacts(MegaClient* client, const map<const char*, const char*>& contacts)
{
    cmd("usabd");

    arg("v", 1);

    beginobject("e");
    for (const auto& pair : contacts)
    {
        arg(Base64::btoa(pair.first).c_str(), // name is text-input from user, need conversion too
            (byte *)pair.second, static_cast<int>(strlen(pair.second)));
    }
    endobject();

    tag = client->reqtag;
}

bool CommandGetRegisteredContacts::procresult(Result r)
{
    if (r.wasErrorOrOK())
    {
        client->app->getregisteredcontacts_result(r.errorOrOK(), nullptr);
        return true;
    }

    vector<tuple<string, string, string>> registeredContacts;

    string entryUserDetail;
    string id;
    string userDetail;

    bool success = true;
    while (client->json.enterobject())
    {
        bool exit = false;
        while (!exit)
        {
            switch (client->json.getnameid())
            {
                case MAKENAMEID3('e', 'u', 'd'):
                {
                    client->json.storeobject(&entryUserDetail);
                    break;
                }
                case MAKENAMEID2('i', 'd'):
                {
                    client->json.storeobject(&id);
                    break;
                }
                case MAKENAMEID2('u', 'd'):
                {
                    client->json.storeobject(&userDetail);
                    break;
                }
                case EOO:
                {
                    if (entryUserDetail.empty() || id.empty() || userDetail.empty())
                    {
                        LOG_err << "Missing or empty field when parsing 'get registered contacts' response";
                        success = false;
                    }
                    else
                    {
                        registeredContacts.emplace_back(
                                    make_tuple(Base64::atob(entryUserDetail), move(id),
                                               Base64::atob(userDetail)));
                    }
                    exit = true;
                    break;
                }
                default:
                {
                    if (!client->json.storeobject())
                    {
                        LOG_err << "Failed to parse 'get registered contacts' response";
                        client->app->getregisteredcontacts_result(API_EINTERNAL, nullptr);
                        return false;
                    }
                }
            }
        }
        client->json.leaveobject();
    }
    if (success)
    {
        client->app->getregisteredcontacts_result(API_OK, &registeredContacts);
        return true;
    }
    else
    {
        client->app->getregisteredcontacts_result(API_EINTERNAL, nullptr);
        return false;
    }
}

CommandGetCountryCallingCodes::CommandGetCountryCallingCodes(MegaClient* client)
{
    cmd("smslc");

    batchSeparately = true;
    tag = client->reqtag;
}

bool CommandGetCountryCallingCodes::procresult(Result r)
{
    if (r.wasErrorOrOK())
    {
        client->app->getcountrycallingcodes_result(r.errorOrOK(), nullptr);
        return true;
    }

    map<string, vector<string>> countryCallingCodes;

    bool success = true;
    while (client->json.enterobject())
    {
        bool exit = false;
        string countryCode;
        vector<string> callingCodes;
        while (!exit)
        {
            switch (client->json.getnameid())
            {
                case MAKENAMEID2('c', 'c'):
                {
                    client->json.storeobject(&countryCode);
                    break;
                }
                case MAKENAMEID1('l'):
                {
                    if (client->json.enterarray())
                    {
                        std::string code;
                        while (client->json.storeobject(&code))
                        {
                            callingCodes.emplace_back(move(code));
                        }
                        client->json.leavearray();
                    }
                    break;
                }
                case EOO:
                {
                    if (countryCode.empty() || callingCodes.empty())
                    {
                        LOG_err << "Missing or empty fields when parsing 'get country calling codes' response";
                        success = false;
                    }
                    else
                    {
                        countryCallingCodes.emplace(make_pair(move(countryCode), move(callingCodes)));
                    }
                    exit = true;
                    break;
                }
                default:
                {
                    if (!client->json.storeobject())
                    {
                        LOG_err << "Failed to parse 'get country calling codes' response";
                        client->app->getcountrycallingcodes_result(API_EINTERNAL, nullptr);
                        return false;
                    }
                }
            }
        }
        client->json.leaveobject();
    }
    if (success)
    {
        client->app->getcountrycallingcodes_result(API_OK, &countryCallingCodes);
        return true;
    }
    else
    {
        client->app->getcountrycallingcodes_result(API_EINTERNAL, nullptr);
        return false;
    }
}

CommandFolderLinkInfo::CommandFolderLinkInfo(MegaClient* client, handle publichandle)
{
    ph = publichandle;

    cmd("pli");
    arg("ph", (byte*)&publichandle, MegaClient::NODEHANDLE);

    tag = client->reqtag;
}

bool CommandFolderLinkInfo::procresult(Result r)
{
    if (r.wasErrorOrOK())
    {
        client->app->folderlinkinfo_result(r.errorOrOK(), UNDEF, UNDEF, NULL, NULL, 0, 0, 0, 0, 0);
        return true;
    }
    string attr;
    string key;
    handle owner = UNDEF;
    handle ph = 0;
    m_off_t currentSize = 0;
    m_off_t versionsSize  = 0;
    int numFolders = 0;
    int numFiles = 0;
    int numVersions = 0;

    for (;;)
    {
        switch (client->json.getnameid())
        {
        case MAKENAMEID5('a','t','t','r','s'):
            client->json.storeobject(&attr);
            break;

        case MAKENAMEID2('p','h'):
            ph = client->json.gethandle(MegaClient::NODEHANDLE);
            break;

        case 'u':
            owner = client->json.gethandle(MegaClient::USERHANDLE);
            break;

        case 's':
            if (client->json.enterarray())
            {
                currentSize = client->json.getint();
                numFiles = int(client->json.getint());
                numFolders = int(client->json.getint());
                versionsSize  = client->json.getint();
                numVersions = int(client->json.getint());
                client->json.leavearray();
            }
            break;

        case 'k':
            client->json.storeobject(&key);
            break;

        case EOO:
            if (attr.empty())
            {
                LOG_err << "The folder link information doesn't contain the attr string";
                client->app->folderlinkinfo_result(API_EINCOMPLETE, UNDEF, UNDEF, NULL, NULL, 0, 0, 0, 0, 0);
                return false;
            }
            if (key.size() <= 9 || key.find(":") == string::npos)
            {
                LOG_err << "The folder link information doesn't contain a valid decryption key";
                client->app->folderlinkinfo_result(API_EKEY, UNDEF, UNDEF, NULL, NULL, 0, 0, 0, 0, 0);
                return false;
            }
            if (ph != this->ph)
            {
                LOG_err << "Folder link information: public handle doesn't match";
                client->app->folderlinkinfo_result(API_EINTERNAL, UNDEF, UNDEF, NULL, NULL, 0, 0, 0, 0, 0);
                return false;
            }

            client->app->folderlinkinfo_result(API_OK, owner, ph, &attr, &key, currentSize, numFiles, numFolders, versionsSize, numVersions);
            return true;

        default:
            if (!client->json.storeobject())
            {
                LOG_err << "Failed to parse folder link information response";
                client->app->folderlinkinfo_result(API_EINTERNAL, UNDEF, UNDEF, NULL, NULL, 0, 0, 0, 0, 0);
                return false;
            }
            break;
        }
    }
}

CommandBackupPut::CommandBackupPut(MegaClient* client, const BackupInfo& fields, std::function<void(Error, handle /*backup id*/)> completion)
    : mCompletion(completion)
{
    cmd("sp");

    if (!ISUNDEF(fields.backupId))
    {
        arg("id", (byte*)&fields.backupId, MegaClient::BACKUPHANDLE);
    }

    if (fields.type != BackupType::INVALID)
    {
        arg("t", fields.type);
    }

    if (!fields.nodeHandle.isUndef())
    {
        arg("h", fields.nodeHandle);
    }

    if (!fields.localFolder.empty())
    {
        string localFolderEncrypted(client->cypherTLVTextWithMasterKey("lf", fields.localFolder.toPath()));
        arg("l", localFolderEncrypted.c_str());
    }

    if (!fields.deviceId.empty())
    {
        arg("d", fields.deviceId.c_str());
    }

    if (!ISUNDEF(fields.driveId))
    {
        arg("dr",  (byte*)&fields.driveId, MegaClient::DRIVEHANDLE);
    }

    if (fields.state >= 0)
    {
        arg("s", fields.state);
    }

    if (fields.subState >= 0)
    {
        arg("ss", fields.subState);
    }

    if (!fields.backupName.empty())
    {
        string edEncrypted(client->cypherTLVTextWithMasterKey("bn", fields.backupName));
        arg("e", edEncrypted.c_str());
    }

    tag = client->reqtag;
}

bool CommandBackupPut::procresult(Result r)
{
    assert(r.wasStrictlyError() || r.hasJsonItem());
    handle backupId = UNDEF;
    Error e = API_OK;

    if (r.hasJsonItem())
    {
        backupId = client->json.gethandle(MegaClient::BACKUPHANDLE);
        e = API_OK;
    }
    else
    {
        e = r.errorOrOK();
    }

    assert(e != API_EARGS);  // if this happens, the API rejected the request because it wants more fields supplied

    if (mCompletion) mCompletion(e, backupId);

    client->app->backupput_result(e, backupId);

    return r.wasStrictlyError() || r.hasJsonItem();
}

CommandBackupPutHeartBeat::CommandBackupPutHeartBeat(MegaClient* client, handle backupId, SPHBStatus status, int8_t progress, uint32_t uploads, uint32_t downloads, m_time_t ts, handle lastNode, std::function<void(Error)> f)
    : mCompletion(f)
{
    cmd("sphb");

    arg("id", (byte*)&backupId, MegaClient::BACKUPHANDLE);
    arg("s", uint8_t(status));
    if (progress != -1)
    {
        arg("p", progress);
    }
    arg("qu", uploads);
    arg("qd", downloads);
    if (ts != -1)
    {
        arg("lts", ts);
    }
    if (!ISUNDEF(lastNode))
    {
        arg("lh", (byte*)&lastNode, MegaClient::NODEHANDLE);
    }

    tag = client->reqtag;
}

bool CommandBackupPutHeartBeat::procresult(Result r)
{
    if (mCompletion) mCompletion(r.errorOrOK());
    return r.wasErrorOrOK();
}

CommandBackupRemove::CommandBackupRemove(MegaClient *client, handle backupId)
    : mBackupId(backupId)
{
    cmd("sr");
    arg("id", (byte*)&backupId, MegaClient::BACKUPHANDLE);

    tag = client->reqtag;
}

bool CommandBackupRemove::procresult(Result r)
{
    client->app->backupremove_result(r.errorOrOK(), mBackupId);
    return r.wasErrorOrOK();
}

CommandBackupSyncFetch::CommandBackupSyncFetch(std::function<void(Error, vector<Data>&)> f)
    : completion(move(f))
{
    cmd("sf");
}

bool CommandBackupSyncFetch::procresult(Result r)
{
    vector<Data> data;
    if (!r.hasJsonArray())
    {
        completion(r.errorOrOK(), data);
    }
    else
    {
        auto skipUnknownField = [&]() -> bool {
            if (!client->json.storeobject())
            {
                completion(API_EINTERNAL, data);
                return false;
            }
            return true;
        };

        auto cantLeaveObject = [&]() -> bool {
            if (!client->json.leaveobject())
            {
                completion(API_EINTERNAL, data);
                return true;
            }
            return false;
        };

        while (client->json.enterobject())
        {
            data.push_back(Data());
            for (;;)
            {
                auto& d = data.back();
                auto nid = client->json.getnameid();
                if (nid == EOO) break;
                switch (nid)
                {
                case MAKENAMEID2('i', 'd'):     d.backupId = client->json.gethandle(sizeof(handle)); break;
                case MAKENAMEID1('t'):          d.backupType = static_cast<BackupType>(client->json.getint32()); break;
                case MAKENAMEID1('h'):          d.rootNode = client->json.gethandle(MegaClient::NODEHANDLE); break;
                case MAKENAMEID1('l'):          client->json.storeobject(&d.localFolder);
                                                d.localFolder = client->decypherTLVTextWithMasterKey("lf", d.localFolder);
                                                break;
                case MAKENAMEID1('d'):          client->json.storeobject(&d.deviceId); break;
                case MAKENAMEID1('s'):          d.syncState = client->json.getint32(); break;
                case MAKENAMEID2('s', 's'):     d.syncSubstate = client->json.getint32(); break;
                case MAKENAMEID1('e'):          client->json.storeobject(&d.extra);
                                                d.backupName = client->decypherTLVTextWithMasterKey("bn", d.extra);
                                                break;
                case MAKENAMEID2('h', 'b'):
                {

                    if (client->json.enterobject())
                    {
                        for (;;)
                        {
                            nid = client->json.getnameid();
                            if (nid == EOO) break;
                            switch (nid)
                            {
                            case MAKENAMEID2('t', 's'):     d.hbTimestamp = client->json.getint(); break;
                            case MAKENAMEID1('s'):          d.hbStatus = client->json.getint32(); break;
                            case MAKENAMEID1('p'):          d.hbProgress = client->json.getint32(); break;
                            case MAKENAMEID2('q', 'u'):     d.uploads = client->json.getint32(); break;
                            case MAKENAMEID2('q', 'd'):     d.downloads = client->json.getint32(); break;
                            case MAKENAMEID3('l', 't', 's'):d.lastActivityTs = client->json.getint32(); break;
                            case MAKENAMEID2('l', 'h'):     d.lastSyncedNodeHandle = client->json.gethandle(MegaClient::NODEHANDLE); break;
                            default: if (!skipUnknownField()) return false;
                            }
                        }
                        if (cantLeaveObject()) return false;
                    }
                }
                break;

                default: if (!skipUnknownField()) return false;
                }
            }
            if (cantLeaveObject()) return false;
        }

        completion(API_OK, data);
    }
    return true;
}


CommandGetBanners::CommandGetBanners(MegaClient* client)
{
    cmd("gban");

    tag = client->reqtag;
}

bool CommandGetBanners::procresult(Result r)
{
    if (r.wasErrorOrOK())
    {
        client->app->getbanners_result(r.errorOrOK());
        return true; // because parsing didn't fail
    }

    /*
        {
            "id": 2, ///The banner id
            "t": "R2V0IFZlcmlmaWVk", ///Banner title
            "d": "TWFrZSBpdCBlYXNpZXIgZm9yIHlvdXIgY29udGFjdHMgdG8gZmluZCB5b3Ugb24gTUVHQS4", ///Banner description.
            "img": "Verified_image.png", ///Image name.
            "l": "", ///URL
            "bimg": "Verified_BG.png", ///background image name.
            "dsp": "https://domain/path" ///Where to get the image.
        }, {"id":3, ...}, ... ]
    */

    vector< tuple<int, string, string, string, string, string, string> > banners;

    // loop array elements
    while (client->json.enterobject())
    {
        int id = 0;
        string title, description, img, url, bimg, dsp;
        bool exit = false;

        // loop and read object members
        while (!exit)
        {
            switch (client->json.getnameid())
            {
            case MAKENAMEID2('i', 'd'):
                id = client->json.getint32();
                break;

            case MAKENAMEID1('t'):
                client->json.storeobject(&title);
                title = Base64::atob(title);
                break;

            case MAKENAMEID1('d'):
                client->json.storeobject(&description);
                description = Base64::atob(description);
                break;

            case MAKENAMEID3('i', 'm', 'g'):
                client->json.storeobject(&img);
                break;

            case MAKENAMEID1('l'):
                client->json.storeobject(&url);
                break;

            case MAKENAMEID4('b', 'i', 'm', 'g'):
                client->json.storeobject(&bimg);
                break;

            case MAKENAMEID3('d', 's', 'p'):
                client->json.storeobject(&dsp);
                break;

            case EOO:
                if (!id || title.empty() || description.empty())
                {
                    LOG_err << "Missing id, title or description in response to gban";
                    client->app->getbanners_result(API_EINTERNAL);
                    return false;
                }
                exit = true;
                break;

            default:
                if (!client->json.storeobject()) // skip unknown member
                {
                    LOG_err << "Failed to parse banners response";
                    client->app->getbanners_result(API_EINTERNAL);
                    return false;
                }
                break;
            }
        }

        banners.emplace_back(make_tuple(id, move(title), move(description), move(img), move(url), move(bimg), move(dsp)));

        client->json.leaveobject();
    }

    client->app->getbanners_result(move(banners));

    return true;
}

CommandDismissBanner::CommandDismissBanner(MegaClient* client, int id, m_time_t timestamp)
{
    cmd("dban");
    arg("id", id); // id of the Smart Banner
    arg("ts", timestamp);

    tag = client->reqtag;
}

bool CommandDismissBanner::procresult(Result r)
{
    client->app->dismissbanner_result(r.errorOrOK());
    return r.wasErrorOrOK();
}


//
// Sets and Elements
//

bool CommandSE::procresultid(const Result& r, handle& id, m_time_t& ts, handle* u, handle* s, int64_t* o) const
{
    if (r.hasJsonObject())
    {
        for (;;)
        {
            switch (client->json.getnameid())
            {
            case MAKENAMEID2('i', 'd'):
                id = client->json.gethandle(MegaClient::SETHANDLE);
                break;

            case MAKENAMEID1('u'):
                if (u)
                {
                    *u = client->json.gethandle(MegaClient::USERHANDLE);
                }
                else if(!client->json.storeobject())
                {
                    return false;
                }
                break;

            case MAKENAMEID1('s'):
                if (s)
                {
                    *s = client->json.gethandle(MegaClient::SETHANDLE);
                }
                else if(!client->json.storeobject())
                {
                    return false;
                }
                break;

            case MAKENAMEID2('t', 's'):
                ts = client->json.getint();
                break;

            case MAKENAMEID1('o'):
                if (o)
                {
                    *o = client->json.getint();
                }
                else if (!client->json.storeobject())
                {
                    return false;
                }
                break;

            default:
                if (!client->json.storeobject())
                {
                    return false;
                }
                break;

            case EOO:
                return true;
            }
        }
    }

    return false;
}

bool CommandSE::procerrorcode(const Result& r, Error& e) const
{
    if (r.wasErrorOrOK())
    {
        e = r.errorOrOK();
        return true;
    }

    return false;
}

CommandPutSet::CommandPutSet(MegaClient* cl, Set&& s, unique_ptr<string> encrAttrs, string&& encrKey,
                             std::function<void(Error, const Set*)> completion)
    : mSet(new Set(move(s))), mCompletion(completion)
{
    cmd("asp");

    if (mSet->id() == UNDEF) // create new
    {
        arg("k", (byte*)encrKey.c_str(), (int)encrKey.size());
    }
    else // update
    {
        arg("id", (byte*)&mSet->id(), MegaClient::SETHANDLE);
    }

    if (encrAttrs)
    {
        arg("at", (byte*)encrAttrs->c_str(), (int)encrAttrs->size());
    }

    notself(cl); // don't process its Action Packet after sending this
}

bool CommandPutSet::procresult(Result r)
{
    handle sId = 0;
    handle user = 0;
    m_time_t ts = 0;
    const Set* s = nullptr;
    Error e = API_OK;
    bool parsedOk = procerrorcode(r, e) || procresultid(r, sId, ts, &user);

    if (!parsedOk || (mSet->id() == UNDEF && !user))
    {
        e = API_EINTERNAL;
    }
    else if (e == API_OK)
    {
        mSet->setTs(ts);
        if (mSet->id() == UNDEF) // add new
        {
            mSet->setId(sId);
            mSet->setUser(user);
            mSet->setChanged(Set::CH_NEW);
            s = client->addSet(move(*mSet));
        }
        else // update existing
        {            
            assert(mSet->id() == sId);

            if (!client->updateSet(move(*mSet)))
            {
                LOG_warn << "Sets: command 'asp' succeed, but Set was not found";
                e = API_ENOENT;
            }
        }
    }

    if (mCompletion)
    {
        mCompletion(e, s);
    }

    return parsedOk;
}

CommandRemoveSet::CommandRemoveSet(MegaClient* cl, handle id, std::function<void(Error)> completion)
    : mSetId(id), mCompletion(completion)
{
    cmd("asr");
    arg("id", (byte*)&id, MegaClient::SETHANDLE);

    notself(cl); // don't process its Action Packet after sending this
}

bool CommandRemoveSet::procresult(Result r)
{
    Error e = API_OK;
    bool parsedOk = procerrorcode(r, e);

    if (parsedOk && e == API_OK)
    {
        if (!client->deleteSet(mSetId))
        {
            LOG_err << "Sets: Failed to remove Set in `asr` command response";
            e = API_ENOENT;
        }
    }

    if (mCompletion)
    {
        mCompletion(e);
    }

    return parsedOk;
}

CommandFetchSet::CommandFetchSet(MegaClient* client, handle id,
    std::function<void(Error, Set*, map<handle, SetElement>*)> completion)
    : mCompletion(completion)
{
    cmd("aft");
    arg("id", (byte*)&id, MegaClient::SETHANDLE);
}

bool CommandFetchSet::procresult(Result r)
{
    Error e = API_OK;
    if (procerrorcode(r, e))
    {
        if (mCompletion)
        {
            mCompletion(e, nullptr, nullptr);
        }
        return true;
    }

    map<handle, Set> sets;
    map<handle, map<handle, SetElement>> elements;
    e = client->readSetsAndElements(client->json, sets, elements);
    if (e != API_OK)
    {
        LOG_err << "Sets: Failed to parse \"aft\" response";
        if (mCompletion)
        {
            mCompletion(e, nullptr, nullptr);
        }
        return false;
    }

    assert(sets.size() <= 1);

    if (mCompletion)
    {
        Set* s = sets.empty() ? nullptr : (new Set(move(sets.begin()->second)));
        map<handle, SetElement>* els = nullptr;
        if (!elements.empty())
        {
            els = new map<handle, SetElement>(move(elements.begin()->second));
        }
        mCompletion(API_OK, s, els);
    }

    return true;
}

CommandPutSetElement::CommandPutSetElement(MegaClient* cl, SetElement&& el, unique_ptr<string> encrAttrs, string&& encrKey,
                                               std::function<void(Error, const SetElement*)> completion)
    : mElement(new SetElement(move(el))), mCompletion(completion)
{
    cmd("aep");

    bool createNew = mElement->id() == UNDEF;

    if (createNew)
    {
        arg("s", (byte*)&mElement->set(), MegaClient::SETHANDLE);
        arg("h", (byte*)&mElement->node(), MegaClient::NODEHANDLE);
        arg("k", (byte*)encrKey.c_str(), (int)encrKey.size());
    }

    else // update
    {
        arg("id", (byte*)&mElement->id(), MegaClient::SETELEMENTHANDLE);
    }

    // optionals
    if (mElement->hasOrder())
    {
        arg("o", mElement->order());
    }

    if (encrAttrs)
    {
        arg("at", (byte*)encrAttrs->c_str(), (int)encrAttrs->size());
    }

    notself(cl); // don't process its Action Packet after sending this
}

bool CommandPutSetElement::procresult(Result r)
{
    handle elementId = 0;
    m_time_t ts = 0;
    int64_t order = 0;
    Error e = API_OK;
    const SetElement* el = nullptr;
    bool parsedOk = procerrorcode(r, e) || procresultid(r, elementId, ts, nullptr, nullptr, &order); // 'aep' does not return 's'

    if (!parsedOk)
    {
        e = API_EINTERNAL;
    }
    else if (e == API_OK)
    {
        mElement->setTs(ts);
        mElement->setOrder(order); // this is now present in all 'aep' responses
        assert(mElement->id() == UNDEF || mElement->id() == elementId);
<<<<<<< HEAD
        if (mElement->id() == UNDEF)
        {
            mElement->setId(elementId);
            el = client->addSetElement(move(*mElement));
        }
        else
        {
            client->updateSetElement(move(*mElement));
        }
=======
        mElement->setId(elementId);
        client->addOrUpdateSetElement(move(*mElement));
>>>>>>> e787f9e3
    }

    if (mCompletion)
    {
        mCompletion(e, el);
    }

    return parsedOk;
}

CommandRemoveSetElement::CommandRemoveSetElement(MegaClient* cl, handle sid, handle eid, std::function<void(Error)> completion)
    : mSetId(sid), mElementId(eid), mCompletion(completion)
{
    cmd("aer");
    arg("id", (byte*)&eid, MegaClient::SETELEMENTHANDLE);

    notself(cl); // don't process its Action Packet after sending this
}

bool CommandRemoveSetElement::procresult(Result r)
{
    handle elementId = 0;
    m_time_t ts = 0;
    Error e = API_OK;
    bool parsedOk = procerrorcode(r, e) || procresultid(r, elementId, ts, nullptr);

    if (parsedOk && e == API_OK)
    {
        if (!client->deleteSetElement(mSetId, mElementId))
        {
            LOG_err << "Sets: Failed to remove Element in `aer` command response";
            e = API_ENOENT;
        }
    }

    if (mCompletion)
    {
        mCompletion(e);
    }

    return parsedOk;
}

// -------- end of Sets and Elements


#ifdef ENABLE_CHAT

bool CommandMeetingStart::procresult(Command::Result r)
{
    if (r.wasErrorOrOK())
    {
        mCompletion(r.errorOrOK(), "", UNDEF);
        return true;
    }

    handle callid = UNDEF;
    string sfuUrl;

    for (;;)
    {
        switch (client->json.getnameid())
        {
            case MAKENAMEID6('c', 'a', 'l', 'l', 'I', 'd'):
                callid = client->json.gethandle(MegaClient::CHATHANDLE);
                break;

            case MAKENAMEID3('s', 'f', 'u'):
                client->json.storeobject(&sfuUrl);
                break;

            case EOO:
                mCompletion(API_OK, sfuUrl, callid);
                return true;
                break;

            default:
                if (!client->json.storeobject())
                {
                    mCompletion(API_EINTERNAL, "", UNDEF);
                    return false;
                }
        }
    }
}

CommandMeetingStart::CommandMeetingStart(MegaClient *client, handle chatid, CommandMeetingStartCompletion completion)
    : mCompletion(completion)
{
    cmd("mcms");
    arg("cid", (byte*)&chatid, MegaClient::CHATHANDLE);
    tag = client->reqtag;
}

bool CommandMeetingJoin::procresult(Command::Result r)
{
    if (r.wasErrorOrOK())
    {
        mCompletion(r.errorOrOK(), "");
        return true;
    }

    string sfuUrl;

    for (;;)
    {
        switch (client->json.getnameid())
        {
            case MAKENAMEID3('u', 'r', 'l'):
                client->json.storeobject(&sfuUrl);
                break;

            case EOO:
                mCompletion(API_OK, sfuUrl);
                return true;
                break;

            default:
                if (!client->json.storeobject())
                {
                    mCompletion(API_EINTERNAL, "");
                    return false;
                }
        }
    }
}

CommandMeetingJoin::CommandMeetingJoin(MegaClient *client, handle chatid, handle callid, CommandMeetingJoinCompletion completion)
    : mCompletion(completion)
{
    cmd("mcmj");
    arg("cid", (byte*)&chatid, MegaClient::CHATHANDLE);
    arg("mid", (byte*)&callid, MegaClient::CHATHANDLE);

    tag = client->reqtag;
}

bool CommandMeetingEnd::procresult(Command::Result r)
{
    if (r.wasErrorOrOK())
    {
        mCompletion(r.errorOrOK());
        return true;
    }

    mCompletion(API_EINTERNAL);
    return false;
}

CommandMeetingEnd::CommandMeetingEnd(MegaClient *client, handle chatid, handle callid, int reason, CommandMeetingEndCompletion completion)
    : mCompletion(completion)
{
    cmd("mcme");
    arg("cid", (byte*)&chatid, MegaClient::CHATHANDLE);
    arg("mid", (byte*)&callid, MegaClient::CHATHANDLE);
    // At meeting first version, only valid reason is 0x02 (REJECTED)
    arg("r", reason);

    tag = client->reqtag;
}
#endif

} // namespace<|MERGE_RESOLUTION|>--- conflicted
+++ resolved
@@ -9227,20 +9227,8 @@
         mElement->setTs(ts);
         mElement->setOrder(order); // this is now present in all 'aep' responses
         assert(mElement->id() == UNDEF || mElement->id() == elementId);
-<<<<<<< HEAD
-        if (mElement->id() == UNDEF)
-        {
-            mElement->setId(elementId);
-            el = client->addSetElement(move(*mElement));
-        }
-        else
-        {
-            client->updateSetElement(move(*mElement));
-        }
-=======
         mElement->setId(elementId);
-        client->addOrUpdateSetElement(move(*mElement));
->>>>>>> e787f9e3
+        el = client->addOrUpdateSetElement(move(*mElement));
     }
 
     if (mCompletion)

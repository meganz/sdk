/**
 * @file commands.cpp
 * @brief Implementation of various commands
 *
 * (c) 2013-2014 by Mega Limited, Auckland, New Zealand
 *
 * This file is part of the MEGA SDK - Client Access Engine.
 *
 * Applications using the MEGA API must present a valid application key
 * and comply with the the rules set forth in the Terms of Service.
 *
 * The MEGA SDK is distributed in the hope that it will be useful,
 * but WITHOUT ANY WARRANTY; without even the implied warranty of
 * MERCHANTABILITY or FITNESS FOR A PARTICULAR PURPOSE.
 *
 * @copyright Simplified (2-clause) BSD License.
 *
 * You should have received a copy of the license along with this
 * program.
 */

#include "mega/types.h"
#include "mega/command.h"
#include "mega/megaapp.h"
#include "mega/fileattributefetch.h"
#include "mega/base64.h"
#include "mega/transferslot.h"
#include "mega/transfer.h"
#include "mega/utils.h"
#include "mega/user.h"
#include "mega.h"
#include "mega/mediafileattribute.h"

namespace mega {
HttpReqCommandPutFA::HttpReqCommandPutFA(MegaClient* client, handle cth, fatype ctype, std::unique_ptr<string> cdata, bool checkAccess)
    : data(move(cdata))
{
    cmd("ufa");
    arg("s", data->size());

    if (checkAccess)
    {
        arg("h", (byte*)&cth, MegaClient::NODEHANDLE);
    }

    progressreported = 0;
    persistent = true;  // object will be recycled either for retry or for
                        // posting to the file attribute server

    if (client->usehttps)
    {
        arg("ssl", 2);
    }

    th = cth;
    type = ctype;

    binary = true;

    tag = client->reqtag;
}

bool HttpReqCommandPutFA::procresult(Result r)
{
    client->looprequested = true;

    if (r.wasErrorOrOK())
    {
        if (r.wasError(API_EAGAIN) || r.wasError(API_ERATELIMIT))
        {
            status = REQ_FAILURE;
        }
        else
        {
            if (r.wasError(API_EACCESS))
            {
                // create a custom attribute indicating thumbnail can't be restored from this account
                Node *n = client->nodebyhandle(th);

                char me64[12];
                Base64::btoa((const byte*)&client->me, MegaClient::USERHANDLE, me64);

                if (n && client->checkaccess(n, FULL) &&
                        (n->attrs.map.find('f') == n->attrs.map.end() || n->attrs.map['f'] != me64) )
                {
                    LOG_debug << "Restoration of file attributes is not allowed for current user (" << me64 << ").";
                    n->attrs.map['f'] = me64;

                    int creqtag = client->reqtag;
                    client->reqtag = 0;
                    client->setattr(n);
                    client->reqtag = creqtag;
                }
            }

            status = REQ_SUCCESS;
            client->app->putfa_result(th, type, r.errorOrOK());
        }
        return true;
    }
    else
    {
        const char* p = NULL;

        for (;;)
        {
            switch (client->json.getnameid())
            {
                case 'p':
                    p = client->json.getvalue();
                    break;

                case EOO:
                    if (!p)
                    {
                        status = REQ_FAILURE;
                    }
                    else
                    {
                        LOG_debug << "Sending file attribute data";
                        Node::copystring(&posturl, p);
                        progressreported = 0;
                        HttpReq::type = REQ_BINARY;
                        post(client, data->data(), unsigned(data->size()));
                    }
                    return true;

                default:
                    if (!client->json.storeobject())
                    {
                        status = REQ_SUCCESS;
                        client->app->putfa_result(th, type, API_EINTERNAL);
                        return false;
                    }
            }
        }
    }
}

m_off_t HttpReqCommandPutFA::transferred(MegaClient *client)
{
    if (httpiohandle)
    {
        client->httpio->postpos(httpiohandle);
        return true;
    }

    return 0;
}

CommandGetFA::CommandGetFA(MegaClient *client, int p, handle fahref)
{
    part = p;

    cmd("ufa");
    arg("fah", (byte*)&fahref, sizeof fahref);

    if (client->usehttps)
    {
        arg("ssl", 2);
    }

    arg("r", 1);
}

bool CommandGetFA::procresult(Result r)
{
    fafc_map::iterator it = client->fafcs.find(part);
    client->looprequested = true;

    if (r.wasErrorOrOK())
    {
        if (it != client->fafcs.end())
        {
            faf_map::iterator fafsit;
            for (fafsit = it->second->fafs[0].begin(); fafsit != it->second->fafs[0].end(); )
            {
                // move from fresh to pending
                it->second->fafs[1][fafsit->first] = fafsit->second;
                it->second->fafs[0].erase(fafsit++);
            }

            it->second->e = r.errorOrOK();
            it->second->req.status = REQ_FAILURE;
        }

        return true;
    }

    const char* p = NULL;

    for (;;)
    {
        switch (client->json.getnameid())
        {
            case 'p':
                p = client->json.getvalue();
                break;

            case EOO:
                if (it != client->fafcs.end())
                {
                    if (p)
                    {
                        Node::copystring(&it->second->posturl, p);
                        it->second->urltime = Waiter::ds;
                        it->second->dispatch();
                    }
                    else
                    {
                        faf_map::iterator fafsit;
                        for (fafsit = it->second->fafs[0].begin(); fafsit != it->second->fafs[0].end(); )
                        {
                            // move from fresh to pending
                            it->second->fafs[1][fafsit->first] = fafsit->second;
                            it->second->fafs[0].erase(fafsit++);
                        }

                        it->second->e = API_EINTERNAL;
                        it->second->req.status = REQ_FAILURE;
                    }
                }

                return true;

            default:
                if (!client->json.storeobject())
                {
                    faf_map::iterator fafsit;
                    for (fafsit = it->second->fafs[0].begin(); fafsit != it->second->fafs[0].end(); )
                    {
                        // move from fresh to pending
                        it->second->fafs[1][fafsit->first] = fafsit->second;
                        it->second->fafs[0].erase(fafsit++);
                    }

                    it->second->e = API_EINTERNAL;
                    it->second->req.status = REQ_FAILURE;
                    return false;
                }
        }
    }
}

CommandAttachFA::CommandAttachFA(MegaClient *client, handle nh, fatype t, handle ah, int ctag)
{
    cmd("pfa");
    notself(client);

    arg("n", (byte*)&nh, MegaClient::NODEHANDLE);

    char buf[64];

    sprintf(buf, "%u*", t);
    Base64::btoa((byte*)&ah, sizeof(ah), strchr(buf + 2, 0));
    arg("fa", buf);

    h = nh;
    type = t;
    tag = ctag;
}

CommandAttachFA::CommandAttachFA(MegaClient *client, handle nh, fatype t, const std::string& encryptedAttributes, int ctag)
{
    cmd("pfa");
    notself(client);

    arg("n", (byte*)&nh, MegaClient::NODEHANDLE);

    arg("fa", encryptedAttributes.c_str());

    h = nh;
    type = t;
    tag = ctag;
}

bool CommandAttachFA::procresult(Result r)
{
    if (!r.wasErrorOrOK())
    {
         string fa;
         if (client->json.storeobject(&fa))
         {
             Node* n = client->nodebyhandle(h);
             if (n)
             {
                n->fileattrstring = fa;
                n->changed.fileattrstring = true;
                client->notifynode(n);
             }
             client->app->putfa_result(h, type, API_OK);
             return true;
         }
    }

    client->app->putfa_result(h, type, r.errorOrOK());
    return r.wasErrorOrOK();
}

// request upload target URL
CommandPutFile::CommandPutFile(MegaClient* client, TransferSlot* ctslot, int ms)
{
    tslot = ctslot;

    cmd("u");

    if (client->usehttps)
    {
        arg("ssl", 2);
    }

    arg("v", 2);
    arg("s", tslot->fa->size);
    arg("ms", ms);

    // send minimum set of different tree's roots for API to check overquota
    set<handle> targetRoots;
    bool begun = false;
    for (auto &file : tslot->transfer->files)
    {
        if (!ISUNDEF(file->h))
        {
            Node *node = client->nodebyhandle(file->h);
            if (node)
            {
                handle rootnode = client->getrootnode(node)->nodehandle;
                if (targetRoots.find(rootnode) != targetRoots.end())
                {
                    continue;
                }

                targetRoots.insert(rootnode);
            }
            if (!begun)
            {
                beginarray("t");
                begun = true;
            }

            element((byte*)&file->h, MegaClient::NODEHANDLE);
        }
    }

    if (begun)
    {
        endarray();
    }
    else
    {
        // Target user goes alone, not inside an array. Note: we are skipping this if a)more than two b)the array had been created for node handles
        for (auto &file : tslot->transfer->files)
        {
            if (ISUNDEF(file->h) && file->targetuser.size())
            {
                arg("t", file->targetuser.c_str());
                break;
            }
        }
    }
}

void CommandPutFile::cancel()
{
    Command::cancel();
    tslot = NULL;
}

// set up file transfer with returned target URL
bool CommandPutFile::procresult(Result r)
{
    if (tslot)
    {
        tslot->pendingcmd = NULL;
    }
    else
    {
        canceled = true;
    }

    if (r.wasErrorOrOK())
    {
        if (!canceled)
        {
            tslot->transfer->failed(r.errorOrOK(), *client->mTctableRequestCommitter);
        }

        return true;
    }

    std::vector<std::string> tempurls;
    for (;;)
    {
        switch (client->json.getnameid())
        {
            case 'p':
                tempurls.push_back("");
                client->json.storeobject(canceled ? NULL : &tempurls.back());
                break;

            case EOO:
                if (canceled) return true;

                if (tempurls.size() == 1)
                {
                    tslot->transfer->tempurls = tempurls;
                    tslot->transferbuf.setIsRaid(tslot->transfer, tempurls, tslot->transfer->pos, tslot->maxRequestSize);
                    tslot->starttime = tslot->lastdata = client->waiter->ds;
                    tslot->progress();
                }
                else
                {
                    tslot->transfer->failed(API_EINTERNAL, *client->mTctableRequestCommitter);
                }
                return true;

            default:
                if (!client->json.storeobject())
                {
                    if (!canceled)
                    {
                        tslot->transfer->failed(API_EINTERNAL, *client->mTctableRequestCommitter);
                    }

                    return false;
                }
        }
    }
}

// request upload target URL for application to upload photo to using eg. iOS background upload feature
CommandPutFileBackgroundURL::CommandPutFileBackgroundURL(m_off_t size, int putmbpscap, int ctag)
{
    cmd("u");
    arg("ssl", 2);   // always SSL for background uploads
    arg("v", 2);
    arg("s", size);
    arg("ms", putmbpscap);

    tag = ctag;
}

// set up file transfer with returned target URL
bool CommandPutFileBackgroundURL::procresult(Result r)
{
    string url;

    if (r.wasErrorOrOK())
    {
        if (!canceled)
        {
            client->app->backgrounduploadurl_result(r.errorOrOK(), NULL);
        }
        return true;
    }

    for (;;)
    {
        switch (client->json.getnameid())
        {
            case 'p':
                client->json.storeobject(canceled ? NULL : &url);
                break;

            case EOO:
                if (canceled) return true;

                client->app->backgrounduploadurl_result(API_OK, &url);
                return true;

            default:
                if (!client->json.storeobject())
                {
                    if (!canceled)
                    {
                        client->app->backgrounduploadurl_result(API_EINTERNAL, NULL);
                    }
                    return false;
                }
        }
    }
}

// request temporary source URL for DirectRead
CommandDirectRead::CommandDirectRead(MegaClient *client, DirectReadNode* cdrn)
{
    drn = cdrn;

    cmd("g");
    arg(drn->p ? "n" : "p", (byte*)&drn->h, MegaClient::NODEHANDLE);
    arg("g", 1);
    arg("v", 2);  // version 2: server can supply details for cloudraid files

    if (drn->privateauth.size())
    {
        arg("esid", drn->privateauth.c_str());
    }

    if (drn->publicauth.size())
    {
        arg("en", drn->publicauth.c_str());
    }

    if (drn->chatauth.size())
    {
        arg("cauth", drn->chatauth.c_str());
    }

    if (client->usehttps)
    {
        arg("ssl", 2);
    }
}

void CommandDirectRead::cancel()
{
    Command::cancel();
    drn = NULL;
}

bool CommandDirectRead::procresult(Result r)
{
    if (drn)
    {
        drn->pendingcmd = NULL;
    }

    if (r.wasErrorOrOK())
    {
        if (!canceled && drn)
        {
            drn->cmdresult(r.errorOrOK());
        }
        return true;
    }
    else
    {
        Error e(API_EINTERNAL);
        dstime tl = 0;
        std::vector<std::string> tempurls;

        for (;;)
        {
            switch (client->json.getnameid())
            {
                case 'g':
                    if (client->json.enterarray())   // now that we are requesting v2, the reply will be an array of 6 URLs for a raid download, or a single URL for the original direct download
                    {
                        for (;;)
                        {
                            std::string tu;
                            if (!client->json.storeobject(&tu))
                            {
                                break;
                            }
                            tempurls.push_back(tu);
                        }
                        client->json.leavearray();
                    }
                    else
                    {
                        std::string tu;
                        if (client->json.storeobject(&tu))
                        {
                            tempurls.push_back(tu);
                        }
                    }
                    if (tempurls.size() == 1 || tempurls.size() == RAIDPARTS)
                    {
                        drn->tempurls.swap(tempurls);
                        e.setErrorCode(API_OK);
                    }
                    else
                    {
                        e.setErrorCode(API_EINCOMPLETE);
                    }
                    break;

                case 's':
                    if (drn)
                    {
                        drn->size = client->json.getint();
                    }
                    break;

                case 'd':
                    e = API_EBLOCKED;
                    break;

                case 'e':
                    e = (error)client->json.getint();
                    break;

                case MAKENAMEID2('t', 'l'):
                    tl = dstime(client->json.getint());
                    break;

                case EOO:
                    if (!canceled && drn)
                    {
                        if (e == API_EOVERQUOTA && !tl)
                        {
                            // default retry interval
                            tl = MegaClient::DEFAULT_BW_OVERQUOTA_BACKOFF_SECS;
                        }

                        drn->cmdresult(e, e == API_EOVERQUOTA ? tl * 10 : 0);
                    }

                    return true;

                default:
                    if (!client->json.storeobject())
                    {
                        if (!canceled && drn)
                        {
                            drn->cmdresult(e);
                        }

                        return false;
                    }
            }
        }
    }
}

// request temporary source URL for full-file access (p == private node)
CommandGetFile::CommandGetFile(MegaClient *client, TransferSlot* ctslot, const byte* key, handle h, bool p, const char *privateauth, const char *publicauth, const char *chatauth)
{
    cmd("g");
    arg(p ? "n" : "p", (byte*)&h, MegaClient::NODEHANDLE);
    arg("g", 1);
    arg("v", 2);  // version 2: server can supply details for cloudraid files

    if (client->usehttps)
    {
        arg("ssl", 2);
    }

    if (privateauth)
    {
        arg("esid", privateauth);
    }

    if (publicauth)
    {
        arg("en", publicauth);
    }

    if (chatauth)
    {
        arg("cauth", chatauth);
    }

    tslot = ctslot;
    priv = p;
    ph = h;

    if (!tslot)
    {
        memcpy(filekey, key, FILENODEKEYLENGTH);
    }
}

void CommandGetFile::cancel()
{
    Command::cancel();
    tslot = NULL;
}

// process file credentials
bool CommandGetFile::procresult(Result r)
{
    if (tslot)
    {
        tslot->pendingcmd = NULL;
    }

    if (r.wasErrorOrOK())
    {
        if (!canceled)
        {
            if (tslot)
            {
                tslot->transfer->failed(r.errorOrOK(), *client->mTctableRequestCommitter);
            }
            else
            {
                client->app->checkfile_result(ph, r.errorOrOK());
            }
        }
        return true;
    }

    const char* at = NULL;
    Error e(API_EINTERNAL);
    m_off_t s = -1;
    dstime tl = 0;
    int d = 0;
    byte* buf;
    m_time_t ts = 0, tm = 0;

    // credentials relevant to a non-TransferSlot scenario (node query)
    string fileattrstring;
    string filenamestring;
    string filefingerprint;
    std::vector<string> tempurls;

    for (;;)
    {
        switch (client->json.getnameid())
        {
            case 'g':
                if (client->json.enterarray())   // now that we are requesting v2, the reply will be an array of 6 URLs for a raid download, or a single URL for the original direct download
                {
                    for (;;)
                    {
                        std::string tu;
                        if (!client->json.storeobject(&tu))
                        {
                            break;
                        }
                        tempurls.push_back(tu);
                    }
                    client->json.leavearray();
                }
                else
                {
                    std::string tu;
                    if (client->json.storeobject(&tu))
                    {
                        tempurls.push_back(tu);
                    }
                }
                e.setErrorCode(API_OK);
                break;

            case 's':
                s = client->json.getint();
                break;

            case 'd':
                d = 1;
                break;

            case MAKENAMEID2('t', 's'):
                ts = client->json.getint();
                break;

            case MAKENAMEID3('t', 'm', 'd'):
                tm = ts + client->json.getint();
                break;

            case MAKENAMEID2('a', 't'):
                at = client->json.getvalue();
                break;

            case MAKENAMEID2('f', 'a'):
                if (tslot)
                {
                    client->json.storeobject(&tslot->fileattrstring);
                }
                else
                {
                    client->json.storeobject(&fileattrstring);
                }
                break;

            case MAKENAMEID3('p', 'f', 'a'):
                if (tslot)
                {
                    tslot->fileattrsmutable = (int)client->json.getint();
                }
                break;

            case 'e':
                e = (error)client->json.getint();
                break;

            case MAKENAMEID2('t', 'l'):
                tl = dstime(client->json.getint());
                break;

            case EOO:
                if (d || !at)
                {
                    e = at ? API_EBLOCKED : API_EINTERNAL;

                    if (!canceled)
                    {
                        if (tslot)
                        {
                            tslot->transfer->failed(e, *client->mTctableRequestCommitter);
                        }
                        else
                        {
                            client->app->checkfile_result(ph, e);
                        }
                    }
                    return true;
                }
                else
                {
                    // decrypt at and set filename
                    SymmCipher key;
                    const char* eos = strchr(at, '"');

                    key.setkey(filekey, FILENODE);

                    if ((buf = Node::decryptattr(tslot ? tslot->transfer->transfercipher() : &key,
                                                 at, eos ? eos - at : strlen(at))))
                    {
                        JSON json;

                        json.begin((char*)buf + 5);

                        for (;;)
                        {
                            switch (json.getnameid())
                            {
                                case 'c':
                                    if (!json.storeobject(&filefingerprint))
                                    {
                                        delete[] buf;

                                        if (tslot)
                                        {
                                            tslot->transfer->failed(API_EINTERNAL, *client->mTctableRequestCommitter);
                                            return true;
                                        }

                                        client->app->checkfile_result(ph, API_EINTERNAL);
                                        return true;
                                    }
                                    break;

                                case 'n':
                                    if (!json.storeobject(&filenamestring))
                                    {
                                        delete[] buf;

                                        if (tslot)
                                        {
                                            tslot->transfer->failed(API_EINTERNAL, *client->mTctableRequestCommitter);
                                            return true;
                                        }

                                        client->app->checkfile_result(ph, API_EINTERNAL);
                                        return true;
                                    }
                                    break;

                                case EOO:
                                    delete[] buf;

                                    if (tslot)
                                    {
                                        if (s >= 0 && s != tslot->transfer->size)
                                        {
                                            tslot->transfer->size = s;
                                            for (file_list::iterator it = tslot->transfer->files.begin(); it != tslot->transfer->files.end(); it++)
                                            {
                                                (*it)->size = s;
                                            }

                                            if (priv)
                                            {
                                                Node *n = client->nodebyhandle(ph);
                                                if (n)
                                                {
                                                    n->size = s;
                                                    client->notifynode(n);
                                                }
                                            }

                                            client->sendevent(99411, "Node size mismatch", 0);
                                        }

                                        tslot->starttime = tslot->lastdata = client->waiter->ds;

                                        if ((tempurls.size() == 1 || tempurls.size() == RAIDPARTS) && s >= 0)
                                        {
                                            tslot->transfer->tempurls = tempurls;
                                            tslot->transferbuf.setIsRaid(tslot->transfer, tempurls, tslot->transfer->pos, tslot->maxRequestSize);
                                            tslot->progress();
                                            return true;
                                        }

                                        if (e == API_EOVERQUOTA && tl <= 0)
                                        {
                                            // default retry interval
                                            tl = MegaClient::DEFAULT_BW_OVERQUOTA_BACKOFF_SECS;
                                        }

                                        tslot->transfer->failed(e, *client->mTctableRequestCommitter, e == API_EOVERQUOTA ? tl * 10 : 0);
                                        return true;
                                    }
                                    else
                                    {
                                        client->app->checkfile_result(ph, e, filekey, s, ts, tm,
                                                                             &filenamestring,
                                                                             &filefingerprint,
                                                                             &fileattrstring);
                                        return true;
                                    }

                                default:
                                    if (!json.storeobject())
                                    {
                                        delete[] buf;

                                        if (tslot)
                                        {
                                            tslot->transfer->failed(API_EINTERNAL, *client->mTctableRequestCommitter);
                                            return true;
                                        }
                                        else
                                        {
                                            client->app->checkfile_result(ph, API_EINTERNAL);
                                            return true;
                                        }
                                    }
                            }
                        }
                    }

                    if (canceled)
                    {
                        return true;
                    }

                    if (tslot)
                    {
                        tslot->transfer->failed(API_EKEY, *client->mTctableRequestCommitter);
                        return true;
                    }
                    else
                    {
                        client->app->checkfile_result(ph, API_EKEY);
                        return true;
                    }
                }

            default:
                if (!client->json.storeobject())
                {
                    if (tslot)
                    {
                        tslot->transfer->failed(API_EINTERNAL, *client->mTctableRequestCommitter);
                        return false;
                    }
                    else
                    {
                        client->app->checkfile_result(ph, API_EINTERNAL);
                        return false;
                    }
                }
        }
    }
}

CommandSetAttr::CommandSetAttr(MegaClient* client, Node* n, SymmCipher* cipher, const char* prevattr)
{
    cmd("a");
    notself(client);

    string at;

    n->attrs.getjson(&at);
    client->makeattr(cipher, &at, at.c_str(), int(at.size()));

    arg("n", (byte*)&n->nodehandle, MegaClient::NODEHANDLE);
    arg("at", (byte*)at.c_str(), int(at.size()));

    h = n->nodehandle;
    tag = client->reqtag;
    syncop = prevattr;

    if(prevattr)
    {
        pa = prevattr;
    }
}

bool CommandSetAttr::procresult(Result r)
{
#ifdef ENABLE_SYNC
    if(r.wasError(API_OK) && syncop)
    {
        Node* node = client->nodebyhandle(h);
        if(node)
        {
            Sync* sync = NULL;
            for (sync_list::iterator it = client->syncs.begin(); it != client->syncs.end(); it++)
            {
                if((*it)->tag == tag)
                {
                    sync = (*it);
                    break;
                }
            }

            if(sync)
            {
                client->app->syncupdate_remote_rename(sync, node, pa.c_str());
            }
        }
    }
#endif
    client->app->setattr_result(h, r.errorOrOK());
    return r.wasErrorOrOK();
}

// (the result is not processed directly - we rely on the server-client
// response)
CommandPutNodes::CommandPutNodes(MegaClient* client, handle th,
                                 const char* userhandle, vector<NewNode>&& newnodes, int ctag, putsource_t csource, const char *cauth)
{
    byte key[FILENODEKEYLENGTH];

    assert(newnodes.size() > 0);
    nn = std::move(newnodes);
    type = userhandle ? USER_HANDLE : NODE_HANDLE;
    source = csource;

    cmd("p");
    notself(client);

    if (userhandle)
    {
        arg("t", userhandle);
        targethandle = UNDEF;
    }
    else
    {
        arg("t", (byte*)&th, MegaClient::NODEHANDLE);
        targethandle = th;
    }

    arg("sm",1);

    if (cauth)
    {
        arg("cauth", cauth);
    }

    beginarray("n");

    for (unsigned i = 0; i < nn.size(); i++)
    {
        beginobject();

        NewNode* nni = &nn[i];
        switch (nni->source)
        {
            case NEW_NODE:
                arg("h", (byte*)&nni->nodehandle, MegaClient::NODEHANDLE);
                break;

            case NEW_PUBLIC:
                arg("ph", (byte*)&nni->nodehandle, MegaClient::NODEHANDLE);
                break;

            case NEW_UPLOAD:
                arg("h", nni->uploadtoken, sizeof nn[0].uploadtoken);

                // include pending file attributes for this upload
                string s;

                if (nni->fileattributes)
                {
                    // if attributes are set on the newnode then the app is not using the pendingattr mechanism
                    s.swap(*nni->fileattributes);
                    nni->fileattributes.reset();
                }
                else
                {
                    client->pendingattrstring(nn[i].uploadhandle, &s);

#ifdef USE_MEDIAINFO
                    client->mediaFileInfo.addUploadMediaFileAttributes(nn[i].uploadhandle, &s);
#endif
                }

                if (s.size())
                {
                    arg("fa", s.c_str(), 1);
                }
        }

        if (!ISUNDEF(nn[i].parenthandle))
        {
            arg("p", (byte*)&nn[i].parenthandle, MegaClient::NODEHANDLE);
        }

        if (nn[i].type == FILENODE && !ISUNDEF(nn[i].ovhandle))
        {
            arg("ov", (byte*)&nn[i].ovhandle, MegaClient::NODEHANDLE);
        }

        arg("t", nn[i].type);
        arg("a", (byte*)nn[i].attrstring->data(), int(nn[i].attrstring->size()));

        if (nn[i].nodekey.size() <= sizeof key)
        {
            client->key.ecb_encrypt((byte*)nn[i].nodekey.data(), key, nn[i].nodekey.size());
            arg("k", key, int(nn[i].nodekey.size()));
        }
        else
        {
            arg("k", (const byte*)nn[i].nodekey.data(), int(nn[i].nodekey.size()));
        }

        endobject();
    }

    endarray();

    // add cr element for new nodes, if applicable
    if (type == NODE_HANDLE)
    {
        Node* tn;

        if ((tn = client->nodebyhandle(th)))
        {
            ShareNodeKeys snk;

            for (unsigned i = 0; i < nn.size(); i++)
            {
                switch (nn[i].source)
                {
                    case NEW_PUBLIC:
                    case NEW_NODE:
                        snk.add(nn[i].nodekey, nn[i].nodehandle, tn, 0);
                        break;

                    case NEW_UPLOAD:
                        snk.add(nn[i].nodekey, nn[i].nodehandle, tn, 0, nn[i].uploadtoken, (int)sizeof nn[i].uploadtoken);
                        break;
                }
            }

            snk.get(this, true);
        }
    }

    tag = ctag;
}

// add new nodes and handle->node handle mapping
void CommandPutNodes::removePendingDBRecordsAndTempFiles()
{
    pendingdbid_map::iterator it = client->pendingtcids.find(tag);
    if (it != client->pendingtcids.end())
    {
        if (client->tctable)
        {
            client->mTctableRequestCommitter->beginOnce();
            vector<uint32_t> &ids = it->second;
            for (unsigned int i = 0; i < ids.size(); i++)
            {
                if (ids[i])
                {
                    client->tctable->del(ids[i]);
                }
            }
        }
        client->pendingtcids.erase(it);
    }
    pendingfiles_map::iterator pit = client->pendingfiles.find(tag);
    if (pit != client->pendingfiles.end())
    {
        vector<LocalPath> &pfs = pit->second;
        for (unsigned int i = 0; i < pfs.size(); i++)
        {
            client->fsaccess->unlinklocal(pfs[i]);
        }
        client->pendingfiles.erase(pit);
    }
}

bool CommandPutNodes::procresult(Result r)
{
    removePendingDBRecordsAndTempFiles();

    if (r.wasErrorOrOK())
    {
        LOG_debug << "Putnodes error " << r.errorOrOK();
        if (r.wasError(API_EOVERQUOTA))
        {
            client->activateoverquota(0, false);
        }
#ifdef ENABLE_SYNC
        if (source == PUTNODES_SYNC)
        {
            if (r.wasError(API_EACCESS))
            {
                client->sendevent(99402, "API_EACCESS putting node in sync transfer", 0);
            }

            vector<NewNode> emptyVec;
            client->app->putnodes_result(r.errorOrOK(), type, emptyVec);

            for (size_t i = 0; i < nn.size(); i++)
            {
                nn[i].localnode.reset();
            }

            client->putnodes_sync_result(r.errorOrOK(), nn);
            return true;
        }
        else
        {
#endif
            if (source == PUTNODES_APP)
            {
                client->app->putnodes_result(r.errorOrOK(), type, nn);
                return true;
            }
#ifdef ENABLE_SYNC
            else
            {
                client->putnodes_syncdebris_result(r.errorOrOK(), nn);
                return true;
            }
        }
#endif
    }

    Error e = API_EINTERNAL;
    bool noexit = true;
    bool empty = false;
    while (noexit)
    {
        switch (client->json.getnameid())
        {
            case 'f':
                empty = !memcmp(client->json.pos, "[]", 2);
                if (client->readnodes(&client->json, 1, source, &nn, tag, true))  // do apply keys to received nodes only as we go for command response, much much faster for many small responses
                {
                    e = API_OK;
                }
                else
                {
                    LOG_err << "Parse error (readnodes)";
                    e = API_EINTERNAL;
                    noexit = false;
                }
                break;

            case MAKENAMEID2('f', '2'):
                if (!client->readnodes(&client->json, 1, PUTNODES_APP, nullptr, 0, true))  // do apply keys to received nodes only as we go for command response, much much faster for many small responses
                {
                    LOG_err << "Parse error (readversions)";
                    e = API_EINTERNAL;
                    noexit = false;
                }
                break;

            default:
                if (client->json.storeobject())
                {
                    continue;
                }

                e = API_EINTERNAL;
                LOG_err << "Parse error (PutNodes)";

                // fall through
            case EOO:
                noexit = false;
                break;
        }
    }

    client->sendkeyrewrites();

    // when the target has been removed, the API automatically adds the new node/s
    // into the rubbish bin
    Node *tempNode = !nn.empty() ? client->nodebyhandle(nn.front().mAddedHandle) : nullptr;
    bool targetOverride = (tempNode && tempNode->parenthandle != targethandle);

#ifdef ENABLE_SYNC
    if (source == PUTNODES_SYNC)
    {
        client->app->putnodes_result(e, type, nn, targetOverride);
        client->putnodes_sync_result(e, nn);
    }
    else
#endif
    if (source == PUTNODES_APP)
    {
#ifdef ENABLE_SYNC
        if (!ISUNDEF(targethandle))
        {
            Node *parent = client->nodebyhandle(targethandle);
            if (parent && parent->localnode)
            {
                // A node has been added by a regular (non sync) putnodes
                // inside a synced folder, so force a syncdown to detect
                // and sync the changes.
                client->syncdownrequired = true;
            }
        }
#endif
        client->app->putnodes_result((!e && empty) ? API_ENOENT : static_cast<error>(e), type, nn, targetOverride);
    }
#ifdef ENABLE_SYNC
    else
    {
        client->putnodes_syncdebris_result(e, nn);
    }
#endif
    return true;
}

CommandMoveNode::CommandMoveNode(MegaClient* client, Node* n, Node* t, syncdel_t csyncdel, handle prevparent)
{
    h = n->nodehandle;
    syncdel = csyncdel;
    np = t->nodehandle;
    pp = prevparent;
    syncop = pp != UNDEF;

    cmd("m");

    // Special case for Move, we do set the 'i' field.
    // This is needed for backward compatibility, old versions used memcmp to detect if a 'd' actionpacket was followed by a 't'  actionpacket with the same 'i' (ie, a move)
    // Additionally the servers can't deliver `st` in that packet for the same reason.  And of course we will not ignore this `t` packet, despite setting 'i'.
    notself(client);

    arg("n", (byte*)&h, MegaClient::NODEHANDLE);
    arg("t", (byte*)&t->nodehandle, MegaClient::NODEHANDLE);

    TreeProcShareKeys tpsk;
    client->proctree(n, &tpsk);
    tpsk.get(this);

    tag = client->reqtag;
}

bool CommandMoveNode::procresult(Result r)
{
    if (r.wasErrorOrOK())
    {
        if (r.wasError(API_EOVERQUOTA))
        {
            client->activateoverquota(0, false);
        }

#ifdef ENABLE_SYNC
        if (syncdel != SYNCDEL_NONE)
        {
            Node* syncn = client->nodebyhandle(h);

            if (syncn)
            {
                if (r.wasError(API_OK))
                {
                    Node* n;

                    // update all todebris records in the subtree
                    for (node_set::iterator it = client->todebris.begin(); it != client->todebris.end(); it++)
                    {
                        n = *it;

                        do {
                            if (n == syncn)
                            {
                                if (syncop)
                                {
                                    Sync* sync = NULL;
                                    for (sync_list::iterator its = client->syncs.begin(); its != client->syncs.end(); its++)
                                    {
                                        if ((*its)->tag == tag)
                                        {
                                            sync = (*its);
                                            break;
                                        }
                                    }

                                    if (sync)
                                    {
                                        if ((*it)->type == FOLDERNODE)
                                        {
                                            sync->client->app->syncupdate_remote_folder_deletion(sync, (*it));
                                        }
                                        else
                                        {
                                            sync->client->app->syncupdate_remote_file_deletion(sync, (*it));
                                        }
                                    }
                                }

                                (*it)->syncdeleted = syncdel;
                                break;
                            }
                        } while ((n = n->parent));
                    }
                }
                else
                {
                    Node *tn = NULL;
                    if (syncdel == SYNCDEL_BIN || syncdel == SYNCDEL_FAILED
                            || !(tn = client->nodebyhandle(client->rootnodes[RUBBISHNODE - ROOTNODE])))
                    {
                        LOG_err << "Error moving node to the Rubbish Bin";
                        syncn->syncdeleted = SYNCDEL_NONE;
                        client->todebris.erase(syncn->todebris_it);
                        syncn->todebris_it = client->todebris.end();
                    }
                    else
                    {
                        int creqtag = client->reqtag;
                        client->reqtag = syncn->tag;
                        LOG_warn << "Move to Syncdebris failed. Moving to the Rubbish Bin instead.";
                        client->rename(syncn, tn, SYNCDEL_FAILED, pp);
                        client->reqtag = creqtag;
                    }
                }
            }
        }
        else if(syncop)
        {
            Node *n = client->nodebyhandle(h);
            if(n)
            {
                Sync *sync = NULL;
                for (sync_list::iterator it = client->syncs.begin(); it != client->syncs.end(); it++)
                {
                    if((*it)->tag == tag)
                    {
                        sync = (*it);
                        break;
                    }
                }

                if(sync)
                {
                    client->app->syncupdate_remote_move(sync, n, client->nodebyhandle(pp));
                }
            }
        }
#endif
        // Movement of shares and pending shares into Rubbish should remove them
        if (r.wasStrictlyError() && syncdel == SYNCDEL_NONE)
        {
            client->sendevent(99439, "Unexpected move error", 0);
        }
    }
    client->app->rename_result(h, r.errorOrOK());
    return r.wasErrorOrOK();
}

CommandDelNode::CommandDelNode(MegaClient* client, handle th, bool keepversions, int cmdtag, std::function<void(handle, error)> f)
    : mResultFunction(f)
{
    cmd("d");
    notself(client);

    arg("n", (byte*)&th, MegaClient::NODEHANDLE);

    if (keepversions)
    {
        arg("v", 1);
    }

    h = th;
    tag = cmdtag;
}

bool CommandDelNode::procresult(Result r)
{
    if (r.wasErrorOrOK())
    {
        if (mResultFunction)    mResultFunction(h, r.errorOrOK());
        else         client->app->unlink_result(h, r.errorOrOK());
        return true;
    }
    else
    {
        error e = API_OK;

        for (;;)
        {
            switch (client->json.getnameid())
            {
                case 'r':
                    if (client->json.enterarray())
                    {
                        if(client->json.isnumeric())
                        {
                            e = (error)client->json.getint();
                        }

                        client->json.leavearray();
                    }
                    break;

                case EOO:
                    if (mResultFunction)    mResultFunction(h, e);
                    else         client->app->unlink_result(h, e);
                    return true;

                default:
                    if (!client->json.storeobject())
                    {
                        if (mResultFunction)    mResultFunction(h, API_EINTERNAL);
                        else         client->app->unlink_result(h, API_EINTERNAL);
                        return false;
                    }
            }
        }
    }
}


CommandDelVersions::CommandDelVersions(MegaClient* client)
{
    cmd("dv");
    tag = client->reqtag;
}

bool CommandDelVersions::procresult(Result r)
{
    client->app->unlinkversions_result(r.errorOrOK());
    return r.wasErrorOrOK();
}

CommandKillSessions::CommandKillSessions(MegaClient* client)
{
    cmd("usr");
    arg("ko", 1); // Request to kill all sessions except the current one

    h = UNDEF;
    tag = client->reqtag;
}

CommandKillSessions::CommandKillSessions(MegaClient* client, handle sessionid)
{
    cmd("usr");
    beginarray("s");
    element(sessionid, MegaClient::USERHANDLE);
    endarray();

    h = sessionid;
    tag = client->reqtag;
}

bool CommandKillSessions::procresult(Result r)
{
    client->app->sessions_killed(h, r.errorOrOK());
    return r.wasErrorOrOK();
}

CommandLogout::CommandLogout(MegaClient *client)
{
    cmd("sml");

    batchSeparately = true;

    tag = client->reqtag;
}

bool CommandLogout::procresult(Result r)
{
    assert(r.wasErrorOrOK());
    MegaApp *app = client->app;
    if (client->loggingout > 0)
    {
        client->loggingout--;
    }
    if(r.wasError(API_OK))
    {
        // notify client after cache removal, as before
        client->loggedout = true;
    }
    else
    {
        app->logout_result(r.errorOrOK());
    }
    return true;
}

CommandPrelogin::CommandPrelogin(MegaClient* client, const char* email)
{
    cmd("us0");
    arg("user", email);
    batchSeparately = true;  // in case the account is blocked (we need to get a sid so we can issue whyamiblocked)

    this->email = email;
    tag = client->reqtag;
}

bool CommandPrelogin::procresult(Result r)
{
    if (r.wasErrorOrOK())
    {
        client->app->prelogin_result(0, NULL, NULL, r.errorOrOK());
        return true;
    }

    assert(r.hasJsonObject());
    int v = 0;
    string salt;
    for (;;)
    {
        switch (client->json.getnameid())
        {
            case 'v':
                v = int(client->json.getint());
                break;
            case 's':
                client->json.storeobject(&salt);
                break;
            case EOO:
                if (v == 0)
                {
                    LOG_err << "No version returned";
                    client->app->prelogin_result(0, NULL, NULL, API_EINTERNAL);
                }
                else if (v > 2)
                {
                    LOG_err << "Version of account not supported";
                    client->app->prelogin_result(0, NULL, NULL, API_EINTERNAL);
                }
                else if (v == 2 && !salt.size())
                {
                    LOG_err << "No salt returned";
                    client->app->prelogin_result(0, NULL, NULL, API_EINTERNAL);
                }
                else
                {
                    client->accountversion = v;
                    Base64::atob(salt, client->accountsalt);
                    client->app->prelogin_result(v, &email, &salt, API_OK);
                }
                return true;
            default:
                if (!client->json.storeobject())
                {
                    client->app->prelogin_result(0, NULL, NULL, API_EINTERNAL);
                    return false;
                }
        }
    }
}

// login request with user e-mail address and user hash
CommandLogin::CommandLogin(MegaClient* client, const char* email, const byte *emailhash, int emailhashsize, const byte *sessionkey, int csessionversion, const char *pin)
{
    cmd("us");
    batchSeparately = true;  // in case the account is blocked (we need to get a sid so we can issue whyamiblocked)

    // are we just performing a session validation?
    checksession = !email;
    sessionversion = csessionversion;

    if (!checksession)
    {
        arg("user", email);
        arg("uh", emailhash, emailhashsize);
        if (pin)
        {
            arg("mfa", pin);
        }
    }
    else
    {
        if (client->sctable && client->dbaccess->currentDbVersion == DbAccess::LEGACY_DB_VERSION)
        {
            LOG_debug << "Requesting a local cache upgrade";
            arg("fa", 1);
        }
    }

    if (sessionkey)
    {
        arg("sek", sessionkey, SymmCipher::KEYLENGTH);
    }

    if (client->cachedscsn != UNDEF)
    {
        arg("sn", (byte*)&client->cachedscsn, sizeof client->cachedscsn);
    }

    string deviceIdHash = client->getDeviceidHash();
    if (!deviceIdHash.empty())
    {
        arg("si", deviceIdHash.c_str());
    }

    tag = client->reqtag;
}

// process login result
bool CommandLogin::procresult(Result r)
{
    if (r.wasErrorOrOK())
    {
        client->app->login_result(r.errorOrOK());
        return true;
    }

    assert(r.hasJsonObject());
    byte hash[SymmCipher::KEYLENGTH];
    byte sidbuf[AsymmCipher::MAXKEYLENGTH];
    byte privkbuf[AsymmCipher::MAXKEYLENGTH * 2];
    byte sek[SymmCipher::KEYLENGTH];
    int len_k = 0, len_privk = 0, len_csid = 0, len_tsid = 0, len_sek = 0;
    handle me = UNDEF;
    bool fa = false;
    bool ach = false;

    for (;;)
    {
        switch (client->json.getnameid())
        {
            case 'k':
                len_k = client->json.storebinary(hash, sizeof hash);
                break;

            case 'u':
                me = client->json.gethandle(MegaClient::USERHANDLE);
                break;

            case MAKENAMEID3('s', 'e', 'k'):
                len_sek = client->json.storebinary(sek, sizeof sek);
                break;

            case MAKENAMEID4('t', 's', 'i', 'd'):
                len_tsid = client->json.storebinary(sidbuf, sizeof sidbuf);
                break;

            case MAKENAMEID4('c', 's', 'i', 'd'):
                len_csid = client->json.storebinary(sidbuf, sizeof sidbuf);
                break;

            case MAKENAMEID5('p', 'r', 'i', 'v', 'k'):
                len_privk = client->json.storebinary(privkbuf, sizeof privkbuf);
                break;

            case MAKENAMEID2('f', 'a'):
                fa = client->json.getint();
                break;

            case MAKENAMEID3('a', 'c', 'h'):
                ach = client->json.getint();
                break;

            case MAKENAMEID2('s', 'n'):
                if (!client->json.getint())
                {
                    // local state cache continuity rejected: read state from
                    // server instead
                    client->cachedscsn = UNDEF;
                }
                break;

            case EOO:
                if (!checksession)
                {
                    if (ISUNDEF(me) || len_k != sizeof hash)
                    {
                        client->app->login_result(API_EINTERNAL);
                        return true;
                    }

                    // decrypt and set master key
                    client->key.ecb_decrypt(hash);
                    client->key.setkey(hash);
                }
                else
                {
                    if (fa && client->sctable)
                    {
                        client->sctable->remove();
                        delete client->sctable;
                        client->sctable = NULL;
                        client->pendingsccommit = false;
                        client->cachedscsn = UNDEF;
                        client->dbaccess->currentDbVersion = DbAccess::DB_VERSION;

                        client->sendevent(99404, "Local DB upgrade granted", 0);
                    }
                }

                if (len_sek)
                {
                    if (len_sek != SymmCipher::KEYLENGTH)
                    {
                        client->app->login_result(API_EINTERNAL);
                        return true;
                    }

                    if (checksession && sessionversion)
                    {
                        byte k[SymmCipher::KEYLENGTH];
                        memcpy(k, client->key.key, sizeof(k));

                        client->key.setkey(sek);
                        client->key.ecb_decrypt(k);
                        client->key.setkey(k);
                    }
                }

                if (len_tsid)
                {
                    client->setsid(sidbuf, MegaClient::SIDLEN);

                    // account does not have an RSA keypair set: verify
                    // password using symmetric challenge
                    if (!client->checktsid(sidbuf, len_tsid))
                    {
                        LOG_warn << "Error checking tsid";
                        client->app->login_result(API_ENOENT);
                        return true;
                    }

                    // add missing RSA keypair
                    LOG_info << "Generating and adding missing RSA keypair";
                    client->setkeypair();
                }
                else
                {
                    // account has RSA keypair: decrypt server-provided session ID
                    if (len_privk < 256)
                    {
                        if (!checksession)
                        {
                            client->app->login_result(API_EINTERNAL);
                            return true;
                        }
                        else
                        {
                            // logging in with tsid to an account without a RSA keypair
                            LOG_info << "Generating and adding missing RSA keypair";
                            client->setkeypair();
                        }
                    }
                    else
                    {
                        // decrypt and set private key
                        client->key.ecb_decrypt(privkbuf, len_privk);
                        client->mPrivKey.resize(AsymmCipher::MAXKEYLENGTH * 2);
                        client->mPrivKey.resize(Base64::btoa(privkbuf, len_privk, (char *)client->mPrivKey.data()));

                        if (!client->asymkey.setkey(AsymmCipher::PRIVKEY, privkbuf, len_privk))
                        {
                            LOG_warn << "Error checking private key";
                            client->app->login_result(API_ENOENT);
                            return true;
                        }
                    }

                    if (!checksession)
                    {
                        if (len_csid < 32)
                        {
                            client->app->login_result(API_EINTERNAL);
                            return true;
                        }

                        // decrypt and set session ID for subsequent API communication
                        if (!client->asymkey.decrypt(sidbuf, len_csid, sidbuf, MegaClient::SIDLEN))
                        {
                            client->app->login_result(API_EINTERNAL);
                            return true;
                        }

                        client->setsid(sidbuf, MegaClient::SIDLEN);
                    }
                }

                client->me = me;
                client->uid = Base64Str<MegaClient::USERHANDLE>(client->me);
                client->achievements_enabled = ach;
                // Force to create own user
                client->finduser(me, 1);

                if (len_sek)
                {
                    client->sessionkey.assign((const char *)sek, sizeof(sek));
                }

#ifdef ENABLE_SYNC
                client->resetSyncConfigs();
#endif

                client->app->login_result(API_OK);
                return true;

            default:
                if (!client->json.storeobject())
                {
                    client->app->login_result(API_EINTERNAL);
                    return false;
                }
        }
    }
}

CommandShareKeyUpdate::CommandShareKeyUpdate(MegaClient*, handle sh, const char* uid, const byte* key, int len)
{
    cmd("k");
    beginarray("sr");

    element(sh, MegaClient::NODEHANDLE);
    element(uid);
    element(key, len);

    endarray();
}

CommandShareKeyUpdate::CommandShareKeyUpdate(MegaClient* client, handle_vector* v)
{
    Node* n;
    byte sharekey[SymmCipher::KEYLENGTH];

    cmd("k");
    beginarray("sr");

    for (size_t i = v->size(); i--;)
    {
        handle h = (*v)[i];

        if ((n = client->nodebyhandle(h)) && n->sharekey)
        {
            client->key.ecb_encrypt(n->sharekey->key, sharekey, SymmCipher::KEYLENGTH);

            element(h, MegaClient::NODEHANDLE);
            element(client->me, MegaClient::USERHANDLE);
            element(sharekey, SymmCipher::KEYLENGTH);
        }
    }

    endarray();
}

// add/remove share; include node share keys if new share
CommandSetShare::CommandSetShare(MegaClient* client, Node* n, User* u, accesslevel_t a, int newshare, const char* msg, const char* personal_representation)
{
    byte auth[SymmCipher::BLOCKSIZE];
    byte key[SymmCipher::KEYLENGTH];
    byte asymmkey[AsymmCipher::MAXKEYLENGTH];
    int t = 0;

    tag = client->restag;

    sh = n->nodehandle;
    user = u;
    access = a;

    cmd("s2");
    arg("n", (byte*)&sh, MegaClient::NODEHANDLE);

    // Only for inviting non-contacts
    if (personal_representation && personal_representation[0])
    {
        this->personal_representation = personal_representation;
        arg("e", personal_representation);
    }

    if (msg && msg[0])
    {
        this->msg = msg;
        arg("msg", msg);
    }

    if (a != ACCESS_UNKNOWN)
    {
        // securely store/transmit share key
        // by creating a symmetrically (for the sharer) and an asymmetrically
        // (for the sharee) encrypted version
        memcpy(key, n->sharekey->key, sizeof key);
        memcpy(asymmkey, key, sizeof key);

        client->key.ecb_encrypt(key);
        arg("ok", key, sizeof key);

        if (u && u->pubk.isvalid())
        {
            t = u->pubk.encrypt(client->rng, asymmkey, SymmCipher::KEYLENGTH, asymmkey, sizeof asymmkey);
        }

        // outgoing handle authentication
        client->handleauth(sh, auth);
        arg("ha", auth, sizeof auth);
    }

    beginarray("s");
    beginobject();

    arg("u", u ? ((u->show == VISIBLE) ? u->uid.c_str() : u->email.c_str()) : MegaClient::EXPORTEDLINK);
    // if the email is registered, the pubk request has returned the userhandle -->
    // sending the userhandle instead of the email makes the API to assume the user is already a contact

    if (a != ACCESS_UNKNOWN)
    {
        arg("r", a);

        if (u && u->pubk.isvalid() && t)
        {
            arg("k", asymmkey, t);
        }
    }

    endobject();
    endarray();

    // only for a fresh share: add cr element with all node keys encrypted to
    // the share key
    if (newshare)
    {
        // the new share's nodekeys for this user: generate node list
        TreeProcShareKeys tpsk(n);
        client->proctree(n, &tpsk);
        tpsk.get(this);
    }
}

// process user element (email/handle pairs)
bool CommandSetShare::procuserresult(MegaClient* client)
{
    while (client->json.enterobject())
    {
        handle uh = UNDEF;
        const char* m = NULL;

        for (;;)
        {
            switch (client->json.getnameid())
            {
                case 'u':
                    uh = client->json.gethandle(MegaClient::USERHANDLE);
                    break;

                case 'm':
                    m = client->json.getvalue();
                    break;

                case EOO:
                    if (!ISUNDEF(uh) && m)
                    {
                        client->mapuser(uh, m);
                    }
                    return true;

                default:
                    if (!client->json.storeobject())
                    {
                        return false;
                    }
            }
        }
    }

    return false;
}

// process result of share addition/modification
bool CommandSetShare::procresult(Result r)
{
    if (r.wasErrorOrOK())
    {
        client->app->share_result(r.errorOrOK());
        return true;
    }

    for (;;)
    {
        switch (client->json.getnameid())
        {
            case MAKENAMEID2('o', 'k'):  // an owner key response will only
                                         // occur if the same share was created
                                         // concurrently with a different key
            {
                byte key[SymmCipher::KEYLENGTH + 1];
                if (client->json.storebinary(key, sizeof key + 1) == SymmCipher::KEYLENGTH)
                {
                    Node* n;

                    if ((n = client->nodebyhandle(sh)) && n->sharekey)
                    {
                        client->key.ecb_decrypt(key);
                        n->sharekey->setkey(key);

                        // repeat attempt with corrected share key
                        client->restag = tag;
                        client->reqs.add(new CommandSetShare(client, n, user, access, 0, msg.c_str(), personal_representation.c_str()));
                        return false;
                    }
                }
                break;
            }

            case 'u':   // user/handle confirmation
                if (client->json.enterarray())
                {
                    while (procuserresult(client))
                    {}
                    client->json.leavearray();
                }
                break;

            case 'r':
                if (client->json.enterarray())
                {
                    int i = 0;

                    while (client->json.isnumeric())
                    {
                        client->app->share_result(i++, (error)client->json.getint());
                    }

                    client->json.leavearray();
                }
                break;

            case MAKENAMEID3('s', 'n', 'k'):
                client->procsnk(&client->json);
                break;

            case MAKENAMEID3('s', 'u', 'k'):
                client->procsuk(&client->json);
                break;

            case MAKENAMEID2('c', 'r'):
                client->proccr(&client->json);
                break;

            case EOO:
                client->app->share_result(API_OK);
                return true;

            default:
                if (!client->json.storeobject())
                {
                    return false;
                }
        }
    }
}

CommandSetPendingContact::CommandSetPendingContact(MegaClient* client, const char* temail, opcactions_t action, const char* msg, const char* oemail, handle contactLink)
{
    cmd("upc");

    if (oemail != NULL)
    {
        arg("e", oemail);
    }

    arg("u", temail);
    switch (action)
    {
        case OPCA_DELETE:
            arg("aa", "d");
            break;
        case OPCA_REMIND:
            arg("aa", "r");
            break;
        case OPCA_ADD:
            arg("aa", "a");
            if (!ISUNDEF(contactLink))
            {
                arg("cl", (byte*)&contactLink, MegaClient::CONTACTLINKHANDLE);
            }
            break;
    }

    if (msg != NULL)
    {
        arg("msg", msg);
    }

    if (action != OPCA_REMIND)  // for reminders, need the actionpacket to update `uts`
    {
        notself(client);
    }

    tag = client->reqtag;
    this->action = action;
    this->temail = temail;
}

bool CommandSetPendingContact::procresult(Result r)
{
    if (r.wasErrorOrOK())
    {
        handle pcrhandle = UNDEF;
        if (r.wasError(API_OK)) // response for delete & remind actions is always numeric
        {
            // find the PCR by email
            PendingContactRequest *pcr = NULL;
            for (handlepcr_map::iterator it = client->pcrindex.begin();
                 it != client->pcrindex.end(); it++)
            {
                if (it->second->targetemail == temail)
                {
                    pcr = it->second;
                    pcrhandle = pcr->id;
                    break;
                }
            }

            if (!pcr)
            {
                LOG_err << "Reminded/deleted PCR not found";
            }
            else if (action == OPCA_DELETE)
            {
                pcr->changed.deleted = true;
                client->notifypcr(pcr);

                // remove pending shares related to the deleted PCR
                Node *n;
                for (node_map::iterator it = client->nodes.begin(); it != client->nodes.end(); it++)
                {
                    n = it->second;
                    if (n->pendingshares && n->pendingshares->find(pcr->id) != n->pendingshares->end())
                    {
                        client->newshares.push_back(
                                    new NewShare(n->nodehandle, 1, n->owner, ACCESS_UNKNOWN,
                                                 0, NULL, NULL, pcr->id, false));
                    }
                }

                client->mergenewshares(1);
            }
        }

        client->app->setpcr_result(pcrhandle, r.errorOrOK(), this->action);
        return true;
    }

    // if the PCR has been added, the response contains full details
    handle p = UNDEF;
    m_time_t ts = 0;
    m_time_t uts = 0;
    const char *eValue = NULL;
    const char *m = NULL;
    const char *msg = NULL;
    PendingContactRequest *pcr = NULL;
    for (;;)
    {
        switch (client->json.getnameid())
        {
            case 'p':
                p = client->json.gethandle(MegaClient::PCRHANDLE);
                break;
            case 'm':
                m = client->json.getvalue();
                break;
            case 'e':
                eValue = client->json.getvalue();
                break;
            case MAKENAMEID3('m', 's', 'g'):
                msg = client->json.getvalue();
                break;
            case MAKENAMEID2('t', 's'):
                ts = client->json.getint();
                break;
            case MAKENAMEID3('u', 't', 's'):
                uts = client->json.getint();
                break;
            case EOO:
                if (ISUNDEF(p))
                {
                    LOG_err << "Error in CommandSetPendingContact. Undefined handle";
                    client->app->setpcr_result(UNDEF, API_EINTERNAL, this->action);
                    return true;
                }

                if (action != OPCA_ADD || !eValue || !m || ts == 0 || uts == 0)
                {
                    LOG_err << "Error in CommandSetPendingContact. Wrong parameters";
                    client->app->setpcr_result(UNDEF, API_EINTERNAL, this->action);
                    return true;
                }

                pcr = new PendingContactRequest(p, eValue, m, ts, uts, msg, true);
                client->mappcr(p, pcr);

                client->notifypcr(pcr);
                client->app->setpcr_result(p, API_OK, this->action);
                return true;

            default:
                if (!client->json.storeobject())
                {
                    LOG_err << "Error in CommandSetPendingContact. Parse error";
                    client->app->setpcr_result(UNDEF, API_EINTERNAL, this->action);
                    return false;
                }
        }
    }
}

CommandUpdatePendingContact::CommandUpdatePendingContact(MegaClient* client, handle p, ipcactions_t action)
{
    cmd("upca");

    arg("p", (byte*)&p, MegaClient::PCRHANDLE);
    switch (action)
    {
        case IPCA_ACCEPT:
            arg("aa", "a");
            break;
        case IPCA_DENY:
            arg("aa", "d");
            break;
        case IPCA_IGNORE:
        default:
            arg("aa", "i");
            break;
    }

    tag = client->reqtag;
    this->action = action;
}

bool CommandUpdatePendingContact::procresult(Result r)
{
    client->app->updatepcr_result(r.errorOrOK(), this->action);
    return r.wasErrorOrOK();
}

CommandEnumerateQuotaItems::CommandEnumerateQuotaItems(MegaClient* client)
{
    cmd("utqa");
    arg("nf", 1);
    arg("b", 1);
    tag = client->reqtag;
}

bool CommandEnumerateQuotaItems::procresult(Result r)
{
    if (r.wasErrorOrOK())
    {
        client->app->enumeratequotaitems_result(r.errorOrOK());
        return true;
    }

    while (client->json.enterobject())
    {
        handle product = UNDEF;
        int prolevel = -1, gbstorage = -1, gbtransfer = -1, months = -1, type = -1;
        unsigned amount = 0, amountMonth = 0;
        const char* amountStr = nullptr;
        const char* amountMonthStr = nullptr;
        const char* curr = nullptr;
        const char* desc = nullptr;
        const char* ios = nullptr;
        const char* android = nullptr;
        string currency;
        string description;
        string ios_id;
        string android_id;
        bool finished = false;
        while (!finished)
        {
            switch (client->json.getnameid())
            {
                case MAKENAMEID2('i', 't'):
                    type = static_cast<int>(client->json.getint());
                    break;
                case MAKENAMEID2('i', 'd'):
                    product = client->json.gethandle(8);
                    break;
                case MAKENAMEID2('a', 'l'):
                    prolevel = static_cast<int>(client->json.getint());
                    break;
                case 's':
                    gbstorage = static_cast<int>(client->json.getint());
                    break;
                case 't':
                    gbtransfer = static_cast<int>(client->json.getint());
                    break;
                case 'm':
                    months = static_cast<int>(client->json.getint());
                    break;
                case 'p':
                    amountStr = client->json.getvalue();
                    break;
                case 'c':
                    curr = client->json.getvalue();
                    break;
                case 'd':
                    desc = client->json.getvalue();
                    break;
                case MAKENAMEID3('i', 'o', 's'):
                    ios = client->json.getvalue();
                    break;
                case MAKENAMEID6('g', 'o', 'o', 'g', 'l', 'e'):
                    android = client->json.getvalue();
                    break;
                case MAKENAMEID3('m', 'b', 'p'):
                    amountMonthStr = client->json.getvalue();
                    break;
                case EOO:
                    if (type < 0
                            || ISUNDEF(product)
                            || (prolevel < 0)
                            || (!type && gbstorage < 0)
                            || (!type && gbtransfer < 0)
                            || (months < 0)
                            || !amountStr
                            || !curr
                            || !desc
                            || !amountMonthStr
                            || (!type && !ios)
                            || (!type && !android))
                    {
                        client->app->enumeratequotaitems_result(API_EINTERNAL);
                        return true;
                    }

                    finished = true;
                    break;
                default:
                    client->app->enumeratequotaitems_result(API_EINTERNAL);
                    return false;
            }
        }

        client->json.leaveobject();
        Node::copystring(&currency, curr);
        Node::copystring(&description, desc);
        Node::copystring(&ios_id, ios);
        Node::copystring(&android_id, android);

        amount = atoi(amountStr) * 100;
        if ((curr = strchr(amountStr, '.')))
        {
            curr++;
            if ((*curr >= '0') && (*curr <= '9'))
            {
                amount += (*curr - '0') * 10;
            }
            curr++;
            if ((*curr >= '0') && (*curr <= '9'))
            {
                amount += *curr - '0';
            }
        }

        amountMonth = atoi(amountMonthStr) * 100;
        if ((curr = strchr(amountMonthStr, '.')))
        {
            curr++;
            if ((*curr >= '0') && (*curr <= '9'))
            {
                amountMonth += (*curr - '0') * 10;
            }
            curr++;
            if ((*curr >= '0') && (*curr <= '9'))
            {
                amountMonth += *curr - '0';
            }
        }

        client->app->enumeratequotaitems_result(type, product, prolevel, gbstorage,
                                                gbtransfer, months, amount, amountMonth,
                                                currency.c_str(), description.c_str(),
                                                ios_id.c_str(), android_id.c_str());
    }

    client->app->enumeratequotaitems_result(API_OK);
    return true;
}

CommandPurchaseAddItem::CommandPurchaseAddItem(MegaClient* client, int itemclass,
                                               handle item, unsigned price,
                                               const char* currency, unsigned /*tax*/,
                                               const char* /*country*/, handle lph,
                                               int phtype, int64_t ts)
{
    string sprice;
    sprice.resize(128);
    sprintf((char *)sprice.data(), "%.2f", price/100.0);
    replace( sprice.begin(), sprice.end(), ',', '.');
    cmd("uts");
    arg("it", itemclass);
    arg("si", (byte*)&item, 8);
    arg("p", sprice.c_str());
    arg("c", currency);
    if (!ISUNDEF(lph))
    {
        if (phtype == 0) // legacy mode
        {
            arg("aff", (byte*)&lph, MegaClient::NODEHANDLE);
        }
        else
        {
            beginobject("aff");
            arg("id", (byte*)&lph, MegaClient::NODEHANDLE);
            arg("ts", ts);
            arg("t", phtype);   // 1=affiliate id, 2=file/folder link, 3=chat link, 4=contact link
            endobject();
        }
    }

    tag = client->reqtag;

    //TODO: Complete this (tax? country?)
}

bool CommandPurchaseAddItem::procresult(Result r)
{
    if (r.wasErrorOrOK())
    {
        client->app->additem_result(r.errorOrOK());
        return true;
    }

    handle item = client->json.gethandle(8);
    if (item != UNDEF)
    {
        client->purchase_basket.push_back(item);
        client->app->additem_result(API_OK);
        return true;
    }
    else
    {
        client->json.storeobject();
        client->app->additem_result(API_EINTERNAL);
        return false;
    }
}

CommandPurchaseCheckout::CommandPurchaseCheckout(MegaClient* client, int gateway)
{
    cmd("utc");

    beginarray("s");
    for (handle_vector::iterator it = client->purchase_basket.begin(); it != client->purchase_basket.end(); it++)
    {
        element((byte*)&*it, sizeof(handle));
    }

    endarray();

    arg("m", gateway);

    // empty basket
    client->purchase_begin();

    tag = client->reqtag;
}

bool CommandPurchaseCheckout::procresult(Result r)
{
    if (r.wasErrorOrOK())
    {
        client->app->checkout_result(NULL, r.errorOrOK());
        return true;
    }

    //Expected response: "EUR":{"res":X,"code":Y}}
    client->json.getnameid();
    if (!client->json.enterobject())
    {
        LOG_err << "Parse error (CommandPurchaseCheckout)";
        client->app->checkout_result(NULL, API_EINTERNAL);
        return false;
    }

    string errortype;
    Error e;
    for (;;)
    {
        switch (client->json.getnameid())
        {
            case MAKENAMEID3('r', 'e', 's'):
                if (client->json.isnumeric())
                {
                    e = (error)client->json.getint();
                }
                else
                {
                    client->json.storeobject(&errortype);
                    if (errortype == "S")
                    {
                        errortype.clear();
                        e = API_OK;
                    }
                }
                break;

            case MAKENAMEID4('c', 'o', 'd', 'e'):
                if (client->json.isnumeric())
                {
                    e = (error)client->json.getint();
                }
                else
                {
                    LOG_err << "Parse error in CommandPurchaseCheckout (code)";
                }
                break;
            case EOO:
                client->json.leaveobject();
                if (!errortype.size() || errortype == "FI" || e == API_OK)
                {
                    client->app->checkout_result(NULL, e);
                }
                else
                {
                    client->app->checkout_result(errortype.c_str(), e);
                }
                return true;
            default:
                if (!client->json.storeobject())
                {
                    client->app->checkout_result(NULL, API_EINTERNAL);
                    return false;
                }
        }
    }
}

CommandRemoveContact::CommandRemoveContact(MegaClient* client, const char* m, visibility_t show)
{
    this->email = m ? m : "";
    this->v = show;

    cmd("ur2");
    arg("u", m);
    arg("l", (int)show);

    tag = client->reqtag;
}

bool CommandRemoveContact::procresult(Result r)
{
    assert(r.hasJsonObject() || r.wasStrictlyError());

    if (r.hasJsonObject())
    {
        // the object contains (userhandle + email string) - caller will leaveobject() automatically

        if (User *u = client->finduser(email.c_str()))
        {
            u->show = v;
        }

        client->app->removecontact_result(API_OK);
        return true;
    }

    client->app->removecontact_result(r.errorOrOK());
    return r.wasErrorOrOK();
}

CommandPutMultipleUAVer::CommandPutMultipleUAVer(MegaClient *client, const userattr_map *attrs, int ctag)
{
    this->attrs = *attrs;

    cmd("upv");

    for (userattr_map::const_iterator it = attrs->begin(); it != attrs->end(); it++)
    {
        attr_t type = it->first;

        beginarray(User::attr2string(type).c_str());

        element((const byte *) it->second.data(), int(it->second.size()));

        const string *attrv = client->ownuser()->getattrversion(type);
        if (attrv)
        {
            element(attrv->c_str());
        }

        endarray();
    }

    tag = ctag;
}

bool CommandPutMultipleUAVer::procresult(Result r)
{
    if (r.wasErrorOrOK())
    {
        client->sendevent(99419, "Error attaching keys", 0);

        client->app->putua_result(r.errorOrOK());
        return true;
    }

    User *u = client->ownuser();
    for(;;)   // while there are more attrs to read...
    {
        const char* ptr;
        const char* end;

        if (!(ptr = client->json.getvalue()) || !(end = strchr(ptr, '"')))
        {
            break;
        }
        attr_t type = User::string2attr(string(ptr, (end-ptr)).c_str());

        if (!(ptr = client->json.getvalue()) || !(end = strchr(ptr, '"')))
        {
            client->app->putua_result(API_EINTERNAL);
            return false;
        }
        string version = string(ptr, (end-ptr));

        userattr_map::iterator it = this->attrs.find(type);
        if (type == ATTR_UNKNOWN || version.empty() || (it == this->attrs.end()))
        {
            LOG_err << "Error in CommandPutUA. Undefined attribute or version";
            client->app->putua_result(API_EINTERNAL);
            return false;
        }
        else
        {
            u->setattr(type, &it->second, &version);
            u->setTag(tag ? tag : -1);

            if (type == ATTR_KEYRING)
            {
                TLVstore *tlvRecords = TLVstore::containerToTLVrecords(&attrs[type], &client->key);
                if (tlvRecords)
                {
                    if (tlvRecords->find(EdDSA::TLV_KEY))
                    {
                        string prEd255 = tlvRecords->get(EdDSA::TLV_KEY);
                        if (prEd255.size() == EdDSA::SEED_KEY_LENGTH)
                        {
                            client->signkey = new EdDSA(client->rng, (unsigned char *) prEd255.data());
                        }
                    }

                    if (tlvRecords->find(ECDH::TLV_KEY))
                    {
                        string prCu255 = tlvRecords->get(ECDH::TLV_KEY);
                        if (prCu255.size() == ECDH::PRIVATE_KEY_LENGTH)
                        {
                            client->chatkey = new ECDH((unsigned char *) prCu255.data());
                        }
                    }

                    if (!client->chatkey || !client->chatkey->initializationOK ||
                            !client->signkey || !client->signkey->initializationOK)
                    {
                        client->resetKeyring();
                        client->sendevent(99418, "Failed to load attached keys", 0);
                    }
                    else
                    {
                        client->sendevent(99420, "Signing and chat keys attached OK", 0);
                    }

                    delete tlvRecords;
                }
                else
                {
                    LOG_warn << "Failed to decrypt keyring after putua";
                }
            }
            else if (User::isAuthring(type))
            {
                client->mAuthRings.erase(type);
                const std::unique_ptr<TLVstore> tlvRecords(TLVstore::containerToTLVrecords(&attrs[type], &client->key));
                if (tlvRecords)
                {
                    client->mAuthRings.emplace(type, AuthRing(type, *tlvRecords));
                }
                else
                {
                    LOG_err << "Failed to decrypt keyring after putua";
                }
            }
        }
    }

    client->notifyuser(u);
    client->app->putua_result(API_OK);
    return true;
}


CommandPutUAVer::CommandPutUAVer(MegaClient* client, attr_t at, const byte* av, unsigned avl, int ctag)
{
    this->at = at;
    this->av.assign((const char*)av, avl);

    cmd("upv");

    beginarray(User::attr2string(at).c_str());

    // if removing avatar, do not Base64 encode the attribute value
    if (at == ATTR_AVATAR && !strcmp((const char *)av, "none"))
    {
        element((const char*)av);
    }
    else
    {
        element(av, avl);
    }

    const string *attrv = client->ownuser()->getattrversion(at);
    if (client->ownuser()->isattrvalid(at) && attrv)
    {
        element(attrv->c_str());
    }

    endarray();

    tag = ctag;
}

bool CommandPutUAVer::procresult(Result r)
{
    if (r.wasErrorOrOK())
    {
        if (r.wasError(API_EEXPIRED))
        {
            User *u = client->ownuser();
            u->invalidateattr(at);
        }

        client->app->putua_result(r.errorOrOK());
    }
    else
    {
        const char* ptr;
        const char* end;

        if (!(ptr = client->json.getvalue()) || !(end = strchr(ptr, '"')))
        {
            client->app->putua_result(API_EINTERNAL);
            return false;
        }
        attr_t at = User::string2attr(string(ptr, (end-ptr)).c_str());

        if (!(ptr = client->json.getvalue()) || !(end = strchr(ptr, '"')))
        {
            client->app->putua_result(API_EINTERNAL);
            return false;
        }
        string v = string(ptr, (end-ptr));

        if (at == ATTR_UNKNOWN || v.empty() || (this->at != at))
        {
            LOG_err << "Error in CommandPutUA. Undefined attribute or version";
            client->app->putua_result(API_EINTERNAL);
            return false;
        }
        else
        {
            User *u = client->ownuser();
            u->setattr(at, &av, &v);
            u->setTag(tag ? tag : -1);

            if (User::isAuthring(at))
            {
                client->mAuthRings.erase(at);
                const std::unique_ptr<TLVstore> tlvRecords(TLVstore::containerToTLVrecords(&av, &client->key));
                if (tlvRecords)
                {
                    client->mAuthRings.emplace(at, AuthRing(at, *tlvRecords));
                }
                else
                {
                    LOG_err << "Failed to decrypt " << User::attr2string(at) << " after putua";
                }
            }

            client->notifyuser(u);
            client->app->putua_result(API_OK);
        }
    }
    return true;
}


CommandPutUA::CommandPutUA(MegaClient* /*client*/, attr_t at, const byte* av, unsigned avl, int ctag, handle lph, int phtype, int64_t ts)
{
    this->at = at;
    this->av.assign((const char*)av, avl);

    cmd("up");

    string an = User::attr2string(at);

    // if removing avatar, do not Base64 encode the attribute value
    if (at == ATTR_AVATAR && !strcmp((const char *)av, "none"))
    {
        arg(an.c_str(),(const char *)av, avl);
    }
    else
    {
        arg(an.c_str(), av, avl);
    }

    if (!ISUNDEF(lph))
    {
        beginobject("aff");
        arg("id", (byte*)&lph, MegaClient::NODEHANDLE);
        arg("ts", ts);
        arg("t", phtype);   // 1=affiliate id, 2=file/folder link, 3=chat link, 4=contact link
        endobject();
    }

    tag = ctag;
}

bool CommandPutUA::procresult(Result r)
{
    if (r.wasErrorOrOK())
    {
        client->app->putua_result(r.errorOrOK());
    }
    else
    {
        client->json.storeobject(); // [<uh>]

        User *u = client->ownuser();
        assert(u);
        if (!u)
        {
            LOG_err << "Own user not found when attempting to set user attributes";
            client->app->putua_result(API_EACCESS);
            return true;
        }
        u->setattr(at, &av, NULL);
        u->setTag(tag ? tag : -1);
        client->notifyuser(u);

        if (at == ATTR_DISABLE_VERSIONS)
        {
            client->versions_disabled = (av == "1");
            if (client->versions_disabled)
            {
                LOG_info << "File versioning is disabled";
            }
            else
            {
                LOG_info << "File versioning is enabled";
            }
        }
        else if (at == ATTR_UNSHAREABLE_KEY)
        {
            LOG_info << "Unshareable key successfully created";
            client->unshareablekey.swap(av);
        }
        client->app->putua_result(API_OK);
    }

    return true;
}

CommandGetUA::CommandGetUA(MegaClient* /*client*/, const char* uid, attr_t at, const char* ph, int ctag)
{
    this->uid = uid;
    this->at = at;
    this->ph = ph ? string(ph) : "";

    if (ph && ph[0])
    {
        cmd("mcuga");
        arg("ph", ph);
    }
    else
    {
        cmd("uga");
    }

    arg("u", uid);
    arg("ua", User::attr2string(at).c_str());
    arg("v", 1);
    tag = ctag;
}

bool CommandGetUA::procresult(Result r)
{
    User *u = client->finduser(uid.c_str());

    if (r.wasErrorOrOK())
    {
        if (r.wasError(API_ENOENT) && u)
        {
            u->removeattr(at);
        }

        client->app->getua_result(r.errorOrOK());

        if (isFromChatPreview())    // if `mcuga` was sent, no need to do anything else
        {
            return true;
        }

        if (u && u->userhandle == client->me && !r.wasError(API_EBLOCKED))
        {
            if (client->fetchingkeys && at == ATTR_SIG_RSA_PUBK)
            {
                client->initializekeys(); // we have now all the required data
            }

            if (r.wasError(API_ENOENT) && User::isAuthring(at))
            {
                // authring not created yet, will do it upon retrieval of public keys
                client->mAuthRings.erase(at);
                client->mAuthRings.emplace(at, AuthRing(at, TLVstore()));

                if (client->mFetchingAuthrings && client->mAuthRings.size() == 3)
                {
                    client->mFetchingAuthrings = false;
                    client->fetchContactsKeys();
                }
            }
        }

        // if the attr does not exist, initialize it
        if (at == ATTR_DISABLE_VERSIONS && r.wasError(API_ENOENT))
        {
            LOG_info << "File versioning is enabled";
            client->versions_disabled = false;
        }

        return true;
    }
    else
    {
        const char* ptr;
        const char* end;
        string value, version, buf;

        //If we are in preview mode, we only can retrieve atributes with mcuga and the response format is different
        if (isFromChatPreview())
        {
            ptr = client->json.getvalue();
            if (!ptr || !(end = strchr(ptr, '"')))
            {
                client->app->getua_result(API_EINTERNAL);
            }
            else
            {
                // convert from ASCII to binary the received data
                buf.assign(ptr, (end-ptr));
                value.resize(buf.size() / 4 * 3 + 3);
                value.resize(Base64::atob(buf.data(), (byte *)value.data(), int(value.size())));
                client->app->getua_result((byte*) value.data(), unsigned(value.size()), at);
            }
            return true;
        }

        for (;;)
        {
            switch (client->json.getnameid())
            {
                case MAKENAMEID2('a','v'):
                {
                    if (!(ptr = client->json.getvalue()) || !(end = strchr(ptr, '"')))
                    {
                        client->app->getua_result(API_EINTERNAL);
                        if (client->fetchingkeys && at == ATTR_SIG_RSA_PUBK && u && u->userhandle == client->me)
                        {
                            client->initializekeys(); // we have now all the required data
                        }
                        return false;
                    }
                    buf.assign(ptr, (end-ptr));
                    break;
                }
                case 'v':
                {
                    if (!(ptr = client->json.getvalue()) || !(end = strchr(ptr, '"')))
                    {
                        client->app->getua_result(API_EINTERNAL);
                        if (client->fetchingkeys && at == ATTR_SIG_RSA_PUBK && u && u->userhandle == client->me)
                        {
                            client->initializekeys(); // we have now all the required data
                        }
                        return false;
                    }
                    version.assign(ptr, (end-ptr));
                    break;
                }
                case EOO:
                {
                    // if there's no avatar, the value is "none" (not Base64 encoded)
                    if (u && at == ATTR_AVATAR && buf == "none")
                    {
                        u->setattr(at, NULL, &version);
                        u->setTag(tag ? tag : -1);
                        client->app->getua_result(API_ENOENT);
                        client->notifyuser(u);
                        return true;
                    }

                    // convert from ASCII to binary the received data
                    value.resize(buf.size() / 4 * 3 + 3);
                    value.resize(Base64::atob(buf.data(), (byte *)value.data(), int(value.size())));

                    // Some attributes don't keep historic records, ie. *!authring or *!lstint
                    // (none of those attributes are used by the SDK yet)
                    // bool nonHistoric = (attributename.at(1) == '!');

                    // handle the attribute data depending on the scope
                    char scope = User::scope(at);

                    if (!u) // retrieval of attributes without contact-relationship
                    {
                        if (at == ATTR_AVATAR && buf == "none")
                        {
                            client->app->getua_result(API_ENOENT);
                        }
                        else
                        {
                            client->app->getua_result((byte*) value.data(), unsigned(value.size()), at);
                        }
                        return true;
                    }

                    switch (scope)
                    {
                        case '*':   // private, encrypted
                        {
                            // decrypt the data and build the TLV records
                            TLVstore *tlvRecords = TLVstore::containerToTLVrecords(&value, &client->key);
                            if (!tlvRecords)
                            {
                                LOG_err << "Cannot extract TLV records for private attribute " << User::attr2string(at);
                                client->app->getua_result(API_EINTERNAL);
                                return false;
                            }

                            // store the value for private user attributes (decrypted version of serialized TLV)
                            string *tlvString = tlvRecords->tlvRecordsToContainer(client->rng, &client->key);
                            u->setattr(at, tlvString, &version);
                            delete tlvString;
                            client->app->getua_result(tlvRecords, at);

                            if (User::isAuthring(at))
                            {
                                client->mAuthRings.erase(at);
                                client->mAuthRings.emplace(at, AuthRing(at, *tlvRecords));

                                if (client->mFetchingAuthrings && client->mAuthRings.size() == 3)
                                {
                                    client->mFetchingAuthrings = false;
                                    client->fetchContactsKeys();
                                }
                            }

                            delete tlvRecords;
                            break;
                        }
                        case '+':   // public
                        {
                            u->setattr(at, &value, &version);
                            client->app->getua_result((byte*) value.data(), unsigned(value.size()), at);

                            if (client->fetchingkeys && at == ATTR_SIG_RSA_PUBK && u && u->userhandle == client->me)
                            {
                                client->initializekeys(); // we have now all the required data
                            }

                            if (!u->isTemporary && u->userhandle != client->me)
                            {
                                if (at == ATTR_ED25519_PUBK || at == ATTR_CU25519_PUBK)
                                {
                                    client->trackKey(at, u->userhandle, value);
                                }
                                else if (at == ATTR_SIG_CU255_PUBK || at == ATTR_SIG_RSA_PUBK)
                                {
                                    client->trackSignature(at, u->userhandle, value);
                                }
                            }
                            break;
                        }
                        case '#':   // protected
                        {
                            u->setattr(at, &value, &version);
                            client->app->getua_result((byte*) value.data(), unsigned(value.size()), at);
                            break;
                        }
                        case '^': // private, non-encrypted
                        {
                            // store the value in cache in binary format
                            u->setattr(at, &value, &version);
                            client->app->getua_result((byte*) value.data(), unsigned(value.size()), at);

                            if (at == ATTR_DISABLE_VERSIONS)
                            {
                                client->versions_disabled = !strcmp(value.data(), "1");
                                if (client->versions_disabled)
                                {
                                    LOG_info << "File versioning is disabled";
                                }
                                else
                                {
                                    LOG_info << "File versioning is enabled";
                                }
                            }
                            break;
                        }
                        default:    // legacy attributes or unknown attribute
                        {
                            if (at != ATTR_FIRSTNAME &&           // protected
                                    at != ATTR_LASTNAME &&        // protected
                                    at != ATTR_COUNTRY  &&        // private
                                    at != ATTR_BIRTHDAY &&        // private
                                    at != ATTR_BIRTHMONTH &&      // private
                                    at != ATTR_BIRTHYEAR)     // private
                            {
                                LOG_err << "Unknown received attribute: " << User::attr2string(at);
                                client->app->getua_result(API_EINTERNAL);
                                return false;
                            }

                            u->setattr(at, &value, &version);
                            client->app->getua_result((byte*) value.data(), unsigned(value.size()), at);
                            break;
                        }

                    }   // switch (scope)

                    u->setTag(tag ? tag : -1);
                    client->notifyuser(u);
                    return true;
                }
                default:
                {
                    if (!client->json.storeobject())
                    {
                        LOG_err << "Error in CommandGetUA. Parse error";
                        client->app->getua_result(API_EINTERNAL);
                        if (client->fetchingkeys && at == ATTR_SIG_RSA_PUBK && u && u->userhandle == client->me)
                        {
                            client->initializekeys(); // we have now all the required data
                        }
                        return false;
                    }
                }

            }   // switch (nameid)
        }
    }
#ifndef WIN32
    return false;  // unreachable code
#endif
}

#ifdef DEBUG
CommandDelUA::CommandDelUA(MegaClient *client, const char *an)
{
    this->an = an;

    cmd("upr");
    arg("ua", an);

    arg("v", 1);    // returns the new version for the (removed) null value

    tag = client->reqtag;
}

bool CommandDelUA::procresult(Result r)
{
    if (r.wasErrorOrOK())
    {
        client->app->delua_result(r.errorOrOK());
    }
    else
    {
        const char* ptr;
        const char* end;
        if (!(ptr = client->json.getvalue()) || !(end = strchr(ptr, '"')))
        {
            client->app->delua_result(API_EINTERNAL);
            return false;
        }

        User *u = client->ownuser();
        attr_t at = User::string2attr(an.c_str());
        string version(ptr, (end-ptr));

        u->removeattr(at, &version); // store version to filter corresponding AP in order to avoid double onUsersUpdate()

        if (at == ATTR_KEYRING)
        {
            client->resetKeyring();
        }
        else if (User::isAuthring(at))
        {
            client->mAuthRings.emplace(at, AuthRing(at, TLVstore()));
            client->getua(u, at, 0);
        }

        client->notifyuser(u);
        client->app->delua_result(API_OK);
    }
    return true;
}

CommandSendDevCommand::CommandSendDevCommand(MegaClient *client, const char *command, const char *email, long long q, int bs, int us)
{
    cmd("dev");

    arg("aa", command);
    if (email)
    {
        arg("t", email);
    }

    if ((strcmp(command, "tq") == 0))
    {
        arg("q", q);
    }
    else if ((strcmp(command, "bs") == 0))
    {
        arg("s", bs);
    }
    else if ((strcmp(command, "us") == 0))
    {
        arg("s", us);
    }
    tag = client->reqtag;
}

bool CommandSendDevCommand::procresult(Result r)
{
    client->app->senddevcommand_result(r.errorOrOK());
    return r.wasErrorOrOK();
}

#endif  // #ifdef DEBUG

CommandGetUserEmail::CommandGetUserEmail(MegaClient *client, const char *uid)
{
    cmd("uge");
    arg("u", uid);

    tag = client->reqtag;
}

bool CommandGetUserEmail::procresult(Result r)
{
    if (r.wasErrorOrOK())
    {
        client->app->getuseremail_result(NULL, r.errorOrOK());
        return true;
    }

    string email;
    if (!client->json.storeobject(&email))
    {
        client->app->getuseremail_result(NULL, API_EINTERNAL);
        return false;
    }
    else
    {
        client->app->getuseremail_result(&email, API_OK);
        return true;
    }
}

// set node keys (e.g. to convert asymmetric keys to symmetric ones)
CommandNodeKeyUpdate::CommandNodeKeyUpdate(MegaClient* client, handle_vector* v)
{
    byte nodekey[FILENODEKEYLENGTH];

    cmd("k");
    beginarray("nk");

    for (size_t i = v->size(); i--;)
    {
        handle h = (*v)[i];

        Node* n;

        if ((n = client->nodebyhandle(h)))
        {
            client->key.ecb_encrypt((byte*)n->nodekey().data(), nodekey, n->nodekey().size());

            element(h, MegaClient::NODEHANDLE);
            element(nodekey, int(n->nodekey().size()));
        }
    }

    endarray();
}

CommandSingleKeyCR::CommandSingleKeyCR(handle sh, handle nh, const byte* key, size_t keylen)
{
    cmd("k");
    beginarray("cr");

    beginarray();
    element(sh, MegaClient::NODEHANDLE);
    endarray();

    beginarray();
    element(nh, MegaClient::NODEHANDLE);
    endarray();

    beginarray();
    element(0);
    element(0);
    element(key, static_cast<int>(keylen));
    endarray();

    endarray();
}

CommandKeyCR::CommandKeyCR(MegaClient* /*client*/, node_vector* rshares, node_vector* rnodes, const char* keys)
{
    cmd("k");
    beginarray("cr");

    beginarray();
    for (int i = 0; i < (int)rshares->size(); i++)
    {
        element((*rshares)[i]->nodehandle, MegaClient::NODEHANDLE);
    }

    endarray();

    beginarray();
    for (int i = 0; i < (int)rnodes->size(); i++)
    {
        element((*rnodes)[i]->nodehandle, MegaClient::NODEHANDLE);
    }

    endarray();

    beginarray();
    appendraw(keys);
    endarray();

    endarray();
}

// a == ACCESS_UNKNOWN: request public key for user handle and respond with
// share key for sn
// otherwise: request public key for user handle and continue share creation
// for node sn to user u with access a
CommandPubKeyRequest::CommandPubKeyRequest(MegaClient* client, User* user)
{
    cmd("uk");
    arg("u", user->uid.c_str());

    u = user;
    tag = client->reqtag;
}

bool CommandPubKeyRequest::procresult(Result r)
{
    byte pubkbuf[AsymmCipher::MAXKEYLENGTH];
    int len_pubk = 0;
    handle uh = UNDEF;

    if (r.wasErrorOrOK())
    {
        if (!r.wasError(API_ENOENT)) //API_ENOENT = unregistered users or accounts without a public key yet
        {
            LOG_err << "Unexpected error in CommandPubKeyRequest: " << error(r.errorOrOK());
        }
    }
    else
    {
        bool finished = false;
        while (!finished)
        {
            switch (client->json.getnameid())
            {
                case 'u':
                    uh = client->json.gethandle(MegaClient::USERHANDLE);
                    break;

                case MAKENAMEID4('p', 'u', 'b', 'k'):
                    len_pubk = client->json.storebinary(pubkbuf, sizeof pubkbuf);
                    break;

                case EOO:
                    if (!u) // user has cancelled the account
                    {
                        return true;
                    }

                    if (!ISUNDEF(uh))
                    {
                        client->mapuser(uh, u->email.c_str());
                        if (u->isTemporary && u->uid == u->email) //update uid with the received USERHANDLE (will be used as target for putnodes)
                        {
                            u->uid = Base64Str<MegaClient::USERHANDLE>(uh);
                        }
                    }

                    if (client->fetchingkeys && u->userhandle == client->me && len_pubk)
                    {
                        client->pubk.setkey(AsymmCipher::PUBKEY, pubkbuf, len_pubk);
                        return true;
                    }

                    if (len_pubk && !u->pubk.setkey(AsymmCipher::PUBKEY, pubkbuf, len_pubk))
                    {
                        len_pubk = 0;
                    }

                    if (!u->isTemporary && u->userhandle != client->me && len_pubk && u->pubk.isvalid())
                    {
                        string pubkstr;
                        u->pubk.serializekeyforjs(pubkstr);
                        client->trackKey(ATTR_UNKNOWN, u->userhandle, pubkstr);
                    }
                    finished = true;
                    break;

                default:
                    if (client->json.storeobject())
                    {
                        continue;
                    }
                    len_pubk = 0;
                    finished = true;
                    break;
            }
        }
    }

    // satisfy all pending PubKeyAction requests for this user
    while (u->pkrs.size())
    {
        client->restag = tag;
        u->pkrs[0]->proc(client, u);
        u->pkrs.pop_front();
    }

    if (len_pubk && !u->isTemporary)
    {
        client->notifyuser(u);
    }

    if (u->isTemporary)
    {
        delete u;
        u = NULL;
    }

    return true;
}

void CommandPubKeyRequest::invalidateUser()
{
    u = NULL;
}

CommandGetUserData::CommandGetUserData(MegaClient *client)
{
    cmd("ug");
    arg("v", 1);

    tag = client->reqtag;
}

bool CommandGetUserData::procresult(Result r)
{
    string name;
    string pubk;
    string privk;
    string k;
    byte privkbuf[AsymmCipher::MAXKEYLENGTH * 2];
    int len_privk = 0;
    byte pubkbuf[AsymmCipher::MAXKEYLENGTH];
    int len_pubk = 0;
    m_time_t since = 0;
    int v = 0;
    string salt;
    string smsv;
    string lastname;
    string versionLastname;
    string firstname;
    string versionFirstname;
    string language;
    string versionLanguage;
    string pwdReminderDialog;
    string versionPwdReminderDialog;
    string pushSetting;
    string versionPushSetting;
    string contactLinkVerification;
    string versionContactLinkVerification;
    handle me = UNDEF;
    string chatFolder;
    string versionChatFolder;
    string cameraUploadFolder;
    string versionCameraUploadFolder;
    string aliases;
    string versionAliases;
    string disableVersions;
    string versionDisableVersions;
    string country;
    string versionCountry;
    string birthday;
    string versionBirthday;
    string birthmonth;
    string versionBirthmonth;
    string birthyear;
    string versionBirthyear;
    string email;
    string unshareableKey;
    string versionUnshareableKey;
    string deviceNames;
    string versionDeviceNames;
    string myBackupsFolder;
    string versionMyBackupsFolder;

    bool uspw = false;
    vector<m_time_t> warningTs;
    m_time_t deadlineTs = -1;

    bool b = false;
    BizMode m = BIZ_MODE_UNKNOWN;
    BizStatus s = BIZ_STATUS_UNKNOWN;
    std::set<handle> masters;
    std::vector<std::pair<BizStatus, m_time_t>> sts;

    if (r.wasErrorOrOK())
    {
        client->app->userdata_result(NULL, NULL, NULL, r.wasError(API_OK) ? Error(API_ENOENT) : r.errorOrOK());
        return true;
    }

    for (;;)
    {
        string attributeName = client->json.getnameWithoutAdvance();
        switch (client->json.getnameid())
        {
        case MAKENAMEID3('a', 'a', 'v'):    // account authentication version
            v = (int)client->json.getint();
            break;

        case MAKENAMEID3('a', 'a', 's'):    // account authentication salt
            client->json.storeobject(&salt);
            break;

        case MAKENAMEID4('n', 'a', 'm', 'e'):
            client->json.storeobject(&name);
            break;

        case 'k':   // master key
            k.resize(SymmCipher::KEYLENGTH);
            client->json.storebinary((byte *)k.data(), int(k.size()));
            break;

        case MAKENAMEID5('s', 'i', 'n', 'c', 'e'):
            since = client->json.getint();
            break;

        case MAKENAMEID4('p', 'u', 'b', 'k'):   // RSA public key
            client->json.storeobject(&pubk);
            len_pubk = Base64::atob(pubk.c_str(), pubkbuf, sizeof pubkbuf);
            break;

        case MAKENAMEID5('p', 'r', 'i', 'v', 'k'):  // RSA private key (encrypted to MK)
            len_privk = client->json.storebinary(privkbuf, sizeof privkbuf);
            break;

        case MAKENAMEID5('f', 'l', 'a', 'g', 's'):
            if (client->json.enterobject())
            {
                if (client->readmiscflags(&client->json) != API_OK)
                {
                    client->app->userdata_result(NULL, NULL, NULL, API_EINTERNAL);
                    return false;
                }
                client->json.leaveobject();
            }
            break;

        case 'u':
            me = client->json.gethandle(MegaClient::USERHANDLE);
            break;

        case MAKENAMEID8('l', 'a', 's', 't', 'n', 'a', 'm', 'e'):
            parseUserAttribute(lastname, versionLastname);
            break;

        case MAKENAMEID6('^', '!', 'l', 'a', 'n', 'g'):
            parseUserAttribute(language, versionLanguage);
            break;

        case MAKENAMEID8('b', 'i', 'r', 't', 'h', 'd', 'a', 'y'):
            parseUserAttribute(birthday, versionBirthday);
            break;

        case MAKENAMEID7('c', 'o', 'u', 'n', 't', 'r', 'y'):
            parseUserAttribute(country, versionCountry);
            break;

        case MAKENAMEID4('^', '!', 'p', 's'):
            parseUserAttribute(pushSetting, versionPushSetting);
            break;

        case MAKENAMEID5('^', '!', 'p', 'r', 'd'):
            parseUserAttribute(pwdReminderDialog, versionPwdReminderDialog);
            break;

        case MAKENAMEID4('^', 'c', 'l', 'v'):
            parseUserAttribute(contactLinkVerification, versionContactLinkVerification);
            break;

        case MAKENAMEID4('^', '!', 'd', 'v'):
            parseUserAttribute(disableVersions, versionDisableVersions);
            break;

        case MAKENAMEID4('*', '!', 'c', 'f'):
            parseUserAttribute(chatFolder, versionChatFolder);
            break;

        case MAKENAMEID5('*', '!', 'c', 'a', 'm'):
            parseUserAttribute(cameraUploadFolder, versionCameraUploadFolder);
            break;

        case MAKENAMEID8('*', '!', '>', 'a', 'l', 'i', 'a', 's'):
            parseUserAttribute(aliases, versionAliases);
            break;

        case MAKENAMEID5('e', 'm', 'a', 'i', 'l'):
            client->json.storeobject(&email);
            break;

        case MAKENAMEID5('*', '~', 'u', 's', 'k'):
            parseUserAttribute(unshareableKey, versionUnshareableKey, false);
            break;

        case MAKENAMEID4('*', '!', 'd', 'n'):
            parseUserAttribute(deviceNames, versionDeviceNames);
            break;

        case MAKENAMEID5('*', '!', 'b', 'a', 'k'):
            parseUserAttribute(myBackupsFolder, versionMyBackupsFolder);
            break;

        case 'b':   // business account's info
            assert(!b);
            b = true;
            if (client->json.enterobject())
            {
                bool endobject = false;
                while (!endobject)
                {
                    switch (client->json.getnameid())
                    {
                        case 's':   // status
                            // -1: expired, 1: active, 2: grace-period
                            s = BizStatus(client->json.getint32());
                            break;

                        case 'm':   // mode
                            m = BizMode(client->json.getint32());
                            break;

                        case MAKENAMEID2('m', 'u'):
                            if (client->json.enterarray())
                            {
                                for (;;)
                                {
                                    handle uh = client->json.gethandle(MegaClient::USERHANDLE);
                                    if (!ISUNDEF(uh))
                                    {
                                        masters.emplace(uh);
                                    }
                                    else
                                    {
                                        break;
                                    }
                                }
                                client->json.leavearray();
                            }
                            break;

                        case MAKENAMEID3('s', 't', 's'):    // status timestamps
                            // ie. "sts":[{"s":-1,"ts":1566182227},{"s":1,"ts":1563590227}]
                            client->json.enterarray();
                            while (client->json.enterobject())
                            {
                                BizStatus status = BIZ_STATUS_UNKNOWN;
                                m_time_t ts = 0;

                                bool exit = false;
                                while (!exit)
                                {
                                    switch (client->json.getnameid())
                                    {
                                        case 's':
                                           status = BizStatus(client->json.getint());
                                           break;

                                        case MAKENAMEID2('t', 's'):
                                           ts = client->json.getint();
                                           break;

                                        case EOO:
                                            if (status != BIZ_STATUS_UNKNOWN && ts != 0)
                                            {
                                                sts.push_back(std::make_pair(status, ts));
                                            }
                                            else
                                            {
                                                LOG_warn << "Unpaired/missing business status-ts in b.sts";
                                            }
                                            exit = true;
                                            break;

                                        default:
                                            if (!client->json.storeobject())
                                            {
                                                client->app->userdata_result(NULL, NULL, NULL, API_EINTERNAL);
                                                return false;
                                            }
                                    }
                                }
                                client->json.leaveobject();
                            }
                            client->json.leavearray();
                            break;

                        case EOO:
                            endobject = true;
                            break;

                        default:
                            if (!client->json.storeobject())
                            {
                                client->app->userdata_result(NULL, NULL, NULL, API_EINTERNAL);
                                return false;
                            }
                    }
                }
                client->json.leaveobject();
            }
            break;

        case MAKENAMEID4('s', 'm', 's', 'v'):   // SMS verified phone number
            if (!client->json.storeobject(&smsv))
            {
                LOG_err << "Invalid verified phone number (smsv)";
                assert(false);
            }
            break;

        case MAKENAMEID4('u', 's', 'p', 'w'):   // user paywall data
        {
            uspw = true;

            if (client->json.enterobject())
            {
                bool endobject = false;
                while (!endobject)
                {
                    switch (client->json.getnameid())
                    {
                        case MAKENAMEID2('d', 'l'): // deadline timestamp
                            deadlineTs = client->json.getint();
                            break;

                        case MAKENAMEID3('w', 't', 's'):    // warning timestamps
                            // ie. "wts":[1591803600,1591813600,1591823600

                            if (client->json.enterarray())
                            {
                                m_time_t ts;
                                while (client->json.isnumeric() && (ts = client->json.getint()) != -1)
                                {
                                    warningTs.push_back(ts);
                                }

                                client->json.leavearray();
                            }
                            break;

                        case EOO:
                            endobject = true;
                            break;

                        default:
                            if (!client->json.storeobject())
                            {
                                client->app->userdata_result(NULL, NULL, NULL, API_EINTERNAL);
                                return false;
                            }
                    }
                }
                client->json.leaveobject();
            }
            break;
        }

        case EOO:
        {
            assert(me == client->me);

            if (len_privk)
            {
                client->key.ecb_decrypt(privkbuf, len_privk);
                privk.resize(AsymmCipher::MAXKEYLENGTH * 2);
                privk.resize(Base64::btoa(privkbuf, len_privk, (char *)privk.data()));

                // RSA private key should be already assigned at login
                assert(privk == client->mPrivKey);
                if (client->mPrivKey.empty())
                {
                    LOG_warn << "Private key not set by login, setting at `ug` response...";
                    if (!client->asymkey.setkey(AsymmCipher::PRIVKEY, privkbuf, len_privk))
                    {
                        LOG_warn << "Error checking private key at `ug` response";
                    }
                }
            }

            if (len_pubk)
            {
                client->pubk.setkey(AsymmCipher::PUBKEY, pubkbuf, len_pubk);
            }

            if (v)
            {
                client->accountversion = v;
            }

            if (salt.size())
            {
                Base64::atob(salt, client->accountsalt);
            }

            client->accountsince = since;
            client->mSmsVerifiedPhone = smsv;

            client->k = k;

            client->btugexpiration.backoff(MegaClient::USER_DATA_EXPIRATION_BACKOFF_SECS * 10);
            client->cachedug = true;

            // pre-load received user attributes into cache
            User* u = client->ownuser();
            if (u)
            {
                int changes = 0;
                if (u->email.empty())
                {
                    u->email = email;
                }

                if (firstname.size())
                {
                    changes += u->updateattr(ATTR_FIRSTNAME, &firstname, &versionFirstname);
                }

                if (lastname.size())
                {
                    changes += u->updateattr(ATTR_LASTNAME, &lastname, &versionLastname);
                }

                if (language.size())
                {
                    changes += u->updateattr(ATTR_LANGUAGE, &language, &versionLanguage);
                }

                if (birthday.size())
                {
                    changes += u->updateattr(ATTR_BIRTHDAY, &birthday, &versionBirthday);
                }

                if (birthmonth.size())
                {
                    changes += u->updateattr(ATTR_BIRTHMONTH, &birthmonth, &versionBirthmonth);
                }

                if (birthyear.size())
                {
                    changes += u->updateattr(ATTR_BIRTHYEAR, &birthyear, &versionBirthyear);
                }

                if (country.size())
                {
                    changes += u->updateattr(ATTR_COUNTRY, &country, &versionCountry);
                }

                if (pwdReminderDialog.size())
                {
                    changes += u->updateattr(ATTR_PWD_REMINDER, &pwdReminderDialog, &versionPwdReminderDialog);
                }

                if (pushSetting.size())
                {
                    changes += u->updateattr(ATTR_PUSH_SETTINGS, &pushSetting, &versionPushSetting);

                    // initialize the settings for the intermediate layer by simulating there was a getua()
                    client->app->getua_result((byte*) pushSetting.data(), (unsigned) pushSetting.size(), ATTR_PUSH_SETTINGS);
                }

                if (contactLinkVerification.size())
                {
                    changes += u->updateattr(ATTR_CONTACT_LINK_VERIFICATION, &contactLinkVerification, &versionContactLinkVerification);
                }

                if (disableVersions.size())
                {
                    changes += u->updateattr(ATTR_DISABLE_VERSIONS, &disableVersions, &versionDisableVersions);

                    // initialize the status of file-versioning for the client
                    client->versions_disabled = (disableVersions == "1");
                    if (client->versions_disabled)
                    {
                        LOG_info << "File versioning is disabled";
                    }
                    else
                    {
                        LOG_info << "File versioning is enabled";
                    }
                }
                else    // attribute does not exists
                {
                    LOG_info << "File versioning is enabled";
                    client->versions_disabled = false;
                }

                if (chatFolder.size())
                {
                    unique_ptr<TLVstore> tlvRecords(TLVstore::containerToTLVrecords(&chatFolder, &client->key));
                    if (tlvRecords)
                    {
                        // store the value for private user attributes (decrypted version of serialized TLV)
                        unique_ptr<string> tlvString(tlvRecords->tlvRecordsToContainer(client->rng, &client->key));
                        changes += u->updateattr(ATTR_MY_CHAT_FILES_FOLDER, tlvString.get(), &versionChatFolder);
                    }
                    else
                    {
                        LOG_err << "Cannot extract TLV records for ATTR_MY_CHAT_FILES_FOLDER";
                    }
                }

                if (cameraUploadFolder.size())
                {
                    unique_ptr<TLVstore> tlvRecords(TLVstore::containerToTLVrecords(&cameraUploadFolder, &client->key));
                    if (tlvRecords)
                    {
                        // store the value for private user attributes (decrypted version of serialized TLV)
                        unique_ptr<string> tlvString(tlvRecords->tlvRecordsToContainer(client->rng, &client->key));
                        changes += u->updateattr(ATTR_CAMERA_UPLOADS_FOLDER, tlvString.get(), &versionCameraUploadFolder);
                    }
                    else
                    {
                        LOG_err << "Cannot extract TLV records for ATTR_CAMERA_UPLOADS_FOLDER";
                    }
                }

                if (!myBackupsFolder.empty())
                {
                    unique_ptr<TLVstore> tlvRecords(TLVstore::containerToTLVrecords(&myBackupsFolder, &client->key));
                    if (tlvRecords)
                    {
                        // store the value for private user attributes (decrypted version of serialized TLV)
                        unique_ptr<string> tlvString(tlvRecords->tlvRecordsToContainer(client->rng, &client->key));
                        changes += u->updateattr(ATTR_MY_BACKUPS_FOLDER, tlvString.get(), &versionMyBackupsFolder);
                    }
                    else
                    {
                        LOG_err << "Cannot extract TLV records for ATTR_MY_BACKUPS_FOLDER";
                    }
                }

                if (aliases.size())
                {
                    unique_ptr<TLVstore> tlvRecords(TLVstore::containerToTLVrecords(&aliases, &client->key));
                    if (tlvRecords)
                    {
                        // store the value for private user attributes (decrypted version of serialized TLV)
                        unique_ptr<string> tlvString(tlvRecords->tlvRecordsToContainer(client->rng, &client->key));
                        changes += u->updateattr(ATTR_ALIAS, tlvString.get(), &versionAliases);
                    }
                    else
                    {
                        LOG_err << "Cannot extract TLV records for ATTR_ALIAS";
                    }
                }

                if (unshareableKey.size() == Base64Str<SymmCipher::BLOCKSIZE>::STRLEN)
                {
                    changes += u->updateattr(ATTR_UNSHAREABLE_KEY, &unshareableKey, &versionUnshareableKey);
                    client->unshareablekey.swap(unshareableKey);
                }
                else if (unshareableKey.empty())    // it has not been created yet
                {
                    LOG_info << "Creating unshareable key...";
                    byte newunshareablekey[SymmCipher::BLOCKSIZE];
                    client->rng.genblock(newunshareablekey, sizeof(newunshareablekey));
                    client->putua(ATTR_UNSHAREABLE_KEY, newunshareablekey, sizeof(newunshareablekey), 0);
                }
                else
                {
                    LOG_err << "Unshareable key wrong length";
                }

                if (deviceNames.size())
                {
                    unique_ptr<TLVstore> tlvRecords(TLVstore::containerToTLVrecords(&deviceNames, &client->key));
                    if (tlvRecords)
                    {
                        // store the value for private user attributes (decrypted version of serialized TLV)
                        unique_ptr<string> tlvString(tlvRecords->tlvRecordsToContainer(client->rng, &client->key));
                        changes += u->updateattr(ATTR_DEVICE_NAMES, tlvString.get(), &versionDeviceNames);
                    }
                    else
                    {
                        LOG_err << "Cannot extract TLV records for ATTR_DEVICE_NAMES";
                    }
                }

                if (changes > 0)
                {
                    u->setTag(tag ? tag : -1);
                    client->notifyuser(u);
                }
            }

            if (b)  // business account
            {
                // integrity checks
                if ((s < BIZ_STATUS_EXPIRED || s > BIZ_STATUS_GRACE_PERIOD)  // status not received or invalid
                        || (m == BIZ_MODE_UNKNOWN))  // master flag not received or invalid
                {
                    std::string err = "GetUserData: invalid business status / account mode";
                    LOG_err << err;
                    client->sendevent(99450, err.c_str(), 0);
                    client->mBizMode = BIZ_MODE_SUBUSER;
                    client->mBizExpirationTs = client->mBizGracePeriodTs = 0;
                    client->setBusinessStatus(BIZ_STATUS_EXPIRED);
                }
                else
                {
                    for (auto it : sts)
                    {
                        BizStatus status = it.first;
                        m_time_t ts = it.second;
                        if (status == BIZ_STATUS_EXPIRED)
                        {
                            client->mBizExpirationTs = ts;
                        }
                        else if (status == BIZ_STATUS_GRACE_PERIOD)
                        {
                            client->mBizGracePeriodTs = ts;
                        }
                        else
                        {
                            LOG_warn << "Unexpected status in b.sts. Status: " << status << "ts: " << ts;
                        }
                    }

                    client->mBizMode = m;
                    // subusers must receive the list of master users
                    assert(m != BIZ_MODE_SUBUSER || !masters.empty());
                    client->mBizMasters = masters;

                    client->setBusinessStatus(s);

                    // if current business status will expire sooner than the scheduled `ug`, update the
                    // backoff to a shorter one in order to refresh the business status asap
                    m_time_t auxts = 0;
                    m_time_t now = m_time(nullptr);
                    if (client->mBizGracePeriodTs && client->mBizGracePeriodTs > now)
                    {
                        auxts = client->mBizGracePeriodTs;
                    }
                    else if (client->mBizExpirationTs && client->mBizExpirationTs > now)
                    {
                        auxts = client->mBizExpirationTs;
                    }
                    if (auxts)
                    {
                        dstime diff = static_cast<dstime>((now - auxts) * 10);
                        dstime current = client->btugexpiration.backoffdelta();
                        if (current > diff)
                        {
                            client->btugexpiration.backoff(diff);
                        }
                    }
                    // TODO: check if type of account has changed and notify with new event (not yet supported by API)
                }
            }
            else
            {
                client->mBizMode = BIZ_MODE_UNKNOWN;
                client->mBizMasters.clear();
                client->mBizExpirationTs = client->mBizGracePeriodTs = 0;
                client->setBusinessStatus(BIZ_STATUS_INACTIVE);
            }

            if (uspw)
            {
                if (deadlineTs == -1 || warningTs.empty())
                {
                    LOG_err << "uspw received with missing timestamps";
                }
                else
                {
                    client->mOverquotaWarningTs = std::move(warningTs);
                    client->mOverquotaDeadlineTs = deadlineTs;
                    client->activateoverquota(0, true);
                }

            }

            client->app->userdata_result(&name, &pubk, &privk, API_OK);
            return true;
        }
        default:
            switch (User::string2attr(attributeName.c_str()))
            {
                case ATTR_FIRSTNAME:
                    parseUserAttribute(firstname, versionFirstname);
                    break;

                case ATTR_BIRTHMONTH:
                    parseUserAttribute(birthmonth, versionBirthmonth);
                    break;

                case ATTR_BIRTHYEAR:
                    parseUserAttribute(birthyear, versionBirthyear);
                    break;

                default:
                    if (!client->json.storeobject())
                    {
                        client->app->userdata_result(NULL, NULL, NULL, API_EINTERNAL);
                        return false;
                    }
                    break;
            }

            break;
        }
    }
}

void CommandGetUserData::parseUserAttribute(std::string &value, std::string &version, bool asciiToBinary)
{
    string info;
    if (!client->json.storeobject(&info))
    {
        LOG_err << "Failed to parse user attribute from the array";
        return;
    }

    string buf;
    JSON json;
    json.pos = info.c_str() + 1;
    for (;;)
    {
        switch (json.getnameid())
        {
            case MAKENAMEID2('a','v'):  // value
            {
                json.storeobject(&buf);
                break;
            }
            case 'v':   // version
            {
                json.storeobject(&version);
                break;
            }
            case EOO:
            {
                value = asciiToBinary ? Base64::atob(buf) : buf;
                return;
            }
            default:
            {
                if (!json.storeobject())
                {
                    version.clear();
                    LOG_err << "Failed to parse user attribute inside the array";
                    return;
                }
            }
        }
    }
}

CommandGetMiscFlags::CommandGetMiscFlags(MegaClient *client)
{
    cmd("gmf");

    // this one can get the smsve flag when the account is blocked (if it's in a batch by itself)
    batchSeparately = true;
    suppressSID = true;

    tag = client->reqtag;
}

bool CommandGetMiscFlags::procresult(Result r)
{
    Error e;
    if (r.wasErrorOrOK())
    {
        e = r.errorOrOK();
        if (!e)
        {
            LOG_err << "Unexpected response for gmf: no flags, but no error";
            e = API_ENOENT;
        }
        LOG_err << "gmf failed: " << e;
    }
    else
    {
        e = client->readmiscflags(&client->json);
    }

    client->app->getmiscflags_result(e);
    return error(e) != API_EINTERNAL;
}

CommandGetUserQuota::CommandGetUserQuota(MegaClient* client, AccountDetails* ad, bool storage, bool transfer, bool pro, int source)
{
    details = ad;
    mStorage = storage;
    mTransfer = transfer;
    mPro = pro;

    cmd("uq");
    if (storage)
    {
        arg("strg", "1", 0);
    }
    if (transfer)
    {
        arg("xfer", "1", 0);
    }
    if (pro)
    {
        arg("pro", "1", 0);
    }

    arg("src", source);

    arg("v", 1);

    tag = client->reqtag;
}

bool CommandGetUserQuota::procresult(Result r)
{
    m_off_t td;
    bool got_storage = false;
    bool got_storage_used = false;
    int uslw = -1;

    if (r.wasErrorOrOK())
    {
        client->app->account_details(details, r.errorOrOK());
        return true;
    }

    details->pro_level = 0;
    details->subscription_type = 'O';
    details->subscription_renew = 0;
    details->subscription_method.clear();
    memset(details->subscription_cycle, 0, sizeof(details->subscription_cycle));

    details->pro_until = 0;

    details->storage_used = 0;
    details->storage_max = 0;

    details->transfer_max = 0;
    details->transfer_own_used = 0;
    details->transfer_srv_used = 0;
    details->srv_ratio = 0;

    details->transfer_hist_starttime = 0;
    details->transfer_hist_interval = 3600;
    details->transfer_hist.clear();
    details->transfer_hist_valid = true;

    details->transfer_reserved = 0;
    details->transfer_own_reserved = 0;
    details->transfer_srv_reserved = 0;

    for (;;)
    {
        switch (client->json.getnameid())
        {
            case MAKENAMEID2('b', 't'):
            // "Base time age", this is number of seconds since the start of the current quota buckets
                // age of transfer
                // window start
                td = client->json.getint();
                if (td != -1)
                {
                    details->transfer_hist_starttime = m_time() - td;
                }
                break;

            case MAKENAMEID3('t', 'a', 'h'):
            // The free IP-based quota buckets, 6 entries for 6 hours
                if (client->json.enterarray())
                {
                    m_off_t t;

                    while (client->json.isnumeric() && (t = client->json.getint()) != -1)
                    {
                        details->transfer_hist.push_back(t);
                    }

                    client->json.leavearray();
                }
                break;

            case MAKENAMEID3('t', 'a', 'r'):
            // IP transfer reserved
                details->transfer_reserved = client->json.getint();
                break;

            case MAKENAMEID3('r', 'u', 'a'):
            // Actor reserved quota
                details->transfer_own_reserved += client->json.getint();
                break;

            case MAKENAMEID3('r', 'u', 'o'):
            // Owner reserved quota
                details->transfer_srv_reserved += client->json.getint();
                break;

            case MAKENAMEID5('c', 's', 't', 'r', 'g'):
            // Your total account storage usage
                details->storage_used = client->json.getint();
                got_storage_used = true;
                break;

            case MAKENAMEID6('c', 's', 't', 'r', 'g', 'n'):
            // Storage breakdown of root nodes and shares for your account
            // [bytes, numFiles, numFolders, versionedBytes, numVersionedFiles]
                if (client->json.enterobject())
                {
                    handle h;
                    NodeStorage* ns;

                    while (!ISUNDEF(h = client->json.gethandle()) && client->json.enterarray())
                    {
                        ns = &details->storage[h];

                        ns->bytes = client->json.getint();
                        ns->files = uint32_t(client->json.getint());
                        ns->folders = uint32_t(client->json.getint());
                        ns->version_bytes = client->json.getint();
                        ns->version_files = client->json.getint32();

#ifdef _DEBUG
                        // TODO: remove this debugging block once local count is confirmed to work correctly 100%
                        // verify the new local storage counters per root match server side (could fail if actionpackets are pending)
                        auto iter = client->mNodeCounters.find(h);
                        if (iter != client->mNodeCounters.end())
                        {
                            LOG_debug << client->nodebyhandle(h)->displaypath() << " " << iter->second.storage << " " << ns->bytes << " " << iter->second.files << " " << ns->files << " " << iter->second.folders << " " << ns->folders << " "
                                      << iter->second.versionStorage << " " << ns->version_bytes << " " << iter->second.versions << " " << ns->version_files
                                      << (iter->second.storage == ns->bytes && iter->second.files == ns->files && iter->second.folders == ns->folders && iter->second.versionStorage == ns->version_bytes && iter->second.versions == ns->version_files
                                          ? "" : " ******************************************* mismatch *******************************************");
                        }
#endif

                        while(client->json.storeobject());
                        client->json.leavearray();
                    }

                    client->json.leaveobject();
                }
                break;

            case MAKENAMEID5('m', 's', 't', 'r', 'g'):
            // maximum storage allowance
                details->storage_max = client->json.getint();
                got_storage = true;
                break;

            case MAKENAMEID6('c', 'a', 'x', 'f', 'e', 'r'):
            // PRO transfer quota consumed by yourself
                details->transfer_own_used += client->json.getint();
                break;

            case MAKENAMEID3('t', 'u', 'o'):
            // Transfer usage by the owner on quotad which hasn't yet been committed back to the API DB. Supplements caxfer
                details->transfer_own_used += client->json.getint();
                break;

            case MAKENAMEID6('c', 's', 'x', 'f', 'e', 'r'):
            // PRO transfer quota served to others
                details->transfer_srv_used += client->json.getint();
                break;

            case MAKENAMEID3('t', 'u', 'a'):
            // Transfer usage served to other users which hasn't yet been committed back to the API DB. Supplements csxfer
                details->transfer_srv_used += client->json.getint();
                break;

            case MAKENAMEID5('m', 'x', 'f', 'e', 'r'):
            // maximum transfer allowance
                details->transfer_max = client->json.getint();
                break;

            case MAKENAMEID8('s', 'r', 'v', 'r', 'a', 't', 'i', 'o'):
            // The ratio of your PRO transfer quota that is able to be served to others
                details->srv_ratio = client->json.getfloat();
                break;

            case MAKENAMEID5('u', 't', 'y', 'p', 'e'):
            // PRO type. 0 means Free; 4 is Pro Lite as it was added late; 100 indicates a business.
                details->pro_level = (int)client->json.getint();
                break;

            case MAKENAMEID5('s', 't', 'y', 'p', 'e'):
            // Flag indicating if this is a recurring subscription or one-off. "O" is one off, "R" is recurring.
                const char* ptr;
                if ((ptr = client->json.getvalue()))
                {
                    details->subscription_type = *ptr;
                }
                break;

            case MAKENAMEID6('s', 'c', 'y', 'c', 'l', 'e'):
                const char* scycle;
                if ((scycle = client->json.getvalue()))
                {
                    memcpy(details->subscription_cycle, scycle, 3);
                    details->subscription_cycle[3] = 0;
                }
                break;

            case MAKENAMEID6('s', 'r', 'e', 'n', 'e', 'w'):
            // Only provided for recurring subscriptions to indicate the best estimate of when the subscription will renew
                if (client->json.enterarray())
                {
                    details->subscription_renew = client->json.getint();
                    while(!client->json.leavearray())
                    {
                        client->json.storeobject();
                    }
                }
                break;

            case MAKENAMEID3('s', 'g', 'w'):
                if (client->json.enterarray())
                {
                    client->json.storeobject(&details->subscription_method);
                    while(!client->json.leavearray())
                    {
                        client->json.storeobject();
                    }
                }
                break;

            case MAKENAMEID3('r', 't', 't'):
                details->transfer_hist_valid = !client->json.getint();
                break;

            case MAKENAMEID6('s', 'u', 'n', 't', 'i', 'l'):
            // Time the last active PRO plan will expire (may be different from current one)
                details->pro_until = client->json.getint();
                break;

            case MAKENAMEID7('b', 'a', 'l', 'a', 'n', 'c', 'e'):
            // Balance of your account
                if (client->json.enterarray())
                {
                    const char* cur;
                    const char* amount;

                    while (client->json.enterarray())
                    {
                        if ((amount = client->json.getvalue()) && (cur = client->json.getvalue()))
                        {
                            size_t t = details->balances.size();
                            details->balances.resize(t + 1);
                            details->balances[t].amount = atof(amount);
                            memcpy(details->balances[t].currency, cur, 3);
                            details->balances[t].currency[3] = 0;
                        }

                        client->json.leavearray();
                    }

                    client->json.leavearray();
                }
                break;

            case MAKENAMEID4('u', 's', 'l', 'w'):
            // The percentage (in 1000s) indicating the limit at which you are 'nearly' over. Currently 98% for PRO, 90% for free.
                uslw = int(client->json.getint());
                break;

            case EOO:
                assert(!mStorage || (got_storage && got_storage_used) || client->loggedinfolderlink());

                if (mStorage)
                {
                    if (uslw <= 0)
                    {
                        uslw = 9000;
                        LOG_warn << "Using default almost overstorage threshold";
                    }

                    if (details->storage_used >= details->storage_max)
                    {
                        LOG_debug << "Account full";
                        bool isPaywall = (client->ststatus == STORAGE_PAYWALL);
                        client->activateoverquota(0, isPaywall);
                    }
                    else if (details->storage_used >= (details->storage_max / 10000 * uslw))
                    {
                        LOG_debug << "Few storage space available";
                        client->setstoragestatus(STORAGE_ORANGE);
                    }
                    else
                    {
                        LOG_debug << "There are no storage problems";
                        client->setstoragestatus(STORAGE_GREEN);
                    }
                }

                client->app->account_details(details, mStorage, mTransfer, mPro, false, false, false);
                return true;

            default:
                if (!client->json.storeobject())
                {
                    client->app->account_details(details, API_EINTERNAL);
                    return false;
                }
        }
    }
}

CommandQueryTransferQuota::CommandQueryTransferQuota(MegaClient* client, m_off_t size)
{
    cmd("qbq");
    arg("s", size);

    tag = client->reqtag;
}

bool CommandQueryTransferQuota::procresult(Result r)
{
    if (!r.wasErrorOrOK())
    {
        LOG_err << "Unexpected response: " << client->json.pos;
        client->json.storeobject();

        // Returns 0 to not alarm apps and don't show overquota pre-warnings
        // if something unexpected is received, following the same approach as
        // in the webclient
        client->app->querytransferquota_result(0);
        return false;
    }

    client->app->querytransferquota_result(r.errorOrOK());
    return true;
}

CommandGetUserTransactions::CommandGetUserTransactions(MegaClient* client, AccountDetails* ad)
{
    cmd("utt");

    details = ad;
    tag = client->reqtag;
}

bool CommandGetUserTransactions::procresult(Result r)
{
    details->transactions.clear();

    while (client->json.enterarray())
    {
        const char* handle = client->json.getvalue();
        m_time_t ts = client->json.getint();
        const char* delta = client->json.getvalue();
        const char* cur = client->json.getvalue();

        if (handle && (ts > 0) && delta && cur)
        {
            size_t t = details->transactions.size();
            details->transactions.resize(t + 1);
            memcpy(details->transactions[t].handle, handle, 11);
            details->transactions[t].handle[11] = 0;
            details->transactions[t].timestamp = ts;
            details->transactions[t].delta = atof(delta);
            memcpy(details->transactions[t].currency, cur, 3);
            details->transactions[t].currency[3] = 0;
        }

        client->json.leavearray();
    }

    client->app->account_details(details, false, false, false, false, true, false);
    return true;
}

CommandGetUserPurchases::CommandGetUserPurchases(MegaClient* client, AccountDetails* ad)
{
    cmd("utp");

    details = ad;
    tag = client->reqtag;
}

bool CommandGetUserPurchases::procresult(Result r)
{
    client->restag = tag;

    details->purchases.clear();

    while (client->json.enterarray())
    {
        const char* handle = client->json.getvalue();
        const m_time_t ts = client->json.getint();
        const char* amount = client->json.getvalue();
        const char* cur = client->json.getvalue();
        int method = (int)client->json.getint();

        if (handle && (ts > 0) && amount && cur && (method >= 0))
        {
            size_t t = details->purchases.size();
            details->purchases.resize(t + 1);
            memcpy(details->purchases[t].handle, handle, 11);
            details->purchases[t].handle[11] = 0;
            details->purchases[t].timestamp = ts;
            details->purchases[t].amount = atof(amount);
            memcpy(details->purchases[t].currency, cur, 3);
            details->purchases[t].currency[3] = 0;
            details->purchases[t].method = method;
        }

        client->json.leavearray();
    }

    client->app->account_details(details, false, false, false, true, false, false);
    return true;
}

CommandGetUserSessions::CommandGetUserSessions(MegaClient* client, AccountDetails* ad)
{
    cmd("usl");
    arg("x", 1); // Request the additional id and alive information

    details = ad;
    tag = client->reqtag;
}

bool CommandGetUserSessions::procresult(Result r)
{
    details->sessions.clear();

    while (client->json.enterarray())
    {
        size_t t = details->sessions.size();
        details->sessions.resize(t + 1);

        details->sessions[t].timestamp = client->json.getint();
        details->sessions[t].mru = client->json.getint();
        client->json.storeobject(&details->sessions[t].useragent);
        client->json.storeobject(&details->sessions[t].ip);

        const char* country = client->json.getvalue();
        memcpy(details->sessions[t].country, country ? country : "\0\0", 2);
        details->sessions[t].country[2] = 0;

        details->sessions[t].current = (int)client->json.getint();

        details->sessions[t].id = client->json.gethandle(8);
        details->sessions[t].alive = (int)client->json.getint();

        client->json.leavearray();
    }

    client->app->account_details(details, false, false, false, false, false, true);
    return true;
}

CommandSetPH::CommandSetPH(MegaClient* client, Node* n, int del, m_time_t ets)
{
    cmd("l");
    arg("n", (byte*)&n->nodehandle, MegaClient::NODEHANDLE);

    if (del)
    {
        arg("d", 1);
    }

    if (ets)
    {
        arg("ets", ets);
    }

    this->h = n->nodehandle;
    this->ets = ets;
    this->tag = client->reqtag;
}

bool CommandSetPH::procresult(Result r)
{
    if (r.wasErrorOrOK())
    {
        client->app->exportnode_result(r.errorOrOK());
        return true;
    }

    handle ph = client->json.gethandle();

    if (ISUNDEF(ph))
    {
        client->app->exportnode_result(API_EINTERNAL);
        return true;
    }

    Node *n = client->nodebyhandle(h);
    if (n)
    {
        n->setpubliclink(ph, time(nullptr), ets, false);
        n->changed.publiclink = true;
        client->notifynode(n);
    }

    client->app->exportnode_result(h, ph);
    return true;
}

CommandGetPH::CommandGetPH(MegaClient* client, handle cph, const byte* ckey, int cop)
{
    cmd("g");
    arg("p", (byte*)&cph, MegaClient::NODEHANDLE);

    ph = cph;
    havekey = ckey ? true : false;
    if (havekey)
    {
        memcpy(key, ckey, sizeof key);
    }
    tag = client->reqtag;
    op = cop;
}

bool CommandGetPH::procresult(Result r)
{
    if (r.wasErrorOrOK())
    {
        client->app->openfilelink_result(r.errorOrOK());
        return true;
    }

    m_off_t s = -1;
    string a, fa;

    for (;;)
    {
        switch (client->json.getnameid())
        {
            case 's':
                s = client->json.getint();
                break;

            case MAKENAMEID2('a', 't'):
                client->json.storeobject(&a);
                break;

            case MAKENAMEID2('f', 'a'):
                client->json.storeobject(&fa);
                break;

            case EOO:
                // we want at least the attributes
                if (s >= 0)
                {
                    a.resize(Base64::atob(a.c_str(), (byte*)a.data(), int(a.size())));
                    if (havekey)
                    {
                        client->app->openfilelink_result(ph, key, s, &a, &fa, op);
                    }
                    else
                    {
                        client->app->openfilelink_result(ph, NULL, s, &a, &fa, op);
                    }
                }
                else
                {
                    client->app->openfilelink_result(API_EINTERNAL);
                }
                return true;

            default:
                if (!client->json.storeobject())
                {
                    client->app->openfilelink_result(API_EINTERNAL);
                    return false;
                }
        }
    }
}

CommandSetMasterKey::CommandSetMasterKey(MegaClient* client, const byte* newkey, const byte *hash, int hashsize, const byte *clientrandomvalue, const char *pin, string *salt)
{
    memcpy(this->newkey, newkey, SymmCipher::KEYLENGTH);

    cmd("up");
    arg("k", newkey, SymmCipher::KEYLENGTH);
    if (clientrandomvalue)
    {
        arg("crv", clientrandomvalue, SymmCipher::KEYLENGTH);
    }
    arg("uh", hash, hashsize);
    if (pin)
    {
        arg("mfa", pin);
    }

    if (salt)
    {
        this->salt = *salt;
    }

    tag = client->reqtag;
}

bool CommandSetMasterKey::procresult(Result r)
{
    if (r.wasErrorOrOK())
    {
        client->app->changepw_result(r.errorOrOK());
    }
    else
    {
        // update encrypted MK and salt for further checkups
        client->k.assign((const char *) newkey, SymmCipher::KEYLENGTH);
        client->accountsalt = salt;

        client->json.storeobject();
        client->app->changepw_result(API_OK);
    }
    return true;
}

CommandCreateEphemeralSession::CommandCreateEphemeralSession(MegaClient* client,
                                                             const byte* key,
                                                             const byte* cpw,
                                                             const byte* ssc)
{
    memcpy(pw, cpw, sizeof pw);

    cmd("up");
    arg("k", key, SymmCipher::KEYLENGTH);
    arg("ts", ssc, 2 * SymmCipher::KEYLENGTH);

    tag = client->reqtag;
}

bool CommandCreateEphemeralSession::procresult(Result r)
{
    if (r.wasErrorOrOK())
    {
        client->ephemeralSession = false;
        client->app->ephemeral_result(r.errorOrOK());
    }
    else
    {
        client->me = client->json.gethandle(MegaClient::USERHANDLE);
        client->uid = Base64Str<MegaClient::USERHANDLE>(client->me);
        client->resumeephemeral(client->me, pw, tag);
    }
    return true;
}

CommandResumeEphemeralSession::CommandResumeEphemeralSession(MegaClient*, handle cuh, const byte* cpw, int ctag)
{
    memcpy(pw, cpw, sizeof pw);

    uh = cuh;

    cmd("us");
    arg("user", (byte*)&uh, MegaClient::USERHANDLE);

    tag = ctag;
}

bool CommandResumeEphemeralSession::procresult(Result r)
{
    byte keybuf[SymmCipher::KEYLENGTH];
    byte sidbuf[MegaClient::SIDLEN];
    int havek = 0, havecsid = 0;

    if (r.wasErrorOrOK())
    {
        client->app->ephemeral_result(r.errorOrOK());
        return true;
    }

    for (;;)
    {
        switch (client->json.getnameid())
        {
            case 'k':
                havek = client->json.storebinary(keybuf, sizeof keybuf) == sizeof keybuf;
                break;

            case MAKENAMEID4('t', 's', 'i', 'd'):
                havecsid = client->json.storebinary(sidbuf, sizeof sidbuf) == sizeof sidbuf;
                break;

            case EOO:
                if (!havek || !havecsid)
                {
                    client->app->ephemeral_result(API_EINTERNAL);
                    return false;
                }

                client->setsid(sidbuf, sizeof sidbuf);

                client->key.setkey(pw);
                client->key.ecb_decrypt(keybuf);

                client->key.setkey(keybuf);

                if (!client->checktsid(sidbuf, sizeof sidbuf))
                {
                    client->app->ephemeral_result(API_EKEY);
                    return true;
                }

                client->me = uh;
                client->uid = Base64Str<MegaClient::USERHANDLE>(client->me);

                client->app->ephemeral_result(uh, pw);
                return true;

            default:
                if (!client->json.storeobject())
                {
                    client->app->ephemeral_result(API_EINTERNAL);
                    return false;
                }
        }
    }
}

CommandCancelSignup::CommandCancelSignup(MegaClient *client)
{
    cmd("ucr");

    tag = client->reqtag;
}

bool CommandCancelSignup::procresult(Result r)
{
    client->app->cancelsignup_result(r.errorOrOK());
    return r.wasErrorOrOK();
}

CommandWhyAmIblocked::CommandWhyAmIblocked(MegaClient *client)
{
    cmd("whyamiblocked");
    batchSeparately = true;  // don't let any other commands that might get batched with it cause the whole batch to fail

    tag = client->reqtag;
}

bool CommandWhyAmIblocked::procresult(Result r)
{
    if (r.wasErrorOrOK())
    {
        if (r.wasError(API_OK)) //unblocked
        {
            client->unblock();
        }

        client->app->whyamiblocked_result(r.errorOrOK());
        return true;
    }
    else if (client->json.isnumeric())
    {
         int response = int(client->json.getint());
         client->app->whyamiblocked_result(response);
         return true;
    }

    client->json.storeobject();
    client->app->whyamiblocked_result(API_EINTERNAL);
	return false;
}

CommandSendSignupLink::CommandSendSignupLink(MegaClient* client, const char* email, const char* name, byte* c)
{
    cmd("uc");
    arg("c", c, 2 * SymmCipher::KEYLENGTH);
    arg("n", (byte*)name, int(strlen(name)));
    arg("m", (byte*)email, int(strlen(email)));

    tag = client->reqtag;
}

bool CommandSendSignupLink::procresult(Result r)
{
    client->app->sendsignuplink_result(r.errorOrOK());
    return r.wasErrorOrOK();
}

CommandSendSignupLink2::CommandSendSignupLink2(MegaClient* client, const char* email, const char* name)
{
    cmd("uc2");
    arg("n", (byte*)name, int(strlen(name)));
    arg("m", (byte*)email, int(strlen(email)));
    arg("v", 2);
    tag = client->reqtag;
}

CommandSendSignupLink2::CommandSendSignupLink2(MegaClient* client, const char* email, const char* name, byte *clientrandomvalue, byte *encmasterkey, byte *hashedauthkey)
{
    cmd("uc2");
    arg("n", (byte*)name, int(strlen(name)));
    arg("m", (byte*)email, int(strlen(email)));
    arg("crv", clientrandomvalue, SymmCipher::KEYLENGTH);
    arg("hak", hashedauthkey, SymmCipher::KEYLENGTH);
    arg("k", encmasterkey, SymmCipher::KEYLENGTH);
    arg("v", 2);

    tag = client->reqtag;
}

bool CommandSendSignupLink2::procresult(Result r)
{
    client->app->sendsignuplink_result(r.errorOrOK());
    return r.wasErrorOrOK();
}

CommandQuerySignupLink::CommandQuerySignupLink(MegaClient* client, const byte* code, unsigned len)
{
    confirmcode.assign((char*)code, len);

    cmd("ud");
    arg("c", code, len);

    tag = client->reqtag;
}

bool CommandQuerySignupLink::procresult(Result r)
{
    string name;
    string email;
    handle uh;
    const char* kc;
    const char* pwcheck;
    string namebuf, emailbuf;
    byte pwcheckbuf[SymmCipher::KEYLENGTH];
    byte kcbuf[SymmCipher::KEYLENGTH];

    if (r.wasErrorOrOK())
    {
        client->app->querysignuplink_result(r.errorOrOK());
        return true;
    }

    assert(r.hasJsonArray());
    if (client->json.storebinary(&name) && client->json.storebinary(&email)
        && (uh = client->json.gethandle(MegaClient::USERHANDLE))
        && (kc = client->json.getvalue()) && (pwcheck = client->json.getvalue()))
    {
        if (!ISUNDEF(uh)
            && (Base64::atob(pwcheck, pwcheckbuf, sizeof pwcheckbuf) == sizeof pwcheckbuf)
            && (Base64::atob(kc, kcbuf, sizeof kcbuf) == sizeof kcbuf))
        {
            client->app->querysignuplink_result(uh, name.c_str(),
                                                       email.c_str(),
                                                       pwcheckbuf, kcbuf,
                                                       (const byte*)confirmcode.data(),
                                                       confirmcode.size());
            return true;
        }
    }

    client->app->querysignuplink_result(API_EINTERNAL);
	return false;
}

CommandConfirmSignupLink2::CommandConfirmSignupLink2(MegaClient* client,
                                                   const byte* code,
                                                   unsigned len)
{
    cmd("ud2");
    arg("c", code, len);

    tag = client->reqtag;
}

bool CommandConfirmSignupLink2::procresult(Result r)
{
    string name;
    string email;
    handle uh = UNDEF;
    int version = 0;

    if (r.wasErrorOrOK())
    {
        client->app->confirmsignuplink2_result(UNDEF, NULL, NULL, r.errorOrOK());
        return true;
    }

    assert(r.hasJsonArray());
    if (client->json.storebinary(&email) && client->json.storebinary(&name))
    {
        uh = client->json.gethandle(MegaClient::USERHANDLE);
        version = int(client->json.getint());
    }
    while (client->json.storeobject());

    if (!ISUNDEF(uh) && version == 2)
    {
        client->ephemeralSession = false;
        client->app->confirmsignuplink2_result(uh, name.c_str(), email.c_str(), API_OK);
        return true;
    }
    else
    {
        client->app->confirmsignuplink2_result(UNDEF, NULL, NULL, API_EINTERNAL);
        return false;
    }
}

CommandConfirmSignupLink::CommandConfirmSignupLink(MegaClient* client,
                                                   const byte* code,
                                                   unsigned len,
                                                   uint64_t emailhash)
{
    cmd("up");
    arg("c", code, len);
    arg("uh", (byte*)&emailhash, sizeof emailhash);

    notself(client);

    tag = client->reqtag;
}

bool CommandConfirmSignupLink::procresult(Result r)
{
    assert(r.hasJsonItem() || r.wasStrictlyError());

    if (r.hasJsonItem())
    {
        client->json.storeobject();
        client->ephemeralSession = false;
        client->app->confirmsignuplink_result(API_OK);
        return true;
    }

    client->app->confirmsignuplink_result(r.errorOrOK());
    return r.wasStrictlyError();
}

CommandSetKeyPair::CommandSetKeyPair(MegaClient* client, const byte* privk,
                                     unsigned privklen, const byte* pubk,
                                     unsigned pubklen)
{
    cmd("up");
    arg("privk", privk, privklen);
    arg("pubk", pubk, pubklen);

    tag = client->reqtag;

    len = privklen;
    privkBuffer.reset(new byte[privklen]);
    memcpy(privkBuffer.get(), privk, len);
}

bool CommandSetKeyPair::procresult(Result r)
{
    if (r.wasErrorOrOK())
    {
        client->app->setkeypair_result(r.errorOrOK());
        return true;
    }

    client->json.storeobject();

    client->key.ecb_decrypt(privkBuffer.get(), len);
    client->mPrivKey.resize(AsymmCipher::MAXKEYLENGTH * 2);
    client->mPrivKey.resize(Base64::btoa(privkBuffer.get(), len, (char *)client->mPrivKey.data()));

    client->app->setkeypair_result(API_OK);
    return true;
}

// fetch full node tree
CommandFetchNodes::CommandFetchNodes(MegaClient* client, bool nocache)
{
    cmd("f");
    arg("c", 1);
    arg("r", 1);

    if (!nocache)
    {
        arg("ca", 1);
    }

    // The servers are more efficient with this command when it's the only one in the batch
    batchSeparately = true;

    tag = client->reqtag;
}

// purge and rebuild node/user tree
bool CommandFetchNodes::procresult(Result r)
{
    WAIT_CLASS::bumpds();
    client->fnstats.timeToLastByte = Waiter::ds - client->fnstats.startTime;

    client->purgenodesusersabortsc(true);

    if (r.wasErrorOrOK())
    {
        client->fetchingnodes = false;
        client->app->fetchnodes_result(r.errorOrOK());
        return true;
    }

    for (;;)
    {
        switch (client->json.getnameid())
        {
            case 'f':
                // nodes
                if (!client->readnodes(&client->json, 0, PUTNODES_APP, nullptr, 0, false))
                {
                    client->fetchingnodes = false;
                    client->app->fetchnodes_result(API_EINTERNAL);
                    return false;
                }
                break;

            case MAKENAMEID2('f', '2'):
                // old versions
                if (!client->readnodes(&client->json, 0, PUTNODES_APP, nullptr, 0, false))
                {
                    client->fetchingnodes = false;
                    client->app->fetchnodes_result(API_EINTERNAL);
                    return false;
                }
                break;

            case MAKENAMEID2('o', 'k'):
                // outgoing sharekeys
                client->readok(&client->json);
                break;

            case 's':
                // Fall through
            case MAKENAMEID2('p', 's'):
                // outgoing or pending shares
                client->readoutshares(&client->json);
                break;

            case 'u':
                // users/contacts
                if (!client->readusers(&client->json, false))
                {
                    client->fetchingnodes = false;
                    client->app->fetchnodes_result(API_EINTERNAL);
                    return false;
                }
                break;

            case MAKENAMEID2('c', 'r'):
                // crypto key request
                client->proccr(&client->json);
                break;

            case MAKENAMEID2('s', 'r'):
                // sharekey distribution request
                client->procsr(&client->json);
                break;

            case MAKENAMEID2('s', 'n'):
                // sequence number
                if (!client->scsn.setScsn(&client->json))
                {
                    client->fetchingnodes = false;
                    client->app->fetchnodes_result(API_EINTERNAL);
                    return false;
                }
                break;

            case MAKENAMEID3('i', 'p', 'c'):
                // Incoming pending contact
                client->readipc(&client->json);
                break;

            case MAKENAMEID3('o', 'p', 'c'):
                // Outgoing pending contact
                client->readopc(&client->json);
                break;

            case MAKENAMEID2('p', 'h'):
                // Public links handles
                client->procph(&client->json);
                break;

#ifdef ENABLE_CHAT
            case MAKENAMEID3('m', 'c', 'f'):
                // List of chatrooms
                client->procmcf(&client->json);
                break;

            case MAKENAMEID5('m', 'c', 'p', 'n', 'a'):   // fall-through
            case MAKENAMEID4('m', 'c', 'n', 'a'):
                // nodes shared in chatrooms
                client->procmcna(&client->json);
                break;
#endif
            case EOO:
            {
                if (!client->scsn.ready())
                {
                    client->fetchingnodes = false;
                    client->app->fetchnodes_result(API_EINTERNAL);
                    return false;
                }

                client->mergenewshares(0);
                client->applykeys();
                client->initStatusTable();
                client->initsc();
                client->pendingsccommit = false;
                client->fetchnodestag = tag;

                WAIT_CLASS::bumpds();
                client->fnstats.timeToCached = Waiter::ds - client->fnstats.startTime;
                client->fnstats.nodesCached = client->nodes.size();
                return true;
            }
            default:
                if (!client->json.storeobject())
                {
                    client->fetchingnodes = false;
                    client->app->fetchnodes_result(API_EINTERNAL);
                    return false;
                }
        }
    }
}

// report event to server logging facility
CommandReportEvent::CommandReportEvent(MegaClient *client, const char *event, const char *details)
{
    cmd("cds");
    arg("c", event);

    if (details)
    {
        arg("v", details);
    }

    tag = client->reqtag;
}

bool CommandReportEvent::procresult(Result r)
{
    client->app->reportevent_result(r.errorOrOK());
    return r.wasErrorOrOK();
}

CommandSubmitPurchaseReceipt::CommandSubmitPurchaseReceipt(MegaClient *client, int type, const char *receipt, handle lph, int phtype, int64_t ts)
{
    cmd("vpay");
    arg("t", type);

    if(receipt)
    {
        arg("receipt", receipt);
    }

    if(type == 2 && client->loggedin() == FULLACCOUNT)
    {
        arg("user", client->finduser(client->me)->uid.c_str());
    }

    if (!ISUNDEF(lph))
    {
        if (phtype == 0) // legacy mode
        {
            arg("aff", (byte*)&lph, MegaClient::NODEHANDLE);
        }
        else
        {
            beginobject("aff");
            arg("id", (byte*)&lph, MegaClient::NODEHANDLE);
            arg("ts", ts);
            arg("t", phtype);   // 1=affiliate id, 2=file/folder link, 3=chat link, 4=contact link
            endobject();
        }
    }

    tag = client->reqtag;
}

bool CommandSubmitPurchaseReceipt::procresult(Result r)
{
    client->app->submitpurchasereceipt_result(r.errorOrOK());
    return r.wasErrorOrOK();
}

// Credit Card Store
CommandCreditCardStore::CommandCreditCardStore(MegaClient* client, const char *cc, const char *last4, const char *expm, const char *expy, const char *hash)
{
    cmd("ccs");
    arg("cc", cc);
    arg("last4", last4);
    arg("expm", expm);
    arg("expy", expy);
    arg("hash", hash);

    tag = client->reqtag;
}

bool CommandCreditCardStore::procresult(Result r)
{
    client->app->creditcardstore_result(r.errorOrOK());
    return r.wasErrorOrOK();
}

CommandCreditCardQuerySubscriptions::CommandCreditCardQuerySubscriptions(MegaClient* client)
{
    cmd("ccqns");

    tag = client->reqtag;
}

bool CommandCreditCardQuerySubscriptions::procresult(Result r)
{
    if (r.wasErrorOrOK())
    {
        client->app->creditcardquerysubscriptions_result(0, r.errorOrOK());
        return true;
    }
    else if (client->json.isnumeric())
    {
        int number = int(client->json.getint());
        client->app->creditcardquerysubscriptions_result(number, API_OK);
        return true;
    }
    else
    {
        client->json.storeobject();
        client->app->creditcardquerysubscriptions_result(0, API_EINTERNAL);
        return false;
    }
}

CommandCreditCardCancelSubscriptions::CommandCreditCardCancelSubscriptions(MegaClient* client, const char* reason)
{
    cmd("cccs");

    if (reason)
    {
        arg("r", reason);
    }

    tag = client->reqtag;
}

bool CommandCreditCardCancelSubscriptions::procresult(Result r)
{
    client->app->creditcardcancelsubscriptions_result(r.errorOrOK());
    return r.wasErrorOrOK();
}

CommandCopySession::CommandCopySession(MegaClient *client)
{
    cmd("us");
    arg("c", 1);
    batchSeparately = true;  // don't let any other commands that might get batched with it cause the whole batch to fail when blocked
    tag = client->reqtag;
}

bool CommandCopySession::procresult(Result r)
{
    string session;
    byte sidbuf[AsymmCipher::MAXKEYLENGTH];
    int len_csid = 0;

    if (r.wasErrorOrOK())
    {
        client->app->copysession_result(NULL, r.errorOrOK());
        return true;
    }

    for (;;)
    {
        switch (client->json.getnameid())
        {
            case MAKENAMEID4('c', 's', 'i', 'd'):
                len_csid = client->json.storebinary(sidbuf, sizeof sidbuf);
                break;

            case EOO:
                if (len_csid < 32)
                {
                    client->app->copysession_result(NULL, API_EINTERNAL);
                    return false;
                }

                if (!client->asymkey.decrypt(sidbuf, len_csid, sidbuf, MegaClient::SIDLEN))
                {
                    client->app->copysession_result(NULL, API_EINTERNAL);
                    return false;
                }

                session.resize(MegaClient::SIDLEN * 4 / 3 + 4);
                session.resize(Base64::btoa(sidbuf, MegaClient::SIDLEN, (char *)session.data()));
                client->app->copysession_result(&session, API_OK);
                return true;

            default:
                if (!client->json.storeobject())
                {
                    client->app->copysession_result(NULL, API_EINTERNAL);
                    return false;
                }
        }
    }
}

CommandGetPaymentMethods::CommandGetPaymentMethods(MegaClient *client)
{
    cmd("ufpq");
    tag = client->reqtag;
}

bool CommandGetPaymentMethods::procresult(Result r)
{
    int methods = 0;
    int64_t value;

    if (r.wasErrorOrOK())
    {
        if (!r.wasError(API_OK))
        {
            client->app->getpaymentmethods_result(methods, r.errorOrOK());

            //Consume remaining values if they exist
            while(client->json.isnumeric())
            {
                client->json.getint();
            }
            return true;
        }

        value = static_cast<int64_t>(error(r.errorOrOK()));
    }
    else if (client->json.isnumeric())
    {
        value = client->json.getint();
    }
    else
    {
        LOG_err << "Parse error in ufpq";
        client->app->getpaymentmethods_result(methods, API_EINTERNAL);
        return false;
    }

    methods |= 1 << value;

    while (client->json.isnumeric())
    {
        value = client->json.getint();
        if (value < 0)
        {
            client->app->getpaymentmethods_result(methods, static_cast<error>(value));

            //Consume remaining values if they exist
            while(client->json.isnumeric())
            {
                client->json.getint();
            }
            return true;
        }

        methods |= 1 << value;
    }

    client->app->getpaymentmethods_result(methods, API_OK);
    return true;
}

CommandUserFeedbackStore::CommandUserFeedbackStore(MegaClient *client, const char *type, const char *blob, const char *uid)
{
    cmd("clog");

    arg("t", type);

    if (blob)
    {
        arg("d", blob);
    }

    if (uid)
    {
        arg("id", uid);
    }

    tag = client->reqtag;
}

bool CommandUserFeedbackStore::procresult(Result r)
{
    client->app->userfeedbackstore_result(r.errorOrOK());
    return r.wasErrorOrOK();
}

CommandSendEvent::CommandSendEvent(MegaClient *client, int type, const char *desc)
{
    cmd("log");
    arg("e", type);
    arg("m", desc);

    tag = client->reqtag;
}

bool CommandSendEvent::procresult(Result r)
{
    client->app->sendevent_result(r.errorOrOK());
    return r.wasErrorOrOK();
}

CommandSupportTicket::CommandSupportTicket(MegaClient *client, const char *message, int type)
{
    cmd("sse");
    arg("t", type);
    arg("b", 1);    // base64 encoding for `msg`
    arg("m", (const byte*)message, int(strlen(message)));

    tag = client->reqtag;
}

bool CommandSupportTicket::procresult(Result r)
{
    client->app->supportticket_result(r.errorOrOK());
    return r.wasErrorOrOK();
}

CommandCleanRubbishBin::CommandCleanRubbishBin(MegaClient *client)
{
    cmd("dr");

    tag = client->reqtag;
}

bool CommandCleanRubbishBin::procresult(Result r)
{
    client->app->cleanrubbishbin_result(r.errorOrOK());
    return r.wasErrorOrOK();
}

CommandGetRecoveryLink::CommandGetRecoveryLink(MegaClient *client, const char *email, int type, const char *pin)
{
    cmd("erm");
    arg("m", email);
    arg("t", type);

    if (type == CANCEL_ACCOUNT && pin)
    {
        arg("mfa", pin);
    }

    tag = client->reqtag;
}

bool CommandGetRecoveryLink::procresult(Result r)
{
    client->app->getrecoverylink_result(r.errorOrOK());
    return r.wasErrorOrOK();
}

CommandQueryRecoveryLink::CommandQueryRecoveryLink(MegaClient *client, const char *linkcode)
{
    cmd("erv");
    arg("c", linkcode);

    tag = client->reqtag;
}

bool CommandQueryRecoveryLink::procresult(Result r)
{
    // [<code>,"<email>","<ip_address>",<timestamp>,"<user_handle>",["<email>"]]   (and we are already in the array)
    string email;
    string ip;
    m_time_t ts;
    handle uh;

    if (r.wasStrictlyError())
    {
        client->app->queryrecoverylink_result(r.errorOrOK());
        return true;
    }

    if (!client->json.isnumeric())
    {
        client->app->queryrecoverylink_result(API_EINTERNAL);
        return false;
    }

    int type = static_cast<int>(client->json.getint());

    if ( !client->json.storeobject(&email)  ||
         !client->json.storeobject(&ip)     ||
         ((ts = client->json.getint()) == -1) ||
         !(uh = client->json.gethandle(MegaClient::USERHANDLE)) )
    {
        client->app->queryrecoverylink_result(API_EINTERNAL);
        return false;
    }

    string tmp;
    vector<string> emails;

    // read emails registered for this account
    client->json.enterarray();
    while (client->json.storeobject(&tmp))
    {
        emails.push_back(tmp);
        if (*client->json.pos == ']')
        {
            break;
        }
    }
    client->json.leavearray();  // emails array

    if (!emails.size()) // there should be at least one email
    {
        client->app->queryrecoverylink_result(API_EINTERNAL);
        return false;
    }

    if (client->loggedin() == FULLACCOUNT && uh != client->me)
    {
        client->app->queryrecoverylink_result(API_EACCESS);
        return true;
    }

    client->app->queryrecoverylink_result(type, email.c_str(), ip.c_str(), time_t(ts), uh, &emails);
    return true;
}

CommandGetPrivateKey::CommandGetPrivateKey(MegaClient *client, const char *code)
{
    cmd("erx");
    arg("r", "gk");
    arg("c", code);

    tag = client->reqtag;
}

bool CommandGetPrivateKey::procresult(Result r)
{
    if (r.wasErrorOrOK())   // error
    {
        client->app->getprivatekey_result(r.errorOrOK());
        return true;
    }
    else
    {
        byte privkbuf[AsymmCipher::MAXKEYLENGTH * 2];
        int len_privk = client->json.storebinary(privkbuf, sizeof privkbuf);

        // account has RSA keypair: decrypt server-provided session ID
        if (len_privk < 256)
        {
            client->app->getprivatekey_result(API_EINTERNAL);
            return false;
        }
        else
        {
            client->app->getprivatekey_result((error)API_OK, privkbuf, len_privk);
            return true;
        }
    }
}

CommandConfirmRecoveryLink::CommandConfirmRecoveryLink(MegaClient *client, const char *code, const byte *hash, int hashsize, const byte *clientrandomvalue, const byte *encMasterKey, const byte *initialSession)
{
    cmd("erx");

    if (!initialSession)
    {
        arg("r", "sk");
    }

    arg("c", code);

    arg("x", encMasterKey, SymmCipher::KEYLENGTH);
    if (!clientrandomvalue)
    {
        arg("y", hash, hashsize);
    }
    else
    {
        beginobject("y");
        arg("crv", clientrandomvalue, SymmCipher::KEYLENGTH);
        arg("hak", hash, hashsize); //hashed authentication key
        endobject();
    }

    if (initialSession)
    {
        arg("z", initialSession, 2 * SymmCipher::KEYLENGTH);
    }

    tag = client->reqtag;
}

bool CommandConfirmRecoveryLink::procresult(Result r)
{
    client->app->confirmrecoverylink_result(r.errorOrOK());
    return r.wasErrorOrOK();
}

CommandConfirmCancelLink::CommandConfirmCancelLink(MegaClient *client, const char *code)
{
    cmd("erx");
    arg("c", code);

    tag = client->reqtag;
}

bool CommandConfirmCancelLink::procresult(Result r)
{
    MegaApp *app = client->app;
    app->confirmcancellink_result(r.errorOrOK());
    if (r.wasError(API_OK))
    {
        app->request_error(API_ESID);
    }
    return r.wasErrorOrOK();
}

CommandResendVerificationEmail::CommandResendVerificationEmail(MegaClient *client)
{
    cmd("era");
    batchSeparately = true;  // don't let any other commands that might get batched with it cause the whole batch to fail

    tag = client->reqtag;
}

bool CommandResendVerificationEmail::procresult(Result r)
{
    client->app->resendverificationemail_result(r.errorOrOK());
    return r.wasErrorOrOK();
}

CommandResetSmsVerifiedPhoneNumber::CommandResetSmsVerifiedPhoneNumber(MegaClient *client)
{
    cmd("smsr");
    tag = client->reqtag;
}

bool CommandResetSmsVerifiedPhoneNumber::procresult(Result r)
{
    if (r.wasError(API_OK))
    {
        client->mSmsVerifiedPhone.clear();
    }
    client->app->resetSmsVerifiedPhoneNumber_result(r.errorOrOK());
    return r.wasErrorOrOK();
}

CommandValidatePassword::CommandValidatePassword(MegaClient *client, const char *email, uint64_t emailhash)
{
    cmd("us");
    arg("user", email);
    arg("uh", (byte*)&emailhash, sizeof emailhash);

    tag = client->reqtag;
}

bool CommandValidatePassword::procresult(Result r)
{
    if (r.wasError(API_OK))
    {
        client->app->validatepassword_result(r.errorOrOK());
        return true;
    }
    else
    {
        assert(r.hasJsonObject());  // we don't use the object contents, and will exit the object automatically
        client->app->validatepassword_result(API_OK);
        return r.hasJsonObject();
    }
}

CommandGetEmailLink::CommandGetEmailLink(MegaClient *client, const char *email, int add, const char *pin)
{
    cmd("se");

    if (add)
    {
        arg("aa", "a");     // add
    }
    else
    {
        arg("aa", "r");     // remove
    }
    arg("e", email);
    if (pin)
    {
        arg("mfa", pin);
    }

    notself(client);

    tag = client->reqtag;
}

bool CommandGetEmailLink::procresult(Result r)
{
    client->app->getemaillink_result(r.errorOrOK());
    return r.wasErrorOrOK();
}

CommandConfirmEmailLink::CommandConfirmEmailLink(MegaClient *client, const char *code, const char *email, const byte *newLoginHash, bool replace)
{
    this->email = email;
    this->replace = replace;

    cmd("sec");

    arg("c", code);
    arg("e", email);
    if (newLoginHash)
    {
        arg("uh", newLoginHash, sizeof(uint64_t));
    }
    if (replace)
    {
        arg("r", 1);    // replace the current email address by this one
    }
    notself(client);

    tag = client->reqtag;
}

bool CommandConfirmEmailLink::procresult(Result r)
{
    if (r.wasError(API_OK))
    {
        User *u = client->finduser(client->me);

        if (replace)
        {
            LOG_debug << "Email changed from `" << u->email << "` to `" << email << "`";

            client->mapuser(u->userhandle, email.c_str()); // update email used as index for user's map
            u->changed.email = true;
            client->notifyuser(u);
        }
        // TODO: once we manage multiple emails, add the new email to the list of emails
    }

    client->app->confirmemaillink_result(r.errorOrOK());
    return r.wasErrorOrOK();
}

CommandGetVersion::CommandGetVersion(MegaClient *client, const char *appKey)
{
    this->client = client;
    cmd("lv");
    arg("a", appKey);
    tag = client->reqtag;
}

bool CommandGetVersion::procresult(Result r)
{
    int versioncode = 0;
    string versionstring;

    if (r.wasErrorOrOK())
    {
        client->app->getversion_result(0, NULL, r.errorOrOK());
        return r.wasErrorOrOK();
    }

    assert(r.hasJsonObject());
    for (;;)
    {
        switch (client->json.getnameid())
        {
            case 'c':
                versioncode = int(client->json.getint());
                break;

            case 's':
                client->json.storeobject(&versionstring);
                break;

            case EOO:
                client->app->getversion_result(versioncode, versionstring.c_str(), API_OK);
                return true;

            default:
                if (!client->json.storeobject())
                {
                    client->app->getversion_result(0, NULL, API_EINTERNAL);
                    return false;
                }
        }
    }
}

CommandGetLocalSSLCertificate::CommandGetLocalSSLCertificate(MegaClient *client)
{
    this->client = client;
    cmd("lc");
    arg("v", 1);

    tag = client->reqtag;
}

bool CommandGetLocalSSLCertificate::procresult(Result r)
{
    if (r.wasErrorOrOK())
    {
        client->app->getlocalsslcertificate_result(0, NULL, r.errorOrOK());
        return true;
    }

    assert(r.hasJsonObject());
    string certdata;
    m_time_t ts = 0;
    int numelements = 0;

    for (;;)
    {
        switch (client->json.getnameid())
        {
            case 't':
            {
                ts = client->json.getint();
                break;
            }
            case 'd':
            {
                string data;
                client->json.enterarray();
                while (client->json.storeobject(&data))
                {
                    if (numelements)
                    {
                        certdata.append(";");
                    }
                    numelements++;
                    certdata.append(data);
                }
                client->json.leavearray();
                break;
            }
            case EOO:
            {
                if (numelements < 2)
                {
                    client->app->getlocalsslcertificate_result(0, NULL, API_EINTERNAL);
                    return false;
                }
                client->app->getlocalsslcertificate_result(ts, &certdata, API_OK);
                return true;
            }

            default:
                if (!client->json.storeobject())
                {
                    client->app->getlocalsslcertificate_result(0, NULL, API_EINTERNAL);
                    return false;
                }
        }
    }
}

#ifdef ENABLE_CHAT
CommandChatCreate::CommandChatCreate(MegaClient *client, bool group, bool publicchat, const userpriv_vector *upl, const string_map *ukm, const char *title, bool meetingRoom)
{
    this->client = client;
    this->chatPeers = new userpriv_vector(*upl);
    this->mPublicChat = publicchat;
    this->mTitle = title ? string(title) : "";
    this->mUnifiedKey = "";

    cmd("mcc");
    arg("g", (group) ? 1 : 0);

    if (group && title)
    {
        arg("ct", title);
    }

    if (publicchat)
    {
        arg("m", 1);

        char ownHandleB64[12];
        Base64::btoa((byte *)&client->me, MegaClient::USERHANDLE, ownHandleB64);
        ownHandleB64[11] = '\0';

        string_map::const_iterator it = ukm->find(ownHandleB64);
        if (it != ukm->end())
        {
            mUnifiedKey = it->second;
            arg("ck", mUnifiedKey.c_str());
        }
    }

    if (meetingRoom)
    {
        arg("mr", 1);
    }

    beginarray("u");

    userpriv_vector::iterator itupl;
    for (itupl = chatPeers->begin(); itupl != chatPeers->end(); itupl++)
    {
        beginobject();

        handle uh = itupl->first;
        privilege_t priv = itupl->second;

        arg("u", (byte *)&uh, MegaClient::USERHANDLE);
        arg("p", priv);

        if (publicchat)
        {
            char uid[12];
            Base64::btoa((byte*)&uh, MegaClient::USERHANDLE, uid);
            uid[11] = '\0';

            string_map::const_iterator ituk = ukm->find(uid);
            if(ituk != ukm->end())
            {
                arg("ck", ituk->second.c_str());
            }
        }
        endobject();
    }

    endarray();

    arg("v", 1);
    notself(client);

    tag = client->reqtag;
}

bool CommandChatCreate::procresult(Result r)
{
    if (r.wasErrorOrOK())
    {
        client->app->chatcreate_result(NULL, r.errorOrOK());
        delete chatPeers;
        return true;
    }
    else
    {
        handle chatid = UNDEF;
        int shard = -1;
        bool group = false;
        m_time_t ts = -1;

        for (;;)
        {
            switch (client->json.getnameid())
            {
                case MAKENAMEID2('i','d'):
                    chatid = client->json.gethandle(MegaClient::CHATHANDLE);
                    break;

                case MAKENAMEID2('c','s'):
                    shard = int(client->json.getint());
                    break;

                case 'g':
                    group = client->json.getint();
                    break;

                case MAKENAMEID2('t', 's'):  // actual creation timestamp
                    ts = client->json.getint();
                    break;

                case EOO:
                    if (chatid != UNDEF && shard != -1)
                    {
                        if (client->chats.find(chatid) == client->chats.end())
                        {
                            client->chats[chatid] = new TextChat();
                        }

                        TextChat *chat = client->chats[chatid];
                        chat->id = chatid;
                        chat->priv = PRIV_MODERATOR;
                        chat->shard = shard;
                        delete chat->userpriv;  // discard any existing `userpriv`
                        chat->userpriv = this->chatPeers;
                        chat->group = group;
                        chat->ts = (ts != -1) ? ts : 0;
                        chat->publicchat = mPublicChat;
                        chat->setTag(tag ? tag : -1);
                        if (chat->group && !mTitle.empty())
                        {
                            chat->title = mTitle;
                        }
                        if (mPublicChat)
                        {
                            chat->unifiedKey = mUnifiedKey;
                        }

                        client->notifychat(chat);
                        client->app->chatcreate_result(chat, API_OK);
                    }
                    else
                    {
                        client->app->chatcreate_result(NULL, API_EINTERNAL);
                        delete chatPeers;   // unused, but might be set at creation
                    }
                    return true;

                default:
                    if (!client->json.storeobject())
                    {
                        client->app->chatcreate_result(NULL, API_EINTERNAL);
                        delete chatPeers;   // unused, but might be set at creation
                        return false;
                    }
            }
        }
    }
}

CommandChatInvite::CommandChatInvite(MegaClient *client, handle chatid, handle uh, privilege_t priv, const char *unifiedkey, const char* title)
{
    this->client = client;
    this->chatid = chatid;
    this->uh = uh;
    this->priv = priv;
    this->title = title ? string(title) : "";

    cmd("mci");

    arg("id", (byte*)&chatid, MegaClient::CHATHANDLE);
    arg("u", (byte *)&uh, MegaClient::USERHANDLE);
    arg("p", priv);
    arg("v", 1);

    if (title)
    {
        arg("ct", title);
    }

    if (unifiedkey)
    {
        arg("ck", unifiedkey);
    }

    notself(client);

    tag = client->reqtag;
}

bool CommandChatInvite::procresult(Result r)
{
    if (r.wasError(API_OK))
    {
        if (client->chats.find(chatid) == client->chats.end())
        {
            // the invitation succeed for a non-existing chatroom
            client->app->chatinvite_result(API_EINTERNAL);
            return true;
        }

        TextChat *chat = client->chats[chatid];
        if (!chat->userpriv)
        {
            chat->userpriv = new userpriv_vector();
        }

        chat->userpriv->push_back(userpriv_pair(uh, priv));

        if (!title.empty())  // only if title was set for this chatroom, update it
        {
            chat->title = title;
        }

        chat->setTag(tag ? tag : -1);
        client->notifychat(chat);
    }

    client->app->chatinvite_result(r.errorOrOK());
    return r.wasErrorOrOK();
}

CommandChatRemove::CommandChatRemove(MegaClient *client, handle chatid, handle uh)
{
    this->client = client;
    this->chatid = chatid;
    this->uh = uh;

    cmd("mcr");

    arg("id", (byte*)&chatid, MegaClient::CHATHANDLE);

    if (uh != client->me)
    {
        arg("u", (byte *)&uh, MegaClient::USERHANDLE);
    }
    arg("v", 1);
    notself(client);

    tag = client->reqtag;
}

bool CommandChatRemove::procresult(Result r)
{
    if (r.wasError(API_OK))
    {
        if (client->chats.find(chatid) == client->chats.end())
        {
            // the invitation succeed for a non-existing chatroom
            client->app->chatremove_result(API_EINTERNAL);
            return true;
        }

        TextChat *chat = client->chats[chatid];
        if (chat->userpriv)
        {
            userpriv_vector::iterator upvit;
            for (upvit = chat->userpriv->begin(); upvit != chat->userpriv->end(); upvit++)
            {
                if (upvit->first == uh)
                {
                    chat->userpriv->erase(upvit);
                    if (chat->userpriv->empty())
                    {
                        delete chat->userpriv;
                        chat->userpriv = NULL;
                    }
                    break;
                }
            }
        }
        else
        {
            if (uh != client->me)
            {
                // the removal succeed, but the list of peers is empty
                client->app->chatremove_result(API_EINTERNAL);
                return true;
            }
        }

        if (uh == client->me)
        {
            chat->priv = PRIV_RM;

            // clear the list of peers (if re-invited, peers will be re-added)
            delete chat->userpriv;
            chat->userpriv = NULL;
        }

        chat->setTag(tag ? tag : -1);
        client->notifychat(chat);
    }

    client->app->chatremove_result(r.errorOrOK());
    return r.wasErrorOrOK();
}

CommandChatURL::CommandChatURL(MegaClient *client, handle chatid)
{
    this->client = client;

    cmd("mcurl");

    arg("id", (byte*)&chatid, MegaClient::CHATHANDLE);
    arg("v", 1);
    notself(client);

    tag = client->reqtag;
}

bool CommandChatURL::procresult(Result r)
{
    if (r.wasErrorOrOK())
    {
        client->app->chaturl_result(NULL, r.errorOrOK());
        return true;
    }
    else
    {
        string url;
        if (!client->json.storeobject(&url))
        {
            client->app->chaturl_result(NULL, API_EINTERNAL);
            return false;
        }
        else
        {
            client->app->chaturl_result(&url, API_OK);
            return true;
        }
    }
}

CommandChatGrantAccess::CommandChatGrantAccess(MegaClient *client, handle chatid, handle h, const char *uid)
{
    this->client = client;
    this->chatid = chatid;
    this->h = h;
    Base64::atob(uid, (byte*)&uh, MegaClient::USERHANDLE);

    cmd("mcga");

    arg("id", (byte*)&chatid, MegaClient::CHATHANDLE);
    arg("n", (byte*)&h, MegaClient::NODEHANDLE);
    arg("u", uid);
    arg("v", 1);
    notself(client);

    tag = client->reqtag;
}

bool CommandChatGrantAccess::procresult(Result r)
{
    if (r.wasError(API_OK))
    {
        if (client->chats.find(chatid) == client->chats.end())
        {
            // the action succeed for a non-existing chatroom??
            client->app->chatgrantaccess_result(API_EINTERNAL);
            return true;
        }

        TextChat *chat = client->chats[chatid];
        chat->setNodeUserAccess(h, uh);

        chat->setTag(tag ? tag : -1);
        client->notifychat(chat);
    }

    client->app->chatgrantaccess_result(r.errorOrOK());
    return r.wasErrorOrOK();
}

CommandChatRemoveAccess::CommandChatRemoveAccess(MegaClient *client, handle chatid, handle h, const char *uid)
{
    this->client = client;
    this->chatid = chatid;
    this->h = h;
    Base64::atob(uid, (byte*)&uh, MegaClient::USERHANDLE);

    cmd("mcra");

    arg("id", (byte*)&chatid, MegaClient::CHATHANDLE);
    arg("n", (byte*)&h, MegaClient::NODEHANDLE);
    arg("u", uid);
    arg("v", 1);
    notself(client);

    tag = client->reqtag;
}

bool CommandChatRemoveAccess::procresult(Result r)
{
    if (r.wasError(API_OK))
    {
        if (client->chats.find(chatid) == client->chats.end())
        {
            // the action succeed for a non-existing chatroom??
            client->app->chatremoveaccess_result(API_EINTERNAL);
            return true;
        }

        TextChat *chat = client->chats[chatid];
        chat->setNodeUserAccess(h, uh, true);

        chat->setTag(tag ? tag : -1);
        client->notifychat(chat);
    }

    client->app->chatremoveaccess_result(r.errorOrOK());
    return r.wasErrorOrOK();
}

CommandChatUpdatePermissions::CommandChatUpdatePermissions(MegaClient *client, handle chatid, handle uh, privilege_t priv)
{
    this->client = client;
    this->chatid = chatid;
    this->uh = uh;
    this->priv = priv;

    cmd("mcup");
    arg("v", 1);

    arg("id", (byte*)&chatid, MegaClient::CHATHANDLE);
    arg("u", (byte *)&uh, MegaClient::USERHANDLE);
    arg("p", priv);
    notself(client);

    tag = client->reqtag;
}

bool CommandChatUpdatePermissions::procresult(Result r)
{
    if (r.wasError(API_OK))
    {
        if (client->chats.find(chatid) == client->chats.end())
        {
            // the invitation succeed for a non-existing chatroom
            client->app->chatupdatepermissions_result(API_EINTERNAL);
            return true;
        }

        TextChat *chat = client->chats[chatid];
        if (uh != client->me)
        {
            if (!chat->userpriv)
            {
                // the update succeed, but that peer is not included in the chatroom
                client->app->chatupdatepermissions_result(API_EINTERNAL);
                return true;
            }

            bool found = false;
            userpriv_vector::iterator upvit;
            for (upvit = chat->userpriv->begin(); upvit != chat->userpriv->end(); upvit++)
            {
                if (upvit->first == uh)
                {
                    chat->userpriv->erase(upvit);
                    chat->userpriv->push_back(userpriv_pair(uh, priv));
                    found = true;
                    break;
                }
            }

            if (!found)
            {
                // the update succeed, but that peer is not included in the chatroom
                client->app->chatupdatepermissions_result(API_EINTERNAL);
                return true;
            }
        }
        else
        {
            chat->priv = priv;
        }

        chat->setTag(tag ? tag : -1);
        client->notifychat(chat);
    }

    client->app->chatupdatepermissions_result(r.errorOrOK());
    return r.wasErrorOrOK();
}


CommandChatTruncate::CommandChatTruncate(MegaClient *client, handle chatid, handle messageid)
{
    this->client = client;
    this->chatid = chatid;

    cmd("mct");
    arg("v", 1);

    arg("id", (byte*)&chatid, MegaClient::CHATHANDLE);
    arg("m", (byte*)&messageid, MegaClient::CHATHANDLE);
    notself(client);

    tag = client->reqtag;
}

bool CommandChatTruncate::procresult(Result r)
{
    if (r.wasError(API_OK))
    {
        if (client->chats.find(chatid) == client->chats.end())
        {
            // the truncation succeed for a non-existing chatroom
            client->app->chattruncate_result(API_EINTERNAL);
            return true;
        }

        TextChat *chat = client->chats[chatid];
        chat->setTag(tag ? tag : -1);
        client->notifychat(chat);
    }

    client->app->chattruncate_result(r.errorOrOK());
    return r.wasErrorOrOK();
}

CommandChatSetTitle::CommandChatSetTitle(MegaClient *client, handle chatid, const char *title)
{
    this->client = client;
    this->chatid = chatid;
    this->title = title ? string(title) : "";

    cmd("mcst");
    arg("v", 1);

    arg("id", (byte*)&chatid, MegaClient::CHATHANDLE);
    arg("ct", title);
    notself(client);

    tag = client->reqtag;
}

bool CommandChatSetTitle::procresult(Result r)
{
    if (r.wasError(API_OK))
    {
        if (client->chats.find(chatid) == client->chats.end())
        {
            // the invitation succeed for a non-existing chatroom
            client->app->chatsettitle_result(API_EINTERNAL);
            return true;
        }

        TextChat *chat = client->chats[chatid];
        chat->title = title;

        chat->setTag(tag ? tag : -1);
        client->notifychat(chat);
    }

    client->app->chatsettitle_result(r.errorOrOK());
    return r.wasErrorOrOK();
}

CommandChatPresenceURL::CommandChatPresenceURL(MegaClient *client)
{
    this->client = client;
    cmd("pu");
    notself(client);
    tag = client->reqtag;
}

bool CommandChatPresenceURL::procresult(Result r)
{
    if (r.wasErrorOrOK())
    {
        client->app->chatpresenceurl_result(NULL, r.errorOrOK());
        return true;
    }
    else
    {
        string url;
        if (!client->json.storeobject(&url))
        {
            client->app->chatpresenceurl_result(NULL, API_EINTERNAL);
            return false;
        }
        else
        {
            client->app->chatpresenceurl_result(&url, API_OK);
            return true;
        }
    }
}

CommandRegisterPushNotification::CommandRegisterPushNotification(MegaClient *client, int deviceType, const char *token)
{
    this->client = client;
    cmd("spt");
    arg("p", deviceType);
    arg("t", token);

    tag = client->reqtag;
}

bool CommandRegisterPushNotification::procresult(Result r)
{
    client->app->registerpushnotification_result(r.errorOrOK());
    return r.wasErrorOrOK();
}

CommandArchiveChat::CommandArchiveChat(MegaClient *client, handle chatid, bool archive)
{
    this->mChatid = chatid;
    this->mArchive = archive;

    cmd("mcsf");

    arg("id", (byte*)&chatid, MegaClient::CHATHANDLE);
    arg("m", 1);
    arg("f", archive);

    notself(client);

    tag = client->reqtag;
}

bool CommandArchiveChat::procresult(Result r)
{
    if (r.wasError(API_OK))
    {
        textchat_map::iterator it = client->chats.find(mChatid);
        if (it == client->chats.end())
        {
            LOG_err << "Archive chat succeeded for a non-existing chatroom";
            client->app->archivechat_result(API_ENOENT);
            return true;
        }

        TextChat *chat = it->second;
        chat->setFlag(mArchive, TextChat::FLAG_OFFSET_ARCHIVE);

        chat->setTag(tag ? tag : -1);
        client->notifychat(chat);
    }

    client->app->archivechat_result(r.errorOrOK());
    return r.wasErrorOrOK();
}

CommandSetChatRetentionTime::CommandSetChatRetentionTime(MegaClient *client, handle chatid, unsigned period)
{
    mChatid = chatid;

    cmd("mcsr");
    arg("id", (byte*)&chatid, MegaClient::CHATHANDLE);
    arg("d", period);
    arg("ds", 1);
    tag = client->reqtag;
}

bool CommandSetChatRetentionTime::procresult(Result r)
{
    client->app->setchatretentiontime_result(r.errorOrOK());
    return true;
}

CommandRichLink::CommandRichLink(MegaClient *client, const char *url)
{
    cmd("erlsd");

    arg("url", url);

    tag = client->reqtag;
}

bool CommandRichLink::procresult(Result r)
{
    // error format: [{"error":<code>}]
    // result format: [{"result":{
    //                      "url":"<url>",
    //                      "t":"<title>",
    //                      "d":"<description>",
    //                      "ic":"<format>:<icon_B64>",
    //                      "i":"<format>:<image>"}}]

    if (r.wasErrorOrOK())
    {
        client->app->richlinkrequest_result(NULL, r.errorOrOK());
        return true;
    }


    string res;
    int errCode = 0;
    string metadata;
    for (;;)
    {
        switch (client->json.getnameid())
        {
            case MAKENAMEID5('e', 'r', 'r', 'o', 'r'):
                errCode = int(client->json.getint());
                break;

            case MAKENAMEID6('r', 'e', 's', 'u', 'l', 't'):
                client->json.storeobject(&metadata);
                break;

            case EOO:
            {
                error e = API_EINTERNAL;
                if (!metadata.empty())
                {
                    client->app->richlinkrequest_result(&metadata, API_OK);
                    return true;
                }
                else if (errCode)
                {
                    switch(errCode)
                    {
                        case 403:
                            e = API_EACCESS;
                            break;

                        case 404:
                            e = API_ENOENT;
                            break;

                        default:
                            e = API_EINTERNAL;
                            break;
                    }
                }

                client->app->richlinkrequest_result(NULL, e);
                return true;
            }

            default:
                if (!client->json.storeobject())
                {
                    client->app->richlinkrequest_result(NULL, API_EINTERNAL);
                    return false;
                }
        }
    }
}

CommandChatLink::CommandChatLink(MegaClient *client, handle chatid, bool del, bool createifmissing)
{
    mDelete = del;

    cmd("mcph");
    arg("id", (byte*)&chatid, MegaClient::CHATHANDLE);

    if (del)
    {
        arg("d", 1);
    }

    if (!createifmissing)
    {
        arg("cim", (m_off_t)0);
    }

    notself(client);
    tag = client->reqtag;
}

bool CommandChatLink::procresult(Result r)
{
    if (r.wasErrorOrOK())
    {
        if (r.wasError(API_OK) && !mDelete)
        {
            LOG_err << "Unexpected response for create/get chatlink";
            client->app->chatlink_result(UNDEF, API_EINTERNAL);
            return true;
        }

        client->app->chatlink_result(UNDEF, r.errorOrOK());
        return true;
    }
    else
    {
        handle h = client->json.gethandle(MegaClient::CHATLINKHANDLE);
        if (ISUNDEF(h))
        {
            client->app->chatlink_result(UNDEF, API_EINTERNAL);
            return false;
        }
        else
        {
            client->app->chatlink_result(h, API_OK);
            return true;
        }
    }
}

CommandChatLinkURL::CommandChatLinkURL(MegaClient *client, handle publichandle)
{
    cmd("mcphurl");
    arg("ph", (byte*)&publichandle, MegaClient::CHATLINKHANDLE);

    notself(client);
    tag = client->reqtag;
}

bool CommandChatLinkURL::procresult(Result r)
{
    if (r.wasErrorOrOK())
    {
        client->app->chatlinkurl_result(UNDEF, -1, NULL, NULL, -1, 0, false, UNDEF, r.errorOrOK());
        return true;
    }
    else
    {
        handle chatid = UNDEF;
        int shard = -1;
        int numPeers = -1;
        string url;
        string ct;
        m_time_t ts = 0;
        bool meetingRoom = false;
        handle callid = UNDEF;

        for (;;)
        {
            switch (client->json.getnameid())
            {
                case MAKENAMEID2('i','d'):
                    chatid = client->json.gethandle(MegaClient::CHATHANDLE);
                    break;

                case MAKENAMEID2('c','s'):
                    shard = int(client->json.getint());
                    break;

                case MAKENAMEID2('c','t'):  // chat-title
                    client->json.storeobject(&ct);
                    break;

                case MAKENAMEID3('u','r','l'):
                    client->json.storeobject(&url);
                    break;

                case MAKENAMEID3('n','c','m'):
                    numPeers = int(client->json.getint());
                    break;

                case MAKENAMEID2('t', 's'):
                    ts = client->json.getint();
                    break;

                case MAKENAMEID6('c', 'a', 'l', 'l', 'I', 'd'):
                    callid = client->json.gethandle(MegaClient::CHATHANDLE);
                    break;

                case MAKENAMEID2('m', 'r'):
                    meetingRoom = static_cast<bool>(client->json.getint());
                    break;

                case EOO:
                    if (chatid != UNDEF && shard != -1 && !url.empty() && !ct.empty() && numPeers != -1)
                    {
                        client->app->chatlinkurl_result(chatid, shard, &url, &ct, numPeers, ts, meetingRoom, callid, API_OK);
                    }
                    else
                    {
                        client->app->chatlinkurl_result(UNDEF, -1, NULL, NULL, -1, 0, false, UNDEF, API_EINTERNAL);
                    }
                    return true;

                default:
                    if (!client->json.storeobject())
                    {
                        client->app->chatlinkurl_result(UNDEF, -1, NULL, NULL, -1, 0, false, UNDEF, API_EINTERNAL);
                        return false;
                    }
            }
        }
    }
}

CommandChatLinkClose::CommandChatLinkClose(MegaClient *client, handle chatid, const char *title)
{
    mChatid = chatid;
    mTitle = title ? string(title) : "";

    cmd("mcscm");
    arg("id", (byte*)&chatid, MegaClient::CHATHANDLE);

    if (title)
    {
        arg("ct", title);
    }

    notself(client);
    tag = client->reqtag;
}

bool CommandChatLinkClose::procresult(Result r)
{
    if (r.wasError(API_OK))
    {
        textchat_map::iterator it = client->chats.find(mChatid);
        if (it == client->chats.end())
        {
            LOG_err << "Chat link close succeeded for a non-existing chatroom";
            client->app->chatlinkclose_result(API_ENOENT);
            return true;
        }

        TextChat *chat = it->second;
        chat->setMode(false);
        if (!mTitle.empty())
        {
            chat->title = mTitle;
        }

        chat->setTag(tag ? tag : -1);
        client->notifychat(chat);
    }

    client->app->chatlinkclose_result(r.errorOrOK());
    return r.wasErrorOrOK();
}

CommandChatLinkJoin::CommandChatLinkJoin(MegaClient *client, handle publichandle, const char *unifiedkey)
{
    cmd("mciph");
    arg("ph", (byte*)&publichandle, MegaClient::CHATLINKHANDLE);
    arg("ck", unifiedkey);
    tag = client->reqtag;
}

bool CommandChatLinkJoin::procresult(Result r)
{
    client->app->chatlinkjoin_result(r.errorOrOK());
    return r.wasErrorOrOK();
}

#endif

CommandGetMegaAchievements::CommandGetMegaAchievements(MegaClient *client, AchievementsDetails *details, bool registered_user)
{
    this->details = details;

    if (registered_user)
    {
        cmd("maf");
    }
    else
    {
        cmd("mafu");
    }

    arg("v", (m_off_t)0);

    tag = client->reqtag;
}

bool CommandGetMegaAchievements::procresult(Result r)
{
    if (r.wasErrorOrOK())
    {
        client->app->getmegaachievements_result(details, r.errorOrOK());
        return true;
    }

    details->permanent_size = 0;
    details->achievements.clear();
    details->awards.clear();
    details->rewards.clear();

    for (;;)
    {
        switch (client->json.getnameid())
        {
            case 's':
                details->permanent_size = client->json.getint();
                break;

            case 'u':
                if (client->json.enterobject())
                {
                    for (;;)
                    {
                        achievement_class_id id = achievement_class_id(client->json.getnameid());
                        if (id == EOO)
                        {
                            break;
                        }
                        id -= '0';   // convert to number

                        if (client->json.enterarray())
                        {
                            Achievement achievement;
                            achievement.storage = client->json.getint();
                            achievement.transfer = client->json.getint();
                            const char *exp_ts = client->json.getvalue();
                            char *pEnd = NULL;
                            achievement.expire = int(strtol(exp_ts, &pEnd, 10));
                            if (*pEnd == 'm')
                            {
                                achievement.expire *= 30;
                            }
                            else if (*pEnd == 'y')
                            {
                                achievement.expire *= 365;
                            }

                            details->achievements[id] = achievement;

                            while(client->json.storeobject());
                            client->json.leavearray();
                        }
                    }

                    client->json.leaveobject();
                }
                else
                {
                    LOG_err << "Failed to parse Achievements of MEGA achievements";
                    client->json.storeobject();
                    client->app->getmegaachievements_result(details, API_EINTERNAL);
                    return false;
                }
                break;

            case 'a':
                if (client->json.enterarray())
                {
                    while (client->json.enterobject())
                    {
                        Award award;
                        award.achievement_class = 0;
                        award.award_id = 0;
                        award.ts = 0;
                        award.expire = 0;

                        bool finished = false;
                        while (!finished)
                        {
                            switch (client->json.getnameid())
                            {
                            case 'a':
                                award.achievement_class = achievement_class_id(client->json.getint());
                                break;
                            case 'r':
                                award.award_id = int(client->json.getint());
                                break;
                            case MAKENAMEID2('t', 's'):
                                award.ts = client->json.getint();
                                break;
                            case 'e':
                                award.expire = client->json.getint();
                                break;
                            case 'm':
                                if (client->json.enterarray())
                                {
                                    string email;
                                    while(client->json.storeobject(&email))
                                    {
                                        award.emails_invited.push_back(email);
                                    }

                                    client->json.leavearray();
                                }
                                break;
                            case EOO:
                                finished = true;
                                break;
                            default:
                                client->json.storeobject();
                                break;
                            }
                        }

                        details->awards.push_back(award);

                        client->json.leaveobject();
                    }

                    client->json.leavearray();
                }
                else
                {
                    LOG_err << "Failed to parse Awards of MEGA achievements";
                    client->json.storeobject();
                    client->app->getmegaachievements_result(details, API_EINTERNAL);
                    return false;
                }
                break;

            case 'r':
                if (client->json.enterobject())
                {
                    for (;;)
                    {
                        nameid id = client->json.getnameid();
                        if (id == EOO)
                        {
                            break;
                        }

                        Reward reward;
                        reward.award_id = int(id - '0');   // convert to number

                        client->json.enterarray();

                        reward.storage = client->json.getint();
                        reward.transfer = client->json.getint();
                        const char *exp_ts = client->json.getvalue();
                        char *pEnd = NULL;
                        reward.expire = int(strtol(exp_ts, &pEnd, 10));
                        if (*pEnd == 'm')
                        {
                            reward.expire *= 30;
                        }
                        else if (*pEnd == 'y')
                        {
                            reward.expire *= 365;
                        }

                        while(client->json.storeobject());
                        client->json.leavearray();

                        details->rewards.push_back(reward);
                    }

                    client->json.leaveobject();
                }
                else
                {
                    LOG_err << "Failed to parse Rewards of MEGA achievements";
                    client->json.storeobject();
                    client->app->getmegaachievements_result(details, API_EINTERNAL);
                    return false;
                }
                break;

            case EOO:
                client->app->getmegaachievements_result(details, API_OK);
                return true;

            default:
                if (!client->json.storeobject())
                {
                    LOG_err << "Failed to parse MEGA achievements";
                    client->app->getmegaachievements_result(details, API_EINTERNAL);
                    return false;
                }
                break;
        }
    }
}

CommandGetWelcomePDF::CommandGetWelcomePDF(MegaClient *client)
{
    cmd("wpdf");

    tag = client->reqtag;
}

bool CommandGetWelcomePDF::procresult(Result r)
{
    if (r.wasErrorOrOK())
    {
        client->app->getwelcomepdf_result(UNDEF, NULL, r.errorOrOK());
        return true;
    }

    handle ph = UNDEF;
    byte keybuf[FILENODEKEYLENGTH];
    int len_key = 0;
    string key;

    for (;;)
    {
        switch (client->json.getnameid())
        {
            case MAKENAMEID2('p', 'h'):
                ph = client->json.gethandle(MegaClient::NODEHANDLE);
                break;

            case 'k':
                len_key = client->json.storebinary(keybuf, sizeof keybuf);
                break;

            case EOO:
                if (ISUNDEF(ph) || len_key != FILENODEKEYLENGTH)
                {
                    client->app->getwelcomepdf_result(UNDEF, NULL, API_EINTERNAL);
                    return false;
                }
                key.assign((const char *) keybuf, len_key);
                client->app->getwelcomepdf_result(ph, &key, API_OK);
                return true;

            default:
                if (!client->json.storeobject())
                {
                    LOG_err << "Failed to parse welcome PDF response";
                    client->app->getwelcomepdf_result(UNDEF, NULL, API_EINTERNAL);
                    return false;
                }
                break;
        }
    }
}


CommandMediaCodecs::CommandMediaCodecs(MegaClient* c, Callback cb)
{
    cmd("mc");

    client = c;
    callback = cb;
}

bool CommandMediaCodecs::procresult(Result r)
{
    if (r.wasErrorOrOK())
    {
        LOG_err << "mc result: " << error(r.errorOrOK());
        return true;
    }

    if (!client->json.isnumeric())
    {
        // It's wrongly formatted, consume this one so the next command can be processed.
        LOG_err << "mc response badly formatted";
        return false;
    }

    int version = static_cast<int>(client->json.getint());
    callback(client, version);
    return true;
}

CommandContactLinkCreate::CommandContactLinkCreate(MegaClient *client, bool renew)
{
    if (renew)
    {
        cmd("clr");
    }
    else
    {
        cmd("clc");
    }

    tag = client->reqtag;
}

bool CommandContactLinkCreate::procresult(Result r)
{
    if (r.wasErrorOrOK())
    {
        client->app->contactlinkcreate_result(r.errorOrOK(), UNDEF);
    }
    else
    {
        handle h = client->json.gethandle(MegaClient::CONTACTLINKHANDLE);
        client->app->contactlinkcreate_result(API_OK, h);
    }
    return true;
}

CommandContactLinkQuery::CommandContactLinkQuery(MegaClient *client, handle h)
{
    cmd("clg");
    arg("cl", (byte*)&h, MegaClient::CONTACTLINKHANDLE);

    arg("b", 1);    // return firstname/lastname in B64

    tag = client->reqtag;
}

bool CommandContactLinkQuery::procresult(Result r)
{
    handle h = UNDEF;
    string email;
    string firstname;
    string lastname;
    string avatar;

    if (r.wasErrorOrOK())
    {
        client->app->contactlinkquery_result(r.errorOrOK(), h, &email, &firstname, &lastname, &avatar);
        return true;
    }

    for (;;)
    {
        switch (client->json.getnameid())
        {
            case 'h':
                h = client->json.gethandle(MegaClient::USERHANDLE);
                break;
            case 'e':
                client->json.storeobject(&email);
                break;
            case MAKENAMEID2('f', 'n'):
                client->json.storeobject(&firstname);
                break;
            case MAKENAMEID2('l', 'n'):
                client->json.storeobject(&lastname);
                break;
            case MAKENAMEID2('+', 'a'):
                client->json.storeobject(&avatar);
                break;
            case EOO:
                client->app->contactlinkquery_result(API_OK, h, &email, &firstname, &lastname, &avatar);
                return true;
            default:
                if (!client->json.storeobject())
                {
                    LOG_err << "Failed to parse query contact link response";
                    client->app->contactlinkquery_result(API_EINTERNAL, h, &email, &firstname, &lastname, &avatar);
                    return false;
                }
                break;
        }
    }
}

CommandContactLinkDelete::CommandContactLinkDelete(MegaClient *client, handle h)
{
    cmd("cld");
    if (!ISUNDEF(h))
    {
        arg("cl", (byte*)&h, MegaClient::CONTACTLINKHANDLE);
    }
    tag = client->reqtag;
}

bool CommandContactLinkDelete::procresult(Result r)
{
    client->app->contactlinkdelete_result(r.errorOrOK());
    return r.wasErrorOrOK();
}

CommandKeepMeAlive::CommandKeepMeAlive(MegaClient *client, int type, bool enable)
{
    if (enable)
    {
        cmd("kma");
    }
    else
    {
        cmd("kmac");
    }
    arg("t", type);

    tag = client->reqtag;
}

bool CommandKeepMeAlive::procresult(Result r)
{
    client->app->keepmealive_result(r.errorOrOK());
    return r.wasErrorOrOK();
}

CommandMultiFactorAuthSetup::CommandMultiFactorAuthSetup(MegaClient *client, const char *pin)
{
    cmd("mfas");
    if (pin)
    {
        arg("mfa", pin);
    }
    tag = client->reqtag;
}

bool CommandMultiFactorAuthSetup::procresult(Result r)
{
    if (r.wasErrorOrOK())
    {
        client->app->multifactorauthsetup_result(NULL, r.errorOrOK());
        return true;
    }

    string code;
    if (!client->json.storeobject(&code))
    {
        client->app->multifactorauthsetup_result(NULL, API_EINTERNAL);
        return false;
    }
    client->app->multifactorauthsetup_result(&code, API_OK);
    return true;
}

CommandMultiFactorAuthCheck::CommandMultiFactorAuthCheck(MegaClient *client, const char *email)
{
    cmd("mfag");
    arg("e", email);

    tag = client->reqtag;
}

bool CommandMultiFactorAuthCheck::procresult(Result r)
{
    if (r.wasErrorOrOK())
    {
        client->app->multifactorauthcheck_result(r.errorOrOK());
        return true;
    }

    if (client->json.isnumeric())
    {
        client->app->multifactorauthcheck_result(static_cast<int>(client->json.getint()));
        return true;
    }
    else
    {
        client->app->multifactorauthcheck_result(API_EINTERNAL);
        return false;
    }
}

CommandMultiFactorAuthDisable::CommandMultiFactorAuthDisable(MegaClient *client, const char *pin)
{
    cmd("mfad");
    arg("mfa", pin);

    tag = client->reqtag;
}

bool CommandMultiFactorAuthDisable::procresult(Result r)
{
    client->app->multifactorauthdisable_result(r.errorOrOK());
    return r.wasErrorOrOK();
}

CommandGetPSA::CommandGetPSA(bool urlSupport, MegaClient *client)
{
    cmd("gpsa");

    if (urlSupport)
    {
        arg("w", 1);
    }

    tag = client->reqtag;
}

bool CommandGetPSA::procresult(Result r)
{
    if (r.wasErrorOrOK())
    {
        client->app->getpsa_result(r.errorOrOK(), 0, NULL, NULL, NULL, NULL, NULL, NULL);
        return true;
    }

    int id = 0;
    string temp;
    string title, text, imagename, imagepath;
    string buttonlink, buttontext, url;

    for (;;)
    {
        switch (client->json.getnameid())
        {
            case MAKENAMEID2('i', 'd'):
                id = int(client->json.getint());
                break;
            case 't':
                client->json.storeobject(&temp);
                Base64::atob(temp, title);
                break;
            case 'd':
                client->json.storeobject(&temp);
                Base64::atob(temp, text);
                break;
            case MAKENAMEID3('i', 'm', 'g'):
                client->json.storeobject(&imagename);
                break;
            case 'l':
                client->json.storeobject(&buttonlink);
                break;
            case MAKENAMEID3('u', 'r', 'l'):
                client->json.storeobject(&url);
                break;
            case 'b':
                client->json.storeobject(&temp);
                Base64::atob(temp, buttontext);
                break;
            case MAKENAMEID3('d', 's', 'p'):
                client->json.storeobject(&imagepath);
                break;
            case EOO:
                imagepath.append(imagename);
                imagepath.append(".png");
                client->app->getpsa_result(API_OK, id, &title, &text, &imagepath, &buttontext, &buttonlink, &url);
                return true;
            default:
                if (!client->json.storeobject())
                {
                    LOG_err << "Failed to parse get PSA response";
                    client->app->getpsa_result(API_EINTERNAL, 0, NULL, NULL, NULL, NULL, NULL, NULL);
                    return false;
                }
                break;
        }
    }
}

CommandFetchTimeZone::CommandFetchTimeZone(MegaClient *client, const char *timezone, const char* timeoffset)
{
    cmd("ftz");
    arg("utz", timezone);
    arg("uo", timeoffset);

    tag = client->reqtag;
}

bool CommandFetchTimeZone::procresult(Result r)
{
    if (r.wasErrorOrOK())
    {
        client->app->fetchtimezone_result(r.errorOrOK(), NULL, NULL, -1);
        return true;
    }

    string currenttz;
    int currentto;
    vector<string> timezones;
    vector<int> timeoffsets;
    string defaulttz;
    int defaulttzindex = -1;

    for (;;)
    {
        switch (client->json.getnameid())
        {
            case MAKENAMEID7('c', 'h', 'o', 'i', 'c', 'e', 's'):
                if (client->json.enterobject())
                {
                    while (client->json.storeobject(&currenttz))
                    {
                        currentto = int(client->json.getint());
                        timezones.push_back(currenttz);
                        timeoffsets.push_back(currentto);
                    }
                    client->json.leaveobject();
                }
                else if (!client->json.storeobject())
                {
                    LOG_err << "Failed to parse fetch time zone response";
                    client->app->fetchtimezone_result(API_EINTERNAL, NULL, NULL, -1);
                    return false;
                }
                break;

            case MAKENAMEID7('d', 'e', 'f', 'a', 'u', 'l', 't'):
                if (client->json.isnumeric())
                {
                    client->json.getint();
                }
                else
                {
                    client->json.storeobject(&defaulttz);
                }
                break;

            case EOO:
                if (!defaulttz.empty())    // default received as string
                {
                    for (int i = 0; i < (int)timezones.size(); i++)
                    {
                        if (timezones[i] == defaulttz)
                        {
                            defaulttzindex = i;
                            break;
                        }
                    }
                }
                client->app->fetchtimezone_result(API_OK, &timezones, &timeoffsets, defaulttzindex);
                return true;

            default:
                if (!client->json.storeobject())
                {
                    LOG_err << "Failed to parse fetch time zone response";
                    client->app->fetchtimezone_result(API_EINTERNAL, NULL, NULL, -1);
                    return false;
                }
                break;
        }
    }
}

CommandSetLastAcknowledged::CommandSetLastAcknowledged(MegaClient* client)
{
    cmd("sla");
    notself(client);
    tag = client->reqtag;
}

bool CommandSetLastAcknowledged::procresult(Result r)
{
    client->app->acknowledgeuseralerts_result(r.errorOrOK());
    return r.wasErrorOrOK();
}

CommandSMSVerificationSend::CommandSMSVerificationSend(MegaClient* client, const string& phoneNumber, bool reVerifyingWhitelisted)
{
    cmd("smss");
    batchSeparately = true;  // don't let any other commands that might get batched with it cause the whole batch to fail

    assert(isPhoneNumber(phoneNumber));
    arg("n", phoneNumber.c_str());

    if (reVerifyingWhitelisted)
    {
        arg("to", 1);   // test override
    }

    tag = client->reqtag;
}

bool CommandSMSVerificationSend::isPhoneNumber(const string& s)
{
    for (auto i = s.size(); i--; )
    {
        if (!(isdigit(s[i]) || (i == 0 && s[i] == '+')))
        {
            return false;
        }
    }
    return s.size() > 6;
}

bool CommandSMSVerificationSend::procresult(Result r)
{
    client->app->smsverificationsend_result(r.errorOrOK());
    return r.wasErrorOrOK();
}

CommandSMSVerificationCheck::CommandSMSVerificationCheck(MegaClient* client, const string& verificationcode)
{
    cmd("smsv");
    batchSeparately = true;  // don't let any other commands that might get batched with it cause the whole batch to fail

    if (isVerificationCode(verificationcode))
    {
        arg("c", verificationcode.c_str());
    }

    tag = client->reqtag;
}

bool CommandSMSVerificationCheck::isVerificationCode(const string& s)
{
    for (const char c : s)
    {
        if (!isdigit(c))
        {
            return false;
        }
    }
    return s.size() == 6;
}

bool CommandSMSVerificationCheck::procresult(Result r)
{
    if (r.wasErrorOrOK())
    {
        client->app->smsverificationcheck_result(r.errorOrOK(), nullptr);
        return true;
    }

    string phoneNumber;
    if (!client->json.storeobject(&phoneNumber))
    {
        client->app->smsverificationcheck_result(API_EINTERNAL, nullptr);
        return false;
    }

    assert(CommandSMSVerificationSend::isPhoneNumber(phoneNumber));
    client->mSmsVerifiedPhone = phoneNumber;
    client->app->smsverificationcheck_result(API_OK, &phoneNumber);
    return true;
}

CommandGetRegisteredContacts::CommandGetRegisteredContacts(MegaClient* client, const map<const char*, const char*>& contacts)
{
    cmd("usabd");

    arg("v", 1);

    beginobject("e");
    for (const auto& pair : contacts)
    {
        arg(Base64::btoa(pair.first).c_str(), // name is text-input from user, need conversion too
            (byte *)pair.second, static_cast<int>(strlen(pair.second)));
    }
    endobject();

    tag = client->reqtag;
}

bool CommandGetRegisteredContacts::procresult(Result r)
{
    if (r.wasErrorOrOK())
    {
        client->app->getregisteredcontacts_result(r.errorOrOK(), nullptr);
        return true;
    }

    vector<tuple<string, string, string>> registeredContacts;

    string entryUserDetail;
    string id;
    string userDetail;

    bool success = true;
    while (client->json.enterobject())
    {
        bool exit = false;
        while (!exit)
        {
            switch (client->json.getnameid())
            {
                case MAKENAMEID3('e', 'u', 'd'):
                {
                    client->json.storeobject(&entryUserDetail);
                    break;
                }
                case MAKENAMEID2('i', 'd'):
                {
                    client->json.storeobject(&id);
                    break;
                }
                case MAKENAMEID2('u', 'd'):
                {
                    client->json.storeobject(&userDetail);
                    break;
                }
                case EOO:
                {
                    if (entryUserDetail.empty() || id.empty() || userDetail.empty())
                    {
                        LOG_err << "Missing or empty field when parsing 'get registered contacts' response";
                        success = false;
                    }
                    else
                    {
                        registeredContacts.emplace_back(
                                    make_tuple(Base64::atob(entryUserDetail), move(id),
                                               Base64::atob(userDetail)));
                    }
                    exit = true;
                    break;
                }
                default:
                {
                    if (!client->json.storeobject())
                    {
                        LOG_err << "Failed to parse 'get registered contacts' response";
                        client->app->getregisteredcontacts_result(API_EINTERNAL, nullptr);
                        return false;
                    }
                }
            }
        }
        client->json.leaveobject();
    }
    if (success)
    {
        client->app->getregisteredcontacts_result(API_OK, &registeredContacts);
        return true;
    }
    else
    {
        client->app->getregisteredcontacts_result(API_EINTERNAL, nullptr);
        return false;
    }
}

CommandGetCountryCallingCodes::CommandGetCountryCallingCodes(MegaClient* client)
{
    cmd("smslc");

    batchSeparately = true;
    tag = client->reqtag;
}

bool CommandGetCountryCallingCodes::procresult(Result r)
{
    if (r.wasErrorOrOK())
    {
        client->app->getcountrycallingcodes_result(r.errorOrOK(), nullptr);
        return true;
    }

    map<string, vector<string>> countryCallingCodes;

    string countryCode;
    vector<string> callingCodes;

    bool success = true;
    while (client->json.enterobject())
    {
        bool exit = false;
        while (!exit)
        {
            switch (client->json.getnameid())
            {
                case MAKENAMEID2('c', 'c'):
                {
                    client->json.storeobject(&countryCode);
                    break;
                }
                case MAKENAMEID1('l'):
                {
                    if (client->json.enterarray())
                    {
                        std::string code;
                        while (client->json.storeobject(&code))
                        {
                            callingCodes.emplace_back(move(code));
                        }
                        client->json.leavearray();
                    }
                    break;
                }
                case EOO:
                {
                    if (countryCode.empty() || callingCodes.empty())
                    {
                        LOG_err << "Missing or empty fields when parsing 'get country calling codes' response";
                        success = false;
                    }
                    else
                    {
                        countryCallingCodes.emplace(make_pair(move(countryCode), move(callingCodes)));
                    }
                    exit = true;
                    break;
                }
                default:
                {
                    if (!client->json.storeobject())
                    {
                        LOG_err << "Failed to parse 'get country calling codes' response";
                        client->app->getcountrycallingcodes_result(API_EINTERNAL, nullptr);
                        return false;
                    }
                }
            }
        }
        client->json.leaveobject();
    }
    if (success)
    {
        client->app->getcountrycallingcodes_result(API_OK, &countryCallingCodes);
        return true;
    }
    else
    {
        client->app->getcountrycallingcodes_result(API_EINTERNAL, nullptr);
        return false;
    }
}

CommandFolderLinkInfo::CommandFolderLinkInfo(MegaClient* client, handle publichandle)
{
    ph = publichandle;

    cmd("pli");
    arg("ph", (byte*)&publichandle, MegaClient::NODEHANDLE);

    tag = client->reqtag;
}

bool CommandFolderLinkInfo::procresult(Result r)
{
    if (r.wasErrorOrOK())
    {
        client->app->folderlinkinfo_result(r.errorOrOK(), UNDEF, UNDEF, NULL, NULL, 0, 0, 0, 0, 0);
        return true;
    }
    string attr;
    string key;
    handle owner = UNDEF;
    handle ph = 0;
    m_off_t currentSize = 0;
    m_off_t versionsSize  = 0;
    int numFolders = 0;
    int numFiles = 0;
    int numVersions = 0;

    for (;;)
    {
        switch (client->json.getnameid())
        {
        case MAKENAMEID5('a','t','t','r','s'):
            client->json.storeobject(&attr);
            break;

        case MAKENAMEID2('p','h'):
            ph = client->json.gethandle(MegaClient::NODEHANDLE);
            break;

        case 'u':
            owner = client->json.gethandle(MegaClient::USERHANDLE);
            break;

        case 's':
            if (client->json.enterarray())
            {
                currentSize = client->json.getint();
                numFiles = int(client->json.getint());
                numFolders = int(client->json.getint());
                versionsSize  = client->json.getint();
                numVersions = int(client->json.getint());
                client->json.leavearray();
            }
            break;

        case 'k':
            client->json.storeobject(&key);
            break;

        case EOO:
            if (attr.empty())
            {
                LOG_err << "The folder link information doesn't contain the attr string";
                client->app->folderlinkinfo_result(API_EINCOMPLETE, UNDEF, UNDEF, NULL, NULL, 0, 0, 0, 0, 0);
                return false;
            }
            if (key.size() <= 9 || key.find(":") == string::npos)
            {
                LOG_err << "The folder link information doesn't contain a valid decryption key";
                client->app->folderlinkinfo_result(API_EKEY, UNDEF, UNDEF, NULL, NULL, 0, 0, 0, 0, 0);
                return false;
            }
            if (ph != this->ph)
            {
                LOG_err << "Folder link information: public handle doesn't match";
                client->app->folderlinkinfo_result(API_EINTERNAL, UNDEF, UNDEF, NULL, NULL, 0, 0, 0, 0, 0);
                return false;
            }

            client->app->folderlinkinfo_result(API_OK, owner, ph, &attr, &key, currentSize, numFiles, numFolders, versionsSize, numVersions);
            return true;

        default:
            if (!client->json.storeobject())
            {
                LOG_err << "Failed to parse folder link information response";
                client->app->folderlinkinfo_result(API_EINTERNAL, UNDEF, UNDEF, NULL, NULL, 0, 0, 0, 0, 0);
                return false;
            }
            break;
        }
    }
}

// to register a new backup
CommandBackupPut::CommandBackupPut(MegaClient *client, BackupType type, handle nodeHandle, const string& localFolder, const std::string &deviceId, int state, int subState, const string& extraData)
{
    assert(type != BackupType::INVALID);

    cmd("sp");

    arg("t", type);
    arg("h", (byte*)&nodeHandle, MegaClient::NODEHANDLE);
    arg("l", localFolder.c_str());
    arg("d", deviceId.c_str());
    arg("s", state);
    arg("ss", subState);

    if (!extraData.empty())
        arg("e", extraData.c_str());

    tag = client->reqtag;
    mUpdate = false;
}

// to update an already registered backup
CommandBackupPut::CommandBackupPut(MegaClient* client, handle backupId, BackupType type, handle nodeHandle, const char* localFolder, const char *deviceId, int state, int subState, const char* extraData)
{
    cmd("sp");

    arg("id", (byte*)&backupId, MegaClient::USERHANDLE);

    if (type != BackupType::INVALID)
    {
        arg("t", type);
    }

    if (nodeHandle != UNDEF)
    {
        arg("h", (byte*)&nodeHandle, MegaClient::NODEHANDLE);
    }

    if (localFolder)
    {
        arg("l", localFolder);
    }

    if (deviceId)
    {
        arg("d", deviceId);
    }

    if (state >= 0)
    {
        arg("s", state);
    }

    if (subState >= 0)
    {
        arg("ss", subState);
    }

    if (extraData)
    {
        arg("e", extraData);
    }

    tag = client->reqtag;
    mUpdate = true;
}

bool CommandBackupPut::procresult(Result r)
{
    assert(r.wasStrictlyError() || r.hasJsonItem());
    handle backupId = UNDEF;
    Error e = API_OK;

    if (r.hasJsonItem())
    {
        backupId = client->json.gethandle(MegaClient::USERHANDLE);
        e = API_OK;
    }
    else
    {
        e = r.errorOrOK();
    }

    LOG_debug << "backup put result: " << error(e) << " " << backupId;

    if (mUpdate)
    {
        client->app->backupupdate_result(e, backupId);
    }
    else
    {
        client->app->backupput_result(e, backupId);
    }
    return r.wasStrictlyError() || r.hasJsonItem();
}

CommandBackupPutHeartBeat::CommandBackupPutHeartBeat(MegaClient* client, handle backupId, uint8_t status, uint8_t progress, uint32_t uploads, uint32_t downloads, m_time_t ts, handle lastNode)
{
    cmd("sphb");

    arg("id", (byte*)&backupId, MegaClient::USERHANDLE);
    arg("s", status);
    arg("p", progress);
    arg("qu", uploads);
    arg("qd", downloads);
    arg("lts", ts);
    arg("lh", (byte*)&lastNode, MegaClient::NODEHANDLE);

    tag = client->reqtag;
}

bool CommandBackupPutHeartBeat::procresult(Result r)
{
    client->app->backupputheartbeat_result(r.errorOrOK());
    return r.wasErrorOrOK();
}

CommandBackupRemove::CommandBackupRemove(MegaClient *client, handle backupId)
    : id(backupId)
{
    cmd("sr");
    arg("id", (byte*)&backupId, MegaClient::USERHANDLE);

    tag = client->reqtag;
}

bool CommandBackupRemove::procresult(Result r)
{
    client->app->backupremove_result(r.errorOrOK(), id);
    return r.wasErrorOrOK();
}

CommandGetBanners::CommandGetBanners(MegaClient* client)
{
    cmd("gban");

    tag = client->reqtag;
}

bool CommandGetBanners::procresult(Result r)
{
    if (r.wasErrorOrOK())
    {
        client->app->getbanners_result(r.errorOrOK());
        return true; // because parsing didn't fail
    }

    /*
        {
            "id": 2, ///The banner id
            "t": "R2V0IFZlcmlmaWVk", ///Banner title
            "d": "TWFrZSBpdCBlYXNpZXIgZm9yIHlvdXIgY29udGFjdHMgdG8gZmluZCB5b3Ugb24gTUVHQS4", ///Banner description.
            "img": "Verified_image.png", ///Image name.
            "l": "", ///URL
            "bimg": "Verified_BG.png", ///background image name.
            "dsp": "https://domain/path" ///Where to get the image.
        }, {"id":3, ...}, ... ]
    */

    vector< tuple<int, string, string, string, string, string, string> > banners;

    // loop array elements
    while (client->json.enterobject())
    {
        int id = 0;
        string title, description, img, url, bimg, dsp;
        bool exit = false;

        // loop and read object members
        while (!exit)
        {
            switch (client->json.getnameid())
            {
            case MAKENAMEID2('i', 'd'):
                id = client->json.getint32();
                break;

            case MAKENAMEID1('t'):
                client->json.storeobject(&title);
                break;

            case MAKENAMEID1('d'):
                client->json.storeobject(&description);
                break;

            case MAKENAMEID3('i', 'm', 'g'):
                client->json.storeobject(&img);
                break;

            case MAKENAMEID1('l'):
                client->json.storeobject(&url);
                break;

            case MAKENAMEID4('b', 'i', 'm', 'g'):
                client->json.storeobject(&bimg);
                break;

            case MAKENAMEID3('d', 's', 'p'):
                client->json.storeobject(&dsp);
                break;

            case EOO:
                if (!id || title.empty() || description.empty())
                {
                    LOG_err << "Missing id, title or description in response to gban";
                    client->app->getbanners_result(API_EINTERNAL);
                    return false;
                }
                exit = true;
                break;

            default:
                if (!client->json.storeobject()) // skip unknown member
                {
                    LOG_err << "Failed to parse banners response";
                    client->app->getbanners_result(API_EINTERNAL);
                    return false;
                }
                break;
            }
        }

        banners.emplace_back(make_tuple(id, move(title), move(description), move(img), move(url), move(bimg), move(dsp)));

        client->json.leaveobject();
    }

    client->app->getbanners_result(move(banners));

    return true;
}

CommandDismissBanner::CommandDismissBanner(MegaClient* client, int id, m_time_t timestamp)
{
    cmd("dban");
    arg("id", id); // id of the Smart Banner
    arg("ts", timestamp);

    tag = client->reqtag;
}

bool CommandDismissBanner::procresult(Result r)
{
    client->app->dismissbanner_result(r.errorOrOK());
    return r.wasErrorOrOK();
}

<<<<<<< HEAD
bool CommandStartChatCall::procresult(Command::Result r)
{
    if (r.wasErrorOrOK())
    {
        mCompletion(r.errorOrOK(), "", UNDEF);
        return true;
    }

    handle callid = UNDEF;
    string sfuUrl;

    for (;;)
    {
        switch (client->json.getnameid())
        {
            case MAKENAMEID6('c', 'a', 'l', 'l', 'I', 'd'):
                callid = client->json.gethandle(MegaClient::CHATHANDLE);
                break;

            case MAKENAMEID3('s', 'f', 'u'):
                client->json.storeobject(&sfuUrl);
                break;

            case EOO:
                mCompletion(API_OK, sfuUrl, callid);
                return true;
                break;

            default:
                if (!client->json.storeobject())
                {
                    mCompletion(API_EINTERNAL, "", UNDEF);
                    return false;
                }
        }
    }
}

CommandStartChatCall::CommandStartChatCall(MegaClient *client, handle chatid, CommandStartChatCallCompletion completion)
    : mCompletion(completion)
{
    cmd("chatStartCall");
    arg("chatId", (byte*)&chatid, MegaClient::CHATHANDLE);
=======
bool CommandFetchGoogleAds::procresult(Command::Result r)
{
    string_map result;
    if (r.wasStrictlyError())
    {
        mCompletion(r.errorOrOK(), result);
        return true;
    }

    bool error = false;

    while (client->json.enterobject() && !error)
    {
        std::string id;
        std::string iu;
        bool exit = false;
        while (!exit)
        {
            switch (client->json.getnameid())
            {
                case MAKENAMEID2('i', 'd'):
                    client->json.storeobject(&id);
                    break;

                case MAKENAMEID2('i', 'u'):
                    client->json.storeobject(&iu);
                    break;

                case EOO:
                    exit = true;
                    if (!id.empty() && !iu.empty())
                    {
                        result[id] = iu;
                    }
                    else
                    {
                        error = true;
                        result.clear();
                    }
                    break;

                default:
                    if (!client->json.storeobject())
                    {
                        result.clear();
                        mCompletion(API_EINTERNAL, result);
                        return false;
                    }
                    break;
            }
        }

        client->json.leaveobject();
    }

    mCompletion((error ? API_EINTERNAL : API_OK), result);

    return !error;
}

CommandFetchGoogleAds::CommandFetchGoogleAds(MegaClient* client, int adFlags, const std::vector<std::string> &adUnits, handle publicHandle, CommandFetchGoogleAdsCompletion completion)
    : mCompletion(completion)
{
    cmd("adf");
    arg("ad", adFlags);
    arg("af", 2); // IU (mobile apps)

    if (!ISUNDEF(publicHandle))
    {
        arg("p", publicHandle);
    }

    beginarray("au");
    for (const std::string& adUnit : adUnits)
    {
        element(adUnit.c_str());
    }
    endarray();
>>>>>>> a3b00fea

    tag = client->reqtag;
}

<<<<<<< HEAD
bool CommandJoinChatCall::procresult(Command::Result r)
{
    if (r.wasErrorOrOK())
    {
        mCompletion(r.errorOrOK(), "");
        return true;
    }

    string sfuUrl;

    for (;;)
    {
        switch (client->json.getnameid())
        {
            case MAKENAMEID3('u', 'r', 'l'):
                client->json.storeobject(&sfuUrl);
                break;

            case EOO:
                mCompletion(API_OK, sfuUrl);
                return true;
                break;

            default:
                if (!client->json.storeobject())
                {
                    mCompletion(API_EINTERNAL, "");
                    return false;
                }
        }
    }
}

CommandJoinChatCall::CommandJoinChatCall(MegaClient *client, handle chatid, handle callid, CommandJoinChatCallCompletion completion)
    : mCompletion(completion)
{
    cmd("chatJoinCall");
    arg("chatId", (byte*)&chatid, MegaClient::CHATHANDLE);
    arg("callId", (byte*)&callid, MegaClient::CHATHANDLE);
=======
bool CommandQueryGoogleAds::procresult(Command::Result r)
{
    if (r.wasErrorOrOK())
    {
        mCompletion(r.errorOrOK(), 0);
        return true;
    }

    if (!client->json.isnumeric())
    {
        // It's wrongly formatted, consume this one so the next command can be processed.
        LOG_err << "Command response badly formatted";
        mCompletion(API_EINTERNAL, 0);
        return false;
    }

    int value = client->json.getint();
    mCompletion(API_OK, value);
    return true;
}

CommandQueryGoogleAds::CommandQueryGoogleAds(MegaClient* client, int adFlags, handle publicHandle, CommandQueryGoogleAdsCompletion completion)
    : mCompletion(completion)
{
    cmd("ads");
    arg("ad", adFlags);
    if (!ISUNDEF(publicHandle))
    {
        arg("ph", publicHandle);
    }
>>>>>>> a3b00fea

    tag = client->reqtag;
}

} // namespace<|MERGE_RESOLUTION|>--- conflicted
+++ resolved
@@ -8380,51 +8380,6 @@
     return r.wasErrorOrOK();
 }
 
-<<<<<<< HEAD
-bool CommandStartChatCall::procresult(Command::Result r)
-{
-    if (r.wasErrorOrOK())
-    {
-        mCompletion(r.errorOrOK(), "", UNDEF);
-        return true;
-    }
-
-    handle callid = UNDEF;
-    string sfuUrl;
-
-    for (;;)
-    {
-        switch (client->json.getnameid())
-        {
-            case MAKENAMEID6('c', 'a', 'l', 'l', 'I', 'd'):
-                callid = client->json.gethandle(MegaClient::CHATHANDLE);
-                break;
-
-            case MAKENAMEID3('s', 'f', 'u'):
-                client->json.storeobject(&sfuUrl);
-                break;
-
-            case EOO:
-                mCompletion(API_OK, sfuUrl, callid);
-                return true;
-                break;
-
-            default:
-                if (!client->json.storeobject())
-                {
-                    mCompletion(API_EINTERNAL, "", UNDEF);
-                    return false;
-                }
-        }
-    }
-}
-
-CommandStartChatCall::CommandStartChatCall(MegaClient *client, handle chatid, CommandStartChatCallCompletion completion)
-    : mCompletion(completion)
-{
-    cmd("chatStartCall");
-    arg("chatId", (byte*)&chatid, MegaClient::CHATHANDLE);
-=======
 bool CommandFetchGoogleAds::procresult(Command::Result r)
 {
     string_map result;
@@ -8503,52 +8458,10 @@
         element(adUnit.c_str());
     }
     endarray();
->>>>>>> a3b00fea
-
-    tag = client->reqtag;
-}
-
-<<<<<<< HEAD
-bool CommandJoinChatCall::procresult(Command::Result r)
-{
-    if (r.wasErrorOrOK())
-    {
-        mCompletion(r.errorOrOK(), "");
-        return true;
-    }
-
-    string sfuUrl;
-
-    for (;;)
-    {
-        switch (client->json.getnameid())
-        {
-            case MAKENAMEID3('u', 'r', 'l'):
-                client->json.storeobject(&sfuUrl);
-                break;
-
-            case EOO:
-                mCompletion(API_OK, sfuUrl);
-                return true;
-                break;
-
-            default:
-                if (!client->json.storeobject())
-                {
-                    mCompletion(API_EINTERNAL, "");
-                    return false;
-                }
-        }
-    }
-}
-
-CommandJoinChatCall::CommandJoinChatCall(MegaClient *client, handle chatid, handle callid, CommandJoinChatCallCompletion completion)
-    : mCompletion(completion)
-{
-    cmd("chatJoinCall");
-    arg("chatId", (byte*)&chatid, MegaClient::CHATHANDLE);
-    arg("callId", (byte*)&callid, MegaClient::CHATHANDLE);
-=======
+
+    tag = client->reqtag;
+}
+
 bool CommandQueryGoogleAds::procresult(Command::Result r)
 {
     if (r.wasErrorOrOK())
@@ -8579,9 +8492,100 @@
     {
         arg("ph", publicHandle);
     }
->>>>>>> a3b00fea
-
-    tag = client->reqtag;
-}
+
+    tag = client->reqtag;
+}
+
+#ifdef ENABLE_CHAT
+
+bool CommandStartChatCall::procresult(Command::Result r)
+{
+    if (r.wasErrorOrOK())
+    {
+        mCompletion(r.errorOrOK(), "", UNDEF);
+        return true;
+    }
+
+    handle callid = UNDEF;
+    string sfuUrl;
+
+    for (;;)
+    {
+        switch (client->json.getnameid())
+        {
+            case MAKENAMEID6('c', 'a', 'l', 'l', 'I', 'd'):
+                callid = client->json.gethandle(MegaClient::CHATHANDLE);
+                break;
+
+            case MAKENAMEID3('s', 'f', 'u'):
+                client->json.storeobject(&sfuUrl);
+                break;
+
+            case EOO:
+                mCompletion(API_OK, sfuUrl, callid);
+                return true;
+                break;
+
+            default:
+                if (!client->json.storeobject())
+                {
+                    mCompletion(API_EINTERNAL, "", UNDEF);
+                    return false;
+                }
+        }
+    }
+}
+
+CommandStartChatCall::CommandStartChatCall(MegaClient *client, handle chatid, CommandStartChatCallCompletion completion)
+    : mCompletion(completion)
+{
+    cmd("chatStartCall");
+    arg("chatId", (byte*)&chatid, MegaClient::CHATHANDLE);
+    tag = client->reqtag;
+}
+
+bool CommandJoinChatCall::procresult(Command::Result r)
+{
+    if (r.wasErrorOrOK())
+    {
+        mCompletion(r.errorOrOK(), "");
+        return true;
+    }
+
+    string sfuUrl;
+
+    for (;;)
+    {
+        switch (client->json.getnameid())
+        {
+            case MAKENAMEID3('u', 'r', 'l'):
+                client->json.storeobject(&sfuUrl);
+                break;
+
+            case EOO:
+                mCompletion(API_OK, sfuUrl);
+                return true;
+                break;
+
+            default:
+                if (!client->json.storeobject())
+                {
+                    mCompletion(API_EINTERNAL, "");
+                    return false;
+                }
+        }
+    }
+}
+
+CommandJoinChatCall::CommandJoinChatCall(MegaClient *client, handle chatid, handle callid, CommandJoinChatCallCompletion completion)
+    : mCompletion(completion)
+{
+    cmd("chatJoinCall");
+    arg("chatId", (byte*)&chatid, MegaClient::CHATHANDLE);
+    arg("callId", (byte*)&callid, MegaClient::CHATHANDLE);
+
+    tag = client->reqtag;
+}
+#endif
 
 } // namespace
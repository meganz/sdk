--- conflicted
+++ resolved
@@ -3198,13 +3198,8 @@
             break;
 
         case 'k':
-<<<<<<< HEAD
             k.resize(SymmCipher::KEYLENGTH);
-            client->json.storebinary((byte *)k.data(), k.size());
-=======
-            client->k.resize(SymmCipher::KEYLENGTH);
-            client->json.storebinary((byte *)client->k.data(), int(client->k.size()));
->>>>>>> bc86a58a
+            client->json.storebinary((byte *)k.data(), int(k.size()));
             break;
 
         case MAKENAMEID5('s', 'i', 'n', 'c', 'e'):

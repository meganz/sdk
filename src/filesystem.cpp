/**
 * @file filesystem.cpp
 * @brief Generic host filesystem access interfaces
 *
 * (c) 2013-2014 by Mega Limited, Auckland, New Zealand
 *
 * This file is part of the MEGA SDK - Client Access Engine.
 *
 * Applications using the MEGA API must present a valid application key
 * and comply with the the rules set forth in the Terms of Service.
 *
 * The MEGA SDK is distributed in the hope that it will be useful,
 * but WITHOUT ANY WARRANTY; without even the implied warranty of
 * MERCHANTABILITY or FITNESS FOR A PARTICULAR PURPOSE.
 *
 * @copyright Simplified (2-clause) BSD License.
 *
 * You should have received a copy of the license along with this
 * program.
 */
#include <cctype>

#include "mega/filesystem.h"
#include "mega/node.h"
#include "mega/megaclient.h"
#include "mega/logging.h"
#include "mega/mega_utf8proc.h"
#include "mega/sync.h"
#include "mega/base64.h"

#include "megafs.h"

#include <cassert>

#ifdef TARGET_OS_MAC
#include "mega/osx/osxutils.h"
#endif

namespace mega {

CodeCounter::ScopeStats g_compareUtfTimings("compareUtfTimings");

FSLogging FSLogging::noLogging(eNoLogging);
FSLogging FSLogging::logOnError(eLogOnError);
FSLogging FSLogging::logExceptFileNotFound(eLogExceptFileNotFound);

bool FSLogging::doLog(int os_errorcode, FileAccess& fsaccess)
{
    return setting == eLogOnError ||
          (setting == eLogExceptFileNotFound && !fsaccess.isErrorFileNotFound(os_errorcode));
}

namespace detail {

const int escapeChar = '%';

template<typename CharT>
int decodeEscape(UnicodeCodepointIterator<CharT>& it)
{
    // only call when we already consumed an escapeChar.
    auto tmpit = it;
    auto c1 = tmpit.get();
    auto c2 = tmpit.get();
    if (islchex_high(c1) && islchex_low(c2))
    {
        it = tmpit;
        return hexval(c1) << 4 | hexval(c2);
    }
    else
        return -1;
}

int identity(const int c)
{
    return c;
}

#ifdef _WIN32

template<typename CharT>
UnicodeCodepointIterator<CharT> skipPrefix(const UnicodeCodepointIterator<CharT>& it)
{
    auto i = it;

    // Match leading \\.
    if (!(i.match('\\') && i.match('\\')))
    {
        return it;
    }

    // Match . or ?
    switch (i.peek())
    {
    case '.':
    case '?':
        (void)i.get();
        break;
    default:
        return it;
    }

    // Match \.
    if (!i.match('\\'))
    {
        return it;
    }

    auto j = i;

    // Match drive letter.
    if (j.get() && j.match(':'))
    {
        return i;
    }

    return it;
}

#endif // _WIN32

// the case when the strings are over different character types (just uses match())
template<typename CharT, typename CharU, typename UnaryOperation>
int compareUtf(UnicodeCodepointIterator<CharT> first1, bool unescaping1,
               UnicodeCodepointIterator<CharU> first2, bool unescaping2,
               UnaryOperation transform)
{
    CodeCounter::ScopeTimer rst(g_compareUtfTimings);

#ifdef _WIN32
    first1 = skipPrefix(first1);
    first2 = skipPrefix(first2);
#endif // _WIN32

    while (!(first1.end() || first2.end()))
    {
        int c1 = first1.get();

        if (c1 != escapeChar && first2.match(c1))
        {
            continue;
        }

        int c2 = first2.get();

        if (unescaping1 || unescaping2)
        {
            int c1e = -1;
            int c2e = -1;
            auto first1e = first1;
            auto first2e = first2;

            if (unescaping1 && c1 == escapeChar)
            {
                c1e = decodeEscape(first1e);
            }
            if (unescaping2 && c2 == escapeChar)
            {
                c2e = decodeEscape(first2e);
            }

            // so we have preferred to consume the escape if it's a match (even if there is a match before considering escapes)
            if (c1e != -1 && c2e != -1)
            {
                if (transform(c1e) == transform(c2e))
                {
                    first1 = first1e;
                    first2 = first2e;
                    c1 = c1e;
                    c2 = c2e;
                }
            }
            else if (c1e != -1)
            {
                if (transform(c1e) == transform(c2) ||
                    transform(c1) != transform(c2))
                {
                    // even if it's not a match, still consume the escape if the other is not a match, for sorting purposes
                    first1 = first1e;
                    c1 = c1e;
                }
            }
            else if (c2e != -1)
            {
                if (transform(c2e) == transform(c1) ||
                    transform(c2) != transform(c1))
                {
                    // even if it's not a match, still consume the escape if the other is not a match, for sorting purposes
                    first2 = first2e;
                    c2 = c2e;
                }
            }
        }

        if (c1 != c2)
        {
            c1 = transform(c1);
            c2 = transform(c2);

            if (c1 != c2)
            {
                return c1 - c2;
            }
        }
    }

    if (first1.end() && first2.end())
    {
        return 0;
    }

    if (first1.end())
    {
        return -1;
    }

    return 1;
}

} // detail


int compareUtf(const string& s1, bool unescaping1, const string& s2, bool unescaping2, bool caseInsensitive)
{
    return detail::compareUtf(
                unicodeCodepointIterator(s1), unescaping1,
                unicodeCodepointIterator(s2), unescaping2,
                caseInsensitive ? Utils::toUpper: detail::identity);
}

int compareUtf(const string& s1, bool unescaping1, const LocalPath& s2, bool unescaping2, bool caseInsensitive)
{
    return detail::compareUtf(
        unicodeCodepointIterator(s1), unescaping1,
        unicodeCodepointIterator(s2.localpath), unescaping2,
        caseInsensitive ? Utils::toUpper: detail::identity);
}

int compareUtf(const LocalPath& s1, bool unescaping1, const string& s2, bool unescaping2, bool caseInsensitive)
{
    return detail::compareUtf(
        unicodeCodepointIterator(s1.localpath), unescaping1,
        unicodeCodepointIterator(s2), unescaping2,
        caseInsensitive ? Utils::toUpper: detail::identity);
}

int compareUtf(const LocalPath& s1, bool unescaping1, const LocalPath& s2, bool unescaping2, bool caseInsensitive)
{
    return detail::compareUtf(
        unicodeCodepointIterator(s1.localpath), unescaping1,
        unicodeCodepointIterator(s2.localpath), unescaping2,
        caseInsensitive ? Utils::toUpper: detail::identity);
}

RemotePath::RemotePath(const string& path)
  : mPath(path)
{
}

RemotePath& RemotePath::operator=(const string& rhs)
{
    return mPath = rhs, *this;
}

bool RemotePath::operator==(const RemotePath& rhs) const
{
    return mPath == rhs.mPath;
}

bool RemotePath::operator==(const string& rhs) const
{
    return mPath == rhs;
}

RemotePath::operator const string&() const
{
    return mPath;
}

void RemotePath::appendWithSeparator(const RemotePath& component, bool always)
{
    appendWithSeparator(component.mPath, always);
}

void RemotePath::appendWithSeparator(const string& component, bool always)
{
    // Only add a separator if necessary.
    while (always || !mPath.empty())
    {
        // Does the path already end with a separator?
        if (endsInSeparator())
            break;

        // Does the component begin with a separator?
        if (component.empty() || component.front() == '/')
            break;

        // Add the separator.
        mPath.append(1, '/');
        break;
    }

    // Add the component.
    mPath.append(component);
}

bool RemotePath::beginsWithSeparator() const
{
    return !mPath.empty() && mPath.front() == '/';
}

void RemotePath::clear()
{
    mPath.clear();
}

bool RemotePath::empty() const
{
    return mPath.empty();
}

bool RemotePath::endsInSeparator() const
{
    return !mPath.empty() && mPath.back() == '/';
}

bool RemotePath::findNextSeparator(size_t& index) const
{
    index = std::min(mPath.find('/', index), mPath.size());

    return index < mPath.size();
}

bool RemotePath::hasNextPathComponent(size_t index) const
{
    return index < mPath.size();
}

bool RemotePath::nextPathComponent(size_t& index, RemotePath& component) const
{
    // Skip leading separators.
    while (index < mPath.size() && mPath[index] == '/')
        ++index;

    // Have we hit the end of the string?
    if (index >= mPath.size())
        return component.clear(), false;

    // Start of component.
    auto i = index;

    // Locate next separator.
    findNextSeparator(index);

    // Extract component.
    component.mPath.assign(mPath, i, index - i);

    return true;
}

void RemotePath::prependWithSeparator(const RemotePath& component)
{
    // Add a separator only if necessary.
    if (!beginsWithSeparator() && !component.endsInSeparator())
        mPath.insert(0, 1, '/');

    // Prepend the component.
    mPath.insert(0, component.mPath);
}

const string& RemotePath::str() const
{
    return mPath;
}

RemotePath RemotePath::subpathFrom(size_t index) const
{
    RemotePath path;

    path.mPath = mPath.substr(index, string::npos);

    return path;
}

RemotePath RemotePath::subpathTo(size_t index) const
{
    RemotePath path;

    path.mPath.assign(mPath, 0, index);

    return path;
}

const string& RemotePath::toName(const FileSystemAccess&) const
{
    return mPath;
}

bool IsContainingPathOf(const string& a, const char* b, size_t bLength, char sep)
{
    // a's longer than b so a can't contain b.
    if (bLength < a.size()) return false;

    // b's longer than a so there should be a separator.
    if (bLength > a.size() && b[a.size()] != sep) return false;

    // a and b must share a common prefix.
    return !a.compare(0, a.size(), b, a.size());
}


bool IsContainingCloudPathOf(const string& a, const string& b)
{
    return IsContainingPathOf(a, b.c_str(), b.size(), '/');
}

bool IsContainingCloudPathOf(const string& a, const char* b, size_t bLength)
{
    return IsContainingPathOf(a, b, bLength, '/');
}

bool IsContainingLocalPathOf(const string& a, const string& b)
{
#ifdef _WIN32
    return IsContainingPathOf(a, b.c_str(), b.size(), '\\');
#else
    return IsContainingPathOf(a, b.c_str(), b.size(), '/');
#endif
}

bool IsContainingLocalPathOf(const string& a, const char* b, size_t bLength)
{
#ifdef _WIN32
    return IsContainingPathOf(a, b, bLength, '\\');
#else
    return IsContainingPathOf(a, b, bLength, '/');
#endif
}

// TODO: may or may not be needed
void LocalPath::removeTrailingSeparators()
{
    assert(invariant());

    // Remove trailing separator if present.
    while (localpath.size() > 1 &&
           localpath.back() == localPathSeparator)
    {
        localpath.pop_back();
    }

    assert(invariant());
}

void LocalPath::normalizeAbsolute()
{
    assert(!localpath.empty());

#ifdef USE_IOS
    // iOS is a tricky case.
    // We need to be able to use and persist absolute paths.  however on iOS app restart,
    // our app base path may be different.  So, we only record the path beyond that app
    // base path.   That is what the app supplies for absolute paths, that's what is persisted.
    // Actual filesystem functions passed such an "absolute" path will prepend the app base path
    // unless it already started with /
    // and that's how it worked before we added the "absolute" feature to LocalPath.
    // As a result of that though, there's nothing to adjust or check here for iOS.
    isFromRoot = true;

    // In addition, for iOS, should the app try to use ".", or "./", we interpret that to mean
    // that really it's relative to the app base path.  So we convert:
    if (!localpath.empty() && localpath.front() == '.')
    {
        if (localpath.size() == 1 || localpath[1] == localPathSeparator)
        {
            localpath.erase(0, 1);
            while (!localpath.empty() &&
                    localpath.front() == localPathSeparator)
            {
                localpath.erase(0, 1);
            }
        }
    }

#elif WIN32

    // Add a drive separator if necessary.
    // append \ to bare Windows drive letter paths
    // GetFullPathNameW does all of this for windows.
    // The documentation says to prepend \\?\ to deal with long names, but it makes the function fail
    // it seems to work with long names anyway.

    // We also convert to absolute if it isn't already, which GetFullPathNameW does also.
    // So that when working with LocalPath, we always have the full path.
    // Historically, relative paths can come into the system, this will convert them.

    if (PathIsRelativeW(localpath.c_str()))
    {
        // ms: In the ANSI version of this function, the name is limited to MAX_PATH characters.
        // ms: To extend this limit to 32,767 wide characters, call the Unicode version of the function (GetFullPathNameW), and prepend "\\?\" to the path
        WCHAR buffer[32768];
        DWORD stringLen = GetFullPathNameW(localpath.c_str(), 32768, buffer, NULL);
        assert(stringLen < 32768);

        localpath = wstring(buffer, stringLen);
    }

    isFromRoot = true;

    // See https://docs.microsoft.com/en-us/dotnet/standard/io/file-path-formats
    // Also https://docs.microsoft.com/en-us/windows/win32/fileio/maximum-file-path-limitation
    // Basically, \\?\ is the magic prefix that means "don't mess with the path I gave you",
    // and lets us access otherwise inaccessible files (trailing ' ', '.', very long names, etc).
    // "Unless the path starts exactly with \\?\ (note the use of the canonical backslash), it is normalized."

    // TODO:  add long-path-aware manifest? (see 2nd link)


    if (localpath.substr(0,2) == L"\\\\")
    {
        // The caller already passed in a path that should be precise either with \\?\ or \\.\ or \\<server> etc.
        // Let's trust they know what they are doing and leave the path alone

        if (localpath.substr(0,4) != L"\\\\?\\" &&
            localpath.substr(0,4) != L"\\\\.\\")
        {
            // However, it turns out, \\?\UNC\<server>\etc  can allow us to operate on paths with trailing spaces and other things Explorer doesn't like, which just \\server\ does not
            if (localpath.substr(0,8) != L"\\\\?\\UNC\\")
            {
                localpath.insert(2, L"?\\UNC\\");
            }
        }
    }
    else
    {
        localpath.insert(0, L"\\\\?\\");
    }

#else
    // convert to absolute if it isn't already
    if (!localpath.empty() && localpath[0] != localPathSeparator)
    {
        LocalPath lp;
        PosixFileSystemAccess::cwd_static(lp);
        lp.appendWithSeparator(*this, false);
        localpath = std::move(lp.localpath);
    }
    isFromRoot = true;
#endif

    assert(invariant());
}

bool LocalPath::invariant() const
{
#ifdef USE_IOS
    // iOS is a tricky case.
    // We need to be able to use and persist absolute paths.  however on iOS app restart,
    // our app base path may be different.  So, we only record the path beyond that app
    // base path.   That is what the app supplies for absolute paths, that's what is persisted.
    // Actual filesystem functions passed such an "absolute" path will prepend the app base path
    // unless it already started with /
    // and that's how it worked before we added the "absolute" feature to LocalPath.
    // As a result of that though, there's nothing to adjust or check here for iOS.
#elif WIN32
    if (isFromRoot)
    {
        // if it starts with \\ then it's absolute, either by us or provided
        if (localpath.size() >= 2 && localpath[0] == '\\' && localpath[1] == '\\') return true;
        // otherwise it must contain a drive letter
        if (localpath.find(L":") == string_type::npos) return false;
        // ok so probably relative then, but double check:
        if (PathIsRelativeW(localpath.c_str())) return false;
    }
    else
    {
        // must not contain a drive letter
        if (localpath.find(L":") != string_type::npos) return false;
        // must not start "\\"
        if (localpath.size() >= 2 &&
            localpath.substr(0, 2) == L"\\\\") return false;
     }
#else
    if (isFromRoot)
    {
        // must start /
        if (localpath.size() < 1) return false;
        if (localpath.front() != localPathSeparator) return false;
    }
    else
    {
        // this could contain /relative for appending etc.
    }
#endif
    return true;
}

FileSystemAccess::FileSystemAccess()
{
}

void FileSystemAccess::captimestamp(m_time_t* t)
{
    // FIXME: remove upper bound before the year 2100 and upgrade server-side timestamps to BIGINT
    if (*t > (uint32_t)-1) *t = (uint32_t)-1;
    else if (*t < 0) *t = 0;
}

bool FileSystemAccess::decodeEscape(const char* s, char& escapedChar) const
{
    // s must be part of a null terminated c-style string
    if (s && *s == '%'
        && islchex_high(s[1]) // must be 0..127
        && islchex_low(s[2]))
    {
        escapedChar = char((hexval(s[1]) << 4) | hexval(s[2]));
        return true;
    }
    return false;
}


const char *FileSystemAccess::fstypetostring(FileSystemType type)
{
    switch (type)
    {
        case FS_NTFS:
            return "NTFS";
        case FS_EXFAT:
            return "EXFAT";
        case FS_FAT32:
            return "FAT32";
        case FS_EXT:
            return "EXT";
        case FS_HFS:
            return "HFS";
        case FS_APFS:
            return "APFS";
        case FS_FUSE:
            return "FUSE";
        case FS_SDCARDFS:
            return "SDCARDFS";
        case FS_F2FS:
            return "F2FS";
        case FS_XFS:
            return "XFS";
        case FS_CIFS:
            return "CIFS";
        case FS_NFS:
            return "NFS";
        case FS_SMB:
            return "SMB";
        case FS_SMB2:
            return "SMB2";
        case FS_LIFS:
            return "LIFS";
        case FS_UNKNOWN:    // fall through
            return "UNKNOWN FS";
    }

    return "UNKNOWN FS";
}

FileSystemType FileSystemAccess::getlocalfstype(const LocalPath& path) const
{
    // Not enough information to determine path.
    if (path.empty())
    {
        return FS_UNKNOWN;
    }

    FileSystemType type;

    // Try and get the type from the path we were given.
    if (getlocalfstype(path, type))
    {
        // Path exists.
        return type;
    }

    // Try and get the type based on our parent's path.
    LocalPath parentPath(path);

    // Remove trailing separator, if any.
    parentPath.trimNonDriveTrailingSeparator();

    // Did the path consist solely of that separator?
    if (parentPath.empty())
    {
        return FS_UNKNOWN;
    }

    // Where does our name begin?
    auto index = parentPath.getLeafnameByteIndex();

    // We have a parent.
    if (index)
    {
        // Remove the current leaf name.
        parentPath.truncate(index);

        // Try and get our parent's filesystem type.
        if (getlocalfstype(parentPath, type))
        {
            return type;
        }
    }

    return FS_UNKNOWN;
}

bool FileSystemAccess::islocalfscompatible(const int character, const FileSystemType type) const
{
    // NUL is always escaped.
    if (!character)
    {
        return false;
    }

    // it turns out that escaping the escape % character doesn't interact well with the
    // existing sync code, should an older megasync etc be running in the same account
    // so let's leave this aspect the same as the old system, for now at least.

    // Filesystem-specific policies.
    switch (type)
    {
    case FS_APFS:
    case FS_HFS:
        return character != ':' && character != '/';
    case FS_EXT:
    case FS_F2FS:
    case FS_XFS:
        return character != '/';
    case FS_EXFAT:
    case FS_FAT32:
    case FS_FUSE:
    case FS_NTFS:
    case FS_SDCARDFS:
    case FS_LIFS:
    case FS_UNKNOWN:
    default:
        return !(std::iscntrl(character) || strchr("\\/:?\"<>|*", character));
    }
}

// replace characters that are not allowed in local fs names with a %xx escape sequence
void FileSystemAccess::escapefsincompatible(string* name, FileSystemType fileSystemType) const
{
    if (!name->compare(".."))
    {
        name->replace(0, 2, "%2e%2e");
        return;
    }
    if (!name->compare("."))
    {
        name->replace(0, 1, "%2e");
        return;
    }

    char buf[4];
    size_t utf8seqsize = 0;
    size_t i = 0;
    unsigned char c = '0';
    while (i < name->size())
    {
        c = static_cast<unsigned char>((*name)[i]);
        utf8seqsize = Utils::utf8SequenceSize(c);
        assert(utf8seqsize);
        if (utf8seqsize == 1 && !islocalfscompatible(c, fileSystemType))
        {
            snprintf(buf, sizeof(buf), "%%%02x", c);
            name->replace(i, 1, buf);
            // Logging these at such a low level is too frequent and verbose
            //LOG_debug << "Escape incompatible character for filesystem type "
            //    << fstypetostring(fileSystemType)
            //    << ", replace '" << char(c) << "' by '" << buf << "'\n";
        }
        i += utf8seqsize;
    }
}

void FileSystemAccess::unescapefsincompatible(string *name) const
{
    if (!name->compare("%2e%2e"))
    {
        name->replace(0, 6, "..");
        return;
    }

    if (!name->compare("%2e"))
    {
        name->replace(0, 3, ".");
        return;
    }

    for (size_t i = 0; i < name->size(); ++i)
    {
        char c;
        if (decodeEscape(name->c_str() + i, c) && // it must be a null terminated c-style string passed here
            !std::iscntrl(c))
        {
            // Substitute in the decoded character.
            name->replace(i, 3, 1, c);
        }
    }
}

void LocalPath::utf8_normalize(string* filename)
{
    if (!filename) return;

    const char* cfilename = filename->c_str();
    size_t fnsize = filename->size();
    string result;

    for (size_t i = 0; i < fnsize; )
    {
        // allow NUL bytes between valid UTF-8 sequences
        if (!cfilename[i])
        {
            result.append("", 1);
            i++;
            continue;
        }

        const char* substring = cfilename + i;
        char* normalized = (char*)utf8proc_NFC((uint8_t*)substring);

        if (!normalized)
        {
            filename->clear();
            return;
        }

        result.append(normalized);
        free(normalized);

        i += strlen(substring);
    }

    *filename = std::move(result);
}

std::unique_ptr<LocalPath> FileSystemAccess::fsShortname(const LocalPath& localname)
{
    LocalPath s;
    if (getsname(localname, s))
    {
        return ::mega::make_unique<LocalPath>(std::move(s));
    }
    return nullptr;
}

handle FileSystemAccess::fsidOf(const LocalPath& path, bool follow, bool skipcasecheck, FSLogging fsl)
{
    auto fileAccess = newfileaccess(follow);

    if (fileAccess->fopen(path, true, false, fsl, nullptr, false, skipcasecheck))
        return fileAccess->fsid;

    return UNDEF;
}

#ifdef ENABLE_SYNC

bool FileSystemAccess::initFilesystemNotificationSystem()
{
    return true;
}

#endif // ENABLE_SYNC

bool FileSystemAccess::fileExistsAt(const LocalPath& path)
{
    auto fa = newfileaccess(false);
    return fa->isfile(path);
}

#ifdef ENABLE_SYNC

// default DirNotify: no notification available
DirNotify::DirNotify(const LocalPath& rootPath)
{
    assert(!rootPath.empty());
    localbasepath = rootPath;

    mFailed = 1;
    mFailReason = "Not initialized";
    mErrorCount = 0;
}


void DirNotify::setFailed(int errCode, const string& reason)
{
    std::lock_guard<std::mutex> g(mMutex);
    mFailed = errCode;
    mFailReason = reason;
}

int DirNotify::getFailed(string& reason)
{
    if (mFailed)
    {
        reason = mFailReason;
    }
    return mFailed;
}


bool DirNotify::empty()
{
    return fsEventq.empty();
}

// notify base LocalNode + relative path/filename
void DirNotify::notify(NotificationDeque& q, LocalNode* l, Notification::ScanRequirement sr, LocalPath&& path, bool immediate)
{
    // We may be executing on a thread here so we can't access the LocalNode data structures.  Queue everything, and
    // filter when the notifications are processed.  Also, queueing it here is faster than logging the decision anyway.

    Notification n(immediate ? 0 : Waiter::ds, sr, std::move(path), l);
    q.pushBack(std::move(n));
}

DirNotify* FileSystemAccess::newdirnotify(LocalNode&, const LocalPath& rootPath, Waiter*)
{
    return new DirNotify(rootPath);
}
#endif  // ENABLE_SYNC

FileAccess::FileAccess(Waiter *waiter)
{
    this->waiter = waiter;
    this->isAsyncOpened = false;
    this->numAsyncReads = 0;
}

FileAccess::~FileAccess()
{
    // All AsyncIOContext objects must be deleted before
    assert(!numAsyncReads && !isAsyncOpened);
}

// open file for reading
bool FileAccess::fopen(const LocalPath& name, FSLogging fsl)
{
    updatelocalname(name, true);

    fopenSucceeded = sysstat(&mtime, &size, FSLogging::noLogging);
    if (!fopenSucceeded && fsl.doLog(errorcode, *this))
    {
        LOG_err << "Unable to FileAccess::fopen('" << name << "'): sysstat() failed: error code: " << errorcode << ": " << getErrorMessage(errorcode);
    }
    return fopenSucceeded;
}

bool FileAccess::isfile(const LocalPath& path)
{
    return fopen(path, FSLogging::noLogging) && type == FILENODE;
}

bool FileAccess::isfolder(const LocalPath& path)
{
    updatelocalname(path, true);
    sysstat(&mtime, &size, FSLogging::noLogging);
    return type == FOLDERNODE;
}

// check if size and mtime are unchanged, then open for reading
bool FileAccess::openf(FSLogging fsl)
{
    if (nonblocking_localname.empty())
    {
        // file was not opened in nonblocking mode
        return true;
    }

    m_time_t curr_mtime;
    m_off_t curr_size;
    if (!sysstat(&curr_mtime, &curr_size, FSLogging::noLogging))
    {
        if (fsl.doLog(errorcode, *this))
        {
            LOG_err << "Error opening file handle (sysstat) '"
                << nonblocking_localname << "': errorcode " << errorcode << ": " << getErrorMessage(errorcode);
        }
        return false;
    }

    if (curr_mtime != mtime || curr_size != size)
    {
        mtime = curr_mtime;
        size = curr_size;
        retry = false;
        return false;
    }

    bool r = sysopen(false, FSLogging::noLogging);
    if (!r && fsl.doLog(errorcode, *this)) {
        // file may have been deleted just now
        LOG_err << "Error opening file handle (sysopen) '"
                << nonblocking_localname << "': errorcode " << errorcode << ": " << getErrorMessage(errorcode);
    }
    return r;
}

void FileAccess::closef()
{
    if (!nonblocking_localname.empty())
    {
        sysclose();
    }
}

void FileAccess::asyncopfinished(void *param)
{
    Waiter *waiter = (Waiter *)param;
    if (waiter)
    {
        waiter->notify();
    }
}

AsyncIOContext *FileAccess::asyncfopen(const LocalPath& f, FSLogging fsl)
{
    updatelocalname(f, true);

    LOG_verbose << "Async open start";
    AsyncIOContext *context = newasynccontext();
    context->op = AsyncIOContext::OPEN;
    context->access = AsyncIOContext::ACCESS_READ;
    context->openPath = f;
    context->waiter = waiter;
    context->userCallback = asyncopfinished;
    context->userData = waiter;
    context->posOfBuffer = size;
    context->fa = this;

    context->failed = !sysstat(&mtime, &size, fsl);
    context->retry = this->retry;
    context->finished = true;
    context->userCallback(context->userData);
    return context;
}

bool FileAccess::asyncopenf(FSLogging fsl)
{
    numAsyncReads++;
    if (nonblocking_localname.empty())
    {
        return true;
    }

    if (isAsyncOpened)
    {
        return true;
    }

    m_time_t curr_mtime = 0;
    m_off_t curr_size = 0;
    if (!sysstat(&curr_mtime, &curr_size, FSLogging::noLogging))
    {
        if (fsl.doLog(errorcode, *this))
        {
            LOG_err << "Error opening async file handle (sysstat): '" << nonblocking_localname << "': " << errorcode << ": " << getErrorMessage(errorcode);
        }
        return false;
    }

    if (curr_mtime != mtime || curr_size != size)
    {
        mtime = curr_mtime;
        size = curr_size;
        retry = false;
        return false;
    }

    LOG_debug << "Opening async file handle for reading";
    bool result = sysopen(true, FSLogging::noLogging);
    if (result)
    {
        isAsyncOpened = true;
    }
    else if (fsl.doLog(errorcode, *this))
    {
        LOG_err << "Error opening async file handle (sysopen): '" << nonblocking_localname << "': " << errorcode << ": " << getErrorMessage(errorcode);
    }
    return result;
}

void FileAccess::asyncclosef()
{
    numAsyncReads--;
    if (isAsyncOpened && !numAsyncReads)
    {
        LOG_debug << "Closing async file handle";
        isAsyncOpened = false;
        sysclose();
    }
}

AsyncIOContext *FileAccess::asyncfopen(const LocalPath& f, bool read, bool write, m_off_t pos)
{
    LOG_verbose << "Async open start";
    AsyncIOContext *context = newasynccontext();
    context->op = AsyncIOContext::OPEN;
    context->access = AsyncIOContext::ACCESS_NONE
            | (read ? AsyncIOContext::ACCESS_READ : 0)
            | (write ? AsyncIOContext::ACCESS_WRITE : 0);

    context->openPath = f;
    context->waiter = waiter;
    context->userCallback = asyncopfinished;
    context->userData = waiter;
    context->posOfBuffer = pos;
    context->fa = this;

    asyncsysopen(context);
    return context;
}

void FileAccess::asyncsysopen(AsyncIOContext *context)
{
    context->failed = true;
    context->retry = false;
    context->finished = true;
    if (context->userCallback)
    {
        context->userCallback(context->userData);
    }
}

AsyncIOContext *FileAccess::asyncfread(string *dst, unsigned len, unsigned pad, m_off_t pos, FSLogging fsl)
{
    LOG_verbose << "Async read start";
    dst->resize(len + pad);

    AsyncIOContext *context = newasynccontext();
    context->op = AsyncIOContext::READ;
    context->posOfBuffer = pos;
    context->pad = pad;
    context->dataBuffer = (byte*)dst->data();
    context->dataBufferLen = len;
    context->waiter = waiter;
    context->userCallback = asyncopfinished;
    context->userData = waiter;
    context->fa = this;

    if (!asyncopenf(fsl))
    {
        LOG_err << "Error in asyncopenf";
        context->failed = true;
        context->retry = this->retry;
        context->finished = true;
        context->userCallback(context->userData);
        return context;
    }

    asyncsysread(context);
    return context;
}

void FileAccess::asyncsysread(AsyncIOContext *context)
{
    context->failed = true;
    context->retry = false;
    context->finished = true;
    if (context->userCallback)
    {
        context->userCallback(context->userData);
    }
}

AsyncIOContext *FileAccess::asyncfwrite(const byte* data, unsigned len, m_off_t pos)
{
    LOG_verbose << "Async write start";

    AsyncIOContext *context = newasynccontext();
    context->op = AsyncIOContext::WRITE;
    context->posOfBuffer = pos;
    context->dataBufferLen = len;
    context->dataBuffer = const_cast<byte*>(data);
    context->waiter = waiter;
    context->userCallback = asyncopfinished;
    context->userData = waiter;
    context->fa = this;

    asyncsyswrite(context);
    return context;
}

void FileAccess::asyncsyswrite(AsyncIOContext *context)
{
    context->failed = true;
    context->retry = false;
    context->finished = true;
    if (context->userCallback)
    {
        context->userCallback(context->userData);
    }
}

AsyncIOContext *FileAccess::newasynccontext()
{
    return new AsyncIOContext();
}

bool FileAccess::fread(string* dst, unsigned len, unsigned pad, m_off_t pos, FSLogging fsl)
{
    if (!openf(fsl))
    {
        return false;
    }

    bool r;

    dst->resize(len + pad);

    if ((r = sysread((byte*)dst->data(), len, pos)))
    {
        memset((char*)dst->data() + len, 0, pad);
    }

    closef();

    return r;
}

bool FileAccess::frawread(byte* dst, unsigned len, m_off_t pos, bool caller_opened, FSLogging fsl)
{
    if (!caller_opened && !openf(fsl))
    {
        return false;
    }

    bool r = sysread(dst, len, pos);

    if (!caller_opened)
    {
        closef();
    }

    return r;
}

AsyncIOContext::~AsyncIOContext()
{
    finish();

    // AsyncIOContext objects must be deleted before the FileAccess object
    if (op == AsyncIOContext::READ)
    {
        fa->asyncclosef();
    }
}

std::string FileAccess::getErrorMessage(int error) const
{
    return std::to_string(error);
}

void AsyncIOContext::finish()
{
    if (!finished)
    {
        while (!finished)
        {
            waiter->init(NEVER);
            waiter->wait();
        }

        // We could have been consumed and external event
        waiter->notify();
    }
}

FileInputStream::FileInputStream(FileAccess *fileAccess)
{
    this->fileAccess = fileAccess;
    this->offset = 0;
}

m_off_t FileInputStream::size()
{
    return fileAccess->size;
}

bool FileInputStream::read(byte *buffer, unsigned size)
{
    if (!buffer)
    {
        if ((offset + size) <= fileAccess->size)
        {
            offset += size;
            return true;
        }

        LOG_warn << "Invalid seek on FileInputStream";
        return false;
    }

    if (fileAccess->frawread(buffer, size, offset, true, FSLogging::logOnError))
    {
        offset += size;
        return true;
    }

    LOG_warn << "Invalid read on FileInputStream";
    return false;
}

bool LocalPath::empty() const
{
    assert(invariant());
    return localpath.empty();
}

void LocalPath::clear()
{
    assert(invariant());
    localpath.clear();
    isFromRoot = false;
    assert(invariant());
}

void LocalPath::truncate(size_t bytePos)
{
    assert(invariant());
    localpath.resize(bytePos);
    assert(invariant());
}

LocalPath LocalPath::leafName() const
{
    assert(invariant());

    auto p = localpath.find_last_of(localPathSeparator);
    p = p == string::npos ? 0 : p + 1;
    LocalPath result;
    result.localpath = localpath.substr(p, localpath.size() - p);
    assert(result.invariant());
    return result;
}

string LocalPath::leafOrParentName() const
{
    assert(invariant());

    LocalPath name;
    // win32: normalizeAbsolute() does not work with paths like "D:\\foo\\..\\bar.txt". TODO ?
    FSACCESS_CLASS().expanselocalpath(*this, name);
    name.removeTrailingSeparators();

    if (name.empty())
    {
        return string();
    }

#ifdef WIN32
    if (name.localpath.back() == L':')
    {
        // drop trailing ':'
        string n = name.toPath(true);
        n.pop_back();
        return n;
    }
#endif

    return name.leafName().toPath(true);
}

void LocalPath::append(const LocalPath& additionalPath)
{
    assert(invariant());
    localpath.append(additionalPath.localpath);
    assert(invariant());
}

std::string LocalPath::platformEncoded() const
{
    assert(invariant());
#ifdef WIN32
    // this function is typically used where we need to pass a file path to the client app, which expects utf16 in a std::string buffer
    // some other backwards compatible cases need this format also, eg. serialization
    std::string outstr;

    if (localpath.size() >= 4 && 0 == localpath.compare(0, 4, L"\\\\?\\", 4))
    {
        if (0 == localpath.compare(4, 4, L"UNC\\", 4))
        {
            // when a path leaves LocalPath, we can remove prefix which is only needed internally
            outstr.resize((localpath.size() - 6) * sizeof(wchar_t));
            memcpy(const_cast<char*>(outstr.data()), localpath.data() + 0, 2 * sizeof(wchar_t));  // "\\\\"
            memcpy(const_cast<char*>(outstr.data()) + 4, localpath.data() + 8, (localpath.size() - 8) * sizeof(wchar_t));
        }
        else
        {
            // when a path leaves LocalPath, we can remove prefix which is only needed internally
            outstr.resize((localpath.size() - 4) * sizeof(wchar_t));
            memcpy(const_cast<char*>(outstr.data()), localpath.data() + 4, (localpath.size() - 4) * sizeof(wchar_t));
        }
    }
    else
    {
        outstr.resize(localpath.size() * sizeof(wchar_t));
        memcpy(const_cast<char*>(outstr.data()), localpath.data(), localpath.size() * sizeof(wchar_t));
    }
    return outstr;
#else
    // for non-windows, it's just the same utf8 string we use anyway
    return localpath;
#endif
}


void LocalPath::appendWithSeparator(const LocalPath& additionalPath, bool separatorAlways)
{
#ifdef USE_IOS
    bool originallyUsesAppBasePath = isFromRoot &&
        (localpath.empty() || localpath.front() != localPathSeparator);
#endif

    assert(!additionalPath.isFromRoot);
    if (separatorAlways || localpath.size())
    {
        // still have to be careful about appending a \ to F:\ for example, on windows, which produces an invalid path
        if (!(endsInSeparator() || additionalPath.beginsWithSeparator()))
        {
            localpath.append(1, localPathSeparator);
        }
    }

    localpath.append(additionalPath.localpath);

#ifdef USE_IOS
    if (originallyUsesAppBasePath)
    {
        while (!localpath.empty() && localpath.front() == localPathSeparator)
        {
            localpath.erase(0, 1);
        }
    }
#endif

    assert(invariant());
}

void LocalPath::prependWithSeparator(const LocalPath& additionalPath)
{
    assert(!isFromRoot);
    assert(invariant());
    // no additional separator if there is already one after
    if (!localpath.empty() && localpath[0] != localPathSeparator)
    {
        // no additional separator if there is already one before
        if (!(beginsWithSeparator() || additionalPath.endsInSeparator()))
        {
            localpath.insert(0, 1, localPathSeparator);
        }
    }
    localpath.insert(0, additionalPath.localpath);
    isFromRoot = additionalPath.isFromRoot;
    assert(invariant());
}

LocalPath LocalPath::prependNewWithSeparator(const LocalPath& additionalPath) const
{
    assert(!isFromRoot);
    LocalPath lp = *this;
    lp.prependWithSeparator(additionalPath);
    assert(lp.invariant());
    return lp;
}

void LocalPath::trimNonDriveTrailingSeparator()
{
    assert(invariant());
    if (endsInSeparator())
    {
        // ok so the last character is a directory separator.  But don't remove it for eg. F:\ on windows
        #ifdef WIN32
        if (localpath.size() > 1 &&
            localpath[localpath.size() - 2] == L':')
        {
            return;
        }
        #endif

        localpath.resize(localpath.size() - 1);
    }
    assert(invariant());
}

bool LocalPath::findNextSeparator(size_t& separatorBytePos) const
{
    assert(invariant());
    separatorBytePos = localpath.find(localPathSeparator, separatorBytePos);
    return separatorBytePos != string::npos;
}

bool LocalPath::findPrevSeparator(size_t& separatorBytePos, const FileSystemAccess& fsaccess) const
{
    assert(invariant());
    separatorBytePos = localpath.rfind(LocalPath::localPathSeparator, separatorBytePos);
    return separatorBytePos != string::npos;
}

bool LocalPath::endsInSeparator() const
{
    assert(invariant());
    return !localpath.empty() && localpath.back() == localPathSeparator;
}

bool LocalPath::beginsWithSeparator() const
{
    assert(invariant());
    return !localpath.empty() && localpath.front() == localPathSeparator;
}

size_t LocalPath::getLeafnameByteIndex() const
{
    assert(invariant());
    size_t p = localpath.size();

    while (p && (p -= 1))
    {
        if (localpath[p] == LocalPath::localPathSeparator)
        {
            p += 1;
            break;
        }
    }
    return p;
}

LocalPath LocalPath::subpathFrom(size_t bytePos) const
{
    assert(invariant());
    LocalPath result;
    result.localpath = localpath.substr(bytePos);
    assert(result.invariant());
    return result;
}

LocalPath LocalPath::subpathTo(size_t bytePos) const
{
    assert(invariant());
    LocalPath p;
    p.localpath = localpath.substr(0, bytePos);
    p.isFromRoot = isFromRoot;
    assert(p.invariant());
    return p;
}

LocalPath LocalPath::parentPath() const
{
    assert(invariant());
    return subpathTo(getLeafnameByteIndex());
}

LocalPath LocalPath::insertFilenameCounter(unsigned counter) const
{
    assert(invariant());

    size_t dotindex = localpath.find_last_of('.');
    size_t sepindex = localpath.find_last_of(LocalPath::localPathSeparator);

    LocalPath result, extension;

    if (dotindex == string::npos || (sepindex != string::npos && sepindex > dotindex))
    {
        result.localpath = localpath;
        result.isFromRoot = isFromRoot;
    }
    else
    {
        result.localpath = localpath.substr(0, dotindex);
        result.isFromRoot = isFromRoot;
        extension.localpath = localpath.substr(dotindex);
    }

    ostringstream oss;
    oss << " (" << counter << ")";

    result.localpath += LocalPath::fromRelativePath(oss.str()).localpath + extension.localpath;
    assert(result.invariant());
    return result;
}


string LocalPath::toPath(bool normalize) const
{
    assert(invariant());
    string path;
    local2path(&localpath, &path, normalize);

#ifdef WIN32
    if (path.size() >= 4 && 0 == path.compare(0, 4, "\\\\?\\", 4))
    {
        if (0 == localpath.compare(4, 4, L"UNC\\", 4))
        {
            // when a path leaves LocalPath, we can remove prefix which is only needed internally
            path.erase(2, 6);
        }
        else
        {
            // when a path leaves LocalPath, we can remove prefix which is only needed internally
            path.erase(0, 4);
        }
    }
#endif

    return path;
}

string LocalPath::toName(const FileSystemAccess& fsaccess) const
{
    string name = toPath(true);
    fsaccess.unescapefsincompatible(&name);
    return name;
}

LocalPath LocalPath::fromAbsolutePath(const string& path)
{
    assert(!path.empty());
    LocalPath p;
    path2local(&path, &p.localpath);
    p.normalizeAbsolute();
    return p;
}

LocalPath LocalPath::fromRelativePath(const string& path)
{
    LocalPath p;
    path2local(&path, &p.localpath);
    assert(p.invariant());
    return p;
}

LocalPath LocalPath::fromRelativeName(string path, const FileSystemAccess& fsaccess, FileSystemType fsType)
{
    fsaccess.escapefsincompatible(&path, fsType);
    return fromRelativePath(path);
}

LocalPath LocalPath::fromPlatformEncodedRelative(string path)
{
    LocalPath p;
#if defined(_WIN32)
    assert(!(path.size() % 2));
    p.localpath.resize(path.size() / sizeof(wchar_t));
    memcpy(const_cast<wchar_t*>(p.localpath.data()), path.data(), p.localpath.size() * sizeof(wchar_t));
#else
    p.localpath = std::move(path);
#endif
    assert(p.invariant());
    return p;
}

LocalPath LocalPath::fromPlatformEncodedAbsolute(string path)
{
    LocalPath p;
#if defined(_WIN32)
    assert(!(path.size() % 2));
    p.localpath.resize(path.size() / sizeof(wchar_t));
    memcpy(const_cast<wchar_t*>(p.localpath.data()), path.data(), p.localpath.size() * sizeof(wchar_t));
#else
    p.localpath = std::move(path);
#endif
    p.normalizeAbsolute();
    return p;
}


#if defined(_WIN32)
LocalPath LocalPath::fromPlatformEncodedRelative(wstring&& wpath)
{
    LocalPath p;
    p.localpath = std::move(wpath);
    assert(p.invariant());
    return p;
}

LocalPath LocalPath::fromPlatformEncodedAbsolute(wstring&& wpath)
{
    LocalPath p;
    p.localpath = std::move(wpath);
    p.normalizeAbsolute();
    return p;
}

wchar_t LocalPath::driveLetter()
{
    assert(isFromRoot);
    assert(invariant());
    auto drivepos = localpath.find(L':');
    return drivepos == wstring::npos || drivepos < 1 ? 0 : localpath[drivepos-1];
}


// convert UTF-8 to Windows Unicode
void LocalPath::path2local(const string* path, string* local)
{
    // make space for the worst case
    local->resize((path->size() + 1) * sizeof(wchar_t));

    int len = MultiByteToWideChar(CP_UTF8, 0,
        path->c_str(),
        -1,
        (wchar_t*)local->data(),
        int(local->size() / sizeof(wchar_t) + 1));
    if (len)
    {
        // resize to actual result
        local->resize(sizeof(wchar_t) * (len - 1));
    }
    else
    {
        local->clear();
    }
}

// convert UTF-8 to Windows Unicode
void LocalPath::path2local(const string* path, std::wstring* local)
{
    // make space for the worst case
    local->resize(path->size() + 2);

    int len = MultiByteToWideChar(CP_UTF8, 0,
        path->c_str(),
        -1,
        const_cast<wchar_t*>(local->data()),
        int(local->size()));
    if (len)
    {
        // resize to actual result
        local->resize(len - 1);
    }
    else
    {
        local->clear();
    }
}

// convert Windows Unicode to UTF-8
void LocalPath::local2path(const string* local, string* path, bool normalize)
{
    path->resize((local->size() + 1) * 4 / sizeof(wchar_t) + 1);

    path->resize(WideCharToMultiByte(CP_UTF8, 0, (wchar_t*)local->data(),
        int(local->size() / sizeof(wchar_t)),
        (char*)path->data(),
        int(path->size()),
        NULL, NULL));

    if (normalize) utf8_normalize(path);
}

void LocalPath::local2path(const std::wstring* local, string* path, bool normalize)
{
    path->resize((local->size() * sizeof(wchar_t) + 1) * 4 / sizeof(wchar_t) + 1);

    path->resize(WideCharToMultiByte(CP_UTF8, 0, local->data(),
        int(local->size()),
        (char*)path->data(),
        int(path->size()),
        NULL, NULL));

    if (normalize) utf8_normalize(path);
}

#else

void LocalPath::path2local(const string* path, string* local)
{
#ifdef __MACH__
    path2localMac(path, local);
#else
    *local = *path;
#endif
}

void LocalPath::local2path(const string* local, string* path, bool normalize)
{
    *path = *local;
    if (normalize) LocalPath::utf8_normalize(path);
}

#endif


std::atomic<unsigned> LocalPath_tmpNameLocal_counter{};

LocalPath LocalPath::tmpNameLocal()
{
    char buf[128];
#ifdef WIN32
    snprintf(buf, sizeof(buf), ".getxfer.%lu.%u.mega", (unsigned long)GetCurrentProcessId(), ++LocalPath_tmpNameLocal_counter);
#else
    snprintf(buf, sizeof(buf), ".getxfer.%lu.%u.mega", (unsigned long)getpid(), ++LocalPath_tmpNameLocal_counter);
#endif
    return LocalPath::fromRelativePath(buf);
}

bool LocalPath::isContainingPathOf(const LocalPath& path, size_t* subpathIndex) const
{
    assert(!empty());
    assert(!path.empty());
    assert(isFromRoot == path.isFromRoot);
    assert(invariant());
    assert(path.invariant());

    if (path.localpath.size() >= localpath.size()
        && !Utils::pcasecmp(path.localpath, localpath, localpath.size()))
    {
       if (path.localpath.size() == localpath.size())
       {
           if (subpathIndex) *subpathIndex = localpath.size();
           return true;
       }
       else if (path.localpath[localpath.size()] == localPathSeparator)
       {
           if (subpathIndex) *subpathIndex = localpath.size() + 1;
           return true;
       }
       else if (!localpath.empty() &&
                path.localpath[localpath.size() - 1] == localPathSeparator)
       {
           if (subpathIndex) *subpathIndex = localpath.size();
           return true;
       }
    }
    return false;
}

bool LocalPath::nextPathComponent(size_t& subpathIndex, LocalPath& component) const
{
    assert(invariant());

    while (subpathIndex < localpath.size() && localpath[subpathIndex] == localPathSeparator)
    {
        ++subpathIndex;
    }
    size_t start = subpathIndex;
    if (start >= localpath.size())
    {
        return false;
    }
    else if (findNextSeparator(subpathIndex))
    {
        component.localpath = localpath.substr(start, subpathIndex - start);
        assert(component.invariant());
        return true;
    }
    else
    {
        component.localpath = localpath.substr(start, localpath.size() - start);
        subpathIndex = localpath.size();
        assert(component.invariant());
        return true;
    }
}

bool LocalPath::hasNextPathComponent(size_t index) const
{
    assert(invariant());
    return index < localpath.size();
}

ScopedLengthRestore::ScopedLengthRestore(LocalPath& p)
    : path(p)
    , length(path.localpath.size())
{
    assert(path.invariant());
}
ScopedLengthRestore::~ScopedLengthRestore()
{
    path.localpath.resize(length);
};

<<<<<<< HEAD
FilenameAnomalyType isFilenameAnomaly(const LocalPath& localPath, const string& remoteName, nodetype_t type)
{
    // toPath() to make sure the name is in NFC.
    auto localName = localPath.leafName().toPath(true);

    if (compareUtf(localName, false, remoteName, false, true))
    {
        return FILENAME_ANOMALY_NAME_MISMATCH;
    }
    else if (isReservedName(remoteName, type))
    {
        return FILENAME_ANOMALY_NAME_RESERVED;
    }

    return FILENAME_ANOMALY_NONE;
}

FilenameAnomalyType isFilenameAnomaly(const LocalPath& localPath, const Node* node)
{
    assert(node);

    return isFilenameAnomaly(localPath, node->displayname(), node->type);
}

#ifdef ENABLE_SYNC
bool Notification::fromDebris(const Sync& sync) const
{
    // Must not be the root.
    if (path.empty()) return false;

    // Must have an associated local node.
    if (!localnode) return false;

    // Assume this filtering has been done at a higher level.
    assert(!invalidated());

    // Emitted from sync root?
    if (localnode->parent) return false;

    // Contained with debris?
    return sync.localdebrisname.isContainingPathOf(path);
}

bool Notification::invalidated() const
{
    return localnode == (LocalNode*)~0;
}
#endif

FileDistributor::FileDistributor(const LocalPath& lp, size_t ntargets, m_time_t mtime, const FileFingerprint& confirm)
    : theFile(lp)
    , numTargets(ntargets)
    , mMtime(mtime)
    , confirmFingerprint(confirm)
{

}

FileDistributor::~FileDistributor()
{
    // the last operation clears the name
    lock_guard<recursive_mutex> g(mMutex);
    assert(theFile.empty()); // todo: if we haven't cleared the name, delete the file.  But we need an fsaccess for this thread which could be sync or client... maybe queue to client thread?
    assert(numTargets == 0);
}

bool FileDistributor::moveTo(const LocalPath& source, LocalPath& target, TargetNameExistsResolution method, FileSystemAccess& fsAccess, bool& transient_error, bool& name_too_long, Sync* syncForDebris, const FileFingerprint& confirmFingerprint)
{
    assert (!!syncForDebris == (method == MoveReplacedFileToSyncDebris));
    bool overwrite = method == OverwriteTarget;

    // Try and move the source to the target.
    assert(FSNode::debugConfirmOnDiskFingerprintOrLogWhy(fsAccess, source, confirmFingerprint));
    if (fsAccess.renamelocal(source, target, overwrite))
    {
        assert(FSNode::debugConfirmOnDiskFingerprintOrLogWhy(fsAccess, target, confirmFingerprint));
        return true;
    }

    transient_error = fsAccess.transient_error;
    name_too_long = fsAccess.target_name_too_long;

#ifdef ENABLE_SYNC
    if (method == MoveReplacedFileToSyncDebris)
    {
        // Move the obstruction to the local debris.
        if (!syncForDebris->movetolocaldebris(target))
        {
            return false;
        }

        auto result = fsAccess.renamelocal(source, target, false);
        if (!result)
        {
            transient_error = fsAccess.transient_error;
            name_too_long = fsAccess.target_name_too_long;
            LOG_warn << "File move failed even after moving the obstruction to local debris. Target name: " << target;
        }
        else
        {
            assert(FSNode::debugConfirmOnDiskFingerprintOrLogWhy(fsAccess, target, confirmFingerprint));
        }
        return result;
    }
#endif // ENABLE_SYNC

    if (method == RenameWithBracketedNumber)
    {
        // the destination path already exists
        // add an (x) suffix until there's no clash
        auto fa = fsAccess.newfileaccess();
        auto changedName = target;
        unsigned num = 0;
        do
        {
            num++;
            changedName = target.insertFilenameCounter(num);
        } while (fa->fopen(changedName, FSLogging::logExceptFileNotFound) || fa->type == FOLDERNODE);

        LOG_debug << "The move destination file path exists already. Updated name: " << changedName;

        // Try and move the source to the target.
        if (fsAccess.renamelocal(source, changedName, overwrite))
        {
            target = changedName;
            return true;
        }
        else
        {
            LOG_debug << "File move failed even after renaming with (N) to avoid a clash. Updated name: " << changedName;
            transient_error = fsAccess.transient_error;
            name_too_long = fsAccess.target_name_too_long;
            return false;
        }
    }
    else
    {
        LOG_debug << "File move failed even with overwrite set. Target name: " << target;
        return false;
    }
}

bool FileDistributor::copyTo(const LocalPath& source, LocalPath& target, m_time_t mtime, TargetNameExistsResolution method, FileSystemAccess& fsAccess, bool& transient_error, bool& name_too_long, Sync* syncForDebris, const FileFingerprint& confirmFingerprint)
{
    assert (!!syncForDebris == (method == MoveReplacedFileToSyncDebris));
    assert(method != OverwriteTarget);  // no overwrite option for fsaccess copy (yet)

    // Try and move the source to the target.
    assert(FSNode::debugConfirmOnDiskFingerprintOrLogWhy(fsAccess, source, confirmFingerprint));
    if (fsAccess.copylocal(source, target, mtime))
    {
        assert(FSNode::debugConfirmOnDiskFingerprintOrLogWhy(fsAccess, target, confirmFingerprint));
        return true;
    }

    transient_error = fsAccess.transient_error;
    name_too_long = fsAccess.target_name_too_long;

#ifdef ENABLE_SYNC
    if (method == MoveReplacedFileToSyncDebris)
    {
        // Move the obstruction to the local debris.
        if (!syncForDebris->movetolocaldebris(target))
        {
            return false;
        }

        auto result = fsAccess.copylocal(source, target, mtime);
        if (!result)
        {
            transient_error = fsAccess.transient_error;
            name_too_long = fsAccess.target_name_too_long;
            LOG_debug << "File copy failed even after moving the obstruction to local debris. Target name: " << target;
        }
        else
        {
            assert(FSNode::debugConfirmOnDiskFingerprintOrLogWhy(fsAccess, target, confirmFingerprint));
        }
        return result;
    }
#endif // ENABLE_SYNC

    if (method == RenameWithBracketedNumber)
    {
        // the destination path already exists
        // add an (x) suffix until there's no clash
        auto fa = fsAccess.newfileaccess();
        auto changedName = target;
        unsigned num = 0;
        do
        {
            num++;
            changedName = target.insertFilenameCounter(num);
        } while (fa->fopen(changedName, FSLogging::logExceptFileNotFound) || fa->type == FOLDERNODE);

        LOG_debug << "The copy destination file path exists already. Updated name: " << changedName;

        // Try and move the source to the target.
        if (fsAccess.copylocal(source, changedName, mtime))
        {
            target = changedName;
            return true;
        }
        else
        {
            LOG_debug << "File copy failed even after renaming with (N) to avoid a clash. Updated name: " << changedName;
            transient_error = fsAccess.transient_error;
            name_too_long = fsAccess.target_name_too_long;
            return false;
        }
    }
    else
    {
        LOG_debug << "File copy failed even with overwrite set. Target name: " << target;
        return false;
    }
}

bool FileDistributor::distributeTo(LocalPath& lp, FileSystemAccess& fsaccess, TargetNameExistsResolution method, bool& transient_error, bool& name_too_long, Sync* syncForDebris)
{
    transient_error = false;
    name_too_long = false;
    lock_guard<recursive_mutex> g(mMutex);

    if (lp == theFile)
    {
        actualPathUsed = true;
        removeTarget();
        return true;
    }
    else
    {
        if (numTargets == 1 && !actualPathUsed)
        {
            // the last one can be a rename (if we haven't already renamed to a final location)
            LOG_debug << "Renaming temporary file to target path";
            if (moveTo(theFile, lp, method, fsaccess, transient_error, name_too_long, syncForDebris, confirmFingerprint))
            {
                actualPathUsed = true;
                removeTarget();
                return true;
            }
            else
            {
                // maybe multiple Files were part of a single Transfer, and this last one is on a different disk
                LOG_debug << "Moving instead of renaming temporary file to target path";
                if (copyTo(theFile, lp, mMtime, method, fsaccess, transient_error, name_too_long, syncForDebris, confirmFingerprint))
                {
                    if (!fsaccess.unlinklocal(theFile))
                    {
                        LOG_debug << "Could not remove temp file after final destination copy: " << theFile;
                    }
                    removeTarget();
                    return true;
                }

            }
        }
        else
        {
            // otherwise copy
            if (copyTo(theFile, lp, mMtime, method, fsaccess, transient_error, name_too_long, syncForDebris, confirmFingerprint))
            {
                removeTarget();
                return true;
            }
        }
        return false;
    }
}

void FileDistributor::removeTarget()
{
    lock_guard<recursive_mutex> guard(mMutex);

    // Call isn't meaningful if the distributor has no targets.
    assert(numTargets && !theFile.empty());

    // Decrement the count and clear theFile if there are no more targets.
    if (!--numTargets)
        theFile.clear();
}

=======
>>>>>>> 79b719f6
bool isNetworkFilesystem(FileSystemType type)
{
    return type == FS_CIFS
           || type == FS_NFS
           || type == FS_SMB
           || type == FS_SMB2;
}


std::atomic<size_t> ScanService::mNumServices(0);
std::unique_ptr<ScanService::Worker> ScanService::mWorker;
std::mutex ScanService::mWorkerLock;

ScanService::ScanService()
{
    // Locking here, rather than in the if statement, ensures that the
    // worker is fully constructed when control leaves the constructor.
    std::lock_guard<std::mutex> lock(mWorkerLock);

    if (++mNumServices == 1)
    {
        mWorker.reset(new Worker());
    }
}

ScanService::~ScanService()
{
    if (--mNumServices == 0)
    {
        std::lock_guard<std::mutex> lock(mWorkerLock);
        mWorker.reset();
    }
}

auto ScanService::queueScan(LocalPath targetPath, handle expectedFsid, bool followSymlinks, map<LocalPath, FSNode>&& priorScanChildren, shared_ptr<Waiter> waiter) -> RequestPtr
{
    // Create a request to represent the scan.
    auto request = std::make_shared<ScanRequest>(std::move(waiter), followSymlinks, targetPath, expectedFsid, std::move(priorScanChildren));

    // Queue request for processing.
    mWorker->queue(request);

    return request;
}

ScanService::ScanRequest::ScanRequest(shared_ptr<Waiter> waiter,
    bool followSymLinks,
    LocalPath targetPath,
    handle expectedFsid,
    map<LocalPath, FSNode>&& priorScanChildren)
    : mWaiter(waiter)
    , mScanResult(SCAN_INPROGRESS)
    , mFollowSymLinks(followSymLinks)
    , mKnown(std::move(priorScanChildren))
    , mResults()
    , mTargetPath(std::move(targetPath))
    , mExpectedFsid(expectedFsid)
{
}

ScanService::Worker::Worker(size_t numThreads)
    : mFsAccess(new FSACCESS_CLASS())
    , mPending()
    , mPendingLock()
    , mPendingNotifier()
    , mThreads()
{
    // Always at least one thread.
    assert(numThreads > 0);

    LOG_debug << "Starting ScanService worker...";

    // Start the threads.
    while (numThreads--)
    {
        try
        {
            mThreads.emplace_back([this]() { loop(); });
        }
        catch (std::system_error& e)
        {
            LOG_err << "Failed to start worker thread: " << e.what();
        }
    }

    LOG_debug << mThreads.size() << " worker thread(s) started.";
    LOG_debug << "ScanService worker started.";
}

ScanService::Worker::~Worker()
{
    LOG_debug << "Stopping ScanService worker...";

    // Queue the 'terminate' sentinel.
    {
        std::unique_lock<std::mutex> lock(mPendingLock);
        mPending.emplace_back();
    }

    // Wake any sleeping threads.
    mPendingNotifier.notify_all();

    LOG_debug << "Waiting for worker thread(s) to terminate...";

    // Wait for the threads to terminate.
    for (auto& thread : mThreads)
    {
        thread.join();
    }

    LOG_debug << "ScanService worker stopped.";
}

void ScanService::Worker::queue(ScanRequestPtr request)
{
    // Queue the request.
    {
        std::unique_lock<std::mutex> lock(mPendingLock);
        mPending.emplace_back(std::move(request));
    }

    // Tell the lucky thread it has something to do.
    mPendingNotifier.notify_one();
}

void ScanService::Worker::loop()
{
    // We're ready when we have some work to do.
    auto ready = [this]() { return !mPending.empty(); };

    for ( ; ; )
    {
        ScanRequestPtr request;

        {
            // Wait for something to do.
            std::unique_lock<std::mutex> lock(mPendingLock);
            mPendingNotifier.wait(lock, ready);

            assert(ready()); // condition variable should have taken care of this

            // Are we being told to terminate?
            if (!mPending.front())
            {
                // Bail, don't deque the sentinel.
                return;
            }

            request = std::move(mPending.front());
            mPending.pop_front();
        }

        LOG_verbose << "Directory scan begins: " << request->mTargetPath;
        using namespace std::chrono;
        auto scanStart = high_resolution_clock::now();

        // Process the request.
        unsigned nFingerprinted = 0;
        auto result = scan(request, nFingerprinted);
        auto scanEnd = high_resolution_clock::now();

        if (result == SCAN_SUCCESS)
        {
            LOG_verbose << "Directory scan complete for: " << request->mTargetPath
                << " entries: " << request->mResults.size()
                << " taking " << duration_cast<milliseconds>(scanEnd - scanStart).count() << "ms"
                << " fingerprinted: " << nFingerprinted;
        }
        else
        {
            LOG_verbose << "Directory scan FAILED (" << result << "): " << request->mTargetPath;
        }

        request->mScanResult = result;
        request->mWaiter->notify();
    }
}

// Really we only have one worker despite the vector of threads - maybe we should just have one
// regardless of multiple clients too - there is only one filesystem after all (but not singleton!!)
CodeCounter::ScopeStats ScanService::syncScanTime = { "folderScan" };

auto ScanService::Worker::scan(ScanRequestPtr request, unsigned& nFingerprinted) -> ScanResult
{
    CodeCounter::ScopeTimer rst(syncScanTime);

    auto result = mFsAccess->directoryScan(request->mTargetPath,
        request->mExpectedFsid,
        request->mKnown,
        request->mResults,
        request->mFollowSymLinks,
        nFingerprinted);

    // No need to keep this data around anymore.
    request->mKnown.clear();

    return result;
}

unique_ptr<FSNode> FSNode::fromFOpened(FileAccess& fa, const LocalPath& fullPath, FileSystemAccess& fsa)
{
    unique_ptr<FSNode> result(new FSNode);
    result->type = fa.type;
    result->fsid = fa.fsidvalid ? fa.fsid : UNDEF;
    result->isSymlink = fa.mIsSymLink;
    result->fingerprint.mtime = fa.mtime;
    result->fingerprint.size = fa.size;

    result->localname = fullPath.leafName();

    if (auto sn = fsa.fsShortname(fullPath))
    {
        if (*sn != result->localname)
        {
            result->shortname = std::move(sn);
        }
    }
    return result;
}

unique_ptr<FSNode> FSNode::fromPath(FileSystemAccess& fsAccess, const LocalPath& path, bool skipCaseCheck, FSLogging fsl)
{
    auto fileAccess = fsAccess.newfileaccess(false);

    LocalPath actualLeafNameIfDifferent;

    if (!fileAccess->fopen(path, true, false, fsl, nullptr, false, skipCaseCheck, &actualLeafNameIfDifferent))
        return nullptr;

    auto fsNode = fromFOpened(*fileAccess, path, fsAccess);

    if (!actualLeafNameIfDifferent.empty())
    {
        fsNode->localname = actualLeafNameIfDifferent;
    }

    if (fsNode->type != FILENODE)
        return fsNode;

    if (!fsNode->fingerprint.genfingerprint(fileAccess.get()))
        return nullptr;

    return fsNode;
}

bool FSNode::debugConfirmOnDiskFingerprintOrLogWhy(FileSystemAccess& fsAccess, const LocalPath& path, const FileFingerprint& ff)
{
    if (unique_ptr<FSNode> od = fromPath(fsAccess, path, false, FSLogging::logOnError))
    {
        if (od->fingerprint == ff) return true;

        LOG_debug << "fingerprint mismatch at path: " << path;
        LOG_debug << "size: " << od->fingerprint.size << " should have been " << ff.size;
        LOG_debug << "mtime: " << od->fingerprint.mtime << " should have been " << ff.mtime;
        LOG_debug << "crc: " << Base64Str<sizeof(FileFingerprint::crc)>((byte*)&od->fingerprint.crc)
                  << " should have been " << Base64Str<sizeof(FileFingerprint::crc)>((byte*)&ff.crc);
    }
    else
    {
        LOG_debug << "failed to get fingerprint for path " << path;
    }
    return false;
}



} // namespace
<|MERGE_RESOLUTION|>--- conflicted
+++ resolved
@@ -1877,31 +1877,6 @@
     path.localpath.resize(length);
 };
 
-<<<<<<< HEAD
-FilenameAnomalyType isFilenameAnomaly(const LocalPath& localPath, const string& remoteName, nodetype_t type)
-{
-    // toPath() to make sure the name is in NFC.
-    auto localName = localPath.leafName().toPath(true);
-
-    if (compareUtf(localName, false, remoteName, false, true))
-    {
-        return FILENAME_ANOMALY_NAME_MISMATCH;
-    }
-    else if (isReservedName(remoteName, type))
-    {
-        return FILENAME_ANOMALY_NAME_RESERVED;
-    }
-
-    return FILENAME_ANOMALY_NONE;
-}
-
-FilenameAnomalyType isFilenameAnomaly(const LocalPath& localPath, const Node* node)
-{
-    assert(node);
-
-    return isFilenameAnomaly(localPath, node->displayname(), node->type);
-}
-
 #ifdef ENABLE_SYNC
 bool Notification::fromDebris(const Sync& sync) const
 {
@@ -2161,8 +2136,6 @@
         theFile.clear();
 }
 
-=======
->>>>>>> 79b719f6
 bool isNetworkFilesystem(FileSystemType type)
 {
     return type == FS_CIFS

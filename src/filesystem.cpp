--- conflicted
+++ resolved
@@ -1565,11 +1565,7 @@
         if (0 == localpath.compare(4, 4, L"UNC\\", 4))
         {
             // when a path leaves LocalPath, we can remove prefix which is only needed internally
-<<<<<<< HEAD
             path.erase(2, 6);
-=======
-            path.erase(2, 8);
->>>>>>> 2fc29368
         }
         else
         {

/**
 * @file gfx_pdfium.cpp
 * @brief class to get bitmaps from PDF files using pdfium
 *
 * (c) 2014 by Mega Limited, Wellsford, New Zealand
 *
 * This file is part of the MEGA SDK - Client Access Engine.
 *
 * Applications using the MEGA API must present a valid application key
 * and comply with the the rules set forth in the Terms of Service.
 *
 * The MEGA SDK is distributed in the hope that it will be useful,
 * but WITHOUT ANY WARRANTY; without even the implied warranty of
 * MERCHANTABILITY or FITNESS FOR A PARTICULAR PURPOSE.
 *
 * @copyright Simplified (2-clause) BSD License.
 *
 * You should have received a copy of the license along with this
 * program.
 */

#include "mega/gfx/gfx_pdfium.h"

#ifdef HAVE_PDFIUM

#define MAX_PDF_MEM_SIZE 1024*1024*100

namespace mega {

std::mutex PdfiumReader::pdfMutex;
unsigned PdfiumReader::initialized = 0;

void PdfiumReader::init()
{
    std::lock_guard<std::mutex> g(pdfMutex);
    if (!initialized)
    {
        FPDF_LIBRARY_CONFIG config;
        config.version = 2;
        config.m_pUserFontPaths = nullptr;
        config.m_pIsolate = nullptr;
        config.m_v8EmbedderSlot = 0;
        FPDF_InitLibraryWithConfig(&config);
        initialized++;
        LOG_debug << "PDFium library initialized.";
    }
}

void PdfiumReader::destroy()
{
    std::lock_guard<std::mutex> g(pdfMutex);
    if (initialized)
    {
        if (!--initialized)
        {
            FPDF_DestroyLibrary();
            LOG_debug << "PDFium library destroyed.";
        }
    }
}

#ifdef _WIN32
std::unique_ptr<char[]> PdfiumReader::readBitmapFromPdf(int &w, int &h, int &orientation, const LocalPath &path, FileSystemAccess* fa, const LocalPath &workingDirFolder)
#else
std::unique_ptr<char[]> PdfiumReader::readBitmapFromPdf(int &w, int &h, int &orientation, const LocalPath &path, FileSystemAccess* fa)
#endif
{

    std::lock_guard<std::mutex> g(pdfMutex);
    if (!initialized)
    {
        init();
    }

    FPDF_DOCUMENT pdf_doc = FPDF_LoadDocument(path.toPath().c_str(), nullptr);
#ifdef _WIN32
    LocalPath tmpFilePath;
    bool removetemporaryfile = false;
    std::unique_ptr<byte[]> buffer;

    // In Windows it fails if the path has non-ascii chars
    if (pdf_doc == nullptr && FPDF_GetLastError() == FPDF_ERR_FILE)
    {
        std::unique_ptr<FileAccess> pdfFile = fa->newfileaccess();
        if (pdfFile->fopen(path))
        {
            if (pdfFile->size > MAX_PDF_MEM_SIZE)
            {
                if (!workingDirFolder.empty())
                {
                    LocalPath originPath = path;
                    tmpFilePath = workingDirFolder;
                    tmpFilePath.appendWithSeparator(LocalPath::fromRelativePath(".megapdftmp"),false);
                    if (fa->copylocal(originPath, tmpFilePath, pdfFile->mtime))
                    {
                        pdf_doc = FPDF_LoadDocument(tmpFilePath.toPath().c_str(), nullptr);
                        removetemporaryfile = true;
                    }
                }
            }
            else if (pdfFile->openf())
            {
                buffer.reset(new byte[pdfFile->size]);
                pdfFile->frawread(buffer.get(), static_cast<unsigned>(pdfFile->size), static_cast<m_off_t>(0), true);
                pdfFile->closef();
                pdf_doc = FPDF_LoadMemDocument(buffer.get(), static_cast<int>(pdfFile->size), nullptr);
            }
        }
    }
#endif
    if (pdf_doc != nullptr)
    {
        int page_count = FPDF_GetPageCount(pdf_doc);
        if (page_count > 0)
        {
            FPDF_PAGE page = FPDF_LoadPage(pdf_doc, 0 /*pageIndex*/);
            if (page != nullptr)
            {
                w = static_cast<int>(FPDF_GetPageWidth(page));
                h = static_cast<int>(FPDF_GetPageHeight(page));

                // we should restrict the maximum size of PDF pages to process, otherwise
                // it may require too much memory (and CPU).
                // as a compromise, the A0 standarized size should be enough for most cases,
                // A0: 841 x 1188 mm -> 2384 x 3368 points (as returned by FPDF_GetPageX())
                // to allow some margins, and rotated ones, avoid larger than 3500 points in
                // any dimension, which would require a buffer of maximum 3500x3500x4 = ~47MB

                if ((!w || !h)  // error reading size
                        || (w > 3500 || h > 3500))  // page too large
                {
                    if (!w || !h)
                    {
<<<<<<< HEAD
                        LOG_err << "Error reading PDF page size for " << path.toPath(*fa).c_str();
                    }
                    else
                    {
                        LOG_err << "Page size too large. Skipping PDF preview for " << path.toPath(*fa).c_str();
=======
                        LOG_err << "Error reading PDF page size for " << path.toPath().c_str();
                    }
                    else
                    {
                        LOG_err << "Page size too large. Skipping PDF preview for " << path.toPath().c_str();
>>>>>>> 86ff75c4
                    }
                    FPDF_ClosePage(page);
                    FPDF_CloseDocument(pdf_doc);
#ifdef _WIN32
                if (removetemporaryfile)
                {
                    fa->unlinklocal(tmpFilePath);
                }
#endif
                    return nullptr;
                }

                // BGRA format, 4 bytes per pixel (32bits), byte order: blue, green, red, alpha.
                std::unique_ptr<char[]> buffer(new char[w*h*4]);
                FPDF_BITMAP bitmap = FPDFBitmap_CreateEx(w, h, FPDFBitmap_BGRA, buffer.get(), w * 4);
                if (!bitmap) //out of memory
                {
                    LOG_warn << "Error generating bitmap image (OOM)";
                    FPDF_ClosePage(page);
                    FPDF_CloseDocument(pdf_doc);
#ifdef _WIN32
                    if (removetemporaryfile)
                    {
                        fa->unlinklocal(tmpFilePath);
                    }
#endif
                    return nullptr;
                }

                FPDFBitmap_FillRect(bitmap, 0, 0, w, h, 0xFFFFFFFF);
                FPDF_RenderPageBitmap(bitmap, page, 0, 0, w, h, 2, 0);
                FPDFBitmap_Destroy(bitmap);
                FPDF_ClosePage(page);
                FPDF_CloseDocument(pdf_doc);
#ifdef _WIN32
                if (removetemporaryfile)
                {
                    fa->unlinklocal(tmpFilePath);
                }
#endif
                // Needed by Qt: ROTATION_DOWN = 3
                orientation = 3;
                return buffer;
            }
            else
            {
                FPDF_CloseDocument(pdf_doc);
                LOG_err << "Error loading PDF page to create thumb for " << path;
            }
        }
        else
        {
            FPDF_CloseDocument(pdf_doc);
            LOG_err << "Error getting number of pages for " << path;
        }
    }
    else
    {
        LOG_err << "Error loading PDF to create thumbnail for " << path << " " << FPDF_GetLastError();
    }

#ifdef _WIN32
    if (removetemporaryfile)
    {
        fa->unlinklocal(tmpFilePath);
    }
#endif

    return nullptr;

}

} // namespace mega
#endif<|MERGE_RESOLUTION|>--- conflicted
+++ resolved
@@ -131,19 +131,11 @@
                 {
                     if (!w || !h)
                     {
-<<<<<<< HEAD
-                        LOG_err << "Error reading PDF page size for " << path.toPath(*fa).c_str();
+                        LOG_err << "Error reading PDF page size for " << path.toPath().c_str();
                     }
                     else
                     {
-                        LOG_err << "Page size too large. Skipping PDF preview for " << path.toPath(*fa).c_str();
-=======
-                        LOG_err << "Error reading PDF page size for " << path.toPath().c_str();
-                    }
-                    else
-                    {
                         LOG_err << "Page size too large. Skipping PDF preview for " << path.toPath().c_str();
->>>>>>> 86ff75c4
                     }
                     FPDF_ClosePage(page);
                     FPDF_CloseDocument(pdf_doc);

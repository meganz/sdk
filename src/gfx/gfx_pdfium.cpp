/**
 * @file gfx_pdfium.cpp
 * @brief class to get bitmaps from PDF files using pdfium
 *
 * (c) 2014 by Mega Limited, Wellsford, New Zealand
 *
 * This file is part of the MEGA SDK - Client Access Engine.
 *
 * Applications using the MEGA API must present a valid application key
 * and comply with the the rules set forth in the Terms of Service.
 *
 * The MEGA SDK is distributed in the hope that it will be useful,
 * but WITHOUT ANY WARRANTY; without even the implied warranty of
 * MERCHANTABILITY or FITNESS FOR A PARTICULAR PURPOSE.
 *
 * @copyright Simplified (2-clause) BSD License.
 *
 * You should have received a copy of the license along with this
 * program.
 */

#include "mega/gfx/gfx_pdfium.h"
#include "mega.h"

#ifdef HAVE_PDFIUM

#define MAX_PDF_MEM_SIZE 1024*1024*100

namespace mega {

std::mutex PdfiumReader::pdfMutex;
unsigned PdfiumReader::initialized = 0;

void PdfiumReader::init()
{
    std::lock_guard<std::mutex> g(pdfMutex);
    if (!initialized++)
    {
        FPDF_LIBRARY_CONFIG config;
        config.version = 2;
        config.m_pUserFontPaths = nullptr;
        config.m_pIsolate = nullptr;
        config.m_v8EmbedderSlot = 0;
        FPDF_InitLibraryWithConfig(&config);
        LOG_debug << "PDFium library initialized.";
    }
}

void PdfiumReader::destroy()
{
    std::lock_guard<std::mutex> g(pdfMutex);
    if (!--initialized)
    {
        FPDF_DestroyLibrary();
        LOG_debug << "PDFium library destroyed.";
    }
}

#ifdef _WIN32
std::unique_ptr<char[]> PdfiumReader::readBitmapFromPdf(int &w, int &h, int &orientation, const LocalPath &path, const LocalPath &workingDirFolder)
#else
std::unique_ptr<char[]> PdfiumReader::readBitmapFromPdf(int &w, int &h, int &orientation, const LocalPath &path)
#endif
{

    std::lock_guard<std::mutex> g(pdfMutex);
    assert (initialized);

    FPDF_DOCUMENT pdf_doc = FPDF_LoadDocument(path.toPath(false).c_str(), nullptr);
#ifdef _WIN32
    LocalPath tmpFilePath;
    bool removetemporaryfile = false;
    std::unique_ptr<byte[]> buffer;
    FSACCESS_CLASS fa;

    // In Windows it fails if the path has non-ascii chars
    if (pdf_doc == nullptr && FPDF_GetLastError() == FPDF_ERR_FILE)
    {
        std::unique_ptr<FileAccess> pdfFile = fa.newfileaccess();
        if (pdfFile->fopen(path, FSLogging::logOnError))
        {
            if (pdfFile->size > MAX_PDF_MEM_SIZE)
            {
                if (!workingDirFolder.empty())
                {
                    LocalPath originPath = path;
                    tmpFilePath = workingDirFolder;
                    tmpFilePath.appendWithSeparator(LocalPath::fromRelativePath(".megapdftmp"),false);
                    if (fa.copylocal(originPath, tmpFilePath, pdfFile->mtime))
                    {
                        pdf_doc = FPDF_LoadDocument(tmpFilePath.toPath(false).c_str(), nullptr);
                        removetemporaryfile = true;
                    }
                }
            }
            else if (pdfFile->openf(FSLogging::logOnError))
            {
                buffer.reset(new byte[static_cast<size_t>(pdfFile->size)]);
                pdfFile->frawread(buffer.get(), static_cast<unsigned>(pdfFile->size), static_cast<m_off_t>(0), true, FSLogging::logOnError);
                pdfFile->closef();
                pdf_doc = FPDF_LoadMemDocument(buffer.get(), static_cast<int>(pdfFile->size), nullptr);
            }
        }
    }
#endif
    if (pdf_doc != nullptr)
    {
        int page_count = FPDF_GetPageCount(pdf_doc);
        if (page_count > 0)
        {
            FPDF_PAGE page = FPDF_LoadPage(pdf_doc, 0 /*pageIndex*/);
            if (page != nullptr)
            {
                w = static_cast<int>(FPDF_GetPageWidth(page));
                h = static_cast<int>(FPDF_GetPageHeight(page));

                // we should restrict the maximum size of PDF pages to process, otherwise
                // it may require too much memory (and CPU).
                // as a compromise, the A0 standarized size should be enough for most cases,
                // A0: 841 x 1188 mm -> 2384 x 3368 points (as returned by FPDF_GetPageX())
                // to allow some margins, and rotated ones, avoid larger than 3500 points in
                // any dimension, which would require a buffer of maximum 3500x3500x4 = ~47MB

                if ((!w || !h)  // error reading size
                        || (w > 3500 || h > 3500))  // page too large
                {
                    if (!w || !h)
                    {
                        LOG_err << "Error reading PDF page size for " << path;
                    }
                    else
                    {
                        LOG_err << "Page size too large. Skipping PDF preview for " << path;
                    }
                    FPDF_ClosePage(page);
                    FPDF_CloseDocument(pdf_doc);
#ifdef _WIN32
                if (removetemporaryfile)
                {
                    fa.unlinklocal(tmpFilePath);
                }
#endif
                    return nullptr;
                }

                // BGRA format, 4 bytes per pixel (32bits), byte order: blue, green, red, alpha.
<<<<<<< HEAD
                std::unique_ptr<char[]> buffer(new char[static_cast<size_t>(w * h * 4)]);
                FPDF_BITMAP bitmap = FPDFBitmap_CreateEx(w, h, FPDFBitmap_BGRA, buffer.get(), w * 4);
=======
                std::unique_ptr<char[]> bufferChar(new char[static_cast<size_t>(w * h * 4)]);
                FPDF_BITMAP bitmap =
                    FPDFBitmap_CreateEx(w, h, FPDFBitmap_BGRA, bufferChar.get(), w * 4);
>>>>>>> c00c6746
                if (!bitmap) //out of memory
                {
                    LOG_warn << "Error generating bitmap image (OOM)";
                    FPDF_ClosePage(page);
                    FPDF_CloseDocument(pdf_doc);
#ifdef _WIN32
                    if (removetemporaryfile)
                    {
                        fa.unlinklocal(tmpFilePath);
                    }
#endif
                    return nullptr;
                }

                FPDFBitmap_FillRect(bitmap, 0, 0, w, h, 0xFFFFFFFF);
                FPDF_RenderPageBitmap(bitmap, page, 0, 0, w, h, 2, 0);
                FPDFBitmap_Destroy(bitmap);
                FPDF_ClosePage(page);
                FPDF_CloseDocument(pdf_doc);
#ifdef _WIN32
                if (removetemporaryfile)
                {
                    fa.unlinklocal(tmpFilePath);
                }
#endif
                // Needed by Qt: ROTATION_DOWN = 3
                orientation = 3;
                return bufferChar;
            }
            else
            {
                FPDF_CloseDocument(pdf_doc);
                LOG_err << "Error loading PDF page to create thumb for " << path;
            }
        }
        else
        {
            FPDF_CloseDocument(pdf_doc);
            LOG_err << "Error getting number of pages for " << path;
        }
    }
    else
    {
        LOG_err << "Error loading PDF to create thumbnail for " << path << " " << FPDF_GetLastError();
    }

#ifdef _WIN32
    if (removetemporaryfile)
    {
        fa.unlinklocal(tmpFilePath);
    }
#endif

    return nullptr;

}

} // namespace mega
#endif<|MERGE_RESOLUTION|>--- conflicted
+++ resolved
@@ -144,14 +144,9 @@
                 }
 
                 // BGRA format, 4 bytes per pixel (32bits), byte order: blue, green, red, alpha.
-<<<<<<< HEAD
-                std::unique_ptr<char[]> buffer(new char[static_cast<size_t>(w * h * 4)]);
-                FPDF_BITMAP bitmap = FPDFBitmap_CreateEx(w, h, FPDFBitmap_BGRA, buffer.get(), w * 4);
-=======
                 std::unique_ptr<char[]> bufferChar(new char[static_cast<size_t>(w * h * 4)]);
                 FPDF_BITMAP bitmap =
                     FPDFBitmap_CreateEx(w, h, FPDFBitmap_BGRA, bufferChar.get(), w * 4);
->>>>>>> c00c6746
                 if (!bitmap) //out of memory
                 {
                     LOG_warn << "Error generating bitmap image (OOM)";

/**
 * @file heartbeats.cpp
 * @brief Classes for heartbeating Sync configuration and status
 *
 * (c) 2013 by Mega Limited, Auckland, New Zealand
 *
 * This file is part of the MEGA SDK - Client Access Engine.
 *
 * Applications using the MEGA API must present a valid application key
 * and comply with the the rules set forth in the Terms of Service.
 *
 * The MEGA SDK is distributed in the hope that it will be useful,
 * but WITHOUT ANY WARRANTY; without even the implied warranty of
 * MERCHANTABILITY or FITNESS FOR A PARTICULAR PURPOSE.
 *
 * @copyright Simplified (2-clause) BSD License.
 *
 * You should have received a copy of the license along with this
 * program.
 */

#include "mega/heartbeats.h"
#include "mega/command.h"
#include "assert.h"
#include "mega.h"

namespace mega {

HeartBeatBackupInfo::HeartBeatBackupInfo()
{
}

Command *HeartBeatBackupInfo::runningCommand() const
{
    return mRunningCommand;
}

void HeartBeatBackupInfo::setRunningCommand(Command *runningCommand)
{
    mRunningCommand = runningCommand;
}

int HeartBeatBackupInfo::status() const
{
    return mStatus;
}

double HeartBeatBackupInfo::progress() const
{
    return mProgress;
}

void HeartBeatBackupInfo::invalidateProgress()
{
    mProgressInvalid = true;
}

m_time_t HeartBeatBackupInfo::lastAction() const
{
    return mLastAction;
}

handle HeartBeatBackupInfo::lastItemUpdated() const
{
    return mLastItemUpdated;
}

void HeartBeatBackupInfo::setLastSyncedItem(const handle &lastSyncedItem)
{
    if (mLastItemUpdated != lastSyncedItem)
    {
        mLastItemUpdated = lastSyncedItem;
        updateLastActionTime();
    }
}

void HeartBeatBackupInfo::setStatus(const int &status)
{
    if (mStatus != status)
    {
        mStatus = status;
        updateLastActionTime();
    }
}

void HeartBeatBackupInfo::setProgress(const double &progress)
{
    mProgressInvalid = false;
    mProgress = progress;
    updateLastActionTime();
}

void HeartBeatBackupInfo::setLastAction(const m_time_t &lastAction)
{
    mLastAction = lastAction;
}

void HeartBeatBackupInfo::updateLastActionTime()
{
    setLastAction(m_time(nullptr));
}

void HeartBeatBackupInfo::setLastBeat(const m_time_t &lastBeat)
{
    mLastBeat = lastBeat;
}

m_time_t HeartBeatBackupInfo::lastBeat() const
{
    return mLastBeat;
}

void HeartBeatBackupInfo::onCommandToBeDeleted(Command *command)
{
    if (mRunningCommand == command)
    {
        mRunningCommand = nullptr;
    }
}

////////// HeartBeatTransferProgressedInfo ////////
double HeartBeatTransferProgressedInfo::progress() const
{
    return mProgressInvalid ? -1.0 : std::max(0., std::min(1., static_cast<double>(mTransferredBytes) / static_cast<double>(mTotalBytes)));
}

void HeartBeatTransferProgressedInfo::adjustTransferCounts(int32_t upcount, int32_t downcount, long long totalBytes, long long transferBytes)
{
    if (mProgressInvalid &&
        !mPendingUps && !mPendingDowns &&
        mTotalBytes == mTransferredBytes)
    {
        mProgressInvalid = false;
        mPendingUps = 0;
        mPendingDowns = 0;
        mTotalBytes = 0;
        mTransferredBytes = 0;
    }

    mPendingUps += upcount;
    mPendingDowns += downcount;
    mTotalBytes += totalBytes;
    mTransferredBytes += transferBytes;
    updateLastActionTime();
}

#ifdef ENABLE_SYNC
////////////// HeartBeatSyncInfo ////////////////
HeartBeatSyncInfo::HeartBeatSyncInfo()
{
    mStatus = HeartBeatSyncInfo::Status::UNKNOWN;
}

void HeartBeatSyncInfo::updateStatus(UnifiedSync& us)
{
    HeartBeatSyncInfo::Status status = HeartBeatSyncInfo::Status::INACTIVE;

    if (us.mSync)
    {
        switch(us.mSync->localroot->ts)
        {
        case TREESTATE_SYNCED:
            status = HeartBeatSyncInfo::Status::UPTODATE;
            break;
        case TREESTATE_PENDING:
            status = HeartBeatSyncInfo::Status::PENDING;
            break;
        case TREESTATE_SYNCING:
            status = HeartBeatSyncInfo::Status::SYNCING;
            break;
        default:
            status = HeartBeatSyncInfo::Status::UNKNOWN;
            break;
        }
    }

    setStatus(status);
}

#endif

////////////// BackupInfo ////////////////

<<<<<<< HEAD
MegaBackupInfo::MegaBackupInfo(BackupType type, string localFolder, handle megaHandle, int state, int substate, std::string extra)
    : mType(type)
=======
MegaBackupInfo::MegaBackupInfo(BackupType type, string backupName, string localFolder, handle megaHandle, int state, int substate, std::string extra, handle backupId)
    : mType(type)
    , mBackupName(backupName)
    , mBackupId(backupId)
>>>>>>> 9d2f88fb
    , mLocalFolder(localFolder)
    , mMegaHandle(megaHandle)
    , mState(state)
    , mSubState(substate)
    , mExtra(extra)
{

}

BackupType MegaBackupInfo::type() const
{
    return mType;
}

<<<<<<< HEAD
=======
string MegaBackupInfo::backupName() const
{
    return mBackupName;
}

handle MegaBackupInfo::backupId() const
{
    return mBackupId;
}

>>>>>>> 9d2f88fb
string MegaBackupInfo::localFolder() const
{
    return mLocalFolder;
}

handle MegaBackupInfo::megaHandle() const
{
    return mMegaHandle;
}

int MegaBackupInfo::state() const
{
    return mState;
}

int MegaBackupInfo::subState() const
{
    return mSubState;
}

string MegaBackupInfo::extra() const
{
    return mExtra;
}

#ifdef ENABLE_SYNC
<<<<<<< HEAD
MegaBackupInfoSync::MegaBackupInfoSync(UnifiedSync& us)
    : MegaBackupInfo(getSyncType(us.mConfig), us.mConfig.getLocalPath(), us.mConfig.getRemoteNode()
                 , getSyncState(us), getSyncSubstatus(us), getSyncExtraData(us))
=======
MegaBackupInfoSync::MegaBackupInfoSync(MegaClient *client, const MegaSync &sync, handle backupid)
    : MegaBackupInfo(getSyncType(client, sync), sync.getName(), sync.getLocalFolder(), sync.getMegaHandle()
                 , getSyncState(client, sync), getSyncSubstatus(sync), getSyncExtraData(sync), backupid)
>>>>>>> 9d2f88fb
{

}

int MegaBackupInfoSync::calculatePauseActiveState(MegaClient *client)
{
    auto pauseDown = client->xferpaused[GET];
    auto pauseUp = client->xferpaused[PUT];
    if (pauseDown && pauseUp)
    {
        return State::PAUSE_FULL;
    }
    else if (pauseDown)
    {
        return State::PAUSE_DOWN;
    }
    else if (pauseUp)
    {
        return State::PAUSE_UP;
    }

    return State::ACTIVE;
}


int MegaBackupInfoSync::getSyncState(UnifiedSync& us)
{
    SyncError error = us.mConfig.getError();
    syncstate_t state = us.mSync ? us.mSync->state : SYNC_FAILED;

    if (state == SYNC_DISABLED && error != NO_SYNC_ERROR)
    {
        return State::TEMPORARY_DISABLED;
    }
    else if (state != SYNC_FAILED && state != SYNC_CANCELED && state != SYNC_DISABLED)
    {
        return calculatePauseActiveState(&us.mClient);
    }
    else if (!(state != SYNC_CANCELED && (state != SYNC_DISABLED || error != NO_SYNC_ERROR)))
    {
        return State::DISABLED;
    }
    else
    {
        return State::FAILED;
    }
}

BackupType MegaBackupInfoSync::getSyncType(const SyncConfig& config)
{
    switch (config.getType())
    {
    case SyncConfig::Type::TYPE_UP:
            return BackupType::UP_SYNC;
    case SyncConfig::Type::TYPE_DOWN:
            return BackupType::DOWN_SYNC;
    case SyncConfig::Type::TYPE_TWOWAY:
            return BackupType::TWO_WAY;
    default:
            return BackupType::INVALID;
    }
}

int MegaBackupInfoSync::getSyncSubstatus(UnifiedSync& us)
{
    return us.mConfig.getError();
}

string MegaBackupInfoSync::getSyncExtraData(UnifiedSync&)
{
    return string();
}
#endif

////////////// MegaBackupMonitor ////////////////
MegaBackupMonitor::MegaBackupMonitor(MegaClient *client)
    : mClient(client)
{
}

void MegaBackupMonitor::digestPutResult(handle backupId, UnifiedSync* syncPtr)
{
    mClient->syncs.forEachUnifiedSync([&](UnifiedSync& us){
        if (&us == syncPtr)
        {
            us.mConfig.setBackupId(backupId);
            mClient->syncs.saveAndUpdateSyncConfig(&us.mConfig, us.mSync->state, us.mSync->errorCode);
        }
    });
}

void MegaBackupMonitor::updateBackupInfo(handle backupId, const MegaBackupInfo &info)
{
    string localFolderEncrypted(mClient->cypherTLVTextWithMasterKey("lf", info.localFolder()) );
    string deviceIdHash = mClient->getDeviceidHash();

    mClient->reqs.add(new CommandBackupPut(mClient, info.type(), info.megaHandle(),
                                           localFolderEncrypted.c_str(),
                                           deviceIdHash.c_str(),
                                           info.state(), info.subState(), info.extra().c_str(),
                                           nullptr));
}


void MegaBackupMonitor::registerBackupInfo(const MegaBackupInfo &info, UnifiedSync* syncPtr)
{
    string localFolderEncrypted(mClient->cypherTLVTextWithMasterKey("lf", info.localFolder()) );
    string deviceIdHash = mClient->getDeviceidHash();

    mClient->reqs.add(new CommandBackupPut(mClient, info.type(), info.backupName(), info.megaHandle(),
                                           localFolderEncrypted.c_str(),
                                           deviceIdHash.c_str(),
                                           info.state(), info.subState(), info.extra().c_str(),
                                           [this, syncPtr](Error e, handle h){ if (!e) digestPutResult(h, syncPtr); }));
}

#ifdef ENABLE_SYNC

void MegaBackupMonitor::updateOrRegisterSync(UnifiedSync& us)
{
    MegaBackupInfoSync currentInfo(us);

    if (!us.mBackupInfo && us.mConfig.getBackupId() == UNDEF) // not registered yet
    {
        us.mBackupInfo = ::mega::make_unique<MegaBackupInfoSync>(us);
        registerBackupInfo(currentInfo, &us);
    }
    else if (us.mConfig.getBackupId() != UNDEF  &&
           (!us.mBackupInfo || !(currentInfo == *us.mBackupInfo)))
    {
        updateBackupInfo(us.mConfig.getBackupId(), currentInfo); //queue update comand
        us.mBackupInfo = ::mega::make_unique<MegaBackupInfoSync>(us);
    }
}

bool  MegaBackupInfoSync::operator==(const MegaBackupInfoSync& o) const
{
    return  mType == o.mType &&
            mLocalFolder == o.mLocalFolder &&
            mMegaHandle == o.mMegaHandle &&
            mState == o.mState &&
            mSubState == o.mSubState &&
            mExtra == o.mExtra;
}
#endif

void MegaBackupMonitor::onSyncConfigChanged()
{
#ifdef ENABLE_SYNC
    mClient->syncs.forEachUnifiedSync([&](UnifiedSync& us) {
        updateOrRegisterSync(us);
    });
#endif
}

void MegaBackupMonitor::calculateStatus(HeartBeatBackupInfo *hbs, UnifiedSync& us)
{
   hbs->updateStatus(us);
}

void MegaBackupMonitor::beatBackupInfo(UnifiedSync& us)
{
    // send registration or update in case we missed it
    updateOrRegisterSync(us);

    if (!us.mBackupInfo || us.mConfig.getBackupId() == UNDEF)
    {
        LOG_warn << "Backup not registered yet. Skipping heartbeat...";
        return;
    }

    auto& hbs = us.mNextHeartbeat;

    auto now = m_time(nullptr);
    auto lapsed = now - hbs->lastBeat();
    if ( (hbs->lastAction() > hbs->lastBeat()) //something happened since last reported!
         || lapsed > MAX_HEARBEAT_SECS_DELAY) // max delay happened. Beating: Sicherheitsfahrschaltung!
    {
        calculateStatus(hbs.get(), us); //we asume this is costly: only do it when beating

        hbs->setLastBeat(m_time(nullptr));

        int8_t progress = (hbs->progress() < 0) ? -1 : static_cast<int8_t>(std::lround(hbs->progress()*100.0));

        auto newCommand = new CommandBackupPutHeartBeat(mClient, us.mConfig.getBackupId(),  static_cast<uint8_t>(hbs->status()),
                          progress, hbs->mPendingUps, hbs->mPendingDowns,
                          hbs->lastAction(), hbs->lastItemUpdated());

#ifdef ENABLE_SYNC
        if (hbs->status() == HeartBeatSyncInfo::Status::UPTODATE && progress >= 100)
        {
            hbs->invalidateProgress(); // we invalidate progress, so as not to keep on reporting 100% progress after reached up to date
            // note: new transfer updates will modify the progress and make it valid again
        }
#endif

        auto runningCommand = hbs->runningCommand();

        if (runningCommand && !runningCommand->getRead()) //replace existing command
        {
            LOG_warn << "Detected a yet unprocessed beat: replacing data with current";
            // instead of appending a new command, and potentially hammering, we just update the existing command with the updated input
            runningCommand->replaceWith(*newCommand);
        }
        else // append new command
        {
            hbs->setRunningCommand(newCommand);
            mClient->reqs.add(newCommand);
        }
    }
}
void MegaBackupMonitor::beat()
{
#ifdef ENABLE_SYNC
    mClient->syncs.forEachUnifiedSync([&](UnifiedSync& us){
        beatBackupInfo(us);
    });
#endif
}

}<|MERGE_RESOLUTION|>--- conflicted
+++ resolved
@@ -181,15 +181,9 @@
 
 ////////////// BackupInfo ////////////////
 
-<<<<<<< HEAD
-MegaBackupInfo::MegaBackupInfo(BackupType type, string localFolder, handle megaHandle, int state, int substate, std::string extra)
-    : mType(type)
-=======
-MegaBackupInfo::MegaBackupInfo(BackupType type, string backupName, string localFolder, handle megaHandle, int state, int substate, std::string extra, handle backupId)
+MegaBackupInfo::MegaBackupInfo(BackupType type, string backupName, string localFolder, handle megaHandle, int state, int substate, std::string extra)
     : mType(type)
     , mBackupName(backupName)
-    , mBackupId(backupId)
->>>>>>> 9d2f88fb
     , mLocalFolder(localFolder)
     , mMegaHandle(megaHandle)
     , mState(state)
@@ -204,19 +198,11 @@
     return mType;
 }
 
-<<<<<<< HEAD
-=======
 string MegaBackupInfo::backupName() const
 {
     return mBackupName;
 }
 
-handle MegaBackupInfo::backupId() const
-{
-    return mBackupId;
-}
-
->>>>>>> 9d2f88fb
 string MegaBackupInfo::localFolder() const
 {
     return mLocalFolder;
@@ -243,15 +229,9 @@
 }
 
 #ifdef ENABLE_SYNC
-<<<<<<< HEAD
 MegaBackupInfoSync::MegaBackupInfoSync(UnifiedSync& us)
-    : MegaBackupInfo(getSyncType(us.mConfig), us.mConfig.getLocalPath(), us.mConfig.getRemoteNode()
+    : MegaBackupInfo(getSyncType(us.mConfig), sync.getName(), us.mConfig.getLocalPath(), us.mConfig.getRemoteNode()
                  , getSyncState(us), getSyncSubstatus(us), getSyncExtraData(us))
-=======
-MegaBackupInfoSync::MegaBackupInfoSync(MegaClient *client, const MegaSync &sync, handle backupid)
-    : MegaBackupInfo(getSyncType(client, sync), sync.getName(), sync.getLocalFolder(), sync.getMegaHandle()
-                 , getSyncState(client, sync), getSyncSubstatus(sync), getSyncExtraData(sync), backupid)
->>>>>>> 9d2f88fb
 {
 
 }

/**
 * @file db.cpp
 * @brief Database access interface
 *
 * (c) 2013-2014 by Mega Limited, Auckland, New Zealand
 *
 * This file is part of the MEGA SDK - Client Access Engine.
 *
 * Applications using the MEGA API must present a valid application key
 * and comply with the the rules set forth in the Terms of Service.
 *
 * The MEGA SDK is distributed in the hope that it will be useful,
 * but WITHOUT ANY WARRANTY; without even the implied warranty of
 * MERCHANTABILITY or FITNESS FOR A PARTICULAR PURPOSE.
 *
 * @copyright Simplified (2-clause) BSD License.
 *
 * You should have received a copy of the license along with this
 * program.
 */

#include "mega/db.h"
#include "mega/utils.h"
#include "mega/logging.h"
#include "mega/node.h"
#include "mega/share.h"

namespace mega {
DbTable::DbTable(PrnGen &rng, bool checkAlwaysTransacted)
    : rng(rng), mCheckAlwaysTransacted(checkAlwaysTransacted)
{
    nextid = 0;
}

// add or update record from string
bool DbTable::put(uint32_t index, string* data)
{
    return put(index, (char*)data->data(), unsigned(data->size()));
}

// add or update record with padding and encryption
bool DbTable::put(uint32_t type, Cacheable* record, SymmCipher* key)
{
    string data;

    if (!record->serialize(&data))
    {
        //Don't return false if there are errors in the serialization
        //to let the SDK continue and save the rest of records
        LOG_warn << "Serialization failed: " << type;
        return true;
    }

    PaddedCBC::encrypt(rng, &data, key);

    if (!record->dbid)
    {
        record->dbid = (nextid += IDSPACING) | type;
    }

    return put(record->dbid, &data);
}

// get next record, decrypt and unpad
bool DbTable::next(uint32_t* type, string* data, SymmCipher* key)
{
    if (next(type, data))
    {
        if (!*type)
        {
            return true;
        }

        if (*type > nextid)
        {
            nextid = *type & - IDSPACING;
        }

        return PaddedCBC::decrypt(data, key);
    }

    return false;
}

DBTableTransactionCommitter *DbTable::getTransactionCommitter() const
{
    return mTransactionCommitter;
}

void DbTable::checkTransaction()
{
    if (mCheckAlwaysTransacted)
    {
        assert(mTransactionCommitter);  // if this fails, we should have started a DBTableTransactionCommitter higher in the call stack
        if (mTransactionCommitter)
        {
            mTransactionCommitter->beginOnce();
        }
    }
}

void DbTable::resetCommitter()
{
    if (mTransactionCommitter)
    {
        mTransactionCommitter->reset();
        mCheckAlwaysTransacted = false;
        mTransactionCommitter = nullptr;
    }
}

void DbTable::checkCommitter(DBTableTransactionCommitter*)
{
    // This is to alert us if we haven't put any committer on the stack because
    // then we are probably taking much longer than needed to make db changes.
    // Nested committers are allowed; the outermost one will actually commmit.
    // Committer function parameters are there to remind us to put one on the stack
    // but are not actually needed - if there is only one on the stack then
    // the incoming committer == mTransactionCommitter (unless we are being called via a destructor)
    assert(mTransactionCommitter);
}

<<<<<<< HEAD
int DbTable::getShareType(Node *node)
{
    int shareType = ShareType_t::NO_SHARES;

    if (node->inshare)
    {
        shareType |= ShareType_t::IN_SHARES;
    }
    else
    {
        if (node->outshares)
        {
            for (share_map::iterator it = node->outshares->begin(); it != node->outshares->end(); it++)
            {
                Share *share = it->second;
                if (share->user)    // folder links are shares without user
                {
                    shareType |= ShareType_t::OUT_SHARES;
                    break;
                }
            }
        }
        if (node->pendingshares && node->pendingshares->size())
        {
            shareType |= ShareType_t::PENDING_SHARES;
        }
        if (node->plink)
        {
            shareType |= ShareType_t::LINK;
        }
    }

    return shareType;
}
=======
const int DbAccess::LEGACY_DB_VERSION = 11;
const int DbAccess::DB_VERSION = DbAccess::LEGACY_DB_VERSION + 1;
>>>>>>> 679eb867

DbAccess::DbAccess()
{
    currentDbVersion = LEGACY_DB_VERSION;
}

} // namespace<|MERGE_RESOLUTION|>--- conflicted
+++ resolved
@@ -120,7 +120,6 @@
     assert(mTransactionCommitter);
 }
 
-<<<<<<< HEAD
 int DbTable::getShareType(Node *node)
 {
     int shareType = ShareType_t::NO_SHARES;
@@ -155,10 +154,9 @@
 
     return shareType;
 }
-=======
+
 const int DbAccess::LEGACY_DB_VERSION = 11;
 const int DbAccess::DB_VERSION = DbAccess::LEGACY_DB_VERSION + 1;
->>>>>>> 679eb867
 
 DbAccess::DbAccess()
 {

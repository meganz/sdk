--- conflicted
+++ resolved
@@ -1941,277 +1941,7 @@
 
     return SCAN_SUCCESS;
 }
-#endif // ENABLE_SYNC
-
-
-#ifndef O_NOATIME
-#define O_NOATIME 0x0
-#endif // !O_NOATIME
-
-// Used by directoryScan(...) below to avoid extra stat(...) calls.
-class UnixStreamAccess
-    : public InputStreamAccess
-{
-public:
-    UnixStreamAccess(const char* path, m_off_t size)
-      : mDescriptor(open(path, O_NOATIME | O_RDONLY))
-      , mOffset(0)
-      , mSize(size)
-    {
-    }
-
-    MEGA_DISABLE_COPY_MOVE(UnixStreamAccess);
-
-    ~UnixStreamAccess()
-    {
-        if (mDescriptor >= 0)
-            close(mDescriptor);
-    }
-
-    operator bool() const
-    {
-        return mDescriptor >= 0;
-    }
-
-    bool read(byte* buffer, unsigned size) override
-    {
-        if (mDescriptor < 0)
-            return false;
-
-        if (!buffer)
-            return mOffset += (m_off_t)size, true;
-
-        auto result = pread(mDescriptor, (void*)buffer, size, mOffset);
-
-        if (result < 0 || (unsigned)result < size)
-            return false;
-
-        mOffset += result;
-
-        return true;
-    }
-
-    m_off_t size() override
-    {
-        return mDescriptor >= 0 ? mSize : -1;
-    }
-
-private:
-    int mDescriptor;
-    m_off_t mOffset;
-    m_off_t mSize;
-}; // UnixStreamAccess
-
-ScanResult PosixFileSystemAccess::directoryScan(const LocalPath& targetPath,
-                                                handle expectedFsid,
-                                                map<LocalPath, FSNode>& known,
-                                                std::vector<FSNode>& results,
-                                                bool followSymLinks,
-                                                unsigned& nFingerprinted)
-{
-    // Scan path should always be absolute.
-    assert(targetPath.isAbsolute());
-
-    // Whether we can reuse an existing fingerprint.
-    // I.e. Can we avoid computing the CRC?
-    auto reuse = [](const FSNode& lhs, const FSNode& rhs) {
-        return lhs.type == rhs.type
-               && lhs.fsid == rhs.fsid
-               && lhs.fingerprint.mtime == rhs.fingerprint.mtime
-               && lhs.fingerprint.size == rhs.fingerprint.size;
-    };
-
-    // So we don't duplicate link chasing logic.
-    auto stat = [&](const char* path, struct stat& metadata) {
-        auto result = !lstat(path, &metadata);
-
-        if (!result || !followSymLinks || !S_ISLNK(metadata.st_mode))
-            return result;
-
-        return !::stat(path, &metadata);
-    };
-
-    // Where we store file information.
-    struct stat metadata;
-
-    // Try and get information about the scan target.
-    if (!stat(targetPath.localpath.c_str(), metadata))
-    {
-        LOG_warn << "Failed to directoryScan: "
-                 << "Unable to stat(...) scan target: "
-                 << targetPath
-                 << ". Error code was: "
-                 << errno;
-
-        return SCAN_INACCESSIBLE;
-    }
-
-    // Is the scan target a directory?
-    if (!S_ISDIR(metadata.st_mode))
-    {
-        LOG_warn << "Failed to directoryScan: "
-                 << "Scan target is not a directory: "
-                 << targetPath;
-
-        return SCAN_INACCESSIBLE;
-    }
-
-    // Are we scanning the directory we think we are?
-    if (expectedFsid != (handle)metadata.st_ino)
-    {
-        LOG_warn << "Failed to directoryScan: "
-                 << "Scan target mismatch on expected FSID: "
-                 << targetPath;
-
-        return SCAN_FSID_MISMATCH;
-    }
-
-    // Try and open the directory for iteration.
-    auto directory = opendir(targetPath.localpath.c_str());
-
-    if (!directory)
-    {
-        LOG_warn << "Failed to directoryScan: "
-                 << "Unable to open scan target for iteration: "
-                 << targetPath
-                 << ". Error code was: "
-                 << errno;
-
-        return SCAN_INACCESSIBLE;
-    }
-
-    // Iterate over the directory's children.
-    auto entry = readdir(directory);
-    auto path = targetPath;
-
-    for ( ; entry; entry = readdir(directory))
-    {
-        // Skip special hardlinks.
-        if (!strcmp(entry->d_name, "."))
-            continue;
-
-        if (!strcmp(entry->d_name, ".."))
-            continue;
-
-        // Push a new scan record.
-        auto& result = (results.emplace_back(), results.back());
-
-        result.fsid = (handle)entry->d_ino;
-        result.localname = LocalPath::fromPlatformEncodedRelative(entry->d_name);
-
-        // Compute this entry's absolute name.
-        ScopedLengthRestore restorer(path);
-
-        path.appendWithSeparator(result.localname, false);
-
-        // Try and get information about this entry.
-        if (!stat(path.localpath.c_str(), metadata))
-        {
-            LOG_warn << "directoryScan: "
-                     << "Unable to stat(...) file: "
-                     << path
-                     << ". Error code was: "
-                     << errno;
-
-            // Entry's unknown if we can't determine otherwise.
-            result.type = TYPE_UNKNOWN;
-            continue;
-        }
-
-        result.fingerprint.mtime = metadata.st_mtime;
-        captimestamp(&result.fingerprint.mtime);
-
-        // Are we dealing with a directory?
-        if (S_ISDIR(metadata.st_mode))
-        {
-            // Then no fingerprint is necessary.
-            result.fingerprint.size = 0;
-            result.type = FOLDERNODE;
-            continue;
-        }
-
-        result.fingerprint.size = metadata.st_size;
-
-        // Are we dealing with a special file?
-        if (!S_ISREG(metadata.st_mode))
-        {
-            LOG_warn << "directoryScan: "
-                     << "Encountered a special file: "
-                     << path
-                     << ". Mode flags were: "
-                     << (metadata.st_mode & S_IFMT);
-
-            result.isSymlink = S_ISLNK(metadata.st_mode);
-            result.type = TYPE_SPECIAL;
-            continue;
-        }
-
-        // We're dealing with a regular file.
-        result.type = FILENODE;
-
-#ifdef __MACH__
-        // 1904/01/01 00:00:00 +0000 GMT.
-        //
-        // Special marker set by Finder when it begins a long-lasting
-        // operation such as copying a file from/to USB storage.
-        //
-        // In some cases, attributes such as mtime or size can be unstable
-        // and effectively meaningless.
-        constexpr auto busyDate = -2082844800;
-
-        // The file's temporarily unaccessible while it's busy.
-        //
-        // Attributes such as size are pretty much meaningless.
-        result.isBlocked = metadata.st_birthtimespec.tv_sec == busyDate;
-
-        if (result.isBlocked)
-        {
-            LOG_warn << "directoryScan: "
-                     << "Finder has marked this file as busy: "
-                     << path;
-            continue;
-        }
-#endif // __MACH__
-
-        // Have we processed this file before?
-        auto it = known.find(result.localname);
-
-        // Can we avoid recomputing this file's fingerprint?
-        if (it != known.end() && reuse(result, it->second))
-        {
-            result.fingerprint = move(it->second.fingerprint);
-            continue;
-        }
-
-        // Try and open the file for reading.
-        UnixStreamAccess isAccess(path.localpath.c_str(),
-                                  result.fingerprint.size);
-
-        // Only fingerprint the file if we could actually open it.
-        if (!isAccess)
-        {
-            LOG_warn << "directoryScan: "
-                     << "Unable to open file for fingerprinting: "
-                     << path
-                     << ". Error was: "
-                     << errno;
-            continue;
-        }
-
-        // Fingerprint the file.
-        result.fingerprint.genfingerprint(
-          &isAccess, result.fingerprint.mtime);
-
-        ++nFingerprinted;
-    }
-
-    // We're done iterating the directory.
-    closedir(directory);
-
-    return SCAN_SUCCESS;
-}
-
-#ifdef ENABLE_SYNC
+
 fsfp_t PosixFileSystemAccess::fsFingerprint(const LocalPath& path) const
 {
     struct statfs statfsbuf;
@@ -2539,7 +2269,6 @@
     return false;
 }
 
-<<<<<<< HEAD
 bool isReservedName(const FileSystemAccess& fsAccess,
                     const LocalPath& name,
                     nodetype_t type)
@@ -2550,8 +2279,6 @@
     return false;
 }
 
-=======
->>>>>>> b68d275d
 // A more robust implementation would check whether the device has storage
 // quotas enabled and if so, return the amount of space available before
 // saturating that quota.
@@ -2580,8 +2307,4 @@
     return (m_off_t)availableBytes;
 }
 
-<<<<<<< HEAD
 } // namespace
-=======
-} // namespace
->>>>>>> b68d275d

--- conflicted
+++ resolved
@@ -510,11 +510,8 @@
 
 void CurlHttpIO::addaresevents(Waiter *waiter)
 {
-<<<<<<< HEAD
     std::cout << "[CurlHttpIO::addaresevents] BEGIN [waiter = " << waiter << "]" << " [thread_id=" << std::this_thread::get_id() << "]" << std::endl;
-=======
 #ifdef MEGA_MEASURE_CODE
->>>>>>> fbdbd19b
     CodeCounter::ScopeTimer ccst(countAddAresEventsCode);
 #endif
 
@@ -595,11 +592,8 @@
 
 void CurlHttpIO::addcurlevents(Waiter *waiter, direction_t d)
 {
-<<<<<<< HEAD
     std::cout << "[CurlHttpIO::addcurlevents] BEGIN [waiter = " << waiter << ", direction_t = " << d << "]" << " [thread_id=" << std::this_thread::get_id() << "]" << std::endl;
-=======
 #ifdef MEGA_MEASURE_CODE
->>>>>>> fbdbd19b
     CodeCounter::ScopeTimer ccst(countAddCurlEventsCode);
 #endif
 
@@ -692,11 +686,8 @@
 #ifdef MEGA_USE_C_ARES
 void CurlHttpIO::processaresevents()
 {
-<<<<<<< HEAD
     std::cout << "[CurlHttpIO::processaresevents] call" << " [thread_id=" << std::this_thread::get_id() << "]" << std::endl;
-=======
 #ifdef MEGA_MEASURE_CODE
->>>>>>> fbdbd19b
     CodeCounter::ScopeTimer ccst(countProcessAresEventsCode);
 #endif
 
@@ -739,14 +730,10 @@
 
 void CurlHttpIO::processcurlevents(direction_t d)
 {
-<<<<<<< HEAD
     std::cout << "[CurlHttpIO::processcurlevents] BEGIN [direction_t = " << d << "]" << " [thread_id=" << std::this_thread::get_id() << "]" << std::endl;
-=======
 #ifdef MEGA_MEASURE_CODE
->>>>>>> fbdbd19b
     CodeCounter::ScopeTimer ccst(countProcessCurlEventsCode);
 #endif
-
 #ifdef WIN32
     mSocketsWaitEvent_curl_call_needed = false;
 #else
@@ -1031,11 +1018,8 @@
 // wake up from cURL I/O
 void CurlHttpIO::addevents(Waiter* w, int)
 {
-<<<<<<< HEAD
     std::cout << "[CurlHttpIO::addevents] BEGIN [waiter* = " << w << "]" << " [thread_id=" << std::this_thread::get_id() << "]" << std::endl;
-=======
 #ifdef MEGA_MEASURE_CODE
->>>>>>> fbdbd19b
     CodeCounter::ScopeTimer ccst(countCurlHttpIOAddevents);
 #endif
 

/**
 * @file posix/net.cpp
 * @brief POSIX network access layer (using cURL + c-ares)
 *
 * (c) 2013-2017 by Mega Limited, Auckland, New Zealand
 *
 * This file is part of the MEGA SDK - Client Access Engine.
 *
 * Applications using the MEGA API must present a valid application key
 * and comply with the the rules set forth in the Terms of Service.
 *
 * The MEGA SDK is distributed in the hope that it will be useful,
 * but WITHOUT ANY WARRANTY; without even the implied warranty of
 * MERCHANTABILITY or FITNESS FOR A PARTICULAR PURPOSE.
 *
 * @copyright Simplified (2-clause) BSD License.
 *
 * You should have received a copy of the license along with this
 * program.
 */

#include "mega.h"
#include "mega/posix/meganet.h"
#include "mega/logging.h"

#if defined(__ANDROID__) && ARES_VERSION >= 0x010F00
#include <jni.h>
extern JavaVM *MEGAjvm;
#endif

#define IPV6_RETRY_INTERVAL_DS 72000
#define DNS_CACHE_TIMEOUT_DS 18000
#define DNS_CACHE_EXPIRES 0
#define MAX_SPEED_CONTROL_TIMEOUT_MS 500

namespace mega {


#if defined(_WIN32)

HANDLE SockInfo::sharedEventHandle()
{
    return mSharedEvent;
}

bool SockInfo::createAssociateEvent()
{
    int events = (mode & SockInfo::READ ? FD_READ : 0) | (mode & SockInfo::WRITE ? FD_WRITE : 0);

    if (associatedHandleEvents != events)
    {
        if (WSAEventSelect(fd, mSharedEvent, events))
        {
            auto err = WSAGetLastError();
            LOG_err << "WSAEventSelect failed " << fd << " " << mSharedEvent << " " << events << " " << err;
            closeEvent();
            return false;
        }
        associatedHandleEvents = events;
    }
    return true;
}

<<<<<<< HEAD
bool SockInfo::checkEvent(bool& read, bool& write, bool c_ares = false)
=======
bool SockInfo::checkEvent(bool& read, bool& write, bool logErr)
>>>>>>> ee1e1fa4
{
    WSANETWORKEVENTS wne;
    memset(&wne, 0, sizeof(wne));
    auto err = WSAEnumNetworkEvents(fd, NULL, &wne);
    if (err && !c_ares)
    {
        if (logErr)
        {
            auto e = WSAGetLastError();
            LOG_err << "WSAEnumNetworkEvents error " << e;
        }
        return false;
    }

    read = 0 != (FD_READ & wne.lNetworkEvents);
    write = 0 != (FD_WRITE & wne.lNetworkEvents);

    // Even though the writeable network event occurred, double check there is no space available in the write buffer
    // Otherwise curl can report a spurious timeout error

    if (FD_WRITE & associatedHandleEvents)
    {
        // per https://curl.haxx.se/mail/lib-2009-10/0313.html check if the socket has any buffer space

        // The trick is that we want to wait on the event handle to know when we can read and write
        // that works fine for read, however for write the event is not signalled in the normal case
        // where curl wrote to the socket, but not enough to cause it to become unwriteable for now.
        // So, we need to signal curl to write again if it has more data to write, if the socket can take
        // more data.  This trick with WSASend for 0 bytes enables that - if it fails with would-block
        // then we can stop asking curl to write to the socket, and start waiting on the handle to
        // know when to try again.
        // If curl has finished writing to the socket, it will call us back to change the mode to read only.

        WSABUF buf{ 0, (CHAR*)&buf };
        DWORD bSent = 0;
        auto writeResult = WSASend(fd, &buf, 1, &bSent, 0, NULL, NULL);
        auto writeError = WSAGetLastError();
        write = writeResult == 0 || (writeError != WSAEWOULDBLOCK && writeError != WSAENOTCONN);
        if (writeResult != 0 && writeError != WSAEWOULDBLOCK && writeError != WSAENOTCONN)
        {
            LOG_err << "Unexpected WSASend check error: " << writeError;
        }
    }

    if (read || write)
    {
        signalledWrite = signalledWrite || write;
        return true;   // if we return true, both read and write must have been set.
    }
    return false;
}

void SockInfo::closeEvent(bool adjustSocket)
{
    if (adjustSocket)
    {
<<<<<<< HEAD
        int result = WSAEventSelect(fd, NULL, 0); // cancel association by specifying lNetworkEvents = 0
        if (result)
        {
            auto err = WSAGetLastError();
            LOG_err << "WSAEventSelect error: " << err;
        }
=======
#ifdef DEBUG
        int result =
#endif
        WSAEventSelect(fd, NULL, 0); // cancel association by specifying lNetworkEvents = 0
        assert(result == 0);
>>>>>>> ee1e1fa4
    }
    associatedHandleEvents = 0;
    signalledWrite = false;
}

SockInfo::SockInfo(SockInfo&& o)
    : fd(o.fd)
    , mode(o.mode)
    , signalledWrite(o.signalledWrite)
    , mSharedEvent(o.mSharedEvent)
    , associatedHandleEvents(o.associatedHandleEvents)
{
}

SockInfo::~SockInfo()
{
}
#endif

std::mutex CurlHttpIO::curlMutex;

#if defined(USE_OPENSSL) && !defined(OPENSSL_IS_BORINGSSL)

std::recursive_mutex **CurlHttpIO::sslMutexes = NULL;
static std::mutex lock_init_mutex;
void CurlHttpIO::locking_function(int mode, int lockNumber, const char *, int)
{
    std::recursive_mutex *mutex = sslMutexes[lockNumber];
    if (mutex == NULL)
    {
        // we still have to be careful about multiple threads getting to this point simultaneously
        lock_init_mutex.lock();
        if (!(mutex = sslMutexes[lockNumber]))
        {
            mutex = sslMutexes[lockNumber] = new std::recursive_mutex;
        }
        lock_init_mutex.unlock();
    }

    if (mode & CRYPTO_LOCK)
    {
        mutex->lock();
    }
    else
    {
        mutex->unlock();
    }
}

#if OPENSSL_VERSION_NUMBER >= 0x10000000 || defined (LIBRESSL_VERSION_NUMBER)
void CurlHttpIO::id_function(CRYPTO_THREADID* id)
{
    CRYPTO_THREADID_set_pointer(id, (void *)THREAD_CLASS::currentThreadId());
}
#else
unsigned long CurlHttpIO::id_function()
{
    return THREAD_CLASS::currentThreadId();
}
#endif

#endif

CurlHttpIO::CurlHttpIO()
{
#ifdef WIN32
    mSocketsWaitEvent = WSACreateEvent();
    if (mSocketsWaitEvent == WSA_INVALID_EVENT)
    {
        LOG_err << "Failed to create WSA event for cURL";
    }
#endif

    curl_version_info_data* data = curl_version_info(CURLVERSION_NOW);
    if (data->version)
    {
        LOG_debug << "cURL version: " << data->version;
    }

    if (data->ssl_version)
    {
        LOG_debug << "SSL version: " << data->ssl_version;

        string curlssl = data->ssl_version;
        tolower_string(curlssl);
        if (strstr(curlssl.c_str(), "gskit"))
        {
            LOG_fatal << "Unsupported SSL backend (GSKit). Aborting.";
            throw std::runtime_error("Unsupported SSL backend (GSKit). Aborting.");
        }

        if (data->version_num < 0x072c00 // At least cURL 7.44.0
        #ifdef USE_OPENSSL
                && !(strstr(curlssl.c_str(), "openssl") && data->version_num > 0x070b00)
                // or cURL 7.11.0 with OpenSSL
        #endif
            )
        {
            LOG_fatal << "cURL built without public key pinning support. Aborting.";
            throw std::runtime_error("cURL built without public key pinning support. Aborting.");
        }
    }

    if (data->libz_version)
    {
        LOG_debug << "libz version: " << data->libz_version;
    }

    int i;
    for (i = 0; data->protocols[i]; i++)
    {
        if (strstr(data->protocols[i], "http"))
        {
            break;
        }
    }

    if (!data->protocols[i] || !(data->features & CURL_VERSION_SSL))
    {
        LOG_fatal << "cURL built without HTTP/HTTPS support. Aborting.";
        throw std::runtime_error("cURL built without HTTP/HTTPS support. Aborting.");
    }

    curlipv6 = data->features & CURL_VERSION_IPV6;
    LOG_debug << "IPv6 enabled: " << curlipv6;

    dnsok = false;
    reset = false;
    statechange = false;
    disconnecting = false;
    maxspeed[GET] = 0;
    maxspeed[PUT] = 0;
    pkpErrors = 0;

    WAIT_CLASS::bumpds();
    lastdnspurge = Waiter::ds + DNS_CACHE_TIMEOUT_DS / 2;

    curlMutex.lock();

#if defined(USE_OPENSSL) && !defined(OPENSSL_IS_BORINGSSL)

    if (!CRYPTO_get_locking_callback()
#if OPENSSL_VERSION_NUMBER >= 0x10000000  || defined (LIBRESSL_VERSION_NUMBER)
        && !CRYPTO_THREADID_get_callback())
#else
        && !CRYPTO_get_id_callback())
#endif
    {
        LOG_debug << "Initializing OpenSSL locking callbacks";
        int numLocks = CRYPTO_num_locks();
        sslMutexes = new std::recursive_mutex*[numLocks];
        memset(sslMutexes, 0, numLocks * sizeof(std::recursive_mutex*));
#if OPENSSL_VERSION_NUMBER >= 0x10000000  || defined (LIBRESSL_VERSION_NUMBER)
        CRYPTO_THREADID_set_callback(CurlHttpIO::id_function);
#else
        CRYPTO_set_id_callback(CurlHttpIO::id_function);
#endif
        CRYPTO_set_locking_callback(CurlHttpIO::locking_function);
    }

#endif

    if (++instanceCount == 1)
    {
        curl_global_init(CURL_GLOBAL_DEFAULT);
        ares_library_init(ARES_LIB_INIT_ALL);
    }

#if defined(__ANDROID__) && ARES_VERSION >= 0x010F00
    initialize_android();
#endif

    curlMutex.unlock();

    curlm[API] = curl_multi_init();
    curlm[GET] = curl_multi_init();
    curlm[PUT] = curl_multi_init();
    numconnections[API] = 0;
    numconnections[GET] = 0;
    numconnections[PUT] = 0;
    curlsocketsprocessed = true;

    struct ares_options options;
    options.tries = 2;
    ares_init_options(&ares, &options, ARES_OPT_TRIES);
    arestimeout = -1;
    filterDNSservers();

    curl_multi_setopt(curlm[API], CURLMOPT_SOCKETFUNCTION, api_socket_callback);
    curl_multi_setopt(curlm[API], CURLMOPT_SOCKETDATA, this);
    curl_multi_setopt(curlm[API], CURLMOPT_TIMERFUNCTION, api_timer_callback);
    curl_multi_setopt(curlm[API], CURLMOPT_TIMERDATA, this);
    curltimeoutreset[API] = -1;
    arerequestspaused[API] = false;

    curl_multi_setopt(curlm[GET], CURLMOPT_SOCKETFUNCTION, download_socket_callback);
    curl_multi_setopt(curlm[GET], CURLMOPT_SOCKETDATA, this);
    curl_multi_setopt(curlm[GET], CURLMOPT_TIMERFUNCTION, download_timer_callback);
    curl_multi_setopt(curlm[GET], CURLMOPT_TIMERDATA, this);
#ifdef _WIN32
    curl_multi_setopt(curlm[GET], CURLMOPT_MAXCONNECTS, 200);
#endif
    curltimeoutreset[GET] = -1;
    arerequestspaused[GET] = false;

    curl_multi_setopt(curlm[PUT], CURLMOPT_SOCKETFUNCTION, upload_socket_callback);
    curl_multi_setopt(curlm[PUT], CURLMOPT_SOCKETDATA, this);
    curl_multi_setopt(curlm[PUT], CURLMOPT_TIMERFUNCTION, upload_timer_callback);
    curl_multi_setopt(curlm[PUT], CURLMOPT_TIMERDATA, this);
#ifdef _WIN32
    curl_multi_setopt(curlm[PUT], CURLMOPT_MAXCONNECTS, 200);
#endif

    curltimeoutreset[PUT] = -1;
    arerequestspaused[PUT] = false;

    curlsh = curl_share_init();
    curl_share_setopt(curlsh, CURLSHOPT_SHARE, CURL_LOCK_DATA_DNS);
    curl_share_setopt(curlsh, CURLSHOPT_SHARE, CURL_LOCK_DATA_SSL_SESSION);

    contenttypejson = curl_slist_append(NULL, "Content-Type: application/json");
    contenttypejson = curl_slist_append(contenttypejson, "Expect:");

    contenttypebinary = curl_slist_append(NULL, "Content-Type: application/octet-stream");
    contenttypebinary = curl_slist_append(contenttypebinary, "Expect:");

    proxyinflight = 0;
    ipv6requestsenabled = false;
    ipv6proxyenabled = ipv6requestsenabled;
    ipv6deactivationtime = Waiter::ds;
    waiter = NULL;
    proxyport = 0;
}

bool CurlHttpIO::ipv6available()
{
    static int ipv6_works = -1;

    if (ipv6_works != -1)
    {
        return ipv6_works;
    }

    curl_socket_t s = socket(PF_INET6, SOCK_DGRAM, 0);

    if (s == -1)
    {
        ipv6_works = 0;
    }
    else
    {
        ipv6_works = curlipv6;
#ifdef _WIN32
        closesocket(s);
#else
        close(s);
#endif
    }

    return ipv6_works;
}

void CurlHttpIO::filterDNSservers()
{
    string newservers;
    string serverlist;
    set<string> serverset;
    vector<string> filteredservers;
    ares_addr_node *servers;
    ares_addr_node *server;
    if (ares_get_servers(ares, &servers) == ARES_SUCCESS)
    {
        bool first = true;
        bool filtered = false;
        server = servers;
        while (server)
        {
            char straddr[INET6_ADDRSTRLEN];
            straddr[0] = 0;

            if (server->family == AF_INET6)
            {
                mega_inet_ntop(PF_INET6, &server->addr, straddr, sizeof(straddr));
            }
            else if (server->family == AF_INET)
            {
                mega_inet_ntop(PF_INET, &server->addr, straddr, sizeof(straddr));
            }
            else
            {
                LOG_warn << "Unknown IP address family: " << server->family;
            }

            if (straddr[0])
            {
                serverlist.append(straddr);
                serverlist.append(",");
            }

            if (straddr[0]
                    && serverset.find(straddr) == serverset.end()
                    && strncasecmp(straddr, "fec0:", 5)
                    && strncasecmp(straddr, "169.254.", 8))
            {
                if (!first)
                {
                    newservers.append(",");
                }

                newservers.append(straddr);
                serverset.insert(straddr);
                first = false;
            }
            else
            {
                filtered = true;
                if (!straddr[0])
                {
                    LOG_debug << "Filtering unkwnown address of DNS server";
                }
                else if (serverset.find(straddr) == serverset.end())
                {
                    serverset.insert(straddr);
                    filteredservers.push_back(straddr);
                }
            }

            server = server->next;
        }

        if (serverlist.size())
        {
            serverlist.resize(serverlist.size() - 1);
        }
        LOG_debug << "DNS servers: " << serverlist;

        if (filtered && (newservers.size() || filteredservers.size()))
        {
            for (unsigned int i = 0; i < filteredservers.size(); i++)
            {
                if (newservers.size())
                {
                    newservers.append(",");
                }

                newservers.append(filteredservers[i]);
            }

            LOG_debug << "Setting filtered DNS servers: " << newservers;
            ares_set_servers_csv(ares, newservers.c_str());
        }

        ares_free_data(servers);
    }
}

void CurlHttpIO::addaresevents(Waiter *waiter)
{
    CodeCounter::ScopeTimer ccst(countAddAresEventsCode);

    SockInfoMap prevAressockets;   // if there are SockInfo records that were in use, and won't be anymore, they will be deleted with this
    prevAressockets.swap(aressockets);

    ares_socket_t socks[ARES_GETSOCK_MAXNUM];
    int bitmask = ares_getsock(ares, socks, ARES_GETSOCK_MAXNUM);
    for (int i = 0; i < ARES_GETSOCK_MAXNUM; i++)
    {
        bool readable = ARES_GETSOCK_READABLE(bitmask, i);
        bool writeable = ARES_GETSOCK_WRITABLE(bitmask, i);

        if (readable || writeable)
        {
            // take the old record from the prior version of the map, if there is one, and then we will update it
            auto it = prevAressockets.find(socks[i]);
            if (it == prevAressockets.end())
            {
#ifdef WIN32
                auto pair = aressockets.emplace(socks[i], SockInfo(mSocketsWaitEvent));
#else
                auto pair = aressockets.emplace(socks[i], SockInfo());
#endif
                it = pair.first;
            }
            else
            {
                auto pair = aressockets.emplace(socks[i], std::move(it->second));
                prevAressockets.erase(it);
                it = pair.first;
            }
            SockInfo& info = it->second;
            info.mode = 0;

            if (readable)
            {
                info.fd = socks[i];
                info.mode |= SockInfo::READ;
            }

            if (writeable)
            {
                info.fd = socks[i];
                info.mode |= SockInfo::WRITE;
            }

#if defined(_WIN32)
            info.createAssociateEvent();
#else
            if (readable)
            {
                FD_SET(info.fd, &((PosixWaiter *)waiter)->rfds);
                ((PosixWaiter *)waiter)->bumpmaxfd(info.fd);
            }
            if (writeable)
            {
                FD_SET(info.fd, &((PosixWaiter *)waiter)->wfds);
                ((PosixWaiter *)waiter)->bumpmaxfd(info.fd);
            }
#endif
        }
    }

#if defined(_WIN32)
    for (auto& mapPair : prevAressockets)
    {
        // We pass false for c-ares becase we can't be sure if c-ares closed the socket or not
        // If it's not using the socket, the event should not be triggered, and even if it is
        // then we just do one extra loop.
        mapPair.second.closeEvent(false);
    }
#endif
}

void CurlHttpIO::addcurlevents(Waiter *waiter, direction_t d)
{
    CodeCounter::ScopeTimer ccst(countAddCurlEventsCode);

#if defined(_WIN32)
    bool anyWriters = false;
#endif

    SockInfoMap &socketmap = curlsockets[d];
    for (SockInfoMap::iterator it = socketmap.begin(); it != socketmap.end(); it++)
    {
        SockInfo &info = it->second;
        if (!info.mode)
        {
            continue;
        }

#if defined(_WIN32)
        anyWriters = anyWriters || info.signalledWrite;
        info.signalledWrite = false;
        info.createAssociateEvent();
#else

        if (info.mode & SockInfo::READ)
        {
            FD_SET(info.fd, &((PosixWaiter *)waiter)->rfds);
            ((PosixWaiter *)waiter)->bumpmaxfd(info.fd);
        }

        if (info.mode & SockInfo::WRITE)
        {
            FD_SET(info.fd, &((PosixWaiter *)waiter)->wfds);
            ((PosixWaiter *)waiter)->bumpmaxfd(info.fd);
        }
#endif
   }

#if defined(_WIN32)
    if (anyWriters)
    {
        // so long as we are writing at least one socket, keep looping until the socket is full, then start waiting on its associated event
        static_cast<WinWaiter*>(waiter)->maxds = 0;
    }
#endif
}

int CurlHttpIO::checkevents(Waiter*)
{
#ifdef WIN32
    ResetEvent(mSocketsWaitEvent);
#endif
    return 0;
}

void CurlHttpIO::closearesevents()
{
#if defined(_WIN32)
    for (auto& mapPair : aressockets)
    {
        mapPair.second.closeEvent(false);
    }
#endif
    aressockets.clear();
}

void CurlHttpIO::closecurlevents(direction_t d)
{
    SockInfoMap &socketmap = curlsockets[d];
#if defined(_WIN32)
    for (SockInfoMap::iterator it = socketmap.begin(); it != socketmap.end(); it++)
    {
        it->second.closeEvent(false);
    }
#endif
    socketmap.clear();
}

void CurlHttpIO::processaresevents()
{
    CodeCounter::ScopeTimer ccst(countProcessAresEventsCode);

#ifndef _WIN32
    fd_set *rfds = &((PosixWaiter *)waiter)->rfds;
    fd_set *wfds = &((PosixWaiter *)waiter)->wfds;
#endif

    for (auto& mapPair : aressockets)
    {
        SockInfo &info = mapPair.second;
        if (!info.mode)
        {
            continue;
        }

#if defined(_WIN32)
        bool read, write;
<<<<<<< HEAD
        if (info.checkEvent(read, write, true))  // if checkEvent returns true, both `read` and `write` have been set.
=======
        if (info.checkEvent(read, write, false))  // if checkEvent returns true, both `read` and `write` have been set.
>>>>>>> ee1e1fa4
        {
            ares_process_fd(ares, read ? info.fd : ARES_SOCKET_BAD, write ? info.fd : ARES_SOCKET_BAD);
        }
#else
        if (((info.mode & SockInfo::READ) && FD_ISSET(info.fd, rfds)) || ((info.mode & SockInfo::WRITE) && FD_ISSET(info.fd, wfds)))
        {
            ares_process_fd(ares,
                            ((info.mode & SockInfo::READ) && FD_ISSET(info.fd, rfds)) ? info.fd : ARES_SOCKET_BAD,
                            ((info.mode & SockInfo::WRITE) && FD_ISSET(info.fd, wfds)) ? info.fd : ARES_SOCKET_BAD);
        }
#endif
    }

    if (arestimeout >= 0 && arestimeout <= Waiter::ds)
    {
        arestimeout = -1;
        ares_process_fd(ares, ARES_SOCKET_BAD, ARES_SOCKET_BAD);
    }
}

void CurlHttpIO::processcurlevents(direction_t d)
{
    CodeCounter::ScopeTimer ccst(countProcessCurlEventsCode);

#ifndef _WIN32
    fd_set *rfds = &((PosixWaiter *)waiter)->rfds;
    fd_set *wfds = &((PosixWaiter *)waiter)->wfds;
#endif

    int dummy = 0;
    SockInfoMap *socketmap = &curlsockets[d];
    bool *paused = &arerequestspaused[d];

    for (SockInfoMap::iterator it = socketmap->begin(); !(*paused) && it != socketmap->end();)
    {
        SockInfo &info = (it++)->second;
        if (!info.mode)
        {
            continue;
        }

#if defined(_WIN32)
        bool read, write;
        if (info.checkEvent(read, write)) // if checkEvent returns true, both `read` and `write` have been set.
        {
            curl_multi_socket_action(curlm[d], info.fd,
                                     (read ? CURL_CSELECT_IN : 0)
                                   | (write ? CURL_CSELECT_OUT : 0), &dummy);
        }
#else
        if (((info.mode & SockInfo::READ) && FD_ISSET(info.fd, rfds)) || ((info.mode & SockInfo::WRITE) && FD_ISSET(info.fd, wfds)))
        {
            curl_multi_socket_action(curlm[d], info.fd,
                                     (((info.mode & SockInfo::READ) && FD_ISSET(info.fd, rfds)) ? CURL_CSELECT_IN : 0)
                                     | (((info.mode & SockInfo::WRITE) && FD_ISSET(info.fd, wfds)) ? CURL_CSELECT_OUT : 0),
                                     &dummy);
        }
#endif
    }

    if (curltimeoutreset[d] >= 0 && curltimeoutreset[d] <= Waiter::ds)
    {
        curltimeoutreset[d] = -1;
        LOG_debug << "Informing cURL of timeout reached for " << d << " at " << Waiter::ds;
        curl_multi_socket_action(curlm[d], CURL_SOCKET_TIMEOUT, 0, &dummy);
    }

    for (SockInfoMap::iterator it = socketmap->begin(); it != socketmap->end();)
    {
        SockInfo &info = it->second;
        if (!info.mode)
        {
            socketmap->erase(it++);
        }
        else
        {
            it++;
        }
    }
}

CurlHttpIO::~CurlHttpIO()
{
    disconnecting = true;
    ares_destroy(ares);
    curl_multi_cleanup(curlm[API]);
    curl_multi_cleanup(curlm[GET]);
    curl_multi_cleanup(curlm[PUT]);
    curl_share_cleanup(curlsh);

    closearesevents();
    closecurlevents(API);
    closecurlevents(GET);
    closecurlevents(PUT);

#ifdef WIN32
    WSACloseEvent(mSocketsWaitEvent);
#endif

    curlMutex.lock();
    if (--instanceCount == 0)
    {
        ares_library_cleanup();
        curl_global_cleanup();
    }
    curlMutex.unlock();

    curl_slist_free_all(contenttypejson);
    curl_slist_free_all(contenttypebinary);
}

int CurlHttpIO::instanceCount = 0;

void CurlHttpIO::setuseragent(string* u)
{
    useragent = *u;
}

void CurlHttpIO::setdnsservers(const char* servers)
{
    if (servers)
    {
        lastdnspurge = Waiter::ds + DNS_CACHE_TIMEOUT_DS / 2;
        if (DNS_CACHE_EXPIRES)
        {
            dnscache.clear();
        }

        dnsservers = servers;

        LOG_debug << "Using custom DNS servers: " << dnsservers;
        ares_set_servers_csv(ares, servers);
    }
}

void CurlHttpIO::disconnect()
{
    LOG_debug << "Reinitializing the network layer";
    disconnecting = true;
    assert(!numconnections[API] && !numconnections[GET] && !numconnections[PUT]);

    ares_destroy(ares);
    curl_multi_cleanup(curlm[API]);
    curl_multi_cleanup(curlm[GET]);
    curl_multi_cleanup(curlm[PUT]);

    if (numconnections[API] || numconnections[GET] || numconnections[PUT])
    {
        LOG_err << "Disconnecting without cancelling all requests first";
        numconnections[API] = 0;
        numconnections[GET] = 0;
        numconnections[PUT] = 0;
    }

    closearesevents();
    closecurlevents(API);
    closecurlevents(GET);
    closecurlevents(PUT);

    lastdnspurge = Waiter::ds + DNS_CACHE_TIMEOUT_DS / 2;
    if (DNS_CACHE_EXPIRES)
    {
        dnscache.clear();
    }
    else
    {
        for (auto &dnsPair: dnscache)
        {
            dnsPair.second.mNeedsResolvingAgain= true;
        }
    }

    curlm[API] = curl_multi_init();
    curlm[GET] = curl_multi_init();
    curlm[PUT] = curl_multi_init();
    struct ares_options options;
    options.tries = 2;
    ares_init_options(&ares, &options, ARES_OPT_TRIES);
    arestimeout = -1;

    curl_multi_setopt(curlm[API], CURLMOPT_SOCKETFUNCTION, api_socket_callback);
    curl_multi_setopt(curlm[API], CURLMOPT_SOCKETDATA, this);
    curl_multi_setopt(curlm[API], CURLMOPT_TIMERFUNCTION, api_timer_callback);
    curl_multi_setopt(curlm[API], CURLMOPT_TIMERDATA, this);
    curltimeoutreset[API] = -1;
    arerequestspaused[API] = false;

    curl_multi_setopt(curlm[GET], CURLMOPT_SOCKETFUNCTION, download_socket_callback);
    curl_multi_setopt(curlm[GET], CURLMOPT_SOCKETDATA, this);
    curl_multi_setopt(curlm[GET], CURLMOPT_TIMERFUNCTION, download_timer_callback);
    curl_multi_setopt(curlm[GET], CURLMOPT_TIMERDATA, this);
#ifdef _WIN32
    curl_multi_setopt(curlm[GET], CURLMOPT_MAXCONNECTS, 200);
#endif
    curltimeoutreset[GET] = -1;
    arerequestspaused[GET] = false;


    curl_multi_setopt(curlm[PUT], CURLMOPT_SOCKETFUNCTION, upload_socket_callback);
    curl_multi_setopt(curlm[PUT], CURLMOPT_SOCKETDATA, this);
    curl_multi_setopt(curlm[PUT], CURLMOPT_TIMERFUNCTION, upload_timer_callback);
    curl_multi_setopt(curlm[PUT], CURLMOPT_TIMERDATA, this);
#ifdef _WIN32
    curl_multi_setopt(curlm[PUT], CURLMOPT_MAXCONNECTS, 200);
#endif
    curltimeoutreset[PUT] = -1;
    arerequestspaused[PUT] = false;

    disconnecting = false;
    if (dnsservers.size())
    {
        LOG_debug << "Using custom DNS servers: " << dnsservers;
        ares_set_servers_csv(ares, dnsservers.c_str());
    }
    else
    {
        filterDNSservers();
    }

    if (proxyurl.size() && !proxyip.size())
    {
        LOG_debug << "Unresolved proxy name. Resolving...";
        request_proxy_ip();
    }
}

bool CurlHttpIO::setmaxdownloadspeed(m_off_t bpslimit)
{
    maxspeed[GET] = bpslimit;
    return true;
}

bool CurlHttpIO::setmaxuploadspeed(m_off_t bpslimit)
{
    maxspeed[PUT] = bpslimit;
    return true;
}

m_off_t CurlHttpIO::getmaxdownloadspeed()
{
    return maxspeed[GET];
}

m_off_t CurlHttpIO::getmaxuploadspeed()
{
    return maxspeed[PUT];
}

// wake up from cURL I/O
void CurlHttpIO::addevents(Waiter* w, int)
{
    CodeCounter::ScopeTimer ccst(countCurlHttpIOAddevents);

    waiter = (WAIT_CLASS*)w;
    long curltimeoutms = -1;

    addaresevents(waiter);
    addcurlevents(waiter, API);

#ifdef WIN32
    ((WinWaiter *)waiter)->addhandle(mSocketsWaitEvent, Waiter::NEEDEXEC);
#endif

    if (curltimeoutreset[API] >= 0)
    {
        m_time_t ds = curltimeoutreset[API] - Waiter::ds;
        if (ds <= 0)
        {
            curltimeoutms = 0;
        }
        else
        {
            if (curltimeoutms < 0 || curltimeoutms > ds * 100)
            {
                curltimeoutms = long(ds * 100);
            }
        }
    }

    for (int d = GET; d == GET || d == PUT; d += PUT - GET)
    {
        if (arerequestspaused[d])
        {
            if (curltimeoutms < 0 || curltimeoutms > 100)
            {
                curltimeoutms = 100;
            }
        }
        else
        {
            addcurlevents(waiter, (direction_t)d);
            if (curltimeoutreset[d] >= 0)
            {
                m_time_t ds = curltimeoutreset[d] - Waiter::ds;
                if (ds <= 0)
                {
                    curltimeoutms = 0;
                }
                else
                {
                    if (curltimeoutms < 0 || curltimeoutms > ds * 100)
                    {
                        curltimeoutms = long(ds * 100);
                    }
                }
            }
        }
    }

    if ((curltimeoutms < 0 || curltimeoutms > MAX_SPEED_CONTROL_TIMEOUT_MS)
            && (downloadSpeed || uploadSpeed))
    {
        curltimeoutms = MAX_SPEED_CONTROL_TIMEOUT_MS;
    }

    if (curltimeoutms >= 0)
    {
        m_time_t timeoutds = curltimeoutms / 100;
        if (curltimeoutms % 100)
        {
            timeoutds++;
        }

        if ((unsigned long)timeoutds < waiter->maxds)
        {
            waiter->maxds = dstime(timeoutds);
        }
    }
    curlsocketsprocessed = false;

    timeval tv;
    if (ares_timeout(ares, NULL, &tv))
    {
        arestimeout = tv.tv_sec * 10 + tv.tv_usec / 100000;
        if (!arestimeout && tv.tv_usec)
        {
            arestimeout = 1;
        }

        if (arestimeout < waiter->maxds)
        {
            waiter->maxds = dstime(arestimeout);
        }
        arestimeout += Waiter::ds;
    }
    else
    {
        arestimeout = -1;
    }
}

void CurlHttpIO::proxy_ready_callback(void* arg, int status, int, hostent* host)
{
    // the name of a proxy has been resolved
    CurlHttpContext* httpctx = (CurlHttpContext*)arg;
    CurlHttpIO* httpio = httpctx->httpio;

    LOG_debug << "c-ares info received (proxy)";

    httpctx->ares_pending--;
    if (!httpctx->ares_pending)
    {
        httpio->proxyinflight--;
    }

    if (!httpio->proxyhost.size() // the proxy was disabled during the name resolution.
            || httpio->proxyip.size())   // or we already have the correct ip
    {
        if (!httpctx->ares_pending)
        {
            LOG_debug << "Proxy ready";

            // name resolution finished.
            // nothing more to do.
            // free resources and continue sending requests.
            delete httpctx;
            httpio->send_pending_requests();
        }
        else
        {
            LOG_debug << "Proxy ready. Waiting for c-ares";
        }

        return;
    }

    // check if result is valid
    // IPv6 takes precedence over IPv4
    // discard the IP if it's IPv6 and IPv6 isn't available
    if (status == ARES_SUCCESS && host && host->h_addr_list[0]
            && httpio->proxyhost == httpctx->hostname
            && (!httpctx->hostip.size() || host->h_addrtype == PF_INET6)
            && (host->h_addrtype != PF_INET6 || httpio->ipv6available()))
    {
        LOG_debug << "Received a valid IP for the proxy";

        // save the IP of the proxy
        char ip[INET6_ADDRSTRLEN];

        mega_inet_ntop(host->h_addrtype, host->h_addr_list[0], ip, sizeof ip);
        httpctx->hostip = ip;
        httpctx->isIPv6 = host->h_addrtype == PF_INET6;

        if (httpctx->isIPv6 && ip[0] != '[')
        {
            httpctx->hostip.insert(0, "[");
            httpctx->hostip.append("]");
        }
    }
    else if (status != ARES_SUCCESS)
    {
        LOG_warn << "c-ares error (proxy) " << status;
    }

    if (!httpctx->ares_pending)
    {
        LOG_debug << "c-ares request finished (proxy)";

        // name resolution finished
        // if the IP is valid, use it and continue sending requests.
        if (httpio->proxyhost == httpctx->hostname && httpctx->hostip.size())
        {
            std::ostringstream oss;

            oss << httpctx->hostip << ":" << httpio->proxyport;
            httpio->proxyip = oss.str();

            LOG_info << "Updated proxy URL: " << httpio->proxyip;

            httpio->inetstatus(true);

            httpio->send_pending_requests();
        }
        else if (!httpio->proxyinflight)
        {
            LOG_err << "Invalid proxy IP";

            httpio->inetstatus(false);

            // the IP isn't up to date and there aren't pending
            // name resolutions for proxies. Abort requests.
            httpio->drop_pending_requests();

            if (status != ARES_EDESTRUCTION)
            {
                // reinitialize c-ares to prevent persistent hangs
                httpio->reset = true;
            }
        }
        else
        {
            LOG_debug << "Waiting for the IP of the proxy";
        }

        // nothing more to do - free resources
        delete httpctx;
    }
    else
    {
        LOG_debug << "Waiting for the completion of the c-ares request (proxy)";
    }
}

void CurlHttpIO::ares_completed_callback(void* arg, int status, int, struct hostent* host)
{
    CurlHttpContext* httpctx = (CurlHttpContext*)arg;
    CurlHttpIO* httpio = httpctx->httpio;
    HttpReq* req = httpctx->req;
    bool invalidcache = false;
    httpctx->ares_pending--;

    LOG_debug << "c-ares info received";

    // check if result is valid
    if (status == ARES_SUCCESS && host && host->h_addr_list[0])
    {
        char ip[INET6_ADDRSTRLEN];
        mega_inet_ntop(host->h_addrtype, host->h_addr_list[0], ip, sizeof(ip));

        LOG_debug << "Received a valid IP for "<< httpctx->hostname << ": " << ip;

        httpio->inetstatus(true);

        // add to DNS cache
        CurlDNSEntry& dnsEntry = httpio->dnscache[httpctx->hostname];

        int i = 0;
        bool incache = false;
        if ((host->h_addrtype == PF_INET6 && dnsEntry.ipv6.size())
                || (host->h_addrtype != PF_INET6 && dnsEntry.ipv4.size()))
        {
            invalidcache = true;
            while (host->h_addr_list[i] != NULL)
            {
                char checkip[INET6_ADDRSTRLEN];
                mega_inet_ntop(host->h_addrtype, host->h_addr_list[i], checkip, sizeof(checkip));
                if (host->h_addrtype == PF_INET6)
                {
                    if (!strcmp(dnsEntry.ipv6.c_str(), checkip))
                    {
                        incache = true;
                        invalidcache = false;
                        break;
                    }
                }
                else
                {
                    if (!strcmp(dnsEntry.ipv4.c_str(), checkip))
                    {
                        incache = true;
                        invalidcache = false;
                        break;
                    }
                }
                i++;
            }
        }

        if (incache)
        {
            LOG_debug << "The current DNS cache record is still valid";
        }
        else if (invalidcache)
        {
            LOG_warn << "The current DNS cache record is invalid";
        }

        if (host->h_addrtype == PF_INET6)
        {
            if (!incache)
            {
                dnsEntry.ipv6 = ip;
            }
            dnsEntry.ipv6timestamp = Waiter::ds;
        }
        else
        {
            if (!incache)
            {
                dnsEntry.ipv4 = ip;
            }
            dnsEntry.ipv4timestamp = Waiter::ds;
        }

        // IPv6 takes precedence over IPv4
        if (!httpctx->hostip.size() || (host->h_addrtype == PF_INET6 && !httpctx->curl))
        {
            httpctx->isIPv6 = host->h_addrtype == PF_INET6;

            //save the IP for this request
            std::ostringstream oss;
            if (httpctx->isIPv6)
            {
                oss << "[" << ip << "]";
            }
            else
            {
                oss << ip;
            }

            httpctx->hostip = oss.str();
        }
    }
    else if (status != ARES_SUCCESS)
    {
        LOG_warn << "c-ares error. code: " << status;
    }
    else
    {
        LOG_err << "Unknown c-ares error";
    }

    if (!req) // the request was cancelled
    {
        if (!httpctx->ares_pending)
        {
            LOG_debug << "Request cancelled";
            delete httpctx;
        }

        return;
    }

    if (httpctx->curl)
    {
        LOG_debug << "Request already sent using a previous DNS response";
        if (invalidcache && httpctx->isIPv6 == (host->h_addrtype == PF_INET6))
        {
            LOG_warn << "Cancelling request due to the detection of an invalid DNS cache record";
            httpio->cancel(req);
        }
        return;
    }

    // check for fatal errors
    if ((httpio->proxyurl.size() && !httpio->proxyhost.size() && req->method != METHOD_NONE) //malformed proxy string
            || (!httpctx->ares_pending && !httpctx->hostip.size())) // or unable to get the IP for this request
    {
        if (!httpio->proxyinflight || req->method == METHOD_NONE)
        {
            req->status = REQ_FAILURE;
            httpio->statechange = true;

            if (!httpctx->ares_pending && !httpctx->hostip.size())
            {
                LOG_debug << "Unable to get the IP for " << httpctx->hostname;

                // unable to get the IP.
                httpio->inetstatus(false);

                if (status != ARES_EDESTRUCTION)
                {
                    // reinitialize c-ares to prevent permanent hangs
                    httpio->reset = true;
                }
            }

            req->httpiohandle = NULL;

            httpctx->req = NULL;
            if (!httpctx->ares_pending)
            {
                delete httpctx;
            }
        }
        else if(!httpctx->ares_pending)
        {
            httpio->pendingrequests.push(httpctx);
            LOG_debug << "Waiting for the IP of the proxy (1)";
        }

        return;
    }

    bool ares_pending = httpctx->ares_pending;
    if (httpctx->hostip.size())
    {
        LOG_debug << "Name resolution finished";

        // if there is no proxy or we already have the IP of the proxy, send the request.
        // otherwise, queue the request until we get the IP of the proxy
        if (!httpio->proxyurl.size() || httpio->proxyip.size() || req->method == METHOD_NONE)
        {
            send_request(httpctx);
        }
        else if (!httpctx->ares_pending)
        {
            httpio->pendingrequests.push(httpctx);

            if (!httpio->proxyinflight)
            {
                LOG_err << "Unable to get the IP of the proxy";

                // c-ares failed to get the IP of the proxy.
                // queue this request and retry.
                httpio->ipv6proxyenabled = !httpio->ipv6proxyenabled && httpio->ipv6available();
                httpio->request_proxy_ip();
                return;
            }
            else
            {
                LOG_debug << "Waiting for the IP of the proxy (2)";
            }
        }
    }

    if (ares_pending)
    {
        LOG_debug << "Waiting for the completion of the c-ares request";
    }
}

struct curl_slist* CurlHttpIO::clone_curl_slist(struct curl_slist* inlist)
{
    struct curl_slist* outlist = NULL;
    struct curl_slist* tmp;

    while (inlist)
    {
        tmp = curl_slist_append(outlist, inlist->data);

        if (!tmp)
        {
            curl_slist_free_all(outlist);
            return NULL;
        }

        outlist = tmp;
        inlist = inlist->next;
    }

    return outlist;
}

void CurlHttpIO::send_request(CurlHttpContext* httpctx)
{
    CurlHttpIO* httpio = httpctx->httpio;
    HttpReq* req = httpctx->req;
    int len = httpctx->len;
    const char* data = httpctx->data;

    if (SimpleLogger::logCurrentLevel >= logDebug)
    {
        string safeurl = req->posturl;
        size_t sid = safeurl.find("sid=");
        if (sid != string::npos)
        {
            sid += 4;
            size_t end = safeurl.find("&", sid);
            if (end == string::npos)
            {
                end = safeurl.size();
            }
            memset((char *)safeurl.data() + sid, 'X', end - sid);
        }
        LOG_debug << httpctx->req->logname << "POST target URL: " << safeurl;
    }

    if (req->binary)
    {
        LOG_debug << httpctx->req->logname << "[sending " << (data ? len : req->out->size()) << " bytes of raw data]";
    }
    else
    {
        if (req->out->size() < size_t(SimpleLogger::maxPayloadLogSize))
        {
            LOG_debug << httpctx->req->logname << "Sending " << req->out->size() << ": " << DirectMessage(req->out->c_str(), req->out->size());
        }
        else
        {
            LOG_debug << httpctx->req->logname << "Sending " << req->out->size() << ": "
                      << DirectMessage(req->out->c_str(), static_cast<size_t>(SimpleLogger::maxPayloadLogSize / 2))
                      << " [...] "
                      << DirectMessage(req->out->c_str() + req->out->size() - SimpleLogger::maxPayloadLogSize / 2, static_cast<size_t>(SimpleLogger::maxPayloadLogSize / 2));
        }
    }

    httpctx->headers = clone_curl_slist(req->type == REQ_JSON ? httpio->contenttypejson : httpio->contenttypebinary);
    httpctx->posturl = req->posturl;

    if(httpio->proxyip.size())
    {
        LOG_debug << "Using the hostname instead of the IP";
    }
    else if(httpctx->hostip.size())
    {
        LOG_debug << "Using the IP of the hostname: " << httpctx->hostip;
        httpctx->posturl.replace(httpctx->posturl.find(httpctx->hostname), httpctx->hostname.size(), httpctx->hostip);
        httpctx->headers = curl_slist_append(httpctx->headers, httpctx->hostheader.c_str());
    }
    else
    {
        LOG_err << "No IP nor proxy available";
        req->status = REQ_FAILURE;
        req->httpiohandle = NULL;
        curl_slist_free_all(httpctx->headers);

        httpctx->req = NULL;
        if (!httpctx->ares_pending)
        {
            delete httpctx;
        }
        httpio->statechange = true;
        return;
    }

    CURL* curl;
    if ((curl = curl_easy_init()))
    {
        switch (req->method)
        {
        case METHOD_POST:
            curl_easy_setopt(curl, CURLOPT_POST, 1L);
            curl_easy_setopt(curl, CURLOPT_POSTFIELDSIZE, data ? len : req->out->size());
            break;
        case METHOD_GET:
            curl_easy_setopt(curl, CURLOPT_HTTPGET, 1L);
            break;
        case METHOD_NONE:
            curl_easy_setopt(curl, CURLOPT_NOBODY, 1L);
            break;
        }

        if (req->timeoutms)
        {
            curl_easy_setopt(curl, CURLOPT_TIMEOUT_MS, req->timeoutms);
        }

        curl_easy_setopt(curl, CURLOPT_URL, httpctx->posturl.c_str());
        curl_easy_setopt(curl, CURLOPT_READFUNCTION, read_data);
        curl_easy_setopt(curl, CURLOPT_READDATA, (void*)req);
        curl_easy_setopt(curl, CURLOPT_SEEKFUNCTION, seek_data);
        curl_easy_setopt(curl, CURLOPT_SEEKDATA, (void*)req);
        curl_easy_setopt(curl, CURLOPT_USERAGENT, httpio->useragent.c_str());
        curl_easy_setopt(curl, CURLOPT_HTTPHEADER, httpctx->headers);
        curl_easy_setopt(curl, CURLOPT_ENCODING, "");
        curl_easy_setopt(curl, CURLOPT_SHARE, httpio->curlsh);
        curl_easy_setopt(curl, CURLOPT_WRITEFUNCTION, write_data);
        curl_easy_setopt(curl, CURLOPT_WRITEDATA, (void*)req);
        curl_easy_setopt(curl, CURLOPT_HEADERFUNCTION, check_header);
        curl_easy_setopt(curl, CURLOPT_HEADERDATA, (void*)req);
        curl_easy_setopt(curl, CURLOPT_PRIVATE, (void*)req);
        curl_easy_setopt(curl, CURLOPT_SSLVERSION, CURL_SSLVERSION_TLSv1);
        curl_easy_setopt(curl, CURLOPT_NOSIGNAL, true);
        curl_easy_setopt(curl, CURLOPT_CONNECTTIMEOUT, HttpIO::CONNECTTIMEOUT / 10);
        curl_easy_setopt(curl, CURLOPT_TCP_KEEPALIVE, 1L);
        curl_easy_setopt(curl, CURLOPT_TCP_KEEPIDLE,  90L);
        curl_easy_setopt(curl, CURLOPT_TCP_KEEPINTVL, 60L);
        curl_easy_setopt(curl, CURLOPT_SOCKOPTFUNCTION, sockopt_callback);
        curl_easy_setopt(curl, CURLOPT_SOCKOPTDATA, (void*)req);

        if (httpio->maxspeed[GET] && httpio->maxspeed[GET] <= 102400)
        {
            curl_easy_setopt(curl, CURLOPT_BUFFERSIZE, 4096L);
        }

        if (req->minspeed)
        {
            curl_easy_setopt(curl, CURLOPT_LOW_SPEED_TIME, 60L);
            curl_easy_setopt(curl, CURLOPT_LOW_SPEED_LIMIT, 30L);
        }

        if (!MegaClient::disablepkp && req->protect)
        {
        #if LIBCURL_VERSION_NUM >= 0x072c00 // At least cURL 7.44.0
            if (curl_easy_setopt(curl, CURLOPT_PINNEDPUBLICKEY,
                  !memcmp(req->posturl.data(), MegaClient::APIURL.data(), MegaClient::APIURL.size())
                    ? "sha256//0W38e765pAfPqS3DqSVOrPsC4MEOvRBaXQ7nY1AJ47E=;" //API 1
                      "sha256//gSRHRu1asldal0HP95oXM/5RzBfP1OIrPjYsta8og80="  //API 2
                    : (!memcmp(req->posturl.data(), MegaClient::CHATSTATSURL.data(), MegaClient::CHATSTATSURL.size())
                       || !memcmp(req->posturl.data(), MegaClient::GELBURL.data(), MegaClient::GELBURL.size()))
                                 ? "sha256//a1vEOQRTsb7jMsyAhr4X/6YSF774gWlht8JQZ58DHlQ="  //CHAT
                                 : nullptr) ==  CURLE_OK)
            {
                curl_easy_setopt(curl, CURLOPT_SSL_VERIFYPEER, 0);
                if (httpio->pkpErrors)
                {
                    curl_easy_setopt(curl, CURLOPT_CERTINFO, 1L);
                }
            }
            else
        #endif
            {
            #ifdef USE_OPENSSL
                curl_easy_setopt(curl, CURLOPT_SSL_CTX_FUNCTION, ssl_ctx_function);
                curl_easy_setopt(curl, CURLOPT_SSL_CTX_DATA, (void*)req);
                curl_easy_setopt(curl, CURLOPT_SSL_VERIFYPEER, 1);
            #else
                LOG_fatal << "cURL built without support for public key pinning. Aborting.";
                throw std::runtime_error("ccURL built without support for public key pinning. Aborting.");
            #endif
            }
        }
        else
        {
            curl_easy_setopt(curl, CURLOPT_SSL_VERIFYPEER, 0);
            if (MegaClient::disablepkp)
            {
                LOG_warn << "Public key pinning disabled.";
            }
        }

        curl_easy_setopt(curl, CURLOPT_SSL_VERIFYHOST, 0);
        curl_easy_setopt(curl, CURLOPT_CAINFO, NULL);
        curl_easy_setopt(curl, CURLOPT_CAPATH, NULL);

        curl_easy_setopt(curl, CURLOPT_DEBUGFUNCTION, debug_callback);
        curl_easy_setopt(curl, CURLOPT_DEBUGDATA, (void*)req);
        curl_easy_setopt(curl, CURLOPT_VERBOSE, 1);

        if (httpio->proxyip.size())
        {
            if(!httpio->proxyscheme.size() || !httpio->proxyscheme.compare(0, 4, "http"))
            {
                LOG_debug << "Using HTTP proxy";
                curl_easy_setopt(curl, CURLOPT_PROXYTYPE, CURLPROXY_HTTP);
            }
            else if(!httpio->proxyscheme.compare(0, 5, "socks"))
            {
                LOG_debug << "Using SOCKS proxy";
                curl_easy_setopt(curl, CURLOPT_PROXYTYPE, CURLPROXY_SOCKS5_HOSTNAME);
            }
            else
            {
                LOG_warn << "Unknown proxy type";
            }

            curl_easy_setopt(curl, CURLOPT_PROXY, httpio->proxyip.c_str());
            curl_easy_setopt(curl, CURLOPT_PROXYAUTH, CURLAUTH_ANY);

            if (httpio->proxyusername.size())
            {
                LOG_debug << "Using proxy authentication " << httpio->proxyusername.size() << " " << httpio->proxypassword.size();
                curl_easy_setopt(curl, CURLOPT_PROXYUSERNAME, httpio->proxyusername.c_str());
                curl_easy_setopt(curl, CURLOPT_PROXYPASSWORD, httpio->proxypassword.c_str());
            }
            else
            {
                LOG_debug << "NOT using proxy authentication";
            }

            if(httpctx->port == 443)
            {
                curl_easy_setopt(curl, CURLOPT_HTTPPROXYTUNNEL, 1L);
            }
        }

        httpio->numconnections[httpctx->d]++;
        curl_multi_add_handle(httpio->curlm[httpctx->d], curl);
        httpctx->curl = curl;
    }
    else
    {
        req->status = REQ_FAILURE;
        req->httpiohandle = NULL;
        curl_slist_free_all(httpctx->headers);

        httpctx->req = NULL;
        if (!httpctx->ares_pending)
        {
            delete httpctx;
        }
    }

    httpio->statechange = true;
}

void CurlHttpIO::request_proxy_ip()
{
    if (!proxyhost.size())
    {
        return;
    }

    proxyinflight++;
    proxyip.clear();

    CurlHttpContext* httpctx = new CurlHttpContext;
    httpctx->httpio = this;
    httpctx->hostname = proxyhost;
    httpctx->ares_pending = 1;

    if (ipv6proxyenabled)
    {
        httpctx->ares_pending++;
        LOG_debug << "Resolving IPv6 address for proxy: " << proxyhost;
        ares_gethostbyname(ares, proxyhost.c_str(), PF_INET6, proxy_ready_callback, httpctx);
    }

    LOG_debug << "Resolving IPv4 address for proxy: " << proxyhost;
    ares_gethostbyname(ares, proxyhost.c_str(), PF_INET, proxy_ready_callback, httpctx);
}

bool CurlHttpIO::crackurl(string* url, string* scheme, string* hostname, int* port)
{
    if (!url || !url->size() || !scheme || !hostname || !port)
    {
        return false;
    }

    *port = 0;
    scheme->clear();
    hostname->clear();

    size_t starthost, endhost = 0, startport, endport;

    starthost = url->find("://");

    if (starthost != string::npos)
    {
        *scheme = url->substr(0, starthost);
        starthost += 3;
    }
    else
    {
        starthost = 0;
    }

    if ((*url)[starthost] == '[' && url->size() > 0)
    {
        starthost++;
    }

    startport = url->find("]:", starthost);

    if (startport == string::npos)
    {
        startport = url->find(":", starthost);

        if (startport != string::npos)
        {
            endhost = startport;
        }
    }
    else
    {
        endhost = startport;
        startport++;
    }

    if (startport != string::npos)
    {
        startport++;

        endport = url->find("/", startport);

        if (endport == string::npos)
        {
            endport = url->size();
        }

        if (endport <= startport || endport - startport > 5)
        {
            *port = -1;
        }
        else
        {
            for (size_t i = startport; i < endport; i++)
            {
                int c = url->data()[i];

                if (c < '0' || c > '9')
                {
                    *port = -1;
                    break;
                }
            }
        }

        if (!*port)
        {
            *port = atoi(url->data() + startport);

            if (*port > 65535)
            {
                *port = -1;
            }
        }
    }
    else
    {
        endhost = url->find("]/", starthost);

        if (endhost == string::npos)
        {
            endhost = url->find("/", starthost);

            if (endhost == string::npos)
            {
                endhost = url->size();
            }
        }
    }

    if (!*port)
    {
        if (!scheme->compare("https"))
        {
            *port = 443;
        }
        else if (!scheme->compare("http"))
        {
            *port = 80;
        }
        else if (!scheme->compare(0, 5, "socks"))
        {
            *port = 1080;
        }
        else
        {
            *port = -1;
        }
    }

    *hostname = url->substr(starthost, endhost - starthost);

    if (*port <= 0 || starthost == string::npos || starthost >= endhost)
    {
        *port = 0;
        scheme->clear();
        hostname->clear();
        return false;
    }

    return true;
}

int CurlHttpIO::debug_callback(CURL*, curl_infotype type, char* data, size_t size, void* debugdata)
{
    if (type == CURLINFO_TEXT && size)
    {
        data[size - 1] = 0;
        LOG_verbose << (debugdata ? static_cast<HttpReq*>(debugdata)->logname : string()) << "cURL: " << data;
    }

    return 0;
}

// POST request to URL
void CurlHttpIO::post(HttpReq* req, const char* data, unsigned len)
{
    CurlHttpContext* httpctx = new CurlHttpContext;
    httpctx->curl = NULL;
    httpctx->httpio = this;
    httpctx->req = req;
    httpctx->len = len;
    httpctx->data = data;
    httpctx->headers = NULL;
    httpctx->isIPv6 = false;
    httpctx->isCachedIp = false;
    httpctx->ares_pending = 0;
    httpctx->d = (req->type == REQ_JSON || req->method == METHOD_NONE) ? API : ((data ? len : req->out->size()) ? PUT : GET);
    req->httpiohandle = (void*)httpctx;

    bool validrequest = true;
    if ((proxyurl.size() && !proxyhost.size()) // malformed proxy string
            || !(validrequest = crackurl(&req->posturl, &httpctx->scheme, &httpctx->hostname, &httpctx->port))) // invalid request
    {
        if (validrequest)
        {
            LOG_err << "Malformed proxy string: " << proxyurl;
        }
        else
        {
            LOG_err << "Invalid request: " << req->posturl;
        }

        delete httpctx;
        req->httpiohandle = NULL;
        req->status = REQ_FAILURE;
        statechange = true;
        return;
    }

    if (!ipv6requestsenabled && ipv6available() && Waiter::ds - ipv6deactivationtime > IPV6_RETRY_INTERVAL_DS)
    {
        ipv6requestsenabled = true;
    }

    if (reset)
    {
        LOG_debug << "Error in c-ares. Reinitializing...";
        reset = false;
        ares_destroy(ares);
        struct ares_options options;
        options.tries = 2;
        ares_init_options(&ares, &options, ARES_OPT_TRIES);

        if (dnsservers.size())
        {
            LOG_info << "Using custom DNS servers: " << dnsservers;
            ares_set_servers_csv(ares, dnsservers.c_str());
        }
        else if (!dnsok)
        {
            getMEGADNSservers(&dnsservers, false);
            ares_set_servers_csv(ares, dnsservers.c_str());
        }

        if (proxyurl.size() && !proxyip.size())
        {
            LOG_debug << "Unresolved proxy name. Resolving...";
            request_proxy_ip();
        }
    }

    // purge DNS cache if needed
    if (DNS_CACHE_EXPIRES && (Waiter::ds - lastdnspurge) > DNS_CACHE_TIMEOUT_DS)
    {
        std::map<string, CurlDNSEntry>::iterator it = dnscache.begin();

        while (it != dnscache.end())
        {
            CurlDNSEntry& entry = it->second;

            if (entry.ipv6.size() && entry.isIPv6Expired())
            {
                entry.ipv6timestamp = 0;
                entry.ipv6.clear();
            }

            if (entry.ipv4.size() && entry.isIPv4Expired())
            {
                entry.ipv4timestamp = 0;
                entry.ipv4.clear();
            }

            if (!entry.ipv6.size() && !entry.ipv4.size())
            {
                LOG_debug << "DNS cache record expired for " << it->first;
                dnscache.erase(it++);
            }
            else
            {
                it++;
            }
        }

        lastdnspurge = Waiter::ds;
    }

    req->in.clear();
    req->status = REQ_INFLIGHT;

    if (proxyip.size() && req->method != METHOD_NONE)
    {
        // we are using a proxy, don't resolve the IP
        LOG_debug << "Sending the request through the proxy";
        send_request(httpctx);
        return;
    }

    if (proxyurl.size() && proxyinflight)
    {
        // we are waiting for a proxy, queue the request
        pendingrequests.push(httpctx);
        LOG_debug << "Queueing request for the proxy";
        return;
    }

    httpctx->hostheader = "Host: ";
    httpctx->hostheader.append(httpctx->hostname);
    httpctx->ares_pending = 1;

    CurlDNSEntry* dnsEntry = NULL;
    map<string, CurlDNSEntry>::iterator it = dnscache.find(httpctx->hostname);
    if (it != dnscache.end())
    {
        dnsEntry = &it->second;
    }

    if (ipv6requestsenabled)
    {
        if (dnsEntry && dnsEntry->ipv6.size() && !dnsEntry->isIPv6Expired())
        {
            LOG_debug << "DNS cache hit for " << httpctx->hostname << " (IPv6) " << dnsEntry->ipv6;
            std::ostringstream oss;
            httpctx->isIPv6 = true;
            httpctx->isCachedIp = true;
            oss << "[" << dnsEntry->ipv6 << "]";
            httpctx->hostip = oss.str();
            httpctx->ares_pending = 0;
            send_request(httpctx);
            return;
        }
    }

    if (dnsEntry && dnsEntry->ipv4.size() && !dnsEntry->isIPv4Expired())
    {
        LOG_debug << "DNS cache hit for " << httpctx->hostname << " (IPv4) " << dnsEntry->ipv4;
        httpctx->isIPv6 = false;
        httpctx->isCachedIp = true;
        httpctx->hostip = dnsEntry->ipv4;
        httpctx->ares_pending = 0;
        send_request(httpctx);
        return;
    }

    if (ipv6requestsenabled)
    {
        httpctx->ares_pending++;
        LOG_debug << "Resolving IPv6 address for " << httpctx->hostname;
        ares_gethostbyname(ares, httpctx->hostname.c_str(), PF_INET6, ares_completed_callback, httpctx);
    }

    LOG_debug << "Resolving IPv4 address for " << httpctx->hostname;
    ares_gethostbyname(ares, httpctx->hostname.c_str(), PF_INET, ares_completed_callback, httpctx);
}

void CurlHttpIO::setproxy(Proxy* proxy)
{
    // clear the previous proxy IP
    proxyip.clear();

    if (proxy->getProxyType() != Proxy::CUSTOM || !proxy->getProxyURL().size())
    {
        // automatic proxy is not supported
        // invalidate inflight proxy changes
        proxyscheme.clear();
        proxyhost.clear();

        // don't use a proxy
        proxyurl.clear();

        // send pending requests without a proxy
        send_pending_requests();
        return;
    }

    proxyurl = proxy->getProxyURL();
    proxyusername = proxy->getUsername();
    proxypassword = proxy->getPassword();

    LOG_debug << "Setting proxy: " << proxyurl;

    if (!crackurl(&proxyurl, &proxyscheme, &proxyhost, &proxyport))
    {
        LOG_err << "Malformed proxy string: " << proxyurl;

        // invalidate inflight proxy changes

        // mark the proxy as invalid (proxyurl set but proxyhost not set)
        proxyhost.clear();
        proxyscheme.clear();

        // drop all pending requests
        drop_pending_requests();
        return;
    }

    ipv6requestsenabled = false;
    ipv6proxyenabled = ipv6requestsenabled;
    request_proxy_ip();
}

// cancel pending HTTP request
void CurlHttpIO::cancel(HttpReq* req)
{
    if (req->httpiohandle)
    {
        CurlHttpContext* httpctx = (CurlHttpContext*)req->httpiohandle;
        if (httpctx->curl)
        {
            numconnections[httpctx->d]--;
            pausedrequests[httpctx->d].erase(httpctx->curl);
            curl_multi_remove_handle(curlm[httpctx->d], httpctx->curl);
            curl_easy_cleanup(httpctx->curl);
            curl_slist_free_all(httpctx->headers);
        }

        httpctx->req = NULL;

        if ((req->status == REQ_FAILURE || httpctx->curl) && !httpctx->ares_pending)
        {
            delete httpctx;
        }

        req->httpstatus = 0;

        if (req->status != REQ_FAILURE)
        {
            req->status = REQ_FAILURE;
            statechange = true;
        }

        req->httpiohandle = NULL;
    }
}

// real-time progress information on POST data
m_off_t CurlHttpIO::postpos(void* handle)
{
    double bytes = 0;
    CurlHttpContext* httpctx = (CurlHttpContext*)handle;

    if (httpctx->curl)
    {
        curl_easy_getinfo(httpctx->curl, CURLINFO_SIZE_UPLOAD, &bytes);
    }

    return (m_off_t)bytes;
}

// process events
bool CurlHttpIO::doio()
{
    bool result;
    statechange = false;

    processaresevents();

    result = statechange;
    statechange = false;

    if (curlsocketsprocessed)
    {
        return result;
    }

    processcurlevents(API);
    result |= multidoio(curlm[API]);

    for (int d = GET; d == GET || d == PUT; d += PUT - GET)
    {
        partialdata[d] = 0;
        if (arerequestspaused[d])
        {
            arerequestspaused[d] = false;
            set<CURL *>::iterator it = pausedrequests[d].begin();
            while (!arerequestspaused[d] && it != pausedrequests[d].end())
            {
                CURL *easy_handle = *it;
                pausedrequests[d].erase(it++);
                curl_easy_pause(easy_handle, CURLPAUSE_CONT);
            }

            if (!arerequestspaused[d])
            {
                int dummy;
                curl_multi_socket_action(curlm[d], CURL_SOCKET_TIMEOUT, 0, &dummy);
            }
        }

        if (!arerequestspaused[d])
        {
            processcurlevents((direction_t)d);
            result |= multidoio(curlm[d]);
        }
    }

    curlsocketsprocessed = true;
    return result;
}

bool CurlHttpIO::multidoio(CURLM *curlmhandle)
{
    int dummy = 0;
    CURLMsg* msg;
    bool result;

    while ((msg = curl_multi_info_read(curlmhandle, &dummy)))
    {
        HttpReq* req = NULL;
        if (curl_easy_getinfo(msg->easy_handle, CURLINFO_PRIVATE, (char**)&req) == CURLE_OK && req)
        {
            req->httpio = NULL;

            if (msg->msg == CURLMSG_DONE)
            {
                CURLcode errorCode = msg->data.result;
                if (errorCode != CURLE_OK)
                {
                    LOG_debug << req->logname << "CURLMSG_DONE with error " << errorCode << ": " << curl_easy_strerror(errorCode);

                #if LIBCURL_VERSION_NUM >= 0x072c00 // At least cURL 7.44.0
                    if (errorCode == CURLE_SSL_PINNEDPUBKEYNOTMATCH)
                    {
                        pkpErrors++;
                        LOG_warn << "Invalid public key?";

                        if (pkpErrors == 3)
                        {
                            pkpErrors = 0;

                            LOG_err << "Invalid public key. Possible MITM attack!!";
                            req->sslcheckfailed = true;

                            struct curl_certinfo *ci;
                            if (curl_easy_getinfo(msg->easy_handle, CURLINFO_CERTINFO, &ci) == CURLE_OK)
                            {
                                LOG_warn << "Fake SSL certificate data:";
                                for (int i = 0; i < ci->num_of_certs; i++)
                                {
                                    struct curl_slist *slist = ci->certinfo[i];
                                    while (slist)
                                    {
                                        LOG_warn << i << ": " << slist->data;
                                        if (i == 0 && !memcmp("Issuer:", slist->data, 7))
                                        {
                                            const char *issuer = NULL;
                                            if ((issuer = strstr(slist->data, "CN = ")))
                                            {
                                                issuer += 5;
                                            }
                                            else if ((issuer = strstr(slist->data, "CN=")))
                                            {
                                                issuer += 3;
                                            }

                                            if (issuer)
                                            {
                                                req->sslfakeissuer = issuer;
                                            }
                                        }
                                        slist = slist->next;
                                    }
                                }

                                if (req->sslfakeissuer.size())
                                {
                                    LOG_debug << "Fake certificate issuer: " << req->sslfakeissuer;
                                }
                            }
                        }
                    }
                #endif
                }
                else if (req->protect)
                {
                    pkpErrors = 0;
                }

                long httpstatus;
                curl_easy_getinfo(msg->easy_handle, CURLINFO_RESPONSE_CODE, &httpstatus);
                req->httpstatus = int(httpstatus);

                LOG_debug << "CURLMSG_DONE with HTTP status: " << req->httpstatus << " from "
                          << (req->httpiohandle ? (((CurlHttpContext*)req->httpiohandle)->hostname + " - " + ((CurlHttpContext*)req->httpiohandle)->hostip) : "(unknown) ");
                if (req->httpstatus)
                {
                    if (req->method == METHOD_NONE)
                    {
                        char *ip = NULL;
                        CurlHttpContext* httpctx = (CurlHttpContext*)req->httpiohandle;
                        if (curl_easy_getinfo(msg->easy_handle, CURLINFO_PRIMARY_IP, &ip) == CURLE_OK
                              && ip && !strstr(httpctx->hostip.c_str(), ip))
                        {
                            LOG_err << "cURL has changed the original IP! " << httpctx ->hostip << " -> " << ip;
                            req->in = strstr(ip, ":") ? (string("[") + ip + "]") : string(ip);
                        }
                        else
                        {
                            req->in = httpctx->hostip;
                        }
                        req->httpstatus = 200;
                    }

                    if (req->binary)
                    {
                        LOG_debug << "[received " << (req->buf ? req->bufpos : (int)req->in.size()) << " bytes of raw data]";
                    }
                    else
                    {
                        if (req->in.size() < size_t(SimpleLogger::maxPayloadLogSize))
                        {
                            LOG_debug << req->logname << "Received " << req->in.size() << ": " << DirectMessage(req->in.c_str(), req->in.size());
                        }
                        else
                        {
                            LOG_debug << req->logname << "Received " << req->in.size() << ": "
                                      << DirectMessage(req->in.c_str(), static_cast<size_t>(SimpleLogger::maxPayloadLogSize / 2))
                                      << " [...] "
                                      << DirectMessage(req->in.c_str() + req->in.size() - SimpleLogger::maxPayloadLogSize / 2, static_cast<size_t>(SimpleLogger::maxPayloadLogSize / 2));
                        }
                    }
                }

                // check httpstatus and response length
                req->status = (req->httpstatus == 200
                               && (req->contentlength < 0
                                   || req->contentlength == (req->buf ? req->bufpos : (int)req->in.size())))
                        ? REQ_SUCCESS : REQ_FAILURE;

                if (req->status == REQ_SUCCESS)
                {
                    dnsok = true;
                    lastdata = Waiter::ds;
                    req->lastdata = Waiter::ds;
                }
                else
                {
                    LOG_warn << req->logname << "REQ_FAILURE. Status: " << req->httpstatus << "  Content-Length: " << req->contentlength
                             << "  buffer? " << (req->buf != NULL) << "  bufferSize: " << (req->buf ? req->bufpos : (int)req->in.size());
                }

                if (req->httpstatus)
                {
                    success = true;
                }
            }
            else
            {
                req->status = REQ_FAILURE;
            }

            statechange = true;

            if (req->status == REQ_FAILURE && !req->httpstatus)
            {
                CurlHttpContext* httpctx = (CurlHttpContext*)req->httpiohandle;
                if (httpctx)
                {
                    // remove the IP from the DNS cache
                    CurlDNSEntry &dnsEntry = dnscache[httpctx->hostname];

                    if (httpctx->isIPv6)
                    {
                        dnsEntry.ipv6.clear();
                        dnsEntry.ipv6timestamp = 0;
                    }
                    else
                    {
                        dnsEntry.ipv4.clear();
                        dnsEntry.ipv4timestamp = 0;
                    }

                    ipv6requestsenabled = !httpctx->isIPv6 && ipv6available();

                    if (ipv6requestsenabled)
                    {
                        // change the protocol of the proxy after fails contacting
                        // MEGA servers with both protocols (IPv4 and IPv6)
                        ipv6proxyenabled = !ipv6proxyenabled && ipv6available();
                        request_proxy_ip();
                    }
                    else if (httpctx->isIPv6)
                    {
                        ipv6deactivationtime = Waiter::ds;

                        // for IPv6 errors, try IPv4 before sending an error to the engine
                        if ((dnsEntry.ipv4.size() && !dnsEntry.isIPv4Expired())
                                || (!httpctx->isCachedIp && httpctx->ares_pending))
                        {
                            numconnections[httpctx->d]--;
                            pausedrequests[httpctx->d].erase(msg->easy_handle);
                            curl_multi_remove_handle(curlmhandle, msg->easy_handle);
                            curl_easy_cleanup(msg->easy_handle);
                            curl_slist_free_all(httpctx->headers);
                            httpctx->isCachedIp = false;
                            httpctx->headers = NULL;
                            httpctx->curl = NULL;
                            req->httpio = this;
                            req->in.clear();
                            req->status = REQ_INFLIGHT;

                            if (dnsEntry.ipv4.size() && !dnsEntry.isIPv4Expired())
                            {
                                LOG_debug << "Retrying using IPv4 from cache";
                                httpctx->isIPv6 = false;
                                httpctx->hostip = dnsEntry.ipv4;
                                send_request(httpctx);
                            }
                            else
                            {
                                httpctx->hostip.clear();
                                LOG_debug << "Retrying with the pending DNS response";
                            }
                            return true;
                        }
                    }
                }
            }
        }
        else
        {
            req = NULL;
        }

        curl_multi_remove_handle(curlmhandle, msg->easy_handle);
        curl_easy_cleanup(msg->easy_handle);

        if (req)
        {
            inetstatus(req->httpstatus);

            CurlHttpContext* httpctx = (CurlHttpContext*)req->httpiohandle;
            if (httpctx)
            {
                numconnections[httpctx->d]--;
                pausedrequests[httpctx->d].erase(httpctx->curl);

                curl_slist_free_all(httpctx->headers);
                req->httpiohandle = NULL;

                httpctx->req = NULL;
                if (!httpctx->ares_pending)
                {
                    delete httpctx;
                }
            }
        }
    }

    result = statechange;
    statechange = false;
    return result;
}

// callback for incoming HTTP payload
void CurlHttpIO::send_pending_requests()
{
    while (pendingrequests.size())
    {
        CurlHttpContext* httpctx = pendingrequests.front();
        if (httpctx->req)
        {
            send_request(httpctx);
        }
        else
        {
            delete httpctx;
        }

        pendingrequests.pop();
    }
}

void CurlHttpIO::drop_pending_requests()
{
    while (pendingrequests.size())
    {
        CurlHttpContext* httpctx = pendingrequests.front();
        if (httpctx->req)
        {
            httpctx->req->status = REQ_FAILURE;
            httpctx->req->httpiohandle = NULL;
            statechange = true;
        }

        httpctx->req = NULL;
        if (!httpctx->ares_pending)
        {
            delete httpctx;
        }
        pendingrequests.pop();
    }
}

size_t CurlHttpIO::read_data(void* ptr, size_t size, size_t nmemb, void* source)
{
    const char *buf;
    size_t totalsize;
    HttpReq *req = (HttpReq*)source;
    CurlHttpContext* httpctx = (CurlHttpContext*)req->httpiohandle;
    size_t len = size * nmemb;
    CurlHttpIO* httpio = (CurlHttpIO*)req->httpio;

    if (httpctx->data)
    {
        buf = httpctx->data;
        totalsize = httpctx->len;
    }
    else
    {
        buf = req->out->data();
        totalsize = req->out->size();
    }

    buf += req->outpos;
    size_t nread = totalsize - req->outpos;
    if (nread > len)
    {
        nread = len;
    }

    if (!nread)
    {
        return 0;
    }

    req->lastdata = Waiter::ds;

    if (httpio->maxspeed[PUT])
    {
        bool isApi = (req->type == REQ_JSON);
        if (!isApi)
        {
            long maxbytes = long( (httpio->maxspeed[PUT] - httpio->uploadSpeed) * (SpeedController::SPEED_MEAN_MAX_INTERVAL_DS / 10) - httpio->partialdata[PUT] );
            if (maxbytes <= 0)
            {
                httpio->pausedrequests[PUT].insert(httpctx->curl);
                httpio->arerequestspaused[PUT] = true;
                return CURL_READFUNC_PAUSE;
            }

            if (nread > (size_t)maxbytes)
            {
                nread = maxbytes;
            }
            httpio->partialdata[PUT] += nread;
        }
    }

    memcpy(ptr, buf, nread);
    req->outpos += nread;
    //LOG_debug << req->logname << "Supplying " << nread << " bytes to cURL to send";
    return nread;
}

size_t CurlHttpIO::write_data(void* ptr, size_t size, size_t nmemb, void* target)
{
    int len = int(size * nmemb);
    HttpReq *req = (HttpReq*)target;
    CurlHttpIO* httpio = (CurlHttpIO*)req->httpio;
    if (httpio)
    {
        if (httpio->maxspeed[GET])
        {
            CurlHttpContext* httpctx = (CurlHttpContext*)req->httpiohandle;
            bool isUpload = httpctx->data ? httpctx->len : req->out->size();
            bool isApi = (req->type == REQ_JSON);
            if (!isApi && !isUpload)
            {
                if ((httpio->downloadSpeed + 10 * (httpio->partialdata[GET] + len) / SpeedController::SPEED_MEAN_MAX_INTERVAL_DS) > httpio->maxspeed[GET])
                {
                    CurlHttpContext* httpctx = (CurlHttpContext*)req->httpiohandle;
                    httpio->pausedrequests[GET].insert(httpctx->curl);
                    httpio->arerequestspaused[GET] = true;
                    return CURL_WRITEFUNC_PAUSE;
                }
                httpio->partialdata[GET] += len;
            }
        }

        if (len)
        {
            req->put(ptr, len, true);
        }

        httpio->lastdata = Waiter::ds;
        req->lastdata = Waiter::ds;
    }

    return len;
}

// set contentlength according to Original-Content-Length header
size_t CurlHttpIO::check_header(void* ptr, size_t size, size_t nmemb, void* target)
{
    HttpReq *req = (HttpReq*)target;
    size_t len = size * nmemb;
    if (len > 2)
    {
        LOG_verbose << "Header: " << string((const char *)ptr, len - 2);
    }

    if (len > 5 && !memcmp(ptr, "HTTP/", 5))
    {
        if (req->contentlength >= 0)
        {
            // For authentication with some proxies, cURL sends two requests in the context of a single one
            // Content-Length is reset here to not take into account the header from the first response

            LOG_warn << "Receiving a second response. Resetting Content-Length";
            req->contentlength = -1;
        }

        return size * nmemb;
    }
    else if (len > 15 && !memcmp(ptr, "Content-Length:", 15))
    {
        if (req->contentlength < 0)
        {
            req->setcontentlength(atoll((char*)ptr + 15));
        }
    }
    else if (len > 24 && !memcmp(ptr, "Original-Content-Length:", 24))
    {
        req->setcontentlength(atoll((char*)ptr + 24));
    }
    else if (len > 17 && !memcmp(ptr, "X-MEGA-Time-Left:", 17))
    {
        req->timeleft = atol((char*)ptr + 17);
    }
    else if (len > 15 && !memcmp(ptr, "Content-Type:", 13))
    {
        req->contenttype.assign((char *)ptr + 13, len - 15);
    }
    else
    {
        return len;
    }

    if (req->httpio)
    {
        req->httpio->lastdata = Waiter::ds;
        req->lastdata = Waiter::ds;
    }

    return len;
}

int CurlHttpIO::seek_data(void *userp, curl_off_t offset, int origin)
{
    HttpReq *req = (HttpReq*)userp;
    CurlHttpContext* httpctx = (CurlHttpContext*)req->httpiohandle;
    curl_off_t newoffset;
    size_t totalsize;

    if (httpctx->data)
    {
        totalsize = httpctx->len;
    }
    else
    {
        totalsize = req->out->size();
    }

    switch (origin)
    {
    case SEEK_SET:
        newoffset = offset;
        break;
    case SEEK_CUR:
        newoffset = req->outpos + offset;
        break;
    case SEEK_END:
        newoffset = totalsize + offset;
        break;
    default:
        LOG_err << "Invalid origin in seek function: " << origin;
        return CURL_SEEKFUNC_FAIL;
    }

    if (newoffset > (int) totalsize || newoffset < 0)
    {
        LOG_err << "Invalid offset " << origin << " " << offset << " " << totalsize
                << " " << req->outbuf << " " << newoffset;
        return CURL_SEEKFUNC_FAIL;
    }
    req->outpos = size_t(newoffset);
    LOG_debug << "Successful seek to position " << newoffset << " of " << totalsize;
    return CURL_SEEKFUNC_OK;
}

int CurlHttpIO::socket_callback(CURL *, curl_socket_t s, int what, void *userp, void *, direction_t d)
{
    CurlHttpIO *httpio = (CurlHttpIO *)userp;
    SockInfoMap &socketmap = httpio->curlsockets[d];

    if (what == CURL_POLL_REMOVE)
    {
        auto it = socketmap.find(s);
        if (it != socketmap.end())
        {
            LOG_debug << "Removing socket " << s;

#if defined(_WIN32)
            it->second.closeEvent();
#endif
            it->second.mode = 0;
        }
    }
    else
    {
        auto it = socketmap.find(s);
        if (it == socketmap.end())
        {
            LOG_debug << "Adding curl socket " << s << " to " << what;
#ifdef WIN32
            auto pair = socketmap.emplace(s, SockInfo(httpio->mSocketsWaitEvent));
#else
            auto pair = socketmap.emplace(s, SockInfo());
#endif
            it = pair.first;
        }
        else
        {
            LOG_debug << "Setting curl socket " << s << " to " << what;
        }

        auto& info = it->second;
        info.fd = s;
        info.mode = what;
#if defined(_WIN32)
        info.createAssociateEvent();
#endif
    }

    return 0;
}

// This one was causing us to issue additional c-ares requests, when normal usage already sends those requests
// CURL doco: When set, this callback function gets called by libcurl when the socket has been created, but before the connect call to allow applications to change specific socket options.The callback's purpose argument identifies the exact purpose for this particular socket:

int CurlHttpIO::sockopt_callback(void *clientp, curl_socket_t, curlsocktype)
{
    HttpReq *req = (HttpReq*)clientp;
    CurlHttpIO* httpio = (CurlHttpIO*)req->httpio;
    CurlHttpContext* httpctx = (CurlHttpContext*)req->httpiohandle;
    if (httpio && !httpio->disconnecting
            && httpctx && httpctx->isCachedIp && !httpctx->ares_pending && httpio->dnscache[httpctx->hostname].mNeedsResolvingAgain)
    {
        httpio->dnscache[httpctx->hostname].mNeedsResolvingAgain = false;
        httpctx->ares_pending = 1;
        if (httpio->ipv6requestsenabled)
        {
            httpctx->ares_pending++;
            LOG_debug << "Resolving IPv6 address for " << httpctx->hostname << " during connection";
            ares_gethostbyname(httpio->ares, httpctx->hostname.c_str(), PF_INET6, ares_completed_callback, httpctx);
        }

        LOG_debug << "Resolving IPv4 address for " << httpctx->hostname << " during connection";
        ares_gethostbyname(httpio->ares, httpctx->hostname.c_str(), PF_INET, ares_completed_callback, httpctx);
    }

    return CURL_SOCKOPT_OK;
}

int CurlHttpIO::api_socket_callback(CURL *e, curl_socket_t s, int what, void *userp, void *socketp)
{
    return socket_callback(e, s, what, userp, socketp, API);
}

int CurlHttpIO::download_socket_callback(CURL *e, curl_socket_t s, int what, void *userp, void *socketp)
{
    return socket_callback(e, s, what, userp, socketp, GET);
}

int CurlHttpIO::upload_socket_callback(CURL *e, curl_socket_t s, int what, void *userp, void *socketp)
{
    return socket_callback(e, s, what, userp, socketp, PUT);
}

int CurlHttpIO::timer_callback(CURLM *, long timeout_ms, void *userp, direction_t d)
{
    CurlHttpIO *httpio = (CurlHttpIO *)userp;
    auto oldValue = httpio->curltimeoutreset[d];
    if (timeout_ms < 0)
    {
        httpio->curltimeoutreset[d] = -1;
    }
    else
    {
        m_time_t timeoutds = timeout_ms / 100;
        if (timeout_ms % 100)
        {
            timeoutds++;
        }

        httpio->curltimeoutreset[d] = Waiter::ds + timeoutds;
    }

    if (oldValue != httpio->curltimeoutreset[d])
    {
        LOG_debug << "Set cURL timeout[" << d << "] to " << httpio->curltimeoutreset[d] << " from " << timeout_ms << "(ms) at ds: " << Waiter::ds;
    }
    return 0;
}

int CurlHttpIO::api_timer_callback(CURLM *multi, long timeout_ms, void *userp)
{
    return timer_callback(multi, timeout_ms, userp, API);
}

int CurlHttpIO::download_timer_callback(CURLM *multi, long timeout_ms, void *userp)
{
    return timer_callback(multi, timeout_ms, userp, GET);
}

int CurlHttpIO::upload_timer_callback(CURLM *multi, long timeout_ms, void *userp)
{
    return timer_callback(multi, timeout_ms, userp, PUT);
}

#ifdef USE_OPENSSL
CURLcode CurlHttpIO::ssl_ctx_function(CURL*, void* sslctx, void*req)
{
    SSL_CTX_set_cert_verify_callback((SSL_CTX*)sslctx, cert_verify_callback, req);
    return CURLE_OK;
}

#if (OPENSSL_VERSION_NUMBER < 0x10100000L) || defined (LIBRESSL_VERSION_NUMBER) || defined (OPENSSL_IS_BORINGSSL)
   #define X509_STORE_CTX_get0_cert(ctx) (ctx->cert)
   #define X509_STORE_CTX_get0_untrusted(ctx) (ctx->untrusted)
   #define EVP_PKEY_get0_DSA(_pkey_) ((_pkey_)->pkey.dsa)
   #define EVP_PKEY_get0_RSA(_pkey_) ((_pkey_)->pkey.rsa)
#endif

#if (OPENSSL_VERSION_NUMBER < 0x1010100fL) || defined (LIBRESSL_VERSION_NUMBER)
const BIGNUM *RSA_get0_n(const RSA *rsa)
{
#if (OPENSSL_VERSION_NUMBER < 0x10100000L) || defined (LIBRESSL_VERSION_NUMBER)
    return rsa->n;
#else
    const BIGNUM *result;
    RSA_get0_key(rsa, &result, NULL, NULL);
    return result;
#endif
}

const BIGNUM *RSA_get0_e(const RSA *rsa)
{
#if (OPENSSL_VERSION_NUMBER < 0x10100000L) || defined (LIBRESSL_VERSION_NUMBER)
    return rsa->e;
#else
    const BIGNUM *result;
    RSA_get0_key(rsa, NULL, &result, NULL);
    return result;
#endif
}

const BIGNUM *RSA_get0_d(const RSA *rsa)
{
#if (OPENSSL_VERSION_NUMBER < 0x10100000L) || defined (LIBRESSL_VERSION_NUMBER)
    return rsa->d;
#else
    const BIGNUM *result;
    RSA_get0_key(rsa, NULL, NULL, &result);
    return result;
#endif
}
#endif

// SSL public key pinning
int CurlHttpIO::cert_verify_callback(X509_STORE_CTX* ctx, void* req)
{
    HttpReq *request = (HttpReq *)req;
    CurlHttpIO *httpio = (CurlHttpIO *)request->httpio;
    unsigned char buf[sizeof(APISSLMODULUS1) - 1];
    EVP_PKEY* evp = nullptr;
    int ok = 0;

    if (MegaClient::disablepkp)
    {
        LOG_warn << "Public key pinning disabled.";
        return 1;
    }

    if (EVP_PKEY_id(evp) == EVP_PKEY_RSA
            && (evp = X509_PUBKEY_get(X509_get_X509_PUBKEY(X509_STORE_CTX_get0_cert(ctx)))))
    {
        if (BN_num_bytes(RSA_get0_n(EVP_PKEY_get0_RSA(evp))) == sizeof APISSLMODULUS1 - 1
                && BN_num_bytes(RSA_get0_e(EVP_PKEY_get0_RSA(evp))) == sizeof APISSLEXPONENT - 1)
        {
            BN_bn2bin(RSA_get0_n(EVP_PKEY_get0_RSA(evp)), buf);

            if ((!memcmp(request->posturl.data(), MegaClient::APIURL.data(), MegaClient::APIURL.size())
                    && (!memcmp(buf, APISSLMODULUS1, sizeof APISSLMODULUS1 - 1) || !memcmp(buf, APISSLMODULUS2, sizeof APISSLMODULUS2 - 1)))
                || ((!memcmp(request->posturl.data(), MegaClient::CHATSTATSURL.data(), MegaClient::CHATSTATSURL.size())
                     || !memcmp(request->posturl.data(), MegaClient::GELBURL.data(), MegaClient::GELBURL.size()))
                    && !memcmp(buf, CHATSSLMODULUS, sizeof CHATSSLMODULUS - 1)))
            {
                BN_bn2bin(RSA_get0_e(EVP_PKEY_get0_RSA(evp)), buf);

                if (!memcmp(buf, APISSLEXPONENT, sizeof APISSLEXPONENT - 1))
                {
                    LOG_debug << "SSL public key OK";
                    ok = 1;
                }
            }
            else
            {
                LOG_warn << "Public key mismatch for " << request->posturl;
            }
        }
        else
        {
            LOG_warn << "Public key size mismatch " << BN_num_bytes(RSA_get0_n(EVP_PKEY_get0_RSA(evp))) << " " << BN_num_bytes(RSA_get0_e(EVP_PKEY_get0_RSA(evp)));
        }

        EVP_PKEY_free(evp);
    }
    else
    {
        LOG_warn << "Public key not found";
    }

    if (!ok)
    {
        httpio->pkpErrors++;
        LOG_warn << "Invalid public key?";

        if (httpio->pkpErrors == 3)
        {
            httpio->pkpErrors = 0;

            LOG_err << "Invalid public key. Possible MITM attack!!";
            request->sslcheckfailed = true;
            request->sslfakeissuer.resize(256);
            int len = X509_NAME_get_text_by_NID (X509_get_issuer_name (X509_STORE_CTX_get0_cert(ctx)),
                                                 NID_commonName,
                                                 (char *)request->sslfakeissuer.data(),
                                                 int(request->sslfakeissuer.size()));
            request->sslfakeissuer.resize(len > 0 ? len : 0);
            LOG_debug << "Fake certificate issuer: " << request->sslfakeissuer;
        }
    }

    return ok;
}
#endif

CurlDNSEntry::CurlDNSEntry()
{
    ipv4timestamp = 0;
    ipv6timestamp = 0;
}

bool CurlDNSEntry::isIPv4Expired()
{
    return (DNS_CACHE_EXPIRES && (Waiter::ds - ipv4timestamp) >= DNS_CACHE_TIMEOUT_DS);
}

bool CurlDNSEntry::isIPv6Expired()
{
    return (DNS_CACHE_EXPIRES && (Waiter::ds - ipv6timestamp) >= DNS_CACHE_TIMEOUT_DS);
}

#if defined(__ANDROID__) && ARES_VERSION >= 0x010F00
void CurlHttpIO::initialize_android()
{
    if (!MEGAjvm)
    {
        LOG_err << "No JVM found";
        return;
    }

    bool detach = false;
    try
    {
        JNIEnv *env;
        int result = MEGAjvm->GetEnv((void **)&env, JNI_VERSION_1_6);
        if (result == JNI_EDETACHED)
        {
            if (MEGAjvm->AttachCurrentThread(&env, NULL) != JNI_OK)
            {
                LOG_err << "Unable to attach the current thread";
                return;
            }
            detach = true;
        }
        else if (result != JNI_OK)
        {
            LOG_err << "Unable to get JNI environment";
            return;
        }

        jclass appGlobalsClass = env->FindClass("android/app/AppGlobals");
        if (!appGlobalsClass)
        {
            env->ExceptionClear();
            LOG_err << "Failed to get android/app/AppGlobals";
            if (detach)
            {
                MEGAjvm->DetachCurrentThread();
            }
            return;
        }

        jmethodID getInitialApplicationMID = env->GetStaticMethodID(appGlobalsClass,"getInitialApplication","()Landroid/app/Application;");
        if (!getInitialApplicationMID)
        {
            env->ExceptionClear();
            LOG_err << "Failed to get getInitialApplication()";
            if (detach)
            {
                MEGAjvm->DetachCurrentThread();
            }
            return;
        }

        jobject context = env->CallStaticObjectMethod(appGlobalsClass, getInitialApplicationMID);
        if (!context)
        {
            env->ExceptionClear();
            LOG_err << "Failed to get context";
            if (detach)
            {
                MEGAjvm->DetachCurrentThread();
            }
            return;
        }

        jclass contextClass = env->FindClass("android/content/Context");
        if (!contextClass)
        {
            env->ExceptionClear();
            LOG_err << "Failed to get android/content/Context";
            if (detach)
            {
                MEGAjvm->DetachCurrentThread();
            }
            return;
        }

        jmethodID getSystemServiceMID = env->GetMethodID(contextClass, "getSystemService", "(Ljava/lang/String;)Ljava/lang/Object;");
        if (!getSystemServiceMID)
        {
            env->ExceptionClear();
            LOG_err << "Failed to get getSystemService()";
            if (detach)
            {
                MEGAjvm->DetachCurrentThread();
            }
            return;
        }

        jfieldID fid = env->GetStaticFieldID(contextClass, "CONNECTIVITY_SERVICE", "Ljava/lang/String;");
        if (!fid)
        {
            env->ExceptionClear();
            LOG_err << "Failed to get CONNECTIVITY_SERVICE";
            if (detach)
            {
                MEGAjvm->DetachCurrentThread();
            }
            return;
        }

        jstring str = (jstring)env->GetStaticObjectField(contextClass, fid);
        if (!str)
        {
            env->ExceptionClear();
            LOG_err << "Failed to get CONNECTIVITY_SERVICE value";
            if (detach)
            {
                MEGAjvm->DetachCurrentThread();
            }
            return;
        }

        jobject connectivityManager = env->CallObjectMethod(context, getSystemServiceMID, str);
        if (!connectivityManager)
        {
            env->ExceptionClear();
            LOG_err << "Failed to get connectivityManager";
            if (detach)
            {
                MEGAjvm->DetachCurrentThread();
            }
            return;
        }

        ares_library_init_jvm(MEGAjvm);
        ares_library_init_android(connectivityManager);
        assert(ares_library_android_initialized() == ARES_SUCCESS);

        if (detach)
        {
            MEGAjvm->DetachCurrentThread();
        }
    }
    catch (...)
    {
        try
        {
            if (detach)
            {
                MEGAjvm->DetachCurrentThread();
            }
        }
        catch (...) { }
    }
}
#endif

} // namespace<|MERGE_RESOLUTION|>--- conflicted
+++ resolved
@@ -61,16 +61,12 @@
     return true;
 }
 
-<<<<<<< HEAD
-bool SockInfo::checkEvent(bool& read, bool& write, bool c_ares = false)
-=======
 bool SockInfo::checkEvent(bool& read, bool& write, bool logErr)
->>>>>>> ee1e1fa4
 {
     WSANETWORKEVENTS wne;
     memset(&wne, 0, sizeof(wne));
     auto err = WSAEnumNetworkEvents(fd, NULL, &wne);
-    if (err && !c_ares)
+    if (err)
     {
         if (logErr)
         {
@@ -122,20 +118,12 @@
 {
     if (adjustSocket)
     {
-<<<<<<< HEAD
         int result = WSAEventSelect(fd, NULL, 0); // cancel association by specifying lNetworkEvents = 0
         if (result)
         {
             auto err = WSAGetLastError();
             LOG_err << "WSAEventSelect error: " << err;
         }
-=======
-#ifdef DEBUG
-        int result =
-#endif
-        WSAEventSelect(fd, NULL, 0); // cancel association by specifying lNetworkEvents = 0
-        assert(result == 0);
->>>>>>> ee1e1fa4
     }
     associatedHandleEvents = 0;
     signalledWrite = false;
@@ -664,11 +652,7 @@
 
 #if defined(_WIN32)
         bool read, write;
-<<<<<<< HEAD
-        if (info.checkEvent(read, write, true))  // if checkEvent returns true, both `read` and `write` have been set.
-=======
         if (info.checkEvent(read, write, false))  // if checkEvent returns true, both `read` and `write` have been set.
->>>>>>> ee1e1fa4
         {
             ares_process_fd(ares, read ? info.fd : ARES_SOCKET_BAD, write ? info.fd : ARES_SOCKET_BAD);
         }

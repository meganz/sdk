--- conflicted
+++ resolved
@@ -341,11 +341,7 @@
             // inaccessible target folder - use //bin instead
             if (!t->client->nodeByHandle(th))
             {
-<<<<<<< HEAD
-                th = t->client->rootnodes[RUBBISHNODE - ROOTNODE];
-=======
                 th = t->client->rootnodes.rubbish;
->>>>>>> 7c69a098
             }
 #ifdef ENABLE_SYNC
             if (l)

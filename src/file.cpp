--- conflicted
+++ resolved
@@ -308,23 +308,15 @@
 
     if (t->type == PUT)
     {
-<<<<<<< HEAD
-        sendPutnodes(t->client, t->uploadhandle, *t->ultoken, t->filekey, source, NodeHandle(), nullptr);
-=======
-        sendPutnodes(t->client, t->uploadhandle, *t->ultoken, t->filekey, source, NodeHandle(), nullptr, nullptr, nullptr);
->>>>>>> 07ce3c24
+        sendPutnodes(t->client, t->uploadhandle, *t->ultoken, t->filekey, source, NodeHandle(), nullptr, nullptr);
     }
 }
 
 
 void File::sendPutnodes(MegaClient* client, UploadHandle fileAttrMatchHandle, const UploadToken& ultoken,
                         const FileNodeKey& filekey, putsource_t source, NodeHandle ovHandle,
-<<<<<<< HEAD
-                        CommandPutNodes::Completion&& completion)
-=======
                         CommandPutNodes::Completion&& completion,
-                        LocalNode* l, const m_time_t* overrideMtime)
->>>>>>> 07ce3c24
+                        const m_time_t* overrideMtime)
 {
     vector<NewNode> newnodes(1);
     NewNode* newnode = &newnodes[0];

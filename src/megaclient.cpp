/**
 * @file megaclient.cpp
 * @brief Client access engine core logic
 *
 * (c) 2013-2014 by Mega Limited, Auckland, New Zealand
 *
 * This file is part of the MEGA SDK - Client Access Engine.
 *
 * Applications using the MEGA API must present a valid application key
 * and comply with the the rules set forth in the Terms of Service.
 *
 * The MEGA SDK is distributed in the hope that it will be useful,
 * but WITHOUT ANY WARRANTY; without even the implied warranty of
 * MERCHANTABILITY or FITNESS FOR A PARTICULAR PURPOSE.
 *
 * @copyright Simplified (2-clause) BSD License.
 *
 * You should have received a copy of the license along with this
 * program.
 */

#include "mega.h"

namespace mega {

// FIXME: generate cr element for file imports
// FIXME: support invite links (including responding to sharekey requests)
// FIXME: instead of copying nodes, move if the source is in the rubbish to reduce node creation load on the servers
// FIXME: prevent synced folder from being moved into another synced folder

bool MegaClient::disablepkp = false;

// root URL for API access
string MegaClient::APIURL = "https://g.api.mega.co.nz/";

// root URL for the load balancer
const char* const MegaClient::BALANCERURL = "https://karere-001.developers.mega.co.nz:4434/";

#ifdef ENABLE_SYNC
// //bin/SyncDebris/yyyy-mm-dd base folder name
const char* const MegaClient::SYNCDEBRISFOLDERNAME = "SyncDebris";
#endif

// exported link marker
const char* const MegaClient::EXPORTEDLINK = "EXP";

// public key to send payment details
const char MegaClient::PAYMENT_PUBKEY[] =
        "CADB-9t4WSMCs6we8CNcAmq97_bP-eXa9pn7SwGPxXpTuScijDrLf_ooneCQnnRBDvE"
        "MNqTK3ULj1Q3bt757SQKDZ0snjbwlU2_D-rkBBbjWCs-S61R0Vlg8AI5q6oizH0pjpD"
        "eOhpsv2DUlvCa4Hjgy_bRpX8v9fJvbKI2bT3GXJWE7tu8nlKHgz8Q7NE3Ycj5XuUfCW"
        "GgOvPGBC-8qPOyg98Vloy53vja2mBjw4ycodx-ZFCt8i8b9Z8KongRMROmvoB4jY8ge"
        "ym1mA5iSSsMroGLypv9PueOTfZlG3UTpD83v6F3w8uGHY9phFZ-k2JbCd_-s-7gyfBE"
        "TpPvuz-oZABEBAAE";

// decrypt key (symmetric or asymmetric), rewrite asymmetric to symmetric key
/**
* @brief MegaClient::decryptkey
* @param sk Source key used to encrypt the decrypted target key (can be symmetric or assymetric)
* @param tk Target key to be decrypted
* @param tl Lenght of target key
* @param sc Symmetric cipher used if target key is to be decrypted using symmetric key
* @param type Type of target key to be decrypted. 1 means sharekey, 0 means nodekey.
* @param node If the target key is linked to a node and encrypted with RSA, the new key needs to be rewritten
* @return False if target key cannot be decrypted. True if success
*/
bool MegaClient::decryptkey(const char* sk, byte* tk, int tl, SymmCipher* sc, int type, handle node)
{
    int sl;
    const char* ptr = sk;

    // measure key length
    while (*ptr && *ptr != '"' && *ptr != '/')
    {
        ptr++;
    }

    sl = ptr - sk;

    if (sl > 4 * FILENODEKEYLENGTH / 3 + 1)
    {
        // RSA-encrypted key - decrypt and update on the server to save space & client CPU time
        sl = sl / 4 * 3 + 3;

        if (sl > 4096)
        {
            LOG_warn << "Invalid lenght of RSA node key";
            return false;
        }

        byte* buf = new byte[sl];

        sl = Base64::atob(sk, buf, sl);

        // decrypt and set session ID for subsequent API communication
        if (!asymkey.decrypt(buf, sl, tk, tl))
        {
            delete[] buf;
            LOG_warn << "Corrupt or invalid RSA node key";
            return false;
        }

        delete[] buf;

        if (!ISUNDEF(node))
        {
            if (type)       // type = 1 <-- from MegaClient::readnodes(), readokelement(), sc_shares()
            {
                sharekeyrewrite.push_back(node);
            }
            else            // type = 0 <-- from Node::applykey()
            {
                nodekeyrewrite.push_back(node);
            }
        }
    }
    else
    {
        if (Base64::atob(sk, tk, tl) != tl)
        {
            LOG_warn << "Corrupt or invalid symmetric node key";
            return false;
        }

        sc->ecb_decrypt(tk, tl);
    }

    return true;
}

// apply queued new shares
void MegaClient::mergenewshares(bool notify)
{
    newshare_list::iterator it;

    for (it = newshares.begin(); it != newshares.end(); )
    {
        NewShare* s = *it;
        pnode_t n = nodebyhandle(s->h);

        mergenewshare(s, n, notify);

        delete s;
        newshares.erase(it++);
    }
}

// 's' is not deleted, caller keeps ownership
void MegaClient::mergenewshare(NewShare *s, pnode_t n, bool notify)
{
    bool skreceived = false;

    if (n)
    {
        if (!n->sharekey && s->have_key)
        {
            // setting an outbound sharekey requires node authentication
            // unless coming from a trusted source (the local cache)
            bool auth = true;

            if (s->outgoing > 0)
            {
                if (!checkaccess(n, OWNERPRELOGIN))
                {
                    LOG_warn << "Attempt to create dislocated outbound share foiled";
                    auth = false;
                }
                else
                {
                    byte buf[SymmCipher::KEYLENGTH];

                    handleauth(s->h, buf);

                    if (memcmp(buf, s->auth, sizeof buf))
                    {
                        LOG_warn << "Attempt to create forged outbound share foiled";
                        auth = false;
                    }
                }
            }

            if (auth)
            {
                n->sharekey = new SymmCipher(s->key);
                skreceived = true;

                if (notify)
                {
                    notifynode(n);
                }
            }
        }

        if (s->access == ACCESS_UNKNOWN && !s->have_key)
        {
            // share was deleted
            if (s->outgoing)
            {
                bool found = false;
                if (n->outshares)
                {
                    // outgoing share to user u deleted
                    if (n->outshares->erase(s->peer) && notify)
                    {
                        found = true;
                        n->changed.outshares = true;
                        notifynode(n);
                    }

                    if (!n->outshares->size())
                    {
                        delete n->outshares;
                        n->outshares = NULL;
                    }
                }
                if (n->pendingshares && !found && s->pending)
                {
                    // delete the pending share
                    if (n->pendingshares->erase(s->pending) && notify)
                    {
                        found = true;
                        n->changed.pendingshares = true;
                        notifynode(n);
                    }

                    if (!n->pendingshares->size())
                    {
                        delete n->pendingshares;
                        n->pendingshares = NULL;
                    }
                }

                // Erase sharekey if no outgoing shares (incl pending) exist
                if (!n->outshares && !n->pendingshares)
                {
                    rewriteforeignkeys(n);

                    delete n->sharekey;
                    n->sharekey = NULL;
                }
            }
            else
            {
                // incoming share deleted - remove tree
                if (n->parenthandle != UNDEF)
                {
                    TreeProcDel td;
                    proctree(n, &td, true);
                }
                else
                {
                    if (n->inshare)
                    {
                        n->inshare->user->sharing.erase(n->nodehandle);
                        notifyuser(n->inshare->user);
                        n->inshare = NULL;
                    }
                }
            }
        }
        else
        {
            if (s->outgoing)    // outshare
            {
                if ((!s->upgrade_pending_to_full && (!ISUNDEF(s->peer) || !ISUNDEF(s->pending)))
                    || (s->upgrade_pending_to_full && !ISUNDEF(s->peer) && !ISUNDEF(s->pending)))
                {
                    // perform mandatory verification of outgoing shares:
                    // only on own nodes and signed unless read from cache
                    if (checkaccess(n, OWNERPRELOGIN))
                    {
                        Share** sharep;
                        if (!ISUNDEF(s->pending))
                        {
                            // Pending share
                            if (!n->pendingshares)
                            {
                                n->pendingshares = new share_map;
                            }

                            sharep = &((*n->pendingshares)[s->pending]);

                            if (*sharep && s->upgrade_pending_to_full)
                            {
                                // This is currently a pending share that needs to be upgraded to a full share
                                // erase from pending shares & delete the pending share list if needed
                                if (n->pendingshares->erase(s->pending) && notify)
                                {
                                    n->changed.pendingshares = true;
                                    notifynode(n);
                                }
                                if (!n->pendingshares->size())
                                {
                                    delete n->pendingshares;
                                    n->pendingshares = NULL;
                                }
                                // clear this so we can fall through to below and have it re-create the share in
                                // the outshares list
                                s->pending = UNDEF;

                                // create the outshares list if needed
                                if (!n->outshares)
                                {
                                    n->outshares = new share_map();
                                }

                                sharep = &((*n->outshares)[s->peer]);
                            }
                        }
                        else
                        {
                            // Normal outshare
                            if (!n->outshares)
                            {
                                n->outshares = new share_map();
                            }

                            sharep = &((*n->outshares)[s->peer]);
                        }

                        // modification of existing share or new share
                        if (*sharep)
                        {
                            (*sharep)->update(s->access, s->ts, findpcr(s->pending));
                        }
                        else
                        {
                            *sharep = new Share(ISUNDEF(s->peer) ? NULL : finduser(s->peer, 1), s->access, s->ts, findpcr(s->pending));
                        }

                        if (notify)
                        {
                            if (!ISUNDEF(s->pending))
                            {
                                n->changed.pendingshares = true;
                            }
                            else
                            {
                                n->changed.outshares = true;
                            }
                            notifynode(n);
                        }
                    }
                }
                else
                {
                    LOG_debug << "Merging share without peer information.";
                    // Outgoing shares received during fetchnodes are merged in two steps:
                    // 1. From readok(), a NewShare is created with the 'sharekey'
                    // 2. From readoutshares(), a NewShare is created with the 'peer' information
                }
            }
            else   // inshare
            {
                if (!ISUNDEF(s->peer))
                {
                    if (s->peer)
                    {
                        if (!checkaccess(n, OWNERPRELOGIN))
                        {
                            // modification of existing share or new share
                            if (n->inshare)
                            {
                                n->inshare->update(s->access, s->ts);
                            }
                            else
                            {
                                n->inshare = new Share(finduser(s->peer, 1), s->access, s->ts, NULL);
                                n->inshare->user->sharing.insert(n->nodehandle);
                            }

                            if (notify)
                            {
                                n->changed.inshare = true;
                                notifynode(n);
                            }
                        }
                        else
                        {
                            LOG_warn << "Invalid inbound share location";
                        }
                    }
                    else
                    {
                        LOG_warn << "Invalid null peer on inbound share";
                    }
                }
                else
                {
                    if (skreceived && notify)
                    {
                        TreeProcApplyKey td;
                        proctree(n, &td);
                    }
                }
            }
        }
#ifdef ENABLE_SYNC
        if (n->inshare && s->access != FULL)
        {
            // check if the low(ered) access level is affecting any syncs
            // a) have we just cut off full access to a subtree of a sync?
            do {
                if (n->localnode && (n->localnode->sync->state == SYNC_ACTIVE || n->localnode->sync->state == SYNC_INITIALSCAN))
                {
                    LOG_warn << "Existing inbound share sync or part thereof lost full access";
                    n->localnode->sync->errorcode = API_EACCESS;
                    n->localnode->sync->changestate(SYNC_FAILED);
                }
            } while ((n = n->client->nodebyhandle(n->parenthandle)));

            // b) have we just lost full access to the subtree a sync is in?
            for (sync_list::iterator it = syncs.begin(); it != syncs.end(); it++)
            {
                if ((*it)->inshare && ((*it)->state == SYNC_ACTIVE || (*it)->state == SYNC_INITIALSCAN) && !checkaccess((*it)->localroot.node, FULL))
                {
                    LOG_warn << "Existing inbound share sync lost full access";
                    (*it)->errorcode = API_EACCESS;
                    (*it)->changestate(SYNC_FAILED);
                }
            }

        }
#endif
    }
}

// configure for full account session access
void MegaClient::setsid(const byte* newsid, unsigned len)
{
    auth = "&sid=";

    int t = auth.size();
    auth.resize(t + len * 4 / 3 + 4);
    auth.resize(t + Base64::btoa(newsid, len, (char*)(auth.c_str() + t)));
    
    sid.assign((const char*)newsid, len);
}

// configure for exported folder links access
void MegaClient::setrootnode(handle h)
{
    char buf[12];

    Base64::btoa((byte*)&h, NODEHANDLE, buf);

    auth = "&n=";
    auth.append(buf);
}

// set server-client sequence number
bool MegaClient::setscsn(JSON* j)
{
    handle t;

    if (j->storebinary((byte*)&t, sizeof t) != sizeof t)
    {
        return false;
    }

    Base64::btoa((byte*)&t, sizeof t, scsn);

    return true;
}

int MegaClient::nextreqtag()
{
    return ++reqtag;
}

int MegaClient::hexval(char c)
{
    return c > '9' ? c - 'a' + 10 : c - '0';
}

// set warn level
void MegaClient::warn(const char* msg)
{
    LOG_warn << msg;
    warned = true;
}

// reset and return warnlevel
bool MegaClient::warnlevel()
{
    return warned ? (warned = false) | true : false;
}

// returns the first matching child node by UTF-8 name (does not resolve name clashes)
pnode_t MegaClient::childnodebyname(pnode_t p, const char* name)
{
    string nname = name;

    fsaccess->normalize(&nname);

    shared_ptr<vector<pnode_t>> children = getchildren(p);
    for (vector<pnode_t>::iterator it = children->begin(); it != children->end(); it++)
    {
        if (!strcmp(nname.c_str(), (*it)->displayname()))
        {
            return *it;
        }
    }

    return NULL;
}

void MegaClient::init()
{
    warned = false;
    csretrying = false;
    chunkfailed = false;

#ifdef ENABLE_SYNC
    syncactivity = false;
    syncops = false;
    syncadded = false;
    syncdebrisadding = false;
    syncscanfailed = false;
    syncfslockretry = false;
    syncfsopsfailed = false;
    syncdownretry = false;
    syncnagleretry = false;
    syncsup = true;
    syncdownrequired = false;
    statecurrent = false;

    if (syncscanstate)
    {
        app->syncupdate_scanning(false);
        syncscanstate = false;
    }
#endif

    for (int i = sizeof rootnodes / sizeof *rootnodes; i--; )
    {
        rootnodes[i] = UNDEF;
    }

    delete pendingsc;
    pendingsc = NULL;


    btcs.reset();
    btsc.reset();
    btpfa.reset();

    jsonsc.pos = NULL;
    insca = false;
    scnotifyurl.clear();
    *scsn = 0;
}

MegaClient::MegaClient(MegaApp* a, Waiter* w, HttpIO* h, FileSystemAccess* f, DbAccess* d, GfxProc* g, const char* k, const char* u)
{
    sctable = NULL;
    cachednodes = NULL;
    me = UNDEF;
    followsymlinks = false;
    usealtdownport = false;
    usealtupport = false;
    autodownport = true;
    autoupport = true;
    fetchingnodes = false;

#ifdef ENABLE_SYNC
    syncscanstate = false;
    syncadding = 0;
    currsyncid = 0;
#endif

    pendingcs = NULL;
    pendingsc = NULL;

    curfa = newfa.end();
    xferpaused[PUT] = false;
    xferpaused[GET] = false;
    putmbpscap = 0;

    init();

    f->client = this;

    if ((app = a))
    {
        a->client = this;
    }

    waiter = w;
    httpio = h;
    fsaccess = f;
    dbaccess = d;

    if ((gfx = g))
    {
        g->client = this;
    }

    slotit = tslots.end();

    userid = 0;

    connections[PUT] = 3;
    connections[GET] = 4;

    int i;

    // initialize random client application instance ID (for detecting own
    // actions in server-client stream)
    for (i = sizeof sessionid; i--; )
    {
        sessionid[i] = 'a' + PrnGen::genuint32(26);
    }

    // initialize random API request sequence ID (server API is idempotent)
    for (i = sizeof reqid; i--; )
    {
        reqid[i] = 'a' + PrnGen::genuint32(26);
    }

    nextuh = 0;  
    reqtag = 0;

    badhostcs = NULL;
    loadbalancingcs = NULL;

    scsn[sizeof scsn - 1] = 0;

    snprintf(appkey, sizeof appkey, "&ak=%s", k);

    // initialize useragent
    useragent = u;

    useragent.append(" (");
    fsaccess->osversion(&useragent);

    useragent.append(") MegaClient/" TOSTRING(MEGA_MAJOR_VERSION)
                     "." TOSTRING(MEGA_MINOR_VERSION)
                     "." TOSTRING(MEGA_MICRO_VERSION));

    LOG_debug << "User-Agent: " << useragent;
    h->setuseragent(&useragent);

    dbthread = NULL;
}

MegaClient::~MegaClient()
{
    locallogout();

    delete pendingcs;
    delete pendingsc;
    delete badhostcs;
    delete loadbalancingcs;
    delete dbthread;
    delete sctable;
    delete cachednodes;
    delete dbaccess;
}

// nonblocking state machine executing all operations currently in progress
void MegaClient::exec()
{
    WAIT_CLASS::bumpds();

    if (httpio->inetisback())
    {
        LOG_info << "Internet connectivity returned - resetting all backoff timers";
        abortbackoff();
    }

    if (EVER(httpio->lastdata) && Waiter::ds >= httpio->lastdata + HttpIO::NETWORKTIMEOUT)
    {
        disconnect();
    }

    // successful network operation with a failed transfer chunk: increment error count
    // and continue transfers
    if (httpio->success && chunkfailed)
    {
        chunkfailed = false;

        for (transferslot_list::iterator it = tslots.begin(); it != tslots.end(); it++)
        {
            if ((*it)->failure)
            {
                (*it)->errorcount++;
                (*it)->failure = false;
                (*it)->lastdata = Waiter::ds;
            }
        }
    }

    do {
        // file attribute puts (handled sequentially as a FIFO)
        if (curfa != newfa.end())
        {
            HttpReqCommandPutFA* fa = *curfa;

            switch (fa->status)
            {
                case REQ_SUCCESS:
                    if (fa->in.size() == sizeof(handle))
                    {
                        LOG_debug << "File attribute uploaded OK - " << fa->th;

                        // successfully wrote file attribute - store handle &
                        // remove from list
                        handle fah = MemAccess::get<handle>(fa->in.data());

                        pnode_t n;
                        handle h;
                        handlepair_set::iterator it;

                        // do we have a valid upload handle?
                        h = fa->th;

                        it = uhnh.lower_bound(pair<handle, handle>(h, 0));

                        if (it != uhnh.end() && it->first == h)
                        {
                            h = it->second;
                        }

                        // are we updating a live node? issue command directly.
                        // otherwise, queue for processing upon upload
                        // completion.
                        if ((n = nodebyhandle(h)) || (n = nodebyhandle(fa->th)))
                        {
                            LOG_debug << "Attaching file attribute";
                            reqs.add(new CommandAttachFA(n->nodehandle, fa->type, fah, fa->tag));
                        }
                        else
                        {
                            pendingfa[pair<handle, fatype>(fa->th, fa->type)] = pair<handle, int>(fah, fa->tag);
                            LOG_debug << "Queueing pending file attribute. Total: " << pendingfa.size();
                            checkfacompletion(fa->th);
                        }

                        delete fa;
                        newfa.erase(curfa);
                        LOG_debug << "Remaining file attributes in upload queue: " << newfa.size();
                    }
                    else
                    {
                        LOG_warn << "Wrong attribute response: " << fa->in.size();
                    }

                    btpfa.reset();
                    curfa = newfa.end();
                    break;

                case REQ_FAILURE:
                    // repeat request with exponential backoff
                    LOG_warn << "Error setting file attribute";
                    curfa = newfa.end();
                    btpfa.backoff();

                default:
                    ;
            }
        }

        if (newfa.size() && curfa == newfa.end() && btpfa.armed())
        {
            // dispatch most recent file attribute put
            curfa = newfa.begin();

            LOG_debug << "Adding file attribute to the request queue";
            (*curfa)->status = REQ_INFLIGHT;
            reqs.add(*curfa);
        }

        if (fafcs.size())
        {
            // file attribute fetching (handled in parallel on a per-cluster basis)
            // cluster channels are never purged
            fafc_map::iterator cit;
            faf_map::iterator it;
            FileAttributeFetchChannel* fc;

            for (cit = fafcs.begin(); cit != fafcs.end(); cit++)
            {
                fc = cit->second;

                // is this request currently in flight?
                switch (fc->req.status)
                {
                    case REQ_SUCCESS:
                        fc->parse(this, cit->first, true);

                        // notify app in case some attributes were not returned, then redispatch
                        fc->failed(this);
                        fc->bt.reset();
                        break;

                    case REQ_INFLIGHT:
                        if (fc->inbytes != fc->req.in.size())
                        {
                            httpio->lock();
                            fc->parse(this, cit->first, false);
                            httpio->unlock();

                            fc->timeout.backoff(100);

                            fc->inbytes = fc->req.in.size();
                        }

                        if (!fc->timeout.armed()) break;

                        // timeout! fall through...
                        fc->req.disconnect();
                    case REQ_FAILURE:
                        fc->failed(this);
                        fc->bt.backoff();
                        fc->urltime = 0;
                    default:
                        ;
                }

                if (fc->req.status != REQ_INFLIGHT && fc->bt.armed() && (fc->fafs[1].size() || fc->fafs[0].size()))
                {
                    fc->req.in.clear();

                    if (Waiter::ds - fc->urltime > 600)
                    {
                        // fetches pending for this unconnected channel - dispatch fresh connection
                        reqs.add(new CommandGetFA(cit->first, fc->fahref, httpio->chunkedok));
                        fc->req.status = REQ_INFLIGHT;
                    }
                    else
                    {
                        // redispatch cached URL if not older than one minute
                        fc->dispatch(this);
                    }
                }
            }
        }

        // handle API client-server requests
        for (;;)
        {
            // do we have an API request outstanding?
            if (pendingcs)
            {
                switch (pendingcs->status)
                {
                    case REQ_READY:
                        break;

                    case REQ_INFLIGHT:
                        if (pendingcs->contentlength > 0)
                        {
                            app->request_response_progress(pendingcs->bufpos, pendingcs->contentlength);
                        }
                        break;

                    case REQ_SUCCESS:
                        app->request_response_progress(pendingcs->bufpos, -1);

                        if (pendingcs->in != "-3" && pendingcs->in != "-4")
                        {
                            if (*pendingcs->in.c_str() == '[')
                            {
                                if (csretrying)
                                {
                                    app->notify_retry(0);
                                    csretrying = false;
                                }

                                // request succeeded, process result array
                                json.begin(pendingcs->in.c_str());
                                reqs.procresult(this);

                                delete pendingcs;
                                pendingcs = NULL;

                                // increment unique request ID
                                for (int i = sizeof reqid; i--; )
                                {
                                    if (reqid[i]++ < 'z')
                                    {
                                        break;
                                    }
                                    else
                                    {
                                        reqid[i] = 'a';
                                    }
                                }
                            }
                            else
                            {
                                // request failed
                                error e = (error)atoi(pendingcs->in.c_str());

                                if (!e)
                                {
                                    e = API_EINTERNAL;
                                }

                                app->request_error(e);
                                delete pendingcs;
                                pendingcs = NULL;
                                break;
                            }

                            btcs.reset();
                            break;
                        }

                    // fall through
                    case REQ_FAILURE:
                        if (pendingcs->sslcheckfailed)
                        {
                            app->request_error(API_ESSL);
                            delete pendingcs;
                            pendingcs = NULL;
                            break;
                        }

                        // failure, repeat with capped exponential backoff
                        app->request_response_progress(pendingcs->bufpos, -1);

                        delete pendingcs;
                        pendingcs = NULL;

                        btcs.backoff();
                        app->notify_retry(btcs.retryin());
                        csretrying = true;

                    default:
                        ;
                }

                if (pendingcs)
                {
                    break;
                }
            }

            if (btcs.armed())
            {
                if (btcs.nextset())
                {
                    reqs.nextRequest();
                }

                if (reqs.cmdspending())
                {
                    pendingcs = new HttpReq();

                    reqs.get(pendingcs->out);

                    pendingcs->posturl = APIURL;

                    pendingcs->posturl.append("cs?id=");
                    pendingcs->posturl.append(reqid, sizeof reqid);
                    pendingcs->posturl.append(auth);
                    pendingcs->posturl.append(appkey);

                    pendingcs->type = REQ_JSON;

                    pendingcs->post(this);

                    reqs.nextRequest();
                    continue;
                }
                else
                {
                    btcs.reset();
                }
            }
            break;
        }

        // handle API server-client requests
        if (!jsonsc.pos && pendingsc)
        {
            if (scnotifyurl.size())
            {
                // pendingsc is a scnotifyurl connection
                if (pendingsc->status == REQ_SUCCESS || pendingsc->status == REQ_FAILURE)
                {
                    delete pendingsc;
                    pendingsc = NULL;

                    scnotifyurl.clear();
                }
            }
            else
            {
                // pendingsc is a server-client API request
                switch (pendingsc->status)
                {
                    case REQ_SUCCESS:
                        if (*pendingsc->in.c_str() == '{')
                        {
                            jsonsc.begin(pendingsc->in.c_str());
                            jsonsc.enterobject();
                            break;
                        }
                        else
                        {
                            error e = (error)atoi(pendingsc->in.c_str());
                            if (e == API_ESID)
                            {
                                app->request_error(API_ESID);
                                *scsn = 0;
                            }
                            else if (e == API_ETOOMANY)
                            {
                                LOG_warn << "Too many pending updates - reloading local state";
                                int creqtag = reqtag;
                                reqtag = 0;
                                fetchnodes();
                                reqtag = creqtag;
                            }
                        }
                        // fall through
                    case REQ_FAILURE:
                        if (pendingsc->sslcheckfailed)
                        {
                            app->request_error(API_ESSL);
                            *scsn = 0;
                        }

                        // failure, repeat with capped exponential backoff
                        delete pendingsc;
                        pendingsc = NULL;

                        btsc.backoff();

                    default:
                        ;
                }
            }
        }

#ifdef ENABLE_SYNC
        if (syncactivity)
        {
            syncops = true;
        }
        syncactivity = false;

        // do not process the SC result until all preconfigured syncs are up and running
        // except if SC packets are required to complete a fetchnodes
        if (jsonsc.pos && (syncsup || !statecurrent) && !syncdownrequired && !syncdownretry)
#else
        if (jsonsc.pos)
#endif
        {
            // FIXME: reload in case of bad JSON
            if (procsc())
            {
                // completed - initiate next SC request
                delete pendingsc;
                pendingsc = NULL;

                btsc.reset();
            }
#ifdef ENABLE_SYNC
            else
            {
                // remote changes require immediate attention of syncdown()
                syncdownrequired = true;
                syncactivity = true;
            }
#endif
        }

        if (!pendingsc && *scsn && btsc.armed())
        {
            pendingsc = new HttpReq();

            if (scnotifyurl.size())
            {
                pendingsc->posturl = scnotifyurl;
            }
            else
            {
                pendingsc->posturl = APIURL;
                pendingsc->posturl.append("sc?sn=");
                pendingsc->posturl.append(scsn);
                pendingsc->posturl.append(auth);
            }

            pendingsc->type = REQ_JSON;
            pendingsc->post(this);

            jsonsc.pos = NULL;
        }

        if (badhostcs)
        {
            if (badhostcs->status == REQ_FAILURE || badhostcs->status == REQ_SUCCESS)
            {
                delete badhostcs;
                badhostcs = NULL;
            }
        }

        if (loadbalancingcs)
        {
            if (loadbalancingcs->status == REQ_FAILURE)
            {
                CommandLoadBalancing *command = loadbalancingreqs.front();

                restag = command->tag;
                app->loadbalancing_result(NULL, API_EFAILED);

                delete loadbalancingcs;
                loadbalancingcs = NULL;

                delete command;
                loadbalancingreqs.pop();
            }
            else if (loadbalancingcs->status == REQ_SUCCESS)
            {
                CommandLoadBalancing *command = loadbalancingreqs.front();

                restag = command->tag;
                app->loadbalancing_result(&loadbalancingcs->in, API_OK);
                //json.begin(loadbalancingcs->in.c_str());
                //command->procresult();

                delete loadbalancingcs;
                loadbalancingcs = NULL;

                delete command;
                loadbalancingreqs.pop();
            }
        }

        if (!loadbalancingcs && loadbalancingreqs.size())
        {
            CommandLoadBalancing *command = loadbalancingreqs.front();
            loadbalancingcs = new HttpReq();
            loadbalancingcs->posturl = BALANCERURL;
            loadbalancingcs->posturl.append("?service=");
            loadbalancingcs->posturl.append(command->service);
            loadbalancingcs->type = REQ_JSON;
            loadbalancingcs->post(this);
        }

        // fill transfer slots from the queue
        dispatchmore(PUT);
        dispatchmore(GET);

        slotit = tslots.begin();

        // handle active unpaused transfers
        while (slotit != tslots.end())
        {
            transferslot_list::iterator it = slotit;

            slotit++;

            if (!xferpaused[(*it)->transfer->type] && (!(*it)->retrying || (*it)->retrybt.armed()))
            {
                (*it)->doio(this);
            }
        }

#ifdef ENABLE_SYNC
        // verify filesystem fingerprints, disable deviating syncs
        // (this covers mountovers, some device removals and some failures)
        sync_list::iterator it;
        for (it = syncs.begin(); it != syncs.end(); it++)
        {
            if ((*it)->fsfp)
            {
                fsfp_t current = (*it)->dirnotify->fsfingerprint();
                if ((*it)->fsfp != current)
                {
                    LOG_err << "Local fingerprint mismatch. Previous: " << (*it)->fsfp
                            << "  Current: " << current;
                    (*it)->errorcode = API_EFAILED;
                    (*it)->changestate(SYNC_FAILED);
                }
            }
        }

        if (!syncsup)
        {
            // set syncsup if there are no initializing syncs
            // this will allow incoming server-client commands to trigger the filesystem
            // actions that have occurred while the sync app was not running
            for (it = syncs.begin(); it != syncs.end(); it++)
            {
                if ((*it)->state == SYNC_INITIALSCAN)
                {
                    break;
                }
            }

            if (it == syncs.end())
            {
                syncsup = true;
                syncactivity = true;
            }
        }

        // process active syncs
        // sync timer: full rescan in case of filesystem notification failures
        if (syncscanfailed && syncscanbt.armed())
        {
            syncscanfailed = false;
            syncops = true;
        }

        // sync timer: file change upload delay timeouts (Nagle algorithm)
        if (syncnagleretry && syncnaglebt.armed())
        {
            syncnagleretry = false;
            syncops = true;
        }

        // sync timer: read lock retry
        if (syncfslockretry && syncfslockretrybt.armed())
        {
            syncfslockretrybt.backoff(1);
        }

        // halt all syncing while the local filesystem is pending a lock-blocked operation
        // or while we are fetching nodes
        // FIXME: indicate by callback
        if (!syncdownretry && !syncadding && statecurrent && !syncdownrequired)
        {
            // process active syncs, stop doing so while transient local fs ops are pending
            if (syncs.size() || syncactivity)
            {
                unsigned totalpending = 0;
                dstime nds = NEVER;

                for (int q = syncfslockretry ? DirNotify::RETRY : DirNotify::DIREVENTS; q >= DirNotify::DIREVENTS; q--)
                {
                    if (!syncfsopsfailed)
                    {
                        syncfslockretry = false;

                        // not retrying local operations: process pending notifyqs
                        for (it = syncs.begin(); it != syncs.end(); )
                        {
                            Sync* sync = *it++;

                            if (sync->state == SYNC_CANCELED || sync->state == SYNC_FAILED)
                            {
                                delete sync;
                                continue;
                            }
                            else if (sync->state == SYNC_ACTIVE || sync->state == SYNC_INITIALSCAN)
                            {
                                // process items from the notifyq until depleted
                                if (sync->dirnotify->notifyq[q].size())
                                {
                                    dstime dsretry;

                                    syncops = true;

                                    if ((dsretry = sync->procscanq(q)))
                                    {
                                        // we resume processing after dsretry has elapsed
                                        // (to avoid open-after-creation races with e.g. MS Office)
                                        if (EVER(dsretry))
                                        {
                                            syncnaglebt.backoff(dsretry + 1);
                                            syncnagleretry = true;
                                        }
                                        else
                                        {
                                            syncactivity = true;
                                        }

                                        if (syncadding)
                                        {
                                            syncfslockretry = true;
                                            break;
                                        }
                                    }
                                    else
                                    {
                                        LOG_debug << "Pending MEGA nodes: " << synccreate.size();
                                        if (!syncadding)
                                        {
                                            syncup(&sync->localroot, &nds);
                                            sync->cachenodes();
                                        }

                                        // we interrupt processing the notifyq if the completion
                                        // of a node creation is required to continue
                                        syncfslockretry = true;
                                        break;
                                    }
                                }

                                if (sync->state == SYNC_INITIALSCAN && q == DirNotify::DIREVENTS && !sync->dirnotify->notifyq[q].size())
                                {
                                    sync->changestate(SYNC_ACTIVE);

                                    // scan for items that were deleted while the sync was stopped
                                    // FIXME: defer this until RETRY queue is processed
                                    sync->scanseqno++;
                                    sync->deletemissing(&sync->localroot);
                                }

                                if (!syncfslockretry && sync->dirnotify->notifyq[DirNotify::RETRY].size())
                                {
                                    syncfslockretrybt.backoff(1);
                                    syncfslockretry = true;
                                }

                                if (q == DirNotify::DIREVENTS)
                                {
                                    totalpending += sync->dirnotify->notifyq[DirNotify::DIREVENTS].size();
                                }
                            }

                            if (sync->state == SYNC_ACTIVE)
                            {
                                sync->cachenodes();
                            }
                        }

                        if (syncadding)
                        {
                            break;
                        }
                    }
                }

                if (syncadding)
                {
                    // do not continue processing syncs while adding nodes
                    // just go to evaluate the main do-while loop
                    notifypurge();
                    continue;
                }

                // delete files that were overwritten by folders in checkpath()
                execsyncdeletions();  

                if (synccreate.size())
                {
                    syncupdate();
                }

                // set retry interval for locked filesystem items once all
                // pending items were processed
                if (syncfslockretry)
                {
                    syncfslockretrybt.backoff(2);
                }

                // notify the app of the length of the pending scan queue
                if (totalpending < 4)
                {
                    if (syncscanstate)
                    {
                        app->syncupdate_scanning(false);
                        syncscanstate = false;
                    }
                }
                else if (totalpending > 10)
                {
                    if (!syncscanstate)
                    {
                        app->syncupdate_scanning(true);
                        syncscanstate = true;
                    }
                }

                bool success = true;
                string localpath;

                notifypurge();

                if (syncadded)
                {
                    syncadded = false;
                    syncops = true;
                }

                if (!syncadding && (syncactivity || syncops))
                {
                    for (it = syncs.begin(); it != syncs.end(); it++)
                    {
                        // make sure that the remote synced folder still exists
                        if (!(*it)->localroot.node)
                        {
                            LOG_err << "The remote root node doesn't exist";
                            (*it)->errorcode = API_ENOENT;
                            (*it)->changestate(SYNC_FAILED);
                        }
                        else
                        {
                            localpath = (*it)->localroot.localname;

                            if ((*it)->state == SYNC_ACTIVE && !syncscanstate)
                            {
                                if (!syncdown(&(*it)->localroot, &localpath, true))
                                {
                                    // a local filesystem item was locked - schedule periodic retry
                                    // and force a full rescan afterwards as the local item may
                                    // be subject to changes that are notified with obsolete paths
                                    success = false;
                                    (*it)->dirnotify->error = true;
                                }

                                (*it)->cachenodes();                            
                            }
                        }
                    }

                    // notify the app if a lock is being retried
                    if (success)
                    {
                        syncdownretry = false;

                        if (syncfsopsfailed)
                        {
                            syncfsopsfailed = false;
                            app->syncupdate_local_lockretry(false);
                        }
                    }
                    else
                    {
                        if (!syncfsopsfailed)
                        {
                            syncfsopsfailed = true;
                            app->syncupdate_local_lockretry(true);
                        }

                        syncdownretry = true;
                        syncdownbt.backoff(50);
                    }

                    // perform aggregate ops that require all scanqs to be fully processed
                    for (it = syncs.begin(); it != syncs.end(); it++)
                    {
                        if ((*it)->dirnotify->notifyq[DirNotify::DIREVENTS].size()
                          || (*it)->dirnotify->notifyq[DirNotify::RETRY].size())
                        {
                            if (!syncnagleretry)
                            {
                                syncactivity = true;
                            }

                            break;
                        }
                    }

                    if (it == syncs.end())
                    {
                        // execution of notified deletions - these are held in localsyncnotseen and
                        // kept pending until all creations (that might reference them for the purpose of
                        // copying) have completed and all notification queues have run empty (to ensure
                        // that moves are not executed as deletions+additions.
                        if (localsyncnotseen.size() && !synccreate.size())
                        {
                            // ... execute all pending deletions
                            while (localsyncnotseen.size())
                            {
                                delete *localsyncnotseen.begin();
                            }
                        }

                        // process filesystem notifications for active syncs unless we
                        // are retrying local fs writes
                        if (!syncfsopsfailed)
                        {
                            LOG_verbose << "syncops: " << syncactivity << syncnagleretry
                                        << syncadded << syncfslockretry << synccreate.size();
                            syncops = false;

                            // FIXME: only syncup for subtrees that were actually
                            // updated to reduce CPU load
                            for (it = syncs.begin(); it != syncs.end(); it++)
                            {
                                if (((*it)->state == SYNC_ACTIVE || (*it)->state == SYNC_INITIALSCAN)
                                 && !(*it)->dirnotify->notifyq[DirNotify::DIREVENTS].size()
                                 && !(*it)->dirnotify->notifyq[DirNotify::RETRY].size()
                                 && !syncadding)
                                {
                                    syncup(&(*it)->localroot, &nds);
                                    (*it)->cachenodes();
                                }
                            }

                            if (EVER(nds))
                            {
                                syncnaglebt.backoff(nds - Waiter::ds);
                                syncnagleretry = true;
                            }

                            // delete files that were overwritten by folders in syncup()
                            execsyncdeletions();  

                            if (synccreate.size())
                            {
                                syncupdate();
                            }

                            unsigned totalnodes = 0;

                            // we have no sync-related operations pending - trigger processing if at least one
                            // filesystem item is notified or initiate a full rescan if there has been
                            // an event notification failure (or event notification is unavailable)
                            for (it = syncs.begin(); it != syncs.end(); it++)
                            {
                                Sync* sync = *it;

                                totalnodes += sync->localnodes[FILENODE] + sync->localnodes[FOLDERNODE];

                                if (sync->state == SYNC_ACTIVE || sync->state == SYNC_INITIALSCAN)
                                {
                                    if (sync->dirnotify->notifyq[DirNotify::DIREVENTS].size()
                                     || sync->dirnotify->notifyq[DirNotify::RETRY].size())
                                    {
                                        break;
                                    }
                                    else
                                    {
                                        if (sync->fullscan)
                                        {
                                            // recursively delete all LocalNodes that were deleted (not moved or renamed!)
                                            sync->deletemissing(&sync->localroot);
                                            sync->cachenodes();
                                        }

                                        // if the directory events notification subsystem is permanently unavailable or
                                        // has signaled a temporary error, initiate a full rescan
                                        if (sync->state == SYNC_ACTIVE)
                                        {
                                            sync->fullscan = false;

                                            if (sync->dirnotify->failed || fsaccess->notifyfailed || sync->dirnotify->error || fsaccess->notifyerr)
                                            {
                                                LOG_warn << "Sync scan failed";
                                                syncscanfailed = true;

                                                sync->scan(&sync->localroot.localname, NULL);
                                                sync->dirnotify->error = false;
                                                fsaccess->notifyerr = false;

                                                sync->fullscan = true;
                                                sync->scanseqno++;

                                                syncscanbt.backoff(10 + totalnodes / 128);
                                            }
                                        }
                                    }
                                }
                            }

                            // clear pending global notification error flag if all syncs were marked
                            // to be rescanned
                            if (fsaccess->notifyerr && it == syncs.end())
                            {
                                fsaccess->notifyerr = false;
                            }

                            // limit rescan rate (interval depends on total tree size)
                            if (syncscanfailed)
                            {
                                syncscanbt.backoff(10 + totalnodes / 128);
                            }

                            execsyncdeletions();  
                        }
                    }
                }
            }
        }
        else
        {
            LOG_verbose << "Syncup engine stopped: " << syncdownrequired << " " << syncdownretry << " " << statecurrent << " " << syncadding;

            // sync timer: retry syncdown() ops in case of local filesystem lock clashes
            if (syncdownretry && syncdownbt.armed())
            {
                syncdownretry = false;
                syncdownrequired = true;
            }

            if (syncdownrequired)
            {
                LOG_verbose << "Running syncdown";
                syncdownrequired = false;

                bool success = true;
                for (it = syncs.begin(); it != syncs.end(); it++)
                {
                    // make sure that the remote synced folder still exists
                    if (!(*it)->localroot.node)
                    {
                        LOG_err << "The remote root node doesn't exist";
                        (*it)->errorcode = API_ENOENT;
                        (*it)->changestate(SYNC_FAILED);
                    }
                    else
                    {
                        string localpath = (*it)->localroot.localname;
                        if ((*it)->state == SYNC_ACTIVE || (*it)->state == SYNC_INITIALSCAN)
                        {
                            if (!syncdown(&(*it)->localroot, &localpath, true))
                            {
                                // a local filesystem item was locked - schedule periodic retry
                                // and force a full rescan afterwards as the local item may
                                // be subject to changes that are notified with obsolete paths
                                success = false;
                                (*it)->dirnotify->error = true;
                            }

                            (*it)->cachenodes();
                        }
                    }
                }

                // notify the app if a lock is being retried
                if (success)
                {
                    syncdownretry = false;
                    syncactivity = true;

                    if (syncfsopsfailed)
                    {
                        syncfsopsfailed = false;
                        app->syncupdate_local_lockretry(false);
                    }
                }
                else
                {
                    if (!syncfsopsfailed)
                    {
                        syncfsopsfailed = true;
                        app->syncupdate_local_lockretry(true);
                    }

                    syncdownretry = true;
                    syncdownbt.backoff(50);
                }
            }
        }
#endif

        notifypurge();
    } while (httpio->doio() || execdirectreads() || (!pendingcs && reqs.cmdspending() && btcs.armed()));

    if (!badhostcs && badhosts.size())
    {
        // report hosts affected by failed requests
        badhostcs = new HttpReq();
        badhostcs->posturl = APIURL;
        badhostcs->posturl.append("pf?h");
        badhostcs->outbuf = badhosts;
        badhostcs->type = REQ_JSON;
        badhostcs->post(this);
        badhosts.clear();
    }
}

// get next event time from all subsystems, then invoke the waiter if needed
// returns true if an engine-relevant event has occurred, false otherwise
int MegaClient::wait()
{
    dstime nds;

    // get current dstime and clear wait events
    WAIT_CLASS::bumpds();

#ifdef ENABLE_SYNC
    // sync directory scans in progress or still processing sc packet without having
    // encountered a locally locked item? don't wait.
    if (syncactivity || syncdownrequired || (jsonsc.pos && !syncdownretry && (syncsup || !statecurrent)))
    {
        nds = Waiter::ds;
    }
    else
#endif
    {
        // next retry of a failed transfer
        nds = NEVER;

        nexttransferretry(PUT, &nds);
        nexttransferretry(GET, &nds);

        // retry transferslots
        for (transferslot_list::iterator it = tslots.begin(); it != tslots.end(); it++)
        {
            if (!(*it)->retrybt.armed())
            {
                (*it)->retrybt.update(&nds);
            }
        }

        // retry failed client-server requests
        if (!pendingcs)
        {
            btcs.update(&nds);
        }

        // retry failed server-client requests
        if (!pendingsc && *scsn)
        {
            btsc.update(&nds);
        }

        // retry failed file attribute puts
        if (curfa == newfa.end())
        {
            btpfa.update(&nds);
        }

        // retry failed file attribute gets
        for (fafc_map::iterator cit = fafcs.begin(); cit != fafcs.end(); cit++)
        {
            if (cit->second->req.status == REQ_INFLIGHT)
            {
                cit->second->timeout.update(&nds);
            }
            else if (cit->second->fafs[1].size() || cit->second->fafs[0].size())
            {
                cit->second->bt.update(&nds);
            }
        }

        // next pending pread event
        if (!dsdrns.empty())
        {
            if (dsdrns.begin()->first < nds)
            {
                if (dsdrns.begin()->first <= Waiter::ds)
                {
                    nds = Waiter::ds;
                }
                else
                {
                    nds = dsdrns.begin()->first;
                }
            }
        }

#ifdef ENABLE_SYNC
        // sync rescan
        if (syncscanfailed)
        {
            syncscanbt.update(&nds);
        }

        // retrying of transient failed read ops
        if (syncfslockretry && !syncdownretry && !syncadding
                && statecurrent && !syncdownrequired && !syncfsopsfailed)
        {
            syncfslockretrybt.update(&nds);
        }

        // retrying of transiently failed syncdown() updates
        if (syncdownretry)
        {
            syncdownbt.update(&nds);
        }

        // triggering of Nagle-delayed sync PUTs
        if (syncnagleretry)
        {
            syncnaglebt.update(&nds);
        }
#endif

        // detect stuck network
        if (EVER(httpio->lastdata))
        {
            dstime timeout = httpio->lastdata + HttpIO::NETWORKTIMEOUT;

            if (timeout >= Waiter::ds && timeout < nds)
            {
                nds = timeout;
            }
        }
    }

    // immediate action required?
    if (!nds)
    {
        return Waiter::NEEDEXEC;
    }

    // nds is either MAX_INT (== no pending events) or > Waiter::ds
    if (EVER(nds))
    {
        nds -= Waiter::ds;
    }

    waiter->init(nds);

    // set subsystem wakeup criteria (WinWaiter assumes httpio to be set first!)
    waiter->wakeupby(httpio, Waiter::NEEDEXEC);
    waiter->wakeupby(fsaccess, Waiter::NEEDEXEC);

    int r = waiter->wait();

    // process results
    r |= httpio->checkevents(waiter);
    r |= fsaccess->checkevents(waiter);

    return r;
}

// reset all backoff timers and transfer retry counters
bool MegaClient::abortbackoff(bool includexfers)
{
    bool r = false;

    WAIT_CLASS::bumpds();

    if (includexfers)
    {
        for (int d = GET; d == GET || d == PUT; d += PUT - GET)
        {
            for (transfer_map::iterator it = transfers[d].begin(); it != transfers[d].end(); it++)
            {
                if (it->second->failcount)
                {
                    if (it->second->bt.arm())
                    {
                        r = true;
                    }
                }
            }
        }
    }

    if (btcs.arm())
    {
        r = true;
    }

    if (!pendingsc && btsc.arm())
    {
        r = true;
    }

    if (curfa == newfa.end() && btpfa.arm())
    {
        r = true;
    }

    for (fafc_map::iterator it = fafcs.begin(); it != fafcs.end(); it++)
    {
        if (it->second->req.status != REQ_INFLIGHT && it->second->bt.arm())
        {
            r = true;
        }
    }

    return r;
}

// this will dispatch the next queued transfer unless one is already in
// progress and force isn't set
// returns true if dispatch occurred, false otherwise
bool MegaClient::dispatch(direction_t d)
{
    // do we have any transfer slots available?
    if (!slotavail())
    {
        LOG_verbose << "No slots available";
        return false;
    }

    // file attribute jam? halt uploads.
    if (d == PUT && newfa.size() > 32)
    {
        LOG_warn << "Attribute queue full: " << newfa.size();
        return false;
    }

    transfer_map::iterator nextit;
    TransferSlot *ts = NULL;

    for (;;)
    {
        nextit = transfers[d].end();

        for (transfer_map::iterator it = transfers[d].begin(); it != transfers[d].end(); it++)
        {
            if (!it->second->slot && it->second->bt.armed()
             && (nextit == transfers[d].end()
              || it->second->bt.retryin() < nextit->second->bt.retryin()))
            {
                nextit = it;
            }
        }

        // no inactive transfers ready?
        if (nextit == transfers[d].end())
        {
            return false;
        }

        if (!nextit->second->localfilename.size())
        {
            // this is a fresh transfer rather than the resumption of a partly
            // completed and deferred one
            if (d == PUT)
            {
                // generate fresh random encryption key/CTR IV for this file
                byte keyctriv[SymmCipher::KEYLENGTH + sizeof(int64_t)];
                PrnGen::genblock(keyctriv, sizeof keyctriv);
                nextit->second->key.setkey(keyctriv);
                nextit->second->ctriv = MemAccess::get<uint64_t>((const char*)keyctriv + SymmCipher::KEYLENGTH);
            }
            else
            {
                // set up keys for the decryption of this file (k == NULL => private node)
                pnode_t n;
                const byte* k = NULL;

                // locate suitable template file
                for (file_list::iterator it = nextit->second->files.begin(); it != nextit->second->files.end(); it++)
                {
                    if ((*it)->hprivate)
                    {
                        // the size field must be valid right away for
                        // MegaClient::moretransfers()
                        if ((n = nodebyhandle((*it)->h)) && n->type == FILENODE)
                        {
                            k = (const byte*)n->nodekey.data();
                            nextit->second->size = n->size;
                        }
                    }
                    else
                    {
                        k = (*it)->filekey;
                        nextit->second->size = (*it)->size;
                    }

                    if (k)
                    {
                        nextit->second->key.setkey(k, FILENODE);
                        nextit->second->ctriv = MemAccess::get<int64_t>((const char*)k + SymmCipher::KEYLENGTH);
                        nextit->second->metamac = MemAccess::get<int64_t>((const char*)k + SymmCipher::KEYLENGTH + sizeof(int64_t));

                        // FIXME: re-add support for partial transfers
                        break;
                    }
                }

                if (!k)
                {
                    return false;
                }
            }

            nextit->second->localfilename.clear();

            // set file localnames (ultimate target) and one transfer-wide temp
            // localname
            for (file_list::iterator it = nextit->second->files.begin();
                 !nextit->second->localfilename.size() && it != nextit->second->files.end(); it++)
            {
                (*it)->prepare();
            }

            // app-side transfer preparations (populate localname, create thumbnail...)
            app->transfer_prepare(nextit->second);
        }

        // verify that a local path was given and start/resume transfer
        if (nextit->second->localfilename.size())
        {
            // allocate transfer slot
            ts = new TransferSlot(nextit->second);

            // try to open file (PUT transfers: open in nonblocking mode)
            if ((d == PUT)
              ? ts->fa->fopen(&nextit->second->localfilename)
              : ts->fa->fopen(&nextit->second->localfilename, false, true))
            {
                handle h = UNDEF;
                bool hprivate = true;
                const char *auth = NULL;

                nextit->second->pos = 0;

                // always (re)start upload from scratch
                if (d == PUT)
                {
                    nextit->second->size = ts->fa->size;
                    nextit->second->chunkmacs.clear();

                    // create thumbnail/preview imagery, if applicable (FIXME: do not re-create upon restart)
                    if (gfx && nextit->second->localfilename.size() && !nextit->second->uploadhandle)
                    {
                        nextit->second->uploadhandle = getuploadhandle();

                        if (gfx->isgfx(&nextit->second->localfilename))
                        {
                            // we want all imagery to be safely tucked away before completing the upload, so we bump minfa
                            nextit->second->minfa += gfx->gendimensionsputfa(ts->fa, &nextit->second->localfilename, nextit->second->uploadhandle, &nextit->second->key);
                        }
                    }
                }
                else
                {
                    // downloads resume at the end of the last contiguous completed block
                    for (chunkmac_map::iterator it = nextit->second->chunkmacs.begin();
                         it != nextit->second->chunkmacs.end(); it++)
                    {
                        if (nextit->second->pos != it->first)
                        {
                            break;
                        }

                        if (nextit->second->size)
                        {
                            nextit->second->pos = ChunkedHash::chunkceil(nextit->second->pos);
                        }
                    }

                    for (file_list::iterator it = nextit->second->files.begin();
                         it != nextit->second->files.end(); it++)
                    {
                        if (!(*it)->hprivate || nodebyhandle((*it)->h))
                        {
                            h = (*it)->h;
                            hprivate = (*it)->hprivate;
                            auth = (*it)->auth.size() ? (*it)->auth.c_str() : NULL;
                            break;
                        }
                    }
                }

                // dispatch request for temporary source/target URL
                reqs.add((ts->pendingcmd = (d == PUT)
                          ? (Command*)new CommandPutFile(ts, putmbpscap)
                          : (Command*)new CommandGetFile(ts, NULL, h, hprivate, auth)));

                ts->slots_it = tslots.insert(tslots.begin(), ts);

                // notify the app about the starting transfer
                for (file_list::iterator it = nextit->second->files.begin();
                     it != nextit->second->files.end(); it++)
                {
                    (*it)->start();
                }

                return true;
            }
        }

        // file didn't open - fail & defer
        nextit->second->failed(API_EREAD);
    }
}

// generate upload handle for this upload
// (after 65536 uploads, a node handle clash is possible, but far too unlikely
// to be of real-world concern)
handle MegaClient::getuploadhandle()
{
    byte* ptr = (byte*)(&nextuh + 1);

    while (!++*--ptr);

    return nextuh;
}

// do we have an upload that is still waiting for file attributes before being completed?
void MegaClient::checkfacompletion(handle th, Transfer* t)
{
    if (th)
    {
        bool delayedcompletion;
        handletransfer_map::iterator htit;

        if ((delayedcompletion = !t))
        {
            // abort if upload still running
            if ((htit = faputcompletion.find(th)) == faputcompletion.end())
            {
                LOG_debug << "Upload still running checking a file attribute - " << th;
                return;
            }

            t = htit->second;
        }

        int facount = 0;

        // do we have the pre-set threshold number of file attributes available? complete upload.
        for (fa_map::iterator it = pendingfa.lower_bound(pair<handle, fatype>(th, 0));
             it != pendingfa.end() && it->first.first == th; it++)
        {
            facount++;
        }

        if (facount < t->minfa)
        {
            LOG_debug << "Pending file attributes for upload - " << th <<  " : " << (t->minfa < facount);
            if (!delayedcompletion)
            {
                // we have insufficient file attributes available: remove transfer and put on hold
                t->faputcompletion_it = faputcompletion.insert(pair<handle, Transfer*>(th, t)).first;

                transfers[t->type].erase(t->transfers_it);
                t->transfers_it = transfers[t->type].end();

                delete t->slot;
                t->slot = NULL;

                LOG_debug << "Transfer put on hold. Total: " << faputcompletion.size();
            }

            return;
        }
    }
    else
    {
        LOG_warn << "NULL file attribute handle";
    }

    LOG_debug << "Transfer finished, sending callbacks - " << th;
    t->completefiles();
    app->transfer_complete(t);
    delete t;
}

// clear transfer queue
void MegaClient::freeq(direction_t d)
{
    for (transfer_map::iterator it = transfers[d].begin(); it != transfers[d].end(); )
    {
        delete it++->second;
    }
}

// determine next scheduled transfer retry
// FIXME: make this an ordered set and only check the first element instead of
// scanning the full map!
void MegaClient::nexttransferretry(direction_t d, dstime* dsmin)
{
    for (transfer_map::iterator it = transfers[d].begin(); it != transfers[d].end(); it++)
    {
        if ((!it->second->slot || !it->second->slot->fa)
         && it->second->bt.nextset()
         && it->second->bt.nextset() >= Waiter::ds
         && it->second->bt.nextset() < *dsmin)
        {
            *dsmin = it->second->bt.nextset();
        }
    }
}

// disconnect all HTTP connections (slows down operations, but is semantically neutral)
void MegaClient::disconnect()
{
    if (pendingcs)
    {
        app->request_response_progress(-1, -1);
        pendingcs->disconnect();
    }

    if (pendingsc)
    {
        pendingsc->disconnect();
    }

    for (transferslot_list::iterator it = tslots.begin(); it != tslots.end(); it++)
    {
        (*it)->disconnect();
    }

    for (putfa_list::iterator it = newfa.begin(); it != newfa.end(); it++)
    {
        (*it)->disconnect();
    }

    for (fafc_map::iterator it = fafcs.begin(); it != fafcs.end(); it++)
    {
        it->second->req.disconnect();
    }

    httpio->lastdata = NEVER;
    httpio->disconnect();
}

void MegaClient::logout()
{
    if (loggedin() != FULLACCOUNT)
    {
        if (sctable)
        {
            sctable->remove();
            cachednodes->clear();
        }

#ifdef ENABLE_SYNC
        for (sync_list::iterator it = syncs.begin(); it != syncs.end(); it++)
        {
            if ((*it)->statecachetable)
            {
                (*it)->statecachetable->remove();
            }
        }
#endif
        locallogout();

        restag = reqtag;
        app->logout_result(API_OK);
        return;
    }

    reqs.add(new CommandLogout(this));
}

void MegaClient::locallogout()
{
    int i;

    disconnect();

    delete dbthread;
    dbthread =  NULL;

    delete sctable;
    sctable = NULL;

    delete cachednodes;
    cachednodes = NULL;

    me = UNDEF;

    cachedscsn = UNDEF;

    freeq(GET);
    freeq(PUT);

    purgenodesusersabortsc();

    reqs.clear();

    delete pendingcs;
    pendingcs = NULL;

    for (putfa_list::iterator it = newfa.begin(); it != newfa.end(); it++)
    {
        delete *it;
    }

    newfa.clear();
    curfa = newfa.end();
    xferpaused[PUT] = false;
    xferpaused[GET] = false;
    putmbpscap = 0;
    fetchingnodes = false;

    for (fafc_map::iterator cit = fafcs.begin(); cit != fafcs.end(); cit++)
    {
        for (i = 2; i--; )
        {
    	    for (faf_map::iterator it = cit->second->fafs[i].begin(); it != cit->second->fafs[i].end(); it++)
    	    {
                delete it->second;
    	    }
        }

        delete cit->second;
    }

    fafcs.clear();

    pendingfa.clear();

    // erase master key & session ID
    key.setkey(SymmCipher::zeroiv);
    memset((char*)auth.c_str(), 0, auth.size());
    auth.clear();
    sessionkey.clear();

    init();

#ifdef ENABLE_SYNC
    syncadding = 0;
#endif
}

const char *MegaClient::version()
{
    return TOSTRING(MEGA_MAJOR_VERSION)
            "." TOSTRING(MEGA_MINOR_VERSION)
            "." TOSTRING(MEGA_MICRO_VERSION);
}

// process server-client request
bool MegaClient::procsc()
{
    nameid name;

#ifdef ENABLE_SYNC
    char test[] = "},{\"a\":\"t\",\"i\":\"";
    char test2[32] = "\",\"t\":{\"f\":[{\"h\":\"";
    bool stop = false;
#endif
    pnode_t dn = NULL;

    for (;;)
    {
        if (!insca)
        {
            switch (jsonsc.getnameid())
            {
                case 'w':
                    if (!statecurrent)
                    {
                        if (fetchingnodes)
                        {
                            notifypurge();
                            if (sctable)
                            {
                                sctable->commit();
                                sctable->begin();
                            }

                            fetchingnodes = false;
                            app->fetchnodes_result(API_OK);

                            // NULL vector: "notify all elements"
                            app->nodes_updated(NULL, nodes.size());
                            app->users_updated(NULL, users.size());
                            app->pcrs_updated(NULL, pcrindex.size());

                            for (node_map::iterator it = nodes.begin(); it != nodes.end(); it++)
                            {
                                memset(&(it->second->changed), 0, sizeof it->second->changed);
                            }
                        }

                        app->nodes_current();
                        statecurrent = true;
                        LOG_debug << "Local filesystem up to date";
                    }
                
                    jsonsc.storeobject(&scnotifyurl);
                    break;

                case MAKENAMEID2('s', 'n'):
                    // the sn element is guaranteed to be the last in sequence
                    setscsn(&jsonsc);
                    notifypurge();
                    if (sctable)
                    {
                        sctable->commit();
                        sctable->begin();
                    }
                    break;
                    
                case EOO:
                    mergenewshares(1);
                    applykeys();
                    return true;

                case 'a':
                    if (jsonsc.enterarray())
                    {
                        insca = true;
                        break;
                    }
                    // fall through
                default:
                    if (!jsonsc.storeobject())
                    {
                        LOG_err << "Error parsing sc request";
                        return true;
                    }
            }
        }

        if (insca)
        {
            if (jsonsc.enterobject())
            {
                // the "a" attribute is guaranteed to be the first in the object
                if (jsonsc.getnameid() == 'a')
                {
                    name = jsonsc.getnameid();

                    // only process server-client request if not marked as
                    // self-originating ("i" marker element guaranteed to be following
                    // "a" element if present)
                    if (memcmp(jsonsc.pos, "\"i\":\"", 5)
                     || memcmp(jsonsc.pos + 5, sessionid, sizeof sessionid)
                     || jsonsc.pos[5 + sizeof sessionid] != '"')
                    {
                        switch (name)
                        {
                            case 'u':
                                // node update
                                sc_updatenode();
#ifdef ENABLE_SYNC
                                if (!fetchingnodes && jsonsc.pos[1] != ']') // there are more packets
                                {
                                    applykeys();
                                    return false;
                                }
#endif
                                break;

                            case 't':
#ifdef ENABLE_SYNC
                                if (!fetchingnodes && !stop)
                                {
                                    for (int i=4; jsonsc.pos[i] && jsonsc.pos[i] != ']'; i++)
                                    {
                                        if (!memcmp(&jsonsc.pos[i-4], "\"t\":1", 5))
                                        {
                                            stop = true;
                                            break;
                                        }
                                    }
                                }
#endif

                                // node addition
                                sc_newnodes();
                                mergenewshares(1);

#ifdef ENABLE_SYNC
                                if (!fetchingnodes && stop)
                                {
                                    stop = false;

                                    if (jsonsc.pos[1] != ']') // there are more packets
                                    {
                                        // run syncdown() before continuing
                                        applykeys();
                                        return false;
                                    }
                                }
#endif
                                break;

                            case 'd':
                                // node deletion
                                dn = sc_deltree();

#ifdef ENABLE_SYNC
                                if (fetchingnodes)
                                {
                                    break;
                                }

                                if (dn && !memcmp(jsonsc.pos, test, 16))
                                {
                                    Base64::btoa((byte *)&dn->nodehandle, sizeof(dn->nodehandle), &test2[18]);
                                    if (!memcmp(&jsonsc.pos[26], test2, 26))
                                    {
                                        // it's a move operation, stop parsing after completing it
                                        stop = true;
                                        break;
                                    }
                                }

                                if (jsonsc.pos[1] != ']') // there are more packets
                                {
                                    // run syncdown() to process the deletion before continuing
                                    applykeys();
                                    return false;
                                }
#endif
                                break;

                            case 's':
                            case MAKENAMEID2('s', '2'):
                                // share addition/update/revocation
                                if (sc_shares())
                                {
                                    mergenewshares(1);
                                }
                                break;

                            case 'c':
                                // contact addition/update
                                sc_contacts();
                                break;

                            case 'k':
                                // crypto key request
                                sc_keys();
                                break;

                            case MAKENAMEID2('f', 'a'):
                                // file attribute update
                                sc_fileattr();
                                break;

                            case MAKENAMEID2('u', 'a'):
                                // user attribute update
                                sc_userattr();
                                break;

                            case MAKENAMEID4('p', 's', 't', 's'):
                                if (sc_upgrade())
                                {
                                    app->account_updated();
                                }
                                break;

                            case MAKENAMEID3('i', 'p', 'c'):
                                // incoming pending contact request (to us)
                                sc_ipc();
                                break;

                            case MAKENAMEID3('o', 'p', 'c'):
                                // outgoing pending contact request (from us)
                                sc_opc();
                                break;

                            case MAKENAMEID4('u', 'p', 'c', 'i'):
                                // incoming pending contact request update (accept/deny/ignore)
                                // fall through
                            case MAKENAMEID4('u', 'p', 'c', 'o'):
                                // outgoing pending contact request update (from them, accept/deny/ignore)
                                sc_upc();
                                break;
                        }
                    }
                }

                jsonsc.leaveobject();
            }
            else
            {
                jsonsc.leavearray();
                insca = false;

#ifdef ENABLE_SYNC
                if (!fetchingnodes)
                {
                    applykeys();
                    return false;
                }
#endif
            }
        }
    }
}

// update the user's local state cache
// (note that if immediate-completion commands have been issued in the
// meantime, the state of the affected nodes
// may be ahead of the recorded scsn - their consistency will be checked by
// subsequent server-client commands.)
// initsc() is called after all initial decryption has been performed, so we
// are tolerant towards incomplete/faulty nodes.
void MegaClient::initsc()
{
    if (sctable)
    {
        bool complete;

//        sctable->begin(); // it's done at the beginning of `CommandFetchNodes::procresult()`

        // 1. write current scsn
        handle tscsn;
        Base64::atob(scsn, (byte*)&tscsn, sizeof tscsn);
        complete = sctable->putscsn((char*)&tscsn, sizeof tscsn);

        if (complete)
        {
            // 2. write rootnodes handles
            complete = sctable->putrootnodes(rootnodes);
        }

        if (complete)
        {
            // 3. write all users
            for (user_map::iterator it = users.begin(); it != users.end(); it++)
            {
                if (!(complete = sctable->putuser(&it->second)))
                {
                    break;
                }
            }
        }

        // 4. write all nodes: they are writen during readnodes(), one by one

        if (complete)
        {
            // 5. write new or modified pcrs, purge deleted pcrs
            for (handlepcr_map::iterator it = pcrindex.begin(); it != pcrindex.end(); it++)
            {
                if (!(complete = sctable->putpcr(it->second)))
                {
                    break;
                }
            }
        }

        LOG_debug << "Saving SCSN " << scsn << " with " << nodescount  << " nodes and " << users.size() << " users to local cache (" << complete << ")";
        finalizesc(complete);
    }
}

// erase and and fill user's local state cache
void MegaClient::updatesc()
{
    if (sctable)
    {
        string t;

        sctable->getscsn(&t);

        if (t.size() != sizeof cachedscsn)
        {
            if (t.size())
            {
                LOG_err << "Invalid scsn size";
            }
            return;
        }

<<<<<<< HEAD
        // TODO: decide if we really need to check rootnodes on updatesc()
        if (!sctable->getrootnodes(rootnodes))
        {
            LOG_err << "Invalid rootnodes";
            return;
        }

        sctable->begin();

=======
>>>>>>> 2809cf6c
        bool complete;

        // 1. update associated scsn
        handle tscsn;
        Base64::atob(scsn, (byte*)&tscsn, sizeof tscsn);
        complete = sctable->putscsn((char*)&tscsn, sizeof tscsn);

        if (complete)
        {
            // 2. write new or update modified users
            for (user_vector::iterator it = usernotify.begin(); it != usernotify.end(); it++)
            {
                if (!(complete = sctable->putuser(*it)))
                {
                    break;
                }
            }
        }

        if (complete)
        {
            pnode_t n;
            // 3. write new or modified nodes, purge deleted nodes
            for (node_vector::iterator it = nodenotify.begin(); it != nodenotify.end(); it++)
            {
                n = *it;
                char base64[12];
<<<<<<< HEAD
                if (n->changed.removed)
                {
                    LOG_verbose << "Removing node from database: " << (Base64::btoa((byte*)&(n->nodehandle),MegaClient::NODEHANDLE,base64) ? base64 : "");
                    if (!(complete = cachednodes->remove(n)))
=======
                if ((*it)->changed.removed)
                {
                    if ((*it)->dbid)
>>>>>>> 2809cf6c
                    {
                        LOG_verbose << "Removing node from database: " << (Base64::btoa((byte*)&((*it)->nodehandle),MegaClient::NODEHANDLE,base64) ? base64 : "");
                        if (!(complete = sctable->del((*it)->dbid)))
                        {
                            break;
                        }
                    }
                }
                else
                {
                    LOG_verbose << "Adding/updating node to database: " << (Base64::btoa((byte*)&(n->nodehandle),MegaClient::NODEHANDLE,base64) ? base64 : "");
                    if (!(complete = cachednodes->put(n)))
                    {
                        break;
                    }
                }
            }
        }

        if (complete)
        {
            // 4. write new or modified pcrs, purge deleted pcrs
            for (pcr_vector::iterator it = pcrnotify.begin(); it != pcrnotify.end(); it++)
            {
                char base64[12];
                if ((*it)->removed())
                {
<<<<<<< HEAD
                    LOG_verbose << "Removing pcr from database: " << (Base64::btoa((byte*)&((*it)->id),MegaClient::PCRHANDLE,base64) ? base64 : "");
                    if (!(complete = sctable->delpcr(*it)))
=======
                    if ((*it)->dbid)
>>>>>>> 2809cf6c
                    {
                        LOG_verbose << "Removing pcr from database: " << (Base64::btoa((byte*)&((*it)->id),MegaClient::PCRHANDLE,base64) ? base64 : "");
                        if (!(complete = sctable->del((*it)->dbid)))
                        {
                            break;
                        }
                    }
                }
                else if (!(*it)->removed())
                {
                    LOG_verbose << "Adding pcr to database: " << (Base64::btoa((byte*)&((*it)->id),MegaClient::PCRHANDLE,base64) ? base64 : "");
                    if (!(complete = sctable->putpcr(*it)))
                    {
                        break;
                    }
                }
            }
        }

        LOG_debug << "Saving SCSN " << scsn << " with " << nodenotify.size() << " modified nodes and " << usernotify.size() << " users to local cache (" << complete << ")";
        finalizesc(complete);
    }
}

// commit or purge local state cache
void MegaClient::finalizesc(bool complete)
{
    if (complete)
    {
        Base64::atob(scsn, (byte*)&cachedscsn, sizeof cachedscsn);
    }
    else
    {
        sctable->abort();
        sctable->truncate();
        cachednodes->clear();

        LOG_err << "Cache update DB write error - disabling caching";

        delete dbthread;
        dbthread =  NULL;

        delete sctable;
        sctable = NULL;
<<<<<<< HEAD

        delete cachednodes;
        cachednodes = NULL;

        app->request_error(API_EWRITE);
=======
>>>>>>> 2809cf6c
    }
}

// queue node file attribute for retrieval or cancel retrieval
error MegaClient::getfa(pnode_t n, fatype t, int cancel)
{
    // locate this file attribute type in the nodes's attribute string
    handle fah;
    int p, pp;

    if (!(p = n->hasfileattribute(t)))
    {
        return API_ENOENT;
    }

    pp = p - 1;

    while (pp && n->fileattrstring[pp - 1] >= '0' && n->fileattrstring[pp - 1] <= '9')
    {
        pp--;
    }

    if (p == pp)
    {
        return API_ENOENT;
    }

    if (Base64::atob(strchr(n->fileattrstring.c_str() + p, '*') + 1, (byte*)&fah, sizeof(fah)) != sizeof(fah))
    {
        return API_ENOENT;
    }

    int c = atoi(n->fileattrstring.c_str() + pp);

    if (cancel)
    {
        // cancel pending request
        fafc_map::iterator cit;

        if ((cit = fafcs.find(c)) != fafcs.end())
        {
            faf_map::iterator it;

            for (int i = 2; i--; )
            {
                if ((it = cit->second->fafs[i].find(fah)) != cit->second->fafs[i].end())
                {
                    delete it->second;
                    cit->second->fafs[i].erase(it);

                    // none left: tear down connection
                    if (!cit->second->fafs[1].size() && cit->second->req.status == REQ_INFLIGHT)
                    {
                        cit->second->req.disconnect();
                    }

                    return API_OK;
                }
            }
        }

        return API_ENOENT;
    }
    else
    {
        // add file attribute cluster channel and set cluster reference node handle
        FileAttributeFetchChannel** fafcp = &fafcs[c];

        if (!*fafcp)
        {
            *fafcp = new FileAttributeFetchChannel();
        }

        if (!(*fafcp)->fafs[1].count(fah))
        {
            (*fafcp)->fahref = fah;

            // map returned handle to type/node upon retrieval response
            FileAttributeFetch** fafp = &(*fafcp)->fafs[0][fah];

            if (!*fafp)
            {
                *fafp = new FileAttributeFetch(n->nodehandle, t, reqtag);
            }
            else
            {
                restag = (*fafp)->tag;
                return API_EEXIST;
            }
        }
        else
        {
            FileAttributeFetch** fafp = &(*fafcp)->fafs[1][fah];
            restag = (*fafp)->tag;
            return API_EEXIST;
        }

        return API_OK;
    }
}

// build pending attribute string for this handle and remove
void MegaClient::pendingattrstring(handle h, string* fa)
{
    char buf[128];

    for (fa_map::iterator it = pendingfa.lower_bound(pair<handle, fatype>(h, 0));
         it != pendingfa.end() && it->first.first == h; )
    {
        sprintf(buf, "/%u*", (unsigned)it->first.second);
        Base64::btoa((byte*)&it->second.first, sizeof(it->second.first), strchr(buf + 3, 0));
        pendingfa.erase(it++);
        fa->append(buf + !fa->size());
        LOG_debug << "Added file attribute to putnodes. Remaining: " << pendingfa.size();
    }
}

// attach file attribute to a file (th can be upload or node handle)
// FIXME: to avoid unnecessary roundtrips to the attribute servers, also cache locally
void MegaClient::putfa(handle th, fatype t, SymmCipher* key, string* data)
{
    // CBC-encrypt attribute data (padded to next multiple of BLOCKSIZE)
    data->resize((data->size() + SymmCipher::BLOCKSIZE - 1) & -SymmCipher::BLOCKSIZE);
    key->cbc_encrypt((byte*)data->data(), data->size());

    newfa.push_back(new HttpReqCommandPutFA(this, th, t, data));
    LOG_debug << "File attribute added to queue - " << th << " : " << newfa.size();

    // no other file attribute storage request currently in progress? POST this one.
    if (curfa == newfa.end())
    {
        curfa = newfa.begin();
        reqs.add(*curfa);
    }
}

// has the limit of concurrent transfer tslots been reached?
bool MegaClient::slotavail() const
{
    return tslots.size() < MAXTRANSFERS;
}

// returns 1 if more transfers of the requested type can be dispatched
// (back-to-back overlap pipelining)
// FIXME: support overlapped partial reads (and support partial reads in the
// first place)
bool MegaClient::moretransfers(direction_t d)
{
    m_off_t c = 0, r = 0;
    dstime t = 0;
    int total = 0;

    // don't dispatch if all tslots busy
    if (!slotavail())
    {
        return false;
    }

    // determine average speed and total amount of data remaining for the given
    // direction
    for (transferslot_list::iterator it = tslots.begin(); it != tslots.end(); it++)
    {
        if ((*it)->transfer->type == d)
        {
            if ((*it)->starttime)
            {
                t += Waiter::ds - (*it)->starttime;
            }

            c += (*it)->progressreported;
            r += (*it)->transfer->size - (*it)->progressreported;
            total++;
        }
    }

    // always blindly dispatch transfers up to MINPIPELINE
    if (r < MINPIPELINE)
    {
        return true;
    }

    // otherwise, don't allow more than two concurrent transfers
    if (total >= 2)
    {
        return false;
    }

    // dispatch more if less than two seconds of transfers left (at least
    // 5 seconds must have elapsed for precise speed indication)
    if (t > 50)
    {
        int bpds = (int)(c / t);

        if (bpds > 100 && r / bpds < 20)
        {
            return true;
        }
    }

    return false;
}

void MegaClient::dispatchmore(direction_t d)
{
    // keep pipeline full by dispatching additional queued transfers, if
    // appropriate and available
    while (moretransfers(d) && dispatch(d));
}

// server-client node update processing
void MegaClient::sc_updatenode()
{
    handle h = UNDEF;
    handle u = 0;
    const char* a = NULL;
    m_time_t ts = -1;

    for (;;)
    {
        switch (jsonsc.getnameid())
        {
            case 'n':
                h = jsonsc.gethandle();
                break;

            case 'u':
                u = jsonsc.gethandle(USERHANDLE);
                break;

            case MAKENAMEID2('a', 't'):
                a = jsonsc.getvalue();
                break;

            case MAKENAMEID2('t', 's'):
                ts = jsonsc.getint();
                break;

            case EOO:
                if (!ISUNDEF(h))
                {
                    pnode_t n;

                    if ((n = nodebyhandle(h)))
                    {
                        if (u)
                        {
                            n->owner = u;
                            n->changed.owner = true;
                        }

                        if (a)
                        {
                            if (!n->attrstring)
                            {
                                n->attrstring = new string;
                            }
                            Node::copystring(n->attrstring, a);
                            n->changed.attrs = true;
                        }

                        if (ts + 1)
                        {
                            n->ctime = ts;
                            n->changed.ctime = true;
                        }

                        n->applykey();
                        n->setattr();

                        notifynode(n);
                    }
                }
                return;

            default:
                if (!jsonsc.storeobject())
                {
                    return;
                }
        }
    }
}

// read tree object (nodes and users)
void MegaClient::readtree(JSON* j)
{
    if (j->enterobject())
    {
        for (;;)
        {
            switch (jsonsc.getnameid())
            {
                case 'f':
                    readnodes(j, 1);
                    break;

                case 'u':
                    readusers(j);
                    break;

                case EOO:
                    j->leaveobject();
                    return;

                default:
                    if (!jsonsc.storeobject())
                    {
                        return;
                    }
            }
        }
    }
}

// server-client newnodes processing
void MegaClient::sc_newnodes()
{
    for (;;)
    {
        switch (jsonsc.getnameid())
        {
            case 't':
                readtree(&jsonsc);
                break;

            case 'u':
                readusers(&jsonsc);
                break;

            case EOO:
                return;

            default:
                if (!jsonsc.storeobject())
                {
                    return;
                }
        }
    }
}

// share requests come in the following flavours:
// - n/k (set share key) (always symmetric)
// - n/o/u (share deletion)
// - n/o/u/k/r/ts[/ok][/ha] (share addition) (k can be asymmetric)
// returns 0 in case of a share addition or error, 1 otherwise
bool MegaClient::sc_shares()
{
    handle h = UNDEF;
    handle oh = UNDEF;
    handle uh = UNDEF;
    handle p = UNDEF;
    bool upgrade_pending_to_full = false;
    const char* k = NULL;
    const char* ok = NULL;
    byte ha[SymmCipher::BLOCKSIZE];
    byte sharekey[SymmCipher::BLOCKSIZE];
    int have_ha = 0;
    accesslevel_t r = ACCESS_UNKNOWN;
    m_time_t ts = 0;
    int outbound;

    for (;;)
    {
        switch (jsonsc.getnameid())
        {
            case 'p':  // Pending contact request handle for an s2 packet
                p = jsonsc.gethandle(PCRHANDLE);
                break;

            case MAKENAMEID2('o', 'p'):
                upgrade_pending_to_full = true;
                break;

            case 'n':   // share node
                h = jsonsc.gethandle();
                break;

            case 'o':   // owner user
                oh = jsonsc.gethandle(USERHANDLE);
                break;

            case 'u':   // target user
                uh = jsonsc.is(EXPORTEDLINK) ? 0 : jsonsc.gethandle(USERHANDLE);
                break;

            case MAKENAMEID2('o', 'k'):  // owner key
                ok = jsonsc.getvalue();
                break;

            case MAKENAMEID2('h', 'a'):  // outgoing share signature
                have_ha = Base64::atob(jsonsc.getvalue(), ha, sizeof ha) == sizeof ha;
                break;

            case 'r':   // share access level
                r = (accesslevel_t)jsonsc.getint();
                break;

            case MAKENAMEID2('t', 's'):  // share timestamp
                ts = jsonsc.getint();
                break;

            case 'k':   // share key
                k = jsonsc.getvalue();
                break;

            case EOO:
                // we do not process share commands unless logged into a full
                // account
                if (loggedin() < FULLACCOUNT)
                {
                    return false;
                }

                // need a share node
                if (ISUNDEF(h))
                {
                    return false;
                }

                // ignore unrelated share packets (should never be triggered)
                if (!ISUNDEF(oh) && !(outbound = (oh == me)) && (uh != me))
                {
                    return false;
                }

                // am I the owner of the share? use ok, otherwise k.
                if (ok && oh == me)
                {
                    k = ok;
                }

                if (k)
                {
                    if (!decryptkey(k, sharekey, sizeof sharekey, &key, 1, h))
                    {
                        return false;
                    }

                    if (ISUNDEF(oh) && ISUNDEF(uh))
                    {
                        // share key update on inbound share
                        newshares.push_back(new NewShare(h, 0, UNDEF, ACCESS_UNKNOWN, 0, sharekey));
                        return true;
                    }

                    if (!ISUNDEF(oh) && (!ISUNDEF(uh) || !ISUNDEF(p)))
                    {
                        // new share - can be inbound or outbound
                        newshares.push_back(new NewShare(h, outbound,
                                                         outbound ? uh : oh,
                                                         r, ts, sharekey,
                                                         have_ha ? ha : NULL, 
                                                         p, upgrade_pending_to_full));

                        //Returns false because as this is a new share, the node
                        //could not have been received yet
                        return false;
                    }
                }
                else
                {
                    if (!ISUNDEF(oh) && (!ISUNDEF(uh) || !ISUNDEF(p)))
                    {
                        // share revocation or share without key
                        newshares.push_back(new NewShare(h, outbound, outbound ? uh : oh, r, 0, NULL, NULL, p, false));
                        return r == ACCESS_UNKNOWN;
                    }
                }

                return false;

            default:
                if (!jsonsc.storeobject())
                {
                    return false;
                }
        }
    }
}

bool MegaClient::sc_upgrade()
{
    string result;
    bool success = false;

    for (;;)
    {
        switch (jsonsc.getnameid())
        {
            case MAKENAMEID2('i', 't'):
                jsonsc.getint(); // itemclass. For now, it's always 0.
                break;

            case 'p':
                jsonsc.getint(); //pro type
                break;

            case 'r':
                jsonsc.storeobject(&result);
                if (result == "s")
                {
                   success = true;
                }
                break;

            case EOO:
                return success;

            default:
                if (!jsonsc.storeobject())
                {
                    return false;
                }
        }
    }
}

// user/contact updates come in the following format:
// u:[{c/m/ts}*] - Add/modify user/contact
void MegaClient::sc_contacts()
{
    for (;;)
    {
        switch (jsonsc.getnameid())
        {
            case 'u':
                readusers(&jsonsc);
                break;

            case EOO:
                return;

            default:
                if (!jsonsc.storeobject())
                {
                    return;
                }
        }
    }
}

// server-client key requests/responses
void MegaClient::sc_keys()
{
    handle h;
    pnode_t n = NULL;
    node_vector kshares;
    node_vector knodes;

    for (;;)
    {
        switch (jsonsc.getnameid())
        {
            case MAKENAMEID2('s', 'r'):
                procsr(&jsonsc);
                break;

            case 'h':
                // security feature: we only distribute node keys for our own
                // outgoing shares
                if (!ISUNDEF(h = jsonsc.gethandle()) && (n = nodebyhandle(h)) && n->sharekey && !n->inshare)
                {
                    kshares.push_back(n);
                }
                break;

            case 'n':
                if (jsonsc.enterarray())
                {
                    while (!ISUNDEF(h = jsonsc.gethandle()) && (n = nodebyhandle(h)))
                    {
                        knodes.push_back(n);
                    }

                    jsonsc.leavearray();
                }
                break;

            case MAKENAMEID2('c', 'r'):
                proccr(&jsonsc);
                break;

            case EOO:
                cr_response(&kshares, &knodes, NULL);
                return;

            default:
                if (!jsonsc.storeobject())
                {
                    return;
                }
        }
    }
}

// server-client file attribute update
void MegaClient::sc_fileattr()
{
    pnode_t n = NULL;
    const char* fa = NULL;

    for (;;)
    {
        switch (jsonsc.getnameid())
        {
            case MAKENAMEID2('f', 'a'):
                fa = jsonsc.getvalue();
                break;

            case 'n':
                handle h;
                if (!ISUNDEF(h = jsonsc.gethandle()))
                {
                    n = nodebyhandle(h);
                }
                break;

            case EOO:
                if (fa && n)
                {
                    Node::copystring(&n->fileattrstring, fa);
                    n->changed.fileattrstring = true;
                    notifynode(n);
                }
                return;

            default:
                if (!jsonsc.storeobject())
                {
                    return;
                }
        }
    }
}

// server-client user attribute update notification
void MegaClient::sc_userattr()
{
    string ua;
    handle uh = UNDEF;

    for (;;)
    {
        switch (jsonsc.getnameid())
        {
            case 'u':
                uh = jsonsc.gethandle(USERHANDLE);
                break;

            case MAKENAMEID2('u', 'a'):
                if (!ISUNDEF(uh))
                {
                    User* u;

                    if ((u = finduser(uh)))
                    {
                        if (jsonsc.enterarray())
                        {
                            while (jsonsc.storeobject(&ua))
                            {
                                if (ua[0] == '+')
                                {
                                    app->userattr_update(u, 0, ua.c_str() + 1);
                                }
                                else if (ua[0] == '*')
                                {
                                    app->userattr_update(u, 1, ua.c_str() + 1);
                                }
                            }

                            jsonsc.leavearray();
                            return;
                        }
                    }
                }

                jsonsc.storeobject();
                break;

            case EOO:
                return;

            default:
                if (!jsonsc.storeobject())
                {
                    return;
                }
        }
    }
}

// Incoming pending contact additions or updates, always triggered by the creator (reminders, deletes, etc)
void MegaClient::sc_ipc()
{
    // fields: m, ts, uts, rts, dts, msg, p, ps
    m_time_t ts = 0;
    m_time_t uts = 0;
    m_time_t rts = 0;
    m_time_t dts = 0;
    int ps = 0;
    const char *m = NULL;
    const char *msg = NULL;
    handle p = UNDEF;
    PendingContactRequest *pcr;

    bool done = false;
    while (!done)
    {
        switch (jsonsc.getnameid())
        {
            case 'm':
                // originator email
                m = jsonsc.getvalue();
                break;
            case MAKENAMEID2('p', 's'):
                // pending shares (for informative purposes)
                ps = jsonsc.getint();
                break;
            case MAKENAMEID2('t', 's'):
                // creation timestamp
                ts = jsonsc.getint();
                break;
            case MAKENAMEID3('u', 't', 's'):
                // update timestamp
                uts = jsonsc.getint();
                break;
            case MAKENAMEID3('r', 't', 's'):
                // reminder timestamp
                rts = jsonsc.getint();
                break;
            case MAKENAMEID3('d', 't', 's'):
                // delete timestamp
                dts = jsonsc.getint();
                break;
            case MAKENAMEID3('m', 's', 'g'):
                // message
                msg = jsonsc.getvalue();
                break;
            case 'p':
                // handle of pending request
                p = jsonsc.gethandle(MegaClient::PCRHANDLE);
                break;
            case EOO:
                done = true;
                if (ISUNDEF(p))
                {
                    LOG_err << "p element not provided";
                    break;
                }

                pcr = pcrindex.count(p) ? pcrindex[p] : (PendingContactRequest *) NULL;

                if (dts != 0)
                {
                    //Trying to remove an ignored request
                    if (pcr)
                    {
                        // this is a delete, find the existing object in state
                        pcr->uts = dts;
                        pcr->changed.deleted = true;
                    }
                }
                else if (pcr && rts != 0)
                {
                    // reminder
                    if (uts == 0)
                    {
                        LOG_err << "uts element not provided";
                        break;
                    }

                    pcr->uts = uts;
                    pcr->changed.reminded = true;
                }
                else
                {
                    // new
                    if (!m)
                    {
                        LOG_err << "m element not provided";
                        break;
                    }
                    if (ts == 0)
                    {
                        LOG_err << "ts element not provided";
                        break;
                    }
                    if (uts == 0)
                    {
                        LOG_err << "uts element not provided";
                        break;
                    }

                    pcr = new PendingContactRequest(p, m, NULL, ts, uts, msg, false);
                    mappcr(p, pcr);
                }
                notifypcr(pcr);

                break;
            default:
                if (!jsonsc.storeobject())
                {
                    return;
                }
        }
    }
}

// Outgoing pending contact additions or updates, always triggered by the creator (reminders, deletes, etc)
void MegaClient::sc_opc()
{
    // fields: e, m, ts, uts, rts, dts, msg, p
    m_time_t ts = 0;
    m_time_t uts = 0;
    m_time_t rts = 0;
    m_time_t dts = 0;
    const char *e = NULL;
    const char *m = NULL;
    const char *msg = NULL;
    handle p = UNDEF;
    PendingContactRequest *pcr;

    bool done = false;
    while (!done)
    {
        switch (jsonsc.getnameid())
        {
            case 'e':
                // originator email
                e = jsonsc.getvalue();
                break;
            case 'm':
                // target email
                m = jsonsc.getvalue();
                break;
            case MAKENAMEID2('t', 's'):
                ts = jsonsc.getint();
                break;
            case MAKENAMEID3('u', 't', 's'):
                uts = jsonsc.getint();
                break;
            case MAKENAMEID3('r', 't', 's'):
                rts = jsonsc.getint();
                break;
            case MAKENAMEID3('d', 't', 's'):
                dts = jsonsc.getint();
                break;
            case MAKENAMEID3('m', 's', 'g'):
                msg = jsonsc.getvalue();
                break;
            case 'p':
                p = jsonsc.gethandle(MegaClient::PCRHANDLE);
                break;
            case EOO:
                done = true;
                if (ISUNDEF(p))
                {
                    LOG_err << "p element not provided";
                    break;
                }

                pcr = pcrindex.count(p) ? pcrindex[p] : (PendingContactRequest *) NULL;

                if (dts != 0)
                {
                    // this is a delete, find the existing object in state
                    pcr->uts = dts;
                    pcr->changed.deleted = true;
                }
                else if (pcr)
                {
                    // reminder
                    if (uts == 0)
                    {
                        LOG_err << "uts element not provided";
                        break;
                    }
                    if (rts == 0)
                    {
                        LOG_err << "rts element not provided";
                        break;
                    }
                    pcr->uts = uts;
                    pcr->changed.reminded = true;
                }
                else
                {
                    // new
                    if (!e)
                    {
                        LOG_err << "e element not provided";
                        break;
                    }
                    if (!m)
                    {
                        LOG_err << "m element not provided";
                        break;
                    }
                    if (ts == 0)
                    {
                        LOG_err << "ts element not provided";
                        break;
                    }
                    if (uts == 0)
                    {
                        LOG_err << "uts element not provided";
                        break;
                    }

                    pcr = new PendingContactRequest(p, e, m, ts, uts, msg, true);
                    mappcr(p, pcr);
                }
                notifypcr(pcr);

                break;
            default:
                if (!jsonsc.storeobject())
                {
                    return;
                }
        }
    }
}

// Incoming pending contact request updates, always triggered by the receiver of the request (accepts, denies, etc)
void MegaClient::sc_upc()
{
    // fields: p, uts, s, m
    m_time_t uts = 0;
    int s = 0;
    const char *m = NULL;
    handle p = UNDEF;
    PendingContactRequest *pcr;

    bool done = false;
    while (!done)
    {
        switch (jsonsc.getnameid())
        {
            case 'm':
                // originators email
                m = jsonsc.getvalue();
                break;
            case MAKENAMEID3('u', 't', 's'):
                uts = jsonsc.getint();
                break; 
            case 's':
                // status of request: ignored, accepted, denied
                s = jsonsc.getint();
                break;
            case 'p':
                p = jsonsc.gethandle(MegaClient::PCRHANDLE);
                break;
            case EOO:
                done = true;
                if (ISUNDEF(p))
                {
                    LOG_err << "p element not provided";
                    break;
                }

                pcr = pcrindex.count(p) ? pcrindex[p] : (PendingContactRequest *) NULL;

                if (!pcr)
                {
                    // As this was an update triggered by us, on an object we must know about, this is kinda a problem.                    
                    LOG_err << "upci PCR not found, huge massive problem";
                    break;
                }
                else
                {                    
                    if (!m)
                    {
                        LOG_err << "m element not provided";
                        break;
                    }
                    if (s == 0)
                    {
                        LOG_err << "s element not provided";
                        break;
                    }
                    if (uts == 0)
                    {
                        LOG_err << "uts element not provided";
                        break;
                    }

                    switch (s)
                    {
                        case 1:
                            // ignored
                            pcr->changed.ignored = true;
                            break;
                        case 2:
                            // accepted
                            pcr->changed.accepted = true;
                            break;
                        case 3:
                            // denied
                            pcr->changed.denied = true;
                            break;
                    }
                    pcr->uts = uts;
                }
                notifypcr(pcr);

                break;
            default:
                if (!jsonsc.storeobject())
                {
                    return;
                }
        }
    }
}

// scan notified nodes for
// - name differences with an existing LocalNode
// - appearance of new folders
// - (re)appearance of files
// - deletions
// purge removed nodes after notification
void MegaClient::notifypurge(void)
{
    int i, t;

    handle tscsn = cachedscsn;

    if (*scsn) Base64::atob(scsn, (byte*)&tscsn, sizeof tscsn);

    if (nodenotify.size() || usernotify.size() || pcrnotify.size() || cachedscsn != tscsn)
    {
        updatesc();

#ifdef ENABLE_SYNC
        // update LocalNode <-> pnode_t associations
        for (sync_list::iterator it = syncs.begin(); it != syncs.end(); it++)
        {
            (*it)->cachenodes();
        }
#endif
    }

    if ((t = nodenotify.size()))
    {
#ifdef ENABLE_SYNC
        // check for deleted syncs
        for (sync_list::iterator it = syncs.begin(); it != syncs.end(); it++)
        {
            if (((*it)->state == SYNC_ACTIVE || (*it)->state == SYNC_INITIALSCAN)
             && (*it)->localroot.node->changed.removed)
            {
                delsync(*it);
            }
        }

        syncadded = true;
#endif
        applykeys();

<<<<<<< HEAD
        app->nodes_updated(nodenotify.data(), t);
=======
        if (!fetchingnodes)
        {
            app->nodes_updated(&nodenotify[0], t);
        }
>>>>>>> 2809cf6c

        // check all notified nodes for removed status and purge
        for (i = 0; i < t; i++)
        {
            pnode_t n = nodenotify[i];
            if (n->attrstring)
            {
                LOG_err << "NO_KEY node: " << n->type << " " << n->size << " " << n->nodehandle << " " << n->nodekey.size();
#ifdef ENABLE_SYNC
                if (n->localnode)
                {
                    LOG_err << "LocalNode: " << n->localnode->name << " " << n->localnode->type << " " << n->localnode->size;
                }
#endif
            }

            if (n->changed.removed)
            {
                // remove inbound share
                if (n->inshare)
                {
                    n->inshare->user->sharing.erase(n->nodehandle);
                    notifyuser(n->inshare->user);
                }
            }
            else
            {
                n->notified = false;
                memset(&(n->changed), 0, sizeof(n->changed));
                n->tag = 0;
            }
        }

        nodenotify.clear();
    }

    if ((t = pcrnotify.size()))
    {
        if (!fetchingnodes)
        {
            app->pcrs_updated(&pcrnotify[0], t);
        }

        // check for all notified pending contact request and purge
        for (i = 0; i < t; i++)
        {
            PendingContactRequest* pcr = pcrnotify[i];

            if (pcr->removed()) // true if accepted, denied, ignored or deleted
            {
                pcrindex.erase(pcr->id);
                delete pcr;
            }
            else
            {
                pcr->notified = false;
            }
        }

        pcrnotify.clear();
    }

    // users are never deleted
    if ((t = usernotify.size()))
    {
        if (!fetchingnodes)
        {
            app->users_updated(&usernotify[0], t);
        }

        usernotify.clear();
    }
}

// return node pointer derived from node handle
pnode_t MegaClient::nodebyhandle(handle h)
{
    if(h == UNDEF)
    {
        return NULL;
    }

    // first search for the node within modified nodes, already in memory
    for (node_vector::iterator it = nodenotify.begin(); it != nodenotify.end(); it++)
    {
        if ((*it)->nodehandle == h)
        {
            return (*it);
        }
    }

    return cachednodes->get(h);
}

// server-client deletion
pnode_t MegaClient::sc_deltree()
{
    pnode_t n = NULL;

    for (;;)
    {
        switch (jsonsc.getnameid())
        {
            case 'n':
                handle h;

                if (!ISUNDEF((h = jsonsc.gethandle())))
                {
                    n = nodebyhandle(h);
                }
                break;

            case EOO:
                if (n)
                {
                    TreeProcDel td;
                    proctree(n, &td);
                }
                return n;

            default:
                if (!jsonsc.storeobject())
                {
                    return NULL;
                }
        }
    }
}

// generate handle authentication token
void MegaClient::handleauth(handle h, byte* auth)
{
    Base64::btoa((byte*)&h, NODEHANDLE, (char*)auth);
    memcpy(auth + sizeof h, auth, sizeof h);
    key.ecb_encrypt(auth);
}

// make attribute string; add magic number prefix
void MegaClient::makeattr(SymmCipher* key, string* attrstring, const char* json, int l) const
{
    if (l < 0)
    {
        l = strlen(json);
    }
    int ll = (l + 6 + SymmCipher::KEYLENGTH - 1) & - SymmCipher::KEYLENGTH;
    byte* buf = new byte[ll];

    memcpy(buf, "MEGA{", 5); // check for the presence of the magic number "MEGA"
    memcpy(buf + 5, json, l);
    buf[l + 5] = '}';
    memset(buf + 6 + l, 0, ll - l - 6);

    key->cbc_encrypt(buf, ll);

    attrstring->assign((char*)buf, ll);

    delete[] buf;
}

// update node attributes - optional newattr is { name, value, name, value, ..., NULL }
// (with speculative instant completion)
error MegaClient::setattr(pnode_t n, const char** newattr, const char *prevattr)
{
    if (!checkaccess(n, FULL))
    {
        return API_EACCESS;
    }

    SymmCipher* cipher;

    if (!(cipher = n->nodecipher()))
    {
        return API_EKEY;
    }

    if (newattr)
    {
        while (*newattr)
        {
            n->attrs.map[nameid(*newattr)] = newattr[1];
            newattr += 2;
        }
    }

    n->changed.attrs = true;
    notifynode(n);

    reqs.add(new CommandSetAttr(this, n, cipher, prevattr));

    return API_OK;
}

// send new nodes to API for processing
void MegaClient::putnodes(handle h, NewNode* newnodes, int numnodes)
{
    reqs.add(new CommandPutNodes(this, h, NULL, newnodes, numnodes, reqtag));
}

// drop nodes into a user's inbox (must have RSA keypair)
void MegaClient::putnodes(const char* user, NewNode* newnodes, int numnodes)
{
    User* u;

    restag = reqtag;

    if (!(u = finduser(user, 1)))
    {
        return app->putnodes_result(API_EARGS, USER_HANDLE, newnodes);
    }

    queuepubkeyreq(u, new PubKeyActionPutNodes(newnodes, numnodes, reqtag));
}

// returns 1 if node has accesslevel a or better, 0 otherwise
int MegaClient::checkaccess(pnode_t n, accesslevel_t a)
{
    // folder link access is always read-only - ignore login status during
    // initial tree fetch
    if ((a < OWNERPRELOGIN) && !loggedin())
    {
        return a == RDONLY;
    }

    // trace back to root node (always full access) or share node
    while (n)
    {
        if (n->inshare)
        {
            return n->inshare->access >= a;
        }

        if (n->parenthandle == UNDEF)
        {
            return n->type > FOLDERNODE;
        }

        n = nodebyhandle(n->parenthandle);
    }
    return 0;
}

// returns API_OK if a move operation is permitted, API_EACCESS or
// API_ECIRCULAR otherwise
error MegaClient::checkmove(pnode_t fn, pnode_t tn)
{
    // condition #1: cannot move top-level node, must have full access to fn's
    // parent
    if (fn->parenthandle == UNDEF || !checkaccess(nodebyhandle(fn->parenthandle), FULL))
    {
        return API_EACCESS;
    }

    // condition #2: target must be folder
    if (tn->type == FILENODE)
    {
        return API_EACCESS;
    }

    // condition #3: must have write access to target
    if (!checkaccess(tn, RDWR))
    {
        return API_EACCESS;
    }

    // condition #4: tn must not be below fn (would create circular linkage)
    for (;;)
    {
        if (tn->nodehandle == fn->nodehandle)
        {
            return API_ECIRCULAR;
        }

        if (tn->inshare || tn->parenthandle == UNDEF)
        {
            break;
        }

        tn = nodebyhandle(tn->parenthandle);
    }

    // condition #5: fn and tn must be in the same tree (same ultimate parent
    // node or shared by the same user)
    for (;;)
    {
        if (fn->inshare || fn->parenthandle == UNDEF)
        {
            break;
        }

        fn = fn->client->nodebyhandle(fn->parenthandle);
    }

    // moves within the same tree or between the user's own trees are permitted
    if (fn == tn || (!fn->inshare && !tn->inshare))
    {
        return API_OK;
    }

    // moves between inbound shares from the same user are permitted
    if (fn->inshare && tn->inshare && fn->inshare->user == tn->inshare->user)
    {
        return API_OK;
    }

    return API_EACCESS;
}

// move node to new parent node (for changing the filename, use setattr and
// modify the 'n' attribute)
error MegaClient::rename(pnode_t n, pnode_t p, syncdel_t syncdel, handle prevparent)
{
    error e;

    if ((e = checkmove(n, p)))
    {
        return e;
    }

    if (n->setparent(p))
    {
        n->changed.parent = true;
        notifynode(n);

        // rewrite keys of foreign nodes that are moved out of an outbound share
        rewriteforeignkeys(n);

        reqs.add(new CommandMoveNode(this, n, p, syncdel, prevparent));
    }

    return API_OK;
}

// delete node tree
error MegaClient::unlink(pnode_t n)
{
    if (!n->inshare && !checkaccess(n, FULL))
    {
        return API_EACCESS;
    }

    reqs.add(new CommandDelNode(this, n->nodehandle));

    mergenewshares(1);

    TreeProcDel td;
    proctree(n, &td);

    return API_OK;
}

// emulates the semantics of its JavaScript counterpart
// (returns NULL if the input is invalid UTF-8)
// unfortunately, discards bits 8-31 of multibyte characters for backwards compatibility
char* MegaClient::str_to_a32(const char* str, int* len)
{
    if (!str)
    {
        return NULL;
    }

    int t = strlen(str);
    int t2 = 4 * ((t + 3) >> 2);
    char* result = new char[t2]();
    uint32_t* a32 = (uint32_t*)result;
    uint32_t unicode;

    int i = 0;
    int j = 0;

    while (i < t)
    {
        char c = str[i++] & 0xff;

        if (!(c & 0x80))
        {
            unicode = c & 0xff;
        }
        else if ((c & 0xe0) == 0xc0)
        {
            if (i >= t || (str[i] & 0xc0) != 0x80)
            {
                delete[] result;
                return NULL;
            }

            unicode = (c & 0x1f) << 6;
            unicode |= str[i++] & 0x3f;
        }
        else if ((c & 0xf0) == 0xe0)
        {
            if (i + 2 > t || (str[i] & 0xc0) != 0x80 || (str[i + 1] & 0xc0) != 0x80)
            {
                delete[] result;
                return NULL;
            }

            unicode = (c & 0x0f) << 12;
            unicode |= (str[i++] & 0x3f) << 6;
            unicode |= str[i++] & 0x3f;
        }
        else if ((c & 0xf8) == 0xf0)
        {
            if (i + 3 > t
            || (str[i] & 0xc0) != 0x80
            || (str[i + 1] & 0xc0) != 0x80
            || (str[i + 2] & 0xc0) != 0x80)
            {
                delete[] result;
                return NULL;
            }

            unicode = (c & 0x07) << 18;
            unicode |= (str[i++] & 0x3f) << 12;
            unicode |= (str[i++] & 0x3f) << 6;
            unicode |= str[i++] & 0x3f;

            // management of surrogate pairs like the JavaScript code
            uint32_t hi = 0xd800 | ((unicode >> 10) & 0x3F) | (((unicode >> 16) - 1) << 6);
            uint32_t low = 0xdc00 | (unicode & 0x3ff);

            a32[j >> 2] |= htonl(hi << (24 - (j & 3) * 8));
            j++;

            unicode = low;
        }
        else
        {
            delete[] result;
            return NULL;
        }

        a32[j >> 2] |= htonl(unicode << (24 - (j & 3) * 8));
        j++;
    }

    *len = j;
    return result;
}

// compute UTF-8 password hash
error MegaClient::pw_key(const char* utf8pw, byte* key) const
{
    int t;
    char* pw;

    if (!(pw = str_to_a32(utf8pw, &t)))
    {
        return API_EARGS;
    }

    int n = (t + 15) / 16;
    SymmCipher* keys = new SymmCipher[n];

    for (int i = 0; i < n; i++)
    {
        int valid = (i != (n - 1)) ? SymmCipher::BLOCKSIZE : (t - SymmCipher::BLOCKSIZE * i);
        memcpy(key, pw + i * SymmCipher::BLOCKSIZE, valid);
        memset(key + valid, 0, SymmCipher::BLOCKSIZE - valid);
        keys[i].setkey(key);
    }

    memcpy(key, "\x93\xC4\x67\xE3\x7D\xB0\xC7\xA4\xD1\xBE\x3F\x81\x01\x52\xCB\x56", SymmCipher::BLOCKSIZE);

    for (int r = 65536; r--; )
    {
        for (int i = 0; i < n; i++)
        {
            keys[i].ecb_encrypt(key);
        }
    }

    delete[] keys;
    delete[] pw;

    return API_OK;
}

void MegaClient::loadbalancing(const char* service)
{
    loadbalancingreqs.push(new CommandLoadBalancing(this, service));
}

// compute generic string hash
void MegaClient::stringhash(const char* s, byte* hash, SymmCipher* cipher)
{
    int t;

    t = strlen(s) & - SymmCipher::BLOCKSIZE;

    strncpy((char*)hash, s + t, SymmCipher::BLOCKSIZE);

    while (t)
    {
        t -= SymmCipher::BLOCKSIZE;
        SymmCipher::xorblock((byte*)s + t, hash);
    }

    for (t = 16384; t--; )
    {
        cipher->ecb_encrypt(hash);
    }

    memcpy(hash + 4, hash + 8, 4);
}

// (transforms s to lowercase)
uint64_t MegaClient::stringhash64(string* s, SymmCipher* c)
{
    byte hash[SymmCipher::KEYLENGTH];

    transform(s->begin(), s->end(), s->begin(), ::tolower);
    stringhash(s->c_str(), hash, c);

    return MemAccess::get<uint64_t>((const char*)hash);
}

/**
 * @brief Read and add/verify node array.
 * @param j JSON being processed
 * @param notify Flag to indicate whether the node must be notified
 * @param source Optional value. By default, PUTNODES_APP
 * @param nn Optional value. By default, NULL
 * @param nnsize Optional value. By default, 0
 * @param tag Optional value. By default, 0
 * @return True if JSON was successfully processed. Otherwise, it returns 0.
 */
int MegaClient::readnodes(JSON* j, int notify, putsource_t source, NewNode* nn, int nnsize, int tag)
{
    if (!j->enterarray())
    {
        return 0;
    }

    node_vector dp;
    pnode_t n;
//    nodescount = 0;     // reset the count of updated/added nodes

    while (j->enterobject())
    {
        handle h = UNDEF, ph = UNDEF;
        handle u = 0, su = UNDEF;
        nodetype_t t = TYPE_UNKNOWN;
        const char* a = NULL;
        const char* k = NULL;
        const char* fa = NULL;
        const char *sk = NULL;
        accesslevel_t rl = ACCESS_UNKNOWN;
        m_off_t s = NEVER;
        m_time_t ts = -1, sts = -1;
        nameid name;
        int nni = -1;

        while ((name = j->getnameid()) != EOO)
        {
            switch (name)
            {
                case 'h':   // new node: handle
                    h = j->gethandle();
                    break;

                case 'p':   // parent node
                    ph = j->gethandle();
                    break;

                case 'u':   // owner user
                    u = j->gethandle(USERHANDLE);
                    break;

                case 't':   // type
                    t = (nodetype_t)j->getint();
                    break;

                case 'a':   // attributes
                    a = j->getvalue();
                    break;

                case 'k':   // key(s)
                    k = j->getvalue();
                    break;

                case 's':   // file size
                    s = j->getint();
                    break;

                case 'i':   // related source NewNode index
                    nni = j->getint();
                    break;

                case MAKENAMEID2('t', 's'):  // actual creation timestamp
                    ts = j->getint();
                    break;

                case MAKENAMEID2('f', 'a'):  // file attributes
                    fa = j->getvalue();
                    break;

                    // inbound share attributes
                case 'r':   // share access level
                    rl = (accesslevel_t)j->getint();
                    break;

                case MAKENAMEID2('s', 'k'):  // share key
                    sk = j->getvalue();
                    break;

                case MAKENAMEID2('s', 'u'):  // sharing user
                    su = j->gethandle(USERHANDLE);
                    break;

                case MAKENAMEID3('s', 't', 's'):  // share timestamp
                    sts = j->getint();
                    break;

                default:
                    if (!j->storeobject())
                    {
                        finalizesc(false);
                        return 0;
                    }
            }
        }

        if (ISUNDEF(h))
        {
            warn("Missing node handle");
        }
        else
        {
            if (t == TYPE_UNKNOWN)
            {
                warn("Unknown node type");
            }
            else if (t == FILENODE || t == FOLDERNODE)
            {
                if (ISUNDEF(ph))    // if the parent handle is undefined yet...
                {
                    warn("Missing parent");
                }
                else if (!a)
                {
                    warn("Missing node attributes");
                }
                else if (!k)
                {
                    warn("Missing node key");
                }

                if (t == FILENODE && ISUNDEF(s))
                {
                    warn("File node without file size");
                }
            }
        }

        if (fa && t != FILENODE)
        {
            warn("Spurious file attributes");
        }


        if (!warnlevel())
        {
            if ((n = nodebyhandle(h)))  // if the node is already created and available in RAM...
            {
                if (n->changed.removed)
                {
                    // node marked for deletion is being resurrected, possibly
                    // with a new parent (server-client move operation)
                    n->changed.removed = false;
                }
                else
                {
                    // node already present - check for race condition
                    if ((n->parenthandle != UNDEF && ph != n->parenthandle) || n->type != t)
                    {
                        app->reload("Node inconsistency (parent linkage)");
                    }
                }

                if (!ISUNDEF(ph))   // if the parent handle is already defined...
                {
                    pnode_t p;

                    if ((p = nodebyhandle(ph)))
                    {
                        n->setparent(p);
                        n->changed.parent = true;
                    }
                    else
                    {
                        n->setparent(NULL);
                        n->parenthandle = ph;
                        dp.push_back(n);
                    }
                }
            }
            else
            {
                string fas;

                Node::copystring(&fas, fa);

                // fallback timestamps
                if (!(ts + 1))
                {
                    ts = time(NULL);
                }

                if (!(sts + 1))
                {
                    sts = ts;
                }

                n = make_shared<Node>(this, &dp, h, ph, t, s, u, fas.c_str(), ts);
                // set parent linkage or queue for delayed parent linkage in case of out-of-order delivery
                n->setparent(nodebyhandle(ph));

                if ((n->type  < ROOTNODE) && (n->parenthandle == UNDEF))
                // ?? Do we need to set parent for Rootnode, Incoming and Rubish? I don't think so
                {
                    dp.push_back(n);
                }
                n->tag = tag;
                n->attrstring = new string;
                Node::copystring(n->attrstring, a);
                Node::copystring(&n->nodekey, k);

                memset(&(n->changed), 0, sizeof n->changed);    // set status to false (nothing is changed)

                if (!ISUNDEF(su))   // if Share User is defined... then node it's incoming share
                {
                    if (t != FOLDERNODE)
                    {
                        warn("Invalid share node type");
                    }

                    if (rl == ACCESS_UNKNOWN)
                    {
                        warn("Missing access level");
                    }

                    if (!sk)
                    {
                        LOG_warn << "Missing share key for inbound share";
                    }

                    if (warnlevel())
                    {
                        su = UNDEF;
                    }
                    else
                    {
                        if (sk)
                        {
                            // 1. Decrypt the sharekey
                            byte buf[SymmCipher::KEYLENGTH];
                            decryptkey(sk, buf, sizeof buf, &key, 1, h);

                            // Instead of queuing a `NewShare` object to be merged to the `Node` in a later stage, do it
                            // here straight away, so the object is fully rebuilt

                            // 2. Create the incoming share object
                            NewShare *s = new NewShare(h, 0, su, rl, sts, sk ? buf : NULL);
                            mergenewshare(s, n);
                            delete s;
                        }
                    }
                }

                n->applykey();
                if(!cachednodes->put(n))
                {
                    finalizesc(false);
                    return 0;
                }
                nodescount++;

                // set rootnodes[] in client as entry point for each tree
                if (n->type > FOLDERNODE)
                {
                    rootnodes[n->type - 2] = n->nodehandle;
                }

                if (nn && nni >= 0 && nni < nnsize)
                {
                    nn[nni].added = true;

#ifdef ENABLE_SYNC
                    if (source == PUTNODES_SYNC)
                    {
                        if (nn[nni].localnode)
                        {
                            // overwrites/updates: associate LocalNode with newly created pnode_t
                            nn[nni].localnode->setnode(n);
                            nn[nni].localnode->newnode = NULL;
                            nn[nni].localnode->treestate(TREESTATE_SYNCED);

                            // updates cache with the new node associated
                            nn[nni].localnode->sync->statecacheadd(nn[nni].localnode);
                        }
                    }
#endif

                    if (nn[nni].source == NEW_UPLOAD)
                    {
                        handle uh = nn[nni].uploadhandle;

                        // do we have pending file attributes for this upload? set them.
                        for (fa_map::iterator it = pendingfa.lower_bound(pair<handle, fatype>(uh, 0));
                             it != pendingfa.end() && it->first.first == uh; )
                        {
                            reqs.add(new CommandAttachFA(h, it->first.second, it->second.first, it->second.second));
                            pendingfa.erase(it++);
                        }

                        // FIXME: only do this for in-flight FA writes
                        uhnh.insert(pair<handle, handle>(uh, h));
                    }
                }
            }

            if (notify)
            {
                notifynode(n);
            }
        }
    }

    // any child nodes that arrived before their parents?
    for (int i = dp.size(); i--; )
    {
        if ((n = nodebyhandle(dp[i]->parenthandle)))
        {
            dp[i]->setparent(n);
            if(!cachednodes->put(dp[i]))    // if parent updated, update the node in DB
            {
                finalizesc(false);
                return 0;
            }
        }
    }

    return j->leavearray();
}

// decrypt and set encrypted sharekey
void MegaClient::setkey(SymmCipher* c, const char* k)
{
    byte newkey[SymmCipher::KEYLENGTH];

    if (Base64::atob(k, newkey, sizeof newkey) == sizeof newkey)
    {
        key.ecb_decrypt(newkey);
        c->setkey(newkey);
    }
}

// read outbound share keys
void MegaClient::readok(JSON* j)
{
    if (j->enterarray())
    {
        while (j->enterobject())
        {
            readokelement(j);
        }

        j->leavearray();

        mergenewshares(1);
    }
}

// - h/ha/k (outbound sharekeys, always symmetric)
void MegaClient::readokelement(JSON* j)
{
    handle h = UNDEF;
    byte ha[SymmCipher::BLOCKSIZE];
    byte buf[SymmCipher::BLOCKSIZE];
    int have_ha = 0;
    const char* k = NULL;

    for (;;)
    {
        switch (j->getnameid())
        {
            case 'h':
                h = j->gethandle();
                break;

            case MAKENAMEID2('h', 'a'):      // share authentication tag
                have_ha = Base64::atob(j->getvalue(), ha, sizeof ha) == sizeof ha;
                break;

            case 'k':           // share key(s)
                k = j->getvalue();
                break;

            case EOO:
                if (ISUNDEF(h))
                {
                    LOG_warn << "Missing outgoing share handle in ok element";
                    return;
                }

                if (!k)
                {
                    LOG_warn << "Missing outgoing share key in ok element";
                    return;
                }

                if (!have_ha)
                {
                    LOG_warn << "Missing outbound share signature";
                    return;
                }

                if (decryptkey(k, buf, SymmCipher::KEYLENGTH, &key, 1, h))
                {
                    newshares.push_back(new NewShare(h, 1, UNDEF, ACCESS_UNKNOWN, 0, buf, ha));
                }
                return;

            default:
                if (!j->storeobject())
                {
                    return;
                }
        }
    }
}

// read outbound shares and pending shares
void MegaClient::readoutshares(JSON* j)
{
    if (j->enterarray())
    {
        while (j->enterobject())
        {
            readoutshareelement(j);
        }

        j->leavearray();

        mergenewshares(1);
    }
}

// - h/u/r/ts/p (outbound share or pending share)
void MegaClient::readoutshareelement(JSON* j)
{
    handle h = UNDEF;
    handle uh = UNDEF;
    handle p = UNDEF;
    accesslevel_t r = ACCESS_UNKNOWN;
    m_time_t ts = 0;

    for (;;)
    {
        switch (j->getnameid())
        {
            case 'h':
                h = j->gethandle();
                break;

            case 'p':
                p = j->gethandle(PCRHANDLE);
                break;

            case 'u':           // share target user
                uh = j->is(EXPORTEDLINK) ? 0 : j->gethandle(USERHANDLE);
                break;

            case 'r':           // access
                r = (accesslevel_t)j->getint();
                break;

            case MAKENAMEID2('t', 's'):      // timestamp
                ts = j->getint();
                break;

            case EOO:
                if (ISUNDEF(h))
                {
                    LOG_warn << "Missing outgoing share node";
                    return;
                }

                if (ISUNDEF(uh) && ISUNDEF(p))
                {
                    LOG_warn << "Missing outgoing share user";
                    return;
                }

                if (r == ACCESS_UNKNOWN)
                {
                    LOG_warn << "Missing outgoing share access";
                    return;
                }

                newshares.push_back(new NewShare(h, 1, uh, r, ts, NULL, NULL, p));
                return;

            default:
                if (!j->storeobject())
                {
                    return;
                }
        }
    }
}

void MegaClient::readipc(JSON *j)
{
    // fields: ps, m, ts, uts, msg, p
    if (j->enterarray())
    {
        while (j->enterobject())
        {
            m_time_t ts = 0;
            m_time_t uts = 0;
            int ps = 0;
            const char *m = NULL;
            const char *msg = NULL;
            handle p = UNDEF;

            bool done = false;
            while (!done)
            {
                switch (j->getnameid()) {
                    case MAKENAMEID2('p', 's'):
                        ps = j->getint();
                        break;
                    case 'm':
                        m = j->getvalue();
                        break;
                    case MAKENAMEID2('t', 's'):
                        ts = j->getint();
                        break;
                    case MAKENAMEID3('u', 't', 's'):
                        uts = j->getint();
                        break;
                    case MAKENAMEID3('m', 's', 'g'):
                        msg = j->getvalue();
                        break;
                    case 'p':
                        p = j->gethandle(MegaClient::PCRHANDLE);
                        break;
                    case EOO:
                        done = true;
                        if (ISUNDEF(p))
                        {
                            LOG_err << "p element not provided";
                            break;
                        }
                        if (!m)
                        {
                            LOG_err << "m element not provided";
                            break;
                        }
                        if (ts == 0)
                        {
                            LOG_err << "ts element not provided";
                            break;
                        }
                        if (uts == 0)
                        {
                            LOG_err << "uts element not provided";
                            break;
                        }

                        if (pcrindex[p] != NULL)
                        {
                            pcrindex[p]->update(m, NULL, ts, uts, msg, false);                        
                        } 
                        else
                        {
                            pcrindex[p] = new PendingContactRequest(p, m, NULL, ts, uts, msg, false);
                        }                       

                        break;
                    default:
                       if (!j->storeobject())
                       {
                            return;
                       }
                }
            }
        }

        j->leavearray();
    }
}

void MegaClient::readopc(JSON *j)
{
    // fields: e, m, ts, uts, rts, msg, p
    if (j->enterarray())
    {
        while (j->enterobject())
        {
            m_time_t ts = 0;
            m_time_t uts = 0;
            m_time_t rts = 0;
            const char *e = NULL;
            const char *m = NULL;
            const char *msg = NULL;
            handle p = UNDEF;

            bool done = false;
            while (!done)
            {
                switch (j->getnameid())
                {
                    case 'e':
                        e = j->getvalue();
                        break;
                    case 'm':
                        m = j->getvalue();
                        break;
                    case MAKENAMEID2('t', 's'):
                        ts = j->getint();
                        break;
                    case MAKENAMEID3('u', 't', 's'):
                        uts = j->getint();
                        break;
                    case MAKENAMEID3('r', 't', 's'):
                        rts = j->getint();
                        break;
                    case MAKENAMEID3('m', 's', 'g'):
                        msg = j->getvalue();
                        break;
                    case 'p':
                        p = j->gethandle(MegaClient::PCRHANDLE);
                        break;
                    case EOO:
                        done = true;
                        if (!e)
                        {
                            LOG_err << "e element not provided";
                            break;
                        }
                        if (!m)
                        {
                            LOG_err << "m element not provided";
                            break;
                        }
                        if (ts == 0)
                        {
                            LOG_err << "ts element not provided";
                            break;
                        }
                        if (uts == 0)
                        {
                            LOG_err << "uts element not provided";
                            break;
                        }

                        if (pcrindex[p] != NULL)
                        {
                            pcrindex[p]->update(e, m, ts, uts, msg, true);                        
                        } 
                        else
                        {
                            pcrindex[p] = new PendingContactRequest(p, e, m, ts, uts, msg, true);
                        }

                        break;
                    default:
                       if (!j->storeobject())
                       {
                            return;
                       }
                }
            }
        }

        j->leavearray();
    }
}

int MegaClient::applykeys()
{
    int t = 0;

    // notified nodes may have been modified, but not stored in DB yet
    for (node_vector::iterator it = nodenotify.begin(); it != nodenotify.end(); it++)
    {
        pnode_t n = (*it);
        if (n->attrstring)
        {
            n->applykey();
            n->setattr();

            if (!n->attrstring)
            {
                if(!cachednodes->put(n))
                {
                    finalizesc(false);
                    return 0;
                }
                t++;
            }
        }
    }

    // apply keys also to not notified nodes, but encrypted nodes stored in DB
    handle_vector *hencryptednodes = sctable->gethandlesencryptednodes();

    pnode_t n;
    handle_vector::iterator it = hencryptednodes->begin();
    while (it != hencryptednodes->end())
    {
        n = cachednodes->get(*it);
        if (n->applykey())
        {
            if(!cachednodes->put(n))
            {
                finalizesc(false);
                return 0;
            }
            t++;
        }

        it++;
    }

    delete hencryptednodes;


    if (sharekeyrewrite.size())
    {
        reqs.add(new CommandShareKeyUpdate(this, &sharekeyrewrite));
        sharekeyrewrite.clear();
    }

    if (nodekeyrewrite.size())
    {
        reqs.add(new CommandNodeKeyUpdate(this, &nodekeyrewrite));
        nodekeyrewrite.clear();
    }

    return t;
}

// user/contact list
bool MegaClient::readusers(JSON* j)
{
    if (!j->enterarray())
    {
        return 0;
    }

    while (j->enterobject())
    {
        handle uh = 0;
        visibility_t v = VISIBILITY_UNKNOWN;    // new share objects do not override existing visibility
        m_time_t ts = 0;
        const char* m = NULL;
        nameid name;

        while ((name = j->getnameid()) != EOO)
        {
            switch (name)
            {
                case 'u':   // new node: handle
                    uh = j->gethandle(USERHANDLE);
                    break;

                case 'c':   // visibility
                    v = (visibility_t)j->getint();
                    break;

                case 'm':   // attributes
                    m = j->getvalue();
                    break;

                case MAKENAMEID2('t', 's'):
                    ts = j->getint();
                    break;

                default:
                    if (!j->storeobject())
                    {
                        return false;
                    }
            }
        }

        if (ISUNDEF(uh))
        {
            warn("Missing contact user handle");
        }

        if (!m)
        {
            warn("Unknown contact user e-mail address");
        }

        if (!warnlevel())
        {
            User* u;

            if (v == ME)
            {
                me = uh;
            }

            if ((u = finduser(uh, 1)))
            {
                mapuser(uh, m);

                if (v != VISIBILITY_UNKNOWN)
                {
                    u->set(v, ts);
                }

                notifyuser(u);
            }
        }
    }

    return j->leavearray();
}

error MegaClient::folderaccess(const char* f, const char* k)
{
    handle h = 0;
    byte folderkey[SymmCipher::KEYLENGTH];

    locallogout();

    if (Base64::atob(f, (byte*)&h, NODEHANDLE) != NODEHANDLE)
    {
        return API_EARGS;
    }

    if (Base64::atob(k, folderkey, sizeof folderkey) != sizeof folderkey)
    {
        return API_EARGS;
    }

    setrootnode(h);
    key.setkey(folderkey);

    return API_OK;
}

// create new session
void MegaClient::login(const char* email, const byte* pwkey)
{
    locallogout();

    string lcemail(email);

    key.setkey((byte*)pwkey);

    uint64_t emailhash = stringhash64(&lcemail, &key);

    byte sek[SymmCipher::KEYLENGTH];
    PrnGen::genblock(sek, sizeof sek);

    reqs.add(new CommandLogin(this, email, emailhash, sek));
}

void MegaClient::fastlogin(const char* email, const byte* pwkey, uint64_t emailhash)
{
    locallogout();

    key.setkey((byte*)pwkey);

    byte sek[SymmCipher::KEYLENGTH];
    PrnGen::genblock(sek, sizeof sek);

    reqs.add(new CommandLogin(this, email, emailhash, sek));
}

void MegaClient::getuserdata()
{
    reqs.add(new CommandGetUserData(this));
}

void MegaClient::getpubkey(const char *user)
{
    queuepubkeyreq(finduser(user, 1), new PubKeyActionNotifyApp(reqtag));
}

// resume session - load state from local cache, if available
void MegaClient::login(const byte* session, int size)
{
    locallogout();
   
    int sessionversion = 0;
    if (size == sizeof key.key + SIDLEN + 1)
    {
        sessionversion = session[0];

        if (sessionversion != 1)
        {
            restag = reqtag;
            app->login_result(API_EARGS);
            return;
        }

        session++;
        size--;
    }

    if (size == sizeof key.key + SIDLEN)
    {
        string t;

        key.setkey(session);
        setsid(session + sizeof key.key, size - sizeof key.key);

        opensctable();

        if (sctable && sctable->getscsn(&t) && t.size() == sizeof cachedscsn)
        {
            cachedscsn = MemAccess::get<handle>(t.data());
        }

        byte sek[SymmCipher::KEYLENGTH];
        PrnGen::genblock(sek, sizeof sek);

        reqs.add(new CommandLogin(this, NULL, UNDEF, sek, sessionversion));
    }
    else
    {
        restag = reqtag;
        app->login_result(API_EARGS);
    }
}

int MegaClient::dumpsession(byte* session, size_t size)
{
    if (loggedin() == NOTLOGGEDIN)
    {
        return 0;
    }

    if (size < sid.size() + sizeof key.key)
    {
        return API_ERANGE;
    }

    if (sessionkey.size())
    {
        if (size < sid.size() + sizeof key.key + 1)
        {
            return API_ERANGE;
        }

        size = sid.size() + sizeof key.key + 1;

        session[0] = 1;
        session++;

        byte k[SymmCipher::KEYLENGTH];
        SymmCipher cipher;
        cipher.setkey((const byte *)sessionkey.data(), sessionkey.size());
        cipher.ecb_encrypt(key.key, k);
        memcpy(session, k, sizeof k);
    }
    else
    {
        size = sid.size() + sizeof key.key;
        memcpy(session, key.key, sizeof key.key);
    }

    memcpy(session + sizeof key.key, sid.data(), sid.size());

    return size;
}

void MegaClient::copysession()
{
    reqs.add(new CommandCopySession(this));
}

string *MegaClient::sessiontransferdata(const char *url, string *session)
{
    if (loggedin() != FULLACCOUNT)
    {
        return NULL;
    }

    std::stringstream ss;

    // open array
    ss << "[";

    // add AES key
    string aeskey;
    key.serializekeyforjs(&aeskey);
    ss << aeskey << ",\"";

    // add session ID
    if (session)
    {
        ss << *session;
    }
    else
    {
        string sids;
        sids.resize(sid.size() * 4 / 3 + 4);
        sids.resize(Base64::btoa((byte *)sid.data(), sid.size(), (char *)sids.data()));
        ss << sids;
    }
    ss << "\",\"";

    // add URL
    if (url)
    {
        ss << url;
    }
    ss << "\",false]";

    // standard Base64 encoding
    string json = ss.str();
    string *base64 = new string;
    base64->resize(json.size() * 4 / 3 + 4);
    base64->resize(Base64::btoa((byte *)json.data(), json.size(), (char *)base64->data()));
    std::replace(base64->begin(), base64->end(), '-', '+');
    std::replace(base64->begin(), base64->end(), '_', '/');
    return base64;
}

void MegaClient::killsession(handle session)
{
    reqs.add(new CommandKillSessions(this, session));
}

// Kill all sessions (except current)
void MegaClient::killallsessions()
{
    reqs.add(new CommandKillSessions(this));
}

void MegaClient::opensctable()
{
    if (dbaccess && !sctable)
    {
        string dbname;

        dbname.resize((SIDLEN - sizeof key.key) * 4 / 3 + 3);
        dbname.resize(Base64::btoa((const byte*)sid.data() + sizeof key.key, SIDLEN - sizeof key.key, (char*)dbname.c_str()));

        sctable = dbaccess->open(fsaccess, &dbname, &key);

        if (sctable && !sctable->readhkey())
        {
            delete sctable;
            sctable = NULL;
        }

        if (!cachednodes)
            cachednodes = new NodesCache(this);

        if (sctable && !dbthread)
        {
            dbthread = new DbThread(app, dbaccess, &dbname, &key);
            dbthread->start(DbThread::loop, dbthread);
        }
    }
}

// verify a static symmetric password challenge
int MegaClient::checktsid(byte* sidbuf, unsigned len)
{
    if (len != SIDLEN)
    {
        return 0;
    }

    key.ecb_encrypt(sidbuf);

    return !memcmp(sidbuf, sidbuf + SIDLEN - SymmCipher::KEYLENGTH, SymmCipher::KEYLENGTH);
}

// locate user by e-mail address or ASCII handle
User* MegaClient::finduser(const char* uid, int add)
{
    // null user for folder links?
    if (!uid || !*uid)
    {
        return NULL;
    }

    if (!strchr(uid, '@'))
    {
        // not an e-mail address: must be ASCII handle
        handle uh;

        if (Base64::atob(uid, (byte*)&uh, sizeof uh) == sizeof uh)
        {
            return finduser(uh, add);
        }

        return NULL;
    }

    string nuid;
    User* u;

    // convert e-mail address to lowercase (ASCII only)
    Node::copystring(&nuid, uid);
    transform(nuid.begin(), nuid.end(), nuid.begin(), ::tolower);

    um_map::iterator it = umindex.find(nuid);

    if (it == umindex.end())
    {
        if (!add)
        {
            return NULL;
        }

        // add user by lowercase e-mail address
        u = &users[++userid];
        u->uid = nuid;
        Node::copystring(&u->email, uid);
        umindex[nuid] = userid;

        return u;
    }
    else
    {
        return &users[it->second];
    }
}

// locate user by binary handle
User* MegaClient::finduser(handle uh, int add)
{
    if (!uh)
    {
        return NULL;
    }

    char uid1[12];
    Base64::btoa((byte*)&uh, sizeof uh, uid1);
    uid1[11] = 0;

    User* u;
    uh_map::iterator it = uhindex.find(uh);

    if (it == uhindex.end())
    {
        if (!add)
        {
            return NULL;
        }

        // add user by binary handle
        u = &users[++userid];

        char uid[12];
        Base64::btoa((byte*)&uh, sizeof uh, uid);
        u->uid.assign(uid, 11);

        uhindex[uh] = userid;
        u->userhandle = uh;

        return u;
    }
    else
    {
        return &users[it->second];
    }
}

// add missing mapping (handle or email)
// reduce uid to ASCII uh if only known by email
void MegaClient::mapuser(handle uh, const char* email)
{
    if (!*email)
    {
        return;
    }

    User* u;
    string nuid;

    Node::copystring(&nuid, email);
    transform(nuid.begin(), nuid.end(), nuid.begin(), ::tolower);

    // does user uh exist?
    uh_map::iterator hit = uhindex.find(uh);

    if (hit != uhindex.end())
    {
        // yes: add email reference
        u = &users[hit->second];

        if (!u->email.size())
        {
            Node::copystring(&u->email, email);
            umindex[nuid] = hit->second;
        }

        return;
    }

    // does user email exist?
    um_map::iterator mit = umindex.find(nuid);

    if (mit != umindex.end())
    {
        // yes: add uh reference
        u = &users[mit->second];

        uhindex[uh] = mit->second;
        u->userhandle = uh;

        char uid[12];
        Base64::btoa((byte*)&uh, sizeof uh, uid);
        u->uid.assign(uid, 11);
    }
}

PendingContactRequest* MegaClient::findpcr(handle p)
{
    if (ISUNDEF(p))
    {
        return NULL;
    }

    PendingContactRequest* pcr = pcrindex[p];
    if (!pcr)
    {
        pcr = new PendingContactRequest(p);
        pcrindex[p] = pcr;
    }

    return pcrindex[p];
}

void MegaClient::mappcr(handle id, PendingContactRequest *pcr)
{
    pcrindex[id] = pcr;
}

// sharekey distribution request - walk array consisting of {node,user+}+ handle tuples
// and submit public key requests
void MegaClient::procsr(JSON* j)
{
    User* u;
    handle sh, uh;

    if (!j->enterarray())
    {
        return;
    }

    while (j->ishandle() && (sh = j->gethandle()))
    {
        if (nodebyhandle(sh))
        {
            // process pending requests
            while (j->ishandle(USERHANDLE) && (uh = j->gethandle(USERHANDLE)))
            {
                if ((u = finduser(uh)))
                {
                    queuepubkeyreq(u, new PubKeyActionSendShareKey(sh));
                }
            }
        }
        else
        {
            // unknown node: skip
            while (j->ishandle(USERHANDLE) && (uh = j->gethandle(USERHANDLE)));
        }
    }

    j->leavearray();
}

// process node tree (bottom up)
void MegaClient::proctree(pnode_t n, TreeProc* tp, bool skipinshares)
{
    if (n->type != FILENODE)
    {
        shared_ptr<vector<pnode_t>> children = getchildren(n);
        for (vector<pnode_t>::iterator it = children->begin(); it != children->end();)
        {
            pnode_t child = *it++;
            if (!(skipinshares && child->inshare))
            {
                proctree(child, tp, skipinshares);
            }
        }
    }

    tp->proc(this, n);
}

// queue PubKeyAction request to be triggered upon availability of the user's
// public key
void MegaClient::queuepubkeyreq(User* u, PubKeyAction* pka)
{
    if (!u || u->pubk.isvalid())
    {
        restag = pka->tag;
        pka->proc(this, u);
        delete pka;
    }
    else
    {
        u->pkrs.push_back(pka);

        if (!u->pubkrequested)
        {
            reqs.add(new CommandPubKeyRequest(this, u));
        }
    }
}

// rewrite keys of foreign nodes due to loss of underlying shareufskey
void MegaClient::rewriteforeignkeys(pnode_t n)
{
    TreeProcForeignKeys rewrite;
    proctree(n, &rewrite);

    if (nodekeyrewrite.size())
    {
        reqs.add(new CommandNodeKeyUpdate(this, &nodekeyrewrite));
        nodekeyrewrite.clear();
    }
}

// if user has a known public key, complete instantly
// otherwise, queue and request public key if not already pending
void MegaClient::setshare(pnode_t n, const char* user, accesslevel_t a, const char* personal_representation)
{
    int total = n->outshares ? n->outshares->size() : 0;
    total += n->pendingshares ? n->pendingshares->size() : 0;
    if (a == ACCESS_UNKNOWN && total == 1)
    {
        // rewrite keys of foreign nodes located in the outbound share that is getting canceled
        // FIXME: verify that it is really getting canceled to prevent benign premature rewrite
        rewriteforeignkeys(n);
    }

    queuepubkeyreq(finduser(user, 1), new PubKeyActionCreateShare(n->nodehandle, a, reqtag, personal_representation));
}

// Add/delete/remind outgoing pending contact request
void MegaClient::setpcr(const char* temail, opcactions_t action, const char* msg, const char* oemail)
{
    reqs.add(new CommandSetPendingContact(this, temail, action, msg, oemail));
}

void MegaClient::updatepcr(handle p, ipcactions_t action)
{
    reqs.add(new CommandUpdatePendingContact(this, p, action));
}

// enumerate Pro account purchase options (not fully implemented)
void MegaClient::purchase_enumeratequotaitems()
{
    reqs.add(new CommandEnumerateQuotaItems(this));
}

// begin a new purchase (FIXME: not fully implemented)
void MegaClient::purchase_begin()
{
    purchase_basket.clear();
}

// submit purchased product for payment
void MegaClient::purchase_additem(int itemclass, handle item, unsigned price,
                                  const char* currency, unsigned tax, const char* country,
                                  const char* affiliate)
{
    reqs.add(new CommandPurchaseAddItem(this, itemclass, item, price, currency, tax, country, affiliate));
}

// obtain payment URL for given provider
void MegaClient::purchase_checkout(int gateway)
{
    reqs.add(new CommandPurchaseCheckout(this, gateway));
}

void MegaClient::submitpurchasereceipt(int type, const char *receipt)
{
    reqs.add(new CommandSubmitPurchaseReceipt(this, type, receipt));
}

error MegaClient::creditcardstore(const char *ccplain)
{
    if (!ccplain)
    {
        return API_EARGS;
    }

    string ccnumber, expm, expy, cv2, ccode;
    if (!JSON::extractstringvalue(ccplain, "card_number", &ccnumber)
        || (ccnumber.size() < 10)
        || !JSON::extractstringvalue(ccplain, "expiry_date_month", &expm)
        || (expm.size() != 2)
        || !JSON::extractstringvalue(ccplain, "expiry_date_year", &expy)
        || (expy.size() != 4)
        || !JSON::extractstringvalue(ccplain, "cv2", &cv2)
        || (cv2.size() != 3)
        || !JSON::extractstringvalue(ccplain, "country_code", &ccode)
        || (ccode.size() != 2))
    {
        return API_EARGS;
    }

    string::iterator it = find_if(ccnumber.begin(), ccnumber.end(), not1(ptr_fun(static_cast<int(*)(int)>(isdigit))));
    if (it != ccnumber.end())
    {
        return API_EARGS;
    }

    it = find_if(expm.begin(), expm.end(), not1(ptr_fun(static_cast<int(*)(int)>(isdigit))));
    if (it != expm.end() || atol(expm.c_str()) > 12)
    {
        return API_EARGS;
    }

    it = find_if(expy.begin(), expy.end(), not1(ptr_fun(static_cast<int(*)(int)>(isdigit))));
    if (it != expy.end() || atol(expy.c_str()) < 2015)
    {
        return API_EARGS;
    }

    it = find_if(cv2.begin(), cv2.end(), not1(ptr_fun(static_cast<int(*)(int)>(isdigit))));
    if (it != cv2.end())
    {
        return API_EARGS;
    }


    //Luhn algorithm
    int odd = 1, sum = 0;
    for (int i = ccnumber.size(); i--; odd = !odd)
    {
        int digit = ccnumber[i] - '0';
        sum += odd ? digit : ((digit < 5) ? 2 * digit : 2 * (digit - 5) + 1);
    }

    if (sum % 10)
    {
        return API_EARGS;
    }

    byte pubkdata[sizeof(PAYMENT_PUBKEY) * 3 / 4 + 3];
    int pubkdatalen = Base64::atob(PAYMENT_PUBKEY, (byte *)pubkdata, sizeof(pubkdata));

    string ccenc;
    string ccplain1 = ccplain;
    PayCrypter payCrypter;
    if (!payCrypter.hybridEncrypt(&ccplain1, pubkdata, pubkdatalen, &ccenc))
    {
        return API_EARGS;
    }

    string last4 = ccnumber.substr(ccnumber.size() - 4);

    char hashstring[256];
    int ret = snprintf(hashstring, sizeof(hashstring), "{\"card_number\":\"%s\","
            "\"expiry_date_month\":\"%s\","
            "\"expiry_date_year\":\"%s\","
            "\"cv2\":\"%s\"}", ccnumber.c_str(), expm.c_str(), expy.c_str(), cv2.c_str());

    if (ret < 0 || ret >= (int)sizeof(hashstring))
    {
        return API_EARGS;
    }

    HashSHA256 hash;
    string binaryhash;
    hash.add((byte *)hashstring, strlen(hashstring));
    hash.get(&binaryhash);

    static const char hexchars[] = "0123456789abcdef";
    ostringstream oss;
    string hexHash;
    for (size_t i=0;i<binaryhash.size();++i)
    {
        oss.put(hexchars[(binaryhash[i] >> 4) & 0x0F]);
        oss.put(hexchars[binaryhash[i] & 0x0F]);
    }
    hexHash = oss.str();

    string base64cc;
    base64cc.resize(ccenc.size()*4/3+4);
    base64cc.resize(Base64::btoa((byte *)ccenc.data(), ccenc.size(), (char *)base64cc.data()));
    std::replace( base64cc.begin(), base64cc.end(), '-', '+');
    std::replace( base64cc.begin(), base64cc.end(), '_', '/');

    reqs.add(new CommandCreditCardStore(this, base64cc.data(), last4.c_str(), expm.c_str(), expy.c_str(), hexHash.data()));
    return API_OK;
}

void MegaClient::creditcardquerysubscriptions()
{
    reqs.add(new CommandCreditCardQuerySubscriptions(this));
}

void MegaClient::creditcardcancelsubscriptions(const char* reason)
{
    reqs.add(new CommandCreditCardCancelSubscriptions(this, reason));
}

void MegaClient::getpaymentmethods()
{
    reqs.add(new CommandGetPaymentMethods(this));
}

// add new contact (by e-mail address)
error MegaClient::invite(const char* email, visibility_t show)
{
    if (!strchr(email, '@'))
    {
        return API_EARGS;
    }

    reqs.add(new CommandUserRequest(this, email, show));

    return API_OK;
}

/**
 * @brief Attach/update/delete a user attribute.
 *
 * Attributes are stored as base64-encoded binary blobs. They use internal
 * attribute name prefixes:
 *
 * "*" - Private and CBC-encrypted.
 * "+" - Public and plain text.
 *
 * @param an Attribute name.
 * @param av Attribute value.
 * @param avl Attribute value length.
 * @param priv 1 for a private, 0 for a public attribute, 2 for a default attribute
 * @return Void.
 */
void MegaClient::putua(const char* an, const byte* av, unsigned avl, int priv)
{
    string name = priv ? ((priv == 1) ? "*" : "") : "+";
    string data;

    name.append(an);

    if (priv == 1)
    {
        if (av)
        {
            data.assign((const char*)av, avl);
        }

        string iv;

        PaddedCBC::encrypt(&data, &key, &iv);

        // Now prepend the data with the (8 byte) IV.
        iv.append(data);
        data = iv;
    }
    else if (!av)
    {
        av = (const byte*)"";
    }

    reqs.add(new CommandPutUA(this, name.c_str(),
                                 (priv == 1) ? (const byte*)data.data() : av,
                                 (priv == 1) ? data.size() : avl));
}

/**
 * @brief Queue a user attribute retrieval.
 *
 * @param u User.
 * @param an Attribute name.
 * @param p 1 for a private, 0 for a public attribute.
 * @return Void.
 */
void MegaClient::getua(User* u, const char* an, int p)
{
    if (an)
    {
        string name = p ? ((p == 1) ? "*" : "") : "+";

        name.append(an);

        reqs.add(new CommandGetUA(this, u->uid.c_str(), name.c_str(), p));
    }
}

// queue node for notification
void MegaClient::notifynode(pnode_t n)
{
    n->applykey();

    if (n->tag && !n->changed.removed && n->attrstring)
    {
        // report a "NO_KEY" event

        char* buf = new char[n->nodekey.size() * 4 / 3 + 4];
        Base64::btoa((byte *)n->nodekey.data(), n->nodekey.size(), buf);

        int changed = 0;
        changed |= (int)n->changed.removed;
        changed |= n->changed.attrs << 1;
        changed |= n->changed.owner << 2;
        changed |= n->changed.ctime << 3;
        changed |= n->changed.fileattrstring << 4;
        changed |= n->changed.inshare << 5;
        changed |= n->changed.outshares << 6;
        changed |= n->changed.parent << 7;

        int attrlen = n->attrstring->size();
        string base64attrstring;
        base64attrstring.resize(attrlen * 4 / 3 + 4);
        base64attrstring.resize(Base64::btoa((byte *)n->attrstring->data(), n->attrstring->size(), (char *)base64attrstring.data()));

        char report[512];
        Base64::btoa((const byte *)&n->nodehandle, MegaClient::NODEHANDLE, report);
        sprintf(report + 8, " %d %" PRIu64 " %d %X %.200s %.200s", n->type, n->size, attrlen, changed, buf, base64attrstring.c_str());

        int creqtag = reqtag;
        reqtag = 0;
        reportevent("NK", report);
        sendevent(99400, report);
        reqtag = creqtag;

        delete [] buf;
    }

#ifdef ENABLE_SYNC
    // is this a synced node that was moved to a non-synced location? queue for
    // deletion from LocalNodes.
    if (n->localnode && n->localnode->parent && n->parenthandle != UNDEF && !nodebyhandle(n->parenthandle)->localnode)
    {
        if (n->changed.removed || n->changed.parent)
        {
            if (n->type == FOLDERNODE)
            {
                app->syncupdate_remote_folder_deletion(n->localnode->sync, n);
            }
            else
            {
                app->syncupdate_remote_file_deletion(n->localnode->sync, n);
            }
        }

        n->localnode->deleted = true;
        n->localnode->node = NULL;
        n->localnode = NULL;
    }
    else
    {
        // is this a synced node that is not a sync root, or a new node in a
        // synced folder?
        // FIXME: aggregate subtrees!
        if (n->localnode && n->localnode->parent)
        {
            n->localnode->deleted = n->changed.removed;
        }

        if (n->parenthandle != UNDEF && nodebyhandle(n->parenthandle)->localnode && (!n->localnode || (n->localnode->parent != nodebyhandle(n->parenthandle)->localnode)))
        {
            if (n->localnode)
            {
                n->localnode->deleted = n->changed.removed;
            }

            if (!n->changed.removed && n->changed.parent)
            {
                if (!n->localnode)
                {
                    if (n->type == FOLDERNODE)
                    {
                        app->syncupdate_remote_folder_addition(nodebyhandle(n->parenthandle)->localnode->sync, n);
                    }
                    else
                    {
                        app->syncupdate_remote_file_addition(nodebyhandle(n->parenthandle)->localnode->sync, n);
                    }
                }
                else
                {
                    app->syncupdate_remote_move(n->localnode->sync, n,
                        n->localnode->parent ? n->localnode->parent->node : NULL);
                }
            }
        }
        else if (!n->changed.removed && n->changed.attrs && n->localnode && n->localnode->name.compare(n->displayname()))
        {
            app->syncupdate_remote_rename(n->localnode->sync, n, n->localnode->name.c_str());
        }
    }
#endif

    if (!n->notified)
    {
        n->notified = true;
        nodenotify.push_back(n);
    }
}

// queue user for notification
void MegaClient::notifyuser(User* u)
{
    usernotify.push_back(u);
}

// queue pcr for notification
void MegaClient::notifypcr(PendingContactRequest* pcr)
{
    if (pcr && !pcr->notified)
    {
        pcr->notified = true;
        pcrnotify.push_back(pcr);
    }
}

// process request for share node keys
// builds & emits k/cr command
// returns 1 in case of a valid response, 0 otherwise
void MegaClient::proccr(JSON* j)
{
    node_vector shares, nodes;
    handle h;

    if (j->enterobject())
    {
        for (;;)
        {
            switch (j->getnameid())
            {
                case MAKENAMEID3('s', 'n', 'k'):
                    procsnk(j);
                    break;

                case MAKENAMEID3('s', 'u', 'k'):
                    procsuk(j);
                    break;

                case EOO:
                    j->leaveobject();
                    return;

                default:
                    if (!j->storeobject())
                    {
                        return;
                    }
            }
        }

        return;
    }

    if (!j->enterarray())
    {
        LOG_err << "Malformed CR - outer array";
        return;
    }

    if (j->enterarray())
    {
        while (!ISUNDEF(h = j->gethandle()))
        {
            shares.push_back(nodebyhandle(h));
        }

        j->leavearray();

        if (j->enterarray())
        {
            while (!ISUNDEF(h = j->gethandle()))
            {
                nodes.push_back(nodebyhandle(h));
            }

            j->leavearray();
        }
        else
        {
            LOG_err << "Malformed SNK CR - nodes part";
            return;
        }

        if (j->enterarray())
        {
            cr_response(&shares, &nodes, j);
            j->leavearray();
        }
        else
        {
            LOG_err << "Malformed CR - linkage part";
            return;
        }
    }

    j->leavearray();
}

// share nodekey delivery
void MegaClient::procsnk(JSON* j)
{
    if (j->enterarray())
    {
        handle sh, nh;

        while (j->enterarray())
        {
            if (ISUNDEF((sh = j->gethandle())))
            {
                return;
            }

            if (ISUNDEF((nh = j->gethandle())))
            {
                return;
            }

            pnode_t sn = nodebyhandle(sh);

            if (sn && sn->sharekey && checkaccess(sn, OWNER))
            {
                pnode_t n = nodebyhandle(nh);

                if (n && n->isbelow(sn))
                {
                    byte keybuf[FILENODEKEYLENGTH];

                    sn->sharekey->ecb_encrypt((byte*)n->nodekey.data(), keybuf, n->nodekey.size());

                    reqs.add(new CommandSingleKeyCR(sh, nh, keybuf, n->nodekey.size()));
                }
            }

            j->leavearray();
        }

        j->leavearray();
    }
}

// share userkey delivery
void MegaClient::procsuk(JSON* j)
{
    if (j->enterarray())
    {
        while (j->enterarray())
        {
            handle sh, uh;

            sh = j->gethandle();

            if (!ISUNDEF(sh))
            {
                uh = j->gethandle();

                if (!ISUNDEF(uh))
                {
                    // FIXME: add support for share user key delivery
                }
            }

            j->leavearray();
        }

        j->leavearray();
    }
}

// add node to vector, return position, deduplicate
unsigned MegaClient::addnode(node_vector* v, pnode_t n) const
{
    // linear search not particularly scalable, but fine for the relatively
    // small real-world requests
    for (int i = v->size(); i--; )
    {
        if ((*v)[i] == n)
        {
            return i;
        }
    }

    v->push_back(n);
    return v->size() - 1;
}

// generate crypto key response
// if !selector, generate all shares*nodes tuples
void MegaClient::cr_response(node_vector* shares, node_vector* nodes, JSON* selector)
{
    node_vector rshares, rnodes;
    unsigned si, ni;
    pnode_t sn;
    pnode_t n;
    string crkeys;
    byte keybuf[FILENODEKEYLENGTH];
    char buf[128];
    int setkey = -1;

    // for security reasons, we only respond to key requests affecting our own
    // shares
    for (si = shares->size(); si--; )
    {
        if ((*shares)[si] && ((*shares)[si]->inshare || !(*shares)[si]->sharekey))
        {
            LOG_warn << "Attempt to obtain node key for invalid/third-party share foiled";
            (*shares)[si] = NULL;
        }
    }

    if (!selector)
    {
        si = 0;
        ni = 0;
    }

    crkeys.reserve(shares->size() * nodes->size() * (32 * 4 / 3 + 10));

    for (;;)
    {
        if (selector)
        {
            // walk selector, detect errors/end by checking if the JSON
            // position advanced
            const char* p = selector->pos;

            si = (unsigned)selector->getint();

            if (p == selector->pos)
            {
                break;
            }

            ni = (unsigned)selector->getint();

            if (si >= shares->size())
            {
                LOG_err << "Share index out of range";
                return;
            }

            if (ni >= nodes->size())
            {
                LOG_err << "pnode_t index out of range";
                return;
            }

            if (selector->pos[1] == '"')
            {
                setkey = selector->storebinary(keybuf, sizeof keybuf);
            }
        }
        else
        {
            // no selector supplied
            ni++;

            if (ni >= nodes->size())
            {
                ni = 0;
                if (++si >= shares->size())
                {
                    break;
                }
            }
        }

        if ((sn = (*shares)[si]) && (n = (*nodes)[ni]))
        {
            if (n->isbelow(sn))
            {
                if (setkey >= 0)
                {
                    if (setkey == (int)n->nodekey.size())
                    {
                        sn->sharekey->ecb_decrypt(keybuf, n->nodekey.size());
                        n->setkey(keybuf);
                        setkey = -1;
                    }
                }
                else
                {
                    unsigned nsi, nni;

                    nsi = addnode(&rshares, sn);
                    nni = addnode(&rnodes, n);

                    sprintf(buf, "\",%u,%u,\"", nsi, nni);

                    // generate & queue share nodekey
                    sn->sharekey->ecb_encrypt((byte*)n->nodekey.data(), keybuf, n->nodekey.size());
                    Base64::btoa(keybuf, n->nodekey.size(), strchr(buf + 7, 0));
                    crkeys.append(buf);
                }
            }
            else
            {
                LOG_warn << "Attempt to obtain key of node outside share foiled";
            }
        }
    }

    if (crkeys.size())
    {
        crkeys.append("\"");
        reqs.add(new CommandKeyCR(this, &rshares, &rnodes, crkeys.c_str() + 2));
    }
}

void MegaClient::getaccountdetails(AccountDetails* ad, bool storage,
                                   bool transfer, bool pro, bool transactions,
                                   bool purchases, bool sessions)
{
    reqs.add(new CommandGetUserQuota(this, ad, storage, transfer, pro));

    if (transactions)
    {
        reqs.add(new CommandGetUserTransactions(this, ad));
    }

    if (purchases)
    {
        reqs.add(new CommandGetUserPurchases(this, ad));
    }

    if (sessions)
    {
        reqs.add(new CommandGetUserSessions(this, ad));
    }
}

// export node link
error MegaClient::exportnode(pnode_t n, int del)
{
    if (!checkaccess(n, OWNER))
    {
        return API_EACCESS;
    }

    // exporting folder - create share
    if (n->type == FOLDERNODE)
    {
        setshare(n, NULL, del ? ACCESS_UNKNOWN : RDONLY);
    }

    // export node
    if (n->type == FOLDERNODE || n->type == FILENODE)
    {
        reqs.add(new CommandSetPH(this, n, del));
    }
    else
    {
        return API_EACCESS;
    }

    return API_OK;
}

// open exported file link
// formats supported: ...#!publichandle#key or publichandle#key
error MegaClient::openfilelink(const char* link, int op)
{
    const char* ptr;
    handle ph = 0;
    byte key[FILENODEKEYLENGTH];

    if ((ptr = strstr(link, "#!")))
    {
        ptr += 2;
    }
    else
    {
        ptr = link;
    }

    if (Base64::atob(ptr, (byte*)&ph, NODEHANDLE) == NODEHANDLE)
    {
        ptr += 8;

        if (*ptr++ == '!')
        {
            if (Base64::atob(ptr, key, sizeof key) == sizeof key)
            {
                if (op)
                {
                    reqs.add(new CommandGetPH(this, ph, key, op));
                }
                else
                {
                    reqs.add(new CommandGetFile(NULL, key, ph, false));
                }

                return API_OK;
            }
        }
    }

    return API_EARGS;
}

sessiontype_t MegaClient::loggedin()
{
    if (ISUNDEF(me))
    {
        return NOTLOGGEDIN;
    }

    User* u = finduser(me);

    if (u && !u->email.size())
    {
        return EPHEMERALACCOUNT;
    }

    if (!asymkey.isvalid())
    {
        return CONFIRMEDACCOUNT;
    }

    return FULLACCOUNT;
}

error MegaClient::changepw(const byte* oldpwkey, const byte* newpwkey)
{
    User* u;

    if (!loggedin() || !(u = finduser(me)))
    {
        return API_EACCESS;
    }

    byte oldkey[SymmCipher::KEYLENGTH];
    byte newkey[SymmCipher::KEYLENGTH];

    SymmCipher pwcipher;

    memcpy(oldkey, key.key, sizeof oldkey);
    memcpy(newkey, oldkey,  sizeof newkey);

    pwcipher.setkey(oldpwkey);
    pwcipher.ecb_encrypt(oldkey);

    pwcipher.setkey(newpwkey);
    pwcipher.ecb_encrypt(newkey);

    string email = u->email;

    reqs.add(new CommandSetMasterKey(this, oldkey, newkey, stringhash64(&email, &pwcipher)));

    return API_OK;
}

// create ephemeral session
void MegaClient::createephemeral()
{
    byte keybuf[SymmCipher::KEYLENGTH];
    byte pwbuf[SymmCipher::KEYLENGTH];
    byte sscbuf[2 * SymmCipher::KEYLENGTH];

    locallogout();

    PrnGen::genblock(keybuf, sizeof keybuf);
    PrnGen::genblock(pwbuf, sizeof pwbuf);
    PrnGen::genblock(sscbuf, sizeof sscbuf);

    key.setkey(keybuf);
    key.ecb_encrypt(sscbuf, sscbuf + SymmCipher::KEYLENGTH, SymmCipher::KEYLENGTH);

    key.setkey(pwbuf);
    key.ecb_encrypt(keybuf);

    reqs.add(new CommandCreateEphemeralSession(this, keybuf, pwbuf, sscbuf));
}

void MegaClient::resumeephemeral(handle uh, const byte* pw, int ctag)
{
    reqs.add(new CommandResumeEphemeralSession(this, uh, pw, ctag ? ctag : reqtag));
}

void MegaClient::sendsignuplink(const char* email, const char* name, const byte* pwhash)
{
    SymmCipher pwcipher(pwhash);
    byte c[2 * SymmCipher::KEYLENGTH];

    memcpy(c, key.key, sizeof key.key);
    PrnGen::genblock(c + SymmCipher::KEYLENGTH, SymmCipher::KEYLENGTH / 4);
    memset(c + SymmCipher::KEYLENGTH + SymmCipher::KEYLENGTH / 4, 0, SymmCipher::KEYLENGTH / 2);
    PrnGen::genblock(c + 2 * SymmCipher::KEYLENGTH - SymmCipher::KEYLENGTH / 4, SymmCipher::KEYLENGTH / 4);

    pwcipher.ecb_encrypt(c, c, sizeof c);

    reqs.add(new CommandSendSignupLink(this, email, name, c));
}

// if query is 0, actually confirm account; just decode/query signup link
// details otherwise
void MegaClient::querysignuplink(const byte* code, unsigned len)
{
    reqs.add(new CommandQuerySignupLink(this, code, len));
}

void MegaClient::confirmsignuplink(const byte* code, unsigned len, uint64_t emailhash)
{
    reqs.add(new CommandConfirmSignupLink(this, code, len, emailhash));
}

// generate and configure encrypted private key, plaintext public key
void MegaClient::setkeypair()
{
    CryptoPP::Integer pubk[AsymmCipher::PUBKEY];

    string privks, pubks;

    asymkey.genkeypair(asymkey.key, pubk, 2048);

    AsymmCipher::serializeintarray(pubk, AsymmCipher::PUBKEY, &pubks);
    AsymmCipher::serializeintarray(asymkey.key, AsymmCipher::PRIVKEY, &privks);

    // add random padding and ECB-encrypt with master key
    unsigned t = privks.size();

    privks.resize((t + SymmCipher::BLOCKSIZE - 1) & - SymmCipher::BLOCKSIZE);
    PrnGen::genblock((byte*)(privks.data() + t), privks.size() - t);

    key.ecb_encrypt((byte*)privks.data(), (byte*)privks.data(), (unsigned)privks.size());

    reqs.add(new CommandSetKeyPair(this,
                                      (const byte*)privks.data(),
                                      privks.size(),
                                      (const byte*)pubks.data(),
                                      pubks.size()));
}

#ifdef USE_SODIUM
/**
 * @brief Initialises the Ed25519 EdDSA key user properties.
 *
 * A key pair will be added, if not present, yet.
 *
 * @return Error code (default: 1 on success).
 */
int MegaClient::inited25519()
{
    signkey.init();

    // Make the new key pair and their storage arrays.
    if (!signkey.genKeySeed())
    {
        LOG_err << "Error generating an Ed25519 key seed.";
        return(0);
    }

    unsigned char* pubKey = (unsigned char*)malloc(crypto_sign_PUBLICKEYBYTES);

    if (!signkey.publicKey(pubKey))
    {
        free(pubKey);
        LOG_err << "Error deriving the Ed25519 public key.";
        return(0);
    }

    // Store the key pair to user attributes.
    putua("prEd255", (const byte*)signkey.keySeed, crypto_sign_SEEDBYTES, 1);
    putua("puEd255", (const byte*)pubKey, crypto_sign_PUBLICKEYBYTES, 0);
    free(pubKey);
    return(1);
}
#endif

bool MegaClient::fetchsc(DbTable* sctable)
{
    LOG_info << "Loading session from local cache";

    // 1. Load handles of rootnodes
    if (!sctable->getrootnodes(rootnodes))
    {
        LOG_err << "Failed - rootnodes record read error";
        return false;
    }

    // 2. Load all users in the account
    string data;
    sctable->rewinduser();
    while (sctable->getuser(&data))
    {
        if (!User::unserialize(this, &data))
        {
            LOG_err << "Failed - user record read error";
            return false;
        }
    }

    // 3. Load all the pending contact requests
    sctable->rewindpcr();
    while (sctable->getpcr(&data))
    {
        if (!PendingContactRequest::unserialize(this, &data))
        {
            LOG_err << "Failed - pcr record read error";
            return false;
        }
    }

    return true;
}

void MegaClient::fetchnodes()
{
    opensctable();
    nodescount = 0;     // reset the count of updated/added nodes

    if (sctable && cachedscsn == UNDEF)
    {
        sctable->truncate();
        cachednodes->clear();
    }

    // only initial load from local cache
    if (loggedin() == FULLACCOUNT && sctable && !ISUNDEF(cachedscsn) && fetchsc(sctable))
    {
        restag = reqtag;
        statecurrent = false;

        app->fetchnodes_result(API_OK);
<<<<<<< HEAD
        app->nodes_updated(NULL, nodescount);
=======
        app->nodes_updated(NULL, nodes.size());
        app->users_updated(NULL, users.size());
        app->pcrs_updated(NULL, pcrindex.size());

        for (node_map::iterator it = nodes.begin(); it != nodes.end(); it++)
        {
            memset(&(it->second->changed), 0, sizeof it->second->changed);
        }
>>>>>>> 2809cf6c

        sctable->begin();

        Base64::btoa((byte*)&cachedscsn, sizeof cachedscsn, scsn);
        LOG_info << "Session loaded from local cache. SCSN: " << scsn;
    }
    else if (!fetchingnodes)
    {
        fetchingnodes = true;

#ifdef ENABLE_SYNC
        for (sync_list::iterator it = syncs.begin(); it != syncs.end(); it++)
        {
            (*it)->changestate(SYNC_CANCELED);
        }
#endif

        reqs.add(new CommandFetchNodes(this));
    }
}

void MegaClient::purgenodesusersabortsc()
{
    app->clearing();

    while (!hdrns.empty())
    {
        delete hdrns.begin()->second;
    }

#ifdef ENABLE_SYNC
    for (sync_list::iterator it = syncs.begin(); it != syncs.end(); )
    {
        (*it)->changestate(SYNC_CANCELED);
        delete *(it++);
    }

    syncs.clear();
#endif

#ifdef ENABLE_SYNC
    todebris.clear();
    tounlink.clear();
//    fingerprints.clear();
#endif

    for (fafc_map::iterator cit = fafcs.begin(); cit != fafcs.end(); cit++)
    {
        for (int i = 2; i--; )
        {
            for (faf_map::iterator it = cit->second->fafs[i].begin(); it != cit->second->fafs[i].end(); it++)
            {
                delete it->second;
            }

            cit->second->fafs[i].clear();
        }
    }

    for (newshare_list::iterator it = newshares.begin(); it != newshares.end(); it++)
    {
        delete *it;
    }

    newshares.clear();

    nodenotify.clear();
    usernotify.clear();
    pcrnotify.clear();
    users.clear();
    uhindex.clear();
    umindex.clear();
    pcrindex.clear();

    *scsn = 0;

    if (pendingsc)
    {
        app->request_response_progress(-1, -1);
        pendingsc->disconnect();
    }

    init();
}

// request direct read by node pointer
void MegaClient::pread(pnode_t n, m_off_t count, m_off_t offset, void* appdata)
{
    queueread(n->nodehandle, true, n->nodecipher(), MemAccess::get<int64_t>((const char*)n->nodekey.data() + SymmCipher::KEYLENGTH), count, offset, appdata);
}

// request direct read by exported handle / key
void MegaClient::pread(handle ph, SymmCipher* key, int64_t ctriv, m_off_t count, m_off_t offset, void* appdata)
{
    queueread(ph, false, key, ctriv, count, offset, appdata);
}

// since only the first six bytes of a handle are in use, we use the seventh to encode its type
void MegaClient::encodehandletype(handle* hp, bool p)
{
    if (p)
    {
        ((char*)hp)[NODEHANDLE] = 1;
    }
}

bool MegaClient::isprivatehandle(handle* hp)
{
    return ((char*)hp)[NODEHANDLE] != 0;
}

void MegaClient::queueread(handle h, bool p, SymmCipher* key, int64_t ctriv, m_off_t offset, m_off_t count, void* appdata)
{
    handledrn_map::iterator it;

    encodehandletype(&h, p);

    it = hdrns.find(h);

    if (it == hdrns.end())
    {
        // this handle is not being accessed yet: insert
        it = hdrns.insert(hdrns.end(), pair<handle, DirectReadNode*>(h, new DirectReadNode(this, h, p, key, ctriv)));
        it->second->hdrn_it = it;
        it->second->enqueue(offset, count, reqtag, appdata);
        it->second->dispatch();
    }
    else
    {
        it->second->enqueue(offset, count, reqtag, appdata);
    }
}

// cancel direct read by node pointer / count / count
void MegaClient::preadabort(pnode_t n, m_off_t offset, m_off_t count)
{
    abortreads(n->nodehandle, true, offset, count);
}

// cancel direct read by exported handle / offset / count
void MegaClient::preadabort(handle ph, m_off_t offset, m_off_t count)
{
    abortreads(ph, false, offset, count);
}

void MegaClient::abortreads(handle h, bool p, m_off_t offset, m_off_t count)
{
    handledrn_map::iterator it;
    DirectReadNode* drn;

    encodehandletype(&h, p);

    if ((it = hdrns.find(h)) != hdrns.end())
    {
        drn = it->second;

        for (dr_list::iterator it = drn->reads.begin(); it != drn->reads.end(); )
        {
            if ((offset < 0 || offset == (*it)->offset) && (count < 0 || count == (*it)->count))
            {
                app->pread_failure(API_EINCOMPLETE, (*it)->drn->retries, (*it)->appdata);

                delete *(it++);
            }
            else it++;
        }
    }
}

// execute pending directreads
bool MegaClient::execdirectreads()
{
    bool r = false;
    DirectReadSlot* drs;

    if (drq.size() < MAXDRSLOTS)
    {
        // fill slots
        for (dr_list::iterator it = drq.begin(); it != drq.end(); it++)
        {
            if (!(*it)->drs)
            {
                drs = new DirectReadSlot(*it);
                (*it)->drs = drs;
                r = true;

                if (drq.size() >= MAXDRSLOTS) break;
            }
        }
    }

    // perform slot I/O
    for (drs_list::iterator it = drss.begin(); it != drss.end(); )
    {
        if ((*(it++))->doio() && !r) r = true;
    }

    while (!dsdrns.empty() && dsdrns.begin()->first <= Waiter::ds)
    {
        dsdrns.begin()->second->dispatch();
    }

    return r;
}

// recreate filenames of active PUT transfers
void MegaClient::updateputs()
{
    for (transferslot_list::iterator it = tslots.begin(); it != tslots.end(); it++)
    {
        if ((*it)->transfer->type == PUT && (*it)->transfer->files.size())
        {
            (*it)->transfer->files.front()->prepare();
        }
    }
}

// check sync path, add sync if folder
// disallow nested syncs (there is only one LocalNode pointer per node), return
// EEXIST otherwise
// (FIXME: perform the same check for local paths!)
error MegaClient::addsync(string* rootpath, const char* debris, string* localdebris, pnode_t remotenode, fsfp_t fsfp, int tag)
{
#ifdef ENABLE_SYNC
    // cannot sync files, rubbish bins or inboxes
    if (remotenode->type != FOLDERNODE && remotenode->type != ROOTNODE)
    {
        return API_EACCESS;
    }

    pnode_t n;
    bool inshare;

    // any active syncs below?
    for (sync_list::iterator it = syncs.begin(); it != syncs.end(); it++)
    {
        if ((*it)->state == SYNC_ACTIVE || (*it)->state == SYNC_INITIALSCAN)
        {
            n = (*it)->localroot.node;

            do {
                if (n == remotenode)
                {
                    return API_EEXIST;
                }
            } while ((n = n->client->nodebyhandle(n->parenthandle)));
        }
    }

    // any active syncs above?
    n = remotenode;
    inshare = false;

    do {
        for (sync_list::iterator it = syncs.begin(); it != syncs.end(); it++)
        {
            if (((*it)->state == SYNC_ACTIVE || (*it)->state == SYNC_INITIALSCAN)
             && n == (*it)->localroot.node)
            {
                return API_EEXIST;
            }
        }

        if (n->inshare && !inshare)
        {
            // we need FULL access to sync
            // FIXME: allow downsyncing from RDONLY and limited syncing to RDWR shares
            if (n->inshare->access != FULL) return API_EACCESS;

            inshare = true;
        }
    } while ((n = n->client->nodebyhandle(n->parenthandle)));

    if (inshare)
    {
        // this sync is located in an inbound share - make sure that there
        // are no access restrictions in place anywhere in the sync's tree
        for (user_map::iterator uit = users.begin(); uit != users.end(); uit++)
        {
            User* u = &uit->second;

            if (u->sharing.size())
            {
                for (handle_set::iterator sit = u->sharing.begin(); sit != u->sharing.end(); sit++)
                {
                    if ((n = nodebyhandle(*sit)) && n->inshare && n->inshare->access != FULL)
                    {
                        do {
                            if (n == remotenode)
                            {
                                return API_EACCESS;
                            }
                        } while ((n = n->client->nodebyhandle(n->parenthandle)));
                    }
                }
            }
        }
    }

    if (rootpath->size() >= fsaccess->localseparator.size()
     && !memcmp(rootpath->data() + (rootpath->size() & -fsaccess->localseparator.size()) - fsaccess->localseparator.size(),
                fsaccess->localseparator.data(),
                fsaccess->localseparator.size()))
    {
        rootpath->resize((rootpath->size() & -fsaccess->localseparator.size()) - fsaccess->localseparator.size());
    }
    
    if (!fsaccess->issyncsupported(rootpath))
    {
        LOG_warn << "Unsupported filesystem";
        return API_EFAILED;
    }

    FileAccess* fa = fsaccess->newfileaccess();
    error e;

    if (fa->fopen(rootpath, true, false))
    {
        if (fa->type == FOLDERNODE)
        {
            string utf8path;
            fsaccess->local2path(rootpath, &utf8path);
            LOG_debug << "Adding sync: " << utf8path;

            Sync* sync = new Sync(this, rootpath, debris, localdebris, remotenode, fsfp, inshare, tag);

            if (sync->scan(rootpath, fa))
            {
                #ifdef ENABLE_SYNC
                    syncsup = false;
                #endif

                e = API_OK;
                sync->initializing = false;
            }
            else
            {
                delete sync;
                e = API_ENOENT;
            }

            syncadded = true;
        }
        else
        {
            e = API_EACCESS;    // cannot sync individual files
        }
    }
    else
    {
        e = fa->retry ? API_ETEMPUNAVAIL : API_ENOENT;
    }

    delete fa;

    return e;
#else
    return API_EINCOMPLETE;
#endif
}

#ifdef ENABLE_SYNC
// syncids are usable to indicate putnodes()-local parent linkage
handle MegaClient::nextsyncid()
{
    byte* ptr = (byte*)&currsyncid;

    while (!++*ptr && ptr < (byte*)&currsyncid + NODEHANDLE)
    {
        ptr++;
    }

    return currsyncid;
}

// recursively stop all transfers
void MegaClient::stopxfers(LocalNode* l)
{
    if (l->type != FILENODE)
    {
        for (localnode_map::iterator it = l->children.begin(); it != l->children.end(); it++)
        {
            stopxfers(it->second);
        }
    }

    stopxfer(l);
}

// add child to nchildren hash (deterministically prefer newer/larger versions
// of identical names to avoid flapping)
// apply standard unescaping, if necessary (use *strings as ephemeral storage
// space)
void MegaClient::addchild(remotenode_map* nchildren, string* name, pnode_t n, list<string>* strings) const
{
    pnode_t* npp;

    if (name->find('%') + 1)
    {
        string tmplocalname;

        // perform one round of unescaping to ensure that the resulting local
        // filename matches
        fsaccess->path2local(name, &tmplocalname);
        fsaccess->local2name(&tmplocalname);

        strings->push_back(tmplocalname);
        name = &strings->back();
    }

    npp = &(*nchildren)[name];

    if (!*npp
     || n->mtime > (*npp)->mtime
     || (n->mtime == (*npp)->mtime && n->size > (*npp)->size)
     || (n->mtime == (*npp)->mtime && n->size == (*npp)->size && memcmp(n->crc, (*npp)->crc, sizeof n->crc) > 0))
    {
        *npp = n;
    }
}

// downward sync - recursively scan for tree differences and execute them locally
// this is first called after the local node tree is complete
// actions taken:
// * create missing local folders
// * initiate GET transfers to missing local files (but only if the target
// folder was created successfully)
// * attempt to execute renames, moves and deletions (deletions require the
// rubbish flag to be set)
// returns false if any local fs op failed transiently
bool MegaClient::syncdown(LocalNode* l, string* localpath, bool rubbish)
{
    // only use for LocalNodes with a corresponding and properly linked pnode_t
    if (l->type != FOLDERNODE || !l->node || (l->parent && nodebyhandle(l->node->parenthandle)->localnode != l->parent))
    {
        return true;
    }

    list<string> strings;
    remotenode_map nchildren;
    remotenode_map::iterator rit;

    bool success = true;

    // build array of sync-relevant (in case of clashes, the newest alias wins)
    // remote children by name
    attr_map::iterator ait;

    string localname;

    // build child hash - nameclash resolution: use newest/largest version
    shared_ptr<vector<pnode_t>> children = getchildren(l->node);
    for (vector<pnode_t>::iterator it = children->begin(); it != children->end(); it++)
    {
        // node must be syncable, alive, decrypted and have its name defined to
        // be considered - also, prevent clashes with the local debris folder
        if ((app->sync_syncable(*it)
             && (*it)->syncdeleted == SYNCDEL_NONE
             && !(*it)->attrstring
             && (ait = (*it)->attrs.map.find('n')) != (*it)->attrs.map.end()
             && ait->second.size())
         && (l->parent || l->sync->debris != ait->second))
        {
            addchild(&nchildren, &ait->second, *it, &strings);
        }
        else
        {
            LOG_debug << "Node skipped " << (*it)->nodehandle;
        }
    }

    // remove remote items that exist locally from hash, recurse into existing folders
    for (localnode_map::iterator lit = l->children.begin(); lit != l->children.end(); )
    {
        LocalNode* ll = lit->second;

        rit = nchildren.find(&ll->name);

        size_t t = localpath->size();

        localpath->append(fsaccess->localseparator);
        localpath->append(ll->localname);

        // do we have a corresponding remote child?
        if (rit != nchildren.end())
        {
            // corresponding remote node exists
            // local: folder, remote: file - ignore
            // local: file, remote: folder - ignore
            // local: folder, remote: folder - recurse
            // local: file, remote: file - overwrite if newer
            if (ll->type != rit->second->type)
            {
                // folder/file clash: do nothing (rather than attempting to
                // second-guess the user)
                nchildren.erase(rit);
            }
            else if (ll->type == FILENODE)
            {
                if (ll->node != rit->second)
                {
                    ll->sync->statecacheadd(ll);
                }

                ll->setnode(rit->second);

                // file exists on both sides - do not overwrite if local version newer or same
                if (ll->mtime > rit->second->mtime)
                {
                    // local version is newer
                    nchildren.erase(rit);
                }
                else if (*ll == *(FileFingerprint*)rit->second.get())
                {
                    // both files are identical
                    nchildren.erase(rit);
                }
                else
                {
                    rit->second->localnode = NULL;
                }
            }
            else
            {
                if (ll->node != rit->second)
                {
                    ll->setnode(rit->second);
                    ll->sync->statecacheadd(ll);
                }

                // recurse into directories of equal name
                if (!syncdown(ll, localpath, rubbish) && success)
                {
                    success = false;
                }

                nchildren.erase(rit);
            }

            lit++;
        }
        else if (rubbish && ll->deleted)    // no corresponding remote node: delete local item
        {
            if (ll->type == FILENODE)
            {
                // only delete the file if it is unchanged
                string tmplocalpath;

                ll->getlocalpath(&tmplocalpath);

                FileAccess* fa = fsaccess->newfileaccess();

                if (fa->fopen(&tmplocalpath, true, false))
                {
                    FileFingerprint fp;
                    fp.genfingerprint(fa);

                    if (!(fp == *(FileFingerprint*)ll))
                    {
                        ll->deleted = false;
                    }
                }

                delete fa;
            }

            if (ll->deleted)
            {
                // attempt deletion and re-queue for retry in case of a transient failure
                ll->treestate(TREESTATE_SYNCING);

                if (l->sync->movetolocaldebris(localpath) || !fsaccess->transient_error)
                {
                    delete lit++->second;
                }
                else
                {
                    success = false;
                    lit++;
                }
            }
        }
        else
        {
            lit++;
        }

        localpath->resize(t);
    }

    // create/move missing local folders / FolderNodes, initiate downloads of
    // missing local files
    for (rit = nchildren.begin(); rit != nchildren.end(); rit++)
    {
        if (app->sync_syncable(rit->second))
        {
            if ((ait = rit->second->attrs.map.find('n')) != rit->second->attrs.map.end())
            {
                size_t t = localpath->size();

                localname = ait->second;

                fsaccess->name2local(&localname);
                localpath->append(fsaccess->localseparator);
                localpath->append(localname);

                string utf8path;
                fsaccess->local2path(localpath, &utf8path);
                LOG_debug << "Unsynced remote node in syncdown: " << utf8path;

                // does this node already have a corresponding LocalNode under
                // a different name or elsewhere in the filesystem?
                if (rit->second->localnode)
                {
                    LOG_debug << "has a previous localnode: " << rit->second->localnode->name;
                    if (rit->second->localnode->parent)
                    {
                        LOG_debug << "with a previous parent: " << rit->second->localnode->parent->name;
                        string curpath;

                        rit->second->localnode->getlocalpath(&curpath);
                        rit->second->localnode->treestate(TREESTATE_SYNCING);

                        LOG_debug << "Renaming/moving from the previous location to the new one";
                        if (fsaccess->renamelocal(&curpath, localpath))
                        {
                            fsaccess->local2path(localpath, &localname);
                            app->syncupdate_local_move(rit->second->localnode->sync,
                                                       rit->second->localnode, localname.c_str());

                            // update LocalNode tree to reflect the move/rename
                            rit->second->localnode->setnameparent(l, localpath);

                            rit->second->localnode->sync->statecacheadd(rit->second->localnode);

                            // update filenames so that PUT transfers can continue seamlessly
                            updateputs();
                            syncactivity = true;

                            rit->second->localnode->treestate(TREESTATE_SYNCED);
                        }
                        else if (success && fsaccess->transient_error)
                        {
                            // schedule retry
                            LOG_debug << "Transient error moving localnode";
                            success = false;
                        }
                    }
                    else
                    {
                        LOG_debug << "without a previous parent. Skipping";
                    }
                }
                else
                {
                    LOG_debug << "doesn't have a previous localnode";
                    // missing node is not associated with an existing LocalNode
                    if (rit->second->type == FILENODE)
                    {
                        bool download = true;
                        FileAccess *f = fsaccess->newfileaccess();
                        if (f->fopen(localpath))
                        {
                            LocalNode* ll = l->sync->checkpath(l, localpath, &localname);
                            if (ll && ll != (LocalNode*)~0 && ll->type == FILENODE && (*ll) == *(FileFingerprint*)rit->second)
                            {
                                LOG_debug << "The file already exists. Skipping download.";
                                ll->setnode(rit->second);
                                ll->sync->statecacheadd(ll);
                                ll->treestate(TREESTATE_SYNCED);
                                download = false;
                            }
                            else if (ll && ll != (LocalNode*)~0 && ll->mtime > rit->second->mtime)
                            {
                                LOG_debug << "Unneeded download detected in syncdown";
                                download = false;
                            }

                            if (!download && rit->second->syncget)
                            {
                                delete rit->second->syncget;
                                rit->second->syncget = NULL;
                            }
                        }
                        delete f;

                        // start fetching this node, unless fetch is already in progress
                        // FIXME: to cover renames that occur during the
                        // download, reconstruct localname in complete()
                        if (download && !rit->second->syncget)
                        {
                            LOG_debug << "Start fetching file node";
                            fsaccess->local2path(localpath, &localname);
                            app->syncupdate_get(l->sync, rit->second, localname.c_str());

                            rit->second->syncget = new SyncFileGet(l->sync, rit->second, localpath);
                            nextreqtag();
                            startxfer(GET, rit->second->syncget);
                            syncactivity = true;
                        }
                    }
                    else
                    {
                        LOG_debug << "Creating local folder";

                        // create local path, add to LocalNodes and recurse
                        if (fsaccess->mkdirlocal(localpath))
                        {
                            LocalNode* ll = l->sync->checkpath(l, localpath, &localname);

                            if (ll && ll != (LocalNode*)~0)
                            {
                                LOG_debug << "Local folder created, continuing syncdown";

                                ll->setnode(rit->second);
                                ll->sync->statecacheadd(ll);

                                if (!syncdown(ll, localpath, rubbish) && success)
                                {
                                    LOG_debug << "Syncdown not finished";
                                    success = false;
                                }
                            }
                            else
                            {
                                LOG_debug << "Checkpath() failed " << (ll == NULL);
                            }
                        }
                        else if (success && fsaccess->transient_error)
                        {
                            LOG_debug << "Transient error creating folder";
                            success = false;
                        }
                        else if (!fsaccess->transient_error)
                        {
                            LOG_debug << "Non transient error creating folder";
                            LocalNode* ll = l->sync->checkpath(l, localpath, &localname);
                            if (ll && ll != (LocalNode*)~0 && ll->type == FOLDERNODE)
                            {
                                LOG_debug << "The local folder already exists, continuing syncdown";
                                ll->setnode(rit->second);
                                ll->sync->statecacheadd(ll);

                                if (!syncdown(ll, localpath, rubbish) && success)
                                {
                                    LOG_debug << "Syncdown not finished";
                                    success = false;
                                }
                            }
                            else if (ll && ll != (LocalNode*)~0)
                            {
                                LOG_debug << "Type conflict, rescan needed.";
                                success = false;
                                syncdownrequired = true;
                                syncactivity = true;
                            }
                        }
                    }
                }

                localpath->resize(t);
            }
        }
    }

    return success;
}

// recursively traverse tree of LocalNodes and match with remote Nodes
// mark nodes to be rubbished in deleted. with their nodehandle
// mark additional nodes to to rubbished (those overwritten) by accumulating
// their nodehandles in rubbish.
// nodes to be added are stored in synccreate. - with nodehandle set to parent
// if attached to an existing node
// l and n are assumed to be folders and existing on both sides or scheduled
// for creation
bool MegaClient::syncup(LocalNode* l, dstime* nds)
{
    bool insync = true;

    list<string> strings;
    remotenode_map nchildren;
    remotenode_map::iterator rit;

    // build array of sync-relevant (newest alias wins) remote children by name
    attr_map::iterator ait;

    // UTF-8 converted local name
    string localname;

    if (l->node)
    {
        // corresponding remote node present: build child hash - nameclash
        // resolution: use newest version
        shared_ptr<vector<pnode_t>> children = getchildren(l->node);
        for (vector<pnode_t>::iterator it = children->begin(); it != children->end(); it++)
        {
            // node must be alive
            if ((*it)->syncdeleted == SYNCDEL_NONE)
            {
                // check if there is a crypto key missing...
                if ((*it)->attrstring)
                {
                    if (!l->reported)
                    {
                        char* buf = new char[(*it)->nodekey.size() * 4 / 3 + 4];
                        Base64::btoa((byte *)(*it)->nodekey.data(), (*it)->nodekey.size(), buf);

                        LOG_warn << "Sync: Undecryptable child node. " << buf;

                        l->reported = true;

                        char report[256];

                        Base64::btoa((const byte *)&(*it)->nodehandle, MegaClient::NODEHANDLE, report);
                        sprintf(report + 8, " %d %.200s", (*it)->type, buf);

                        // report an "undecrypted child" event
                        int creqtag = reqtag;
                        reqtag = 0;
                        reportevent("CU", report);
                        reqtag = creqtag;

                        delete [] buf;
                    }

                    continue;
                }

                // ...or a node name attribute missing
                if ((ait = (*it)->attrs.map.find('n')) == (*it)->attrs.map.end())
                {
                    LOG_warn << "pnode_t name missing, not syncing subtree: " << l->name.c_str();

                    if (!l->reported)
                    {
                        l->reported = true;

                        // report a "no-name child" event
                        int creqtag = reqtag;
                        reqtag = 0;
                        reportevent("CN");
                        reqtag = creqtag;
                    }

                    continue;
                }

                addchild(&nchildren, &ait->second, *it, &strings);
            }
        }
    }

    // check for elements that need to be created, deleted or updated on the
    // remote side
    for (localnode_map::iterator lit = l->children.begin(); lit != l->children.end(); lit++)
    {
        LocalNode* ll = lit->second;

        if (ll->deleted)
        {
            LOG_debug << "LocalNode deleted " << ll->name;
            continue;
        }

        localname = *lit->first;
        fsaccess->local2name(&localname);
        if (!localname.size() || !ll->name.size())
        {
            if (!ll->reported)
            {
                ll->reported = true;

                char report[256];
                sprintf(report, "%d %d %d %d", (int)lit->first->size(), (int)localname.size(), (int)ll->name.size(), (int)ll->type);

                // report a "no-name localnode" event
                int creqtag = reqtag;
                reqtag = 0;
                reportevent("LN", report);
                reqtag = creqtag;
            }
            continue;
        }

        rit = nchildren.find(&localname);

        // do we have a corresponding remote child?
        if (rit != nchildren.end())
        {
            // corresponding remote node exists
            // local: folder, remote: file - overwrite
            // local: file, remote: folder - overwrite
            // local: folder, remote: folder - recurse
            // local: file, remote: file - overwrite if newer
            if (ll->type != rit->second->type)
            {
                insync = false;
                LOG_warn << "Type changed: " << localname;
                movetosyncdebris(rit->second, l->sync->inshare);
            }
            else
            {
                // file on both sides - do not overwrite if local version older or identical
                if (ll->type == FILENODE)
                {
                    // skip if remote file is newer
                    if (ll->mtime < rit->second->mtime)
                    {
                        LOG_debug << "LocalNode is older: " << ll->name;
                        continue;
                    }

                    if (ll->node != rit->second)
                    {
                        ll->sync->statecacheadd(ll);
                    }

                    ll->setnode(rit->second);

                    if (ll->size == rit->second->size)
                    {
                        // check if file is likely to be identical
                        if (rit->second->isvalid
                                ? *ll == *(FileFingerprint*)rit->second.get()
                          : (ll->mtime == rit->second->mtime))
                        {
                            // files have the same size and the same mtime (or the
                            // same fingerprint, if available): no action needed
                            if (!ll->checked)
                            {
                                if (gfx && gfx->isgfx(&ll->localname))
                                {
                                    int missingattr = 0;

                                    // check for missing imagery
                                    if (!ll->node->hasfileattribute(GfxProc::THUMBNAIL120X120))
                                    {
                                        missingattr |= 1 << GfxProc::THUMBNAIL120X120;
                                    }

                                    if (!ll->node->hasfileattribute(GfxProc::PREVIEW1000x1000))
                                    {
                                        missingattr |= 1 << GfxProc::PREVIEW1000x1000;
                                    }

                                    if (missingattr)
                                    {
                                        LOG_debug << "Restoring missing attributes: " << ll->name;
                                        string localpath;
                                        ll->getlocalpath(&localpath);
                                        SymmCipher*symmcipher = ll->node->nodecipher();
                                        gfx->gendimensionsputfa(NULL, &localpath, ll->node->nodehandle, symmcipher, missingattr);
                                    }
                                }

                                ll->checked = true;
                            }
                            ll->treestate(TREESTATE_SYNCED);
                            continue;
                        }
                    }

                    LOG_debug << "LocalNode change detected on syncupload: " << ll->name;

                    // if this node is being fetched, but has to be upsynced
                    if (rit->second->syncget)
                    {
                        LOG_debug << "Stopping unneeded download";
                        delete rit->second->syncget;
                        rit->second->syncget = NULL;
                    }
                }
                else
                {
                    insync = false;

                    if (ll->node != rit->second)
                    {
                        ll->setnode(rit->second);
                        ll->sync->statecacheadd(ll);
                    }

                    // recurse into directories of equal name
                    if (!syncup(ll, nds))
                    {
                        return false;
                    }
                    continue;
                }
            }
        }

        if (ll->type == FILENODE)
        {
            // do not begin transfer until the file size / mtime has stabilized
            insync = false;

            if (ll->transfer)
            {
                continue;
            }

            LOG_verbose << "Unsynced LocalNode (file): " << ll->name << " " << ll << " " << (ll->transfer != 0);

            if (Waiter::ds < ll->nagleds)
            {
                LOG_debug << "Waiting for the upload delay: " << ll->name << " " << ll->nagleds;
                if (ll->nagleds < *nds)
                {
                    *nds = ll->nagleds;
                }

                continue;
            }
            else
            {
                string localpath;
                bool t;
                FileAccess* fa = fsaccess->newfileaccess();

                ll->getlocalpath(&localpath);

                if (!(t = fa->fopen(&localpath, true, false))
                 || fa->size != ll->size
                 || fa->mtime != ll->mtime)
                {
                    if (t)
                    {
                        ll->sync->localbytes -= ll->size;
                        ll->genfingerprint(fa);
                        ll->sync->localbytes += ll->size;

                        ll->sync->statecacheadd(ll);
                    }

                    ll->bumpnagleds();

                    LOG_debug << "Localnode not stable yet: " << ll->name << " " << t << " " << fa->size << " " << ll->size
                              << " " << fa->mtime << " " << ll->mtime << " " << ll->nagleds;

                    delete fa;

                    if (ll->nagleds < *nds)
                    {
                        *nds = ll->nagleds;
                    }

                    continue;
                }

                delete fa;

                ll->created = false;
            }
        }
        else
        {
            LOG_verbose << "Unsynced LocalNode (folder): " << ll->name;
        }

        if (ll->created)
        {
            if (!ll->reported)
            {
                ll->reported = true;

                // FIXME: remove created flag and associated safeguards after
                // positively verifying the absence of a related repetitive node creation bug
                LOG_err << "Internal error: Duplicate node creation: " << ll->name.c_str();

                char report[256];

                // always report LocalNode's type, name length, mtime, file size
                sprintf(report, "[%u %u %d %d %d] %d %d %d %d %d %" PRIi64,
                    (int)nchildren.size(),
                    (int)l->children.size(),
//                    l->node ? (int)l->node->children.size() : -1,
                    l->node ? getchildren(l->node)->size() : -1,
                    (int)synccreate.size(),
                    syncadding,
                    ll->type,
                    (int)ll->name.size(),
                    (int)ll->mtime,
                    (int)ll->sync->state,
                    (int)ll->sync->inshare,
                    ll->size);

                if (ll->node)
                {
                    int namelen;

                    if ((ait = ll->node->attrs.map.find('n')) != ll->node->attrs.map.end())
                    {
                        namelen = ait->second.size();
                    }
                    else
                    {
                        namelen = -1;
                    }

                    // additionally, report corresponding Node's type, name length, mtime, file size and handle
                    sprintf(strchr(report, 0), " %d %d %d %" PRIi64 " %d ", ll->node->type, namelen, (int)ll->node->mtime, ll->node->size, ll->node->syncdeleted);
                    Base64::btoa((const byte *)&ll->node->nodehandle, MegaClient::NODEHANDLE, strchr(report, 0));
                }

                // report a "dupe" event
                int creqtag = reqtag;
                reqtag = 0;
                reportevent("D2", report);
                reqtag = creqtag;
            }
            else
            {
                LOG_err << "LocalNode created and reported " << ll->name;
            }
        }
        else
        {
            ll->created = true;

            // create remote folder or send file
            LOG_debug << "Adding local file to synccreate: " << ll->name << " " << synccreate.size();
            synccreate.push_back(ll);
            syncactivity = true;

            if (synccreate.size() >= MAX_NEWNODES)
            {
                LOG_warn << "Stopping syncup due to MAX_NEWNODES";
                return false;
            }
        }

        if (ll->type == FOLDERNODE)
        {
            if (!syncup(ll, nds))
            {
                return false;
            }
        }
    }

    if (insync && l->node)
    {
        l->treestate(TREESTATE_SYNCED);
    }

    return true;
}

// execute updates stored in synccreate[]
// must not be invoked while the previous creation operation is still in progress
void MegaClient::syncupdate()
{
    // split synccreate[] in separate subtrees and send off to putnodes() for
    // creation on the server
    unsigned i, start, end;
    SymmCipher tkey;
    string tattrstring;
    AttrMap tattrs;
    pnode_t n;
    NewNode* nn;
    NewNode* nnp;
    LocalNode* l;

    for (start = 0; start < synccreate.size(); start = end)
    {
        // determine length of distinct subtree beneath existing node
        for (end = start; end < synccreate.size(); end++)
        {
            if ((end > start) && synccreate[end]->parent->node)
            {
                break;
            }
        }

        // add nodes that can be created immediately: folders & existing files;
        // start uploads of new files
        nn = nnp = new NewNode[end - start];

        for (i = start; i < end; i++)
        {
            n = NULL;
            l = synccreate[i];

<<<<<<< HEAD
            l->treestate(TREESTATE_PENDING);
            string fpstring;
            l->serializefingerprint(&fpstring);

            if (l->type == FOLDERNODE || (n = nodebyfingerprint(&fpstring)))
=======
            if (l->type == FOLDERNODE || (n = nodebyfingerprint(l)))
>>>>>>> 2809cf6c
            {
                // create remote folder or copy file if it already exists
                nnp->source = NEW_NODE;
                nnp->type = l->type;
                nnp->syncid = l->syncid;
                nnp->localnode = l;
                l->newnode = nnp;
                nnp->nodehandle = n ? n->nodehandle : l->syncid;
                nnp->parenthandle = i > start ? l->parent->syncid : UNDEF;

                if (n)
                {
                    // overwriting an existing remote node? send it to SyncDebris.
                    if (l->node)
                    {
                        movetosyncdebris(l->node, l->sync->inshare);
                    }

                    // this is a file - copy, use original key & attributes
                    // FIXME: move instead of creating a copy if it is in
                    // rubbish to reduce node creation load
                    nnp->nodekey = n->nodekey;
                    tattrs.map = n->attrs.map;

                    app->syncupdate_remote_copy(l->sync, l->name.c_str());
                }
                else
                {
                    // this is a folder - create, use fresh key & attributes
                    nnp->nodekey.resize(FOLDERNODEKEYLENGTH);
                    PrnGen::genblock((byte*)nnp->nodekey.data(), FOLDERNODEKEYLENGTH);
                    tattrs.map.clear();
                }

                // set new name, encrypt and attach attributes
                tattrs.map['n'] = l->name;
                tattrs.getjson(&tattrstring);
                tkey.setkey((const byte*)nnp->nodekey.data(), nnp->type);
                nnp->attrstring = new string;
                makeattr(&tkey, nnp->attrstring, tattrstring.c_str());

                l->treestate(TREESTATE_SYNCING);
                nnp++;
            }
            else if (l->type == FILENODE)
            {
                l->treestate(TREESTATE_PENDING);

                // the overwrite will happen upon PUT completion
                string tmppath, tmplocalpath;

                nextreqtag();
                startxfer(PUT, l);

                l->getlocalpath(&tmplocalpath, true);
                fsaccess->local2path(&tmplocalpath, &tmppath);
                app->syncupdate_put(l->sync, l, tmppath.c_str());
            }
        }

        if (nnp == nn)
        {
            delete[] nn;
        }
        else
        {
            // add nodes unless parent node has been deleted
            if (synccreate[start]->parent->node)
            {
                syncadding++;

                reqs.add(new CommandPutNodes(this,
                                                synccreate[start]->parent->node->nodehandle,
                                                NULL, nn, nnp - nn,
                                                synccreate[start]->sync->tag,
                                                PUTNODES_SYNC));

                syncactivity = true;
            }
        }
    }

    synccreate.clear();
}

void MegaClient::putnodes_sync_result(error e, NewNode* nn, int nni)
{
    // check for file nodes that failed to copy and remove them from fingerprints
    // FIXME: retrigger sync decision upload them immediately
    while (nni--)
    {
        pnode_t n;
        if (nn[nni].type == FILENODE && !nn[nni].added)
        {
            if ((n = nodebyhandle(nn[nni].nodehandle)))
            {
                string fpstring;
                n->serializefingerprint(&fpstring);
                std::pair<multimap<string, int32_t>::iterator, multimap<string, int32_t>::iterator> range = fingerprinttodbid.equal_range(fpstring);
                multimap<string, int32_t>::iterator it = range.first;
                for (; it != range.second; ++it) {
                    if (it->second == n->dbid) {
                        fingerprinttodbid.erase(it);
                        break;
                    }
                }
            }
        }
        else if (nn[nni].localnode && (n = nn[nni].localnode->node))
        {
            if (n->type == FOLDERNODE)
            {
                app->syncupdate_remote_folder_addition(nn[nni].localnode->sync, n);
            }
            else
            {
                app->syncupdate_remote_file_addition(nn[nni].localnode->sync, n);
            }
        }
    }

    delete[] nn;

    syncadding--;

    syncactivity = true;
}

// move node to //bin, then on to the SyncDebris folder of the day (to prevent
// dupes)
void MegaClient::movetosyncdebris(pnode_t dn, bool unlink)
{
    dn->syncdeleted = SYNCDEL_DELETED;

    // detach node from LocalNode
    if (dn->localnode)
    {
        dn->tag = dn->localnode->sync->tag;
        dn->localnode->node = NULL;
        dn->localnode = NULL;
    }

    pnode_t n = dn;

    // at least one parent node already on the way to SyncDebris?
    while ((n = nodebyhandle(n->parenthandle)) && n->syncdeleted == SYNCDEL_NONE);

    // no: enqueue this one
    if (!n)
    {
        if (unlink)
        {
            dn->tounlink_it = tounlink.insert(dn).first;
        }
        else
        {
            dn->todebris_it = todebris.insert(dn).first;
        }
    }
}

void MegaClient::execsyncdeletions()
{
    if (todebris.size())
    {
        execmovetosyncdebris();
    }

    if (tounlink.size())
    {
        execsyncunlink();
    }
}

void MegaClient::proclocaltree(LocalNode* n, LocalTreeProc* tp)
{
    if (n->type != FILENODE)
    {
        for (localnode_map::iterator it = n->children.begin(); it != n->children.end(); )
        {
            LocalNode *child = it->second;
            it++;
            proclocaltree(child, tp);
        }
    }

    tp->proc(this, n);
}

void MegaClient::execsyncunlink()
{
    pnode_t n;
    pnode_t tn;
    node_set::iterator it;

    // delete tounlink nodes
    do {
        n = tn = *tounlink.begin();

        while ((n = nodebyhandle(n->parenthandle)) && n->syncdeleted == SYNCDEL_NONE);

        if (!n)
        {
            int creqtag = reqtag;
            reqtag = tn->tag;
            unlink(tn);
            reqtag = creqtag;
        }

        tn->tounlink_it = tounlink.end();
        tounlink.erase(tounlink.begin());
    } while (tounlink.size());
}

// immediately moves pending todebris items to //bin
// also deletes tounlink items directly
void MegaClient::execmovetosyncdebris()
{
    pnode_t n;
    pnode_t tn;
    node_set::iterator it;

    time_t ts;
    struct tm* ptm;
    char buf[32];
    syncdel_t target;

    // attempt to move the nodes in node_set todebris to the following
    // locations (in falling order):
    // - //bin/SyncDebris/yyyy-mm-dd
    // - //bin/SyncDebris
    // - //bin

    // (if no rubbish bin is found, we should probably reload...)
    if (!(tn = nodebyhandle(rootnodes[RUBBISHNODE - ROOTNODE])))
    {
        return;
    }

    target = SYNCDEL_BIN;

    ts = time(NULL);
    ptm = localtime(&ts);
    sprintf(buf, "%04d-%02d-%02d", ptm->tm_year + 1900, ptm->tm_mon + 1, ptm->tm_mday);

    // locate //bin/SyncDebris
    if ((n = childnodebyname(tn, SYNCDEBRISFOLDERNAME)))
    {
        tn = n;
        target = SYNCDEL_DEBRIS;

        // locate //bin/SyncDebris/yyyy-mm-dd
        if ((n = childnodebyname(tn, buf)))
        {
            tn = n;
            target = SYNCDEL_DEBRISDAY;
        }
    }

    // in order to reduce the API load, we move
    // - SYNCDEL_DELETED nodes to any available target
    // - SYNCDEL_BIN/SYNCDEL_DEBRIS nodes to SYNCDEL_DEBRISDAY
    // (move top-level nodes only)
    for (it = todebris.begin(); it != todebris.end(); )
    {
        n = *it;

        if (n->syncdeleted == SYNCDEL_DELETED
         || n->syncdeleted == SYNCDEL_BIN
         || n->syncdeleted == SYNCDEL_DEBRIS)
        {
            while ((n = nodebyhandle(n->parenthandle)) && n->syncdeleted == SYNCDEL_NONE);

            if (!n)
            {
                n = *it;

                if (n->syncdeleted == SYNCDEL_DELETED
                 || ((n->syncdeleted == SYNCDEL_BIN
                   || n->syncdeleted == SYNCDEL_DEBRIS)
                      && target == SYNCDEL_DEBRISDAY))
                {
                    n->syncdeleted = SYNCDEL_INFLIGHT;
                    int creqtag = reqtag;
                    reqtag = n->tag;
<<<<<<< HEAD
                    rename(n, tn, target, n->parenthandle);
                    // I assume that parenthandle is properly set to its value or UNDEF
=======
                    LOG_debug << "Moving to Syncdebris: " << n->displayname() << " in " << tn->displayname();
                    rename(n, tn, target, n->parent ? n->parent->nodehandle : UNDEF);
>>>>>>> 2809cf6c
                    reqtag = creqtag;
                    it++;
                }
                else
                {
                    n->syncdeleted = SYNCDEL_NONE;
                    n->todebris_it = todebris.end();
                    todebris.erase(it++);
                }
            }
            else
            {
                it++;
            }
        }
        else if (n->syncdeleted == SYNCDEL_DEBRISDAY)
        {
            n->syncdeleted = SYNCDEL_NONE;
            n->todebris_it = todebris.end();
            todebris.erase(it++);
        }
        else
        {
            it++;
        }
    }

    if (target != SYNCDEL_DEBRISDAY && todebris.size() && !syncdebrisadding)
    {
        syncdebrisadding = true;

        // create missing component(s) of the sync debris folder of the day
        NewNode* nn;
        SymmCipher tkey;
        string tattrstring;
        AttrMap tattrs;
        int i = (target == SYNCDEL_DEBRIS) ? 1 : 2;

        nn = new NewNode[i] + i;

        while (i--)
        {
            nn--;

            nn->source = NEW_NODE;
            nn->type = FOLDERNODE;
            nn->nodehandle = i;
            nn->parenthandle = i ? 0 : UNDEF;

            nn->nodekey.resize(FOLDERNODEKEYLENGTH);
            PrnGen::genblock((byte*)nn->nodekey.data(), FOLDERNODEKEYLENGTH);

            // set new name, encrypt and attach attributes
            tattrs.map['n'] = (i || target == SYNCDEL_DEBRIS) ? buf : SYNCDEBRISFOLDERNAME;
            tattrs.getjson(&tattrstring);
            tkey.setkey((const byte*)nn->nodekey.data(), FOLDERNODE);
            nn->attrstring = new string;
            makeattr(&tkey, nn->attrstring, tattrstring.c_str());
        }

        reqs.add(new CommandPutNodes(this, tn->nodehandle, NULL, nn,
                                        (target == SYNCDEL_DEBRIS) ? 1 : 2, 0,
                                        PUTNODES_SYNCDEBRIS));
    }
}

// we cannot delete the Sync object directly, as it might have pending
// operations on it
void MegaClient::delsync(Sync* sync, bool deletecache)
{
    sync->changestate(SYNC_CANCELED);

    if (deletecache)
    {
        sync->statecachetable->remove();
    }

    syncactivity = true;
}

void MegaClient::putnodes_syncdebris_result(error e, NewNode* nn)
{
    delete[] nn;

    syncdebrisadding = false;
}
#endif

// inject file into transfer subsystem
// if file's fingerprint is not valid, it will be obtained from the local file
// (PUT) or the file's key (GET)
bool MegaClient::startxfer(direction_t d, File* f)
{
    if (!f->transfer)
    {
        if (d == PUT)
        {
            if (!f->isvalid)    // (sync LocalNodes always have this set)
            {
                // missing FileFingerprint for local file - generate
                FileAccess* fa = fsaccess->newfileaccess();

                if (fa->fopen(&f->localname, d == PUT, d == GET))
                {
                    f->genfingerprint(fa);
                }

                delete fa;
            }

            // if we are unable to obtain a valid file FileFingerprint, don't proceed
            if (!f->isvalid)
            {
                LOG_err << "Unable to get a fingerprint " << f->name;
                return false;
            }
        }
        else
        {
            if (!f->isvalid)
            {
                // no valid fingerprint: use filekey as its replacement
                memcpy(f->crc, f->filekey, sizeof f->crc);
            }
        }

        Transfer* t;
        transfer_map::iterator it = transfers[d].find(f);

        if (it != transfers[d].end())
        {
            t = it->second;

            for (file_list::iterator it = t->files.begin(); it != t->files.end(); it++)
            {
                if ((d == GET && f->localname == (*it)->localname)
                        || (d == PUT
                            && f->h == (*it)->h)
                            && !f->targetuser.size()
                            && !(*it)->targetuser.size()
                            && f->name == (*it)->name)
                {
                    return false;
                }
            }
        }
        else
        {
            t = new Transfer(this, d);
            *(FileFingerprint*)t = *(FileFingerprint*)f;
            t->size = f->size;
            t->tag = reqtag;
            t->transfers_it = transfers[d].insert(pair<FileFingerprint*, Transfer*>((FileFingerprint*)t, t)).first;
            app->transfer_added(t);
        }

        f->file_it = t->files.insert(t->files.begin(), f);
        f->transfer = t;
    }

    return true;
}

// remove file from transfer subsystem
void MegaClient::stopxfer(File* f)
{
    if (f->transfer)
    {
        LOG_debug << "Stopping transfer: " << f->name;

        Transfer *transfer = f->transfer;
        transfer->files.erase(f->file_it);
        f->transfer = NULL;
        f->terminated();

        // last file for this transfer removed? shut down transfer.
        if (!transfer->files.size())
        {
            app->transfer_removed(transfer);
            delete transfer;
        }
    }
}

// pause/unpause transfers
void MegaClient::pausexfers(direction_t d, bool pause, bool hard)
{
    xferpaused[d] = pause;

    if (!pause || hard)
    {
        WAIT_CLASS::bumpds();

        for (transferslot_list::iterator it = tslots.begin(); it != tslots.end(); )
        {
            if ((*it)->transfer->type == d)
            {
                if (pause)
                {
                    if (hard)
                    {
                        (*it++)->disconnect();
                    }
                }
                else
                {
                    (*it)->lastdata = Waiter::ds;
                    (*it++)->doio(this);
                }
            }
            else
            {
                it++;
            }
        }
    }
}

pnode_t MegaClient::nodebyfingerprint(string* fingerprint)
{
    return cachednodes->get(fingerprint);
}

shared_ptr<node_vector> MegaClient::getchildren(pnode_t node)
{
    handle_vector *hchildren = sctable->gethandleschildren(node->nodehandle);

    shared_ptr<node_vector> children = make_shared<node_vector>();

    pnode_t n;
    handle_vector::iterator it = hchildren->begin();
    while (it != hchildren->end())
    {
        n = cachednodes->get(*it);
        children->push_back(n);

        it++;
    }

    delete hchildren;
    return children;
}

shared_ptr<node_vector> MegaClient::getoutshares(handle ph)
{
    shared_ptr<node_vector> outshares = make_shared<node_vector>();

    handle_vector *houtshares = sctable->gethandlesoutshares(ph);

    pnode_t n;
    handle_vector::iterator it = houtshares->begin();
    while (it != houtshares->end())
    {
        n = cachednodes->get(*it);
        outshares->push_back(n);

        it++;
    }

    delete houtshares;
    return outshares;
}

shared_ptr<node_vector> MegaClient::getpendingshares(handle ph)
{
    shared_ptr<node_vector> pendingshares = make_shared<node_vector>();

    handle_vector *hpendingshares = sctable->gethandlespendingshares(ph);

    pnode_t n;
    handle_vector::iterator it = hpendingshares->begin();
    while (it != hpendingshares->end())
    {
        n = cachednodes->get(*it);
        pendingshares->push_back(n);

        it++;
    }

    delete hpendingshares;
    return pendingshares;
}

int MegaClient::getnumchildren(handle h)
{
    int result = 0;

    sctable->getnumchildren(h, &result);

    return result;
}

void MegaClient::getnumchildfiles(handle ph)
{
    DbQuery *dbquery = new DbQuery(DbQuery::GET_NUM_CHILD_FILES, reqtag);
    dbquery->setHandle(ph);
    dbthread->queryqueue.push(dbquery);
    dbthread->waiter->notify();
}

void MegaClient::getnumchildfolders(handle ph)
{
    DbQuery *dbquery = new DbQuery(DbQuery::GET_NUM_CHILD_FOLDERS, reqtag);
    dbquery->setHandle(ph);
    dbthread->queryqueue.push(dbquery);
    dbthread->waiter->notify();
}

// a chunk transfer request failed: record failed protocol & host
void MegaClient::setchunkfailed(string* url)
{
    if (!chunkfailed && url->size() > 19)
    {
        chunkfailed = true;
        httpio->success = false;

        // record protocol and hostname
        if (badhosts.size())
        {
            badhosts.append(",");
        }

        const char* ptr = url->c_str()+4;

        if (*ptr == 's')
        {
            badhosts.append("S");
            ptr++;
        }

        badhosts.append(ptr+6,7);
    }
}

bool MegaClient::toggledebug()
{
     SimpleLogger::setLogLevel((SimpleLogger::logCurrentLevel >= logDebug) ? logWarning : logDebug);
     return debugstate();
}

bool MegaClient::debugstate()
{
    return SimpleLogger::logCurrentLevel >= logDebug;
}

void MegaClient::reportevent(const char* event, const char* details)
{
    LOG_err << "SERVER REPORT: " << event << " DETAILS: " << details;
    reqs.add(new CommandReportEvent(this, event, details));
}

void MegaClient::userfeedbackstore(const char *message)
{
    string type = "feedback.";
    type.append(&(appkey[4]));
    type.append(".");

    string base64userAgent;
    base64userAgent.resize(useragent.size() * 4 / 3 + 4);
    Base64::btoa((byte *)useragent.data(), useragent.size(), (char *)base64userAgent.data());
    type.append(base64userAgent);

    reqs.add(new CommandUserFeedbackStore(this, type.c_str(), message, NULL));
}

void MegaClient::sendevent(int event, const char *desc)
{
    reqs.add(new CommandSendEvent(this, event, desc));
}

void MegaClient::cleanrubbishbin()
{
    reqs.add(new CommandCleanRubbishBin(this));
}


} // namespace<|MERGE_RESOLUTION|>--- conflicted
+++ resolved
@@ -2327,14 +2327,9 @@
                             app->fetchnodes_result(API_OK);
 
                             // NULL vector: "notify all elements"
-                            app->nodes_updated(NULL, nodes.size());
+                            app->nodes_updated(NULL, nodescount);
                             app->users_updated(NULL, users.size());
                             app->pcrs_updated(NULL, pcrindex.size());
-
-                            for (node_map::iterator it = nodes.begin(); it != nodes.end(); it++)
-                            {
-                                memset(&(it->second->changed), 0, sizeof it->second->changed);
-                            }
                         }
 
                         app->nodes_current();
@@ -2622,7 +2617,6 @@
             return;
         }
 
-<<<<<<< HEAD
         // TODO: decide if we really need to check rootnodes on updatesc()
         if (!sctable->getrootnodes(rootnodes))
         {
@@ -2632,8 +2626,6 @@
 
         sctable->begin();
 
-=======
->>>>>>> 2809cf6c
         bool complete;
 
         // 1. update associated scsn
@@ -2661,22 +2653,12 @@
             {
                 n = *it;
                 char base64[12];
-<<<<<<< HEAD
                 if (n->changed.removed)
                 {
                     LOG_verbose << "Removing node from database: " << (Base64::btoa((byte*)&(n->nodehandle),MegaClient::NODEHANDLE,base64) ? base64 : "");
                     if (!(complete = cachednodes->remove(n)))
-=======
-                if ((*it)->changed.removed)
-                {
-                    if ((*it)->dbid)
->>>>>>> 2809cf6c
-                    {
-                        LOG_verbose << "Removing node from database: " << (Base64::btoa((byte*)&((*it)->nodehandle),MegaClient::NODEHANDLE,base64) ? base64 : "");
-                        if (!(complete = sctable->del((*it)->dbid)))
-                        {
-                            break;
-                        }
+                    {
+                        break;
                     }
                 }
                 else
@@ -2698,18 +2680,10 @@
                 char base64[12];
                 if ((*it)->removed())
                 {
-<<<<<<< HEAD
                     LOG_verbose << "Removing pcr from database: " << (Base64::btoa((byte*)&((*it)->id),MegaClient::PCRHANDLE,base64) ? base64 : "");
                     if (!(complete = sctable->delpcr(*it)))
-=======
-                    if ((*it)->dbid)
->>>>>>> 2809cf6c
-                    {
-                        LOG_verbose << "Removing pcr from database: " << (Base64::btoa((byte*)&((*it)->id),MegaClient::PCRHANDLE,base64) ? base64 : "");
-                        if (!(complete = sctable->del((*it)->dbid)))
-                        {
-                            break;
-                        }
+                    {
+                        break;
                     }
                 }
                 else if (!(*it)->removed())
@@ -2748,14 +2722,11 @@
 
         delete sctable;
         sctable = NULL;
-<<<<<<< HEAD
 
         delete cachednodes;
         cachednodes = NULL;
 
         app->request_error(API_EWRITE);
-=======
->>>>>>> 2809cf6c
     }
 }
 
@@ -3817,14 +3788,10 @@
 #endif
         applykeys();
 
-<<<<<<< HEAD
-        app->nodes_updated(nodenotify.data(), t);
-=======
         if (!fetchingnodes)
         {
             app->nodes_updated(&nodenotify[0], t);
         }
->>>>>>> 2809cf6c
 
         // check all notified nodes for removed status and purge
         for (i = 0; i < t; i++)
@@ -6653,18 +6620,9 @@
         statecurrent = false;
 
         app->fetchnodes_result(API_OK);
-<<<<<<< HEAD
         app->nodes_updated(NULL, nodescount);
-=======
-        app->nodes_updated(NULL, nodes.size());
         app->users_updated(NULL, users.size());
         app->pcrs_updated(NULL, pcrindex.size());
-
-        for (node_map::iterator it = nodes.begin(); it != nodes.end(); it++)
-        {
-            memset(&(it->second->changed), 0, sizeof it->second->changed);
-        }
->>>>>>> 2809cf6c
 
         sctable->begin();
 
@@ -7329,7 +7287,7 @@
                         if (f->fopen(localpath))
                         {
                             LocalNode* ll = l->sync->checkpath(l, localpath, &localname);
-                            if (ll && ll != (LocalNode*)~0 && ll->type == FILENODE && (*ll) == *(FileFingerprint*)rit->second)
+                            if (ll && ll != (LocalNode*)~0 && ll->type == FILENODE && (*ll) == *(FileFingerprint*)rit->second.get())
                             {
                                 LOG_debug << "The file already exists. Skipping download.";
                                 ll->setnode(rit->second);
@@ -7850,15 +7808,10 @@
             n = NULL;
             l = synccreate[i];
 
-<<<<<<< HEAD
-            l->treestate(TREESTATE_PENDING);
             string fpstring;
             l->serializefingerprint(&fpstring);
 
             if (l->type == FOLDERNODE || (n = nodebyfingerprint(&fpstring)))
-=======
-            if (l->type == FOLDERNODE || (n = nodebyfingerprint(l)))
->>>>>>> 2809cf6c
             {
                 // create remote folder or copy file if it already exists
                 nnp->source = NEW_NODE;
@@ -8144,13 +8097,9 @@
                     n->syncdeleted = SYNCDEL_INFLIGHT;
                     int creqtag = reqtag;
                     reqtag = n->tag;
-<<<<<<< HEAD
+                    LOG_debug << "Moving to Syncdebris: " << n->displayname() << " in " << tn->displayname();
                     rename(n, tn, target, n->parenthandle);
                     // I assume that parenthandle is properly set to its value or UNDEF
-=======
-                    LOG_debug << "Moving to Syncdebris: " << n->displayname() << " in " << tn->displayname();
-                    rename(n, tn, target, n->parent ? n->parent->nodehandle : UNDEF);
->>>>>>> 2809cf6c
                     reqtag = creqtag;
                     it++;
                 }

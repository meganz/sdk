--- conflicted
+++ resolved
@@ -11736,21 +11736,8 @@
                 }
                 else if (!ll->sync->overwriteChanges())
                 {
-<<<<<<< HEAD
                     // file exists on both sides - do not overwrite if local version newer or same
                     if (ll->mtime > rit->second->mtime)
-=======
-                    // local version is newer
-                    LOG_debug << "LocalNode is newer: " << ll->name << " LNmtime: " << ll->mtime << " Nmtime: " << rit->second->mtime;
-                    nchildren.erase(rit);
-                }
-                else if (ll->mtime == rit->second->mtime
-                         && (ll->size > rit->second->size
-                             || (ll->size == rit->second->size && memcmp(ll->crc.data(), rit->second->crc.data(), sizeof ll->crc) > 0)))
-
-                {
-                    if (ll->size < rit->second->size)
->>>>>>> ee441e9e
                     {
                         overwriteLocalnode = false;
                         // local version is newer
@@ -11759,7 +11746,7 @@
                     }
                     else if (ll->mtime == rit->second->mtime
                              && (ll->size > rit->second->size
-                                 || (ll->size == rit->second->size && memcmp(ll->crc, rit->second->crc, sizeof ll->crc) > 0)))
+                                 || (ll->size == rit->second->size && memcmp(ll->crc.data(), rit->second->crc.data(), sizeof ll->crc) > 0)))
 
                     {
                         overwriteLocalnode = false;
@@ -12210,11 +12197,7 @@
                             continue;
                         }
 
-<<<<<<< HEAD
                         if (ll->mtime == rit->second->mtime)
-=======
-                        if (ll->size == rit->second->size && memcmp(ll->crc.data(), rit->second->crc.data(), sizeof ll->crc) < 0)
->>>>>>> ee441e9e
                         {
                             if (ll->size < rit->second->size)
                             {
@@ -12225,7 +12208,7 @@
                                 continue;
                             }
 
-                            if (ll->size == rit->second->size && memcmp(ll->crc, rit->second->crc, sizeof ll->crc) < 0)
+                            if (ll->size == rit->second->size && memcmp(ll->crc.data(), rit->second->crc.data(), sizeof ll->crc) < 0)
                             {
                                 LOG_warn << "Syncup. Same mtime and size, but lower CRC: " << ll->name
                                          << " mtime: " << ll->mtime << " size: " << ll->size << " Nhandle: " << LOG_NODEHANDLE(rit->second->nodehandle);
@@ -12238,19 +12221,7 @@
                                   << " NSize: " << rit->second->size << " Nmtime: " << rit->second->mtime << " Nhandle: " << LOG_NODEHANDLE(rit->second->nodehandle);
 
 #ifdef WIN32
-<<<<<<< HEAD
-                        if(ll->size == ll->node->size && !memcmp(ll->crc, ll->node->crc, sizeof(ll->crc)))
-=======
-                    if(ll->size == ll->node->size && !memcmp(ll->crc.data(), ll->node->crc.data(), sizeof(ll->crc)))
-                    {
-                        LOG_debug << "Modification time changed only";
-                        FileAccess *f = fsaccess->newfileaccess();
-                        string lpath;
-                        ll->getlocalpath(&lpath);
-                        string stream = lpath;
-                        stream.append((const char *)(const wchar_t*)L":$CmdTcID:$DATA", 30);
-                        if (f->fopen(&stream))
->>>>>>> ee441e9e
+                        if(ll->size == ll->node->size && !memcmp(ll->crc.data(), ll->node->crc.data(), sizeof(ll->crc)))
                         {
                             LOG_debug << "Modification time changed only";
                             FileAccess *f = fsaccess->newfileaccess();

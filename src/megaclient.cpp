--- conflicted
+++ resolved
@@ -2494,14 +2494,13 @@
                             bool syncupdone = false;
                             for (it = syncs.begin(); it != syncs.end(); it++)
                             {
-                                Sync* sync = *it;
-                                if ((sync->state == SYNC_ACTIVE || sync->state == SYNC_INITIALSCAN)
+                                if (((*it)->state == SYNC_ACTIVE || (*it)->state == SYNC_INITIALSCAN)
                                  && !syncadding && syncuprequired && !syncnagleretry)
                                 {
                                     LOG_debug << "Running syncup on demand";
-                                    repeatsyncup |= !syncup(&sync->localroot, &nds);
+                                    repeatsyncup |= !syncup(&(*it)->localroot, &nds);
                                     syncupdone = true;
-                                    sync->cachenodes();
+                                    (*it)->cachenodes();
                                 }
                             }
                             syncuprequired = !syncupdone || repeatsyncup;
@@ -2625,29 +2624,29 @@
                     bool success = true;
                     for (it = syncs.begin(); it != syncs.end(); it++)
                     {
-                        Sync* sync = *it;
                         // make sure that the remote synced folder still exists
-                        if (!sync->localroot.node)
+                        if (!(*it)->localroot.node)
                         {
                             LOG_err << "The remote root node doesn't exist";
-                            sync->errorcode = API_ENOENT;
-                            sync->changestate(SYNC_FAILED);
+                            (*it)->errorcode = API_ENOENT;
+                            (*it)->changestate(SYNC_FAILED);
                         }
                         else
                         {
-                            string localpath = sync->localroot.localname;
-                            if (sync->state == SYNC_ACTIVE || sync->state == SYNC_INITIALSCAN)
+                            string localpath = (*it)->localroot.localname;
+                            if ((*it)->state == SYNC_ACTIVE || (*it)->state == SYNC_INITIALSCAN)
                             {
                                 LOG_debug << "Running syncdown on demand";
-                                if (!syncdown(&sync->localroot, &localpath, true))
+                                if (!syncdown(&(*it)->localroot, &localpath, true))
                                 {
                                     // a local filesystem item was locked - schedule periodic retry
                                     // and force a full rescan afterwards as the local item may
                                     // be subject to changes that are notified with obsolete paths
                                     success = false;
-                                    sync->dirnotify->error = true;
+                                    (*it)->dirnotify->error = true;
                                 }
-                                sync->cachenodes();
+
+                                (*it)->cachenodes();
                             }
                         }
                     }
@@ -12104,11 +12103,7 @@
                 }
             }
 
-<<<<<<< HEAD
-            if (sync->scan(rootpath, fa))
-=======
             if (sync->scan(rootpath, fa.get()))
->>>>>>> c212fe87
             {
                 syncsup = false;
                 e = API_OK;
@@ -12312,21 +12307,7 @@
                     // both files are identical
                     nchildren.erase(rit);
                 }
-<<<<<<< HEAD
                 else if (!ll->sync->overwriteChanges())
-=======
-                // file exists on both sides - do not overwrite if local version newer or same
-                else if (ll->mtime > rit->second->mtime)
-                {
-                    // local version is newer
-                    LOG_debug << "LocalNode is newer: " << ll->name << " LNmtime: " << ll->mtime << " Nmtime: " << rit->second->mtime;
-                    nchildren.erase(rit);
-                }
-                else if (ll->mtime == rit->second->mtime
-                         && (ll->size > rit->second->size
-                             || (ll->size == rit->second->size && memcmp(ll->crc.data(), rit->second->crc.data(), sizeof ll->crc) > 0)))
-
->>>>>>> c212fe87
                 {
                     // file exists on both sides - do not overwrite if local version newer or same
                     if (ll->mtime > rit->second->mtime)
@@ -12504,40 +12485,27 @@
             LOG_debug << "doesn't have a previous localnode";
             if (rit->second->isSyncable() || l->sync->overwriteChanges())
             {
-<<<<<<< HEAD
                 rit->second->setSyncable(true);
                 // missing node is not associated with an existing LocalNode
                 if (rit->second->type == FILENODE)
                 {
                     bool download = true;
-                    FileAccess *f = fsaccess->newfileaccess();
+                    auto f = fsaccess->newfileaccess(false);
                     if (rit->second->localnode != (LocalNode*)~0
-                            && (f->fopen(localpath) || f->type == FOLDERNODE)
-                        && !l->sync->overwriteChanges())
-=======
-                bool download = true;
-                auto f = fsaccess->newfileaccess(false);
-                if (rit->second->localnode != (LocalNode*)~0
-                        && (f->fopen(localpath) || f->type == FOLDERNODE))
-                {
-                    if (f->mIsSymLink && l->sync->movetolocaldebris(localpath))
-                    {
-                        LOG_debug << "Found a link in localpath " << localpath;
-                    }
-                    else
->>>>>>> c212fe87
-                    {
-                        LOG_debug << "Skipping download over an unscanned file/folder, or the file/folder is not to be synced (special attributes)";
-                        download = false;
-                    }
-<<<<<<< HEAD
-                    delete f;
+                            && (f->fopen(localpath) || f->type == FOLDERNODE))
+                    {
+                        if (f->mIsSymLink && l->sync->movetolocaldebris(localpath))
+                        {
+                            LOG_debug << "Found a link in localpath " << localpath;
+                        }
+                        else
+                        {
+                            LOG_debug << "Skipping download over an unscanned file/folder, or the file/folder is not to be synced (special attributes)";
+                            download = false;
+                        }
+                    }
+                    f.reset();
                     rit->second->localnode = NULL;
-=======
-                }
-                f.reset();
-                rit->second->localnode = NULL;
->>>>>>> c212fe87
 
                     // start fetching this node, unless fetch is already in progress
                     // FIXME: to cover renames that occur during the
@@ -12548,32 +12516,16 @@
                         fsaccess->local2path(localpath, &localname);
                         app->syncupdate_get(l->sync, rit->second, localname.c_str());
 
-<<<<<<< HEAD
                         rit->second->syncget = new SyncFileGet(l->sync, rit->second, localpath);
                         nextreqtag();
                         startxfer(GET, rit->second->syncget);
                         syncactivity = true;
                     }
-=======
-                    rit->second->syncget = new SyncFileGet(l->sync, rit->second, localpath);
-                    nextreqtag();
-                    startxfer(GET, rit->second->syncget);
-                    syncactivity = true;
-                }
-            }
-            else
-            {
-                LOG_debug << "Creating local folder";
-                auto f = fsaccess->newfileaccess(false);
-                if (f->fopen(localpath) || f->type == FOLDERNODE)
-                {
-                    LOG_debug << "Skipping folder creation over an unscanned file/folder, or the file/folder is not to be synced (special attributes)";
->>>>>>> c212fe87
                 }
                 else
                 {
                     LOG_debug << "Creating local folder";
-                    FileAccess *f = fsaccess->newfileaccess();
+                    auto f = fsaccess->newfileaccess(false);
                     if (f->fopen(localpath) || f->type == FOLDERNODE)
                     {
                         LOG_debug << "Skipping folder creation over an unscanned file/folder, or the file/folder is not to be synced (special attributes)";
@@ -12611,25 +12563,11 @@
                     {
                         LOG_debug << "Non transient error creating folder";
                     }
-                    delete f;
-                }
-<<<<<<< HEAD
+                }
             }
             else
             {
                 LOG_debug << "syncable prevents transfer";
-=======
-                else if (success && fsaccess->transient_error)
-                {
-                    fsaccess->local2path(localpath, &blockedfile);
-                    LOG_debug << "Transient error creating folder " << blockedfile;
-                    success = false;
-                }
-                else if (!fsaccess->transient_error)
-                {
-                    LOG_debug << "Non transient error creating folder";
-                }
->>>>>>> c212fe87
             }
         }
 
@@ -12756,7 +12694,7 @@
         rit = nchildren.find(&localname);
 
         string localpath;
-        unique_ptr<FileAccess> fa(fsaccess->newfileaccess(false));
+        auto fa = fsaccess->newfileaccess(false);
 
         ll->getlocalpath(&localpath);
         fa->fopen(&localpath);
@@ -12854,13 +12792,9 @@
                         {
                             LOG_debug << "LocalNode is older: " << ll->name << " LNmtime: " << ll->mtime << " Nmtime: " << rit->second->mtime;
                             continue;
-                        }
-
-<<<<<<< HEAD
+                        }                           
+
                         if (ll->mtime == rit->second->mtime)
-=======
-                        if (ll->size == rit->second->size && memcmp(ll->crc.data(), rit->second->crc.data(), sizeof ll->crc) < 0)
->>>>>>> c212fe87
                         {
                             if (ll->size < rit->second->size)
                             {
@@ -12883,23 +12817,11 @@
                         LOG_debug << "LocalNode change detected on syncupload: " << ll->name << " LNsize: " << ll->size << " LNmtime: " << ll->mtime
                                   << " NSize: " << rit->second->size << " Nmtime: " << rit->second->mtime << " Nhandle: " << LOG_NODEHANDLE(rit->second->nodehandle);
 
-#ifdef WIN32
-<<<<<<< HEAD
+    #ifdef WIN32
                         if(ll->size == ll->node->size && !memcmp(ll->crc.data(), ll->node->crc.data(), sizeof(ll->crc)))
-=======
-                    if(ll->size == ll->node->size && !memcmp(ll->crc.data(), ll->node->crc.data(), sizeof(ll->crc)))
-                    {
-                        LOG_debug << "Modification time changed only";
-                        auto f = fsaccess->newfileaccess();
-                        string lpath;
-                        ll->getlocalpath(&lpath);
-                        string stream = lpath;
-                        stream.append((const char *)(const wchar_t*)L":$CmdTcID:$DATA", 30);
-                        if (f->fopen(&stream))
->>>>>>> c212fe87
                         {
                             LOG_debug << "Modification time changed only";
-                            FileAccess *f = fsaccess->newfileaccess();
+                            auto f = fsaccess->newfileaccess();
                             string lpath;
                             ll->getlocalpath(&lpath);
                             string stream = lpath;
@@ -12918,48 +12840,26 @@
                                     DWORD size = sizeof(value);
                                     if (RegQueryValueEx(hKey, L"EnableSourceTracking", NULL, NULL, (LPBYTE)&value, &size) == ERROR_SUCCESS)
                                     {
-<<<<<<< HEAD
                                         if (value == 1 && fsaccess->setmtimelocal(&lpath, ll->node->mtime))
                                         {
                                             LOG_warn << "Fixed modification time probably changed by COMODO";
                                             ll->mtime = ll->node->mtime;
                                             ll->treestate(TREESTATE_SYNCED);
                                             RegCloseKey(hKey);
-                                            delete f;
                                             continue;
                                         }
-=======
-                                        LOG_warn << "Fixed modification time probably changed by COMODO";
-                                        ll->mtime = ll->node->mtime;
-                                        ll->treestate(TREESTATE_SYNCED);
-                                        RegCloseKey(hKey);
-                                        continue;
->>>>>>> c212fe87
                                     }
                                     RegCloseKey(hKey);
                                 }
                             }
 
-<<<<<<< HEAD
                             lpath.append((const char *)(const wchar_t*)L":OECustomProperty", 34);
                             if (f->fopen(&lpath))
                             {
                                 LOG_warn << "Windows Search detected";
-                                delete f;
                                 continue;
                             }
-
-                            delete f;
                         }
-=======
-                        lpath.append((const char *)(const wchar_t*)L":OECustomProperty", 34);
-                        if (f->fopen(&lpath))
-                        {
-                            LOG_warn << "Windows Search detected";
-                            continue;
-                        }
-                    }
->>>>>>> c212fe87
 #endif
                     }
 
@@ -13180,7 +13080,7 @@
         {
             ll->created = true;
 
-<<<<<<< HEAD
+            assert (!isSymLink);
             if (ll->sync->isUpSync())
             {
                 if (ll->syncable || ll->sync->overwriteChanges())
@@ -13199,13 +13099,6 @@
             {
                 LOG_debug << "sync type prevents adding to synccreate";
             }
-=======
-            assert (!isSymLink);
-            // create remote folder or send file
-            LOG_debug << "Adding local file to synccreate: " << ll->name << " " << synccreate.size();
-            synccreate.push_back(ll);
-            syncactivity = true;
->>>>>>> c212fe87
 
             if (synccreate.size() >= MAX_NEWNODES)
             {

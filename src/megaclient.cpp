/**
 * @file megaclient.cpp
 * @brief Client access engine core logic
 *
 * (c) 2013-2014 by Mega Limited, Auckland, New Zealand
 *
 * This file is part of the MEGA SDK - Client Access Engine.
 *
 * Applications using the MEGA API must present a valid application key
 * and comply with the the rules set forth in the Terms of Service.
 *
 * The MEGA SDK is distributed in the hope that it will be useful,
 * but WITHOUT ANY WARRANTY; without even the implied warranty of
 * MERCHANTABILITY or FITNESS FOR A PARTICULAR PURPOSE.
 *
 * @copyright Simplified (2-clause) BSD License.
 *
 * You should have received a copy of the license along with this
 * program.
 */

#include "mega.h"

namespace mega {

// FIXME: generate cr element for file imports
// FIXME: support invite links (including responding to sharekey requests)
// FIXME: instead of copying nodes, move if the source is in the rubbish to reduce node creation load on the servers
// FIXME: prevent synced folder from being moved into another synced folder

bool MegaClient::disablepkp = false;

// root URL for API access
string MegaClient::APIURL = "https://g.api.mega.co.nz/";

// root URL for the load balancer
const char* const MegaClient::BALANCERURL = "https://karere-001.developers.mega.co.nz:4434/";

#ifdef ENABLE_SYNC
// //bin/SyncDebris/yyyy-mm-dd base folder name
const char* const MegaClient::SYNCDEBRISFOLDERNAME = "SyncDebris";
#endif

// exported link marker
const char* const MegaClient::EXPORTEDLINK = "EXP";

// public key to send payment details
const char MegaClient::PAYMENT_PUBKEY[] =
        "CADB-9t4WSMCs6we8CNcAmq97_bP-eXa9pn7SwGPxXpTuScijDrLf_ooneCQnnRBDvE"
        "MNqTK3ULj1Q3bt757SQKDZ0snjbwlU2_D-rkBBbjWCs-S61R0Vlg8AI5q6oizH0pjpD"
        "eOhpsv2DUlvCa4Hjgy_bRpX8v9fJvbKI2bT3GXJWE7tu8nlKHgz8Q7NE3Ycj5XuUfCW"
        "GgOvPGBC-8qPOyg98Vloy53vja2mBjw4ycodx-ZFCt8i8b9Z8KongRMROmvoB4jY8ge"
        "ym1mA5iSSsMroGLypv9PueOTfZlG3UTpD83v6F3w8uGHY9phFZ-k2JbCd_-s-7gyfBE"
        "TpPvuz-oZABEBAAE";

// default number of seconds to wait after a bandwidth overquota
dstime MegaClient::DEFAULT_BW_OVERQUOTA_BACKOFF_SECS = 3600;

// decrypt key (symmetric or asymmetric), rewrite asymmetric to symmetric key
bool MegaClient::decryptkey(const char* sk, byte* tk, int tl, SymmCipher* sc, int type, handle node)
{
    int sl;
    const char* ptr = sk;

    // measure key length
    while (*ptr && *ptr != '"' && *ptr != '/')
    {
        ptr++;
    }

    sl = ptr - sk;

    if (sl > 4 * FILENODEKEYLENGTH / 3 + 1)
    {
        // RSA-encrypted key - decrypt and update on the server to save space & client CPU time
        sl = sl / 4 * 3 + 3;

        if (sl > 4096)
        {
            return false;
        }

        byte* buf = new byte[sl];

        sl = Base64::atob(sk, buf, sl);

        // decrypt and set session ID for subsequent API communication
        if (!asymkey.decrypt(buf, sl, tk, tl))
        {
            delete[] buf;
            LOG_warn << "Corrupt or invalid RSA node key";
            return false;
        }

        delete[] buf;

        if (!ISUNDEF(node))
        {
            if (type)
            {
                sharekeyrewrite.push_back(node);
            }
            else
            {
                nodekeyrewrite.push_back(node);
            }
        }
    }
    else
    {
        if (Base64::atob(sk, tk, tl) != tl)
        {
            LOG_warn << "Corrupt or invalid symmetric node key";
            return false;
        }

        sc->ecb_decrypt(tk, tl);
    }

    return true;
}

// apply queued new shares
void MegaClient::mergenewshares(bool notify)
{
    newshare_list::iterator it;

    for (it = newshares.begin(); it != newshares.end(); )
    {
        NewShare* s = *it;

        mergenewshare(s, notify);

        delete s;
        newshares.erase(it++);
    }
}

void MegaClient::mergenewshare(NewShare *s, bool notify)
{
    bool skreceived = false;
    Node* n;

    if ((n = nodebyhandle(s->h)))
    {
        if (!n->sharekey && s->have_key)
        {
            // setting an outbound sharekey requires node authentication
            // unless coming from a trusted source (the local cache)
            bool auth = true;

            if (s->outgoing > 0)
            {
                if (!checkaccess(n, OWNERPRELOGIN))
                {
                    LOG_warn << "Attempt to create dislocated outbound share foiled";
                    auth = false;
                }
                else
                {
                    byte buf[SymmCipher::KEYLENGTH];

                    handleauth(s->h, buf);

                    if (memcmp(buf, s->auth, sizeof buf))
                    {
                        LOG_warn << "Attempt to create forged outbound share foiled";
                        auth = false;
                    }
                }
            }

            if (auth)
            {
                n->sharekey = new SymmCipher(s->key);
                skreceived = true;
            }
        }

        if (s->access == ACCESS_UNKNOWN && !s->have_key)
        {
            // share was deleted
            if (s->outgoing)
            {
                bool found = false;
                if (n->outshares)
                {
                    // outgoing share to user u deleted
                    if (n->outshares->erase(s->peer) && notify)
                    {
                        found = true;
                        n->changed.outshares = true;
                        notifynode(n);
                    }

                    if (!n->outshares->size())
                    {
                        delete n->outshares;
                        n->outshares = NULL;
                    }
                }
                if (n->pendingshares && !found && s->pending)
                {
                    // delete the pending share
                    if (n->pendingshares->erase(s->pending) && notify)
                    {
                        found = true;
                        n->changed.pendingshares = true;
                        notifynode(n);
                    }

                    if (!n->pendingshares->size())
                    {
                        delete n->pendingshares;
                        n->pendingshares = NULL;
                    }
                }

                // Erase sharekey if no outgoing shares (incl pending) exist
                if (!n->outshares && !n->pendingshares)
                {
                    rewriteforeignkeys(n);

                    delete n->sharekey;
                    n->sharekey = NULL;
                }
            }
            else
            {
                // incoming share deleted - remove tree
                if (!n->parent)
                {
                    TreeProcDel td;
                    proctree(n, &td, true);
                }
                else
                {
                    if (n->inshare)
                    {
                        n->inshare->user->sharing.erase(n->nodehandle);
                        notifyuser(n->inshare->user);
                        n->inshare = NULL;
                    }
                }
            }
        }
        else
        {
            if (s->outgoing)
            {
                if ((!s->upgrade_pending_to_full && (!ISUNDEF(s->peer) || !ISUNDEF(s->pending)))
                    || (s->upgrade_pending_to_full && !ISUNDEF(s->peer) && !ISUNDEF(s->pending)))
                {
                    // perform mandatory verification of outgoing shares:
                    // only on own nodes and signed unless read from cache
                    if (checkaccess(n, OWNERPRELOGIN))
                    {
                        Share** sharep;
                        if (!ISUNDEF(s->pending))
                        {
                            // Pending share
                            if (!n->pendingshares)
                            {
                                n->pendingshares = new share_map;
                            }

                            sharep = &((*n->pendingshares)[s->pending]);

                            if (*sharep && s->upgrade_pending_to_full)
                            {
                                // This is currently a pending share that needs to be upgraded to a full share
                                // erase from pending shares & delete the pending share list if needed
                                if (n->pendingshares->erase(s->pending) && notify)
                                {
                                    n->changed.pendingshares = true;
                                    notifynode(n);
                                }
                                if (!n->pendingshares->size())
                                {
                                    delete n->pendingshares;
                                    n->pendingshares = NULL;
                                }
                                // clear this so we can fall through to below and have it re-create the share in
                                // the outshares list
                                s->pending = UNDEF;

                                // create the outshares list if needed
                                if (!n->outshares)
                                {
                                    n->outshares = new share_map();
                                }

                                sharep = &((*n->outshares)[s->peer]);
                            }
                        }
                        else
                        {
                            // Normal outshare
                            if (!n->outshares)
                            {
                                n->outshares = new share_map();
                            }

                            sharep = &((*n->outshares)[s->peer]);
                        }

                        // modification of existing share or new share
                        if (*sharep)
                        {
                            (*sharep)->update(s->access, s->ts, findpcr(s->pending));
                        }
                        else
                        {
                            *sharep = new Share(ISUNDEF(s->peer) ? NULL : finduser(s->peer, 1), s->access, s->ts, findpcr(s->pending));
                        }

                        if (notify)
                        {
                            if (!ISUNDEF(s->pending))
                            {
                                n->changed.pendingshares = true;
                            }
                            else
                            {
                                n->changed.outshares = true;
                            }
                            notifynode(n);
                        }
                    }
                }
                else
                {
                    LOG_debug << "Merging share without peer information.";
                    // Outgoing shares received during fetchnodes are merged in two steps:
                    // 1. From readok(), a NewShare is created with the 'sharekey'
                    // 2. From readoutshares(), a NewShare is created with the 'peer' information
                }
            }
            else
            {
                if (!ISUNDEF(s->peer))
                {
                    if (s->peer)
                    {
                        if (!checkaccess(n, OWNERPRELOGIN))
                        {
                            // modification of existing share or new share
                            if (n->inshare)
                            {
                                n->inshare->update(s->access, s->ts);
                            }
                            else
                            {
                                n->inshare = new Share(finduser(s->peer, 1), s->access, s->ts, NULL);
                                n->inshare->user->sharing.insert(n->nodehandle);
                            }

                            if (notify)
                            {
                                n->changed.inshare = true;
                                notifynode(n);
                            }
                        }
                        else
                        {
                            LOG_warn << "Invalid inbound share location";
                        }
                    }
                    else
                    {
                        LOG_warn << "Invalid null peer on inbound share";
                    }
                }
                else
                {
                    if (skreceived && notify)
                    {
                        TreeProcApplyKey td;
                        proctree(n, &td);
                    }
                }
            }
        }
#ifdef ENABLE_SYNC
        if (n->inshare && s->access != FULL)
        {
            // check if the low(ered) access level is affecting any syncs
            // a) have we just cut off full access to a subtree of a sync?
            do {
                if (n->localnode && (n->localnode->sync->state == SYNC_ACTIVE || n->localnode->sync->state == SYNC_INITIALSCAN))
                {
                    LOG_warn << "Existing inbound share sync or part thereof lost full access";
                    n->localnode->sync->errorcode = API_EACCESS;
                    n->localnode->sync->changestate(SYNC_FAILED);
                }
            } while ((n = n->parent));

            // b) have we just lost full access to the subtree a sync is in?
            for (sync_list::iterator it = syncs.begin(); it != syncs.end(); it++)
            {
                if ((*it)->inshare && ((*it)->state == SYNC_ACTIVE || (*it)->state == SYNC_INITIALSCAN) && !checkaccess((*it)->localroot.node, FULL))
                {
                    LOG_warn << "Existing inbound share sync lost full access";
                    (*it)->errorcode = API_EACCESS;
                    (*it)->changestate(SYNC_FAILED);
                }
            }

        }
#endif
    }
}

// configure for full account session access
void MegaClient::setsid(const byte* newsid, unsigned len)
{
    auth = "&sid=";

    int t = auth.size();
    auth.resize(t + len * 4 / 3 + 4);
    auth.resize(t + Base64::btoa(newsid, len, (char*)(auth.c_str() + t)));
    
    sid.assign((const char*)newsid, len);
}

// configure for exported folder links access
void MegaClient::setrootnode(handle h)
{
    char buf[12];

    Base64::btoa((byte*)&h, NODEHANDLE, buf);

    auth = "&n=";
    auth.append(buf);

    if (accountauth.size())
    {
        auth.append("&sid=");
        auth.append(accountauth);
    }
}

handle MegaClient::getrootpublicfolder()
{
    // if we logged into a folder...
    if (auth.find("&n=") != auth.npos)
    {
        return rootnodes[0];
    }
    else
    {
        return UNDEF;
    }
}

// set server-client sequence number
bool MegaClient::setscsn(JSON* j)
{
    handle t;

    if (j->storebinary((byte*)&t, sizeof t) != sizeof t)
    {
        return false;
    }

    Base64::btoa((byte*)&t, sizeof t, scsn);

    return true;
}

int MegaClient::nextreqtag()
{
    return ++reqtag;
}

int MegaClient::hexval(char c)
{
    return c > '9' ? c - 'a' + 10 : c - '0';
}

void MegaClient::exportDatabase(string filename)
{
    FILE *fp = NULL;
    fp = fopen(filename.c_str(), "w");
    if (!fp)
    {
        LOG_warn << "Cannot export DB to file \"" << filename << "\"";
        return;
    }

    LOG_info << "Exporting database...";

    sctable->rewind();

    uint32_t id;
    string data;

    std::map<uint32_t, string> entries;
    while (sctable->next(&id, &data, &key))
    {
        entries.insert(std::pair<uint32_t, string>(id,data));
    }

    for (map<uint32_t, string>::iterator it = entries.begin(); it != entries.end(); it++)
    {
        fprintf(fp, "%8.d\t%s\n", it->first, it->second.c_str());
    }

    fclose(fp);

    LOG_info << "Database exported successfully to \"" << filename << "\"";
}

bool MegaClient::compareDatabases(string filename1, string filename2)
{
    LOG_info << "Comparing databases: \"" << filename1 << "\" and \"" << filename2 << "\"";
    FILE *fp1 = fopen(filename1.data(), "r");
    if (!fp1)
    {
        LOG_info << "Cannot open " << filename1;
        return false;
    }

    FILE *fp2 = fopen(filename2.data(), "r");
    if (!fp2)
    {
        fclose(fp1);

        LOG_info << "Cannot open " << filename2;
        return false;
    }

    const int N = 8192;
    char buf1[N];
    char buf2[N];

    do
    {
        size_t r1 = fread(buf1, 1, N, fp1);
        size_t r2 = fread(buf2, 1, N, fp2);

        if (r1 != r2 || memcmp(buf1, buf2, r1))
        {
            fclose(fp1);
            fclose(fp2);

            LOG_info << "Databases are different";
            return false;
        }
    }
    while (!feof(fp1) || !feof(fp2));

    fclose(fp1);
    fclose(fp2);

    LOG_info << "Databases are equal";
    return true;
}

void MegaClient::getrecoverylink(const char *email, bool hasMasterkey)
{
    reqs.add(new CommandGetRecoveryLink(this, email,
                hasMasterkey ? RECOVER_WITH_MASTERKEY : RECOVER_WITHOUT_MASTERKEY));
}

void MegaClient::queryrecoverylink(const char *code)
{
    reqs.add(new CommandQueryRecoveryLink(this, code));
}

void MegaClient::getprivatekey(const char *code)
{
    reqs.add(new CommandGetPrivateKey(this, code));
}

void MegaClient::confirmrecoverylink(const char *code, const char *email, const byte *pwkey, const byte *masterkey)
{
    SymmCipher pwcipher(pwkey);

    string emailstr = email;
    u_int64_t loginHash = stringhash64(&emailstr, &pwcipher);

    if (masterkey)
    {
        // encrypt provided masterkey using the new password
        byte encryptedMasterKey[SymmCipher::KEYLENGTH];
        memcpy(encryptedMasterKey, masterkey, sizeof encryptedMasterKey);
        pwcipher.ecb_encrypt(encryptedMasterKey);

        reqs.add(new CommandConfirmRecoveryLink(this, code, loginHash, encryptedMasterKey, NULL));
    }
    else
    {
        // create a new masterkey
        byte masterkey[SymmCipher::KEYLENGTH];
        PrnGen::genblock(masterkey, sizeof masterkey);

        // generate a new session
        byte initialSession[2 * SymmCipher::KEYLENGTH];
        PrnGen::genblock(initialSession, sizeof initialSession);
        key.setkey(masterkey);
        key.ecb_encrypt(initialSession, initialSession + SymmCipher::KEYLENGTH, SymmCipher::KEYLENGTH);

        // and encrypt the master key to the new password
        pwcipher.ecb_encrypt(masterkey);

        reqs.add(new CommandConfirmRecoveryLink(this, code, loginHash, masterkey, initialSession));
    }
}

void MegaClient::getcancellink(const char *email)
{
    reqs.add(new CommandGetRecoveryLink(this, email, CANCEL_ACCOUNT));
}

void MegaClient::confirmcancellink(const char *code)
{
    reqs.add(new CommandConfirmCancelLink(this, code));
}

void MegaClient::getemaillink(const char *email)
{
    reqs.add(new CommandGetEmailLink(this, email, 1));
}

void MegaClient::confirmemaillink(const char *code, const char *email, const byte *pwkey)
{
    SymmCipher pwcipher(pwkey);

    string emailstr = email;
    u_int64_t loginHash = stringhash64(&emailstr, &pwcipher);

    reqs.add(new CommandConfirmEmailLink(this, code, email, loginHash, true));
}

// set warn level
void MegaClient::warn(const char* msg)
{
    LOG_warn << msg;
    warned = true;
}

// reset and return warnlevel
bool MegaClient::warnlevel()
{
    return warned ? (warned = false) | true : false;
}

// returns the first matching child node by UTF-8 name (does not resolve name clashes)
Node* MegaClient::childnodebyname(Node* p, const char* name)
{
    string nname = name;

    fsaccess->normalize(&nname);

    for (node_list::iterator it = p->children.begin(); it != p->children.end(); it++)
    {
        if (!strcmp(nname.c_str(), (*it)->displayname()))
        {
            return *it;
        }
    }

    return NULL;
}

void MegaClient::init()
{
    warned = false;
    csretrying = false;
    chunkfailed = false;
    statecurrent = false;

#ifdef ENABLE_SYNC
    syncactivity = false;
    syncops = false;
    syncadded = false;
    syncdebrisadding = false;
    syncscanfailed = false;
    syncfslockretry = false;
    syncfsopsfailed = false;
    syncdownretry = false;
    syncnagleretry = false;
    syncsup = true;
    syncdownrequired = false;

    if (syncscanstate)
    {
        app->syncupdate_scanning(false);
        syncscanstate = false;
    }
#endif

    for (int i = sizeof rootnodes / sizeof *rootnodes; i--; )
    {
        rootnodes[i] = UNDEF;
    }

    delete pendingsc;
    pendingsc = NULL;


    btcs.reset();
    btsc.reset();
    btpfa.reset();

    jsonsc.pos = NULL;
    insca = false;
    scnotifyurl.clear();
    *scsn = 0;
}

MegaClient::MegaClient(MegaApp* a, Waiter* w, HttpIO* h, FileSystemAccess* f, DbAccess* d, GfxProc* g, const char* k, const char* u)
{
    sctable = NULL;
    me = UNDEF;
    followsymlinks = false;
    usealtdownport = false;
    usealtupport = false;
    retryessl = false;

#ifndef EMSCRIPTEN
    autodownport = true;
    autoupport = true;
    usehttps = false;
#else
    autodownport = false;
    autoupport = false;
    usehttps = true;
#endif
    
    fetchingnodes = false;

#ifdef ENABLE_SYNC
    syncscanstate = false;
    syncadding = 0;
    currsyncid = 0;
#endif

    pendingcs = NULL;
    pendingsc = NULL;

    curfa = newfa.end();
    xferpaused[PUT] = false;
    xferpaused[GET] = false;
    putmbpscap = 0;
    overquotauntil = 0;

    init();

    f->client = this;

    if ((app = a))
    {
        a->client = this;
    }

    waiter = w;
    httpio = h;
    fsaccess = f;
    dbaccess = d;

    if ((gfx = g))
    {
        g->client = this;
    }

    slotit = tslots.end();

    userid = 0;

    connections[PUT] = 3;
    connections[GET] = 4;

    int i;

    // initialize random client application instance ID (for detecting own
    // actions in server-client stream)
    for (i = sizeof sessionid; i--; )
    {
        sessionid[i] = 'a' + PrnGen::genuint32(26);
    }

    // initialize random API request sequence ID (server API is idempotent)
    for (i = sizeof reqid; i--; )
    {
        reqid[i] = 'a' + PrnGen::genuint32(26);
    }

    nextuh = 0;  
    reqtag = 0;

    badhostcs = NULL;
    loadbalancingcs = NULL;

    scsn[sizeof scsn - 1] = 0;
    cachedscsn = UNDEF;

    snprintf(appkey, sizeof appkey, "&ak=%s", k);

    // initialize useragent
    useragent = u;

    useragent.append(" (");
    fsaccess->osversion(&useragent);

    useragent.append(") MegaClient/" TOSTRING(MEGA_MAJOR_VERSION)
                     "." TOSTRING(MEGA_MINOR_VERSION)
                     "." TOSTRING(MEGA_MICRO_VERSION));

    LOG_debug << "User-Agent: " << useragent;
    h->setuseragent(&useragent);
}

MegaClient::~MegaClient()
{
    locallogout();

    delete pendingcs;
    delete pendingsc;
    delete badhostcs;
    delete loadbalancingcs;
    delete sctable;
    delete dbaccess;
}

// nonblocking state machine executing all operations currently in progress
void MegaClient::exec()
{
    WAIT_CLASS::bumpds();

    if (overquotauntil && overquotauntil < Waiter::ds)
    {
        overquotauntil = 0;
    }

    if (httpio->inetisback())
    {
        LOG_info << "Internet connectivity returned - resetting all backoff timers";
        abortbackoff(overquotauntil <= Waiter::ds);
    }

    if (EVER(httpio->lastdata) && !pendingcs && Waiter::ds >= httpio->lastdata + HttpIO::NETWORKTIMEOUT)
    {
        disconnect();
    }

    // successful network operation with a failed transfer chunk: increment error count
    // and continue transfers
    if (httpio->success && chunkfailed)
    {
        chunkfailed = false;

        for (transferslot_list::iterator it = tslots.begin(); it != tslots.end(); it++)
        {
            if ((*it)->failure)
            {
                (*it)->errorcount++;
                (*it)->failure = false;
                (*it)->lastdata = Waiter::ds;
            }
        }
    }

    do {
        // file attribute puts (handled sequentially as a FIFO)
        if (curfa != newfa.end())
        {
            HttpReqCommandPutFA* fa = *curfa;

            switch (fa->status)
            {
                case REQ_SUCCESS:
                    if (fa->in.size() == sizeof(handle))
                    {
                        LOG_debug << "File attribute uploaded OK - " << fa->th;

                        // successfully wrote file attribute - store handle &
                        // remove from list
                        handle fah = MemAccess::get<handle>(fa->in.data());

                        Node* n;
                        handle h;
                        handlepair_set::iterator it;

                        // do we have a valid upload handle?
                        h = fa->th;

                        it = uhnh.lower_bound(pair<handle, handle>(h, 0));

                        if (it != uhnh.end() && it->first == h)
                        {
                            h = it->second;
                        }

                        // are we updating a live node? issue command directly.
                        // otherwise, queue for processing upon upload
                        // completion.
                        if ((n = nodebyhandle(h)) || (n = nodebyhandle(fa->th)))
                        {
                            LOG_debug << "Attaching file attribute";
                            reqs.add(new CommandAttachFA(n->nodehandle, fa->type, fah, fa->tag));
                        }
                        else
                        {
                            pendingfa[pair<handle, fatype>(fa->th, fa->type)] = pair<handle, int>(fah, fa->tag);
                            LOG_debug << "Queueing pending file attribute. Total: " << pendingfa.size();
                            checkfacompletion(fa->th);
                        }
                    }
                    else
                    {
                        LOG_warn << "Error attaching attribute";

                        // check if the failed attribute belongs to an active upload
                        for (transfer_map::iterator it = transfers[PUT].begin(); it != transfers[PUT].end(); it++)
                        {
                            Transfer *transfer = it->second;
                            if (transfer->uploadhandle == fa->th)
                            {
                                // reduce the number of required attributes to let the upload continue
                                transfer->minfa--;
                                checkfacompletion(fa->th);                                
                                int creqtag = reqtag;
                                reqtag = 0;
                                sendevent(99407,"Attribute attach failed during active upload");
                                reqtag = creqtag;
                                break;
                            }
                        }
                    }

                    delete fa;
                    newfa.erase(curfa);
                    LOG_debug << "Remaining file attributes in upload queue: " << newfa.size();

                    btpfa.reset();
                    curfa = newfa.end();
                    break;

                case REQ_FAILURE:
                    // repeat request with exponential backoff
                    LOG_warn << "Error setting file attribute";
                    curfa = newfa.end();
                    btpfa.backoff();

                default:
                    ;
            }
        }

        if (newfa.size() && curfa == newfa.end() && btpfa.armed())
        {
            // dispatch most recent file attribute put
            curfa = newfa.begin();

            LOG_debug << "Adding file attribute to the request queue";
            (*curfa)->status = REQ_INFLIGHT;
            reqs.add(*curfa);
        }

        if (fafcs.size())
        {
            // file attribute fetching (handled in parallel on a per-cluster basis)
            // cluster channels are never purged
            fafc_map::iterator cit;
            faf_map::iterator it;
            FileAttributeFetchChannel* fc;

            for (cit = fafcs.begin(); cit != fafcs.end(); cit++)
            {
                fc = cit->second;

                // is this request currently in flight?
                switch (fc->req.status)
                {
                    case REQ_SUCCESS:
                        fc->parse(this, cit->first, true);

                        // notify app in case some attributes were not returned, then redispatch
                        fc->failed(this);
                        fc->bt.reset();
                        break;

                    case REQ_INFLIGHT:
                        if (fc->inbytes != fc->req.in.size())
                        {
                            httpio->lock();
                            fc->parse(this, cit->first, false);
                            httpio->unlock();

                            fc->timeout.backoff(100);

                            fc->inbytes = fc->req.in.size();
                        }

                        if (!fc->timeout.armed()) break;

                        // timeout! fall through...
                        fc->req.disconnect();
                    case REQ_FAILURE:
                        fc->failed(this);
                        fc->bt.backoff();
                        fc->urltime = 0;
                    default:
                        ;
                }

                if (fc->req.status != REQ_INFLIGHT && fc->bt.armed() && (fc->fafs[1].size() || fc->fafs[0].size()))
                {
                    fc->req.in.clear();

                    if (Waiter::ds - fc->urltime > 600)
                    {
                        // fetches pending for this unconnected channel - dispatch fresh connection
                        reqs.add(new CommandGetFA(this, cit->first, fc->fahref, httpio->chunkedok));
                        fc->req.status = REQ_INFLIGHT;
                    }
                    else
                    {
                        // redispatch cached URL if not older than one minute
                        fc->dispatch(this);
                    }
                }
            }
        }

        // handle API client-server requests
        for (;;)
        {
            // do we have an API request outstanding?
            if (pendingcs)
            {
                switch (pendingcs->status)
                {
                    case REQ_READY:
                        break;

                    case REQ_INFLIGHT:
                        if (pendingcs->contentlength > 0)
                        {
                            app->request_response_progress(pendingcs->bufpos, pendingcs->contentlength);
                        }
                        break;

                    case REQ_SUCCESS:
                        app->request_response_progress(pendingcs->bufpos, -1);

                        if (pendingcs->in != "-3" && pendingcs->in != "-4")
                        {
                            if (*pendingcs->in.c_str() == '[')
                            {
                                if (csretrying)
                                {
                                    app->notify_retry(0);
                                    csretrying = false;
                                }

                                // request succeeded, process result array
                                json.begin(pendingcs->in.c_str());
                                reqs.procresult(this);

                                delete pendingcs;
                                pendingcs = NULL;

                                // increment unique request ID
                                for (int i = sizeof reqid; i--; )
                                {
                                    if (reqid[i]++ < 'z')
                                    {
                                        break;
                                    }
                                    else
                                    {
                                        reqid[i] = 'a';
                                    }
                                }
                            }
                            else
                            {
                                // request failed
                                error e = (error)atoi(pendingcs->in.c_str());

                                if (!e)
                                {
                                    e = API_EINTERNAL;
                                }

                                app->request_error(e);
                                delete pendingcs;
                                pendingcs = NULL;
                                break;
                            }

                            btcs.reset();
                            break;
                        }

                    // fall through
                    case REQ_FAILURE:
                        if (pendingcs->sslcheckfailed)
                        {
                            sslfakeissuer = pendingcs->sslfakeissuer;
                            app->request_error(API_ESSL);
                            sslfakeissuer.clear();

                            if (!retryessl)
                            {
                                delete pendingcs;
                                pendingcs = NULL;
                                break;
                            }
                        }

                        // failure, repeat with capped exponential backoff
                        app->request_response_progress(pendingcs->bufpos, -1);

                        delete pendingcs;
                        pendingcs = NULL;

                        btcs.backoff();
                        app->notify_retry(btcs.retryin());
                        csretrying = true;

                    default:
                        ;
                }

                if (pendingcs)
                {
                    break;
                }
            }

            if (btcs.armed())
            {
                if (btcs.nextset())
                {
                    reqs.nextRequest();
                }

                if (reqs.cmdspending())
                {
                    pendingcs = new HttpReq();
                    pendingcs->protect = true;

                    reqs.get(pendingcs->out);

                    pendingcs->posturl = APIURL;

                    pendingcs->posturl.append("cs?id=");
                    pendingcs->posturl.append(reqid, sizeof reqid);
                    pendingcs->posturl.append(auth);
                    pendingcs->posturl.append(appkey);

                    pendingcs->type = REQ_JSON;

                    pendingcs->post(this);

                    reqs.nextRequest();
                    continue;
                }
                else
                {
                    btcs.reset();
                }
            }
            break;
        }

        // handle API server-client requests
        if (!jsonsc.pos && pendingsc)
        {
            if (scnotifyurl.size())
            {
                // pendingsc is a scnotifyurl connection
                if (pendingsc->status == REQ_SUCCESS || pendingsc->status == REQ_FAILURE)
                {
                    delete pendingsc;
                    pendingsc = NULL;

                    scnotifyurl.clear();
                }
            }
            else
            {
                // pendingsc is a server-client API request
                switch (pendingsc->status)
                {
                    case REQ_SUCCESS:
                        if (*pendingsc->in.c_str() == '{')
                        {
                            jsonsc.begin(pendingsc->in.c_str());
                            jsonsc.enterobject();
                            break;
                        }
                        else
                        {
                            error e = (error)atoi(pendingsc->in.c_str());
                            if (e == API_ESID)
                            {
                                app->request_error(API_ESID);
                                *scsn = 0;
                            }
                            else if (e == API_ETOOMANY)
                            {
                                LOG_warn << "Too many pending updates - reloading local state";
                                int creqtag = reqtag;
                                reqtag = 0;
                                fetchingnodes = false;
                                fetchnodes();
                                reqtag = creqtag;
                            }
                        }
                        // fall through
                    case REQ_FAILURE:
                        if (pendingsc && pendingsc->sslcheckfailed)
                        {
                            sslfakeissuer = pendingsc->sslfakeissuer;
                            app->request_error(API_ESSL);
                            sslfakeissuer.clear();

                            if (!retryessl)
                            {
                                *scsn = 0;
                            }
                        }

                        // failure, repeat with capped exponential backoff
                        delete pendingsc;
                        pendingsc = NULL;

                        btsc.backoff();

                    default:
                        ;
                }
            }
        }

#ifdef ENABLE_SYNC
        if (syncactivity)
        {
            syncops = true;
        }
        syncactivity = false;

        // do not process the SC result until all preconfigured syncs are up and running
        // except if SC packets are required to complete a fetchnodes
        if (jsonsc.pos && (syncsup || !statecurrent) && !syncdownrequired && !syncdownretry)
#else
        if (jsonsc.pos)
#endif
        {
            // FIXME: reload in case of bad JSON
            if (procsc())
            {
                // completed - initiate next SC request
                delete pendingsc;
                pendingsc = NULL;

                btsc.reset();
            }
#ifdef ENABLE_SYNC
            else
            {
                // remote changes require immediate attention of syncdown()
                syncdownrequired = true;
                syncactivity = true;
            }
#endif
        }

        if (!pendingsc && *scsn && btsc.armed())
        {
            pendingsc = new HttpReq();

            if (scnotifyurl.size())
            {
                pendingsc->posturl = scnotifyurl;
            }
            else
            {
                pendingsc->protect = true;
                pendingsc->posturl = APIURL;
                pendingsc->posturl.append("sc?sn=");
                pendingsc->posturl.append(scsn);
                pendingsc->posturl.append(auth);

                if (usehttps)
                {
                    pendingsc->posturl.append("&ssl=1");
                }
            }

            pendingsc->type = REQ_JSON;
            pendingsc->post(this);

            jsonsc.pos = NULL;
        }

        if (badhostcs)
        {
            if (badhostcs->status == REQ_FAILURE || badhostcs->status == REQ_SUCCESS)
            {
                httpio->success = true;
                delete badhostcs;
                badhostcs = NULL;
            }
        }

        if (loadbalancingcs)
        {
            if (loadbalancingcs->status == REQ_FAILURE)
            {
                CommandLoadBalancing *command = loadbalancingreqs.front();

                restag = command->tag;
                app->loadbalancing_result(NULL, API_EFAILED);

                delete loadbalancingcs;
                loadbalancingcs = NULL;

                delete command;
                loadbalancingreqs.pop();
            }
            else if (loadbalancingcs->status == REQ_SUCCESS)
            {
                CommandLoadBalancing *command = loadbalancingreqs.front();

                restag = command->tag;
                app->loadbalancing_result(&loadbalancingcs->in, API_OK);
                //json.begin(loadbalancingcs->in.c_str());
                //command->procresult();

                delete loadbalancingcs;
                loadbalancingcs = NULL;

                delete command;
                loadbalancingreqs.pop();
            }
        }

        if (!loadbalancingcs && loadbalancingreqs.size())
        {
            CommandLoadBalancing *command = loadbalancingreqs.front();
            loadbalancingcs = new HttpReq();
            loadbalancingcs->posturl = BALANCERURL;
            loadbalancingcs->posturl.append("?service=");
            loadbalancingcs->posturl.append(command->service);
            loadbalancingcs->type = REQ_JSON;
            loadbalancingcs->post(this);
        }

        // fill transfer slots from the queue
        dispatchmore(PUT);
        dispatchmore(GET);

        slotit = tslots.begin();

        // handle active unpaused transfers
        while (slotit != tslots.end())
        {
            transferslot_list::iterator it = slotit;

            slotit++;

            if (!xferpaused[(*it)->transfer->type] && (!(*it)->retrying || (*it)->retrybt.armed()))
            {
                (*it)->doio(this);
            }
        }

#ifdef ENABLE_SYNC
        // verify filesystem fingerprints, disable deviating syncs
        // (this covers mountovers, some device removals and some failures)
        sync_list::iterator it;
        for (it = syncs.begin(); it != syncs.end(); it++)
        {
            if ((*it)->fsfp)
            {
                fsfp_t current = (*it)->dirnotify->fsfingerprint();
                if ((*it)->fsfp != current)
                {
                    LOG_err << "Local fingerprint mismatch. Previous: " << (*it)->fsfp
                            << "  Current: " << current;
                    (*it)->errorcode = API_EFAILED;
                    (*it)->changestate(SYNC_FAILED);
                }
            }
        }

        if (!syncsup)
        {
            // set syncsup if there are no initializing syncs
            // this will allow incoming server-client commands to trigger the filesystem
            // actions that have occurred while the sync app was not running
            for (it = syncs.begin(); it != syncs.end(); it++)
            {
                if ((*it)->state == SYNC_INITIALSCAN)
                {
                    break;
                }
            }

            if (it == syncs.end())
            {
                syncsup = true;
                syncactivity = true;
            }
        }

        // process active syncs
        // sync timer: full rescan in case of filesystem notification failures
        if (syncscanfailed && syncscanbt.armed())
        {
            syncscanfailed = false;
            syncops = true;
        }

        // sync timer: file change upload delay timeouts (Nagle algorithm)
        if (syncnagleretry && syncnaglebt.armed())
        {
            syncnagleretry = false;
            syncops = true;
        }

        // sync timer: read lock retry
        if (syncfslockretry && syncfslockretrybt.armed())
        {
            syncfslockretrybt.backoff(1);
        }

        // halt all syncing while the local filesystem is pending a lock-blocked operation
        // or while we are fetching nodes
        // FIXME: indicate by callback
        if (!syncdownretry && !syncadding && statecurrent && !syncdownrequired)
        {
            // process active syncs, stop doing so while transient local fs ops are pending
            if (syncs.size() || syncactivity)
            {
                unsigned totalpending = 0;
                dstime nds = NEVER;

                for (int q = syncfslockretry ? DirNotify::RETRY : DirNotify::DIREVENTS; q >= DirNotify::DIREVENTS; q--)
                {
                    if (!syncfsopsfailed)
                    {
                        syncfslockretry = false;

                        // not retrying local operations: process pending notifyqs
                        for (it = syncs.begin(); it != syncs.end(); )
                        {
                            Sync* sync = *it++;

                            if (sync->state == SYNC_CANCELED || sync->state == SYNC_FAILED)
                            {
                                delete sync;
                                continue;
                            }
                            else if (sync->state == SYNC_ACTIVE || sync->state == SYNC_INITIALSCAN)
                            {
                                // process items from the notifyq until depleted
                                if (sync->dirnotify->notifyq[q].size())
                                {
                                    dstime dsretry;

                                    syncops = true;

                                    if ((dsretry = sync->procscanq(q)))
                                    {
                                        // we resume processing after dsretry has elapsed
                                        // (to avoid open-after-creation races with e.g. MS Office)
                                        if (EVER(dsretry))
                                        {
                                            syncnaglebt.backoff(dsretry + 1);
                                            syncnagleretry = true;
                                        }
                                        else
                                        {
                                            syncactivity = true;
                                        }

                                        if (syncadding)
                                        {
                                            syncfslockretry = true;
                                            break;
                                        }
                                    }
                                    else
                                    {
                                        LOG_debug << "Pending MEGA nodes: " << synccreate.size();
                                        if (!syncadding)
                                        {
                                            syncup(&sync->localroot, &nds);
                                            sync->cachenodes();
                                        }

                                        // we interrupt processing the notifyq if the completion
                                        // of a node creation is required to continue
                                        syncfslockretry = true;
                                        break;
                                    }
                                }

                                if (sync->state == SYNC_INITIALSCAN && q == DirNotify::DIREVENTS && !sync->dirnotify->notifyq[q].size())
                                {
                                    sync->changestate(SYNC_ACTIVE);

                                    // scan for items that were deleted while the sync was stopped
                                    // FIXME: defer this until RETRY queue is processed
                                    sync->scanseqno++;
                                    sync->deletemissing(&sync->localroot);
                                }

                                if (!syncfslockretry && sync->dirnotify->notifyq[DirNotify::RETRY].size())
                                {
                                    syncfslockretrybt.backoff(1);
                                    syncfslockretry = true;
                                }

                                if (q == DirNotify::DIREVENTS)
                                {
                                    totalpending += sync->dirnotify->notifyq[DirNotify::DIREVENTS].size();
                                }
                            }

                            if (sync->state == SYNC_ACTIVE)
                            {
                                sync->cachenodes();
                            }
                        }

                        if (syncadding)
                        {
                            break;
                        }
                    }
                }

                if (syncadding)
                {
                    // do not continue processing syncs while adding nodes
                    // just go to evaluate the main do-while loop
                    notifypurge();
                    continue;
                }

                // delete files that were overwritten by folders in checkpath()
                execsyncdeletions();  

                if (synccreate.size())
                {
                    syncupdate();
                }

                // set retry interval for locked filesystem items once all
                // pending items were processed
                if (syncfslockretry)
                {
                    syncfslockretrybt.backoff(2);
                }

                // notify the app of the length of the pending scan queue
                if (totalpending < 4)
                {
                    if (syncscanstate)
                    {
                        app->syncupdate_scanning(false);
                        syncscanstate = false;
                    }
                }
                else if (totalpending > 10)
                {
                    if (!syncscanstate)
                    {
                        app->syncupdate_scanning(true);
                        syncscanstate = true;
                    }
                }

                bool success = true;
                string localpath;

                notifypurge();

                if (syncadded)
                {
                    syncadded = false;
                    syncops = true;
                }

                if (!syncadding && (syncactivity || syncops))
                {
                    for (it = syncs.begin(); it != syncs.end(); it++)
                    {
                        // make sure that the remote synced folder still exists
                        if (!(*it)->localroot.node)
                        {
                            LOG_err << "The remote root node doesn't exist";
                            (*it)->errorcode = API_ENOENT;
                            (*it)->changestate(SYNC_FAILED);
                        }
                        else
                        {
                            localpath = (*it)->localroot.localname;

                            if ((*it)->state == SYNC_ACTIVE && !syncscanstate)
                            {
                                if (!syncdown(&(*it)->localroot, &localpath, true))
                                {
                                    // a local filesystem item was locked - schedule periodic retry
                                    // and force a full rescan afterwards as the local item may
                                    // be subject to changes that are notified with obsolete paths
                                    success = false;
                                    (*it)->dirnotify->error = true;
                                }

                                (*it)->cachenodes();                            
                            }
                        }
                    }

                    // notify the app if a lock is being retried
                    if (success)
                    {
                        syncdownretry = false;

                        if (syncfsopsfailed)
                        {
                            syncfsopsfailed = false;
                            app->syncupdate_local_lockretry(false);
                        }
                    }
                    else
                    {
                        if (!syncfsopsfailed)
                        {
                            syncfsopsfailed = true;
                            app->syncupdate_local_lockretry(true);
                        }

                        syncdownretry = true;
                        syncdownbt.backoff(50);
                    }

                    // perform aggregate ops that require all scanqs to be fully processed
                    for (it = syncs.begin(); it != syncs.end(); it++)
                    {
                        if ((*it)->dirnotify->notifyq[DirNotify::DIREVENTS].size()
                          || (*it)->dirnotify->notifyq[DirNotify::RETRY].size())
                        {
                            if (!syncnagleretry)
                            {
                                syncactivity = true;
                            }

                            break;
                        }
                    }

                    if (it == syncs.end())
                    {
                        // execution of notified deletions - these are held in localsyncnotseen and
                        // kept pending until all creations (that might reference them for the purpose of
                        // copying) have completed and all notification queues have run empty (to ensure
                        // that moves are not executed as deletions+additions.
                        if (localsyncnotseen.size() && !synccreate.size())
                        {
                            // ... execute all pending deletions
                            while (localsyncnotseen.size())
                            {
                                delete *localsyncnotseen.begin();
                            }
                        }

                        // process filesystem notifications for active syncs unless we
                        // are retrying local fs writes
                        if (!syncfsopsfailed)
                        {
                            LOG_verbose << "syncops: " << syncactivity << syncnagleretry
                                        << syncadded << syncfslockretry << synccreate.size();
                            syncops = false;

                            // FIXME: only syncup for subtrees that were actually
                            // updated to reduce CPU load
                            for (it = syncs.begin(); it != syncs.end(); it++)
                            {
                                if (((*it)->state == SYNC_ACTIVE || (*it)->state == SYNC_INITIALSCAN)
                                 && !(*it)->dirnotify->notifyq[DirNotify::DIREVENTS].size()
                                 && !(*it)->dirnotify->notifyq[DirNotify::RETRY].size()
                                 && !syncadding)
                                {
                                    syncup(&(*it)->localroot, &nds);
                                    (*it)->cachenodes();
                                }
                            }

                            if (EVER(nds))
                            {
                                syncnaglebt.backoff(nds - Waiter::ds);
                                syncnagleretry = true;
                            }

                            // delete files that were overwritten by folders in syncup()
                            execsyncdeletions();  

                            if (synccreate.size())
                            {
                                syncupdate();
                            }

                            unsigned totalnodes = 0;

                            // we have no sync-related operations pending - trigger processing if at least one
                            // filesystem item is notified or initiate a full rescan if there has been
                            // an event notification failure (or event notification is unavailable)
                            for (it = syncs.begin(); it != syncs.end(); it++)
                            {
                                Sync* sync = *it;

                                totalnodes += sync->localnodes[FILENODE] + sync->localnodes[FOLDERNODE];

                                if (sync->state == SYNC_ACTIVE || sync->state == SYNC_INITIALSCAN)
                                {
                                    if (sync->dirnotify->notifyq[DirNotify::DIREVENTS].size()
                                     || sync->dirnotify->notifyq[DirNotify::RETRY].size())
                                    {
                                        break;
                                    }
                                    else
                                    {
                                        if (sync->fullscan)
                                        {
                                            // recursively delete all LocalNodes that were deleted (not moved or renamed!)
                                            sync->deletemissing(&sync->localroot);
                                            sync->cachenodes();
                                        }

                                        // if the directory events notification subsystem is permanently unavailable or
                                        // has signaled a temporary error, initiate a full rescan
                                        if (sync->state == SYNC_ACTIVE)
                                        {
                                            sync->fullscan = false;

                                            if (sync->dirnotify->failed || fsaccess->notifyfailed || sync->dirnotify->error || fsaccess->notifyerr)
                                            {
                                                LOG_warn << "Sync scan failed";
                                                syncscanfailed = true;

                                                sync->scan(&sync->localroot.localname, NULL);
                                                sync->dirnotify->error = false;
                                                fsaccess->notifyerr = false;

                                                sync->fullscan = true;
                                                sync->scanseqno++;

                                                syncscanbt.backoff(10 + totalnodes / 128);
                                            }
                                        }
                                    }
                                }
                            }

                            // clear pending global notification error flag if all syncs were marked
                            // to be rescanned
                            if (fsaccess->notifyerr && it == syncs.end())
                            {
                                fsaccess->notifyerr = false;
                            }

                            // limit rescan rate (interval depends on total tree size)
                            if (syncscanfailed)
                            {
                                syncscanbt.backoff(10 + totalnodes / 128);
                            }

                            execsyncdeletions();  
                        }
                    }
                }
            }
        }
        else
        {
            // sync timer: retry syncdown() ops in case of local filesystem lock clashes
            if (syncdownretry && syncdownbt.armed())
            {
                syncdownretry = false;
                syncdownrequired = true;
            }

            if (syncdownrequired)
            {
                LOG_verbose << "Running syncdown";
                syncdownrequired = false;

                bool success = true;
                for (it = syncs.begin(); it != syncs.end(); it++)
                {
                    // make sure that the remote synced folder still exists
                    if (!(*it)->localroot.node)
                    {
                        LOG_err << "The remote root node doesn't exist";
                        (*it)->errorcode = API_ENOENT;
                        (*it)->changestate(SYNC_FAILED);
                    }
                    else
                    {
                        string localpath = (*it)->localroot.localname;
                        if ((*it)->state == SYNC_ACTIVE || (*it)->state == SYNC_INITIALSCAN)
                        {
                            if (!syncdown(&(*it)->localroot, &localpath, true))
                            {
                                // a local filesystem item was locked - schedule periodic retry
                                // and force a full rescan afterwards as the local item may
                                // be subject to changes that are notified with obsolete paths
                                success = false;
                                (*it)->dirnotify->error = true;
                            }

                            (*it)->cachenodes();
                        }
                    }
                }

                // notify the app if a lock is being retried
                if (success)
                {
                    syncdownretry = false;
                    syncactivity = true;

                    if (syncfsopsfailed)
                    {
                        syncfsopsfailed = false;
                        app->syncupdate_local_lockretry(false);
                    }
                }
                else
                {
                    if (!syncfsopsfailed)
                    {
                        syncfsopsfailed = true;
                        app->syncupdate_local_lockretry(true);
                    }

                    syncdownretry = true;
                    syncdownbt.backoff(50);
                }
            }
        }
#endif

        notifypurge();
    } while (httpio->doio() || execdirectreads() || (!pendingcs && reqs.cmdspending() && btcs.armed()));

    if (!badhostcs && badhosts.size())
    {
        // report hosts affected by failed requests
        badhostcs = new HttpReq();
        badhostcs->posturl = APIURL;
        badhostcs->posturl.append("pf?h");
        badhostcs->outbuf = badhosts;
        badhostcs->type = REQ_JSON;
        badhostcs->post(this);
        badhosts.clear();
    }
}

// get next event time from all subsystems, then invoke the waiter if needed
// returns true if an engine-relevant event has occurred, false otherwise
int MegaClient::wait()
{
    int x = preparewait();
    if (x)
    {
        return x;
    }
    return dowait();
}

int MegaClient::preparewait()
{
    dstime nds;

    // get current dstime and clear wait events
    WAIT_CLASS::bumpds();

#ifdef ENABLE_SYNC
    // sync directory scans in progress or still processing sc packet without having
    // encountered a locally locked item? don't wait.
    if (syncactivity || syncdownrequired || (jsonsc.pos && !syncdownretry && (syncsup || !statecurrent)))
    {
        nds = Waiter::ds;
    }
    else
#endif
    {
        // next retry of a failed transfer
        nds = NEVER;

        if (httpio->success && chunkfailed)
        {
            // there is a pending transfer retry, don't wait
            nds = Waiter::ds;
        }

        nexttransferretry(PUT, &nds);
        nexttransferretry(GET, &nds);

        // retry transferslots
        for (transferslot_list::iterator it = tslots.begin(); it != tslots.end(); it++)
        {
            if (!(*it)->retrybt.armed())
            {
                (*it)->retrybt.update(&nds);
            }
        }

        // retry failed client-server requests
        if (!pendingcs)
        {
            btcs.update(&nds);
        }

        // retry failed server-client requests
        if (!pendingsc && *scsn)
        {
            btsc.update(&nds);
        }

        // retry failed file attribute puts
        if (curfa == newfa.end())
        {
            btpfa.update(&nds);
        }

        // retry failed file attribute gets
        for (fafc_map::iterator cit = fafcs.begin(); cit != fafcs.end(); cit++)
        {
            if (cit->second->req.status == REQ_INFLIGHT)
            {
                cit->second->timeout.update(&nds);
            }
            else if (cit->second->fafs[1].size() || cit->second->fafs[0].size())
            {
                cit->second->bt.update(&nds);
            }
        }

        // next pending pread event
        if (!dsdrns.empty())
        {
            if (dsdrns.begin()->first < nds)
            {
                if (dsdrns.begin()->first <= Waiter::ds)
                {
                    nds = Waiter::ds;
                }
                else
                {
                    nds = dsdrns.begin()->first;
                }
            }
        }

#ifdef ENABLE_SYNC
        // sync rescan
        if (syncscanfailed)
        {
            syncscanbt.update(&nds);
        }

        // retrying of transient failed read ops
        if (syncfslockretry && !syncdownretry && !syncadding
                && statecurrent && !syncdownrequired && !syncfsopsfailed)
        {
            syncfslockretrybt.update(&nds);
        }

        // retrying of transiently failed syncdown() updates
        if (syncdownretry)
        {
            syncdownbt.update(&nds);
        }

        // triggering of Nagle-delayed sync PUTs
        if (syncnagleretry)
        {
            syncnaglebt.update(&nds);
        }
#endif

        // detect stuck network
        if (EVER(httpio->lastdata))
        {
            dstime timeout = httpio->lastdata + HttpIO::NETWORKTIMEOUT;

            if (timeout >= Waiter::ds && timeout < nds)
            {
                nds = timeout;
            }
        }
    }

    // immediate action required?
    if (!nds)
    {
        return Waiter::NEEDEXEC;
    }

    // nds is either MAX_INT (== no pending events) or > Waiter::ds
    if (EVER(nds))
    {
        nds -= Waiter::ds;
    }

    waiter->init(nds);

    // set subsystem wakeup criteria (WinWaiter assumes httpio to be set first!)
    waiter->wakeupby(httpio, Waiter::NEEDEXEC);
    waiter->wakeupby(fsaccess, Waiter::NEEDEXEC);

    return 0;
}

int MegaClient::dowait()
{
    int r = waiter->wait();

    // process results
    r |= httpio->checkevents(waiter);
    r |= fsaccess->checkevents(waiter);

    return r;
}

// reset all backoff timers and transfer retry counters
bool MegaClient::abortbackoff(bool includexfers)
{
    bool r = false;

    WAIT_CLASS::bumpds();

    if (includexfers)
    {
        overquotauntil = 0;
        for (int d = GET; d == GET || d == PUT; d += PUT - GET)
        {
            for (transfer_map::iterator it = transfers[d].begin(); it != transfers[d].end(); it++)
            {
                if (it->second->failcount)
                {
                    if (it->second->bt.arm())
                    {
                        r = true;
                    }
                }

                if (it->second->slot && it->second->slot->retrying)
                {
                    if (it->second->slot->retrybt.arm())
                    {
                        r = true;
                    }
                }
            }
        }

        for (handledrn_map::iterator it = hdrns.begin(); it != hdrns.end();)
        {
            (it++)->second->retry(API_OK);
        }
    }

    if (btcs.arm())
    {
        r = true;
    }

    if (!pendingsc && btsc.arm())
    {
        r = true;
    }

    if (curfa == newfa.end() && btpfa.arm())
    {
        r = true;
    }

    for (fafc_map::iterator it = fafcs.begin(); it != fafcs.end(); it++)
    {
        if (it->second->req.status != REQ_INFLIGHT && it->second->bt.arm())
        {
            r = true;
        }
    }

    return r;
}

// this will dispatch the next queued transfer unless one is already in
// progress and force isn't set
// returns true if dispatch occurred, false otherwise
bool MegaClient::dispatch(direction_t d)
{
    // do we have any transfer slots available?
    if (!slotavail())
    {
        LOG_verbose << "No slots available";
        return false;
    }

    // file attribute jam? halt uploads.
    if (d == PUT && newfa.size() > 32)
    {
        LOG_warn << "Attribute queue full: " << newfa.size();
        return false;
    }

    transfer_map::iterator nextit;
    TransferSlot *ts = NULL;

    for (;;)
    {
        nextit = transfers[d].end();

        for (transfer_map::iterator it = transfers[d].begin(); it != transfers[d].end(); it++)
        {
            if (!it->second->slot && it->second->bt.armed()
             && (nextit == transfers[d].end()
              || it->second->bt.retryin() < nextit->second->bt.retryin()))
            {
                nextit = it;
            }
        }

        // no inactive transfers ready?
        if (nextit == transfers[d].end())
        {
            return false;
        }

        if (!nextit->second->localfilename.size())
        {
            // this is a fresh transfer rather than the resumption of a partly
            // completed and deferred one
            if (d == PUT)
            {
                // generate fresh random encryption key/CTR IV for this file
                byte keyctriv[SymmCipher::KEYLENGTH + sizeof(int64_t)];
                PrnGen::genblock(keyctriv, sizeof keyctriv);
                nextit->second->key.setkey(keyctriv);
                nextit->second->ctriv = MemAccess::get<uint64_t>((const char*)keyctriv + SymmCipher::KEYLENGTH);
            }
            else
            {
                // set up keys for the decryption of this file (k == NULL => private node)
                Node* n;
                const byte* k = NULL;

                // locate suitable template file
                for (file_list::iterator it = nextit->second->files.begin(); it != nextit->second->files.end(); it++)
                {
                    if ((*it)->hprivate && !(*it)->hforeign)
                    {
                        // the size field must be valid right away for
                        // MegaClient::moretransfers()
                        if ((n = nodebyhandle((*it)->h)) && n->type == FILENODE)
                        {
                            k = (const byte*)n->nodekey.data();
                            nextit->second->size = n->size;
                        }
                    }
                    else
                    {
                        k = (*it)->filekey;
                        nextit->second->size = (*it)->size;
                    }

                    if (k)
                    {
                        nextit->second->key.setkey(k, FILENODE);
                        nextit->second->ctriv = MemAccess::get<int64_t>((const char*)k + SymmCipher::KEYLENGTH);
                        nextit->second->metamac = MemAccess::get<int64_t>((const char*)k + SymmCipher::KEYLENGTH + sizeof(int64_t));

                        // FIXME: re-add support for partial transfers
                        break;
                    }
                }

                if (!k)
                {
                    return false;
                }
            }

            nextit->second->localfilename.clear();

            // set file localnames (ultimate target) and one transfer-wide temp
            // localname
            for (file_list::iterator it = nextit->second->files.begin();
                 !nextit->second->localfilename.size() && it != nextit->second->files.end(); it++)
            {
                (*it)->prepare();
            }

            // app-side transfer preparations (populate localname, create thumbnail...)
            app->transfer_prepare(nextit->second);
        }

        // verify that a local path was given and start/resume transfer
        if (nextit->second->localfilename.size())
        {
            // allocate transfer slot
            ts = new TransferSlot(nextit->second);

            // try to open file (PUT transfers: open in nonblocking mode)
            if ((d == PUT)
              ? ts->fa->fopen(&nextit->second->localfilename)
              : ts->fa->fopen(&nextit->second->localfilename, false, true))
            {
                handle h = UNDEF;
                bool hprivate = true;
                const char *privauth = NULL;
                const char *pubauth = NULL;

                nextit->second->pos = 0;

                // always (re)start upload from scratch
                if (d == PUT)
                {
                    nextit->second->size = ts->fa->size;
                    nextit->second->chunkmacs.clear();

                    // create thumbnail/preview imagery, if applicable (FIXME: do not re-create upon restart)
                    if (gfx && nextit->second->localfilename.size() && !nextit->second->uploadhandle)
                    {
                        nextit->second->uploadhandle = getuploadhandle();

                        if (gfx->isgfx(&nextit->second->localfilename))
                        {
                            // we want all imagery to be safely tucked away before completing the upload, so we bump minfa
                            nextit->second->minfa += gfx->gendimensionsputfa(ts->fa, &nextit->second->localfilename, nextit->second->uploadhandle, &nextit->second->key, -1, false);
                        }
                    }
                }
                else
                {
                    // downloads resume at the end of the last contiguous completed block
                    for (chunkmac_map::iterator it = nextit->second->chunkmacs.begin();
                         it != nextit->second->chunkmacs.end(); it++)
                    {
                        if (nextit->second->pos != it->first)
                        {
                            break;
                        }

                        if (nextit->second->size)
                        {
                            nextit->second->pos = ChunkedHash::chunkceil(nextit->second->pos);
                        }
                    }

                    for (file_list::iterator it = nextit->second->files.begin();
                         it != nextit->second->files.end(); it++)
                    {
                        if (!(*it)->hprivate || (*it)->hforeign || nodebyhandle((*it)->h))
                        {
                            h = (*it)->h;
                            hprivate = (*it)->hprivate;
                            privauth = (*it)->privauth.size() ? (*it)->privauth.c_str() : NULL;
                            pubauth = (*it)->pubauth.size() ? (*it)->pubauth.c_str() : NULL;
                            break;
                        }
                        else
                        {
                            LOG_err << "Unexpected node ownership";
                        }
                    }
                }

                // dispatch request for temporary source/target URL
                reqs.add((ts->pendingcmd = (d == PUT)
                          ? (Command*)new CommandPutFile(this, ts, putmbpscap)
                          : (Command*)new CommandGetFile(this, ts, NULL, h, hprivate, privauth, pubauth)));

                ts->slots_it = tslots.insert(tslots.begin(), ts);

                // notify the app about the starting transfer
                for (file_list::iterator it = nextit->second->files.begin();
                     it != nextit->second->files.end(); it++)
                {
                    (*it)->start();
                }

                return true;
            }
        }

        LOG_warn << "Error dispatching transfer";

        // file didn't open - fail & defer
        nextit->second->failed(API_EREAD);
    }
}

// generate upload handle for this upload
// (after 65536 uploads, a node handle clash is possible, but far too unlikely
// to be of real-world concern)
handle MegaClient::getuploadhandle()
{
    byte* ptr = (byte*)(&nextuh + 1);

    while (!++*--ptr);

    return nextuh;
}

// do we have an upload that is still waiting for file attributes before being completed?
void MegaClient::checkfacompletion(handle th, Transfer* t)
{
    if (th)
    {
        bool delayedcompletion;
        handletransfer_map::iterator htit;

        if ((delayedcompletion = !t))
        {
            // abort if upload still running
            if ((htit = faputcompletion.find(th)) == faputcompletion.end())
            {
                LOG_debug << "Upload still running checking a file attribute - " << th;
                return;
            }

            t = htit->second;
        }

        int facount = 0;

        // do we have the pre-set threshold number of file attributes available? complete upload.
        for (fa_map::iterator it = pendingfa.lower_bound(pair<handle, fatype>(th, 0));
             it != pendingfa.end() && it->first.first == th; it++)
        {
            facount++;
        }

        if (facount < t->minfa)
        {
            LOG_debug << "Pending file attributes for upload - " << th <<  " : " << (t->minfa < facount);
            if (!delayedcompletion)
            {
                // we have insufficient file attributes available: remove transfer and put on hold
                t->faputcompletion_it = faputcompletion.insert(pair<handle, Transfer*>(th, t)).first;

                transfers[t->type].erase(t->transfers_it);
                t->transfers_it = transfers[t->type].end();

                delete t->slot;
                t->slot = NULL;

                LOG_debug << "Transfer put on hold. Total: " << faputcompletion.size();
            }

            return;
        }
    }
    else
    {
        LOG_warn << "NULL file attribute handle";
    }

    LOG_debug << "Transfer finished, sending callbacks - " << th;
    t->completefiles();
    app->transfer_complete(t);
    delete t;
}

// clear transfer queue
void MegaClient::freeq(direction_t d)
{
    for (transfer_map::iterator it = transfers[d].begin(); it != transfers[d].end(); )
    {
        delete it++->second;
    }
}

// determine next scheduled transfer retry
// FIXME: make this an ordered set and only check the first element instead of
// scanning the full map!
void MegaClient::nexttransferretry(direction_t d, dstime* dsmin)
{
    for (transfer_map::iterator it = transfers[d].begin(); it != transfers[d].end(); it++)
    {
        if ((!it->second->slot || !it->second->slot->fa)
         && it->second->bt.nextset()
         && it->second->bt.nextset() >= Waiter::ds
         && it->second->bt.nextset() < *dsmin)
        {
            *dsmin = it->second->bt.nextset();
        }
    }
}

// disconnect all HTTP connections (slows down operations, but is semantically neutral)
void MegaClient::disconnect()
{
    if (pendingcs)
    {
        app->request_response_progress(-1, -1);
        pendingcs->disconnect();
    }

    if (pendingsc)
    {
        pendingsc->disconnect();
    }

    for (transferslot_list::iterator it = tslots.begin(); it != tslots.end(); it++)
    {
        (*it)->disconnect();
    }

    for (handledrn_map::iterator it = hdrns.begin(); it != hdrns.end();)
    {
        (it++)->second->retry(API_OK);
    }

    for (putfa_list::iterator it = newfa.begin(); it != newfa.end(); it++)
    {
        (*it)->disconnect();
    }

    for (fafc_map::iterator it = fafcs.begin(); it != fafcs.end(); it++)
    {
        it->second->req.disconnect();
    }

    httpio->lastdata = NEVER;
    httpio->disconnect();
}

void MegaClient::logout()
{
    if (loggedin() != FULLACCOUNT)
    {
        if (sctable)
        {
            sctable->remove();
        }

#ifdef ENABLE_SYNC
        for (sync_list::iterator it = syncs.begin(); it != syncs.end(); it++)
        {
            if ((*it)->statecachetable)
            {
                (*it)->statecachetable->remove();
            }
        }
#endif
        locallogout();

        restag = reqtag;
        app->logout_result(API_OK);
        return;
    }

    reqs.add(new CommandLogout(this));
}

void MegaClient::locallogout()
{
    int i;

    disconnect();

    delete sctable;
    sctable = NULL;

    me = UNDEF;

    cachedscsn = UNDEF;

    freeq(GET);
    freeq(PUT);

    purgenodesusersabortsc();

    reqs.clear();

    delete pendingcs;
    pendingcs = NULL;

    for (putfa_list::iterator it = newfa.begin(); it != newfa.end(); it++)
    {
        delete *it;
    }

    newfa.clear();
    curfa = newfa.end();
    xferpaused[PUT] = false;
    xferpaused[GET] = false;
    putmbpscap = 0;
    fetchingnodes = false;
    overquotauntil = 0;

    for (fafc_map::iterator cit = fafcs.begin(); cit != fafcs.end(); cit++)
    {
        for (i = 2; i--; )
        {
    	    for (faf_map::iterator it = cit->second->fafs[i].begin(); it != cit->second->fafs[i].end(); it++)
    	    {
                delete it->second;
    	    }
        }

        delete cit->second;
    }

    fafcs.clear();

    pendingfa.clear();

    // erase master key & session ID
    key.setkey(SymmCipher::zeroiv);
    memset((char*)auth.c_str(), 0, auth.size());
    auth.clear();
    sessionkey.clear();

    init();

    if (dbaccess)
    {
        dbaccess->currentDbVersion = DbAccess::LEGACY_DB_VERSION;
    }

#ifdef ENABLE_SYNC
    syncadding = 0;
#endif
}

const char *MegaClient::version()
{
    return TOSTRING(MEGA_MAJOR_VERSION)
            "." TOSTRING(MEGA_MINOR_VERSION)
            "." TOSTRING(MEGA_MICRO_VERSION);
}

// process server-client request
bool MegaClient::procsc()
{
    nameid name;

#ifdef ENABLE_SYNC
    char test[] = "},{\"a\":\"t\",\"i\":\"";
    char test2[32] = "\",\"t\":{\"f\":[{\"h\":\"";
    bool stop = false;
#endif
    Node* dn = NULL;

    for (;;)
    {
        if (!insca)
        {
            switch (jsonsc.getnameid())
            {
                case 'w':
                    if (!statecurrent)
                    {
                        if (fetchingnodes)
                        {
                            notifypurge();
                            if (sctable)
                            {
                                sctable->commit();
                                sctable->begin();
                            }

                            fetchingnodes = false;
                            restag = fetchnodestag;
                            app->fetchnodes_result(API_OK);

                            // NULL vector: "notify all elements"
                            app->nodes_updated(NULL, nodes.size());
                            app->users_updated(NULL, users.size());
                            app->pcrs_updated(NULL, pcrindex.size());

                            for (node_map::iterator it = nodes.begin(); it != nodes.end(); it++)
                            {
                                memset(&(it->second->changed), 0, sizeof it->second->changed);
                            }
                        }

                        app->nodes_current();
                        statecurrent = true;
                        LOG_debug << "Local filesystem up to date";
                    }
                
                    jsonsc.storeobject(&scnotifyurl);
                    break;

                case MAKENAMEID2('s', 'n'):
                    // the sn element is guaranteed to be the last in sequence
                    setscsn(&jsonsc);
                    notifypurge();
                    if (sctable)
                    {
                        sctable->commit();
                        sctable->begin();
                    }
                    break;
                    
                case EOO:
                    mergenewshares(1);
                    applykeys();
                    return true;

                case 'a':
                    if (jsonsc.enterarray())
                    {
                        insca = true;
                        break;
                    }
                    // fall through
                default:
                    if (!jsonsc.storeobject())
                    {
                        LOG_err << "Error parsing sc request";
                        return true;
                    }
            }
        }

        if (insca)
        {
            if (jsonsc.enterobject())
            {
                // the "a" attribute is guaranteed to be the first in the object
                if (jsonsc.getnameid() == 'a')
                {
                    name = jsonsc.getnameid();

                    // only process server-client request if not marked as
                    // self-originating ("i" marker element guaranteed to be following
                    // "a" element if present)
                    if (fetchingnodes || memcmp(jsonsc.pos, "\"i\":\"", 5)
                     || memcmp(jsonsc.pos + 5, sessionid, sizeof sessionid)
                     || jsonsc.pos[5 + sizeof sessionid] != '"')
                    {
                        switch (name)
                        {
                            case 'u':
                                // node update
                                sc_updatenode();
#ifdef ENABLE_SYNC
                                if (!fetchingnodes && jsonsc.pos[1] != ']') // there are more packets
                                {
                                    applykeys();
                                    return false;
                                }
#endif
                                break;

                            case 't':
#ifdef ENABLE_SYNC
                                if (!fetchingnodes && !stop)
                                {
                                    for (int i=4; jsonsc.pos[i] && jsonsc.pos[i] != ']'; i++)
                                    {
                                        if (!memcmp(&jsonsc.pos[i-4], "\"t\":1", 5))
                                        {
                                            stop = true;
                                            break;
                                        }
                                    }
                                }
#endif

                                // node addition
                                sc_newnodes();
                                mergenewshares(1);

#ifdef ENABLE_SYNC
                                if (!fetchingnodes && stop)
                                {
                                    stop = false;

                                    if (jsonsc.pos[1] != ']') // there are more packets
                                    {
                                        // run syncdown() before continuing
                                        applykeys();
                                        return false;
                                    }
                                }
#endif
                                break;

                            case 'd':
                                // node deletion
                                dn = sc_deltree();

#ifdef ENABLE_SYNC
                                if (fetchingnodes)
                                {
                                    break;
                                }

                                if (dn && !memcmp(jsonsc.pos, test, 16))
                                {
                                    Base64::btoa((byte *)&dn->nodehandle, sizeof(dn->nodehandle), &test2[18]);
                                    if (!memcmp(&jsonsc.pos[26], test2, 26))
                                    {
                                        // it's a move operation, stop parsing after completing it
                                        stop = true;
                                        break;
                                    }
                                }

                                if (jsonsc.pos[1] != ']') // there are more packets
                                {
                                    // run syncdown() to process the deletion before continuing
                                    applykeys();
                                    return false;
                                }
#endif
                                break;

                            case 's':
                            case MAKENAMEID2('s', '2'):
                                // share addition/update/revocation
                                if (sc_shares())
                                {
                                    mergenewshares(1);
                                }
                                break;

                            case 'c':
                                // contact addition/update
                                sc_contacts();
                                break;

                            case 'k':
                                // crypto key request
                                sc_keys();
                                break;

                            case MAKENAMEID2('f', 'a'):
                                // file attribute update
                                sc_fileattr();
                                break;

                            case MAKENAMEID2('u', 'a'):
                                // user attribute update
                                sc_userattr();
                                break;

                            case MAKENAMEID4('p', 's', 't', 's'):
                                if (sc_upgrade())
                                {
                                    app->account_updated();
                                    abortbackoff(true);
                                }
                                break;

                            case MAKENAMEID3('i', 'p', 'c'):
                                // incoming pending contact request (to us)
                                sc_ipc();
                                break;

                            case MAKENAMEID3('o', 'p', 'c'):
                                // outgoing pending contact request (from us)
                                sc_opc();
                                break;

                            case MAKENAMEID4('u', 'p', 'c', 'i'):
                                // incoming pending contact request update (accept/deny/ignore)
                                // fall through
                            case MAKENAMEID4('u', 'p', 'c', 'o'):
                                // outgoing pending contact request update (from them, accept/deny/ignore)
                                sc_upc();
                                break;

                            case MAKENAMEID2('p','h'):
                                // public links handles
                                sc_ph();
                                break;

                            case MAKENAMEID2('s','e'):
                                // set email
                                sc_se();
                                break;
#ifdef ENABLE_CHAT
                            case MAKENAMEID3('m', 'c', 'c'):
                                // chat creation / peer's invitation / peer's removal
                                sc_chatupdate();
#endif
                        }
                    }
                }

                jsonsc.leaveobject();
            }
            else
            {
                jsonsc.leavearray();
                insca = false;

#ifdef ENABLE_SYNC
                if (!fetchingnodes)
                {
                    applykeys();
                    return false;
                }
#endif
            }
        }
    }
}

// update the user's local state cache
// (note that if immediate-completion commands have been issued in the
// meantime, the state of the affected nodes
// may be ahead of the recorded scsn - their consistency will be checked by
// subsequent server-client commands.)
// initsc() is called after all initial decryption has been performed, so we
// are tolerant towards incomplete/faulty nodes.
void MegaClient::initsc()
{
    if (sctable)
    {
        bool complete;

        sctable->begin();
        sctable->truncate();

        // 1. write current scsn
        handle tscsn;
        Base64::atob(scsn, (byte*)&tscsn, sizeof tscsn);
        complete = sctable->put(CACHEDSCSN, (char*)&tscsn, sizeof tscsn);

        if (complete)
        {
            // 2. write all users
            for (user_map::iterator it = users.begin(); it != users.end(); it++)
            {
                if (!(complete = sctable->put(CACHEDUSER, &it->second, &key)))
                {
                    break;
                }
            }
        }

        if (complete)
        {
            // 3. write new or modified nodes, purge deleted nodes
            for (node_map::iterator it = nodes.begin(); it != nodes.end(); it++)
            {
                if (!(complete = sctable->put(CACHEDNODE, it->second, &key)))
                {
                    break;
                }
            }
        }

        if (complete)
        {
            // 4. write new or modified pcrs, purge deleted pcrs
            for (handlepcr_map::iterator it = pcrindex.begin(); it != pcrindex.end(); it++)
            {
                if (!(complete = sctable->put(CACHEDPCR, it->second, &key)))
                {
                    break;
                }
            }
        }

        LOG_debug << "Saving SCSN " << scsn << " with " << nodes.size() << " nodes and " << users.size() << " users to local cache (" << complete << ")";
        finalizesc(complete);
    }
}

// erase and and fill user's local state cache
void MegaClient::updatesc()
{
    if (sctable)
    {
        string t;

        sctable->get(CACHEDSCSN, &t);

        if (t.size() != sizeof cachedscsn)
        {
            if (t.size())
            {
                LOG_err << "Invalid scsn size";
            }
            return;
        }

        bool complete;

        // 1. update associated scsn
        handle tscsn;
        Base64::atob(scsn, (byte*)&tscsn, sizeof tscsn);
        complete = sctable->put(CACHEDSCSN, (char*)&tscsn, sizeof tscsn);

        if (complete)
        {
            // 2. write new or update modified users
            for (user_vector::iterator it = usernotify.begin(); it != usernotify.end(); it++)
            {
                if (!(complete = sctable->put(CACHEDUSER, *it, &key)))
                {
                    break;
                }
            }
        }

        if (complete)
        {
            // 3. write new or modified nodes, purge deleted nodes
            for (node_vector::iterator it = nodenotify.begin(); it != nodenotify.end(); it++)
            {
                char base64[12];
                if ((*it)->changed.removed)
                {
                    if ((*it)->dbid)
                    {
                        LOG_verbose << "Removing node from database: " << (Base64::btoa((byte*)&((*it)->nodehandle),MegaClient::NODEHANDLE,base64) ? base64 : "");
                        if (!(complete = sctable->del((*it)->dbid)))
                        {
                            break;
                        }
                    }
                }
                else
                {
                    LOG_verbose << "Adding node to database: " << (Base64::btoa((byte*)&((*it)->nodehandle),MegaClient::NODEHANDLE,base64) ? base64 : "");
                    if (!(complete = sctable->put(CACHEDNODE, *it, &key)))
                    {
                        break;
                    }
                }
            }
        }

        if (complete)
        {
            // 4. write new or modified pcrs, purge deleted pcrs
            for (pcr_vector::iterator it = pcrnotify.begin(); it != pcrnotify.end(); it++)
            {
                char base64[12];
                if ((*it)->removed())
                {
                    if ((*it)->dbid)
                    {
                        LOG_verbose << "Removing pcr from database: " << (Base64::btoa((byte*)&((*it)->id),MegaClient::PCRHANDLE,base64) ? base64 : "");
                        if (!(complete = sctable->del((*it)->dbid)))
                        {
                            break;
                        }
                    }
                }
                else if (!(*it)->removed())
                {
                    LOG_verbose << "Adding pcr to database: " << (Base64::btoa((byte*)&((*it)->id),MegaClient::PCRHANDLE,base64) ? base64 : "");
                    if (!(complete = sctable->put(CACHEDPCR, *it, &key)))
                    {
                        break;
                    }
                }
            }
        }

        LOG_debug << "Saving SCSN " << scsn << " with " << nodenotify.size() << " modified nodes and " << usernotify.size() << " users to local cache (" << complete << ")";
        finalizesc(complete);
    }
}

// commit or purge local state cache
void MegaClient::finalizesc(bool complete)
{
    if (complete)
    {
        Base64::atob(scsn, (byte*)&cachedscsn, sizeof cachedscsn);
    }
    else
    {
        sctable->remove();

        LOG_err << "Cache update DB write error - disabling caching";

        delete sctable;
        sctable = NULL;
    }
}

// queue node file attribute for retrieval or cancel retrieval
error MegaClient::getfa(Node* n, fatype t, int cancel)
{
    // locate this file attribute type in the nodes's attribute string
    handle fah;
    int p, pp;

    if (!(p = n->hasfileattribute(t)))
    {
        return API_ENOENT;
    }

    pp = p - 1;

    while (pp && n->fileattrstring[pp - 1] >= '0' && n->fileattrstring[pp - 1] <= '9')
    {
        pp--;
    }

    if (p == pp)
    {
        return API_ENOENT;
    }

    if (Base64::atob(strchr(n->fileattrstring.c_str() + p, '*') + 1, (byte*)&fah, sizeof(fah)) != sizeof(fah))
    {
        return API_ENOENT;
    }

    int c = atoi(n->fileattrstring.c_str() + pp);

    if (cancel)
    {
        // cancel pending request
        fafc_map::iterator cit;

        if ((cit = fafcs.find(c)) != fafcs.end())
        {
            faf_map::iterator it;

            for (int i = 2; i--; )
            {
                if ((it = cit->second->fafs[i].find(fah)) != cit->second->fafs[i].end())
                {
                    delete it->second;
                    cit->second->fafs[i].erase(it);

                    // none left: tear down connection
                    if (!cit->second->fafs[1].size() && cit->second->req.status == REQ_INFLIGHT)
                    {
                        cit->second->req.disconnect();
                    }

                    return API_OK;
                }
            }
        }

        return API_ENOENT;
    }
    else
    {
        // add file attribute cluster channel and set cluster reference node handle
        FileAttributeFetchChannel** fafcp = &fafcs[c];

        if (!*fafcp)
        {
            *fafcp = new FileAttributeFetchChannel();
        }

        if (!(*fafcp)->fafs[1].count(fah))
        {
            (*fafcp)->fahref = fah;

            // map returned handle to type/node upon retrieval response
            FileAttributeFetch** fafp = &(*fafcp)->fafs[0][fah];

            if (!*fafp)
            {
                *fafp = new FileAttributeFetch(n->nodehandle, t, reqtag);
            }
            else
            {
                restag = (*fafp)->tag;
                return API_EEXIST;
            }
        }
        else
        {
            FileAttributeFetch** fafp = &(*fafcp)->fafs[1][fah];
            restag = (*fafp)->tag;
            return API_EEXIST;
        }

        return API_OK;
    }
}

// build pending attribute string for this handle and remove
void MegaClient::pendingattrstring(handle h, string* fa)
{
    char buf[128];

    for (fa_map::iterator it = pendingfa.lower_bound(pair<handle, fatype>(h, 0));
         it != pendingfa.end() && it->first.first == h; )
    {
        sprintf(buf, "/%u*", (unsigned)it->first.second);
        Base64::btoa((byte*)&it->second.first, sizeof(it->second.first), strchr(buf + 3, 0));
        pendingfa.erase(it++);
        fa->append(buf + !fa->size());
        LOG_debug << "Added file attribute to putnodes. Remaining: " << pendingfa.size();
    }
}

// attach file attribute to a file (th can be upload or node handle)
// FIXME: to avoid unnecessary roundtrips to the attribute servers, also cache locally
void MegaClient::putfa(handle th, fatype t, SymmCipher* key, string* data, bool checkAccess)
{
    // CBC-encrypt attribute data (padded to next multiple of BLOCKSIZE)
    data->resize((data->size() + SymmCipher::BLOCKSIZE - 1) & -SymmCipher::BLOCKSIZE);
    key->cbc_encrypt((byte*)data->data(), data->size());

    newfa.push_back(new HttpReqCommandPutFA(this, th, t, data, checkAccess));
    LOG_debug << "File attribute added to queue - " << th << " : " << newfa.size();

    // no other file attribute storage request currently in progress? POST this one.
    if (curfa == newfa.end())
    {
        curfa = newfa.begin();
        reqs.add(*curfa);
    }
}

// has the limit of concurrent transfer tslots been reached?
bool MegaClient::slotavail() const
{
    return tslots.size() < MAXTRANSFERS;
}

// returns 1 if more transfers of the requested type can be dispatched
// (back-to-back overlap pipelining)
// FIXME: support overlapped partial reads (and support partial reads in the
// first place)
bool MegaClient::moretransfers(direction_t d)
{
    m_off_t c = 0, r = 0;
    dstime t = 0;
    int total = 0;

    // don't dispatch if all tslots busy
    if (!slotavail())
    {
        return false;
    }

    // determine average speed and total amount of data remaining for the given
    // direction
    for (transferslot_list::iterator it = tslots.begin(); it != tslots.end(); it++)
    {
        if ((*it)->transfer->type == d)
        {
            if ((*it)->starttime)
            {
                t += Waiter::ds - (*it)->starttime;
            }

            c += (*it)->progressreported;
            r += (*it)->transfer->size - (*it)->progressreported;
            total++;
        }
    }

    // always blindly dispatch transfers up to MINPIPELINE
    if (r < MINPIPELINE)
    {
        return true;
    }

    // otherwise, don't allow more than two concurrent transfers
    if (total >= 2)
    {
        return false;
    }

    // dispatch more if less than two seconds of transfers left (at least
    // 5 seconds must have elapsed for precise speed indication)
    if (t > 50)
    {
        int bpds = (int)(c / t);

        if (bpds > 100 && r / bpds < 20)
        {
            return true;
        }
    }

    return false;
}

void MegaClient::dispatchmore(direction_t d)
{
    // keep pipeline full by dispatching additional queued transfers, if
    // appropriate and available
    while (moretransfers(d) && dispatch(d));
}

// server-client node update processing
void MegaClient::sc_updatenode()
{
    handle h = UNDEF;
    handle u = 0;
    const char* a = NULL;
    m_time_t ts = -1;

    for (;;)
    {
        switch (jsonsc.getnameid())
        {
            case 'n':
                h = jsonsc.gethandle();
                break;

            case 'u':
                u = jsonsc.gethandle(USERHANDLE);
                break;

            case MAKENAMEID2('a', 't'):
                a = jsonsc.getvalue();
                break;

            case MAKENAMEID2('t', 's'):
                ts = jsonsc.getint();
                break;

            case EOO:
                if (!ISUNDEF(h))
                {
                    Node* n;

                    if ((n = nodebyhandle(h)))
                    {
                        if (u)
                        {
                            n->owner = u;
                            n->changed.owner = true;
                        }

                        if (a)
                        {
                            if (!n->attrstring)
                            {
                                n->attrstring = new string;
                            }
                            Node::copystring(n->attrstring, a);
                            n->changed.attrs = true;
                        }

                        if (ts + 1)
                        {
                            n->ctime = ts;
                            n->changed.ctime = true;
                        }

                        n->applykey();
                        n->setattr();

                        notifynode(n);
                    }
                }
                return;

            default:
                if (!jsonsc.storeobject())
                {
                    return;
                }
        }
    }
}

// read tree object (nodes and users)
void MegaClient::readtree(JSON* j)
{
    if (j->enterobject())
    {
        for (;;)
        {
            switch (jsonsc.getnameid())
            {
                case 'f':
                    readnodes(j, 1);
                    break;

                case 'u':
                    readusers(j);
                    break;

                case EOO:
                    j->leaveobject();
                    return;

                default:
                    if (!jsonsc.storeobject())
                    {
                        return;
                    }
            }
        }
    }
}

// server-client newnodes processing
void MegaClient::sc_newnodes()
{
    for (;;)
    {
        switch (jsonsc.getnameid())
        {
            case 't':
                readtree(&jsonsc);
                break;

            case 'u':
                readusers(&jsonsc);
                break;

            case EOO:
                return;

            default:
                if (!jsonsc.storeobject())
                {
                    return;
                }
        }
    }
}

// share requests come in the following flavours:
// - n/k (set share key) (always symmetric)
// - n/o/u (share deletion)
// - n/o/u/k/r/ts[/ok][/ha] (share addition) (k can be asymmetric)
// returns 0 in case of a share addition or error, 1 otherwise
bool MegaClient::sc_shares()
{
    handle h = UNDEF;
    handle oh = UNDEF;
    handle uh = UNDEF;
    handle p = UNDEF;
    bool upgrade_pending_to_full = false;
    const char* k = NULL;
    const char* ok = NULL;
    byte ha[SymmCipher::BLOCKSIZE];
    byte sharekey[SymmCipher::BLOCKSIZE];
    int have_ha = 0;
    accesslevel_t r = ACCESS_UNKNOWN;
    m_time_t ts = 0;
    int outbound;

    for (;;)
    {
        switch (jsonsc.getnameid())
        {
            case 'p':  // Pending contact request handle for an s2 packet
                p = jsonsc.gethandle(PCRHANDLE);
                break;

            case MAKENAMEID2('o', 'p'):
                upgrade_pending_to_full = true;
                break;

            case 'n':   // share node
                h = jsonsc.gethandle();
                break;

            case 'o':   // owner user
                oh = jsonsc.gethandle(USERHANDLE);
                break;

            case 'u':   // target user
                uh = jsonsc.is(EXPORTEDLINK) ? 0 : jsonsc.gethandle(USERHANDLE);
                break;

            case MAKENAMEID2('o', 'k'):  // owner key
                ok = jsonsc.getvalue();
                break;

            case MAKENAMEID2('h', 'a'):  // outgoing share signature
                have_ha = Base64::atob(jsonsc.getvalue(), ha, sizeof ha) == sizeof ha;
                break;

            case 'r':   // share access level
                r = (accesslevel_t)jsonsc.getint();
                break;

            case MAKENAMEID2('t', 's'):  // share timestamp
                ts = jsonsc.getint();
                break;

            case 'k':   // share key
                k = jsonsc.getvalue();
                break;

            case EOO:
                // we do not process share commands unless logged into a full
                // account
                if (loggedin() < FULLACCOUNT)
                {
                    return false;
                }

                // need a share node
                if (ISUNDEF(h))
                {
                    return false;
                }

                // ignore unrelated share packets (should never be triggered)
                if (!ISUNDEF(oh) && !(outbound = (oh == me)) && (uh != me))
                {
                    return false;
                }

                // am I the owner of the share? use ok, otherwise k.
                if (ok && oh == me)
                {
                    k = ok;
                }

                if (k)
                {
                    if (!decryptkey(k, sharekey, sizeof sharekey, &key, 1, h))
                    {
                        return false;
                    }

                    if (ISUNDEF(oh) && ISUNDEF(uh))
                    {
                        // share key update on inbound share
                        newshares.push_back(new NewShare(h, 0, UNDEF, ACCESS_UNKNOWN, 0, sharekey));
                        return true;
                    }

                    if (!ISUNDEF(oh) && (!ISUNDEF(uh) || !ISUNDEF(p)))
                    {
                        // new share - can be inbound or outbound
                        newshares.push_back(new NewShare(h, outbound,
                                                         outbound ? uh : oh,
                                                         r, ts, sharekey,
                                                         have_ha ? ha : NULL, 
                                                         p, upgrade_pending_to_full));

                        //Returns false because as this is a new share, the node
                        //could not have been received yet
                        return false;
                    }
                }
                else
                {
                    if (!ISUNDEF(oh) && (!ISUNDEF(uh) || !ISUNDEF(p)))
                    {
                        // share revocation or share without key
                        newshares.push_back(new NewShare(h, outbound, outbound ? uh : oh, r, 0, NULL, NULL, p, false));
                        return r == ACCESS_UNKNOWN;
                    }
                }

                return false;

            default:
                if (!jsonsc.storeobject())
                {
                    return false;
                }
        }
    }
}

bool MegaClient::sc_upgrade()
{
    string result;
    bool success = false;

    for (;;)
    {
        switch (jsonsc.getnameid())
        {
            case MAKENAMEID2('i', 't'):
                jsonsc.getint(); // itemclass. For now, it's always 0.
                break;

            case 'p':
                jsonsc.getint(); //pro type
                break;

            case 'r':
                jsonsc.storeobject(&result);
                if (result == "s")
                {
                   success = true;
                }
                break;

            case EOO:
                return success;

            default:
                if (!jsonsc.storeobject())
                {
                    return false;
                }
        }
    }
}

// user/contact updates come in the following format:
// u:[{c/m/ts}*] - Add/modify user/contact
void MegaClient::sc_contacts()
{
    for (;;)
    {
        switch (jsonsc.getnameid())
        {
            case 'u':
                readusers(&jsonsc);
                break;

            case EOO:
                return;

            default:
                if (!jsonsc.storeobject())
                {
                    return;
                }
        }
    }
}

// server-client key requests/responses
void MegaClient::sc_keys()
{
    handle h;
    Node* n = NULL;
    node_vector kshares;
    node_vector knodes;

    for (;;)
    {
        switch (jsonsc.getnameid())
        {
            case MAKENAMEID2('s', 'r'):
                procsr(&jsonsc);
                break;

            case 'h':
                // security feature: we only distribute node keys for our own
                // outgoing shares
                if (!ISUNDEF(h = jsonsc.gethandle()) && (n = nodebyhandle(h)) && n->sharekey && !n->inshare)
                {
                    kshares.push_back(n);
                }
                break;

            case 'n':
                if (jsonsc.enterarray())
                {
                    while (!ISUNDEF(h = jsonsc.gethandle()) && (n = nodebyhandle(h)))
                    {
                        knodes.push_back(n);
                    }

                    jsonsc.leavearray();
                }
                break;

            case MAKENAMEID2('c', 'r'):
                proccr(&jsonsc);
                break;

            case EOO:
                cr_response(&kshares, &knodes, NULL);
                return;

            default:
                if (!jsonsc.storeobject())
                {
                    return;
                }
        }
    }
}

// server-client file attribute update
void MegaClient::sc_fileattr()
{
    Node* n = NULL;
    const char* fa = NULL;

    for (;;)
    {
        switch (jsonsc.getnameid())
        {
            case MAKENAMEID2('f', 'a'):
                fa = jsonsc.getvalue();
                break;

            case 'n':
                handle h;
                if (!ISUNDEF(h = jsonsc.gethandle()))
                {
                    n = nodebyhandle(h);
                }
                break;

            case EOO:
                if (fa && n)
                {
                    Node::copystring(&n->fileattrstring, fa);
                    n->changed.fileattrstring = true;
                    notifynode(n);
                }
                return;

            default:
                if (!jsonsc.storeobject())
                {
                    return;
                }
        }
    }
}

// server-client user attribute update notification
void MegaClient::sc_userattr()
{
    string ua;
    handle uh = UNDEF;

    for (;;)
    {
        switch (jsonsc.getnameid())
        {
            case 'u':
                uh = jsonsc.gethandle(USERHANDLE);
                break;

            case MAKENAMEID2('u', 'a'):
                if (!ISUNDEF(uh))
                {
                    User* u;

                    if ((u = finduser(uh)))
                    {
                        if (jsonsc.enterarray())
                        {
                            while (jsonsc.storeobject(&ua))
                            {
                                if (ua == "+a")     // avatar
                                {
                                    u->changed.avatar = true;
                                    notifyuser(u);
                                }
                                else if (ua == "firstname")
                                {
                                    delete u->firstname;
                                    u->firstname = NULL;
                                    u->changed.firstname = true;
                                    notifyuser(u);
                                }
                                else if (ua == "lastname")
                                {                                    
                                    delete u->lastname;
                                    u->lastname = NULL;
                                    u->changed.lastname = true;
                                    notifyuser(u);
                                }
                                else if (ua == "*!authring")    // authentication information
                                {
                                    u->changed.auth = true;
                                    notifyuser(u);
                                }
                                else if (ua == "*!lstint")  // timestamp of last interaction
                                {
                                    u->changed.lstint = true;
                                    notifyuser(u);
                                }
                                else
                                {
                                    LOG_debug << "User attribute not recognized: " << ua;
                                }
                            }

                            jsonsc.leavearray();
                            return;
                        }
                    }

                    LOG_debug << "User attributes update for non-existing user";
                }

                jsonsc.storeobject();
                break;

            case EOO:
                return;

            default:
                if (!jsonsc.storeobject())
                {
                    return;
                }
        }
    }
}

// Incoming pending contact additions or updates, always triggered by the creator (reminders, deletes, etc)
void MegaClient::sc_ipc()
{
    // fields: m, ts, uts, rts, dts, msg, p, ps
    m_time_t ts = 0;
    m_time_t uts = 0;
    m_time_t rts = 0;
    m_time_t dts = 0;
    int ps = 0;
    const char *m = NULL;
    const char *msg = NULL;
    handle p = UNDEF;
    PendingContactRequest *pcr;

    bool done = false;
    while (!done)
    {
        switch (jsonsc.getnameid())
        {
            case 'm':
                m = jsonsc.getvalue();
                break;
            case MAKENAMEID2('p', 's'):
                ps = jsonsc.getint();
                break;
            case MAKENAMEID2('t', 's'):
                ts = jsonsc.getint();
                break;
            case MAKENAMEID3('u', 't', 's'):
                uts = jsonsc.getint();
                break;
            case MAKENAMEID3('r', 't', 's'):
                rts = jsonsc.getint();
                break;
            case MAKENAMEID3('d', 't', 's'):
                dts = jsonsc.getint();
                break;
            case MAKENAMEID3('m', 's', 'g'):
                msg = jsonsc.getvalue();
                break;
            case 'p':
                p = jsonsc.gethandle(MegaClient::PCRHANDLE);
                break;
            case EOO:
                done = true;
                if (ISUNDEF(p))
                {
                    LOG_err << "p element not provided";
                    break;
                }

                pcr = pcrindex.count(p) ? pcrindex[p] : (PendingContactRequest *) NULL;

                if (dts != 0)
                {
                    //Trying to remove an ignored request
                    if (pcr)
                    {
                        // this is a delete, find the existing object in state
                        pcr->uts = dts;
                        pcr->changed.deleted = true;
                    }
                }
                else if (pcr && rts != 0)
                {
                    // reminder
                    if (uts == 0)
                    {
                        LOG_err << "uts element not provided";
                        break;
                    }

                    pcr->uts = uts;
                    pcr->changed.reminded = true;
                }
                else
                {
                    // new
                    if (!m)
                    {
                        LOG_err << "m element not provided";
                        break;
                    }
                    if (ts == 0)
                    {
                        LOG_err << "ts element not provided";
                        break;
                    }
                    if (uts == 0)
                    {
                        LOG_err << "uts element not provided";
                        break;
                    }

                    pcr = new PendingContactRequest(p, m, NULL, ts, uts, msg, false);
                    mappcr(p, pcr);
                }
                notifypcr(pcr);

                break;
            default:
                if (!jsonsc.storeobject())
                {
                    return;
                }
        }
    }
}

// Outgoing pending contact additions or updates, always triggered by the creator (reminders, deletes, etc)
void MegaClient::sc_opc()
{
    // fields: e, m, ts, uts, rts, dts, msg, p
    m_time_t ts = 0;
    m_time_t uts = 0;
    m_time_t rts = 0;
    m_time_t dts = 0;
    const char *e = NULL;
    const char *m = NULL;
    const char *msg = NULL;
    handle p = UNDEF;
    PendingContactRequest *pcr;

    bool done = false;
    while (!done)
    {
        switch (jsonsc.getnameid())
        {
            case 'e':
                e = jsonsc.getvalue();
                break;
            case 'm':
                m = jsonsc.getvalue();
                break;
            case MAKENAMEID2('t', 's'):
                ts = jsonsc.getint();
                break;
            case MAKENAMEID3('u', 't', 's'):
                uts = jsonsc.getint();
                break;
            case MAKENAMEID3('r', 't', 's'):
                rts = jsonsc.getint();
                break;
            case MAKENAMEID3('d', 't', 's'):
                dts = jsonsc.getint();
                break;
            case MAKENAMEID3('m', 's', 'g'):
                msg = jsonsc.getvalue();
                break;
            case 'p':
                p = jsonsc.gethandle(MegaClient::PCRHANDLE);
                break;
            case EOO:
                done = true;
                if (ISUNDEF(p))
                {
                    LOG_err << "p element not provided";
                    break;
                }

                pcr = pcrindex.count(p) ? pcrindex[p] : (PendingContactRequest *) NULL;

                if (dts != 0)
                {
                    // this is a delete, find the existing object in state
                    if (pcr)
                    {
                        pcr->uts = dts;
                        pcr->changed.deleted = true;
                    }
                }
                else if (pcr)
                {
                    // reminder
                    if (uts == 0)
                    {
                        LOG_err << "uts element not provided";
                        break;
                    }
                    if (rts == 0)
                    {
                        LOG_err << "rts element not provided";
                        break;
                    }
                    pcr->uts = uts;
                    pcr->changed.reminded = true;
                }
                else
                {
                    // new
                    if (!e)
                    {
                        LOG_err << "e element not provided";
                        break;
                    }
                    if (!m)
                    {
                        LOG_err << "m element not provided";
                        break;
                    }
                    if (ts == 0)
                    {
                        LOG_err << "ts element not provided";
                        break;
                    }
                    if (uts == 0)
                    {
                        LOG_err << "uts element not provided";
                        break;
                    }

                    pcr = new PendingContactRequest(p, e, m, ts, uts, msg, true);
                    mappcr(p, pcr);
                }
                notifypcr(pcr);

                break;
            default:
                if (!jsonsc.storeobject())
                {
                    return;
                }
        }
    }
}

// Incoming pending contact request updates, always triggered by the receiver of the request (accepts, denies, etc)
void MegaClient::sc_upc()
{
    // fields: p, uts, s, m
    m_time_t uts = 0;
    int s = 0;
    const char *m = NULL;
    handle p = UNDEF;
    PendingContactRequest *pcr;

    bool done = false;
    while (!done)
    {
        switch (jsonsc.getnameid())
        {
            case 'm':
                m = jsonsc.getvalue();
                break;
            case MAKENAMEID3('u', 't', 's'):
                uts = jsonsc.getint();
                break; 
            case 's':
                s = jsonsc.getint();
                break;
            case 'p':
                p = jsonsc.gethandle(MegaClient::PCRHANDLE);
                break;
            case EOO:
                done = true;
                if (ISUNDEF(p))
                {
                    LOG_err << "p element not provided";
                    break;
                }

                pcr = pcrindex.count(p) ? pcrindex[p] : (PendingContactRequest *) NULL;

                if (!pcr)
                {
                    // As this was an update triggered by us, on an object we must know about, this is kinda a problem.                    
                    LOG_err << "upci PCR not found, huge massive problem";
                    break;
                }
                else
                {                    
                    if (!m)
                    {
                        LOG_err << "m element not provided";
                        break;
                    }
                    if (s == 0)
                    {
                        LOG_err << "s element not provided";
                        break;
                    }
                    if (uts == 0)
                    {
                        LOG_err << "uts element not provided";
                        break;
                    }

                    switch (s)
                    {
                        case 1:
                            // ignored
                            pcr->changed.ignored = true;
                            break;
                        case 2:
                            // accepted
                            pcr->changed.accepted = true;
                            break;
                        case 3:
                            // denied
                            pcr->changed.denied = true;
                            break;
                    }
                    pcr->uts = uts;
                }
                notifypcr(pcr);

                break;
            default:
                if (!jsonsc.storeobject())
                {
                    return;
                }
        }
    }
}
// Public links updates
void MegaClient::sc_ph()
{
    // fields: h, ph, d, n, ets
    handle h = UNDEF;
    handle ph = UNDEF;
    bool deleted = false;
    bool created = false;
    bool updated = false;
    bool takendown = false;
    m_time_t ets = 0;
    Node *n;

    bool done = false;
    while (!done)
    {
        switch (jsonsc.getnameid())
        {
        case 'h':
            h = jsonsc.gethandle(MegaClient::NODEHANDLE);
            break;
        case MAKENAMEID2('p','h'):
            ph = jsonsc.gethandle(MegaClient::NODEHANDLE);
            break;
        case 'd':
            deleted = (jsonsc.getint() == 1);
            break;
        case 'n':
            created = (jsonsc.getint() == 1);
            break;
        case 'u':
            updated = (jsonsc.getint() == 1);
            break;
        case MAKENAMEID4('d','o','w','n'):
            takendown = (jsonsc.getint() == 1);
            break;
        case MAKENAMEID3('e', 't', 's'):
            ets = jsonsc.getint();
            break;
        case EOO:
            done = true;
            if (ISUNDEF(h))
            {
                LOG_err << "h element not provided";
                break;
            }
            if (ISUNDEF(ph))
            {
                LOG_err << "ph element not provided";
                break;
            }
            if (!deleted && !created && !updated && !takendown)
            {
                LOG_err << "d/n/u/down element not provided";
                break;
            }

            n = nodebyhandle(h);
            if (n)
            {
                if (deleted)        // deletion
                {
                    if (n->plink)
                    {
                        delete n->plink;
                        n->plink = NULL;
                    }
                }
                else
                {
                    n->setpubliclink(ph, ets, takendown);
                }

                n->changed.publiclink = true;
                notifynode(n);
            }
            else
            {
                LOG_warn << "node for public link not found";
            }

            break;
        default:
            if (!jsonsc.storeobject())
            {
                return;
            }
        }
    }
}

void MegaClient::sc_se()
{
    // fields: e, s
    string email;
    int status = -1;
    handle uh = UNDEF;
    User *u;

    bool done = false;
    while (!done)
    {
        switch (jsonsc.getnameid())
        {
        case 'e':
            jsonsc.storeobject(&email);
            break;
        case 'u':
            uh = jsonsc.gethandle(USERHANDLE);
            break;
        case 's':
            status = jsonsc.getint();
            break;
        case EOO:
            done = true;
            if (email.empty())
            {
                LOG_err << "e element not provided";
                break;
            }
            if (uh == UNDEF)
            {
                LOG_err << "u element not provided";
                break;
            }
            if (status == -1)
            {
                LOG_err << "s element not provided";
                break;
            }
            if (status != EMAIL_REMOVED &&
                    status != EMAIL_PENDING_REMOVED &&
                    status != EMAIL_PENDING_ADDED &&
                    status != EMAIL_FULLY_ACCEPTED)
            {
                LOG_err << "unknown value for s element: " << status;
                break;
            }

            u = finduser(uh);
            if (!u)
            {
                LOG_warn << "user for email change not found. Not a contact?";
            }
            else if (status == EMAIL_FULLY_ACCEPTED)
            {
                LOG_debug << "Email changed from `" << u->email << "` to `" << email << "`";

                mapuser(uh, email.c_str()); // update email used as index for user's map
                u->changed.email = true;               
                notifyuser(u);
            }
            // TODO: manage different status once multiple-emails is supported

            break;
        default:
            if (!jsonsc.storeobject())
            {
                return;
            }
        }
    }
}

#ifdef ENABLE_CHAT
void MegaClient::sc_chatupdate()
{
    // fields: id, u, cs, n, g, ou
    handle chatid = UNDEF;
    userpriv_vector *userpriv = NULL;
    int shard = -1;
    userpriv_vector *upnotif = NULL;
    bool group = false;
    handle ou = UNDEF;

    bool done = false;
    while (!done)
    {
        switch (jsonsc.getnameid())
        {
            case MAKENAMEID2('i','d'):
                chatid = jsonsc.gethandle(MegaClient::CHATHANDLE);
                break;

            case 'u':   // list of users participating in the chat (+privileges)
                userpriv = readuserpriv(&jsonsc);
                break;

            case MAKENAMEID2('c','s'):
                shard = jsonsc.getint();
                break;

            case 'n':   // the new user, for notification purposes (not used)
                upnotif = readuserpriv(&jsonsc);
                break;

            case 'g':
                group = jsonsc.getint();
                break;

            case MAKENAMEID2('o','u'):
                ou = jsonsc.gethandle(MegaClient::USERHANDLE);
                break;

            case EOO:
                done = true;

                if (ISUNDEF(chatid))
                {
                    LOG_err << "Cannot read handle of the chat";
                }
                else if (ISUNDEF(ou))
                {
                    LOG_err << "Cannot read originating user of action packet";
                }
                else if (shard == -1)
                {
                    LOG_err << "Cannot read chat shard";
                }
                else
                {
                    TextChat *chat = new TextChat();
                    chat->id = chatid;
                    chat->shard = shard;
                    chat->group = group;
                    chat->priv = PRIV_UNKNOWN;
                    chat->url = ""; // not received in action packets
                    chat->ou = ou;

                    bool found = false;
                    userpriv_vector::iterator upvit;
                    if (userpriv)
                    {
                        // find 'me' in the list of participants, get my privilege and remove from peer's list
                        for (upvit = userpriv->begin(); upvit != userpriv->end(); upvit++)
                        {
                            if (upvit->first == me)
                            {
                                found = true;
                                chat->priv = upvit->second;
                                userpriv->erase(upvit);
                                if (userpriv->empty())
                                {
                                    delete userpriv;
                                    userpriv = NULL;
                                }
                                break;
                            }
                        }
                    }
                    // if `me` is not found among participants list and there's a notification list...
                    if (!found && upnotif)
                    {
                        // ...then `me` may have been removed from the chat: get the privilege level=PRIV_RM
                        for (upvit = upnotif->begin(); upvit != upnotif->end(); upvit++)
                        {
                            if (upvit->first == me)
                            {
                                chat->priv = upvit->second;
                                break;
                            }
                        }
                    }
                    chat->userpriv = userpriv;

                    notifychat(chat);
                }

                delete upnotif;
                break;

            default:
                if (!jsonsc.storeobject())
                {                    
                    delete upnotif;
                    return;
                }
        }
    }
}

#endif

// scan notified nodes for
// - name differences with an existing LocalNode
// - appearance of new folders
// - (re)appearance of files
// - deletions
// purge removed nodes after notification
void MegaClient::notifypurge(void)
{
    int i, t;

    handle tscsn = cachedscsn;

    if (*scsn) Base64::atob(scsn, (byte*)&tscsn, sizeof tscsn);

    if (nodenotify.size() || usernotify.size() || pcrnotify.size() || cachedscsn != tscsn)
    {
        updatesc();

#ifdef ENABLE_SYNC
        // update LocalNode <-> Node associations
        for (sync_list::iterator it = syncs.begin(); it != syncs.end(); it++)
        {
            (*it)->cachenodes();
        }
#endif
    }

    if ((t = nodenotify.size()))
    {
#ifdef ENABLE_SYNC
        // check for deleted syncs
        for (sync_list::iterator it = syncs.begin(); it != syncs.end(); it++)
        {
            if (((*it)->state == SYNC_ACTIVE || (*it)->state == SYNC_INITIALSCAN)
             && (*it)->localroot.node->changed.removed)
            {
                delsync(*it);
            }
        }

        syncadded = true;
#endif
        applykeys();

        if (!fetchingnodes)
        {
            app->nodes_updated(&nodenotify[0], t);
        }

        // check all notified nodes for removed status and purge
        for (i = 0; i < t; i++)
        {
            Node* n = nodenotify[i];
            if (n->attrstring)
            {
                LOG_err << "NO_KEY node: " << n->type << " " << n->size << " " << n->nodehandle << " " << n->nodekey.size();
#ifdef ENABLE_SYNC
                if (n->localnode)
                {
                    LOG_err << "LocalNode: " << n->localnode->name << " " << n->localnode->type << " " << n->localnode->size;
                }
#endif
            }

            if (n->changed.removed)
            {
                // remove inbound share
                if (n->inshare)
                {
                    n->inshare->user->sharing.erase(n->nodehandle);
                    notifyuser(n->inshare->user);
                }

                nodes.erase(n->nodehandle);
                delete n;
            }
            else
            {
                n->notified = false;
                memset(&(n->changed), 0, sizeof(n->changed));
                n->tag = 0;
            }
        }

        nodenotify.clear();
    }

    if ((t = pcrnotify.size()))
    {
        if (!fetchingnodes)
        {
            app->pcrs_updated(&pcrnotify[0], t);
        }

        // check all notified nodes for removed status and purge
        for (i = 0; i < t; i++)
        {
            PendingContactRequest* pcr = pcrnotify[i];

            if (pcr->removed())
            {
                pcrindex.erase(pcr->id);
                delete pcr;
            }
            else
            {
                pcr->notified = false;
            }
        }

        pcrnotify.clear();
    }

    // users are never deleted
    if ((t = usernotify.size()))
    {
        if (!fetchingnodes)
        {
            app->users_updated(&usernotify[0], t);
        }

        for (i = 0; i < t; i++)
        {
            User *u = usernotify[i];

            u->notified = false;
            memset(&(u->changed), 0, sizeof(u->changed));
        }

        usernotify.clear();
    }

#ifdef ENABLE_CHAT
    if ((t = chatnotify.size()))
    {
        if (!fetchingnodes)
        {
            app->chats_updated(&chatnotify);
        }

        for (i = 0; i < t; i++)
        {
            delete chatnotify[i];
        }
        chatnotify.clear();
    }
#endif
}

// return node pointer derived from node handle
Node* MegaClient::nodebyhandle(handle h)
{
    node_map::iterator it;

    if ((it = nodes.find(h)) != nodes.end())
    {
        return it->second;
    }

    return NULL;
}

// server-client deletion
Node* MegaClient::sc_deltree()
{
    Node* n = NULL;

    for (;;)
    {
        switch (jsonsc.getnameid())
        {
            case 'n':
                handle h;

                if (!ISUNDEF((h = jsonsc.gethandle())))
                {
                    n = nodebyhandle(h);
                }
                break;

            case EOO:
                if (n)
                {
                    TreeProcDel td;
                    proctree(n, &td);
                }
                return n;

            default:
                if (!jsonsc.storeobject())
                {
                    return NULL;
                }
        }
    }
}

// generate handle authentication token
void MegaClient::handleauth(handle h, byte* auth)
{
    Base64::btoa((byte*)&h, NODEHANDLE, (char*)auth);
    memcpy(auth + sizeof h, auth, sizeof h);
    key.ecb_encrypt(auth);
}

// make attribute string; add magic number prefix
void MegaClient::makeattr(SymmCipher* key, string* attrstring, const char* json, int l) const
{
    if (l < 0)
    {
        l = strlen(json);
    }
    int ll = (l + 6 + SymmCipher::KEYLENGTH - 1) & - SymmCipher::KEYLENGTH;
    byte* buf = new byte[ll];

    memcpy(buf, "MEGA{", 5); // check for the presence of the magic number "MEGA"
    memcpy(buf + 5, json, l);
    buf[l + 5] = '}';
    memset(buf + 6 + l, 0, ll - l - 6);

    key->cbc_encrypt(buf, ll);

    attrstring->assign((char*)buf, ll);

    delete[] buf;
}

// update node attributes - optional newattr is { name, value, name, value, ..., NULL }
// (with speculative instant completion)
error MegaClient::setattr(Node* n, const char** newattr, const char *prevattr)
{
    if (!checkaccess(n, FULL))
    {
        return API_EACCESS;
    }

    SymmCipher* cipher;

    if (!(cipher = n->nodecipher()))
    {
        return API_EKEY;
    }

    if (newattr)
    {
        while (*newattr)
        {
            n->attrs.map[nameid(*newattr)] = newattr[1];
            newattr += 2;
        }
    }

    n->changed.attrs = true;
    notifynode(n);

    reqs.add(new CommandSetAttr(this, n, cipher, prevattr));

    return API_OK;
}

// send new nodes to API for processing
void MegaClient::putnodes(handle h, NewNode* newnodes, int numnodes)
{
    reqs.add(new CommandPutNodes(this, h, NULL, newnodes, numnodes, reqtag));
}

// drop nodes into a user's inbox (must have RSA keypair)
void MegaClient::putnodes(const char* user, NewNode* newnodes, int numnodes)
{
    User* u;

    restag = reqtag;

    if (!(u = finduser(user, 1)))
    {
        return app->putnodes_result(API_EARGS, USER_HANDLE, newnodes);
    }

    queuepubkeyreq(u, new PubKeyActionPutNodes(newnodes, numnodes, reqtag));
}

// returns 1 if node has accesslevel a or better, 0 otherwise
int MegaClient::checkaccess(Node* n, accesslevel_t a)
{
    // folder link access is always read-only - ignore login status during
    // initial tree fetch
    if ((a < OWNERPRELOGIN) && !loggedin())
    {
        return a == RDONLY;
    }

    // trace back to root node (always full access) or share node
    while (n)
    {
        if (n->inshare)
        {
            return n->inshare->access >= a;
        }

        if (!n->parent)
        {
            return n->type > FOLDERNODE;
        }

        n = n->parent;
    }

    return 0;
}

// returns API_OK if a move operation is permitted, API_EACCESS or
// API_ECIRCULAR otherwise
error MegaClient::checkmove(Node* fn, Node* tn)
{
    // condition #1: cannot move top-level node, must have full access to fn's
    // parent
    if (!fn->parent || !checkaccess(fn->parent, FULL))
    {
        return API_EACCESS;
    }

    // condition #2: target must be folder
    if (tn->type == FILENODE)
    {
        return API_EACCESS;
    }

    // condition #3: must have write access to target
    if (!checkaccess(tn, RDWR))
    {
        return API_EACCESS;
    }

    // condition #4: tn must not be below fn (would create circular linkage)
    for (;;)
    {
        if (tn == fn)
        {
            return API_ECIRCULAR;
        }

        if (tn->inshare || !tn->parent)
        {
            break;
        }

        tn = tn->parent;
    }

    // condition #5: fn and tn must be in the same tree (same ultimate parent
    // node or shared by the same user)
    for (;;)
    {
        if (fn->inshare || !fn->parent)
        {
            break;
        }

        fn = fn->parent;
    }

    // moves within the same tree or between the user's own trees are permitted
    if (fn == tn || (!fn->inshare && !tn->inshare))
    {
        return API_OK;
    }

    // moves between inbound shares from the same user are permitted
    if (fn->inshare && tn->inshare && fn->inshare->user == tn->inshare->user)
    {
        return API_OK;
    }

    return API_EACCESS;
}

// move node to new parent node (for changing the filename, use setattr and
// modify the 'n' attribute)
error MegaClient::rename(Node* n, Node* p, syncdel_t syncdel, handle prevparent)
{
    error e;

    if ((e = checkmove(n, p)))
    {
        return e;
    }

    if (n->setparent(p))
    {
        n->changed.parent = true;
        notifynode(n);

        // rewrite keys of foreign nodes that are moved out of an outbound share
        rewriteforeignkeys(n);

        reqs.add(new CommandMoveNode(this, n, p, syncdel, prevparent));
    }

    return API_OK;
}

// delete node tree
error MegaClient::unlink(Node* n)
{
    if (!n->inshare && !checkaccess(n, FULL))
    {
        return API_EACCESS;
    }

    reqs.add(new CommandDelNode(this, n->nodehandle));

    mergenewshares(1);

    TreeProcDel td;
    proctree(n, &td);

    return API_OK;
}

// emulates the semantics of its JavaScript counterpart
// (returns NULL if the input is invalid UTF-8)
// unfortunately, discards bits 8-31 of multibyte characters for backwards compatibility
char* MegaClient::str_to_a32(const char* str, int* len)
{
    if (!str)
    {
        return NULL;
    }

    int t = strlen(str);
    int t2 = 4 * ((t + 3) >> 2);
    char* result = new char[t2]();
    uint32_t* a32 = (uint32_t*)result;
    uint32_t unicode;

    int i = 0;
    int j = 0;

    while (i < t)
    {
        char c = str[i++] & 0xff;

        if (!(c & 0x80))
        {
            unicode = c & 0xff;
        }
        else if ((c & 0xe0) == 0xc0)
        {
            if (i >= t || (str[i] & 0xc0) != 0x80)
            {
                delete[] result;
                return NULL;
            }

            unicode = (c & 0x1f) << 6;
            unicode |= str[i++] & 0x3f;
        }
        else if ((c & 0xf0) == 0xe0)
        {
            if (i + 2 > t || (str[i] & 0xc0) != 0x80 || (str[i + 1] & 0xc0) != 0x80)
            {
                delete[] result;
                return NULL;
            }

            unicode = (c & 0x0f) << 12;
            unicode |= (str[i++] & 0x3f) << 6;
            unicode |= str[i++] & 0x3f;
        }
        else if ((c & 0xf8) == 0xf0)
        {
            if (i + 3 > t
            || (str[i] & 0xc0) != 0x80
            || (str[i + 1] & 0xc0) != 0x80
            || (str[i + 2] & 0xc0) != 0x80)
            {
                delete[] result;
                return NULL;
            }

            unicode = (c & 0x07) << 18;
            unicode |= (str[i++] & 0x3f) << 12;
            unicode |= (str[i++] & 0x3f) << 6;
            unicode |= str[i++] & 0x3f;

            // management of surrogate pairs like the JavaScript code
            uint32_t hi = 0xd800 | ((unicode >> 10) & 0x3F) | (((unicode >> 16) - 1) << 6);
            uint32_t low = 0xdc00 | (unicode & 0x3ff);

            a32[j >> 2] |= htonl(hi << (24 - (j & 3) * 8));
            j++;

            unicode = low;
        }
        else
        {
            delete[] result;
            return NULL;
        }

        a32[j >> 2] |= htonl(unicode << (24 - (j & 3) * 8));
        j++;
    }

    *len = j;
    return result;
}

// compute UTF-8 password hash
error MegaClient::pw_key(const char* utf8pw, byte* key) const
{
    int t;
    char* pw;

    if (!(pw = str_to_a32(utf8pw, &t)))
    {
        return API_EARGS;
    }

    int n = (t + 15) / 16;
    SymmCipher* keys = new SymmCipher[n];

    for (int i = 0; i < n; i++)
    {
        int valid = (i != (n - 1)) ? SymmCipher::BLOCKSIZE : (t - SymmCipher::BLOCKSIZE * i);
        memcpy(key, pw + i * SymmCipher::BLOCKSIZE, valid);
        memset(key + valid, 0, SymmCipher::BLOCKSIZE - valid);
        keys[i].setkey(key);
    }

    memcpy(key, "\x93\xC4\x67\xE3\x7D\xB0\xC7\xA4\xD1\xBE\x3F\x81\x01\x52\xCB\x56", SymmCipher::BLOCKSIZE);

    for (int r = 65536; r--; )
    {
        for (int i = 0; i < n; i++)
        {
            keys[i].ecb_encrypt(key);
        }
    }

    delete[] keys;
    delete[] pw;

    return API_OK;
}

void MegaClient::loadbalancing(const char* service)
{
    loadbalancingreqs.push(new CommandLoadBalancing(this, service));
}

// compute generic string hash
void MegaClient::stringhash(const char* s, byte* hash, SymmCipher* cipher)
{
    int t;

    t = strlen(s) & - SymmCipher::BLOCKSIZE;

    strncpy((char*)hash, s + t, SymmCipher::BLOCKSIZE);

    while (t)
    {
        t -= SymmCipher::BLOCKSIZE;
        SymmCipher::xorblock((byte*)s + t, hash);
    }

    for (t = 16384; t--; )
    {
        cipher->ecb_encrypt(hash);
    }

    memcpy(hash + 4, hash + 8, 4);
}

// (transforms s to lowercase)
uint64_t MegaClient::stringhash64(string* s, SymmCipher* c)
{
    byte hash[SymmCipher::KEYLENGTH];

    transform(s->begin(), s->end(), s->begin(), ::tolower);
    stringhash(s->c_str(), hash, c);

    return MemAccess::get<uint64_t>((const char*)hash);
}

// read and add/verify node array
int MegaClient::readnodes(JSON* j, int notify, putsource_t source, NewNode* nn, int nnsize, int tag)
{
    if (!j->enterarray())
    {
        return 0;
    }

    node_vector dp;
    Node* n;

    while (j->enterobject())
    {
        handle h = UNDEF, ph = UNDEF;
        handle u = 0, su = UNDEF;
        nodetype_t t = TYPE_UNKNOWN;
        const char* a = NULL;
        const char* k = NULL;
        const char* fa = NULL;
        const char *sk = NULL;
        accesslevel_t rl = ACCESS_UNKNOWN;
        m_off_t s = NEVER;
        m_time_t ts = -1, sts = -1;
        nameid name;
        int nni = -1;

        while ((name = j->getnameid()) != EOO)
        {
            switch (name)
            {
                case 'h':   // new node: handle
                    h = j->gethandle();
                    break;

                case 'p':   // parent node
                    ph = j->gethandle();
                    break;

                case 'u':   // owner user
                    u = j->gethandle(USERHANDLE);
                    break;

                case 't':   // type
                    t = (nodetype_t)j->getint();
                    break;

                case 'a':   // attributes
                    a = j->getvalue();
                    break;

                case 'k':   // key(s)
                    k = j->getvalue();
                    break;

                case 's':   // file size
                    s = j->getint();
                    break;

                case 'i':   // related source NewNode index
                    nni = j->getint();
                    break;

                case MAKENAMEID2('t', 's'):  // actual creation timestamp
                    ts = j->getint();
                    break;

                case MAKENAMEID2('f', 'a'):  // file attributes
                    fa = j->getvalue();
                    break;

                    // inbound share attributes
                case 'r':   // share access level
                    rl = (accesslevel_t)j->getint();
                    break;

                case MAKENAMEID2('s', 'k'):  // share key
                    sk = j->getvalue();
                    break;

                case MAKENAMEID2('s', 'u'):  // sharing user
                    su = j->gethandle(USERHANDLE);
                    break;

                case MAKENAMEID3('s', 't', 's'):  // share timestamp
                    sts = j->getint();
                    break;

                default:
                    if (!j->storeobject())
                    {
                        return 0;
                    }
            }
        }

        if (ISUNDEF(h))
        {
            warn("Missing node handle");
        }
        else
        {
            if (t == TYPE_UNKNOWN)
            {
                warn("Unknown node type");
            }
            else if (t == FILENODE || t == FOLDERNODE)
            {
                if (ISUNDEF(ph))
                {
                    warn("Missing parent");
                }
                else if (!a)
                {
                    warn("Missing node attributes");
                }
                else if (!k)
                {
                    warn("Missing node key");
                }

                if (t == FILENODE && ISUNDEF(s))
                {
                    warn("File node without file size");
                }
            }
        }

        if (fa && t != FILENODE)
        {
            warn("Spurious file attributes");
        }

        if (!warnlevel())
        {
            if ((n = nodebyhandle(h)))
            {
                if (n->changed.removed)
                {
                    // node marked for deletion is being resurrected, possibly
                    // with a new parent (server-client move operation)
                    n->changed.removed = false;
                }
                else
                {
                    // node already present - check for race condition
                    if ((n->parent && ph != n->parent->nodehandle) || n->type != t)
                    {
                        app->reload("Node inconsistency (parent linkage)");
                    }
                }

                if (!ISUNDEF(ph))
                {
                    Node* p;

                    if ((p = nodebyhandle(ph)))
                    {
                        n->setparent(p);
                        n->changed.parent = true;
                    }
                    else
                    {
                        n->setparent(NULL);
                        n->parenthandle = ph;
                        dp.push_back(n);
                    }
                }
            }
            else
            {
                byte buf[SymmCipher::KEYLENGTH];

                if (!ISUNDEF(su))
                {
                    if (t != FOLDERNODE)
                    {
                        warn("Invalid share node type");
                    }

                    if (rl == ACCESS_UNKNOWN)
                    {
                        warn("Missing access level");
                    }

                    if (!sk)
                    {
                        LOG_warn << "Missing share key for inbound share";
                    }

                    if (warnlevel())
                    {
                        su = UNDEF;
                    }
                    else
                    {
                        if (sk)
                        {
                            decryptkey(sk, buf, sizeof buf, &key, 1, h);
                        }
                    }
                }

                string fas;

                Node::copystring(&fas, fa);

                // fallback timestamps
                if (!(ts + 1))
                {
                    ts = time(NULL);
                }

                if (!(sts + 1))
                {
                    sts = ts;
                }

                n = new Node(this, &dp, h, ph, t, s, u, fas.c_str(), ts);

                n->tag = tag;

                n->attrstring = new string;
                Node::copystring(n->attrstring, a);
                Node::copystring(&n->nodekey, k);

                if (!ISUNDEF(su))
                {
                    newshares.push_back(new NewShare(h, 0, su, rl, sts, sk ? buf : NULL));
                }

                if (nn && nni >= 0 && nni < nnsize)
                {
                    nn[nni].added = true;

#ifdef ENABLE_SYNC
                    if (source == PUTNODES_SYNC)
                    {
                        if (nn[nni].localnode)
                        {
                            // overwrites/updates: associate LocalNode with newly created Node
                            nn[nni].localnode->setnode(n);
                            nn[nni].localnode->newnode = NULL;
                            nn[nni].localnode->treestate(TREESTATE_SYNCED);

                            // updates cache with the new node associated
                            nn[nni].localnode->sync->statecacheadd(nn[nni].localnode);
                        }
                    }
#endif

                    if (nn[nni].source == NEW_UPLOAD)
                    {
                        handle uh = nn[nni].uploadhandle;

                        // do we have pending file attributes for this upload? set them.
                        for (fa_map::iterator it = pendingfa.lower_bound(pair<handle, fatype>(uh, 0));
                             it != pendingfa.end() && it->first.first == uh; )
                        {
                            reqs.add(new CommandAttachFA(h, it->first.second, it->second.first, it->second.second));
                            pendingfa.erase(it++);
                        }

                        // FIXME: only do this for in-flight FA writes
                        uhnh.insert(pair<handle, handle>(uh, h));
                    }
                }
            }

            if (notify)
            {
                notifynode(n);
            }
        }
    }

    // any child nodes that arrived before their parents?
    for (int i = dp.size(); i--; )
    {
        if ((n = nodebyhandle(dp[i]->parenthandle)))
        {
            dp[i]->setparent(n);
        }
    }

    return j->leavearray();
}

// decrypt and set encrypted sharekey
void MegaClient::setkey(SymmCipher* c, const char* k)
{
    byte newkey[SymmCipher::KEYLENGTH];

    if (Base64::atob(k, newkey, sizeof newkey) == sizeof newkey)
    {
        key.ecb_decrypt(newkey);
        c->setkey(newkey);
    }
}

// read outbound share keys
void MegaClient::readok(JSON* j)
{
    if (j->enterarray())
    {
        while (j->enterobject())
        {
            readokelement(j);
        }

        j->leavearray();

        mergenewshares(0);
    }
}

// - h/ha/k (outbound sharekeys, always symmetric)
void MegaClient::readokelement(JSON* j)
{
    handle h = UNDEF;
    byte ha[SymmCipher::BLOCKSIZE];
    byte buf[SymmCipher::BLOCKSIZE];
    int have_ha = 0;
    const char* k = NULL;

    for (;;)
    {
        switch (j->getnameid())
        {
            case 'h':
                h = j->gethandle();
                break;

            case MAKENAMEID2('h', 'a'):      // share authentication tag
                have_ha = Base64::atob(j->getvalue(), ha, sizeof ha) == sizeof ha;
                break;

            case 'k':           // share key(s)
                k = j->getvalue();
                break;

            case EOO:
                if (ISUNDEF(h))
                {
                    LOG_warn << "Missing outgoing share handle in ok element";
                    return;
                }

                if (!k)
                {
                    LOG_warn << "Missing outgoing share key in ok element";
                    return;
                }

                if (!have_ha)
                {
                    LOG_warn << "Missing outbound share signature";
                    return;
                }

                if (decryptkey(k, buf, SymmCipher::KEYLENGTH, &key, 1, h))
                {
                    newshares.push_back(new NewShare(h, 1, UNDEF, ACCESS_UNKNOWN, 0, buf, ha));
                }
                return;

            default:
                if (!j->storeobject())
                {
                    return;
                }
        }
    }
}

// read outbound shares and pending shares
void MegaClient::readoutshares(JSON* j)
{
    if (j->enterarray())
    {
        while (j->enterobject())
        {
            readoutshareelement(j);
        }

        j->leavearray();

        mergenewshares(0);
    }
}

// - h/u/r/ts/p (outbound share or pending share)
void MegaClient::readoutshareelement(JSON* j)
{
    handle h = UNDEF;
    handle uh = UNDEF;
    handle p = UNDEF;
    accesslevel_t r = ACCESS_UNKNOWN;
    m_time_t ts = 0;

    for (;;)
    {
        switch (j->getnameid())
        {
            case 'h':
                h = j->gethandle();
                break;

            case 'p':
                p = j->gethandle(PCRHANDLE);
                break;

            case 'u':           // share target user
                uh = j->is(EXPORTEDLINK) ? 0 : j->gethandle(USERHANDLE);
                break;

            case 'r':           // access
                r = (accesslevel_t)j->getint();
                break;

            case MAKENAMEID2('t', 's'):      // timestamp
                ts = j->getint();
                break;

            case EOO:
                if (ISUNDEF(h))
                {
                    LOG_warn << "Missing outgoing share node";
                    return;
                }

                if (ISUNDEF(uh) && ISUNDEF(p))
                {
                    LOG_warn << "Missing outgoing share user";
                    return;
                }

                if (r == ACCESS_UNKNOWN)
                {
                    LOG_warn << "Missing outgoing share access";
                    return;
                }

                newshares.push_back(new NewShare(h, 1, uh, r, ts, NULL, NULL, p));
                return;

            default:
                if (!j->storeobject())
                {
                    return;
                }
        }
    }
}

void MegaClient::readipc(JSON *j)
{
    // fields: ps, m, ts, uts, msg, p
    if (j->enterarray())
    {
        while (j->enterobject())
        {
            m_time_t ts = 0;
            m_time_t uts = 0;
            int ps = 0;
            const char *m = NULL;
            const char *msg = NULL;
            handle p = UNDEF;

            bool done = false;
            while (!done)
            {
                switch (j->getnameid()) {
                    case MAKENAMEID2('p', 's'):
                        ps = j->getint();
                        break;
                    case 'm':
                        m = j->getvalue();
                        break;
                    case MAKENAMEID2('t', 's'):
                        ts = j->getint();
                        break;
                    case MAKENAMEID3('u', 't', 's'):
                        uts = j->getint();
                        break;
                    case MAKENAMEID3('m', 's', 'g'):
                        msg = j->getvalue();
                        break;
                    case 'p':
                        p = j->gethandle(MegaClient::PCRHANDLE);
                        break;
                    case EOO:
                        done = true;
                        if (ISUNDEF(p))
                        {
                            LOG_err << "p element not provided";
                            break;
                        }
                        if (!m)
                        {
                            LOG_err << "m element not provided";
                            break;
                        }
                        if (ts == 0)
                        {
                            LOG_err << "ts element not provided";
                            break;
                        }
                        if (uts == 0)
                        {
                            LOG_err << "uts element not provided";
                            break;
                        }

                        if (pcrindex[p] != NULL)
                        {
                            pcrindex[p]->update(m, NULL, ts, uts, msg, false);                        
                        } 
                        else
                        {
                            pcrindex[p] = new PendingContactRequest(p, m, NULL, ts, uts, msg, false);
                        }                       

                        break;
                    default:
                       if (!j->storeobject())
                       {
                            return;
                       }
                }
            }
        }

        j->leavearray();
    }
}

void MegaClient::readopc(JSON *j)
{
    // fields: e, m, ts, uts, rts, msg, p
    if (j->enterarray())
    {
        while (j->enterobject())
        {
            m_time_t ts = 0;
            m_time_t uts = 0;
            m_time_t rts = 0;
            const char *e = NULL;
            const char *m = NULL;
            const char *msg = NULL;
            handle p = UNDEF;

            bool done = false;
            while (!done)
            {
                switch (j->getnameid())
                {
                    case 'e':
                        e = j->getvalue();
                        break;
                    case 'm':
                        m = j->getvalue();
                        break;
                    case MAKENAMEID2('t', 's'):
                        ts = j->getint();
                        break;
                    case MAKENAMEID3('u', 't', 's'):
                        uts = j->getint();
                        break;
                    case MAKENAMEID3('r', 't', 's'):
                        rts = j->getint();
                        break;
                    case MAKENAMEID3('m', 's', 'g'):
                        msg = j->getvalue();
                        break;
                    case 'p':
                        p = j->gethandle(MegaClient::PCRHANDLE);
                        break;
                    case EOO:
                        done = true;
                        if (!e)
                        {
                            LOG_err << "e element not provided";
                            break;
                        }
                        if (!m)
                        {
                            LOG_err << "m element not provided";
                            break;
                        }
                        if (ts == 0)
                        {
                            LOG_err << "ts element not provided";
                            break;
                        }
                        if (uts == 0)
                        {
                            LOG_err << "uts element not provided";
                            break;
                        }

                        if (pcrindex[p] != NULL)
                        {
                            pcrindex[p]->update(e, m, ts, uts, msg, true);                        
                        } 
                        else
                        {
                            pcrindex[p] = new PendingContactRequest(p, e, m, ts, uts, msg, true);
                        }

                        break;
                    default:
                       if (!j->storeobject())
                       {
                            return;
                       }
                }
            }
        }

        j->leavearray();
    }
}

void MegaClient::procph(JSON *j)
{
    // fields: h, ph, ets
    if (j->enterarray())
    {
        while (j->enterobject())
        {
            handle h = UNDEF;
            handle ph = UNDEF;
            m_time_t ets = 0;
            Node *n = NULL;
            bool takendown = false;

            bool done = false;
            while (!done)
            {
                switch (j->getnameid())
                {
                    case 'h':
                        h = j->gethandle(MegaClient::NODEHANDLE);
                        break;
                    case MAKENAMEID2('p','h'):
                        ph = j->gethandle(MegaClient::NODEHANDLE);
                        break;
                    case MAKENAMEID3('e', 't', 's'):
                        ets = j->getint();
                        break;
                    case MAKENAMEID4('d','o','w','n'):
                        takendown = (j->getint() == 1);
                        break;
                    case EOO:
                        done = true;
                        if (ISUNDEF(h))
                        {
                            LOG_err << "h element not provided";
                            break;
                        }
                        if (ISUNDEF(ph))
                        {
                            LOG_err << "ph element not provided";
                            break;
                        }

                        n = nodebyhandle(h);
                        if (n)
                        {
                            n->setpubliclink(ph, ets, takendown);
                        }
                        else
                        {
                            LOG_warn << "node for public link not found";
                        }

                        break;
                    default:
                       if (!j->storeobject())
                       {
                            return;
                       }
                }
            }
        }

        j->leavearray();
    }
}

int MegaClient::applykeys()
{
    int t = 0;

    // FIXME: rather than iterating through the whole node set, maintain subset
    // with missing keys
    for (node_map::iterator it = nodes.begin(); it != nodes.end(); it++)
    {
        if (it->second->applykey())
        {
            t++;
        }
    }

    if (sharekeyrewrite.size())
    {
        reqs.add(new CommandShareKeyUpdate(this, &sharekeyrewrite));
        sharekeyrewrite.clear();
    }

    if (nodekeyrewrite.size())
    {
        reqs.add(new CommandNodeKeyUpdate(this, &nodekeyrewrite));
        nodekeyrewrite.clear();
    }

    return t;
}

// user/contact list
bool MegaClient::readusers(JSON* j)
{
    if (!j->enterarray())
    {
        return 0;
    }

    while (j->enterobject())
    {
        handle uh = 0;
        visibility_t v = VISIBILITY_UNKNOWN;    // new share objects do not override existing visibility
        m_time_t ts = 0;
        const char* m = NULL;
        nameid name;

        while ((name = j->getnameid()) != EOO)
        {
            switch (name)
            {
                case 'u':   // new node: handle
                    uh = j->gethandle(USERHANDLE);
                    break;

                case 'c':   // visibility
                    v = (visibility_t)j->getint();
                    break;

                case 'm':   // attributes
                    m = j->getvalue();
                    break;

                case MAKENAMEID2('t', 's'):
                    ts = j->getint();
                    break;

                default:
                    if (!j->storeobject())
                    {
                        return false;
                    }
            }
        }

        if (ISUNDEF(uh))
        {
            warn("Missing contact user handle");
        }

        if (!m)
        {
            warn("Unknown contact user e-mail address");
        }

        if (!warnlevel())
        {
            User* u = finduser(uh, 0);
            bool notify = !u;
            if (u || (u = finduser(uh, 1)))
            {
                mapuser(uh, m);

                if (v != VISIBILITY_UNKNOWN)
                {
                    if (u->show != v || u->ctime != ts)
                    {
                        u->set(v, ts);
                        notify = true;
                    }
                }

                if (notify)
                {
                    notifyuser(u);
                }
            }
        }
    }

    return j->leavearray();
}

error MegaClient::folderaccess(const char *folderlink)
{
    // structure of public folder links: https://mega.nz/#F!<handle>!<key>

    const char* ptr;
    if (!((ptr = strstr(folderlink, "#F!")) && (strlen(ptr)>=11)))
    {
        return API_EARGS;
    }

    const char *f = ptr + 3;
    ptr += 11;

    if (*ptr == '\0')    // no key provided, link is incomplete
    {
        return API_EINCOMPLETE;
    }
    else if (*ptr != '!')
    {
        return API_EARGS;
    }

    const char *k = ptr + 1;

    handle h = 0;
    byte folderkey[SymmCipher::KEYLENGTH];

    locallogout();

    if (Base64::atob(f, (byte*)&h, NODEHANDLE) != NODEHANDLE)
    {
        return API_EARGS;
    }

    if (Base64::atob(k, folderkey, sizeof folderkey) != sizeof folderkey)
    {
        return API_EARGS;
    }

    setrootnode(h);
    key.setkey(folderkey);

    return API_OK;
}

// create new session
void MegaClient::login(const char* email, const byte* pwkey)
{
    locallogout();

    string lcemail(email);

    key.setkey((byte*)pwkey);

    uint64_t emailhash = stringhash64(&lcemail, &key);

    byte sek[SymmCipher::KEYLENGTH];
    PrnGen::genblock(sek, sizeof sek);

    reqs.add(new CommandLogin(this, email, emailhash, sek));
}

void MegaClient::fastlogin(const char* email, const byte* pwkey, uint64_t emailhash)
{
    locallogout();

    key.setkey((byte*)pwkey);

    byte sek[SymmCipher::KEYLENGTH];
    PrnGen::genblock(sek, sizeof sek);

    reqs.add(new CommandLogin(this, email, emailhash, sek));
}

void MegaClient::getuserdata()
{
    reqs.add(new CommandGetUserData(this));
}

void MegaClient::getpubkey(const char *user)
{
    queuepubkeyreq(finduser(user, 1), new PubKeyActionNotifyApp(reqtag));
}

// resume session - load state from local cache, if available
void MegaClient::login(const byte* session, int size)
{
    locallogout();
   
    int sessionversion = 0;
    if (size == sizeof key.key + SIDLEN + 1)
    {
        sessionversion = session[0];

        if (sessionversion != 1)
        {
            restag = reqtag;
            app->login_result(API_EARGS);
            return;
        }

        session++;
        size--;
    }

    if (size == sizeof key.key + SIDLEN)
    {
        string t;

        key.setkey(session);
        setsid(session + sizeof key.key, size - sizeof key.key);

        opensctable();

        if (sctable && sctable->get(CACHEDSCSN, &t) && t.size() == sizeof cachedscsn)
        {
            cachedscsn = MemAccess::get<handle>(t.data());
        }

        byte sek[SymmCipher::KEYLENGTH];
        PrnGen::genblock(sek, sizeof sek);

        reqs.add(new CommandLogin(this, NULL, UNDEF, sek, sessionversion));
    }
    else
    {
        restag = reqtag;
        app->login_result(API_EARGS);
    }
}

// check password's integrity
error MegaClient::validatepwd(const byte *pwkey)
{
    User *u = finduser(me);
    if (!u)
    {
        return API_EACCESS;
    }

    SymmCipher pwcipher(pwkey);
    pwcipher.setkey((byte*)pwkey);

    string lcemail(u->email.c_str());
    uint64_t emailhash = stringhash64(&lcemail, &pwcipher);

    reqs.add(new CommandValidatePassword(this, lcemail.c_str(), emailhash));

    return API_OK;
}

int MegaClient::dumpsession(byte* session, size_t size)
{
    if (loggedin() == NOTLOGGEDIN)
    {
        return 0;
    }

    if (size < sid.size() + sizeof key.key)
    {
        return API_ERANGE;
    }

    if (sessionkey.size())
    {
        if (size < sid.size() + sizeof key.key + 1)
        {
            return API_ERANGE;
        }

        size = sid.size() + sizeof key.key + 1;

        session[0] = 1;
        session++;

        byte k[SymmCipher::KEYLENGTH];
        SymmCipher cipher;
        cipher.setkey((const byte *)sessionkey.data(), sessionkey.size());
        cipher.ecb_encrypt(key.key, k);
        memcpy(session, k, sizeof k);
    }
    else
    {
        size = sid.size() + sizeof key.key;
        memcpy(session, key.key, sizeof key.key);
    }

    memcpy(session + sizeof key.key, sid.data(), sid.size());
    
    return size;
}

void MegaClient::copysession()
{
    reqs.add(new CommandCopySession(this));
}

string *MegaClient::sessiontransferdata(const char *url, string *session)
{
    if (loggedin() != FULLACCOUNT)
    {
        return NULL;
    }

    std::stringstream ss;

    // open array
    ss << "[";

    // add AES key
    string aeskey;
    key.serializekeyforjs(&aeskey);
    ss << aeskey << ",\"";

    // add session ID
    if (session)
    {
        ss << *session;
    }
    else
    {
        string sids;
        sids.resize(sid.size() * 4 / 3 + 4);
        sids.resize(Base64::btoa((byte *)sid.data(), sid.size(), (char *)sids.data()));
        ss << sids;
    }
    ss << "\",\"";

    // add URL
    if (url)
    {
        ss << url;
    }
    ss << "\",false]";

    // standard Base64 encoding
    string json = ss.str();
    string *base64 = new string;
    base64->resize(json.size() * 4 / 3 + 4);
    base64->resize(Base64::btoa((byte *)json.data(), json.size(), (char *)base64->data()));
    std::replace(base64->begin(), base64->end(), '-', '+');
    std::replace(base64->begin(), base64->end(), '_', '/');
    return base64;
}

void MegaClient::killsession(handle session)
{
    reqs.add(new CommandKillSessions(this, session));
}

// Kill all sessions (except current)
void MegaClient::killallsessions()
{
    reqs.add(new CommandKillSessions(this));
}

void MegaClient::opensctable()
{
    if (dbaccess && !sctable)
    {
        string dbname;

        dbname.resize((SIDLEN - sizeof key.key) * 4 / 3 + 3);
        dbname.resize(Base64::btoa((const byte*)sid.data() + sizeof key.key, SIDLEN - sizeof key.key, (char*)dbname.c_str()));

        sctable = dbaccess->open(fsaccess, &dbname);
    }
}

// verify a static symmetric password challenge
int MegaClient::checktsid(byte* sidbuf, unsigned len)
{
    if (len != SIDLEN)
    {
        return 0;
    }

    key.ecb_encrypt(sidbuf);

    return !memcmp(sidbuf, sidbuf + SIDLEN - SymmCipher::KEYLENGTH, SymmCipher::KEYLENGTH);
}

// locate user by e-mail address or ASCII handle
User* MegaClient::finduser(const char* uid, int add)
{
    // null user for folder links?
    if (!uid || !*uid)
    {
        return NULL;
    }

    if (!strchr(uid, '@'))
    {
        // not an e-mail address: must be ASCII handle
        handle uh;

        if (Base64::atob(uid, (byte*)&uh, sizeof uh) == sizeof uh)
        {
            return finduser(uh, add);
        }

        return NULL;
    }

    string nuid;
    User* u;

    // convert e-mail address to lowercase (ASCII only)
    Node::copystring(&nuid, uid);
    transform(nuid.begin(), nuid.end(), nuid.begin(), ::tolower);

    um_map::iterator it = umindex.find(nuid);

    if (it == umindex.end())
    {
        if (!add)
        {
            return NULL;
        }

        // add user by lowercase e-mail address
        u = &users[++userid];
        u->uid = nuid;
        Node::copystring(&u->email, uid);
        umindex[nuid] = userid;

        return u;
    }
    else
    {
        return &users[it->second];
    }
}

// locate user by binary handle
User* MegaClient::finduser(handle uh, int add)
{
    if (!uh)
    {
        return NULL;
    }

    User* u;
    uh_map::iterator it = uhindex.find(uh);

    if (it == uhindex.end())
    {
        if (!add)
        {
            return NULL;
        }

        // add user by binary handle
        u = &users[++userid];

        char uid[12];
        Base64::btoa((byte*)&uh, sizeof uh, uid);
        u->uid.assign(uid, 11);

        uhindex[uh] = userid;
        u->userhandle = uh;

        return u;
    }
    else
    {
        return &users[it->second];
    }
}

// add missing mapping (handle or email)
// reduce uid to ASCII uh if only known by email
void MegaClient::mapuser(handle uh, const char* email)
{
    if (!*email)
    {
        return;
    }

    User* u;
    string nuid;

    Node::copystring(&nuid, email);
    transform(nuid.begin(), nuid.end(), nuid.begin(), ::tolower);

    // does user uh exist?
    uh_map::iterator hit = uhindex.find(uh);

    if (hit != uhindex.end())
    {
        // yes: add email reference
        u = &users[hit->second];

<<<<<<< HEAD
        if (!u->email.size() || strcmp(u->email.c_str(), email))
        {
=======
        if (strcmp(u->email.c_str(), email))
        { 
            if (u->email.size())
            {
                umindex.erase(u->email);
            }

>>>>>>> d05222b8
            Node::copystring(&u->email, email);
            umindex[nuid] = hit->second;
        }

        return;
    }

    // does user email exist?
    um_map::iterator mit = umindex.find(nuid);

    if (mit != umindex.end())
    {
        // yes: add uh reference
        u = &users[mit->second];

        uhindex[uh] = mit->second;
        u->userhandle = uh;

        char uid[12];
        Base64::btoa((byte*)&uh, sizeof uh, uid);
        u->uid.assign(uid, 11);
    }
}

PendingContactRequest* MegaClient::findpcr(handle p)
{
    if (ISUNDEF(p))
    {
        return NULL;
    }

    PendingContactRequest* pcr = pcrindex[p];
    if (!pcr)
    {
        pcr = new PendingContactRequest(p);
        pcrindex[p] = pcr;
    }

    return pcrindex[p];
}

void MegaClient::mappcr(handle id, PendingContactRequest *pcr)
{
    pcrindex[id] = pcr;
}

// sharekey distribution request - walk array consisting of {node,user+}+ handle tuples
// and submit public key requests
void MegaClient::procsr(JSON* j)
{
    User* u;
    handle sh, uh;

    if (!j->enterarray())
    {
        return;
    }

    while (j->ishandle() && (sh = j->gethandle()))
    {
        if (nodebyhandle(sh))
        {
            // process pending requests
            while (j->ishandle(USERHANDLE) && (uh = j->gethandle(USERHANDLE)))
            {
                if ((u = finduser(uh)))
                {
                    queuepubkeyreq(u, new PubKeyActionSendShareKey(sh));
                }
            }
        }
        else
        {
            // unknown node: skip
            while (j->ishandle(USERHANDLE) && (uh = j->gethandle(USERHANDLE)));
        }
    }

    j->leavearray();
}

// process node tree (bottom up)
void MegaClient::proctree(Node* n, TreeProc* tp, bool skipinshares)
{
    if (n->type != FILENODE)
    {
        for (node_list::iterator it = n->children.begin(); it != n->children.end(); )
        {
            Node *child = *it++;
            if (!(skipinshares && child->inshare))
            {
                proctree(child, tp, skipinshares);
            }
        }
    }

    tp->proc(this, n);
}

// queue PubKeyAction request to be triggered upon availability of the user's
// public key
void MegaClient::queuepubkeyreq(User* u, PubKeyAction* pka)
{
    if (!u || u->pubk.isvalid())
    {
        restag = pka->tag;
        pka->proc(this, u);
        delete pka;
    }
    else
    {
        u->pkrs.push_back(pka);

        if (!u->pubkrequested)
        {
            reqs.add(new CommandPubKeyRequest(this, u));
        }
    }
}

// rewrite keys of foreign nodes due to loss of underlying shareufskey
void MegaClient::rewriteforeignkeys(Node* n)
{
    TreeProcForeignKeys rewrite;
    proctree(n, &rewrite);

    if (nodekeyrewrite.size())
    {
        reqs.add(new CommandNodeKeyUpdate(this, &nodekeyrewrite));
        nodekeyrewrite.clear();
    }
}

// if user has a known public key, complete instantly
// otherwise, queue and request public key if not already pending
void MegaClient::setshare(Node* n, const char* user, accesslevel_t a, const char* personal_representation)
{
    int total = n->outshares ? n->outshares->size() : 0;
    total += n->pendingshares ? n->pendingshares->size() : 0;
    if (a == ACCESS_UNKNOWN && total == 1)
    {
        // rewrite keys of foreign nodes located in the outbound share that is getting canceled
        // FIXME: verify that it is really getting canceled to prevent benign premature rewrite
        rewriteforeignkeys(n);
    }

    queuepubkeyreq(finduser(user, 1), new PubKeyActionCreateShare(n->nodehandle, a, reqtag, personal_representation));
}

// Add/delete/remind outgoing pending contact request
void MegaClient::setpcr(const char* temail, opcactions_t action, const char* msg, const char* oemail)
{
    reqs.add(new CommandSetPendingContact(this, temail, action, msg, oemail));
}

void MegaClient::updatepcr(handle p, ipcactions_t action)
{
    reqs.add(new CommandUpdatePendingContact(this, p, action));
}

// enumerate Pro account purchase options (not fully implemented)
void MegaClient::purchase_enumeratequotaitems()
{
    reqs.add(new CommandEnumerateQuotaItems(this));
}

// begin a new purchase (FIXME: not fully implemented)
void MegaClient::purchase_begin()
{
    purchase_basket.clear();
}

// submit purchased product for payment
void MegaClient::purchase_additem(int itemclass, handle item, unsigned price,
                                  const char* currency, unsigned tax, const char* country,
                                  const char* affiliate)
{
    reqs.add(new CommandPurchaseAddItem(this, itemclass, item, price, currency, tax, country, affiliate));
}

// obtain payment URL for given provider
void MegaClient::purchase_checkout(int gateway)
{
    reqs.add(new CommandPurchaseCheckout(this, gateway));
}

void MegaClient::submitpurchasereceipt(int type, const char *receipt)
{
    reqs.add(new CommandSubmitPurchaseReceipt(this, type, receipt));
}

error MegaClient::creditcardstore(const char *ccplain)
{
    if (!ccplain)
    {
        return API_EARGS;
    }

    string ccnumber, expm, expy, cv2, ccode;
    if (!JSON::extractstringvalue(ccplain, "card_number", &ccnumber)
        || (ccnumber.size() < 10)
        || !JSON::extractstringvalue(ccplain, "expiry_date_month", &expm)
        || (expm.size() != 2)
        || !JSON::extractstringvalue(ccplain, "expiry_date_year", &expy)
        || (expy.size() != 4)
        || !JSON::extractstringvalue(ccplain, "cv2", &cv2)
        || (cv2.size() != 3)
        || !JSON::extractstringvalue(ccplain, "country_code", &ccode)
        || (ccode.size() != 2))
    {
        return API_EARGS;
    }

    string::iterator it = find_if(ccnumber.begin(), ccnumber.end(), not1(ptr_fun(static_cast<int(*)(int)>(isdigit))));
    if (it != ccnumber.end())
    {
        return API_EARGS;
    }

    it = find_if(expm.begin(), expm.end(), not1(ptr_fun(static_cast<int(*)(int)>(isdigit))));
    if (it != expm.end() || atol(expm.c_str()) > 12)
    {
        return API_EARGS;
    }

    it = find_if(expy.begin(), expy.end(), not1(ptr_fun(static_cast<int(*)(int)>(isdigit))));
    if (it != expy.end() || atol(expy.c_str()) < 2015)
    {
        return API_EARGS;
    }

    it = find_if(cv2.begin(), cv2.end(), not1(ptr_fun(static_cast<int(*)(int)>(isdigit))));
    if (it != cv2.end())
    {
        return API_EARGS;
    }


    //Luhn algorithm
    int odd = 1, sum = 0;
    for (int i = ccnumber.size(); i--; odd = !odd)
    {
        int digit = ccnumber[i] - '0';
        sum += odd ? digit : ((digit < 5) ? 2 * digit : 2 * (digit - 5) + 1);
    }

    if (sum % 10)
    {
        return API_EARGS;
    }

    byte pubkdata[sizeof(PAYMENT_PUBKEY) * 3 / 4 + 3];
    int pubkdatalen = Base64::atob(PAYMENT_PUBKEY, (byte *)pubkdata, sizeof(pubkdata));

    string ccenc;
    string ccplain1 = ccplain;
    PayCrypter payCrypter;
    if (!payCrypter.hybridEncrypt(&ccplain1, pubkdata, pubkdatalen, &ccenc))
    {
        return API_EARGS;
    }

    string last4 = ccnumber.substr(ccnumber.size() - 4);

    char hashstring[256];
    int ret = snprintf(hashstring, sizeof(hashstring), "{\"card_number\":\"%s\","
            "\"expiry_date_month\":\"%s\","
            "\"expiry_date_year\":\"%s\","
            "\"cv2\":\"%s\"}", ccnumber.c_str(), expm.c_str(), expy.c_str(), cv2.c_str());

    if (ret < 0 || ret >= (int)sizeof(hashstring))
    {
        return API_EARGS;
    }

    HashSHA256 hash;
    string binaryhash;
    hash.add((byte *)hashstring, strlen(hashstring));
    hash.get(&binaryhash);

    static const char hexchars[] = "0123456789abcdef";
    ostringstream oss;
    string hexHash;
    for (size_t i=0;i<binaryhash.size();++i)
    {
        oss.put(hexchars[(binaryhash[i] >> 4) & 0x0F]);
        oss.put(hexchars[binaryhash[i] & 0x0F]);
    }
    hexHash = oss.str();

    string base64cc;
    base64cc.resize(ccenc.size()*4/3+4);
    base64cc.resize(Base64::btoa((byte *)ccenc.data(), ccenc.size(), (char *)base64cc.data()));
    std::replace( base64cc.begin(), base64cc.end(), '-', '+');
    std::replace( base64cc.begin(), base64cc.end(), '_', '/');

    reqs.add(new CommandCreditCardStore(this, base64cc.data(), last4.c_str(), expm.c_str(), expy.c_str(), hexHash.data()));
    return API_OK;
}

void MegaClient::creditcardquerysubscriptions()
{
    reqs.add(new CommandCreditCardQuerySubscriptions(this));
}

void MegaClient::creditcardcancelsubscriptions(const char* reason)
{
    reqs.add(new CommandCreditCardCancelSubscriptions(this, reason));
}

void MegaClient::getpaymentmethods()
{
    reqs.add(new CommandGetPaymentMethods(this));
}

// add new contact (by e-mail address)
error MegaClient::invite(const char* email, visibility_t show)
{
    if (!strchr(email, '@'))
    {
        return API_EARGS;
    }

    reqs.add(new CommandUserRequest(this, email, show));

    return API_OK;
}

/**
 * @brief Attach/update/delete a user attribute.
 *
 * Attributes are stored as base64-encoded binary blobs. They use internal
 * attribute name prefixes:
 *
 * "*" - Private and CBC-encrypted.
 * "+" - Public and plain text.
 *
 * @param an Attribute name.
 * @param av Attribute value.
 * @param avl Attribute value length.
 * @return Void.
 */
void MegaClient::putua(const char* an, const byte* av, unsigned avl)
{
    string data;

    if (!strcmp(an, "*!lstint") || !strcmp(an, "*!authring"))
    {
        if (av)
        {
            data.assign((const char*)av, avl);
        }

        string iv;

        PaddedCBC::encrypt(&data, &key, &iv);

        // Now prepend the data with the (8 byte) IV.
        iv.append(data);
        data = iv;

        reqs.add(new CommandPutUA(this, an, (const byte*)data.data(), data.size()));
    }
    else
    {
        if (!av)
        {
            if (!strcmp(an, "+a"))  // remove avatar
            {
                data = "none";
            }

            av = (const byte*) data.data();
            avl = data.size();
        }

        reqs.add(new CommandPutUA(this, an, av, avl));
    }
}

/**
 * @brief Queue a user attribute retrieval.
 *
 * @param u User.
 * @param an Attribute name.
 * @return Void.
 */
void MegaClient::getua(User* u, const char* an)
{
    if (an)
    {
        // if we can solve those requests locally (runtime cached values)...
        if (!strcmp(an, "firstname") && u->firstname)
        {
            restag = reqtag;
            app->getua_result((byte*) u->firstname->data(), u->firstname->size());
            return;
        }
        else if (!strcmp(an, "lastname") && u->lastname)
        {
            restag = reqtag;
            app->getua_result((byte*) u->lastname->data(), u->lastname->size());
            return;
        }

        reqs.add(new CommandGetUA(this, u->uid.c_str(), an));
    }
}

// queue node for notification
void MegaClient::notifynode(Node* n)
{
    n->applykey();

    if (n->tag && !n->changed.removed && n->attrstring)
    {
        // report a "NO_KEY" event

        char* buf = new char[n->nodekey.size() * 4 / 3 + 4];
        Base64::btoa((byte *)n->nodekey.data(), n->nodekey.size(), buf);

        int changed = 0;
        changed |= (int)n->changed.removed;
        changed |= n->changed.attrs << 1;
        changed |= n->changed.owner << 2;
        changed |= n->changed.ctime << 3;
        changed |= n->changed.fileattrstring << 4;
        changed |= n->changed.inshare << 5;
        changed |= n->changed.outshares << 6;
        changed |= n->changed.parent << 7;
        changed |= n->changed.publiclink << 8;

        int attrlen = n->attrstring->size();
        string base64attrstring;
        base64attrstring.resize(attrlen * 4 / 3 + 4);
        base64attrstring.resize(Base64::btoa((byte *)n->attrstring->data(), n->attrstring->size(), (char *)base64attrstring.data()));

        char report[512];
        Base64::btoa((const byte *)&n->nodehandle, MegaClient::NODEHANDLE, report);
        sprintf(report + 8, " %d %" PRIu64 " %d %X %.200s %.200s", n->type, n->size, attrlen, changed, buf, base64attrstring.c_str());

        int creqtag = reqtag;
        reqtag = 0;
        reportevent("NK", report);
        sendevent(99400, report);
        reqtag = creqtag;

        delete [] buf;
    }

#ifdef ENABLE_SYNC
    // is this a synced node that was moved to a non-synced location? queue for
    // deletion from LocalNodes.
    if (n->localnode && n->localnode->parent && n->parent && !n->parent->localnode)
    {
        if (n->changed.removed || n->changed.parent)
        {
            if (n->type == FOLDERNODE)
            {
                app->syncupdate_remote_folder_deletion(n->localnode->sync, n);
            }
            else
            {
                app->syncupdate_remote_file_deletion(n->localnode->sync, n);
            }
        }

        n->localnode->deleted = true;
        n->localnode->node = NULL;
        n->localnode = NULL;
    }
    else
    {
        // is this a synced node that is not a sync root, or a new node in a
        // synced folder?
        // FIXME: aggregate subtrees!
        if (n->localnode && n->localnode->parent)
        {
            n->localnode->deleted = n->changed.removed;
        }

        if (n->parent && n->parent->localnode && (!n->localnode || (n->localnode->parent != n->parent->localnode)))
        {
            if (n->localnode)
            {
                n->localnode->deleted = n->changed.removed;
            }

            if (!n->changed.removed && n->changed.parent)
            {
                if (!n->localnode)
                {
                    if (n->type == FOLDERNODE)
                    {
                        app->syncupdate_remote_folder_addition(n->parent->localnode->sync, n);
                    }
                    else
                    {
                        app->syncupdate_remote_file_addition(n->parent->localnode->sync, n);
                    }
                }
                else
                {
                    app->syncupdate_remote_move(n->localnode->sync, n,
                        n->localnode->parent ? n->localnode->parent->node : NULL);
                }
            }
        }
        else if (!n->changed.removed && n->changed.attrs && n->localnode && n->localnode->name.compare(n->displayname()))
        {
            app->syncupdate_remote_rename(n->localnode->sync, n, n->localnode->name.c_str());
        }
    }
#endif

    if (!n->notified)
    {
        n->notified = true;
        nodenotify.push_back(n);
    }
}

// queue user for notification
void MegaClient::notifyuser(User* u)
{
    if (!u->notified)
    {
        u->notified = true;
        usernotify.push_back(u);
    }
}

// queue pcr for notification
void MegaClient::notifypcr(PendingContactRequest* pcr)
{
    if (pcr && !pcr->notified)
    {
        pcr->notified = true;
        pcrnotify.push_back(pcr);
    }
}

#ifdef ENABLE_CHAT
void MegaClient::notifychat(TextChat *chat)
{
    chatnotify.push_back(chat);
}

#endif

// process request for share node keys
// builds & emits k/cr command
// returns 1 in case of a valid response, 0 otherwise
void MegaClient::proccr(JSON* j)
{
    node_vector shares, nodes;
    handle h;

    if (j->enterobject())
    {
        for (;;)
        {
            switch (j->getnameid())
            {
                case MAKENAMEID3('s', 'n', 'k'):
                    procsnk(j);
                    break;

                case MAKENAMEID3('s', 'u', 'k'):
                    procsuk(j);
                    break;

                case EOO:
                    j->leaveobject();
                    return;

                default:
                    if (!j->storeobject())
                    {
                        return;
                    }
            }
        }

        return;
    }

    if (!j->enterarray())
    {
        LOG_err << "Malformed CR - outer array";
        return;
    }

    if (j->enterarray())
    {
        while (!ISUNDEF(h = j->gethandle()))
        {
            shares.push_back(nodebyhandle(h));
        }

        j->leavearray();

        if (j->enterarray())
        {
            while (!ISUNDEF(h = j->gethandle()))
            {
                nodes.push_back(nodebyhandle(h));
            }

            j->leavearray();
        }
        else
        {
            LOG_err << "Malformed SNK CR - nodes part";
            return;
        }

        if (j->enterarray())
        {
            cr_response(&shares, &nodes, j);
            j->leavearray();
        }
        else
        {
            LOG_err << "Malformed CR - linkage part";
            return;
        }
    }

    j->leavearray();
}

// share nodekey delivery
void MegaClient::procsnk(JSON* j)
{
    if (j->enterarray())
    {
        handle sh, nh;

        while (j->enterarray())
        {
            if (ISUNDEF((sh = j->gethandle())))
            {
                return;
            }

            if (ISUNDEF((nh = j->gethandle())))
            {
                return;
            }

            Node* sn = nodebyhandle(sh);

            if (sn && sn->sharekey && checkaccess(sn, OWNER))
            {
                Node* n = nodebyhandle(nh);

                if (n && n->isbelow(sn))
                {
                    byte keybuf[FILENODEKEYLENGTH];

                    sn->sharekey->ecb_encrypt((byte*)n->nodekey.data(), keybuf, n->nodekey.size());

                    reqs.add(new CommandSingleKeyCR(sh, nh, keybuf, n->nodekey.size()));
                }
            }

            j->leavearray();
        }

        j->leavearray();
    }
}

// share userkey delivery
void MegaClient::procsuk(JSON* j)
{
    if (j->enterarray())
    {
        while (j->enterarray())
        {
            handle sh, uh;

            sh = j->gethandle();

            if (!ISUNDEF(sh))
            {
                uh = j->gethandle();

                if (!ISUNDEF(uh))
                {
                    // FIXME: add support for share user key delivery
                }
            }

            j->leavearray();
        }

        j->leavearray();
    }
}

// add node to vector, return position, deduplicate
unsigned MegaClient::addnode(node_vector* v, Node* n) const
{
    // linear search not particularly scalable, but fine for the relatively
    // small real-world requests
    for (int i = v->size(); i--; )
    {
        if ((*v)[i] == n)
        {
            return i;
        }
    }

    v->push_back(n);
    return v->size() - 1;
}

// generate crypto key response
// if !selector, generate all shares*nodes tuples
void MegaClient::cr_response(node_vector* shares, node_vector* nodes, JSON* selector)
{
    node_vector rshares, rnodes;
    unsigned si, ni;
    Node* sn;
    Node* n;
    string crkeys;
    byte keybuf[FILENODEKEYLENGTH];
    char buf[128];
    int setkey = -1;

    // for security reasons, we only respond to key requests affecting our own
    // shares
    for (si = shares->size(); si--; )
    {
        if ((*shares)[si] && ((*shares)[si]->inshare || !(*shares)[si]->sharekey))
        {
            LOG_warn << "Attempt to obtain node key for invalid/third-party share foiled";
            (*shares)[si] = NULL;
        }
    }

    if (!selector)
    {
        si = 0;
        ni = 0;
    }

    crkeys.reserve(shares->size() * nodes->size() * (32 * 4 / 3 + 10));

    for (;;)
    {
        if (selector)
        {
            // walk selector, detect errors/end by checking if the JSON
            // position advanced
            const char* p = selector->pos;

            si = (unsigned)selector->getint();

            if (p == selector->pos)
            {
                break;
            }

            ni = (unsigned)selector->getint();

            if (si >= shares->size())
            {
                LOG_err << "Share index out of range";
                return;
            }

            if (ni >= nodes->size())
            {
                LOG_err << "Node index out of range";
                return;
            }

            if (selector->pos[1] == '"')
            {
                setkey = selector->storebinary(keybuf, sizeof keybuf);
            }
        }
        else
        {
            // no selector supplied
            ni++;

            if (ni >= nodes->size())
            {
                ni = 0;
                if (++si >= shares->size())
                {
                    break;
                }
            }
        }

        if ((sn = (*shares)[si]) && (n = (*nodes)[ni]))
        {
            if (n->isbelow(sn))
            {
                if (setkey >= 0)
                {
                    if (setkey == (int)n->nodekey.size())
                    {
                        sn->sharekey->ecb_decrypt(keybuf, n->nodekey.size());
                        n->setkey(keybuf);
                        setkey = -1;
                    }
                }
                else
                {
                    n->applykey();
                    if (sn->sharekey && n->nodekey.size() ==
                            ((n->type == FILENODE) ? FILENODEKEYLENGTH : FOLDERNODEKEYLENGTH))
                    {
                        unsigned nsi, nni;

                        nsi = addnode(&rshares, sn);
                        nni = addnode(&rnodes, n);

                        sprintf(buf, "\",%u,%u,\"", nsi, nni);

                        // generate & queue share nodekey
                        sn->sharekey->ecb_encrypt((byte*)n->nodekey.data(), keybuf, n->nodekey.size());
                        Base64::btoa(keybuf, n->nodekey.size(), strchr(buf + 7, 0));
                        crkeys.append(buf);
                    }
                    else
                    {
                        LOG_warn << "Skipping node due to an unavailable key";
                    }
                }
            }
            else
            {
                LOG_warn << "Attempt to obtain key of node outside share foiled";
            }
        }
    }

    if (crkeys.size())
    {
        crkeys.append("\"");
        reqs.add(new CommandKeyCR(this, &rshares, &rnodes, crkeys.c_str() + 2));
    }
}

void MegaClient::getaccountdetails(AccountDetails* ad, bool storage,
                                   bool transfer, bool pro, bool transactions,
                                   bool purchases, bool sessions)
{
    reqs.add(new CommandGetUserQuota(this, ad, storage, transfer, pro));

    if (transactions)
    {
        reqs.add(new CommandGetUserTransactions(this, ad));
    }

    if (purchases)
    {
        reqs.add(new CommandGetUserPurchases(this, ad));
    }

    if (sessions)
    {
        reqs.add(new CommandGetUserSessions(this, ad));
    }
}

// export node link
error MegaClient::exportnode(Node* n, int del, m_time_t ets)
{
    if (n->plink && !del && !n->plink->takendown
            && (ets == n->plink->ets) && !n->plink->isExpired())
    {
        restag = reqtag;
        app->exportnode_result(n->nodehandle, n->plink->ph);
        return API_OK;
    }

    if (!checkaccess(n, OWNER))
    {
        return API_EACCESS;
    }

    // export node
    switch (n->type)
    {
    case FILENODE:
        reqs.add(new CommandSetPH(this, n, del, ets));
        break;

    case FOLDERNODE:
        if (del)
        {
            // deletion of outgoing share also deletes the link automatically
            // need to first remove the link and then the share
            reqs.add(new CommandSetPH(this, n, del, ets));
            setshare(n, NULL, ACCESS_UNKNOWN);
        }
        else
        {
            // exporting folder - need to create share first
            setshare(n, NULL, RDONLY);
            reqs.add(new CommandSetPH(this, n, del, ets));
        }

        break;

    default:
        return API_EACCESS;
    }

    return API_OK;
}

// open exported file link
// formats supported: ...#!publichandle!key or publichandle!key
error MegaClient::openfilelink(const char* link, int op)
{
    const char* ptr;
    handle ph = 0;
    byte key[FILENODEKEYLENGTH];

    if ((ptr = strstr(link, "#!")))
    {
        ptr += 2;
    }
    else
    {
        ptr = link;
    }

    if (Base64::atob(ptr, (byte*)&ph, NODEHANDLE) == NODEHANDLE)
    {
        ptr += 8;

        if (*ptr == '!')
        {
            ptr++;

            if (Base64::atob(ptr, key, sizeof key) == sizeof key)
            {
                if (op)
                {
                    reqs.add(new CommandGetPH(this, ph, key, op));
                }
                else
                {
                    reqs.add(new CommandGetFile(this, NULL, key, ph, false));
                }

                return API_OK;
            }
        }
        else if (*ptr == '\0')    // no key provided, check only the existence of the node
        {
            if (op)
            {
                reqs.add(new CommandGetPH(this, ph, NULL, op));
                return API_OK;
            }
        }
    }

    return API_EARGS;
}

sessiontype_t MegaClient::loggedin()
{
    if (ISUNDEF(me))
    {
        return NOTLOGGEDIN;
    }

    User* u = finduser(me);

    if (u && !u->email.size())
    {
        return EPHEMERALACCOUNT;
    }

    if (!asymkey.isvalid())
    {
        return CONFIRMEDACCOUNT;
    }

    return FULLACCOUNT;
}

error MegaClient::changepw(const byte* oldpwkey, const byte* newpwkey)
{
    User* u;

    if (!loggedin() || !(u = finduser(me)))
    {
        return API_EACCESS;
    }

    byte oldkey[SymmCipher::KEYLENGTH];
    byte newkey[SymmCipher::KEYLENGTH];

    SymmCipher pwcipher;

    memcpy(oldkey, key.key, sizeof oldkey);
    memcpy(newkey, oldkey,  sizeof newkey);

    pwcipher.setkey(oldpwkey);
    pwcipher.ecb_encrypt(oldkey);

    pwcipher.setkey(newpwkey);
    pwcipher.ecb_encrypt(newkey);

    string email = u->email;

    reqs.add(new CommandSetMasterKey(this, oldkey, newkey, stringhash64(&email, &pwcipher)));

    return API_OK;
}

// create ephemeral session
void MegaClient::createephemeral()
{
    byte keybuf[SymmCipher::KEYLENGTH];
    byte pwbuf[SymmCipher::KEYLENGTH];
    byte sscbuf[2 * SymmCipher::KEYLENGTH];

    locallogout();

    PrnGen::genblock(keybuf, sizeof keybuf);
    PrnGen::genblock(pwbuf, sizeof pwbuf);
    PrnGen::genblock(sscbuf, sizeof sscbuf);

    key.setkey(keybuf);
    key.ecb_encrypt(sscbuf, sscbuf + SymmCipher::KEYLENGTH, SymmCipher::KEYLENGTH);

    key.setkey(pwbuf);
    key.ecb_encrypt(keybuf);

    reqs.add(new CommandCreateEphemeralSession(this, keybuf, pwbuf, sscbuf));
}

void MegaClient::resumeephemeral(handle uh, const byte* pw, int ctag)
{
    reqs.add(new CommandResumeEphemeralSession(this, uh, pw, ctag ? ctag : reqtag));
}

void MegaClient::sendsignuplink(const char* email, const char* name, const byte* pwhash)
{
    SymmCipher pwcipher(pwhash);
    byte c[2 * SymmCipher::KEYLENGTH];

    memcpy(c, key.key, sizeof key.key);
    PrnGen::genblock(c + SymmCipher::KEYLENGTH, SymmCipher::KEYLENGTH / 4);
    memset(c + SymmCipher::KEYLENGTH + SymmCipher::KEYLENGTH / 4, 0, SymmCipher::KEYLENGTH / 2);
    PrnGen::genblock(c + 2 * SymmCipher::KEYLENGTH - SymmCipher::KEYLENGTH / 4, SymmCipher::KEYLENGTH / 4);

    pwcipher.ecb_encrypt(c, c, sizeof c);

    reqs.add(new CommandSendSignupLink(this, email, name, c));
}

// if query is 0, actually confirm account; just decode/query signup link
// details otherwise
void MegaClient::querysignuplink(const byte* code, unsigned len)
{
    reqs.add(new CommandQuerySignupLink(this, code, len));
}

void MegaClient::confirmsignuplink(const byte* code, unsigned len, uint64_t emailhash)
{
    reqs.add(new CommandConfirmSignupLink(this, code, len, emailhash));
}

// generate and configure encrypted private key, plaintext public key
void MegaClient::setkeypair()
{
    CryptoPP::Integer pubk[AsymmCipher::PUBKEY];

    string privks, pubks;

    asymkey.genkeypair(asymkey.key, pubk, 2048);

    AsymmCipher::serializeintarray(pubk, AsymmCipher::PUBKEY, &pubks);
    AsymmCipher::serializeintarray(asymkey.key, AsymmCipher::PRIVKEY, &privks);

    // add random padding and ECB-encrypt with master key
    unsigned t = privks.size();

    privks.resize((t + SymmCipher::BLOCKSIZE - 1) & - SymmCipher::BLOCKSIZE);
    PrnGen::genblock((byte*)(privks.data() + t), privks.size() - t);

    key.ecb_encrypt((byte*)privks.data(), (byte*)privks.data(), (unsigned)privks.size());

    reqs.add(new CommandSetKeyPair(this,
                                      (const byte*)privks.data(),
                                      privks.size(),
                                      (const byte*)pubks.data(),
                                      pubks.size()));
}

#ifdef USE_SODIUM
/**
 * @brief Initialises the Ed25519 EdDSA key user properties.
 *
 * A key pair will be added, if not present, yet.
 *
 * @return Error code (default: 1 on success).
 */
int MegaClient::inited25519()
{
    signkey.init();

    // Make the new key pair and their storage arrays.
    if (!signkey.genKeySeed())
    {
        LOG_err << "Error generating an Ed25519 key seed.";
        return(0);
    }

    unsigned char* pubKey = (unsigned char*)malloc(crypto_sign_PUBLICKEYBYTES);

    if (!signkey.publicKey(pubKey))
    {
        free(pubKey);
        LOG_err << "Error deriving the Ed25519 public key.";
        return(0);
    }

    // Store the key pair to user attributes.
    putua("prEd255", (const byte*)signkey.keySeed, crypto_sign_SEEDBYTES, 1);
    putua("puEd255", (const byte*)pubKey, crypto_sign_PUBLICKEYBYTES, 0);
    free(pubKey);
    return(1);
}
#endif

bool MegaClient::fetchsc(DbTable* sctable)
{
    uint32_t id;
    string data;
    Node* n;
    User* u;
    PendingContactRequest* pcr;
    node_vector dp;

    LOG_info << "Loading session from local cache";

    sctable->rewind();

    while (sctable->next(&id, &data, &key))
    {
        switch (id & 15)
        {
            case CACHEDSCSN:
                if (data.size() != sizeof cachedscsn)
                {
                    return false;
                }
                break;

            case CACHEDNODE:
                if ((n = Node::unserialize(this, &data, &dp)))
                {
                    n->dbid = id;
                }
                else
                {
                    LOG_err << "Failed - node record read error";
                    return false;
                }
                break;

            case CACHEDPCR:
                if ((pcr = PendingContactRequest::unserialize(this, &data)))
                {
                    pcr->dbid = id;
                }
                else
                {
                    LOG_err << "Failed - pcr record read error";
                    return false;
                }
                break;

            case CACHEDUSER:
                if ((u = User::unserialize(this, &data)))
                {
                    u->dbid = id;
                }
                else
                {
                    LOG_err << "Failed - user record read error";
                    return false;
                }
        }
    }

    // any child nodes arrived before their parents?
    for (int i = dp.size(); i--; )
    {
        if ((n = nodebyhandle(dp[i]->parenthandle)))
        {
            dp[i]->setparent(n);
        }
    }

    mergenewshares(0);

    return true;
}

void MegaClient::fetchnodes()
{
    opensctable();

    if (sctable && cachedscsn == UNDEF)
    {
        sctable->truncate();
    }

    // only initial load from local cache
    if (loggedin() == FULLACCOUNT && !nodes.size() && sctable && !ISUNDEF(cachedscsn) && fetchsc(sctable))
    {
        restag = reqtag;
        statecurrent = false;

        app->fetchnodes_result(API_OK);
        app->nodes_updated(NULL, nodes.size());
        app->users_updated(NULL, users.size());
        app->pcrs_updated(NULL, pcrindex.size());

        for (node_map::iterator it = nodes.begin(); it != nodes.end(); it++)
        {
            memset(&(it->second->changed), 0, sizeof it->second->changed);
        }

        sctable->begin();

        Base64::btoa((byte*)&cachedscsn, sizeof cachedscsn, scsn);
        LOG_info << "Session loaded from local cache. SCSN: " << scsn;
    }
    else if (!fetchingnodes)
    {
        fetchingnodes = true;

        // prevent the processing of previous sc requests
        delete pendingsc;
        pendingsc = NULL;
        jsonsc.pos = NULL;
        scnotifyurl.clear();
        insca = false;
        btsc.reset();

        // don't allow to start new sc requests yet
        *scsn = 0;

#ifdef ENABLE_SYNC
        for (sync_list::iterator it = syncs.begin(); it != syncs.end(); it++)
        {
            (*it)->changestate(SYNC_CANCELED);
        }
#endif

        reqs.add(new CommandFetchNodes(this));
    }
}

void MegaClient::purgenodesusersabortsc()
{
    app->clearing();

    while (!hdrns.empty())
    {
        delete hdrns.begin()->second;
    }

#ifdef ENABLE_SYNC
    for (sync_list::iterator it = syncs.begin(); it != syncs.end(); )
    {
        (*it)->changestate(SYNC_CANCELED);
        delete *(it++);
    }

    syncs.clear();
#endif

    for (node_map::iterator it = nodes.begin(); it != nodes.end(); it++)
    {
        delete it->second;
    }

    nodes.clear();

#ifdef ENABLE_SYNC
    todebris.clear();
    tounlink.clear();
    fingerprints.clear();
#endif

    for (fafc_map::iterator cit = fafcs.begin(); cit != fafcs.end(); cit++)
    {
        for (int i = 2; i--; )
        {
            for (faf_map::iterator it = cit->second->fafs[i].begin(); it != cit->second->fafs[i].end(); it++)
            {
                delete it->second;
            }

            cit->second->fafs[i].clear();
        }
    }

    for (newshare_list::iterator it = newshares.begin(); it != newshares.end(); it++)
    {
        delete *it;
    }

    newshares.clear();

    nodenotify.clear();
    usernotify.clear();
    pcrnotify.clear();
    users.clear();
    uhindex.clear();
    umindex.clear();
    pcrindex.clear();

    *scsn = 0;

    if (pendingsc)
    {
        app->request_response_progress(-1, -1);
        pendingsc->disconnect();
    }

    init();
}

// request direct read by node pointer
void MegaClient::pread(Node* n, m_off_t count, m_off_t offset, void* appdata)
{
    queueread(n->nodehandle, true, n->nodecipher(), MemAccess::get<int64_t>((const char*)n->nodekey.data() + SymmCipher::KEYLENGTH), count, offset, appdata);
}

// request direct read by exported handle / key
void MegaClient::pread(handle ph, SymmCipher* key, int64_t ctriv, m_off_t count, m_off_t offset, void* appdata)
{
    queueread(ph, false, key, ctriv, count, offset, appdata);
}

// since only the first six bytes of a handle are in use, we use the seventh to encode its type
void MegaClient::encodehandletype(handle* hp, bool p)
{
    if (p)
    {
        ((char*)hp)[NODEHANDLE] = 1;
    }
}

bool MegaClient::isprivatehandle(handle* hp)
{
    return ((char*)hp)[NODEHANDLE] != 0;
}

void MegaClient::queueread(handle h, bool p, SymmCipher* key, int64_t ctriv, m_off_t offset, m_off_t count, void* appdata)
{
    handledrn_map::iterator it;

    encodehandletype(&h, p);

    it = hdrns.find(h);

    if (it == hdrns.end())
    {
        // this handle is not being accessed yet: insert
        it = hdrns.insert(hdrns.end(), pair<handle, DirectReadNode*>(h, new DirectReadNode(this, h, p, key, ctriv)));
        it->second->hdrn_it = it;
        it->second->enqueue(offset, count, reqtag, appdata);

        if (overquotauntil && overquotauntil > Waiter::ds)
        {
            dstime timeleft = overquotauntil - Waiter::ds;
            app->pread_failure(API_EOVERQUOTA, 0, appdata, timeleft);
            it->second->schedule(timeleft);
        }
        else
        {
            it->second->dispatch();
        }
    }
    else
    {
        it->second->enqueue(offset, count, reqtag, appdata);
    }
}

// cancel direct read by node pointer / count / count
void MegaClient::preadabort(Node* n, m_off_t offset, m_off_t count)
{
    abortreads(n->nodehandle, true, offset, count);
}

// cancel direct read by exported handle / offset / count
void MegaClient::preadabort(handle ph, m_off_t offset, m_off_t count)
{
    abortreads(ph, false, offset, count);
}

void MegaClient::abortreads(handle h, bool p, m_off_t offset, m_off_t count)
{
    handledrn_map::iterator it;
    DirectReadNode* drn;

    encodehandletype(&h, p);
    
    if ((it = hdrns.find(h)) != hdrns.end())
    {
        drn = it->second;

        for (dr_list::iterator it = drn->reads.begin(); it != drn->reads.end(); )
        {
            if ((offset < 0 || offset == (*it)->offset) && (count < 0 || count == (*it)->count))
            {
                app->pread_failure(API_EINCOMPLETE, (*it)->drn->retries, (*it)->appdata, 0);

                delete *(it++);
            }
            else it++;
        }
    }
}

// execute pending directreads
bool MegaClient::execdirectreads()
{
    bool r = false;
    DirectReadSlot* drs;

    if (drq.size() < MAXDRSLOTS)
    {
        // fill slots
        for (dr_list::iterator it = drq.begin(); it != drq.end(); it++)
        {
            if (!(*it)->drs)
            {
                drs = new DirectReadSlot(*it);
                (*it)->drs = drs;
                r = true;

                if (drq.size() >= MAXDRSLOTS) break;
            }
        }
    }

    // perform slot I/O
    for (drs_list::iterator it = drss.begin(); it != drss.end(); )
    {
        if ((*(it++))->doio())
        {
            r = true;
            break;
        }
    }

    while (!dsdrns.empty() && dsdrns.begin()->first <= Waiter::ds)
    {
        if (dsdrns.begin()->second->reads.size() && (dsdrns.begin()->second->tempurl.size() || dsdrns.begin()->second->pendingcmd))
        {
            LOG_warn << "DirectRead scheduled retry";
            dsdrns.begin()->second->retry(API_EAGAIN);
        }
        else
        {
            LOG_debug << "Dispatching scheduled streaming";
            dsdrns.begin()->second->dispatch();
        }
    }

    return r;
}

// recreate filenames of active PUT transfers
void MegaClient::updateputs()
{
    for (transferslot_list::iterator it = tslots.begin(); it != tslots.end(); it++)
    {
        if ((*it)->transfer->type == PUT && (*it)->transfer->files.size())
        {
            (*it)->transfer->files.front()->prepare();
        }
    }
}

// check sync path, add sync if folder
// disallow nested syncs (there is only one LocalNode pointer per node), return
// EEXIST otherwise
// (FIXME: perform the same check for local paths!)
error MegaClient::addsync(string* rootpath, const char* debris, string* localdebris, Node* remotenode, fsfp_t fsfp, int tag)
{
#ifdef ENABLE_SYNC
    // cannot sync files, rubbish bins or inboxes
    if (remotenode->type != FOLDERNODE && remotenode->type != ROOTNODE)
    {
        return API_EACCESS;
    }

    Node* n;
    bool inshare;

    // any active syncs below?
    for (sync_list::iterator it = syncs.begin(); it != syncs.end(); it++)
    {
        if ((*it)->state == SYNC_ACTIVE || (*it)->state == SYNC_INITIALSCAN)
        {
            n = (*it)->localroot.node;

            do {
                if (n == remotenode)
                {
                    return API_EEXIST;
                }
            } while ((n = n->parent));
        }
    }

    // any active syncs above?
    n = remotenode;
    inshare = false;

    do {
        for (sync_list::iterator it = syncs.begin(); it != syncs.end(); it++)
        {
            if (((*it)->state == SYNC_ACTIVE || (*it)->state == SYNC_INITIALSCAN)
             && n == (*it)->localroot.node)
            {
                return API_EEXIST;
            }
        }
        
        if (n->inshare && !inshare)
        {
            // we need FULL access to sync
            // FIXME: allow downsyncing from RDONLY and limited syncing to RDWR shares
            if (n->inshare->access != FULL) return API_EACCESS;

            inshare = true;
        }
    } while ((n = n->parent));

    if (inshare)
    {
        // this sync is located in an inbound share - make sure that there
        // are no access restrictions in place anywhere in the sync's tree
        for (user_map::iterator uit = users.begin(); uit != users.end(); uit++)
        {
            User* u = &uit->second;

            if (u->sharing.size())
            {
                for (handle_set::iterator sit = u->sharing.begin(); sit != u->sharing.end(); sit++)
                {
                    if ((n = nodebyhandle(*sit)) && n->inshare && n->inshare->access != FULL)
                    {
                        do {
                            if (n == remotenode)
                            {
                                return API_EACCESS;
                            }
                        } while ((n = n->parent));
                    }
                }
            }
        }
    }

    if (rootpath->size() >= fsaccess->localseparator.size()
     && !memcmp(rootpath->data() + (rootpath->size() & -fsaccess->localseparator.size()) - fsaccess->localseparator.size(),
                fsaccess->localseparator.data(),
                fsaccess->localseparator.size()))
    {
        rootpath->resize((rootpath->size() & -fsaccess->localseparator.size()) - fsaccess->localseparator.size());
    }
    
    if (!fsaccess->issyncsupported(rootpath))
    {
        LOG_warn << "Unsupported filesystem";
        return API_EFAILED;
    }

    FileAccess* fa = fsaccess->newfileaccess();
    error e;

    if (fa->fopen(rootpath, true, false))
    {
        if (fa->type == FOLDERNODE)
        {
            string utf8path;
            fsaccess->local2path(rootpath, &utf8path);
            LOG_debug << "Adding sync: " << utf8path;

            Sync* sync = new Sync(this, rootpath, debris, localdebris, remotenode, fsfp, inshare, tag);

            if (sync->scan(rootpath, fa))
            {
                #ifdef ENABLE_SYNC
                    syncsup = false;
                #endif

                e = API_OK;
                sync->initializing = false;
            }
            else
            {
                delete sync;
                e = API_ENOENT;
            }

            syncadded = true;
        }
        else
        {
            e = API_EACCESS;    // cannot sync individual files
        }
    }
    else
    {
        e = fa->retry ? API_ETEMPUNAVAIL : API_ENOENT;
    }

    delete fa;

    return e;
#else
    return API_EINCOMPLETE;
#endif
}

#ifdef ENABLE_SYNC
// syncids are usable to indicate putnodes()-local parent linkage
handle MegaClient::nextsyncid()
{
    byte* ptr = (byte*)&currsyncid;

    while (!++*ptr && ptr < (byte*)&currsyncid + NODEHANDLE)
    {
        ptr++;
    }

    return currsyncid;
}

// recursively stop all transfers
void MegaClient::stopxfers(LocalNode* l)
{
    if (l->type != FILENODE)
    {
        for (localnode_map::iterator it = l->children.begin(); it != l->children.end(); it++)
        {
            stopxfers(it->second);
        }
    }
  
    stopxfer(l);
}

// add child to nchildren hash (deterministically prefer newer/larger versions
// of identical names to avoid flapping)
// apply standard unescaping, if necessary (use *strings as ephemeral storage
// space)
void MegaClient::addchild(remotenode_map* nchildren, string* name, Node* n, list<string>* strings) const
{
    Node** npp;

    if (name->find('%') + 1)
    {
        string tmplocalname;

        // perform one round of unescaping to ensure that the resulting local
        // filename matches
        fsaccess->path2local(name, &tmplocalname);
        fsaccess->local2name(&tmplocalname);

        strings->push_back(tmplocalname);
        name = &strings->back();
    }

    npp = &(*nchildren)[name];

    if (!*npp
     || n->mtime > (*npp)->mtime
     || (n->mtime == (*npp)->mtime && n->size > (*npp)->size)
     || (n->mtime == (*npp)->mtime && n->size == (*npp)->size && memcmp(n->crc, (*npp)->crc, sizeof n->crc) > 0))
    {
        *npp = n;
    }
}

// downward sync - recursively scan for tree differences and execute them locally
// this is first called after the local node tree is complete
// actions taken:
// * create missing local folders
// * initiate GET transfers to missing local files (but only if the target
// folder was created successfully)
// * attempt to execute renames, moves and deletions (deletions require the
// rubbish flag to be set)
// returns false if any local fs op failed transiently
bool MegaClient::syncdown(LocalNode* l, string* localpath, bool rubbish)
{
    // only use for LocalNodes with a corresponding and properly linked Node
    if (l->type != FOLDERNODE || !l->node || (l->parent && l->node->parent->localnode != l->parent))
    {
        return true;
    }

    list<string> strings;
    remotenode_map nchildren;
    remotenode_map::iterator rit;

    bool success = true;

    // build array of sync-relevant (in case of clashes, the newest alias wins)
    // remote children by name
    string localname;

    // build child hash - nameclash resolution: use newest/largest version
    for (node_list::iterator it = l->node->children.begin(); it != l->node->children.end(); it++)
    {
        attr_map::iterator ait;

        // node must be syncable, alive, decrypted and have its name defined to
        // be considered - also, prevent clashes with the local debris folder
        if ((app->sync_syncable(*it)
             && (*it)->syncdeleted == SYNCDEL_NONE
             && !(*it)->attrstring
             && (ait = (*it)->attrs.map.find('n')) != (*it)->attrs.map.end()
             && ait->second.size())
         && (l->parent || l->sync->debris != ait->second))
        {
            addchild(&nchildren, &ait->second, *it, &strings);
        }
        else
        {
            LOG_debug << "Node skipped " << (*it)->nodehandle;
        }
    }

    // remove remote items that exist locally from hash, recurse into existing folders
    for (localnode_map::iterator lit = l->children.begin(); lit != l->children.end(); )
    {
        LocalNode* ll = lit->second;

        rit = nchildren.find(&ll->name);

        size_t t = localpath->size();

        localpath->append(fsaccess->localseparator);
        localpath->append(ll->localname);

        // do we have a corresponding remote child?
        if (rit != nchildren.end())
        {
            // corresponding remote node exists
            // local: folder, remote: file - ignore
            // local: file, remote: folder - ignore
            // local: folder, remote: folder - recurse
            // local: file, remote: file - overwrite if newer
            if (ll->type != rit->second->type)
            {
                // folder/file clash: do nothing (rather than attempting to
                // second-guess the user)
                nchildren.erase(rit);
            }
            else if (ll->type == FILENODE)
            {
                if (ll->node != rit->second)
                {
                    ll->sync->statecacheadd(ll);
                }

                ll->setnode(rit->second);

                // file exists on both sides - do not overwrite if local version newer or same
                if (ll->mtime > rit->second->mtime)
                {
                    // local version is newer
                    nchildren.erase(rit);
                }
                else if (ll->mtime == rit->second->mtime
                         && (ll->size > rit->second->size
                             || (ll->size == rit->second->size && memcmp(ll->crc, rit->second->crc, sizeof ll->crc) > 0)))

                {
                    if (ll->size < rit->second->size)
                    {
                        LOG_warn << "Syncdown. Same mtime but lower size: " << ll->name
                                 << " mtime: " << ll->mtime << " size: " << ll->size << " Nhandle: " << LOG_NODEHANDLE(rit->second->nodehandle);
                    }
                    else
                    {
                        LOG_warn << "Syncdown. Same mtime and size, but lower CRC: " << ll->name
                                 << " mtime: " << ll->mtime << " size: " << ll->size << " Nhandle: " << LOG_NODEHANDLE(rit->second->nodehandle);
                    }

                    nchildren.erase(rit);
                }
                else if (*ll == *(FileFingerprint*)rit->second)
                {
                    // both files are identical
                    nchildren.erase(rit);
                }
                else
                {
                    // means that the localnode is going to be overwritten
                    if (rit->second->localnode && rit->second->localnode->transfer)
                    {
                        LOG_debug << "Stopping an unneeded upload";
                        stopxfer(rit->second->localnode);
                    }

                    rit->second->localnode = (LocalNode*)~0;
                }
            }
            else
            {
                if (ll->node != rit->second)
                {
                    ll->setnode(rit->second);
                    ll->sync->statecacheadd(ll);
                }

                // recurse into directories of equal name
                if (!syncdown(ll, localpath, rubbish) && success)
                {
                    success = false;
                }

                nchildren.erase(rit);
            }

            lit++;
        }
        else if (rubbish && ll->deleted)    // no corresponding remote node: delete local item
        {
            if (ll->type == FILENODE)
            {
                // only delete the file if it is unchanged
                string tmplocalpath;

                ll->getlocalpath(&tmplocalpath);

                FileAccess* fa = fsaccess->newfileaccess();

                if (fa->fopen(&tmplocalpath, true, false))
                {
                    FileFingerprint fp;
                    fp.genfingerprint(fa);

                    if (!(fp == *(FileFingerprint*)ll))
                    {
                        ll->deleted = false;
                    }
                }

                delete fa;
            }

            if (ll->deleted)
            {
                // attempt deletion and re-queue for retry in case of a transient failure
                ll->treestate(TREESTATE_SYNCING);

                if (l->sync->movetolocaldebris(localpath) || !fsaccess->transient_error)
                {
                    delete lit++->second;
                }
                else
                {
                    success = false;
                    lit++;
                }
            }
        }
        else
        {
            lit++;
        }

        localpath->resize(t);
    }

    // create/move missing local folders / FolderNodes, initiate downloads of
    // missing local files
    for (rit = nchildren.begin(); rit != nchildren.end(); rit++)
    {
        size_t t = localpath->size();

        localname = rit->second->attrs.map.find('n')->second;

        fsaccess->name2local(&localname);
        localpath->append(fsaccess->localseparator);
        localpath->append(localname);

        string utf8path;
        fsaccess->local2path(localpath, &utf8path);
        LOG_debug << "Unsynced remote node in syncdown: " << utf8path << " Nsize: " << rit->second->size
                  << " Nmtime: " << rit->second->mtime << " Nhandle: " << LOG_NODEHANDLE(rit->second->nodehandle);

        // does this node already have a corresponding LocalNode under
        // a different name or elsewhere in the filesystem?
        if (rit->second->localnode && rit->second->localnode != (LocalNode*)~0)
        {
            LOG_debug << "has a previous localnode: " << rit->second->localnode->name;
            if (rit->second->localnode->parent)
            {
                LOG_debug << "with a previous parent: " << rit->second->localnode->parent->name;
                string curpath;

                rit->second->localnode->getlocalpath(&curpath);
                rit->second->localnode->treestate(TREESTATE_SYNCING);

                LOG_debug << "Renaming/moving from the previous location to the new one";
                if (fsaccess->renamelocal(&curpath, localpath))
                {
                    fsaccess->local2path(localpath, &localname);
                    app->syncupdate_local_move(rit->second->localnode->sync,
                                               rit->second->localnode, localname.c_str());

                    // update LocalNode tree to reflect the move/rename
                    rit->second->localnode->setnameparent(l, localpath);

                    rit->second->localnode->sync->statecacheadd(rit->second->localnode);

                    // update filenames so that PUT transfers can continue seamlessly
                    updateputs();
                    syncactivity = true;

                    rit->second->localnode->treestate(TREESTATE_SYNCED);
                }
                else if (success && fsaccess->transient_error)
                {
                    // schedule retry
                    LOG_debug << "Transient error moving localnode";
                    success = false;
                }
            }
            else
            {
                LOG_debug << "without a previous parent. Skipping";
            }
        }
        else
        {
            LOG_debug << "doesn't have a previous localnode";
            // missing node is not associated with an existing LocalNode
            if (rit->second->type == FILENODE)
            {
                bool download = true;
                FileAccess *f = fsaccess->newfileaccess();
                if (rit->second->localnode != (LocalNode*)~0
                        && f->fopen(localpath, true, false))
                {
                    LOG_debug << "Skipping download over an unscanned file/folder";
                    download = false;
                }
                delete f;
                rit->second->localnode = NULL;

                // start fetching this node, unless fetch is already in progress
                // FIXME: to cover renames that occur during the
                // download, reconstruct localname in complete()
                if (download && !rit->second->syncget)
                {
                    LOG_debug << "Start fetching file node";
                    fsaccess->local2path(localpath, &localname);
                    app->syncupdate_get(l->sync, rit->second, localname.c_str());

                    rit->second->syncget = new SyncFileGet(l->sync, rit->second, localpath);
                    nextreqtag();
                    startxfer(GET, rit->second->syncget);
                    syncactivity = true;
                }
            }
            else
            {
                LOG_debug << "Creating local folder";

                // create local path, add to LocalNodes and recurse
                if (fsaccess->mkdirlocal(localpath))
                {
                    LocalNode* ll = l->sync->checkpath(l, localpath, &localname);

                    if (ll && ll != (LocalNode*)~0)
                    {
                        LOG_debug << "Local folder created, continuing syncdown";

                        ll->setnode(rit->second);
                        ll->sync->statecacheadd(ll);

                        if (!syncdown(ll, localpath, rubbish) && success)
                        {
                            LOG_debug << "Syncdown not finished";
                            success = false;
                        }
                    }
                    else
                    {
                        LOG_debug << "Checkpath() failed " << (ll == NULL);
                    }
                }
                else if (success && fsaccess->transient_error)
                {
                    LOG_debug << "Transient error creating folder";
                    success = false;
                }
                else if (!fsaccess->transient_error)
                {
                    LOG_debug << "Non transient error creating folder";
                }
            }
        }

        localpath->resize(t);
    }

    return success;
}

// recursively traverse tree of LocalNodes and match with remote Nodes
// mark nodes to be rubbished in deleted. with their nodehandle
// mark additional nodes to to rubbished (those overwritten) by accumulating
// their nodehandles in rubbish.
// nodes to be added are stored in synccreate. - with nodehandle set to parent
// if attached to an existing node
// l and n are assumed to be folders and existing on both sides or scheduled
// for creation
bool MegaClient::syncup(LocalNode* l, dstime* nds)
{
    bool insync = true;

    list<string> strings;
    remotenode_map nchildren;
    remotenode_map::iterator rit;

    // build array of sync-relevant (newest alias wins) remote children by name
    attr_map::iterator ait;

    // UTF-8 converted local name
    string localname;

    if (l->node)
    {
        // corresponding remote node present: build child hash - nameclash
        // resolution: use newest version
        for (node_list::iterator it = l->node->children.begin(); it != l->node->children.end(); it++)
        {
            // node must be alive
            if ((*it)->syncdeleted == SYNCDEL_NONE)
            {
                // check if there is a crypto key missing...
                if ((*it)->attrstring)
                {
                    if (!l->reported)
                    {
                        char* buf = new char[(*it)->nodekey.size() * 4 / 3 + 4];
                        Base64::btoa((byte *)(*it)->nodekey.data(), (*it)->nodekey.size(), buf);

                        LOG_warn << "Sync: Undecryptable child node. " << buf;

                        l->reported = true;

                        char report[256];

                        Base64::btoa((const byte *)&(*it)->nodehandle, MegaClient::NODEHANDLE, report);
                        
                        sprintf(report + 8, " %d %.200s", (*it)->type, buf);

                        // report an "undecrypted child" event
                        int creqtag = reqtag;
                        reqtag = 0;
                        reportevent("CU", report);
                        reqtag = creqtag;

                        delete [] buf;
                    }

                    continue;
                }

                // ...or a node name attribute missing
                if ((ait = (*it)->attrs.map.find('n')) == (*it)->attrs.map.end())
                {
                    LOG_warn << "Node name missing, not syncing subtree: " << l->name.c_str();

                    if (!l->reported)
                    {
                        l->reported = true;

                        // report a "no-name child" event
                        int creqtag = reqtag;
                        reqtag = 0;
                        reportevent("CN");
                        reqtag = creqtag;
                    }

                    continue;
                }

                addchild(&nchildren, &ait->second, *it, &strings);
            }
        }
    }

    // check for elements that need to be created, deleted or updated on the
    // remote side
    for (localnode_map::iterator lit = l->children.begin(); lit != l->children.end(); lit++)
    {
        LocalNode* ll = lit->second;

        if (ll->deleted)
        {
            LOG_debug << "LocalNode deleted " << ll->name;
            continue;
        }

        localname = *lit->first;
        fsaccess->local2name(&localname);
        if (!localname.size() || !ll->name.size())
        {
            if (!ll->reported)
            {
                ll->reported = true;

                char report[256];
                sprintf(report, "%d %d %d %d", (int)lit->first->size(), (int)localname.size(), (int)ll->name.size(), (int)ll->type);

                // report a "no-name localnode" event
                int creqtag = reqtag;
                reqtag = 0;
                reportevent("LN", report);
                reqtag = creqtag;
            }
            continue;
        }

        rit = nchildren.find(&localname);

        // do we have a corresponding remote child?
        if (rit != nchildren.end())
        {
            // corresponding remote node exists
            // local: folder, remote: file - overwrite
            // local: file, remote: folder - overwrite
            // local: folder, remote: folder - recurse
            // local: file, remote: file - overwrite if newer
            if (ll->type != rit->second->type)
            {
                insync = false;
                LOG_warn << "Type changed: " << localname;
                movetosyncdebris(rit->second, l->sync->inshare);
            }
            else
            {
                // file on both sides - do not overwrite if local version older or identical
                if (ll->type == FILENODE)
                {
                    // skip if remote file is newer
                    if (ll->mtime < rit->second->mtime)
                    {
                        LOG_debug << "LocalNode is older: " << ll->name;
                        continue;
                    }                           

                    if (ll->mtime == rit->second->mtime)
                    {
                        if (ll->size < rit->second->size)
                        {
                            LOG_warn << "Syncup. Same mtime but lower size: " << ll->name
                                     << " mtime: " << ll->mtime << " size: " << ll->size << " Nhandle: " << LOG_NODEHANDLE(rit->second->nodehandle);

                            continue;
                        }

                        if (ll->size == rit->second->size && memcmp(ll->crc, rit->second->crc, sizeof ll->crc) < 0)
                        {
                            LOG_warn << "Syncup. Same mtime and size, but lower CRC: " << ll->name
                                     << " mtime: " << ll->mtime << " size: " << ll->size << " Nhandle: " << LOG_NODEHANDLE(rit->second->nodehandle);

                            continue;
                        }
                    }

                    if (ll->node != rit->second)
                    {
                        ll->sync->statecacheadd(ll);
                    }

                    ll->setnode(rit->second);

                    if (ll->size == rit->second->size)
                    {
                        // check if file is likely to be identical
                        if (rit->second->isvalid
                          ? *ll == *(FileFingerprint*)rit->second
                          : (ll->mtime == rit->second->mtime))
                        {
                            // files have the same size and the same mtime (or the
                            // same fingerprint, if available): no action needed
                            if (!ll->checked)
                            {
                                // Restoration of missing attributes temporarily disabled
                                // on synced folders
                                /*
                                if (gfx && gfx->isgfx(&ll->localname))
                                {
                                    int missingattr = 0;

                                    // check for missing imagery
                                    if (!ll->node->hasfileattribute(GfxProc::THUMBNAIL120X120))
                                    {
                                        missingattr |= 1 << GfxProc::THUMBNAIL120X120;
                                    }

                                    if (!ll->node->hasfileattribute(GfxProc::PREVIEW1000x1000))
                                    {
                                        missingattr |= 1 << GfxProc::PREVIEW1000x1000;
                                    }

                                    if (missingattr && checkaccess(ll->node, OWNER))
                                    {
                                        LOG_debug << "Restoring missing attributes: " << ll->name;
                                        string localpath;
                                        ll->getlocalpath(&localpath);
                                        SymmCipher*symmcipher = ll->node->nodecipher();
                                        gfx->gendimensionsputfa(NULL, &localpath, ll->node->nodehandle, symmcipher, missingattr);
                                    }
                                }
                                */

                                ll->checked = true;
                            }

                            // if this node is being fetched, but it's already synced
                            if (rit->second->syncget)
                            {
                                LOG_debug << "Stopping unneeded download";
                                delete rit->second->syncget;
                                rit->second->syncget = NULL;
                            }

                            // if this localnode is being uploaded, but it's already synced
                            if (ll->transfer)
                            {
                                LOG_debug << "Stopping unneeded upload";
                                stopxfer(ll);
                            }

                            ll->treestate(TREESTATE_SYNCED);
                            continue;
                        }
                    }

                    LOG_debug << "LocalNode change detected on syncupload: " << ll->name << " LNsize: " << ll->size << " LNmtime: " << ll->mtime
                              << " NSize: " << rit->second->size << " Nmtime: " << rit->second->mtime << " Nhandle: " << LOG_NODEHANDLE(rit->second->nodehandle);

#ifdef WIN32
                    if(ll->size == ll->node->size && !memcmp(ll->crc, ll->node->crc, sizeof(ll->crc)))
                    {
                        LOG_debug << "Modification time changed only";
                        FileAccess *f = fsaccess->newfileaccess();
                        string lpath;
                        ll->getlocalpath(&lpath);
                        string stream = lpath;
                        stream.append((char *)L":$CmdTcID:$DATA", 30);
                        if(f->fopen(&stream))
                        {
                            LOG_warn << "COMODO detected";
                            HKEY hKey;
                            if(RegOpenKeyEx(HKEY_LOCAL_MACHINE,
                                            L"SYSTEM\\CurrentControlSet\\Services\\CmdAgent\\CisConfigs\\0\\HIPS\\SBSettings",
                                            0,
                                            KEY_QUERY_VALUE,
                                            &hKey ) == ERROR_SUCCESS)
                            {
                                DWORD value = 0;
                                DWORD size = sizeof(value);
                                if(RegQueryValueEx(hKey, L"EnableSourceTracking", NULL, NULL, (LPBYTE)&value, &size) == ERROR_SUCCESS)
                                {
                                    if (value == 1 && fsaccess->setmtimelocal(&lpath, ll->node->mtime))
                                    {
                                        LOG_warn << "Fixed modification time probably changed by COMODO";
                                        ll->mtime = ll->node->mtime;
                                        ll->treestate(TREESTATE_SYNCED);
                                        RegCloseKey(hKey);
                                        delete f;
                                        continue;
                                    }
                                }
                                RegCloseKey(hKey);
                            }
                        }
                        delete f;
                    }
#endif

                    // if this node is being fetched, but has to be upsynced
                    if (rit->second->syncget)
                    {
                        LOG_debug << "Stopping unneeded download";
                        delete rit->second->syncget;
                        rit->second->syncget = NULL;
                    }
                }
                else
                {
                    insync = false;

                    if (ll->node != rit->second)
                    {
                        ll->setnode(rit->second);
                        ll->sync->statecacheadd(ll);
                    }

                    // recurse into directories of equal name
                    if (!syncup(ll, nds))
                    {
                        return false;
                    }
                    continue;
                }
            }
        }

        if (ll->type == FILENODE)
        {
            // do not begin transfer until the file size / mtime has stabilized
            insync = false;

            if (ll->transfer)
            {
                continue;
            }

            LOG_verbose << "Unsynced LocalNode (file): " << ll->name << " " << ll << " " << (ll->transfer != 0);

            if (Waiter::ds < ll->nagleds)
            {
                LOG_debug << "Waiting for the upload delay: " << ll->name << " " << ll->nagleds;
                if (ll->nagleds < *nds)
                {
                    *nds = ll->nagleds;
                }

                continue;
            }
            else
            {
                string localpath;
                bool t;
                FileAccess* fa = fsaccess->newfileaccess();

                ll->getlocalpath(&localpath);

                if (!(t = fa->fopen(&localpath, true, false))
                 || fa->size != ll->size
                 || fa->mtime != ll->mtime)
                {
                    if (t)
                    {
                        ll->sync->localbytes -= ll->size;
                        ll->genfingerprint(fa);
                        ll->sync->localbytes += ll->size;                        

                        ll->sync->statecacheadd(ll);
                    }

                    ll->bumpnagleds();

                    LOG_debug << "Localnode not stable yet: " << ll->name << " " << t << " " << fa->size << " " << ll->size
                              << " " << fa->mtime << " " << ll->mtime << " " << ll->nagleds;

                    delete fa;

                    if (ll->nagleds < *nds)
                    {
                        *nds = ll->nagleds;
                    }

                    continue;
                }

                delete fa;
                
                ll->created = false;
            }
        }
        else
        {
            LOG_verbose << "Unsynced LocalNode (folder): " << ll->name;
        }

        if (ll->created)
        {
            if (!ll->reported)
            {
                ll->reported = true;

                // FIXME: remove created flag and associated safeguards after
                // positively verifying the absence of a related repetitive node creation bug
                LOG_err << "Internal error: Duplicate node creation: " << ll->name.c_str();

                char report[256];

                // always report LocalNode's type, name length, mtime, file size
                sprintf(report, "[%u %u %d %d %d] %d %d %d %d %d %" PRIi64,
                    (int)nchildren.size(),
                    (int)l->children.size(),
                    l->node ? (int)l->node->children.size() : -1,
                    (int)synccreate.size(),
                    syncadding,
                    ll->type,
                    (int)ll->name.size(),
                    (int)ll->mtime,
                    (int)ll->sync->state,
                    (int)ll->sync->inshare,
                    ll->size);

                if (ll->node)
                {
                    int namelen;

                    if ((ait = ll->node->attrs.map.find('n')) != ll->node->attrs.map.end())
                    {
                        namelen = ait->second.size();
                    }
                    else
                    {
                        namelen = -1;
                    }

                    // additionally, report corresponding Node's type, name length, mtime, file size and handle
                    sprintf(strchr(report, 0), " %d %d %d %" PRIi64 " %d ", ll->node->type, namelen, (int)ll->node->mtime, ll->node->size, ll->node->syncdeleted);
                    Base64::btoa((const byte *)&ll->node->nodehandle, MegaClient::NODEHANDLE, strchr(report, 0));
                }

                // report a "dupe" event
                int creqtag = reqtag;
                reqtag = 0;
                reportevent("D2", report);
                reqtag = creqtag;
            }
            else
            {
                LOG_err << "LocalNode created and reported " << ll->name;
            }
        }
        else
        {
            ll->created = true;

            // create remote folder or send file
            LOG_debug << "Adding local file to synccreate: " << ll->name << " " << synccreate.size();
            synccreate.push_back(ll);
            syncactivity = true;

            if (synccreate.size() >= MAX_NEWNODES)
            {
                LOG_warn << "Stopping syncup due to MAX_NEWNODES";
                return false;
            }
        }

        if (ll->type == FOLDERNODE)
        {
            if (!syncup(ll, nds))
            {
                return false;
            }
        }
    }

    if (insync && l->node)
    {
        l->treestate(TREESTATE_SYNCED);
    }

    return true;
}

// execute updates stored in synccreate[]
// must not be invoked while the previous creation operation is still in progress
void MegaClient::syncupdate()
{
    // split synccreate[] in separate subtrees and send off to putnodes() for
    // creation on the server
    unsigned i, start, end;
    SymmCipher tkey;
    string tattrstring;
    AttrMap tattrs;
    Node* n;
    NewNode* nn;
    NewNode* nnp;
    LocalNode* l;

    for (start = 0; start < synccreate.size(); start = end)
    {
        // determine length of distinct subtree beneath existing node
        for (end = start; end < synccreate.size(); end++)
        {
            if ((end > start) && synccreate[end]->parent->node)
            {
                break;
            }
        }

        // add nodes that can be created immediately: folders & existing files;
        // start uploads of new files
        nn = nnp = new NewNode[end - start];

        for (i = start; i < end; i++)
        {
            n = NULL;
            l = synccreate[i];

            if (l->type == FOLDERNODE || (n = nodebyfingerprint(l)))
            {
                // create remote folder or copy file if it already exists
                nnp->source = NEW_NODE;
                nnp->type = l->type;
                nnp->syncid = l->syncid;
                nnp->localnode = l;
                l->newnode = nnp;
                nnp->nodehandle = n ? n->nodehandle : l->syncid;
                nnp->parenthandle = i > start ? l->parent->syncid : UNDEF;

                if (n)
                {
                    // overwriting an existing remote node? send it to SyncDebris.
                    if (l->node && l->node->parent && l->node->parent->localnode)
                    {
                        movetosyncdebris(l->node, l->sync->inshare);
                    }

                    // this is a file - copy, use original key & attributes
                    // FIXME: move instead of creating a copy if it is in
                    // rubbish to reduce node creation load
                    nnp->nodekey = n->nodekey;
                    tattrs.map = n->attrs.map;

                    app->syncupdate_remote_copy(l->sync, l->name.c_str());
                }
                else
                {
                    // this is a folder - create, use fresh key & attributes
                    nnp->nodekey.resize(FOLDERNODEKEYLENGTH);
                    PrnGen::genblock((byte*)nnp->nodekey.data(), FOLDERNODEKEYLENGTH);
                    tattrs.map.clear();
                }

                // set new name, encrypt and attach attributes
                tattrs.map['n'] = l->name;
                tattrs.getjson(&tattrstring);
                tkey.setkey((const byte*)nnp->nodekey.data(), nnp->type);
                nnp->attrstring = new string;
                makeattr(&tkey, nnp->attrstring, tattrstring.c_str());

                l->treestate(TREESTATE_SYNCING);
                nnp++;
            }
            else if (l->type == FILENODE)
            {
                l->treestate(TREESTATE_PENDING);

                // the overwrite will happen upon PUT completion
                string tmppath, tmplocalpath;

                nextreqtag();
                startxfer(PUT, l);

                l->getlocalpath(&tmplocalpath, true);
                fsaccess->local2path(&tmplocalpath, &tmppath);
                app->syncupdate_put(l->sync, l, tmppath.c_str());
            }
        }

        if (nnp == nn)
        {
            delete[] nn;
        }
        else
        {
            // add nodes unless parent node has been deleted
            if (synccreate[start]->parent->node)
            {
                syncadding++;

                reqs.add(new CommandPutNodes(this,
                                                synccreate[start]->parent->node->nodehandle,
                                                NULL, nn, nnp - nn,
                                                synccreate[start]->sync->tag,
                                                PUTNODES_SYNC));

                syncactivity = true;
            }
        }
    }

    synccreate.clear();
}

void MegaClient::putnodes_sync_result(error e, NewNode* nn, int nni)
{
    // check for file nodes that failed to copy and remove them from fingerprints
    // FIXME: retrigger sync decision upload them immediately
    while (nni--)
    {
        Node* n;
        if (nn[nni].type == FILENODE && !nn[nni].added)
        {
            if ((n = nodebyhandle(nn[nni].nodehandle)))
            {
                if (n->fingerprint_it != fingerprints.end())
                {
                    fingerprints.erase(n->fingerprint_it);
                    n->fingerprint_it = fingerprints.end();
                }
            }
        }
        else if (nn[nni].localnode && (n = nn[nni].localnode->node))
        {
            if (n->type == FOLDERNODE)
            {
                app->syncupdate_remote_folder_addition(nn[nni].localnode->sync, n);
            }
            else
            {
                app->syncupdate_remote_file_addition(nn[nni].localnode->sync, n);
            }
        }

        if (e && nn[nni].localnode && nn[nni].localnode->sync)
        {
            nn[nni].localnode->sync->errorcode = e;
            nn[nni].localnode->sync->changestate(SYNC_FAILED);
        }
    }

    delete[] nn;

    syncadding--;

    syncactivity = true;
}

// move node to //bin, then on to the SyncDebris folder of the day (to prevent
// dupes)
void MegaClient::movetosyncdebris(Node* dn, bool unlink)
{
    dn->syncdeleted = SYNCDEL_DELETED;

    // detach node from LocalNode
    if (dn->localnode)
    {
        dn->tag = dn->localnode->sync->tag;
        dn->localnode->node = NULL;
        dn->localnode = NULL;
    }

    Node* n = dn;

    // at least one parent node already on the way to SyncDebris?
    while ((n = n->parent) && n->syncdeleted == SYNCDEL_NONE);

    // no: enqueue this one
    if (!n)
    {
        if (unlink)
        {
            dn->tounlink_it = tounlink.insert(dn).first;
        }
        else
        {
            dn->todebris_it = todebris.insert(dn).first;        
        }
    }
}

void MegaClient::execsyncdeletions()
{                
    if (todebris.size())
    {
        execmovetosyncdebris();
    }

    if (tounlink.size())
    {
        execsyncunlink();
    }
}

void MegaClient::proclocaltree(LocalNode* n, LocalTreeProc* tp)
{
    if (n->type != FILENODE)
    {
        for (localnode_map::iterator it = n->children.begin(); it != n->children.end(); )
        {
            LocalNode *child = it->second;
            it++;
            proclocaltree(child, tp);
        }
    }

    tp->proc(this, n);
}

void MegaClient::execsyncunlink()
{
    Node* n;
    Node* tn;
    node_set::iterator it;

    // delete tounlink nodes
    do {
        n = tn = *tounlink.begin();

        while ((n = n->parent) && n->syncdeleted == SYNCDEL_NONE);

        if (!n)
        {
            int creqtag = reqtag;
            reqtag = tn->tag;
            unlink(tn);
            reqtag = creqtag;
        }

        tn->tounlink_it = tounlink.end();
        tounlink.erase(tounlink.begin());
    } while (tounlink.size());
}

// immediately moves pending todebris items to //bin
// also deletes tounlink items directly
void MegaClient::execmovetosyncdebris()
{
    Node* n;
    Node* tn;
    node_set::iterator it;

    time_t ts;
    struct tm* ptm;
    char buf[32];
    syncdel_t target;

    // attempt to move the nodes in node_set todebris to the following
    // locations (in falling order):
    // - //bin/SyncDebris/yyyy-mm-dd
    // - //bin/SyncDebris
    // - //bin

    // (if no rubbish bin is found, we should probably reload...)
    if (!(tn = nodebyhandle(rootnodes[RUBBISHNODE - ROOTNODE])))
    {
        return;
    }

    target = SYNCDEL_BIN;

    ts = time(NULL);
    ptm = localtime(&ts);
    sprintf(buf, "%04d-%02d-%02d", ptm->tm_year + 1900, ptm->tm_mon + 1, ptm->tm_mday);

    // locate //bin/SyncDebris
    if ((n = childnodebyname(tn, SYNCDEBRISFOLDERNAME)))
    {
        tn = n;
        target = SYNCDEL_DEBRIS;

        // locate //bin/SyncDebris/yyyy-mm-dd
        if ((n = childnodebyname(tn, buf)))
        {
            tn = n;
            target = SYNCDEL_DEBRISDAY;
        }
    }

    // in order to reduce the API load, we move
    // - SYNCDEL_DELETED nodes to any available target
    // - SYNCDEL_BIN/SYNCDEL_DEBRIS nodes to SYNCDEL_DEBRISDAY
    // (move top-level nodes only)
    for (it = todebris.begin(); it != todebris.end(); )
    {
        n = *it;

        if (n->syncdeleted == SYNCDEL_DELETED
         || n->syncdeleted == SYNCDEL_BIN
         || n->syncdeleted == SYNCDEL_DEBRIS)
        {
            while ((n = n->parent) && n->syncdeleted == SYNCDEL_NONE);

            if (!n)
            {
                n = *it;

                if (n->syncdeleted == SYNCDEL_DELETED
                 || ((n->syncdeleted == SYNCDEL_BIN
                   || n->syncdeleted == SYNCDEL_DEBRIS)
                      && target == SYNCDEL_DEBRISDAY))
                {
                    n->syncdeleted = SYNCDEL_INFLIGHT;
                    int creqtag = reqtag;
                    reqtag = n->tag;
                    LOG_debug << "Moving to Syncdebris: " << n->displayname() << " in " << tn->displayname() << " Nhandle: " << LOG_NODEHANDLE(n->nodehandle);
                    rename(n, tn, target, n->parent ? n->parent->nodehandle : UNDEF);
                    reqtag = creqtag;
                    it++;
                }
                else
                {
                    n->syncdeleted = SYNCDEL_NONE;
                    n->todebris_it = todebris.end();
                    todebris.erase(it++);
                }
            }
            else
            {
                it++;
            }
        }
        else if (n->syncdeleted == SYNCDEL_DEBRISDAY)
        {
            n->syncdeleted = SYNCDEL_NONE;
            n->todebris_it = todebris.end();
            todebris.erase(it++);
        }
        else
        {
            it++;
        }
    }

    if (target != SYNCDEL_DEBRISDAY && todebris.size() && !syncdebrisadding)
    {
        syncdebrisadding = true;

        // create missing component(s) of the sync debris folder of the day
        NewNode* nn;
        SymmCipher tkey;
        string tattrstring;
        AttrMap tattrs;
        int i = (target == SYNCDEL_DEBRIS) ? 1 : 2;

        nn = new NewNode[i] + i;

        while (i--)
        {
            nn--;

            nn->source = NEW_NODE;
            nn->type = FOLDERNODE;
            nn->nodehandle = i;
            nn->parenthandle = i ? 0 : UNDEF;

            nn->nodekey.resize(FOLDERNODEKEYLENGTH);
            PrnGen::genblock((byte*)nn->nodekey.data(), FOLDERNODEKEYLENGTH);

            // set new name, encrypt and attach attributes
            tattrs.map['n'] = (i || target == SYNCDEL_DEBRIS) ? buf : SYNCDEBRISFOLDERNAME;
            tattrs.getjson(&tattrstring);
            tkey.setkey((const byte*)nn->nodekey.data(), FOLDERNODE);
            nn->attrstring = new string;
            makeattr(&tkey, nn->attrstring, tattrstring.c_str());
        }

        reqs.add(new CommandPutNodes(this, tn->nodehandle, NULL, nn,
                                        (target == SYNCDEL_DEBRIS) ? 1 : 2, 0,
                                        PUTNODES_SYNCDEBRIS));
    }
}

// we cannot delete the Sync object directly, as it might have pending
// operations on it
void MegaClient::delsync(Sync* sync, bool deletecache)
{
    sync->changestate(SYNC_CANCELED);

    if (deletecache && sync->statecachetable)
    {
        sync->statecachetable->remove();
        delete sync->statecachetable;
        sync->statecachetable = NULL;
    }

    syncactivity = true;
}

void MegaClient::putnodes_syncdebris_result(error e, NewNode* nn)
{
    delete[] nn;

    syncdebrisadding = false;
}
#endif

// inject file into transfer subsystem
// if file's fingerprint is not valid, it will be obtained from the local file
// (PUT) or the file's key (GET)
bool MegaClient::startxfer(direction_t d, File* f, bool skipdupes)
{
    if (!f->transfer)
    {
        if (d == PUT)
        {
            if (!f->isvalid)    // (sync LocalNodes always have this set)
            {
                // missing FileFingerprint for local file - generate
                FileAccess* fa = fsaccess->newfileaccess();

                if (fa->fopen(&f->localname, d == PUT, d == GET))
                {
                    f->genfingerprint(fa);
                }

                delete fa;
            }

            // if we are unable to obtain a valid file FileFingerprint, don't proceed
            if (!f->isvalid)
            {
                LOG_err << "Unable to get a fingerprint " << f->name;
                return false;
            }
        }
        else
        {
            if (!f->isvalid)
            {
                // no valid fingerprint: use filekey as its replacement
                memcpy(f->crc, f->filekey, sizeof f->crc);
            }
        }

        Transfer* t;
        transfer_map::iterator it = transfers[d].find(f);

        if (it != transfers[d].end())
        {
            t = it->second;
            if (skipdupes)
            {
                for (file_list::iterator fi = t->files.begin(); fi != t->files.end(); fi++)
                {
                    if ((d == GET && f->localname == (*fi)->localname)
                            || (d == PUT && f->h != UNDEF
                                && f->h == (*fi)->h
                                && !f->targetuser.size()
                                && !(*fi)->targetuser.size()
                                && f->name == (*fi)->name))
                    {
                        LOG_warn << "Skipping duplicated transfer";
                        return false;
                    }
                }
            }
        }
        else
        {
            t = new Transfer(this, d);
            *(FileFingerprint*)t = *(FileFingerprint*)f;
            t->size = f->size;
            t->tag = reqtag;
            t->transfers_it = transfers[d].insert(pair<FileFingerprint*, Transfer*>((FileFingerprint*)t, t)).first;
            app->transfer_added(t);

            if (overquotauntil && overquotauntil > Waiter::ds)
            {
                dstime timeleft = overquotauntil - Waiter::ds;
                app->transfer_failed(t, API_EOVERQUOTA, timeleft);
                t->bt.backoff(timeleft);
            }
        }

        f->file_it = t->files.insert(t->files.begin(), f);
        f->transfer = t;
    }

    return true;
}

// remove file from transfer subsystem
void MegaClient::stopxfer(File* f)
{
    if (f->transfer)
    {
        LOG_debug << "Stopping transfer: " << f->name;

        Transfer *transfer = f->transfer;
        transfer->files.erase(f->file_it);
        f->transfer = NULL;
        f->terminated();

        // last file for this transfer removed? shut down transfer.
        if (!transfer->files.size())
        {
            app->transfer_removed(transfer);
            delete transfer;
        }
        else
        {
            if (transfer->type == PUT && transfer->localfilename.size())
            {
                LOG_debug << "Updating transfer path";
                transfer->files.front()->prepare();
            }
        }
    }
}

// pause/unpause transfers
void MegaClient::pausexfers(direction_t d, bool pause, bool hard)
{
    xferpaused[d] = pause;

    if (!pause || hard)
    {
        WAIT_CLASS::bumpds();

        for (transferslot_list::iterator it = tslots.begin(); it != tslots.end(); )
        {
            if ((*it)->transfer->type == d)
            {
                if (pause)
                {
                    if (hard)
                    {
                        (*it++)->disconnect();
                    }
                }
                else
                {
                    (*it)->lastdata = Waiter::ds;
                    (*it++)->doio(this);
                }
            }
            else
            {
                it++;
            }
        }
    }
}

Node* MegaClient::nodebyfingerprint(FileFingerprint* fingerprint)
{
    fingerprint_set::iterator it;

    if ((it = fingerprints.find(fingerprint)) != fingerprints.end())
    {
        return (Node*)*it;
    }

    return NULL;
}

node_vector *MegaClient::nodesbyfingerprint(FileFingerprint* fingerprint)
{
    node_vector *nodes = new node_vector();
    pair<fingerprint_set::iterator, fingerprint_set::iterator> p = fingerprints.equal_range(fingerprint);
    for (fingerprint_set::iterator it = p.first; it != p.second; it++)
    {
        nodes->push_back((Node*)*it);
    }
    return nodes;
}


// a chunk transfer request failed: record failed protocol & host
void MegaClient::setchunkfailed(string* url)
{
    if (!chunkfailed && url->size() > 19)
    {
        chunkfailed = true;
        httpio->success = false;

        // record protocol and hostname
        if (badhosts.size())
        {
            badhosts.append(",");
        }

        const char* ptr = url->c_str()+4;

        if (*ptr == 's')
        {
            badhosts.append("S");
            ptr++;
        }
        
        badhosts.append(ptr+6,7);
    }
}

bool MegaClient::toggledebug()
{
     SimpleLogger::setLogLevel((SimpleLogger::logCurrentLevel >= logDebug) ? logWarning : logDebug);
     return debugstate();
}

bool MegaClient::debugstate()
{
    return SimpleLogger::logCurrentLevel >= logDebug;
}

void MegaClient::reportevent(const char* event, const char* details)
{
    LOG_err << "SERVER REPORT: " << event << " DETAILS: " << details;
    reqs.add(new CommandReportEvent(this, event, details));
}

void MegaClient::userfeedbackstore(const char *message)
{
    string type = "feedback.";
    type.append(&(appkey[4]));
    type.append(".");

    string base64userAgent;
    base64userAgent.resize(useragent.size() * 4 / 3 + 4);
    Base64::btoa((byte *)useragent.data(), useragent.size(), (char *)base64userAgent.data());
    type.append(base64userAgent);

    reqs.add(new CommandUserFeedbackStore(this, type.c_str(), message, NULL));
}

void MegaClient::sendevent(int event, const char *desc)
{
    LOG_warn << "Event " << event << ": " << desc;
    reqs.add(new CommandSendEvent(this, event, desc));
}

void MegaClient::cleanrubbishbin()
{
    reqs.add(new CommandCleanRubbishBin(this));
}

#ifdef ENABLE_CHAT
void MegaClient::createChat(bool group, const userpriv_vector *userpriv)
{
    reqs.add(new CommandChatCreate(this, group, userpriv));
}

void MegaClient::fetchChats()
{
    reqs.add(new CommandChatFetch(this));
}

void MegaClient::inviteToChat(handle chatid, const char *uid, int priv)
{
    reqs.add(new CommandChatInvite(this, chatid, uid, (privilege_t) priv));
}

void MegaClient::removeFromChat(handle chatid, const char *uid)
{
    reqs.add(new CommandChatRemove(this, chatid, uid));
}

void MegaClient::getUrlChat(handle chatid)
{
    reqs.add(new CommandChatURL(this, chatid));
}

userpriv_vector *MegaClient::readuserpriv(JSON *j)
{
    userpriv_vector *userpriv = NULL;

    if (j->enterarray())
    {
        while(j->enterobject())
        {
            handle uh = UNDEF;
            privilege_t priv = PRIV_UNKNOWN;

            bool readingUsers = true;
            while(readingUsers)
            {
                switch (j->getnameid())
                {
                    case 'u':
                        uh = j->gethandle(MegaClient::USERHANDLE);
                        break;

                    case 'p':
                        priv = (privilege_t) j->getint();
                        break;

                    case EOO:
                        if(uh == UNDEF || priv == PRIV_UNKNOWN)
                        {
                            delete userpriv;
                            return NULL;
                        }

                        if (!userpriv)
                        {
                            userpriv = new userpriv_vector;
                        }

                        userpriv->push_back(userpriv_pair(uh, priv));
                        readingUsers = false;
                        break;

                    default:
                        if (!j->storeobject())
                        {
                            delete userpriv;
                            return NULL;
                        }
                        break;
                    }
            }
            j->leaveobject();
        }
        j->leavearray();
    }

    return userpriv;
}

void MegaClient::grantAccessInChat(handle chatid, handle h, const char *uid)
{
    reqs.add(new CommandChatGrantAccess(this, chatid, h, uid));
}

void MegaClient::removeAccessInChat(handle chatid, handle h, const char *uid)
{
    reqs.add(new CommandChatRemoveAccess(this, chatid, h, uid));
}

#endif

} // namespace<|MERGE_RESOLUTION|>--- conflicted
+++ resolved
@@ -6089,10 +6089,6 @@
         // yes: add email reference
         u = &users[hit->second];
 
-<<<<<<< HEAD
-        if (!u->email.size() || strcmp(u->email.c_str(), email))
-        {
-=======
         if (strcmp(u->email.c_str(), email))
         { 
             if (u->email.size())
@@ -6100,7 +6096,6 @@
                 umindex.erase(u->email);
             }
 
->>>>>>> d05222b8
             Node::copystring(&u->email, email);
             umindex[nuid] = hit->second;
         }

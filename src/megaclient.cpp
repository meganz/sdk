--- conflicted
+++ resolved
@@ -9970,12 +9970,8 @@
             fsaccess->local2path(rootpath, &utf8path);
             LOG_debug << "Adding sync: " << utf8path;
 
-<<<<<<< HEAD
-            Sync* sync = new Sync(this, rootpath, debris, localdebris, remotenode, fsfp, inshare, tag);
+            Sync* sync = new Sync(this, rootpath, debris, localdebris, remotenode, fsfp, inshare, tag, appData);
             sync->isnetwork = isnetwork;
-=======
-            Sync* sync = new Sync(this, rootpath, debris, localdebris, remotenode, fsfp, inshare, tag, appData);
->>>>>>> c7093761
 
             if (sync->scan(rootpath, fa))
             {

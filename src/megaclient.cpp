--- conflicted
+++ resolved
@@ -2760,13 +2760,6 @@
         lasttime = Waiter::ds;
         LOG_info << performanceStats.report(false, httpio);
     }
-<<<<<<< HEAD
-=======
-    if (sum.storage != mFingerprints.getSumSizes())
-    {
-        LOG_warn << "storage sum : " << sum.storage << " mismatch wtih fingerprint size sum: " << mFingerprints.getSumSizes();
-    }
->>>>>>> 5d0e346b
 #endif
 }
 

/**
 * @file megaclient.cpp
 * @brief Client access engine core logic
 *
 * (c) 2013-2014 by Mega Limited, Auckland, New Zealand
 *
 * This file is part of the MEGA SDK - Client Access Engine.
 *
 * Applications using the MEGA API must present a valid application key
 * and comply with the the rules set forth in the Terms of Service.
 *
 * The MEGA SDK is distributed in the hope that it will be useful,
 * but WITHOUT ANY WARRANTY; without even the implied warranty of
 * MERCHANTABILITY or FITNESS FOR A PARTICULAR PURPOSE.
 *
 * @copyright Simplified (2-clause) BSD License.
 *
 * You should have received a copy of the license along with this
 * program.
 */

#include "mega.h"
#include "mega/mediafileattribute.h"
#include <cctype>
#include <algorithm>

#undef min // avoid issues with std::min and std::max
#undef max

namespace {

#ifdef ENABLE_SYNC
// Makes `node` syncable along with all nodes under it
void makeAllSyncable(mega::Node& node)
{
    node.setSyncable(true);
    if (node.type == mega::FILENODE)
    {
        return;
    }
    for (const auto& n : node.children)
    {
        makeAllSyncable(*n);
    }
}
#endif

}

namespace mega {

// FIXME: generate cr element for file imports
// FIXME: support invite links (including responding to sharekey requests)
// FIXME: instead of copying nodes, move if the source is in the rubbish to reduce node creation load on the servers
// FIXME: prevent synced folder from being moved into another synced folder

bool MegaClient::disablepkp = false;

// root URL for API access
string MegaClient::APIURL = "https://g.api.mega.co.nz/";

// root URL for GeLB requests
string MegaClient::GELBURL = "https://gelb.karere.mega.nz/";

// root URL for chat stats
string MegaClient::CHATSTATSURL = "https://stats.karere.mega.nz";

// maximum number of concurrent transfers (uploads + downloads)
const unsigned MegaClient::MAXTOTALTRANSFERS = 48;

// maximum number of concurrent transfers (uploads or downloads)
const unsigned MegaClient::MAXTRANSFERS = 32;

// maximum number of queued putfa before halting the upload queue
const int MegaClient::MAXQUEUEDFA = 30;

// maximum number of concurrent putfa
const int MegaClient::MAXPUTFA = 10;

#ifdef ENABLE_SYNC
// //bin/SyncDebris/yyyy-mm-dd base folder name
const char* const MegaClient::SYNCDEBRISFOLDERNAME = "SyncDebris";
#endif

// exported link marker
const char* const MegaClient::EXPORTEDLINK = "EXP";

// public key to send payment details
const char MegaClient::PAYMENT_PUBKEY[] =
        "CADB-9t4WSMCs6we8CNcAmq97_bP-eXa9pn7SwGPxXpTuScijDrLf_ooneCQnnRBDvE"
        "MNqTK3ULj1Q3bt757SQKDZ0snjbwlU2_D-rkBBbjWCs-S61R0Vlg8AI5q6oizH0pjpD"
        "eOhpsv2DUlvCa4Hjgy_bRpX8v9fJvbKI2bT3GXJWE7tu8nlKHgz8Q7NE3Ycj5XuUfCW"
        "GgOvPGBC-8qPOyg98Vloy53vja2mBjw4ycodx-ZFCt8i8b9Z8KongRMROmvoB4jY8ge"
        "ym1mA5iSSsMroGLypv9PueOTfZlG3UTpD83v6F3w8uGHY9phFZ-k2JbCd_-s-7gyfBE"
        "TpPvuz-oZABEBAAE";

// default number of seconds to wait after a bandwidth overquota
dstime MegaClient::DEFAULT_BW_OVERQUOTA_BACKOFF_SECS = 3600;

// default number of seconds to wait after a bandwidth overquota
dstime MegaClient::USER_DATA_EXPIRATION_BACKOFF_SECS = 86400; // 1 day

// stats id
char* MegaClient::statsid = NULL;

// decrypt key (symmetric or asymmetric), rewrite asymmetric to symmetric key
bool MegaClient::decryptkey(const char* sk, byte* tk, int tl, SymmCipher* sc, int type, handle node)
{
    int sl;
    const char* ptr = sk;

    // measure key length
    while (*ptr && *ptr != '"' && *ptr != '/')
    {
        ptr++;
    }

    sl = int(ptr - sk);

    if (sl > 4 * FILENODEKEYLENGTH / 3 + 1)
    {
        // RSA-encrypted key - decrypt and update on the server to save space & client CPU time
        sl = sl / 4 * 3 + 3;

        if (sl > 4096)
        {
            return false;
        }

        byte* buf = new byte[sl];

        sl = Base64::atob(sk, buf, sl);

        // decrypt and set session ID for subsequent API communication
        if (!asymkey.decrypt(buf, sl, tk, tl))
        {
            delete[] buf;
            LOG_warn << "Corrupt or invalid RSA node key";
            return false;
        }

        delete[] buf;

        if (!ISUNDEF(node))
        {
            if (type)
            {
                sharekeyrewrite.push_back(node);
            }
            else
            {
                nodekeyrewrite.push_back(node);
            }
        }
    }
    else
    {
        if (Base64::atob(sk, tk, tl) != tl)
        {
            LOG_warn << "Corrupt or invalid symmetric node key";
            return false;
        }

        sc->ecb_decrypt(tk, tl);
    }

    return true;
}

// apply queued new shares
void MegaClient::mergenewshares(bool notify)
{
    newshare_list::iterator it;

    for (it = newshares.begin(); it != newshares.end(); )
    {
        NewShare* s = *it;

        mergenewshare(s, notify);

        delete s;
        newshares.erase(it++);
    }
}

void MegaClient::mergenewshare(NewShare *s, bool notify)
{
    bool skreceived = false;
    Node* n;

    if ((n = nodebyhandle(s->h)))
    {
        if (s->have_key && (!n->sharekey || memcmp(s->key, n->sharekey->key, SymmCipher::KEYLENGTH)))
        {
            // setting an outbound sharekey requires node authentication
            // unless coming from a trusted source (the local cache)
            bool auth = true;

            if (s->outgoing > 0)
            {
                if (!checkaccess(n, OWNERPRELOGIN))
                {
                    LOG_warn << "Attempt to create dislocated outbound share foiled";
                    auth = false;
                }
                else
                {
                    byte buf[SymmCipher::KEYLENGTH];

                    handleauth(s->h, buf);

                    if (memcmp(buf, s->auth, sizeof buf))
                    {
                        LOG_warn << "Attempt to create forged outbound share foiled";
                        auth = false;
                    }
                }
            }

            if (auth)
            {
                if (n->sharekey)
                {
                    if (!fetchingnodes)
                    {
                        sendevent(99428,"Replacing share key", 0);
                    }
                    delete n->sharekey;
                }
                n->sharekey = new SymmCipher(s->key);
                skreceived = true;
            }
        }

        if (s->access == ACCESS_UNKNOWN && !s->have_key)
        {
            // share was deleted
            if (s->outgoing)
            {
                bool found = false;
                if (n->outshares)
                {
                    // outgoing share to user u deleted
                    share_map::iterator shareit = n->outshares->find(s->peer);
                    if (shareit != n->outshares->end())
                    {
                        Share *delshare = shareit->second;
                        n->outshares->erase(shareit);
                        found = true;
                        if (notify)
                        {
                            n->changed.outshares = true;
                            notifynode(n);
                        }
                        delete delshare;
                    }

                    if (!n->outshares->size())
                    {
                        delete n->outshares;
                        n->outshares = NULL;
                    }
                }
                if (n->pendingshares && !found && s->pending)
                {
                    // delete the pending share
                    share_map::iterator shareit = n->pendingshares->find(s->pending);
                    if (shareit != n->pendingshares->end())
                    {
                        Share *delshare = shareit->second;
                        n->pendingshares->erase(shareit);
                        found = true;
                        if (notify)
                        {
                            n->changed.pendingshares = true;
                            notifynode(n);
                        }
                        delete delshare;
                    }

                    if (!n->pendingshares->size())
                    {
                        delete n->pendingshares;
                        n->pendingshares = NULL;
                    }
                }

                // Erase sharekey if no outgoing shares (incl pending) exist
                if (s->remove_key && !n->outshares && !n->pendingshares)
                {
                    rewriteforeignkeys(n);

                    delete n->sharekey;
                    n->sharekey = NULL;
                }
            }
            else
            {
                // incoming share deleted - remove tree
                if (!n->parent)
                {
                    TreeProcDel td;
                    proctree(n, &td, true);
                }
                else
                {
                    if (n->inshare)
                    {
                        n->inshare->user->sharing.erase(n->nodehandle);
                        notifyuser(n->inshare->user);
                        n->inshare = NULL;
                    }
                }
            }
        }
        else
        {
            if (s->outgoing)
            {
                if ((!s->upgrade_pending_to_full && (!ISUNDEF(s->peer) || !ISUNDEF(s->pending)))
                    || (s->upgrade_pending_to_full && !ISUNDEF(s->peer) && !ISUNDEF(s->pending)))
                {
                    // perform mandatory verification of outgoing shares:
                    // only on own nodes and signed unless read from cache
                    if (checkaccess(n, OWNERPRELOGIN))
                    {
                        Share** sharep;
                        if (!ISUNDEF(s->pending))
                        {
                            // Pending share
                            if (!n->pendingshares)
                            {
                                n->pendingshares = new share_map();
                            }

                            if (s->upgrade_pending_to_full)
                            {
                                share_map::iterator shareit = n->pendingshares->find(s->pending);
                                if (shareit != n->pendingshares->end())
                                {
                                    // This is currently a pending share that needs to be upgraded to a full share
                                    // erase from pending shares & delete the pending share list if needed
                                    Share *delshare = shareit->second;
                                    n->pendingshares->erase(shareit);
                                    if (notify)
                                    {
                                        n->changed.pendingshares = true;
                                        notifynode(n);
                                    }
                                    delete delshare;
                                }

                                if (!n->pendingshares->size())
                                {
                                    delete n->pendingshares;
                                    n->pendingshares = NULL;
                                }

                                // clear this so we can fall through to below and have it re-create the share in
                                // the outshares list
                                s->pending = UNDEF;

                                // create the outshares list if needed
                                if (!n->outshares)
                                {
                                    n->outshares = new share_map();
                                }

                                sharep = &((*n->outshares)[s->peer]);
                            }
                            else
                            {
                                sharep = &((*n->pendingshares)[s->pending]);
                            }
                        }
                        else
                        {
                            // Normal outshare
                            if (!n->outshares)
                            {
                                n->outshares = new share_map();
                            }

                            sharep = &((*n->outshares)[s->peer]);
                        }

                        // modification of existing share or new share
                        if (*sharep)
                        {
                            (*sharep)->update(s->access, s->ts, findpcr(s->pending));
                        }
                        else
                        {
                            *sharep = new Share(ISUNDEF(s->peer) ? NULL : finduser(s->peer, 1), s->access, s->ts, findpcr(s->pending));
                        }

                        if (notify)
                        {
                            if (!ISUNDEF(s->pending))
                            {
                                n->changed.pendingshares = true;
                            }
                            else
                            {
                                n->changed.outshares = true;
                            }
                            notifynode(n);
                        }
                    }
                }
                else
                {
                    LOG_debug << "Merging share without peer information.";
                    // Outgoing shares received during fetchnodes are merged in two steps:
                    // 1. From readok(), a NewShare is created with the 'sharekey'
                    // 2. From readoutshares(), a NewShare is created with the 'peer' information
                }
            }
            else
            {
                if (!ISUNDEF(s->peer))
                {
                    if (s->peer)
                    {
                        if (!checkaccess(n, OWNERPRELOGIN))
                        {
                            // modification of existing share or new share
                            if (n->inshare)
                            {
                                n->inshare->update(s->access, s->ts);
                            }
                            else
                            {
                                n->inshare = new Share(finduser(s->peer, 1), s->access, s->ts, NULL);
                                n->inshare->user->sharing.insert(n->nodehandle);
                                mNodeCounters[n->nodehandle] = n->subnodeCounts();
                            }

                            if (notify)
                            {
                                n->changed.inshare = true;
                                notifynode(n);
                            }
                        }
                        else
                        {
                            LOG_warn << "Invalid inbound share location";
                        }
                    }
                    else
                    {
                        LOG_warn << "Invalid null peer on inbound share";
                    }
                }
                else
                {
                    if (skreceived && notify)
                    {
                        TreeProcApplyKey td;
                        proctree(n, &td);
                    }
                }
            }
        }
#ifdef ENABLE_SYNC
        if (n->inshare && s->access != FULL)
        {
            // check if the low(ered) access level is affecting any syncs
            // a) have we just cut off full access to a subtree of a sync?
            do {
                if (n->localnode && (n->localnode->sync->state == SYNC_ACTIVE || n->localnode->sync->state == SYNC_INITIALSCAN))
                {
                    LOG_warn << "Existing inbound share sync or part thereof lost full access";
                    n->localnode->sync->errorcode = API_EACCESS;
                    n->localnode->sync->changestate(SYNC_FAILED);
                }
            } while ((n = n->parent));

            // b) have we just lost full access to the subtree a sync is in?
            for (sync_list::iterator it = syncs.begin(); it != syncs.end(); it++)
            {
                if ((*it)->inshare && ((*it)->state == SYNC_ACTIVE || (*it)->state == SYNC_INITIALSCAN) && !checkaccess((*it)->localroot->node, FULL))
                {
                    LOG_warn << "Existing inbound share sync lost full access";
                    (*it)->errorcode = API_EACCESS;
                    (*it)->changestate(SYNC_FAILED);
                }
            }

        }
#endif
    }
}

// configure for full account session access
void MegaClient::setsid(const byte* newsid, unsigned len)
{
    auth = "&sid=";

    size_t t = auth.size();
    auth.resize(t + len * 4 / 3 + 4);
    auth.resize(t + Base64::btoa(newsid, len, (char*)(auth.c_str() + t)));
    
    sid.assign((const char*)newsid, len);
}

// configure for exported folder links access
void MegaClient::setrootnode(handle h)
{
    char buf[12];

    Base64::btoa((byte*)&h, NODEHANDLE, buf);

    auth = "&n=";
    auth.append(buf);
    publichandle = h;

    if (accountauth.size())
    {
        auth.append("&sid=");
        auth.append(accountauth);
    }
}

bool MegaClient::setlang(string *code)
{
    if (code && code->size() == 2)
    {
        lang = "&lang=";
        lang.append(*code);
        return true;
    }

    lang.clear();
    LOG_err << "Invalid language code: " << (code ? *code : "(null)");
    return false;
}

handle MegaClient::getrootpublicfolder()
{
    // if we logged into a folder...
    if (auth.find("&n=") != auth.npos)
    {
        return rootnodes[0];
    }
    else
    {
        return UNDEF;
    }
}

handle MegaClient::getpublicfolderhandle()
{
    return publichandle;
}

Node *MegaClient::getrootnode(Node *node)
{
    if (!node)
    {
        return NULL;
    }

    Node *n = node;
    while (n->parent)
    {
        n = n->parent;
    }
    return n;
}

bool MegaClient::isPrivateNode(handle h)
{
    Node *node = nodebyhandle(h);
    if (!node)
    {
        return false;
    }

    handle rootnode = getrootnode(node)->nodehandle;
    return (rootnode == rootnodes[0] || rootnode == rootnodes[1] || rootnode == rootnodes[2]);
}

bool MegaClient::isForeignNode(handle h)
{
    Node *node = nodebyhandle(h);
    if (!node)
    {
        return false;
    }

    handle rootnode = getrootnode(node)->nodehandle;
    return (rootnode != rootnodes[0] && rootnode != rootnodes[1] && rootnode != rootnodes[2]);
}

// set server-client sequence number
bool MegaClient::setscsn(JSON* j)
{
    handle t;

    if (j->storebinary((byte*)&t, sizeof t) != sizeof t)
    {
        return false;
    }

    Base64::btoa((byte*)&t, sizeof t, scsn);

    return true;
}

int MegaClient::nextreqtag()
{
    return ++reqtag;
}

int MegaClient::hexval(char c)
{
    return c > '9' ? c - 'a' + 10 : c - '0';
}

void MegaClient::exportDatabase(string filename)
{
    FILE *fp = NULL;
    fp = fopen(filename.c_str(), "w");
    if (!fp)
    {
        LOG_warn << "Cannot export DB to file \"" << filename << "\"";
        return;
    }

    LOG_info << "Exporting database...";

    sctable->rewind();

    uint32_t id;
    string data;

    std::map<uint32_t, string> entries;
    while (sctable->next(&id, &data, &key))
    {
        entries.insert(std::pair<uint32_t, string>(id,data));
    }

    for (map<uint32_t, string>::iterator it = entries.begin(); it != entries.end(); it++)
    {
        fprintf(fp, "%8." PRIu32 "\t%s\n", it->first, it->second.c_str());
    }

    fclose(fp);

    LOG_info << "Database exported successfully to \"" << filename << "\"";
}

bool MegaClient::compareDatabases(string filename1, string filename2)
{
    LOG_info << "Comparing databases: \"" << filename1 << "\" and \"" << filename2 << "\"";
    FILE *fp1 = fopen(filename1.data(), "r");
    if (!fp1)
    {
        LOG_info << "Cannot open " << filename1;
        return false;
    }

    FILE *fp2 = fopen(filename2.data(), "r");
    if (!fp2)
    {
        fclose(fp1);

        LOG_info << "Cannot open " << filename2;
        return false;
    }

    const int N = 8192;
    char buf1[N];
    char buf2[N];

    do
    {
        size_t r1 = fread(buf1, 1, N, fp1);
        size_t r2 = fread(buf2, 1, N, fp2);

        if (r1 != r2 || memcmp(buf1, buf2, r1))
        {
            fclose(fp1);
            fclose(fp2);

            LOG_info << "Databases are different";
            return false;
        }
    }
    while (!feof(fp1) || !feof(fp2));

    fclose(fp1);
    fclose(fp2);

    LOG_info << "Databases are equal";
    return true;
}

void MegaClient::getrecoverylink(const char *email, bool hasMasterkey)
{
    reqs.add(new CommandGetRecoveryLink(this, email,
                hasMasterkey ? RECOVER_WITH_MASTERKEY : RECOVER_WITHOUT_MASTERKEY));
}

void MegaClient::queryrecoverylink(const char *code)
{
    reqs.add(new CommandQueryRecoveryLink(this, code));
}

void MegaClient::getprivatekey(const char *code)
{
    reqs.add(new CommandGetPrivateKey(this, code));
}

void MegaClient::confirmrecoverylink(const char *code, const char *email, const char *password, const byte *masterkeyptr, int accountversion)
{
    if (accountversion == 1)
    {
        byte pwkey[SymmCipher::KEYLENGTH];
        pw_key(password, pwkey);
        SymmCipher pwcipher(pwkey);

        string emailstr = email;
        uint64_t loginHash = stringhash64(&emailstr, &pwcipher);

        if (masterkeyptr)
        {
            // encrypt provided masterkey using the new password
            byte encryptedMasterKey[SymmCipher::KEYLENGTH];
            memcpy(encryptedMasterKey, masterkeyptr, sizeof encryptedMasterKey);
            pwcipher.ecb_encrypt(encryptedMasterKey);

            reqs.add(new CommandConfirmRecoveryLink(this, code, (byte*)&loginHash, sizeof(loginHash), NULL, encryptedMasterKey, NULL));
        }
        else
        {
            // create a new masterkey
            byte newmasterkey[SymmCipher::KEYLENGTH];
            rng.genblock(newmasterkey, sizeof newmasterkey);

            // generate a new session
            byte initialSession[2 * SymmCipher::KEYLENGTH];
            rng.genblock(initialSession, sizeof initialSession);
            key.setkey(newmasterkey);
            key.ecb_encrypt(initialSession, initialSession + SymmCipher::KEYLENGTH, SymmCipher::KEYLENGTH);

            // and encrypt the master key to the new password
            pwcipher.ecb_encrypt(newmasterkey);

            reqs.add(new CommandConfirmRecoveryLink(this, code, (byte*)&loginHash, sizeof(loginHash), NULL, newmasterkey, initialSession));
        }
    }
    else
    {
        byte clientkey[SymmCipher::KEYLENGTH];
        rng.genblock(clientkey, sizeof(clientkey));

        string salt;
        HashSHA256 hasher;
        string buffer = "mega.nz";
        buffer.resize(200, 'P');
        buffer.append((char *)clientkey, sizeof(clientkey));
        hasher.add((const byte*)buffer.data(), unsigned(buffer.size()));
        hasher.get(&salt);

        byte derivedKey[2 * SymmCipher::KEYLENGTH];
        CryptoPP::PKCS5_PBKDF2_HMAC<CryptoPP::SHA512> pbkdf2;
        pbkdf2.DeriveKey(derivedKey, sizeof(derivedKey), 0, (byte *)password, strlen(password),
                         (const byte *)salt.data(), salt.size(), 100000);

        string hashedauthkey;
        byte *authkey = derivedKey + SymmCipher::KEYLENGTH;
        hasher.add(authkey, SymmCipher::KEYLENGTH);
        hasher.get(&hashedauthkey);
        hashedauthkey.resize(SymmCipher::KEYLENGTH);

        SymmCipher cipher;
        cipher.setkey(derivedKey);

        if (masterkeyptr)
        {
            // encrypt provided masterkey using the new password
            byte encryptedMasterKey[SymmCipher::KEYLENGTH];
            memcpy(encryptedMasterKey, masterkeyptr, sizeof encryptedMasterKey);
            cipher.ecb_encrypt(encryptedMasterKey);
            reqs.add(new CommandConfirmRecoveryLink(this, code, (byte*)hashedauthkey.data(), SymmCipher::KEYLENGTH, clientkey, encryptedMasterKey, NULL));
        }
        else
        {
            // create a new masterkey
            byte newmasterkey[SymmCipher::KEYLENGTH];
            rng.genblock(newmasterkey, sizeof newmasterkey);

            // generate a new session
            byte initialSession[2 * SymmCipher::KEYLENGTH];
            rng.genblock(initialSession, sizeof initialSession);
            key.setkey(newmasterkey);
            key.ecb_encrypt(initialSession, initialSession + SymmCipher::KEYLENGTH, SymmCipher::KEYLENGTH);

            // and encrypt the master key to the new password
            cipher.ecb_encrypt(newmasterkey);
            reqs.add(new CommandConfirmRecoveryLink(this, code, (byte*)hashedauthkey.data(), SymmCipher::KEYLENGTH, clientkey, newmasterkey, initialSession));
        }
    }
}

void MegaClient::getcancellink(const char *email, const char *pin)
{
    reqs.add(new CommandGetRecoveryLink(this, email, CANCEL_ACCOUNT, pin));
}

void MegaClient::confirmcancellink(const char *code)
{
    reqs.add(new CommandConfirmCancelLink(this, code));
}

void MegaClient::getemaillink(const char *email, const char *pin)
{
    reqs.add(new CommandGetEmailLink(this, email, 1, pin));
}

void MegaClient::confirmemaillink(const char *code, const char *email, const byte *pwkey)
{
    if (pwkey)
    {
        SymmCipher pwcipher(pwkey);
        string emailstr = email;
        uint64_t loginHash = stringhash64(&emailstr, &pwcipher);
        reqs.add(new CommandConfirmEmailLink(this, code, email, (const byte*)&loginHash, true));
    }
    else
    {
        reqs.add(new CommandConfirmEmailLink(this, code, email, NULL, true));
    }
}

void MegaClient::contactlinkcreate(bool renew)
{
    reqs.add(new CommandContactLinkCreate(this, renew));
}

void MegaClient::contactlinkquery(handle h)
{
    reqs.add(new CommandContactLinkQuery(this, h));
}

void MegaClient::contactlinkdelete(handle h)
{
    reqs.add(new CommandContactLinkDelete(this, h));
}

void MegaClient::multifactorauthsetup(const char *pin)
{
    reqs.add(new CommandMultiFactorAuthSetup(this, pin));
}

void MegaClient::multifactorauthcheck(const char *email)
{
    reqs.add(new CommandMultiFactorAuthCheck(this, email));
}

void MegaClient::multifactorauthdisable(const char *pin)
{
    reqs.add(new CommandMultiFactorAuthDisable(this, pin));
}

void MegaClient::fetchtimezone()
{
    string timeoffset;
    m_time_t rawtime = m_time(NULL);
    if (rawtime != -1)
    {
        struct tm lt, ut, it;
        memset(&lt, 0, sizeof(struct tm));
        memset(&ut, 0, sizeof(struct tm));
        memset(&it, 0, sizeof(struct tm));
        m_localtime(rawtime, &lt);
        m_gmtime(rawtime, &ut);
        if (memcmp(&ut, &it, sizeof(struct tm)) && memcmp(&lt, &it, sizeof(struct tm)))
        {
            m_time_t local_time = m_mktime(&lt);
            m_time_t utc_time = m_mktime(&ut);
            if (local_time != -1 && utc_time != -1)
            {
                double foffset = difftime(local_time, utc_time);
                int offset = int(fabs(foffset));
                if (offset <= 43200)
                {
                    ostringstream oss;
                    oss << ((foffset >= 0) ? "+" : "-");
                    oss << (offset / 3600) << ":";
                    int minutes = ((offset % 3600) / 60);
                    if (minutes < 10)
                    {
                        oss << "0";
                    }
                    oss << minutes;
                    timeoffset = oss.str();
                }
            }
        }
    }

    reqs.add(new CommandFetchTimeZone(this, "", timeoffset.c_str()));
}

void MegaClient::keepmealive(int type, bool enable)
{
    reqs.add(new CommandKeepMeAlive(this, type, enable));
}

void MegaClient::getpsa()
{
    reqs.add(new CommandGetPSA(this));
}

void MegaClient::acknowledgeuseralerts()
{
    useralerts.acknowledgeAll();
}

void MegaClient::activateoverquota(dstime timeleft)
{
    if (timeleft)
    {
        LOG_warn << "Bandwidth overquota";
        overquotauntil = Waiter::ds + timeleft;
        for (int d = GET; d == GET || d == PUT; d += PUT - GET)
        {
            for (transfer_map::iterator it = transfers[d].begin(); it != transfers[d].end(); it++)
            {
                Transfer *t = it->second;
                t->bt.backoff(timeleft);
                if (t->slot && (t->state != TRANSFERSTATE_RETRYING
                                || !t->slot->retrying
                                || t->slot->retrybt.nextset() != overquotauntil))
                {
                    t->state = TRANSFERSTATE_RETRYING;
                    t->slot->retrybt.backoff(timeleft);
                    t->slot->retrying = true;
                    app->transfer_failed(t, API_EOVERQUOTA, timeleft);
                    ++performanceStats.transferTempErrors;
                }
            }
        }
    }
    else if (setstoragestatus(STORAGE_RED))
    {
        LOG_warn << "Storage overquota";
        for (transfer_map::iterator it = transfers[PUT].begin(); it != transfers[PUT].end(); it++)
        {
            Transfer *t = it->second;

            // skip transfers with foreign targets
            if (t->isForeign())
            {
                continue;
            }

            t->bt.backoff(NEVER);
            if (t->slot)
            {
                t->state = TRANSFERSTATE_RETRYING;
                t->slot->retrybt.backoff(NEVER);
                t->slot->retrying = true;
                app->transfer_failed(t, API_EOVERQUOTA, 0);
                ++performanceStats.transferTempErrors;
            }
        }
    }
    looprequested = true;
}

// set warn level
void MegaClient::warn(const char* msg)
{
    LOG_warn << msg;
    warned = true;
}

// reset and return warnlevel
bool MegaClient::warnlevel()
{
    return warned ? (warned = false) | true : false;
}

// returns a matching child node by UTF-8 name (does not resolve name clashes)
// folder nodes take precedence over file nodes
Node* MegaClient::childnodebyname(Node* p, const char* name, bool skipfolders)
{
    string nname = name;
    Node *found = NULL;

    if (!p || p->type == FILENODE)
    {
        return NULL;
    }

    fsaccess->normalize(&nname);

    for (node_list::iterator it = p->children.begin(); it != p->children.end(); it++)
    {
        if (!strcmp(nname.c_str(), (*it)->displayname()))
        {
            if ((*it)->type != FILENODE && !skipfolders)
            {
                return *it;
            }

            found = *it;
            if (skipfolders)
            {
                return found;
            }
        }
    }

    return found;
}

// returns all the matching child nodes by UTF-8 name
vector<Node*> MegaClient::childnodesbyname(Node* p, const char* name, bool skipfolders)
{
    string nname = name;
    vector<Node*> found;

    if (!p || p->type == FILENODE)
    {
        return found;
    }

    fsaccess->normalize(&nname);

    for (node_list::iterator it = p->children.begin(); it != p->children.end(); it++)
    {
        if (nname == (*it)->displayname())
        {
            if ((*it)->type == FILENODE || !skipfolders)
            {
                found.push_back(*it);
            }
        }
    }

    return found;
}

void MegaClient::init()
{
    warned = false;
    csretrying = false;
    chunkfailed = false;
    statecurrent = false;
    totalNodes = 0;
    mAppliedKeyNodeCount = 0;
    faretrying = false;

#ifdef ENABLE_SYNC
    syncactivity = false;
    syncops = false;
    syncdebrisadding = false;
    syncdebrisminute = 0;
    syncscanfailed = false;
    syncfslockretry = false;
    syncfsopsfailed = false;
    syncdownretry = false;
    syncnagleretry = false;
    syncextraretry = false;
    syncsup = true;
    syncdownrequired = false;
    syncuprequired = false;

    if (syncscanstate)
    {
        app->syncupdate_scanning(false);
        syncscanstate = false;
    }

    resetSyncConfigs();
    resetUnsyncables();
#endif

    for (int i = sizeof rootnodes / sizeof *rootnodes; i--; )
    {
        rootnodes[i] = UNDEF;
    }

    pendingsc.reset();
    pendingscUserAlerts.reset();
    stopsc = false;

    btcs.reset();
    btsc.reset();
    btpfa.reset();
    btbadhost.reset();

    abortlockrequest();

    jsonsc.pos = NULL;
    insca = false;
    insca_notlast = false;
    scnotifyurl.clear();
    *scsn = 0;

    notifyStorageChangeOnStateCurrent = false;
    mNotifiedSumSize = 0;
    mNodeCounters = NodeCounterMap();
}

#ifdef ENABLE_SYNC
void MegaClient::resetUnsyncables()
{
    unsyncables.reset();
    if (dbaccess && me != UNDEF)
    {
        char buf[16];
        Base64::btoa((const byte*)&me,  MegaClient::USERHANDLE, buf);
        unsyncables.reset(new UnsyncableNodeBag{*dbaccess, *fsaccess, rng, buf});
    }
}
#endif

MegaClient::MegaClient(MegaApp* a, Waiter* w, HttpIO* h, FileSystemAccess* f, DbAccess* d, GfxProc* g, const char* k, const char* u)
    : useralerts(*this), btugexpiration(rng), btcs(rng), btbadhost(rng), btworkinglock(rng), btsc(rng), btpfa(rng)
#ifdef ENABLE_SYNC
    ,syncfslockretrybt(rng), syncdownbt(rng), syncnaglebt(rng), syncextrabt(rng), syncscanbt(rng)
#endif
{
    sctable = NULL;
    pendingsccommit = false;
    tctable = NULL;
    me = UNDEF;
    publichandle = UNDEF;
    followsymlinks = false;
    usealtdownport = false;
    usealtupport = false;
    retryessl = false;
    workinglockcs = NULL;
    scpaused = false;
    asyncfopens = 0;
    achievements_enabled = false;
    isNewSession = false;
    tsLogin = 0;
    versions_disabled = false;
    accountsince = 0;
    accountversion = 0;
    gmfa_enabled = false;
    gfxdisabled = false;
    ssrs_enabled = false;
    nsr_enabled = false;
    aplvp_enabled = false;
    mSmsVerificationState = SMS_STATE_UNKNOWN;
    loggingout = 0;
    loggedout = false;
    cachedug = false;
    minstreamingrate = -1;

#ifndef EMSCRIPTEN
    autodownport = true;
    autoupport = true;
    usehttps = false;
    orderdownloadedchunks = false;
#else
    autodownport = false;
    autoupport = false;
    usehttps = true;
    orderdownloadedchunks = true;
#endif
    
    fetchingnodes = false;
    fetchnodestag = 0;

#ifdef ENABLE_SYNC
    syncscanstate = false;
    syncadding = 0;
    currsyncid = 0;
    totalLocalNodes = 0;
#endif

    pendingcs = NULL;

    xferpaused[PUT] = false;
    xferpaused[GET] = false;
    putmbpscap = 0;
    overquotauntil = 0;
    mBizGracePeriodTs = 0;
    mBizExpirationTs = 0;
    mBizMode = BIZ_MODE_UNKNOWN;
    mBizStatus = BIZ_STATUS_UNKNOWN;

    ststatus = STORAGE_UNKNOWN;
    looprequested = false;

    mFetchingAuthrings = false;
    fetchingkeys = false;
    signkey = NULL;
    chatkey = NULL;

    init();

    f->client = this;
    f->waiter = w;
    transferlist.client = this;

    if ((app = a))
    {
        a->client = this;
    }

    waiter = w;
    httpio = h;
    fsaccess = f;
    dbaccess = d;

    if ((gfx = g))
    {
        g->client = this;
    }

    slotit = tslots.end();

    userid = 0;

    connections[PUT] = 3;
    connections[GET] = 4;

    int i;

    // initialize random client application instance ID (for detecting own
    // actions in server-client stream)
    for (i = sizeof sessionid; i--; )
    {
        sessionid[i] = static_cast<char>('a' + rng.genuint32(26));
    }

    // initialize random API request sequence ID (server API is idempotent)
    for (i = sizeof reqid; i--; )
    {
        reqid[i] = static_cast<char>('a' + rng.genuint32(26));
    }

    nextuh = 0;  
    reqtag = 0;

    badhostcs = NULL;

    scsn[sizeof scsn - 1] = 0;
    cachedscsn = UNDEF;

    snprintf(appkey, sizeof appkey, "&ak=%s", k);

    // initialize useragent
    useragent = u;

    useragent.append(" (");
    fsaccess->osversion(&useragent, true);

    useragent.append(") MegaClient/" TOSTRING(MEGA_MAJOR_VERSION)
                     "." TOSTRING(MEGA_MINOR_VERSION)
                     "." TOSTRING(MEGA_MICRO_VERSION));
    useragent += sizeof(char*) == 8 ? "/64" : (sizeof(char*) == 4 ? "/32" : "");

    LOG_debug << "User-Agent: " << useragent;
    LOG_debug << "Cryptopp version: " << CRYPTOPP_VERSION;

    h->setuseragent(&useragent);
    h->setmaxdownloadspeed(0);
    h->setmaxuploadspeed(0);
}

MegaClient::~MegaClient()
{
    locallogout(false);

    delete pendingcs;
    delete badhostcs;
    delete workinglockcs;
    delete sctable;
    delete tctable;
    delete dbaccess;
}

#ifdef ENABLE_SYNC
void MegaClient::resetSyncConfigs()
{
    syncConfigs.reset();
    if (dbaccess && !uid.empty())
    {
        syncConfigs.reset(new SyncConfigBag{*dbaccess, *fsaccess, rng, uid});
    }
}
#endif

std::string MegaClient::getPublicLink(bool newLinkFormat, nodetype_t type, handle ph, const char *key)
{
    string strlink = "https://mega.nz/";
    string nodeType;
    if (newLinkFormat)
    {
        nodeType = (type == FOLDERNODE ?  "folder/" : "file/");
    }
    else
    {
        nodeType = (type == FOLDERNODE ? "#F!" : "#!");
    }

    strlink += nodeType;

    Base64Str<MegaClient::NODEHANDLE> base64ph(ph);
    strlink += base64ph;
    strlink += (newLinkFormat ? "#" : "");

    if (key)
    {
        strlink += (newLinkFormat ? "" : "!");
        strlink += key;
    }

    return strlink;
}

// nonblocking state machine executing all operations currently in progress
void MegaClient::exec()
{
    CodeCounter::ScopeTimer ccst(performanceStats.execFunction);

    WAIT_CLASS::bumpds();

    if (overquotauntil && overquotauntil < Waiter::ds)
    {
        overquotauntil = 0;
    }

    if (httpio->inetisback())
    {
        LOG_info << "Internet connectivity returned - resetting all backoff timers";
        abortbackoff(overquotauntil <= Waiter::ds);
    }

    if (EVER(httpio->lastdata) && Waiter::ds >= httpio->lastdata + HttpIO::NETWORKTIMEOUT
            && !pendingcs)
    {
        LOG_debug << "Network timeout. Reconnecting";
        disconnect();
    }
    else if (EVER(disconnecttimestamp))
    {
        if (disconnecttimestamp <= Waiter::ds)
        {
            sendevent(99427, "Timeout (server idle)", 0);

            disconnect();
        }
    }
    else if (pendingcs && EVER(pendingcs->lastdata) && !requestLock && !fetchingnodes
            &&  Waiter::ds >= pendingcs->lastdata + HttpIO::REQUESTTIMEOUT)
    {
        LOG_debug << "Request timeout. Triggering a lock request";
        requestLock = true;
    }

    // successful network operation with a failed transfer chunk: increment error count
    // and continue transfers
    if (httpio->success && chunkfailed)
    {
        chunkfailed = false;

        for (transferslot_list::iterator it = tslots.begin(); it != tslots.end(); it++)
        {
            if ((*it)->failure)
            {
                (*it)->lasterror = API_EFAILED;
                (*it)->errorcount++;
                (*it)->failure = false;
                (*it)->lastdata = Waiter::ds;
                LOG_warn << "Transfer error count raised: " << (*it)->errorcount;
            }
        }
    }

    bool first = true;
    do
    {
        if (!first)
        {
            WAIT_CLASS::bumpds();
        }
        first = false;

        looprequested = false;

        if (cachedug && btugexpiration.armed())
        {
            LOG_debug << "Cached user data expired";
            getuserdata();
            fetchtimezone();
        }

        if (pendinghttp.size())
        {
            pendinghttp_map::iterator it = pendinghttp.begin();
            while (it != pendinghttp.end())
            {
                GenericHttpReq *req = it->second;
                switch (req->status)
                {
                case REQ_FAILURE:
                    if (!req->httpstatus && (!req->maxretries || (req->numretry + 1) < req->maxretries))
                    {
                        req->numretry++;
                        req->status = REQ_PREPARED;
                        req->bt.backoff();
                        req->isbtactive = true;
                        LOG_warn << "Request failed (" << req->posturl << ") retrying ("
                                 << (req->numretry + 1) << " of " << req->maxretries << ")";
                        it++;
                        break;
                    }
                    // no retry -> fall through
                case REQ_SUCCESS:
                    restag = it->first;
                    app->http_result(req->httpstatus ? API_OK : API_EFAILED,
                                     req->httpstatus,
                                     req->buf ? (byte *)req->buf : (byte *)req->in.data(),
                                     int(req->buf ? req->bufpos : req->in.size()));
                    delete req;
                    pendinghttp.erase(it++);
                    break;
                case REQ_PREPARED:
                    if (req->bt.armed())
                    {
                        req->isbtactive = false;
                        LOG_debug << "Sending retry for " << req->posturl;
                        switch (req->method)
                        {
                            case METHOD_GET:
                                req->get(this);
                                break;
                            case METHOD_POST:
                                req->post(this);
                                break;
                            case METHOD_NONE:
                                req->dns(this);
                                break;
                        }
                        it++;
                        break;
                    }
                    // no retry -> fall through
                case REQ_INFLIGHT:
                    if (req->maxbt.nextset() && req->maxbt.armed())
                    {
                        LOG_debug << "Max total time exceeded for request: " << req->posturl;
                        restag = it->first;
                        app->http_result(API_EFAILED, 0, NULL, 0);
                        delete req;
                        pendinghttp.erase(it++);
                        break;
                    }
                default:
                    it++;
                }
            }
        }

        // file attribute puts (handled sequentially as a FIFO)
        if (activefa.size())
        {
            putfa_list::iterator curfa = activefa.begin();
            while (curfa != activefa.end())
            {
                HttpReqCommandPutFA* fa = *curfa;
                m_off_t p = fa->transferred(this);
                if (fa->progressreported < p)
                {
                    httpio->updateuploadspeed(p - fa->progressreported);
                    fa->progressreported = p;
                }

                switch (fa->status)
                {
                    case REQ_SUCCESS:
                        if (fa->in.size() == sizeof(handle))
                        {
                            LOG_debug << "File attribute uploaded OK - " << fa->th;

                            // successfully wrote file attribute - store handle &
                            // remove from list
                            handle fah = MemAccess::get<handle>(fa->in.data());

                            if (fa->th == UNDEF)
                            {
                                // client app requested the upload without a node yet, and it will use the fa handle
                                app->putfa_result(fah, fa->type, nullptr);
                            }
                            else
                            {
                                Node* n;
                                handle h;
                                handlepair_set::iterator it;

                                // do we have a valid upload handle?
                                h = fa->th;

                                it = uhnh.lower_bound(pair<handle, handle>(h, 0));

                                if (it != uhnh.end() && it->first == h)
                                {
                                    h = it->second;
                                }

                                // are we updating a live node? issue command directly.
                                // otherwise, queue for processing upon upload
                                // completion.
                                if ((n = nodebyhandle(h)) || (n = nodebyhandle(fa->th)))
                                {
                                    LOG_debug << "Attaching file attribute";
                                    reqs.add(new CommandAttachFA(this, n->nodehandle, fa->type, fah, fa->tag));
                                }
                                else
                                {
                                    pendingfa[pair<handle, fatype>(fa->th, fa->type)] = pair<handle, int>(fah, fa->tag);
                                    LOG_debug << "Queueing pending file attribute. Total: " << pendingfa.size();
                                    checkfacompletion(fa->th);
                                }
                            }
                        }
                        else
                        {
                            LOG_warn << "Error attaching attribute";
                            Transfer *transfer = NULL;
                            handletransfer_map::iterator htit = faputcompletion.find(fa->th);
                            if (htit != faputcompletion.end())
                            {
                                // the failed attribute belongs to a pending upload
                                transfer = htit->second;
                            }
                            else
                            {
                                // check if the failed attribute belongs to an active upload
                                for (transfer_map::iterator it = transfers[PUT].begin(); it != transfers[PUT].end(); it++)
                                {
                                    if (it->second->uploadhandle == fa->th)
                                    {
                                        transfer = it->second;
                                        break;
                                    }
                                }
                            }

                            if (transfer)
                            {
                                // reduce the number of required attributes to let the upload continue
                                transfer->minfa--;
                                checkfacompletion(fa->th);
                                sendevent(99407,"Attribute attach failed during active upload", 0);
                            }
                            else
                            {
                                LOG_debug << "Transfer related to failed attribute not found: " << fa->th;
                            }
                        }

                        delete fa;
                        curfa = activefa.erase(curfa);
                        LOG_debug << "Remaining file attributes: " << activefa.size() << " active, " << queuedfa.size() << " queued";
                        btpfa.reset();
                        faretrying = false;
                        break;

                    case REQ_FAILURE:
                        // repeat request with exponential backoff
                        LOG_warn << "Error setting file attribute";
                        curfa = activefa.erase(curfa);
                        fa->status = REQ_READY;
                        queuedfa.push_back(fa);
                        btpfa.backoff();
                        faretrying = true;
                        break;

                    default:
                        curfa++;
                }
            }
        }

        if (btpfa.armed())
        {
            faretrying = false;
            while (queuedfa.size() && activefa.size() < MAXPUTFA)
            {
                // dispatch most recent file attribute put
                putfa_list::iterator curfa = queuedfa.begin();
                HttpReqCommandPutFA* fa = *curfa;
                queuedfa.erase(curfa);
                activefa.push_back(fa);

                LOG_debug << "Adding file attribute to the request queue";
                fa->status = REQ_INFLIGHT;
                reqs.add(fa);
            }
        }

        if (fafcs.size())
        {
            // file attribute fetching (handled in parallel on a per-cluster basis)
            // cluster channels are never purged
            fafc_map::iterator cit;
            FileAttributeFetchChannel* fc;

            for (cit = fafcs.begin(); cit != fafcs.end(); cit++)
            {
                fc = cit->second;

                // is this request currently in flight?
                switch (fc->req.status)
                {
                    case REQ_SUCCESS:
                        if (fc->req.contenttype.find("text/html") != string::npos
                            && !memcmp(fc->req.posturl.c_str(), "http:", 5))
                        {
                            LOG_warn << "Invalid Content-Type detected downloading file attr: " << fc->req.contenttype;
                            fc->urltime = 0;
                            usehttps = true;
                            app->notify_change_to_https();

                            sendevent(99436, "Automatic change to HTTPS", 0);
                        }
                        else
                        {
                            fc->parse(cit->first, true);
                        }

                        // notify app in case some attributes were not returned, then redispatch
                        fc->failed();
                        fc->req.disconnect();
                        fc->req.status = REQ_PREPARED;
                        fc->timeout.reset();
                        fc->bt.reset();
                        break;

                    case REQ_INFLIGHT:
                        if (!fc->req.httpio)
                        {
                            break;
                        }

                        if (fc->inbytes != fc->req.in.size())
                        {
                            httpio->lock();
                            fc->parse(cit->first, false);
                            httpio->unlock();

                            fc->timeout.backoff(100);

                            fc->inbytes = fc->req.in.size();
                        }

                        if (!fc->timeout.armed()) break;

                        LOG_warn << "Timeout getting file attr";
                        // timeout! fall through...
                    case REQ_FAILURE:
                        LOG_warn << "Error getting file attr";

                        if (fc->req.httpstatus && fc->req.contenttype.find("text/html") != string::npos
                                && !memcmp(fc->req.posturl.c_str(), "http:", 5))
                        {
                            LOG_warn << "Invalid Content-Type detected on failed file attr: " << fc->req.contenttype;
                            usehttps = true;
                            app->notify_change_to_https();

                            sendevent(99436, "Automatic change to HTTPS", 0);
                        }

                        fc->failed();
                        fc->timeout.reset();
                        fc->bt.backoff();
                        fc->urltime = 0;
                        fc->req.disconnect();
                        fc->req.status = REQ_PREPARED;
                    default:
                        ;
                }

                if (fc->req.status != REQ_INFLIGHT && fc->bt.armed() && (fc->fafs[1].size() || fc->fafs[0].size()))
                {
                    fc->req.in.clear();

                    if (!fc->urltime || (Waiter::ds - fc->urltime) > 600)
                    {
                        // fetches pending for this unconnected channel - dispatch fresh connection
                        LOG_debug << "Getting fresh download URL";
                        fc->timeout.reset();
                        reqs.add(new CommandGetFA(this, cit->first, fc->fahref));
                        fc->req.status = REQ_INFLIGHT;
                    }
                    else
                    {
                        // redispatch cached URL if not older than one minute
                        LOG_debug << "Using cached download URL";
                        fc->dispatch();
                    }
                }
            }
        }

        // handle API client-server requests
        for (;;)
        {
            // do we have an API request outstanding?
            if (pendingcs)
            {
                // handle retry reason for requests
                retryreason_t reason = RETRY_NONE;

                if (pendingcs->status == REQ_SUCCESS || pendingcs->status == REQ_FAILURE)
                {
                    performanceStats.csRequestWaitTime.stop();
                }

                switch (pendingcs->status)
                {
                    case REQ_READY:
                        break;

                    case REQ_INFLIGHT:
                        if (pendingcs->contentlength > 0)
                        {
                            if (fetchingnodes && fnstats.timeToFirstByte == NEVER
                                    && pendingcs->bufpos > 10)
                            {
								WAIT_CLASS::bumpds();
                                fnstats.timeToFirstByte = WAIT_CLASS::ds - fnstats.startTime;
                            }

                            if (pendingcs->bufpos > pendingcs->notifiedbufpos)
                            {
                                abortlockrequest();
                                app->request_response_progress(pendingcs->bufpos, pendingcs->contentlength);
                                pendingcs->notifiedbufpos = pendingcs->bufpos;
                            }
                        }
                        break;

                    case REQ_SUCCESS:
                        abortlockrequest();
                        app->request_response_progress(pendingcs->bufpos, -1);

                        if (pendingcs->in != "-3" && pendingcs->in != "-4")
                        {
                            if (*pendingcs->in.c_str() == '[')
                            {
                                if (fetchingnodes && fnstats.timeToFirstByte == NEVER)
                                {
									WAIT_CLASS::bumpds();
                                    fnstats.timeToFirstByte = WAIT_CLASS::ds - fnstats.startTime;
                                }

                                if (csretrying)
                                {
                                    app->notify_retry(0, RETRY_NONE);
                                    csretrying = false;
                                }

                                // request succeeded, process result array
                                reqs.serverresponse(std::move(pendingcs->in), this);

                                WAIT_CLASS::bumpds();

                                delete pendingcs;
                                pendingcs = NULL;

                                notifypurge();
                                if (sctable && pendingsccommit && !reqs.cmdspending())
                                {
                                    LOG_debug << "Executing postponed DB commit";
                                    sctable->commit();
                                    sctable->begin();
                                    app->notify_dbcommit();
                                    pendingsccommit = false;
                                }

                                // increment unique request ID
                                for (int i = sizeof reqid; i--; )
                                {
                                    if (reqid[i]++ < 'z')
                                    {
                                        break;
                                    }
                                    else
                                    {
                                        reqid[i] = 'a';
                                    }
                                }

                                if (loggedout)
                                {
                                    locallogout(true);
                                    app->logout_result(API_OK);
                                }
                            }
                            else
                            {
                                // request failed
                                error e = (error)atoi(pendingcs->in.c_str());

                                if (!e)
                                {
                                    e = API_EINTERNAL;
                                }

                                app->request_error(e);
                                delete pendingcs;
                                pendingcs = NULL;
                                csretrying = false;

                                reqs.servererror(e, this);
                                break;
                            }

                            btcs.reset();
                            break;
                        }
                        else
                        {
                            if (pendingcs->in == "-3")
                            {
                                reason = RETRY_API_LOCK;
                            }
                            else
                            {
                                reason = RETRY_RATE_LIMIT;
                            }
                            if (fetchingnodes)
                            {
                                fnstats.eAgainCount++;
                            }
                        }

                    // fall through
                    case REQ_FAILURE:
                        if (!reason && pendingcs->httpstatus != 200)
                        {
                            if (pendingcs->httpstatus == 500)
                            {
                                reason = RETRY_SERVERS_BUSY;
                            }
                            else if (pendingcs->httpstatus == 0)
                            {
                                reason = RETRY_CONNECTIVITY;
                            }
                            else
                            {
                                reason = RETRY_UNKNOWN;
                            }
                        }

                        if (fetchingnodes && pendingcs->httpstatus != 200)
                        {
                            if (pendingcs->httpstatus == 500)
                            {
                                fnstats.e500Count++;
                            }
                            else
                            {
                                fnstats.eOthersCount++;
                            }
                        }

                        abortlockrequest();
                        if (pendingcs->sslcheckfailed)
                        {
                            sslfakeissuer = pendingcs->sslfakeissuer;
                            app->request_error(API_ESSL);
                            sslfakeissuer.clear();

                            if (!retryessl)
                            {
                                delete pendingcs;
                                pendingcs = NULL;
                                csretrying = false;

                                reqs.servererror(API_ESSL, this);
                                break;
                            }
                        }

                        // failure, repeat with capped exponential backoff
                        app->request_response_progress(pendingcs->bufpos, -1);

                        delete pendingcs;
                        pendingcs = NULL;

                        btcs.backoff();
                        app->notify_retry(btcs.retryin(), reason);
                        csretrying = true;

                        reqs.requeuerequest();

                    default:
                        ;
                }

                if (pendingcs)
                {
                    break;
                }
            }

            if (btcs.armed())
            {
                if (reqs.cmdspending())
                {
                    pendingcs = new HttpReq();
                    pendingcs->protect = true;
                    pendingcs->logname = clientname + "cs ";

                    bool suppressSID = true;
                    reqs.serverrequest(pendingcs->out, suppressSID);

                    pendingcs->posturl = APIURL;

                    pendingcs->posturl.append("cs?id=");
                    pendingcs->posturl.append(reqid, sizeof reqid);
                    if (!suppressSID)
                    {
                        pendingcs->posturl.append(auth);
                    }
                    pendingcs->posturl.append(appkey);
                    if (lang.size())
                    {
                        pendingcs->posturl.append(lang);
                    }
                    pendingcs->type = REQ_JSON;

                    performanceStats.csRequestWaitTime.start();
                    pendingcs->post(this);
                    continue;
                }
                else
                {
                    btcs.reset();
                }
            }
            break;
        }

        // handle the request for the last 50 UserAlerts
        if (pendingscUserAlerts)
        {
            switch (pendingscUserAlerts->status)
            {
            case REQ_SUCCESS:
                if (*pendingscUserAlerts->in.c_str() == '{')
                {
                    JSON json;
                    json.begin(pendingscUserAlerts->in.c_str());
                    json.enterobject();
                    if (useralerts.procsc_useralert(json))
                    {
                        // NULL vector: "notify all elements"
                        app->useralerts_updated(NULL, int(useralerts.alerts.size()));
                    }
                    pendingscUserAlerts.reset();
                    break;
                }

                // fall through
            case REQ_FAILURE:
                if (pendingscUserAlerts->httpstatus == 200)
                {
                    error e = (error)atoi(pendingscUserAlerts->in.c_str());  
                    if (e == API_EAGAIN || e == API_ERATELIMIT)
                    {
                        btsc.backoff();
                        pendingscUserAlerts.reset();
                        LOG_warn << "Backing off before retrying useralerts request: " << btsc.retryin();
                        break;
                    }
                    LOG_err << "Unexpected sc response: " << pendingscUserAlerts->in;
                }
                LOG_err << "Useralerts request failed, continuing without them";
                if (useralerts.begincatchup)
                {
                    useralerts.begincatchup = false;
                    useralerts.catchupdone = true;
                }
                pendingscUserAlerts.reset();
                break;

            default:
                break;
            }
        }

        // handle API server-client requests
        if (!jsonsc.pos && !pendingscUserAlerts && pendingsc && !loggingout)
        {
            switch (pendingsc->status)
            {
            case REQ_SUCCESS:
                pendingscTimedOut = false;
                if (pendingsc->contentlength == 1
                        && pendingsc->in.size()
                        && pendingsc->in[0] == '0')
                {
                    LOG_debug << "SC keep-alive received";
                    pendingsc.reset();
                    btsc.reset();
                    break;
                }

                if (*pendingsc->in.c_str() == '{')
                {
                    insca = false;
                    insca_notlast = false;
                    jsonsc.begin(pendingsc->in.c_str());
                    jsonsc.enterobject();
                    break;
                }
                else
                {
                    error e = (error)atoi(pendingsc->in.c_str());
                    if (e == API_ESID)
                    {
                        app->request_error(API_ESID);
                        *scsn = 0;
                    }
                    else if (e == API_ETOOMANY)
                    {
                        LOG_warn << "Too many pending updates - reloading local state";
                        int creqtag = reqtag;
                        reqtag = fetchnodestag; // associate with ongoing request, if any
                        fetchingnodes = false;
                        fetchnodestag = 0;
                        fetchnodes(true);
                        reqtag = creqtag;
                    }
                    else if (e == API_EAGAIN || e == API_ERATELIMIT)
                    {
                        if (!statecurrent)
                        {
                            fnstats.eAgainCount++;
                        }
                    }
                    else if (e == API_EBLOCKED)
                    {
                        app->request_error(API_EBLOCKED);
                        stopsc = true;
                    }
                    else
                    {
                        LOG_err << "Unexpected sc response: " << pendingsc->in;
                        stopsc = true;
                    }
                }

                // fall through
            case REQ_FAILURE:
                pendingscTimedOut = false;
                if (pendingsc)
                {
                    if (!statecurrent && pendingsc->httpstatus != 200)
                    {
                        if (pendingsc->httpstatus == 500)
                        {
                            fnstats.e500Count++;
                        }
                        else
                        {
                            fnstats.eOthersCount++;
                        }
                    }

                    if (pendingsc->sslcheckfailed)
                    {
                        sslfakeissuer = pendingsc->sslfakeissuer;
                        app->request_error(API_ESSL);
                        sslfakeissuer.clear();

                        if (!retryessl)
                        {
                            *scsn = 0;
                        }
                    }

                    pendingsc.reset();
                }

                if (stopsc)
                {
                    btsc.backoff(NEVER);
                }
                else
                {
                    // failure, repeat with capped exponential backoff
                    btsc.backoff();
                }
                break;

            case REQ_INFLIGHT:
                if (!pendingscTimedOut && Waiter::ds >= (pendingsc->lastdata + HttpIO::SCREQUESTTIMEOUT))
                {
                    LOG_debug << "sc timeout expired";
                    // In almost all cases the server won't take more than SCREQUESTTIMEOUT seconds.  But if it does, break the cycle of endless requests for the same thing
                    pendingscTimedOut = true;
                    pendingsc.reset();
                    btsc.reset();
                }
                break;
            default:
                break;
            }
        }

#ifdef ENABLE_SYNC
        if (syncactivity)
        {
            syncops = true;
        }
        syncactivity = false;

        // do not process the SC result until all preconfigured syncs are up and running
        // except if SC packets are required to complete a fetchnodes
        if (!scpaused && jsonsc.pos && (syncsup || !statecurrent) && !syncdownrequired && !syncdownretry)
#else
        if (!scpaused && jsonsc.pos)
#endif
        {
            // FIXME: reload in case of bad JSON
            bool r = procsc();

            if (r)
            {
                // completed - initiate next SC request
                pendingsc.reset();
                btsc.reset();
            }
#ifdef ENABLE_SYNC
            else
            {
                // remote changes require immediate attention of syncdown()
                syncdownrequired = true;
                syncactivity = true;
            }
#endif
        }

        if (!pendingsc && !pendingscUserAlerts && *scsn && btsc.armed() && !stopsc)
        {
            if (useralerts.begincatchup)
            {
                assert(!fetchingnodes);
                pendingscUserAlerts.reset(new HttpReq());
                pendingscUserAlerts->logname = clientname + "sc50 ";
                pendingscUserAlerts->protect = true;
                pendingscUserAlerts->posturl = APIURL;
                pendingscUserAlerts->posturl.append("sc");  // notifications/useralerts on sc rather than wsc, no timeout
                pendingscUserAlerts->posturl.append("?c=50");
                pendingscUserAlerts->posturl.append(auth);
                pendingscUserAlerts->type = REQ_JSON;
                pendingscUserAlerts->post(this);
            }
            else
            {
                pendingsc.reset(new HttpReq());
                pendingsc->logname = clientname + "sc ";
                if (scnotifyurl.size())
                {
                    pendingsc->posturl = scnotifyurl;
                }
                else
                {
                    pendingsc->posturl = APIURL;
                    pendingsc->posturl.append("wsc");
                }

                pendingsc->protect = true;
                pendingsc->posturl.append("?sn=");
                pendingsc->posturl.append(scsn);

                pendingsc->posturl.append(auth);

                pendingsc->type = REQ_JSON;
                pendingsc->post(this);
            }
            jsonsc.pos = NULL;
        }

        if (badhostcs)
        {
            if (badhostcs->status == REQ_SUCCESS)
            {
                LOG_debug << "Successful badhost report";
                btbadhost.reset();
                delete badhostcs;
                badhostcs = NULL;
            }
            else if(badhostcs->status == REQ_FAILURE
                    || (badhostcs->status == REQ_INFLIGHT && Waiter::ds >= (badhostcs->lastdata + HttpIO::REQUESTTIMEOUT)))
            {
                LOG_debug << "Failed badhost report. Retrying...";
                btbadhost.backoff();
                badhosts = badhostcs->outbuf;
                delete badhostcs;
                badhostcs = NULL;
            }
        }

        if (workinglockcs)
        {
            if (workinglockcs->status == REQ_SUCCESS)
            {
                LOG_debug << "Successful lock request";
                btworkinglock.reset();

                if (workinglockcs->in == "1")
                {
                    LOG_warn << "Timeout (server idle)";
                    disconnecttimestamp = Waiter::ds + HttpIO::CONNECTTIMEOUT;
                }
                else if (workinglockcs->in == "0")
                {
                    sendevent(99425, "Timeout (server busy)", 0);
                    pendingcs->lastdata = Waiter::ds;
                }
                else
                {
                    LOG_err << "Error in lock request: " << workinglockcs->in;
                    disconnecttimestamp = Waiter::ds + HttpIO::CONNECTTIMEOUT;
                }

                delete workinglockcs;
                workinglockcs = NULL;
                requestLock = false;
            }
            else if (workinglockcs->status == REQ_FAILURE
                     || (workinglockcs->status == REQ_INFLIGHT && Waiter::ds >= (workinglockcs->lastdata + HttpIO::REQUESTTIMEOUT)))
            {
                LOG_warn << "Failed lock request. Retrying...";
                btworkinglock.backoff();
                delete workinglockcs;
                workinglockcs = NULL;
            }
        }

        // fill transfer slots from the queue
        if (lastDispatchTransfersDs != Waiter::ds)
        {
            // don't run this too often or it may use a lot of cpu without starting new transfers, if the list is long
            lastDispatchTransfersDs = Waiter::ds;

            size_t lastCount = 0;
            size_t transferCount = transfers[GET].size() + transfers[PUT].size();
            do
            {
                lastCount = transferCount;
                
                // Check the list of transfers and start a few big files, and many small, up to configured limits.
                dispatchTransfers();
                
                // if we are cancelling a lot of transfers (eg. nodes to download were deleted), keep going. Avoid stalling when no transfers are active and all queued fail
                transferCount = transfers[GET].size() + transfers[PUT].size();
            } while (transferCount < lastCount);
        }

#ifndef EMSCRIPTEN
        assert(!asyncfopens);
#endif

        slotit = tslots.begin();

        // handle active unpaused transfers
        {
            DBTableTransactionCommitter committer(tctable);

            while (slotit != tslots.end())
            {
                transferslot_list::iterator it = slotit;

                slotit++;

                if (!xferpaused[(*it)->transfer->type] && (!(*it)->retrying || (*it)->retrybt.armed()))
                {
                    (*it)->doio(this, committer);
                }
            }
        }

#ifdef ENABLE_SYNC
        // verify filesystem fingerprints, disable deviating syncs
        // (this covers mountovers, some device removals and some failures)
        sync_list::iterator it;
        for (it = syncs.begin(); it != syncs.end(); it++)
        {
            if ((*it)->fsfp)
            {
                fsfp_t current = (*it)->dirnotify->fsfingerprint();
                if ((*it)->fsfp != current)
                {
                    LOG_err << "Local fingerprint mismatch. Previous: " << (*it)->fsfp
                            << "  Current: " << current;
                    (*it)->errorcode = API_EFAILED;
                    (*it)->changestate(SYNC_FAILED);
                }
            }
        }

        if (!syncsup)
        {
            // set syncsup if there are no initializing syncs
            // this will allow incoming server-client commands to trigger the filesystem
            // actions that have occurred while the sync app was not running
            for (it = syncs.begin(); it != syncs.end(); it++)
            {
                if ((*it)->state == SYNC_INITIALSCAN)
                {
                    break;
                }
            }

            if (it == syncs.end())
            {
                syncsup = true;
                syncactivity = true;
                syncdownrequired = true;
            }
        }

        // process active syncs
        // sync timer: full rescan in case of filesystem notification failures
        if (syncscanfailed && syncscanbt.armed())
        {
            syncscanfailed = false;
            syncops = true;
        }

        // sync timer: file change upload delay timeouts (Nagle algorithm)
        if (syncnagleretry && syncnaglebt.armed())
        {
            syncnagleretry = false;
            syncops = true;
        }

        if (syncextraretry && syncextrabt.armed())
        {
            syncextraretry = false;
            syncops = true;
        }

        // sync timer: read lock retry
        if (syncfslockretry && syncfslockretrybt.armed())
        {
            syncfslockretrybt.backoff(Sync::SCANNING_DELAY_DS);
        }

        // halt all syncing while the local filesystem is pending a lock-blocked operation
        // or while we are fetching nodes
        // FIXME: indicate by callback
        if (!syncdownretry && !syncadding && statecurrent && !syncdownrequired && !fetchingnodes)
        {
            // process active syncs, stop doing so while transient local fs ops are pending
            if (syncs.size() || syncactivity)
            {
                bool prevpending = false;
                for (int q = syncfslockretry ? DirNotify::RETRY : DirNotify::DIREVENTS; q >= DirNotify::DIREVENTS; q--)
                {
                    for (it = syncs.begin(); it != syncs.end(); )
                    {
                        Sync* sync = *it++;
                        prevpending = prevpending || sync->dirnotify->notifyq[q].size();
                        if (prevpending)
                        {
                            break;
                        }
                    }
                    if (prevpending)
                    {
                        break;
                    }
                }

                dstime nds = NEVER;
                dstime mindelay = NEVER;
                for (it = syncs.begin(); it != syncs.end(); )
                {
                    Sync* sync = *it++;
                    if (sync->isnetwork && (sync->state == SYNC_ACTIVE || sync->state == SYNC_INITIALSCAN))
                    {
                        while (sync->dirnotify->notifyq[DirNotify::EXTRA].size())
                        {
                            dstime dsmin = Waiter::ds - Sync::EXTRA_SCANNING_DELAY_DS;
                            Notification &notification = sync->dirnotify->notifyq[DirNotify::EXTRA].front();
                            if (notification.timestamp <= dsmin)
                            {
                                LOG_debug << "Processing extra fs notification";
                                sync->dirnotify->notify(DirNotify::DIREVENTS, notification.localnode, notification.path);
                                sync->dirnotify->notifyq[DirNotify::EXTRA].pop_front();
                            }
                            else
                            {
                                dstime delay = (notification.timestamp - dsmin) + 1;
                                if (delay < mindelay)
                                {
                                    mindelay = delay;
                                }
                                break;
                            }
                        }
                    }
                }
                if (EVER(mindelay))
                {
                    syncextrabt.backoff(mindelay);
                    syncextraretry = true;
                }
                else
                {
                    syncextraretry = false;
                }

                for (int q = syncfslockretry ? DirNotify::RETRY : DirNotify::DIREVENTS; q >= DirNotify::DIREVENTS; q--)
                {
                    if (!syncfsopsfailed)
                    {
                        syncfslockretry = false;

                        // not retrying local operations: process pending notifyqs
                        for (it = syncs.begin(); it != syncs.end(); )
                        {
                            Sync* sync = *it++;

                            if (sync->state == SYNC_CANCELED || sync->state == SYNC_FAILED)
                            {
                                delete sync;
                                continue;
                            }
                            else if (sync->state == SYNC_ACTIVE || sync->state == SYNC_INITIALSCAN)
                            {
                                // process items from the notifyq until depleted
                                if (sync->dirnotify->notifyq[q].size())
                                {
                                    dstime dsretry;

                                    syncops = true;

                                    if ((dsretry = sync->procscanq(q)))
                                    {
                                        // we resume processing after dsretry has elapsed
                                        // (to avoid open-after-creation races with e.g. MS Office)
                                        if (EVER(dsretry))
                                        {
                                            if (!syncnagleretry || (dsretry + 1) < syncnaglebt.backoffdelta())
                                            {
                                                syncnaglebt.backoff(dsretry + 1);
                                            }

                                            syncnagleretry = true;
                                        }
                                        else
                                        {
                                            if (syncnagleretry)
                                            {
                                                syncnaglebt.arm();
                                            }
                                            syncactivity = true;
                                        }

                                        if (syncadding)
                                        {
                                            break;
                                        }
                                    }
                                    else
                                    {
                                        LOG_debug << "Pending MEGA nodes: " << synccreate.size();
                                        if (!syncadding)
                                        {
                                            LOG_debug << "Running syncup to create missing folders";
                                            syncup(sync->localroot.get(), &nds);
                                            sync->cachenodes();
                                        }

                                        // we interrupt processing the notifyq if the completion
                                        // of a node creation is required to continue
                                        break;
                                    }
                                }

                                if (sync->state == SYNC_INITIALSCAN && q == DirNotify::DIREVENTS && !sync->dirnotify->notifyq[q].size())
                                {
                                    sync->changestate(SYNC_ACTIVE);

                                    // scan for items that were deleted while the sync was stopped
                                    // FIXME: defer this until RETRY queue is processed
                                    sync->scanseqno++;
                                    sync->deletemissing(sync->localroot.get());
                                }
                            }
                        }

                        if (syncadding)
                        {
                            break;
                        }
                    }
                }

                size_t totalpending = 0;
                size_t scanningpending = 0;
                for (int q = DirNotify::RETRY; q >= DirNotify::DIREVENTS; q--)
                {
                    for (it = syncs.begin(); it != syncs.end(); )
                    {
                        Sync* sync = *it++;
                        sync->cachenodes();

                        totalpending += sync->dirnotify->notifyq[q].size();
                        if (q == DirNotify::DIREVENTS)
                        {
                            scanningpending += sync->dirnotify->notifyq[q].size();
                        }
                        else if (!syncfslockretry && sync->dirnotify->notifyq[DirNotify::RETRY].size())
                        {
                            syncfslockretrybt.backoff(Sync::SCANNING_DELAY_DS);
                            blockedfile = sync->dirnotify->notifyq[DirNotify::RETRY].front().path.toPath(*fsaccess);
                            syncfslockretry = true;
                        }
                    }
                }

                if (!syncfslockretry && !syncfsopsfailed)
                {
                    blockedfile.clear();
                }

                if (syncadding)
                {
                    // do not continue processing syncs while adding nodes
                    // just go to evaluate the main do-while loop
                    notifypurge();
                    continue;
                }

                // delete files that were overwritten by folders in checkpath()
                execsyncdeletions();  

                if (synccreate.size())
                {
                    syncupdate();
                }

                // notify the app of the length of the pending scan queue
                if (scanningpending < 4)
                {
                    if (syncscanstate)
                    {
                        LOG_debug << "Scanning finished";
                        app->syncupdate_scanning(false);
                        syncscanstate = false;
                    }
                }
                else if (scanningpending > 10)
                {
                    if (!syncscanstate)
                    {
                        LOG_debug << "Scanning started";
                        app->syncupdate_scanning(true);
                        syncscanstate = true;
                    }
                }

                if (prevpending && !totalpending)
                {
                    LOG_debug << "Scan queue processed, triggering a scan";
                    syncdownrequired = true;
                }

                notifypurge();

                if (!syncadding && (syncactivity || syncops))
                {
                    for (it = syncs.begin(); it != syncs.end(); it++)
                    {
                        // make sure that the remote synced folder still exists
                        if (!(*it)->localroot->node)
                        {
                            LOG_err << "The remote root node doesn't exist";
                            (*it)->errorcode = API_ENOENT;
                            (*it)->changestate(SYNC_FAILED);
                        }
                    }

                    // perform aggregate ops that require all scanqs to be fully processed
                    for (it = syncs.begin(); it != syncs.end(); it++)
                    {
                        if ((*it)->dirnotify->notifyq[DirNotify::DIREVENTS].size()
                          || (*it)->dirnotify->notifyq[DirNotify::RETRY].size())
                        {
                            if (!syncnagleretry && !syncfslockretry)
                            {
                                syncactivity = true;
                            }

                            break;
                        }
                    }

                    if (it == syncs.end())
                    {
                        // execution of notified deletions - these are held in localsyncnotseen and
                        // kept pending until all creations (that might reference them for the purpose of
                        // copying) have completed and all notification queues have run empty (to ensure
                        // that moves are not executed as deletions+additions.
                        if (localsyncnotseen.size() && !synccreate.size())
                        {
                            // ... execute all pending deletions
                            string path;
                            auto fa = fsaccess->newfileaccess();
                            while (localsyncnotseen.size())
                            {
                                LocalNode* l = *localsyncnotseen.begin();
                                unlinkifexists(l, fa.get(), &path);
                                delete l;
                            }
                        }

                        // process filesystem notifications for active syncs unless we
                        // are retrying local fs writes
                        if (!syncfsopsfailed)
                        {
                            LOG_verbose << "syncops: " << syncactivity << syncnagleretry
                                        << syncfslockretry << synccreate.size();
                            syncops = false;

                            // FIXME: only syncup for subtrees that were actually
                            // updated to reduce CPU load
                            bool repeatsyncup = false;
                            bool syncupdone = false;
                            for (it = syncs.begin(); it != syncs.end(); it++)
                            {
                                if (((*it)->state == SYNC_ACTIVE || (*it)->state == SYNC_INITIALSCAN)
                                 && !syncadding && syncuprequired && !syncnagleretry)
                                {
                                    LOG_debug << "Running syncup on demand";
                                    repeatsyncup |= !syncup((*it)->localroot.get(), &nds);
                                    syncupdone = true;
                                    (*it)->cachenodes();
                                }
                            }
                            syncuprequired = !syncupdone || repeatsyncup;

                            if (EVER(nds))
                            {
                                if (!syncnagleretry || (nds - Waiter::ds) < syncnaglebt.backoffdelta())
                                {
                                    syncnaglebt.backoff(nds - Waiter::ds);
                                }

                                syncnagleretry = true;
                                syncuprequired = true;
                            }

                            // delete files that were overwritten by folders in syncup()
                            execsyncdeletions();  

                            if (synccreate.size())
                            {
                                syncupdate();
                            }

                            unsigned totalnodes = 0;

                            // we have no sync-related operations pending - trigger processing if at least one
                            // filesystem item is notified or initiate a full rescan if there has been
                            // an event notification failure (or event notification is unavailable)
                            bool scanfailed = false;
                            for (it = syncs.begin(); it != syncs.end(); it++)
                            {
                                Sync* sync = *it;

                                totalnodes += sync->localnodes[FILENODE] + sync->localnodes[FOLDERNODE];

                                if (sync->state == SYNC_ACTIVE || sync->state == SYNC_INITIALSCAN)
                                {
                                    if (sync->dirnotify->notifyq[DirNotify::DIREVENTS].size()
                                     || sync->dirnotify->notifyq[DirNotify::RETRY].size())
                                    {
                                        break;
                                    }
                                    else
                                    {
                                        if (sync->fullscan)
                                        {
                                            // recursively delete all LocalNodes that were deleted (not moved or renamed!)
                                            sync->deletemissing(sync->localroot.get());
                                            sync->cachenodes();
                                        }

                                        // if the directory events notification subsystem is permanently unavailable or
                                        // has signaled a temporary error, initiate a full rescan
                                        if (sync->state == SYNC_ACTIVE)
                                        {
                                            sync->fullscan = false;

                                            if (syncscanbt.armed()
                                                    && (sync->dirnotify->failed || fsaccess->notifyfailed
                                                        || sync->dirnotify->error || fsaccess->notifyerr))
                                            {
                                                LOG_warn << "Sync scan failed " << sync->dirnotify->failed
                                                         << " " << fsaccess->notifyfailed
                                                         << " " << sync->dirnotify->error
                                                         << " " << fsaccess->notifyerr;
                                                if (sync->dirnotify->failed)
                                                {
                                                    LOG_warn << "The cause was: " << sync->dirnotify->failreason;
                                                }
                                                scanfailed = true;

                                                sync->scan(&sync->localroot->localname, NULL);
                                                sync->dirnotify->error = 0;
                                                sync->fullscan = true;
                                                sync->scanseqno++;
                                            }
                                        }
                                    }
                                }
                            }

                            if (scanfailed)
                            {
                                fsaccess->notifyerr = false;
                                dstime backoff = 300 + totalnodes / 128;
                                syncscanbt.backoff(backoff);
                                syncscanfailed = true;
                                LOG_warn << "Next full scan in " << backoff << " ds";
                            }

                            // clear pending global notification error flag if all syncs were marked
                            // to be rescanned
                            if (fsaccess->notifyerr && it == syncs.end())
                            {
                                fsaccess->notifyerr = false;
                            }

                            execsyncdeletions();  
                        }
                    }
                }
            }
        }
        else
        {
            notifypurge();

            // sync timer: retry syncdown() ops in case of local filesystem lock clashes
            if (syncdownretry && syncdownbt.armed())
            {
                syncdownretry = false;
                syncdownrequired = true;
            }

            if (syncdownrequired)
            {
                syncdownrequired = false;
                if (!fetchingnodes)
                {
                    LOG_verbose << "Running syncdown";
                    bool success = true;
                    for (it = syncs.begin(); it != syncs.end(); it++)
                    {
                        // make sure that the remote synced folder still exists
                        if (!(*it)->localroot->node)
                        {
                            LOG_err << "The remote root node doesn't exist";
                            (*it)->errorcode = API_ENOENT;
                            (*it)->changestate(SYNC_FAILED);
                        }
                        else
                        {
                            LocalPath localpath = (*it)->localroot->localname;
                            if ((*it)->state == SYNC_ACTIVE || (*it)->state == SYNC_INITIALSCAN)
                            {
                                LOG_debug << "Running syncdown on demand";
                                if (!syncdown((*it)->localroot.get(), localpath.editStringDirect(), true))
                                {
                                    // a local filesystem item was locked - schedule periodic retry
                                    // and force a full rescan afterwards as the local item may
                                    // be subject to changes that are notified with obsolete paths
                                    success = false;
                                    (*it)->dirnotify->error = true;
                                }

                                (*it)->cachenodes();
                            }
                        }
                    }

                    // notify the app if a lock is being retried
                    if (success)
                    {
                        syncuprequired = true;
                        syncdownretry = false;
                        syncactivity = true;

                        if (syncfsopsfailed)
                        {
                            syncfsopsfailed = false;
                            app->syncupdate_local_lockretry(false);
                        }
                    }
                    else
                    {
                        if (!syncfsopsfailed)
                        {
                            syncfsopsfailed = true;
                            app->syncupdate_local_lockretry(true);
                        }

                        syncdownretry = true;
                        syncdownbt.backoff(50);
                    }
                }
                else
                {
                    LOG_err << "Syncdown requested while fetchingnodes is set";
                }
            }
        }
#endif

        notifypurge();

        if (!badhostcs && badhosts.size() && btbadhost.armed())
        {
            // report hosts affected by failed requests
            LOG_debug << "Sending badhost report: " << badhosts;
            badhostcs = new HttpReq();
            badhostcs->posturl = APIURL;
            badhostcs->posturl.append("pf?h");
            badhostcs->outbuf = badhosts;
            badhostcs->type = REQ_JSON;
            badhostcs->post(this);
            badhosts.clear();
        }

        if (!workinglockcs && requestLock && btworkinglock.armed())
        {
            LOG_debug << "Sending lock request";
            workinglockcs = new HttpReq();
            workinglockcs->posturl = APIURL;
            workinglockcs->posturl.append("cs?");
            workinglockcs->posturl.append(auth);
            workinglockcs->posturl.append("&wlt=1");
            workinglockcs->type = REQ_JSON;
            workinglockcs->post(this);
        }


        for (vector<TimerWithBackoff *>::iterator it = bttimers.begin(); it != bttimers.end(); )
        {
            TimerWithBackoff *bttimer = *it;
            if (bttimer->armed())
            {
                restag = bttimer->tag;
                app->timer_result(API_OK);
                delete bttimer;
                it = bttimers.erase(it);
            }
            else
            {
                ++it;
            }
        }

        httpio->updatedownloadspeed();
        httpio->updateuploadspeed();
    } while (httpio->doio() || execdirectreads() || (!pendingcs && reqs.cmdspending() && btcs.armed()) || looprequested);


    NodeCounter storagesum;
    for (auto& nc : mNodeCounters)
    {
        if (nc.first == rootnodes[0] || nc.first == rootnodes[1] || nc.first == rootnodes[2])
        {
            storagesum += nc.second;
        }
    }
    if (mNotifiedSumSize != storagesum.storage)
    {
        mNotifiedSumSize = storagesum.storage;
        app->storagesum_changed(mNotifiedSumSize);
    }

#ifdef MEGA_MEASURE_CODE
    performanceStats.transfersActiveTime.start(!tslots.empty() && !performanceStats.transfersActiveTime.inprogress());
    performanceStats.transfersActiveTime.stop(tslots.empty() && performanceStats.transfersActiveTime.inprogress());

    static auto lasttime = Waiter::ds;
    if (Waiter::ds > lasttime + 1200)
    {
        lasttime = Waiter::ds;
        LOG_info << performanceStats.report(false, httpio, waiter, reqs);
    }
#endif
}

// get next event time from all subsystems, then invoke the waiter if needed
// returns true if an engine-relevant event has occurred, false otherwise
int MegaClient::wait()
{
    int r = preparewait();
    if (r)
    {
        return r;
    }
    r |= dowait();
    r |= checkevents();
    return r;
}

int MegaClient::preparewait()
{
    CodeCounter::ScopeTimer ccst(performanceStats.prepareWait);

    dstime nds;

    // get current dstime and clear wait events
    WAIT_CLASS::bumpds();

#ifdef ENABLE_SYNC
    // sync directory scans in progress or still processing sc packet without having
    // encountered a locally locked item? don't wait.
    if (syncactivity || syncdownrequired || (!scpaused && jsonsc.pos && (syncsup || !statecurrent) && !syncdownretry))
    {
        nds = Waiter::ds;
    }
    else
#endif
    {
        // next retry of a failed transfer
        nds = NEVER;

        if (httpio->success && chunkfailed)
        {
            // there is a pending transfer retry, don't wait
            nds = Waiter::ds;
        }

        nexttransferretry(PUT, &nds);
        nexttransferretry(GET, &nds);

        // retry transferslots
        transferSlotsBackoff.update(&nds, false);

        for (pendinghttp_map::iterator it = pendinghttp.begin(); it != pendinghttp.end(); it++)
        {
            if (it->second->isbtactive)
            {
                it->second->bt.update(&nds);
            }

            if (it->second->maxbt.nextset())
            {
                it->second->maxbt.update(&nds);
            }
        }

        // retry failed client-server requests
        if (!pendingcs)
        {
            btcs.update(&nds);
        }

        // retry failed server-client requests
        if (!pendingsc && !pendingscUserAlerts && *scsn && !stopsc)
        {
            btsc.update(&nds);
        }

        // retry failed badhost requests
        if (!badhostcs && badhosts.size())
        {
            btbadhost.update(&nds);
        }

        if (!workinglockcs && requestLock)
        {
            btworkinglock.update(&nds);
        }

        for (vector<TimerWithBackoff *>::iterator cit = bttimers.begin(); cit != bttimers.end(); cit++)
        {
            (*cit)->update(&nds);
        }

        // retry failed file attribute puts
        if (faretrying)
        {
            btpfa.update(&nds);
        }

        // retry failed file attribute gets
        for (fafc_map::iterator cit = fafcs.begin(); cit != fafcs.end(); cit++)
        {
            if (cit->second->req.status == REQ_INFLIGHT)
            {
                cit->second->timeout.update(&nds);
            }
            else if (cit->second->fafs[1].size() || cit->second->fafs[0].size())
            {
                cit->second->bt.update(&nds);
            }
        }

        // next pending pread event
        if (!dsdrns.empty())
        {
            if (dsdrns.begin()->first < nds)
            {
                if (dsdrns.begin()->first <= Waiter::ds)
                {
                    nds = Waiter::ds;
                }
                else
                {
                    nds = dsdrns.begin()->first;
                }
            }
        }

        if (cachedug)
        {
            btugexpiration.update(&nds);
        }

#ifdef ENABLE_SYNC
        // sync rescan
        if (syncscanfailed)
        {
            syncscanbt.update(&nds);
        }

        // retrying of transient failed read ops
        if (syncfslockretry && !syncdownretry && !syncadding
                && statecurrent && !syncdownrequired && !syncfsopsfailed)
        {
            LOG_debug << "Waiting for a temporary error checking filesystem notification";
            syncfslockretrybt.update(&nds);
        }

        // retrying of transiently failed syncdown() updates
        if (syncdownretry)
        {
            syncdownbt.update(&nds);
        }

        // triggering of Nagle-delayed sync PUTs
        if (syncnagleretry)
        {
            syncnaglebt.update(&nds);
        }

        if (syncextraretry)
        {
            syncextrabt.update(&nds);
        }
#endif

        // detect stuck network
        if (EVER(httpio->lastdata) && !pendingcs)
        {
            dstime timeout = httpio->lastdata + HttpIO::NETWORKTIMEOUT;

            if (timeout > Waiter::ds && timeout < nds)
            {
                nds = timeout;
            }
            else if (timeout <= Waiter::ds)
            {
                nds = 0;
            }
        }

        if (pendingcs && EVER(pendingcs->lastdata))
        {
            if (EVER(disconnecttimestamp))
            {
                if (disconnecttimestamp > Waiter::ds && disconnecttimestamp < nds)
                {
                    nds = disconnecttimestamp;
                }
                else if (disconnecttimestamp <= Waiter::ds)
                {
                    nds = 0;
                }
            }
            else if (!requestLock && !fetchingnodes)
            {
                dstime timeout = pendingcs->lastdata + HttpIO::REQUESTTIMEOUT;
                if (timeout > Waiter::ds && timeout < nds)
                {
                    nds = timeout;
                }
                else if (timeout <= Waiter::ds)
                {
                    nds = 0;
                }
            }
            else if (workinglockcs && EVER(workinglockcs->lastdata)
                     && workinglockcs->status == REQ_INFLIGHT)
            {
                dstime timeout = workinglockcs->lastdata + HttpIO::REQUESTTIMEOUT;
                if (timeout > Waiter::ds && timeout < nds)
                {
                    nds = timeout;
                }
                else if (timeout <= Waiter::ds)
                {
                    nds = 0;
                }
            }
        }


        if (badhostcs && EVER(badhostcs->lastdata)
                && badhostcs->status == REQ_INFLIGHT)
        {
            dstime timeout = badhostcs->lastdata + HttpIO::REQUESTTIMEOUT;
            if (timeout > Waiter::ds && timeout < nds)
            {
                nds = timeout;
            }
            else if (timeout <= Waiter::ds)
            {
                nds = 0;
            }
        }

        if (!pendingscTimedOut && !jsonsc.pos && pendingsc && pendingsc->status == REQ_INFLIGHT)
        {
            dstime timeout = pendingsc->lastdata + HttpIO::SCREQUESTTIMEOUT;
            if (timeout > Waiter::ds && timeout < nds)
            {
                nds = timeout;
            }
            else if (timeout <= Waiter::ds)
            {
                nds = 0;
            }
        }
    }

    // immediate action required?
    if (!nds)
    {
        ++performanceStats.prepwaitImmediate;
        return Waiter::NEEDEXEC;
    }

    // nds is either MAX_INT (== no pending events) or > Waiter::ds
    if (EVER(nds))
    {
        nds -= Waiter::ds;
    }

#ifdef MEGA_MEASURE_CODE
    bool reasonGiven = false;
    if (nds == 0)
    {
        ++performanceStats.prepwaitZero;
        reasonGiven = true;
    }
#endif

    waiter->init(nds);

    // set subsystem wakeup criteria (WinWaiter assumes httpio to be set first!)
    waiter->wakeupby(httpio, Waiter::NEEDEXEC);

#ifdef MEGA_MEASURE_CODE
    if (waiter->maxds == 0 && !reasonGiven)
    {
        ++performanceStats.prepwaitHttpio;
        reasonGiven = true;
    }
#endif

    waiter->wakeupby(fsaccess, Waiter::NEEDEXEC);

#ifdef MEGA_MEASURE_CODE
    if (waiter->maxds == 0 && !reasonGiven)
    {
        ++performanceStats.prepwaitFsaccess;
        reasonGiven = true;
    }
    if (!reasonGiven)
    {
        ++performanceStats.nonzeroWait;
    }
#endif

    return 0;
}

int MegaClient::dowait()
{
    CodeCounter::ScopeTimer ccst(performanceStats.doWait);

    return waiter->wait();
}

int MegaClient::checkevents()
{
    CodeCounter::ScopeTimer ccst(performanceStats.checkEvents);

    int r =  httpio->checkevents(waiter);
    r |= fsaccess->checkevents(waiter);
    if (gfx)
    {
        r |= gfx->checkevents(waiter);
    }
    return r;
}

// reset all backoff timers and transfer retry counters
bool MegaClient::abortbackoff(bool includexfers)
{
    bool r = false;

    WAIT_CLASS::bumpds();

    if (includexfers)
    {
        overquotauntil = 0;
        int end = (ststatus != STORAGE_RED) ? PUT : GET;
        for (int d = GET; d <= end; d += PUT - GET)
        {
            for (transfer_map::iterator it = transfers[d].begin(); it != transfers[d].end(); it++)
            {
                if (it->second->bt.arm())
                {
                    r = true;
                }

                if (it->second->slot && it->second->slot->retrying)
                {
                    if (it->second->slot->retrybt.arm())
                    {
                        r = true;
                    }
                }
            }
        }

        for (handledrn_map::iterator it = hdrns.begin(); it != hdrns.end();)
        {
            (it++)->second->retry(API_OK);
        }
    }

    for (pendinghttp_map::iterator it = pendinghttp.begin(); it != pendinghttp.end(); it++)
    {
        if (it->second->bt.arm())
        {
            r = true;
        }
    }

    if (btcs.arm())
    {
        r = true;
    }

    if (btbadhost.arm())
    {
        r = true;
    }

    if (btworkinglock.arm())
    {
        r = true;
    }

    if (!pendingsc && !pendingscUserAlerts && btsc.arm())
    {
        r = true;
    }

    if (activefa.size() < MAXPUTFA && btpfa.arm())
    {
        r = true;
    }

    for (fafc_map::iterator it = fafcs.begin(); it != fafcs.end(); it++)
    {
        if (it->second->req.status != REQ_INFLIGHT && it->second->bt.arm())
        {
            r = true;
        }
    }

    return r;
}

// activate enough queued transfers as necessary to keep the system busy - but not too busy
void MegaClient::dispatchTransfers()
{
    // do we have any transfer slots available?
    if (!slotavail())
    {
        LOG_verbose << "No slots available";
        return;
    }

    CodeCounter::ScopeTimer ccst(performanceStats.dispatchTransfers);

    struct counter 
    { 
        m_off_t remainingsum = 0; 
        unsigned total = 0; 
        unsigned added = 0;
        bool hasVeryBig = false;

        void addexisting(m_off_t size, m_off_t progressed)
        {
            remainingsum += size - progressed;
            total += 1;
            if (size > 100 * 1024 * 1024 && (size - progressed) > 5 * 1024 * 1024)
            {
                hasVeryBig = true;
            }
        }
        void addnew(m_off_t size)
        {
            addexisting(size, 0);
            added += 1;
        }
    };
    std::array<counter, 6> counters;

    // Determine average speed and total amount of data remaining for the given direction/size-category
    // We prepare data for put/get in index 0..1, and the put/get/big/small combinations in index 2..5
    for (TransferSlot* ts : tslots)
    {
        TransferCategory tc(ts->transfer);
        counters[tc.index()].addexisting(ts->transfer->size, ts->progressreported);
        counters[tc.directionIndex()].addexisting(ts->transfer->size,  ts->progressreported);
    }

    std::function<bool(Transfer*)> testAddTransferFunction = [&counters, this](Transfer* t) 
        { 
            TransferCategory tc(t);

            // hard limit on puts/gets
            if (counters[tc.directionIndex()].total >= MAXTRANSFERS)
            {
                return false;
            }

            // only request half the max at most, to get a quicker response from the API and get overlap with transfers going
            if (counters[tc.directionIndex()].added >= MAXTRANSFERS/2)
            {
                return false;
            }

            // If we have one very big file, that is enough to max out the bandwidth by itself; get that one done quickly (without preventing more small files).
            if (counters[tc.index()].hasVeryBig)
            {
                return false;
            }

            // queue up enough transfers that we can expect to keep busy for at least the next 30 seconds in this category
            m_off_t speed = (tc.direction == GET) ? httpio->downloadSpeed : httpio->uploadSpeed;
            m_off_t targetOutstanding = 30 * speed;
            targetOutstanding = std::max<m_off_t>(targetOutstanding, 2 * 1024 * 1024);
            targetOutstanding = std::min<m_off_t>(targetOutstanding, 100 * 1024 * 1024);

            if (counters[tc.index()].remainingsum >= targetOutstanding)
            {
                return false;
            }

            counters[tc.index()].addnew(t->size);
            counters[tc.directionIndex()].addnew(t->size);

            return true; 
        };

    std::array<vector<Transfer*>, 6> nextInCategory = transferlist.nexttransfers(testAddTransferFunction);

    // Iterate the 4 combinations in this order:
    static const TransferCategory categoryOrder[] = {
        TransferCategory(PUT, LARGEFILE),
        TransferCategory(GET, LARGEFILE),
        TransferCategory(PUT, SMALLFILE),
        TransferCategory(GET, SMALLFILE),
    };

    DBTableTransactionCommitter committer(tctable);

    for (auto category : categoryOrder)
    {
        for (Transfer *nexttransfer : nextInCategory[category.index()])
        {
            if (!slotavail())
            {
                return;
            }

            if (category.direction == PUT && queuedfa.size() > MAXQUEUEDFA)
            {
                // file attribute jam? halt uploads.
                LOG_warn << "Attribute queue full: " << queuedfa.size();
                break;
            }

            if (nexttransfer->localfilename.empty())
            {
                // this is a fresh transfer rather than the resumption of a partly
                // completed and deferred one
                if (nexttransfer->type == PUT)
                {
                    // generate fresh random encryption key/CTR IV for this file
                    byte keyctriv[SymmCipher::KEYLENGTH + sizeof(int64_t)];
                    rng.genblock(keyctriv, sizeof keyctriv);
                    memcpy(nexttransfer->transferkey, keyctriv, SymmCipher::KEYLENGTH);
                    nexttransfer->ctriv = MemAccess::get<uint64_t>((const char*)keyctriv + SymmCipher::KEYLENGTH);
                }
                else
                {
                    // set up keys for the decryption of this file (k == NULL => private node)
                    const byte* k = NULL;
                    bool missingPrivateNode = false;

                    // locate suitable template file
                    for (file_list::iterator it = nexttransfer->files.begin(); it != nexttransfer->files.end(); it++)
                    {
                        if ((*it)->hprivate && !(*it)->hforeign)
                        {
                            // Make sure we have the size field
                            Node* n = nodebyhandle((*it)->h);
                            if (!n)
                            {
                                missingPrivateNode = true;
                            }
                            else if (n->type == FILENODE)
                            {
                                k = (const byte*)n->nodekey().data();
                                nexttransfer->size = n->size;
                            }
                        }
                        else
                        {
                            k = (*it)->filekey;
                            nexttransfer->size = (*it)->size;
                        }

                        if (k)
                        {
                            memcpy(nexttransfer->transferkey, k, SymmCipher::KEYLENGTH);
                            SymmCipher::xorblock(k + SymmCipher::KEYLENGTH, nexttransfer->transferkey);
                            nexttransfer->ctriv = MemAccess::get<int64_t>((const char*)k + SymmCipher::KEYLENGTH);
                            nexttransfer->metamac = MemAccess::get<int64_t>((const char*)k + SymmCipher::KEYLENGTH + sizeof(int64_t));
                            break;
                        }
                    }

                    if (!k)
                    {
                        // there are no keys to decrypt this download - if it's because the node to download doesn't exist anymore, fail the transfer (otherwise wait for keys to become available)
                        if (missingPrivateNode)
                        {
                            nexttransfer->failed(API_EARGS, committer);
                        }
                        continue;
                    }
                }

                nexttransfer->localfilename.clear();

                // set file localnames (ultimate target) and one transfer-wide temp
                // localname
                for (file_list::iterator it = nexttransfer->files.begin();
                    nexttransfer->localfilename.empty() && it != nexttransfer->files.end(); it++)
                {
                    (*it)->prepare();
                }

                // app-side transfer preparations (populate localname, create thumbnail...)
                app->transfer_prepare(nexttransfer);
            }

            bool openok = false;
            bool openfinished = false;

            // verify that a local path was given and start/resume transfer
            if (!nexttransfer->localfilename.empty())
            {
                TransferSlot *ts = nullptr;

                if (!nexttransfer->slot)
                {
                    // allocate transfer slot
                    ts = new TransferSlot(nexttransfer);
                }
                else
                {
                    ts = nexttransfer->slot;
                }

                if (ts->fa->asyncavailable())
                {
                    if (!nexttransfer->asyncopencontext)
                    {
                        LOG_debug << "Starting async open";

                        // try to open file (PUT transfers: open in nonblocking mode)
                        nexttransfer->asyncopencontext = (nexttransfer->type == PUT)
                            ? ts->fa->asyncfopen(nexttransfer->localfilename.editStringDirect())
                            : ts->fa->asyncfopen(nexttransfer->localfilename.editStringDirect(), false, true, nexttransfer->size);
                        asyncfopens++;
                    }

                    if (nexttransfer->asyncopencontext->finished)
                    {
                        LOG_debug << "Async open finished";
                        openok = !nexttransfer->asyncopencontext->failed;
                        openfinished = true;
                        delete nexttransfer->asyncopencontext;
                        nexttransfer->asyncopencontext = NULL;
                        asyncfopens--;
                    }

                    assert(!asyncfopens);
                    //FIXME: Improve the management of asynchronous fopen when they can
                    //be really asynchronous. All transfers could open its file in this
                    //stage (not good) and, if we limit it, the transfer queue could hang because
                    //it's full of transfers in that state. Transfer moves also complicates
                    //the management because transfers that haven't been opened could be
                    //placed over transfers that are already being opened.
                    //Probably, the best approach is to add the slot of these transfers to
                    //the queue and ensure that all operations (transfer moves, pauses)
                    //are correctly cancelled when needed
                }
                else
                {
                    // try to open file (PUT transfers: open in nonblocking mode)
                    openok = (nexttransfer->type == PUT)
                        ? ts->fa->fopen(nexttransfer->localfilename.editStringDirect())
                        : ts->fa->fopen(nexttransfer->localfilename.editStringDirect(), false, true);
                    openfinished = true;
                }

                if (openfinished && openok)
                {
                    handle h = UNDEF;
                    bool hprivate = true;
                    const char *privauth = NULL;
                    const char *pubauth = NULL;
                    const char *chatauth = NULL;

                    nexttransfer->pos = 0;
                    nexttransfer->progresscompleted = 0;

                    if (nexttransfer->type == GET || nexttransfer->tempurls.size())
                    {
                        m_off_t p = 0;

                        // resume at the end of the last contiguous completed block
                        nexttransfer->chunkmacs.calcprogress(nexttransfer->size, nexttransfer->pos, nexttransfer->progresscompleted, &p);

                        if (nexttransfer->progresscompleted > nexttransfer->size)
                        {
                            LOG_err << "Invalid transfer progress!";
                            nexttransfer->pos = nexttransfer->size;
                            nexttransfer->progresscompleted = nexttransfer->size;
                        }

                        ts->updatecontiguousprogress();
                        LOG_debug << "Resuming transfer at " << nexttransfer->pos
                            << " Completed: " << nexttransfer->progresscompleted
                            << " Contiguous: " << ts->progresscontiguous
                            << " Partial: " << p << " Size: " << nexttransfer->size
                            << " ultoken: " << (nexttransfer->ultoken != NULL);
                    }
                    else
                    {
                        nexttransfer->chunkmacs.clear();
                    }

                    ts->progressreported = nexttransfer->progresscompleted;

                    if (nexttransfer->type == PUT)
                    {
                        if (ts->fa->mtime != nexttransfer->mtime || ts->fa->size != nexttransfer->size)
                        {
                            LOG_warn << "Modification detected starting upload.   Size: " << nexttransfer->size << "  Mtime: " << nexttransfer->mtime
                                << "    FaSize: " << ts->fa->size << "  FaMtime: " << ts->fa->mtime;
                            nexttransfer->failed(API_EREAD, committer);
                            continue;
                        }

                        // create thumbnail/preview imagery, if applicable (FIXME: do not re-create upon restart)
                        if (!nexttransfer->localfilename.empty() && !nexttransfer->uploadhandle)
                        {
                            nexttransfer->uploadhandle = getuploadhandle();

                            if (!gfxdisabled && gfx && gfx->isgfx(nexttransfer->localfilename.editStringDirect()))
                            {
                                // we want all imagery to be safely tucked away before completing the upload, so we bump minfa
                                nexttransfer->minfa += gfx->gendimensionsputfa(ts->fa, nexttransfer->localfilename.editStringDirect(), nexttransfer->uploadhandle, nexttransfer->transfercipher(), -1, false);
                            }
                        }
                    }
                    else
                    {
                        for (file_list::iterator it = nexttransfer->files.begin();
                            it != nexttransfer->files.end(); it++)
                        {
                            if (!(*it)->hprivate || (*it)->hforeign || nodebyhandle((*it)->h))
                            {
                                h = (*it)->h;
                                hprivate = (*it)->hprivate;
                                privauth = (*it)->privauth.size() ? (*it)->privauth.c_str() : NULL;
                                pubauth = (*it)->pubauth.size() ? (*it)->pubauth.c_str() : NULL;
                                chatauth = (*it)->chatauth;
                                break;
                            }
                            else
                            {
                                LOG_err << "Unexpected node ownership";
                            }
                        }
                    }

                    // dispatch request for temporary source/target URL
                    if (nexttransfer->tempurls.size())
                    {
                        ts->transferbuf.setIsRaid(nexttransfer, nexttransfer->tempurls, nexttransfer->pos, ts->maxRequestSize);
                        app->transfer_prepare(nexttransfer);
                    }
                    else
                    {
                        reqs.add((ts->pendingcmd = (nexttransfer->type == PUT)
                            ? (Command*)new CommandPutFile(this, ts, putmbpscap)
                            : (Command*)new CommandGetFile(this, ts, NULL, h, hprivate, privauth, pubauth, chatauth)));
                    }

                    LOG_debug << "Activating transfer";
                    ts->slots_it = tslots.insert(tslots.begin(), ts);

                    // notify the app about the starting transfer
                    for (file_list::iterator it = nexttransfer->files.begin();
                        it != nexttransfer->files.end(); it++)
                    {
                        (*it)->start();
                    }
                    app->transfer_update(nexttransfer);

                    performanceStats.transferStarts += 1;
                }
                else if (openfinished)
                {
                    string utf8path = nexttransfer->localfilename.toPath(*fsaccess);
                    if (nexttransfer->type == GET)
                    {
                        LOG_err << "Error dispatching transfer. Temporary file not writable: " << utf8path;
                        nexttransfer->failed(API_EWRITE, committer);
                    }
                    else if (!ts->fa->retry)
                    {
                        LOG_err << "Error dispatching transfer. Local file permanently unavailable: " << utf8path;
                        nexttransfer->failed(API_EREAD, committer);
                    }
                    else
                    {
                        LOG_warn << "Error dispatching transfer. Local file temporarily unavailable: " << utf8path;
                        nexttransfer->failed(API_EREAD, committer);
                    }
                }
            }
            else
            {
                LOG_err << "Error preparing transfer. No localfilename";
                nexttransfer->failed(API_EREAD, committer);
            }
        }
    }
}

// generate upload handle for this upload
// (after 65536 uploads, a node handle clash is possible, but far too unlikely
// to be of real-world concern)
handle MegaClient::getuploadhandle()
{
    byte* ptr = (byte*)(&nextuh + 1);

    while (!++*--ptr);

    return nextuh;
}

// do we have an upload that is still waiting for file attributes before being completed?
void MegaClient::checkfacompletion(handle th, Transfer* t)
{
    if (th)
    {
        bool delayedcompletion;
        handletransfer_map::iterator htit;

        if ((delayedcompletion = !t))
        {
            // abort if upload still running
            if ((htit = faputcompletion.find(th)) == faputcompletion.end())
            {
                LOG_debug << "Upload still running checking a file attribute - " << th;
                return;
            }

            t = htit->second;
        }

        int facount = 0;

        // do we have the pre-set threshold number of file attributes available? complete upload.
        for (fa_map::iterator it = pendingfa.lower_bound(pair<handle, fatype>(th, fatype(0)));
             it != pendingfa.end() && it->first.first == th; it++)
        {
            facount++;
        }

        if (facount < t->minfa)
        {
            LOG_debug << "Pending file attributes for upload - " << th <<  " : " << (t->minfa < facount);
            if (!delayedcompletion)
            {
                // we have insufficient file attributes available: remove transfer and put on hold
                t->faputcompletion_it = faputcompletion.insert(pair<handle, Transfer*>(th, t)).first;

                transfers[t->type].erase(t->transfers_it);
                t->transfers_it = transfers[t->type].end();

                delete t->slot;
                t->slot = NULL;

                LOG_debug << "Transfer put on hold. Total: " << faputcompletion.size();
            }

            return;
        }
    }
    else
    {
        LOG_warn << "NULL file attribute handle";
    }

    LOG_debug << "Transfer finished, sending callbacks - " << th;    
    t->state = TRANSFERSTATE_COMPLETED;
    t->completefiles();
    looprequested = true;
    app->transfer_complete(t);
    delete t;
}

// clear transfer queue
void MegaClient::freeq(direction_t d)
{
    DBTableTransactionCommitter committer(tctable);
    for (transfer_map::iterator it = transfers[d].begin(); it != transfers[d].end(); )
    {
        delete it++->second;
    }
}
#ifdef ENABLE_SYNC
void MegaClient::resumeResumableSyncs()
{

    if (!syncConfigs || !allowAutoResumeSyncs)
    {
        return;
    }
    for (auto config : syncConfigs->all())
    {
        if (!config.isResumable())
        {
            continue;
        }
        if (!nodebyhandle(config.getRemoteNode()))
        {
            // remote node gone
            config.setResumable(false);
            syncConfigs->insert(config);
            continue;
        }
        const auto e = addsync(config, DEBRISFOLDER, nullptr);
        if (e != 0)
        {
            LOG_warn << "auto-resume sync failed (" << e << "): " << config.getLocalPath() << " - " << LOG_NODEHANDLE(config.getRemoteNode());
            config.setResumable(false);
            syncConfigs->insert(config);
        }
        app->sync_auto_resume_result(config.getLocalPath(), config.getRemoteNode(),
                                     static_cast<long long>(config.getLocalFingerprint()),
                                     config.getRegExps(), e);
    }
}
#endif
// determine next scheduled transfer retry
void MegaClient::nexttransferretry(direction_t d, dstime* dsmin)
{
    if (!xferpaused[d])   // avoid setting the timer's next=1 if it won't be processed
    {
        transferRetryBackoffs[d].update(dsmin, true);
    }
}

// disconnect all HTTP connections (slows down operations, but is semantically neutral)
void MegaClient::disconnect()
{
    if (pendingcs)
    {
        app->request_response_progress(-1, -1);
        pendingcs->disconnect();
    }

    if (pendingsc)
    {
        pendingsc->disconnect();
    }

    if (pendingscUserAlerts)
    {
        pendingscUserAlerts->disconnect();
    }

    abortlockrequest();

    for (pendinghttp_map::iterator it = pendinghttp.begin(); it != pendinghttp.end(); it++)
    {
        it->second->disconnect();
    }

    for (transferslot_list::iterator it = tslots.begin(); it != tslots.end(); it++)
    {
        (*it)->disconnect();
    }

    for (handledrn_map::iterator it = hdrns.begin(); it != hdrns.end();)
    {
        (it++)->second->retry(API_OK);
    }

    for (putfa_list::iterator it = activefa.begin(); it != activefa.end(); it++)
    {
        (*it)->disconnect();
    }

    for (fafc_map::iterator it = fafcs.begin(); it != fafcs.end(); it++)
    {
        it->second->req.disconnect();
    }

    for (transferslot_list::iterator it = tslots.begin(); it != tslots.end(); it++)
    {
        (*it)->errorcount = 0;
    }

    if (badhostcs)
    {
        badhostcs->disconnect();
    }

    httpio->lastdata = NEVER;
    httpio->disconnect();

    app->notify_disconnect();
}

// force retrieval of pending actionpackets immediately
// by closing pending sc, reset backoff and clear waitd URL
void MegaClient::catchup()
{
    if (pendingsc)
    {
        pendingsc->disconnect();

        pendingsc.reset();
    }
    btsc.reset();
    scnotifyurl.clear();
}

void MegaClient::abortlockrequest()
{
    delete workinglockcs;
    workinglockcs = NULL;
    btworkinglock.reset();
    requestLock = false;
    disconnecttimestamp = NEVER;
}

void MegaClient::logout()
{
    if (loggedin() != FULLACCOUNT)
    {
        locallogout(true);

        restag = reqtag;
        app->logout_result(API_OK);
        return;
    }

    loggingout++;
    reqs.add(new CommandLogout(this));
}

void MegaClient::locallogout(bool removecaches)
{
    if (removecaches)
    {
        removeCaches();
    }

    delete sctable;
    sctable = NULL;
    pendingsccommit = false;

    me = UNDEF;
    uid.clear();
    unshareablekey.clear();
    publichandle = UNDEF;
    cachedscsn = UNDEF;
    achievements_enabled = false;
    isNewSession = false;
    tsLogin = 0;
    versions_disabled = false;
    accountsince = 0;
    gmfa_enabled = false;
    ssrs_enabled = false;
    nsr_enabled = false;
    aplvp_enabled = false;
    mNewLinkFormat = false;
    mSmsVerificationState = SMS_STATE_UNKNOWN;
    mSmsVerifiedPhone.clear();
    loggingout = 0;
    loggedout = false;
    cachedug = false;
    minstreamingrate = -1;
#ifdef USE_MEDIAINFO
    mediaFileInfo = MediaFileInfo();
#endif

    freeq(GET);
    freeq(PUT);

    disconnect();
    closetc();

    purgenodesusersabortsc();

    reqs.clear();

    delete pendingcs;
    pendingcs = NULL;
    stopsc = false;

    for (putfa_list::iterator it = queuedfa.begin(); it != queuedfa.end(); it++)
    {
        delete *it;
    }

    for (putfa_list::iterator it = activefa.begin(); it != activefa.end(); it++)
    {
        delete *it;
    }

    for (pendinghttp_map::iterator it = pendinghttp.begin(); it != pendinghttp.end(); it++)
    {
        delete it->second;
    }

    for (vector<TimerWithBackoff *>::iterator it = bttimers.begin(); it != bttimers.end();  it++)
    {
        delete *it;
    }

    queuedfa.clear();
    activefa.clear();
    pendinghttp.clear();
    bttimers.clear();
    xferpaused[PUT] = false;
    xferpaused[GET] = false;
    putmbpscap = 0;
    fetchingnodes = false;
    fetchnodestag = 0;
    ststatus = STORAGE_UNKNOWN;
    overquotauntil = 0;
    mBizGracePeriodTs = 0;
    mBizExpirationTs = 0;
    mBizMode = BIZ_MODE_UNKNOWN;
    mBizStatus = BIZ_STATUS_UNKNOWN;
    mBizMasters.clear();
    scpaused = false;

    for (fafc_map::iterator cit = fafcs.begin(); cit != fafcs.end(); cit++)
    {
        for (int i = 2; i--; )
        {
    	    for (faf_map::iterator it = cit->second->fafs[i].begin(); it != cit->second->fafs[i].end(); it++)
    	    {
                delete it->second;
    	    }
        }

        delete cit->second;
    }

    fafcs.clear();

    pendingfa.clear();

    // erase keys & session ID
    resetKeyring();

    key.setkey(SymmCipher::zeroiv);
    asymkey.resetkey();
    memset((char*)auth.c_str(), 0, auth.size());
    auth.clear();
    sessionkey.clear();
    accountversion = 0;
    accountsalt.clear();
    sid.clear();
    k.clear();

    mAuthRings.clear();
    mAuthRingsTemp.clear();
    mFetchingAuthrings = false;

    init();

    if (dbaccess)
    {
        dbaccess->currentDbVersion = DbAccess::LEGACY_DB_VERSION;
    }

#ifdef ENABLE_SYNC
    syncadding = 0;
    totalLocalNodes = 0;
#endif

    fetchingkeys = false;
}

void MegaClient::removeCaches()
{
    if (sctable)
    {
        sctable->remove();
        delete sctable;
        sctable = NULL;
        pendingsccommit = false;
    }

#ifdef ENABLE_SYNC
    for (sync_list::iterator it = syncs.begin(); it != syncs.end(); it++)
    {
        if ((*it)->statecachetable)
        {
            (*it)->statecachetable->remove();
            delete (*it)->statecachetable;
            (*it)->statecachetable = NULL;
        }
    }
    if (syncConfigs)
    {
        syncConfigs->clear();
    }
    if (unsyncables)
    {
        unsyncables->clear();
    }
#endif

    disabletransferresumption();
}

const char *MegaClient::version()
{
    return TOSTRING(MEGA_MAJOR_VERSION)
            "." TOSTRING(MEGA_MINOR_VERSION)
            "." TOSTRING(MEGA_MICRO_VERSION);
}

void MegaClient::getlastversion(const char *appKey)
{
    reqs.add(new CommandGetVersion(this, appKey));
}

void MegaClient::getlocalsslcertificate()
{
    reqs.add(new CommandGetLocalSSLCertificate(this));
}

void MegaClient::dnsrequest(const char *hostname)
{
    GenericHttpReq *req = new GenericHttpReq(rng);
    req->tag = reqtag;
    req->maxretries = 0;
    pendinghttp[reqtag] = req;
    req->posturl = (usehttps ? string("https://") : string("http://")) + hostname;
    req->dns(this);
}

void MegaClient::gelbrequest(const char *service, int timeoutds, int retries)
{
    GenericHttpReq *req = new GenericHttpReq(rng);
    req->tag = reqtag;
    req->maxretries = retries;
    if (timeoutds > 0)
    {
        req->maxbt.backoff(timeoutds);
    }
    pendinghttp[reqtag] = req;
    req->posturl = GELBURL;
    req->posturl.append("?service=");
    req->posturl.append(service);
    req->protect = true;
    req->get(this);
}

void MegaClient::sendchatstats(const char *json, int port)
{
    GenericHttpReq *req = new GenericHttpReq(rng);
    req->tag = reqtag;
    req->maxretries = 0;
    pendinghttp[reqtag] = req;
    req->posturl = CHATSTATSURL;
    if (port > 0)
    {
        req->posturl.append(":");
        char stringPort[6];
        sprintf(stringPort, "%d", port);
        req->posturl.append(stringPort);
    }
    req->posturl.append("/stats");
    req->protect = true;
    req->out->assign(json);
    req->post(this);
}

void MegaClient::sendchatlogs(const char *json, const char *aid, int port)
{
    GenericHttpReq *req = new GenericHttpReq(rng);
    req->tag = reqtag;
    req->maxretries = 0;
    pendinghttp[reqtag] = req;
    req->posturl = CHATSTATSURL;
    if (port > 0)
    {
        req->posturl.append(":");
        char stringPort[6];
        sprintf(stringPort, "%d", port);
        req->posturl.append(stringPort);
    }
    req->posturl.append("/msglog?aid=");
    req->posturl.append(aid);
    req->posturl.append("&t=e");
    req->protect = true;
    req->out->assign(json);
    req->post(this);
}

void MegaClient::httprequest(const char *url, int method, bool binary, const char *json, int retries)
{
    GenericHttpReq *req = new GenericHttpReq(rng, binary);
    req->tag = reqtag;
    req->maxretries = retries;
    pendinghttp[reqtag] = req;
    if (method == METHOD_GET)
    {
        req->posturl = url;
        req->get(this);
    }
    else
    {
        req->posturl = url;
        if (json)
        {
            req->out->assign(json);
        }
        req->post(this);
    }
}

// process server-client request
bool MegaClient::procsc()
{
    CodeCounter::ScopeTimer ccst(performanceStats.scProcessingTime);

    nameid name;

#ifdef ENABLE_SYNC
    char test[] = "},{\"a\":\"t\",\"i\":\"";
    char test2[32] = "\",\"t\":{\"f\":[{\"h\":\"";
    bool stop = false;
    bool newnodes = false;
#endif
    Node* dn = NULL;

    for (;;)
    {
        if (!insca)
        {
            switch (jsonsc.getnameid())
            {
                case 'w':
                    jsonsc.storeobject(&scnotifyurl);
                    break;

                case MAKENAMEID2('i', 'r'):
                    // when spoonfeeding is in action, there may still be more actionpackets to be delivered.
                    insca_notlast = jsonsc.getint() == 1;
                    break;

                case MAKENAMEID2('s', 'n'):
                    // the sn element is guaranteed to be the last in sequence (except for notification requests (c=50))
                    setscsn(&jsonsc);
                    notifypurge();
                    if (sctable)
                    {
                        if (!pendingcs && !csretrying && !reqs.cmdspending())
                        {
                            sctable->commit();
                            sctable->begin();
                            app->notify_dbcommit();
                            pendingsccommit = false;
                        }
                        else
                        {
                            LOG_debug << "Postponing DB commit until cs requests finish";
                            pendingsccommit = true;
                        }
                    }
                    break;
                    
                case EOO:
                    LOG_debug << "Processing of action packets finished.  More to follow: " << insca_notlast;
                    mergenewshares(1);
                    applykeys();

                    if (!statecurrent && !insca_notlast)   // with actionpacket spoonfeeding, just finishing a batch does not mean we are up to date yet - keep going while "ir":1
                    {
                        if (fetchingnodes)
                        {
                            notifypurge();
                            if (sctable)
                            {
                                sctable->commit();
                                sctable->begin();
                                pendingsccommit = false;
                            }

                            WAIT_CLASS::bumpds();
                            fnstats.timeToResult = Waiter::ds - fnstats.startTime;
                            fnstats.timeToCurrent = fnstats.timeToResult;

                            fetchingnodes = false;
                            restag = fetchnodestag;
                            fetchnodestag = 0;
#ifdef ENABLE_SYNC
                            resumeResumableSyncs();
#endif

                            app->fetchnodes_result(API_OK);
                            app->notify_dbcommit();

                            WAIT_CLASS::bumpds();
                            fnstats.timeToSyncsResumed = Waiter::ds - fnstats.startTime;
                        }
                        else
                        {
                            WAIT_CLASS::bumpds();
                            fnstats.timeToCurrent = Waiter::ds - fnstats.startTime;
                        }
                        fnstats.nodesCurrent = nodes.size();

                        statecurrent = true;
                        app->nodes_current();
                        LOG_debug << "Local filesystem up to date";

                        if (notifyStorageChangeOnStateCurrent)
                        {
                            app->notify_storage(STORAGE_CHANGE);
                            notifyStorageChangeOnStateCurrent = false;
                        }

                        if (tctable && cachedfiles.size())
                        {
                            DBTableTransactionCommitter committer(tctable);
                            for (unsigned int i = 0; i < cachedfiles.size(); i++)
                            {
                                direction_t type = NONE;
                                File *file = app->file_resume(&cachedfiles.at(i), &type);
                                if (!file || (type != GET && type != PUT))
                                {
                                    tctable->del(cachedfilesdbids.at(i));
                                    continue;
                                }
                                nextreqtag();
                                file->dbid = cachedfilesdbids.at(i);
                                if (!startxfer(type, file, committer))
                                {
                                    tctable->del(cachedfilesdbids.at(i));
                                    continue;
                                }
                            }
                            cachedfiles.clear();
                            cachedfilesdbids.clear();
                        }

                        WAIT_CLASS::bumpds();
                        fnstats.timeToTransfersResumed = Waiter::ds - fnstats.startTime;

                        string report;
                        fnstats.toJsonArray(&report);

                        sendevent(99426, report.c_str(), 0);    // Treeproc performance log

                        // NULL vector: "notify all elements"
                        app->nodes_updated(NULL, int(nodes.size()));
                        app->users_updated(NULL, int(users.size()));
                        app->pcrs_updated(NULL, int(pcrindex.size()));
#ifdef ENABLE_CHAT
                        app->chats_updated(NULL, int(chats.size()));
#endif
                        for (node_map::iterator it = nodes.begin(); it != nodes.end(); it++)
                        {
                            memset(&(it->second->changed), 0, sizeof it->second->changed);
                        }

                        if (!loggedinfolderlink())
                        {
                            // historic user alerts are not supported for public folders
                            // now that we have loaded cached state, and caught up actionpackets since that state
                            // (or just fetched everything if there was no cache), our next sc request can be for useralerts
                            useralerts.begincatchup = true;
                        }
                    }

                    if (!insca_notlast)
                    {
                        app->catchup_result();
                    }
                    return true;

                case 'a':
                    if (jsonsc.enterarray())
                    {
                        LOG_debug << "Processing action packets";
                        insca = true;
                        break;
                    }
                    // fall through
                default:
                    if (!jsonsc.storeobject())
                    {
                        LOG_err << "Error parsing sc request";
                        return true;
                    }
            }
        }

        if (insca)
        {
            if (jsonsc.enterobject())
            {
                // the "a" attribute is guaranteed to be the first in the object
                if (jsonsc.getnameid() == 'a')
                {
                    if (!statecurrent)
                    {
                        fnstats.actionPackets++;
                    }

                    name = jsonsc.getnameid();

                    // only process server-client request if not marked as
                    // self-originating ("i" marker element guaranteed to be following
                    // "a" element if present)
                    if (fetchingnodes || memcmp(jsonsc.pos, "\"i\":\"", 5)
                     || memcmp(jsonsc.pos + 5, sessionid, sizeof sessionid)
                     || jsonsc.pos[5 + sizeof sessionid] != '"')
                    {
#ifdef ENABLE_CHAT
                        bool readingPublicChat = false;
#endif
                        switch (name)
                        {
                            case 'u':
                                // node update
                                sc_updatenode();
#ifdef ENABLE_SYNC
                                if (!fetchingnodes)
                                {
                                    // run syncdown() before continuing
                                    applykeys();
                                    return false;
                                }
#endif
                                break;

                            case 't':
#ifdef ENABLE_SYNC
                                if (!fetchingnodes && !stop)
                                {
                                    for (int i=4; jsonsc.pos[i] && jsonsc.pos[i] != ']'; i++)
                                    {
                                        if (!memcmp(&jsonsc.pos[i-4], "\"t\":1", 5))
                                        {
                                            stop = true;
                                            break;
                                        }
                                    }
                                }
#endif

                                // node addition
                                {
                                    useralerts.beginNotingSharedNodes();
                                    handle originatingUser = sc_newnodes();
                                    mergenewshares(1);
                                    useralerts.convertNotedSharedNodes(true, originatingUser);
                                }

#ifdef ENABLE_SYNC
                                if (!fetchingnodes)
                                {
                                    if (stop)
                                    {
                                        // run syncdown() before continuing
                                        applykeys();
                                        return false;
                                    }
                                    else
                                    {
                                        newnodes = true;
                                    }
                                }
#endif
                                break;

                            case 'd':
                                // node deletion
                                dn = sc_deltree();

#ifdef ENABLE_SYNC
                                if (fetchingnodes)
                                {
                                    break;
                                }

                                if (dn && !memcmp(jsonsc.pos, test, 16))
                                {
                                    Base64::btoa((byte *)&dn->nodehandle, sizeof(dn->nodehandle), &test2[18]);
                                    if (!memcmp(&jsonsc.pos[26], test2, 26))
                                    {
                                        // it's a move operation, stop parsing after completing it
                                        stop = true;
                                        break;
                                    }
                                }

                                // run syncdown() to process the deletion before continuing
                                applykeys();
                                return false;
#endif
                                break;

                            case 's':
                            case MAKENAMEID2('s', '2'):
                                // share addition/update/revocation
                                if (sc_shares())
                                {
                                    int creqtag = reqtag;
                                    reqtag = 0;
                                    mergenewshares(1);
                                    reqtag = creqtag;
                                }
                                break;

                            case 'c':
                                // contact addition/update
                                sc_contacts();
                                break;

                            case 'k':
                                // crypto key request
                                sc_keys();
                                break;

                            case MAKENAMEID2('f', 'a'):
                                // file attribute update
                                sc_fileattr();
                                break;

                            case MAKENAMEID2('u', 'a'):
                                // user attribute update
                                sc_userattr();
                                break;

                            case MAKENAMEID4('p', 's', 't', 's'):
                                if (sc_upgrade())
                                {
                                    app->account_updated();
                                    abortbackoff(true);
                                }
                                break;

                            case MAKENAMEID4('p', 's', 'e', 's'):
                                sc_paymentreminder();
                                break;

                            case MAKENAMEID3('i', 'p', 'c'):
                                // incoming pending contact request (to us)
                                sc_ipc();
                                break;

                            case MAKENAMEID3('o', 'p', 'c'):
                                // outgoing pending contact request (from us)
                                sc_opc();
                                break;

                            case MAKENAMEID4('u', 'p', 'c', 'i'):
                                // incoming pending contact request update (accept/deny/ignore)
                                sc_upc(true);
                                break;

                            case MAKENAMEID4('u', 'p', 'c', 'o'):
                                // outgoing pending contact request update (from them, accept/deny/ignore)
                                sc_upc(false);
                                break;

                            case MAKENAMEID2('p','h'):
                                // public links handles
                                sc_ph();
                                break;

                            case MAKENAMEID2('s','e'):
                                // set email
                                sc_se();
                                break;
#ifdef ENABLE_CHAT
                            case MAKENAMEID4('m', 'c', 'p', 'c'):      // fall-through
                            {
                                readingPublicChat = true;
                            }
                            case MAKENAMEID3('m', 'c', 'c'):
                                // chat creation / peer's invitation / peer's removal
                                sc_chatupdate(readingPublicChat);
                                break;

                            case MAKENAMEID5('m', 'c', 'f', 'p', 'c'):      // fall-through
                            case MAKENAMEID4('m', 'c', 'f', 'c'):
                                // chat flags update
                                sc_chatflags();
                                break;

                            case MAKENAMEID5('m', 'c', 'p', 'n', 'a'):      // fall-through
                            case MAKENAMEID4('m', 'c', 'n', 'a'):
                                // granted / revoked access to a node
                                sc_chatnode();
                                break;
#endif
                            case MAKENAMEID3('u', 'a', 'c'):
                                sc_uac();
                                break;

                            case MAKENAMEID2('l', 'a'):
                                // last acknowledged
                                sc_la();
                                break;

                            case MAKENAMEID2('u', 'b'):
                                // business account update
                                sc_ub();
                                break;
                        }
                    }
                }

                jsonsc.leaveobject();
            }
            else
            {
                jsonsc.leavearray();
                insca = false;

#ifdef ENABLE_SYNC
                if (!fetchingnodes && newnodes)
                {
                    applykeys();
                    return false;
                }
#endif
            }
        }
    }
}

// update the user's local state cache
// (note that if immediate-completion commands have been issued in the
// meantime, the state of the affected nodes
// may be ahead of the recorded scsn - their consistency will be checked by
// subsequent server-client commands.)
// initsc() is called after all initial decryption has been performed, so we
// are tolerant towards incomplete/faulty nodes.
void MegaClient::initsc()
{
    if (sctable)
    {
        bool complete;

        sctable->begin();
        sctable->truncate();

        // 1. write current scsn
        handle tscsn;
        Base64::atob(scsn, (byte*)&tscsn, sizeof tscsn);
        complete = sctable->put(CACHEDSCSN, (char*)&tscsn, sizeof tscsn);

        if (complete)
        {
            // 2. write all users
            for (user_map::iterator it = users.begin(); it != users.end(); it++)
            {
                if (!(complete = sctable->put(CACHEDUSER, &it->second, &key)))
                {
                    break;
                }
            }
        }

        if (complete)
        {
            // 3. write new or modified nodes, purge deleted nodes
            for (node_map::iterator it = nodes.begin(); it != nodes.end(); it++)
            {
                if (!(complete = sctable->put(CACHEDNODE, it->second, &key)))
                {
                    break;
                }
            }
        }

        if (complete)
        {
            // 4. write new or modified pcrs, purge deleted pcrs
            for (handlepcr_map::iterator it = pcrindex.begin(); it != pcrindex.end(); it++)
            {
                if (!(complete = sctable->put(CACHEDPCR, it->second, &key)))
                {
                    break;
                }
            }
        }

#ifdef ENABLE_CHAT
        if (complete)
        {
            // 5. write new or modified chats
            for (textchat_map::iterator it = chats.begin(); it != chats.end(); it++)
            {
                if (!(complete = sctable->put(CACHEDCHAT, it->second, &key)))
                {
                    break;
                }
            }
        }
        LOG_debug << "Saving SCSN " << scsn << " with " << nodes.size() << " nodes, " << users.size() << " users, " << pcrindex.size() << " pcrs and " << chats.size() << " chats to local cache (" << complete << ")";
#else

        LOG_debug << "Saving SCSN " << scsn << " with " << nodes.size() << " nodes and " << users.size() << " users and " << pcrindex.size() << " pcrs to local cache (" << complete << ")";
 #endif
        finalizesc(complete);
    }
}

// erase and and fill user's local state cache
void MegaClient::updatesc()
{
    if (sctable)
    {
        string t;

        sctable->get(CACHEDSCSN, &t);

        if (t.size() != sizeof cachedscsn)
        {
            if (t.size())
            {
                LOG_err << "Invalid scsn size";
            }
            return;
        }

        bool complete;

        // 1. update associated scsn
        handle tscsn;
        Base64::atob(scsn, (byte*)&tscsn, sizeof tscsn);
        complete = sctable->put(CACHEDSCSN, (char*)&tscsn, sizeof tscsn);

        if (complete)
        {
            // 2. write new or update modified users
            for (user_vector::iterator it = usernotify.begin(); it != usernotify.end(); it++)
            {
                char base64[12];
                if ((*it)->show == INACTIVE && (*it)->userhandle != me)
                {
                    if ((*it)->dbid)
                    {
                        LOG_verbose << "Removing inactive user from database: " << (Base64::btoa((byte*)&((*it)->userhandle),MegaClient::USERHANDLE,base64) ? base64 : "");
                        if (!(complete = sctable->del((*it)->dbid)))
                        {
                            break;
                        }
                    }
                }
                else
                {
                    LOG_verbose << "Adding/updating user to database: " << (Base64::btoa((byte*)&((*it)->userhandle),MegaClient::USERHANDLE,base64) ? base64 : "");
                    if (!(complete = sctable->put(CACHEDUSER, *it, &key)))
                    {
                        break;
                    }
                }
            }
        }

        if (complete)
        {
            // 3. write new or modified nodes, purge deleted nodes
            for (node_vector::iterator it = nodenotify.begin(); it != nodenotify.end(); it++)
            {
                char base64[12];
                if ((*it)->changed.removed)
                {
                    if ((*it)->dbid)
                    {
                        LOG_verbose << "Removing node from database: " << (Base64::btoa((byte*)&((*it)->nodehandle),MegaClient::NODEHANDLE,base64) ? base64 : "");
                        if (!(complete = sctable->del((*it)->dbid)))
                        {
                            break;
                        }
                    }
                }
                else
                {
                    LOG_verbose << "Adding node to database: " << (Base64::btoa((byte*)&((*it)->nodehandle),MegaClient::NODEHANDLE,base64) ? base64 : "");
                    if (!(complete = sctable->put(CACHEDNODE, *it, &key)))
                    {
                        break;
                    }
                }
            }
        }

        if (complete)
        {
            // 4. write new or modified pcrs, purge deleted pcrs
            for (pcr_vector::iterator it = pcrnotify.begin(); it != pcrnotify.end(); it++)
            {
                char base64[12];
                if ((*it)->removed())
                {
                    if ((*it)->dbid)
                    {
                        LOG_verbose << "Removing pcr from database: " << (Base64::btoa((byte*)&((*it)->id),MegaClient::PCRHANDLE,base64) ? base64 : "");
                        if (!(complete = sctable->del((*it)->dbid)))
                        {
                            break;
                        }
                    }
                }
                else if (!(*it)->removed())
                {
                    LOG_verbose << "Adding pcr to database: " << (Base64::btoa((byte*)&((*it)->id),MegaClient::PCRHANDLE,base64) ? base64 : "");
                    if (!(complete = sctable->put(CACHEDPCR, *it, &key)))
                    {
                        break;
                    }
                }
            }
        }

#ifdef ENABLE_CHAT
        if (complete)
        {
            // 5. write new or modified chats
            for (textchat_map::iterator it = chatnotify.begin(); it != chatnotify.end(); it++)
            {
                char base64[12];
                LOG_verbose << "Adding chat to database: " << (Base64::btoa((byte*)&(it->second->id),MegaClient::CHATHANDLE,base64) ? base64 : "");
                if (!(complete = sctable->put(CACHEDCHAT, it->second, &key)))
                {
                    break;
                }
            }
        }
        LOG_debug << "Saving SCSN " << scsn << " with " << nodenotify.size() << " modified nodes, " << usernotify.size() << " users, " << pcrnotify.size() << " pcrs and " << chatnotify.size() << " chats to local cache (" << complete << ")";
#else
        LOG_debug << "Saving SCSN " << scsn << " with " << nodenotify.size() << " modified nodes, " << usernotify.size() << " users and " << pcrnotify.size() << " pcrs to local cache (" << complete << ")";
#endif
        finalizesc(complete);
    }
}

// commit or purge local state cache
void MegaClient::finalizesc(bool complete)
{
    if (complete)
    {
        Base64::atob(scsn, (byte*)&cachedscsn, sizeof cachedscsn);
    }
    else
    {
        sctable->remove();

        LOG_err << "Cache update DB write error - disabling caching";

        delete sctable;
        sctable = NULL;
        pendingsccommit = false;
    }
}

// queue node file attribute for retrieval or cancel retrieval
error MegaClient::getfa(handle h, string *fileattrstring, const string &nodekey, fatype t, int cancel)
{
    // locate this file attribute type in the nodes's attribute string
    handle fah;
    int p, pp;

    // find position of file attribute or 0 if not present
    if (!(p = Node::hasfileattribute(fileattrstring, t)))
    {
        return API_ENOENT;
    }

    pp = p - 1;

    while (pp && fileattrstring->at(pp - 1) >= '0' && fileattrstring->at(pp - 1) <= '9')
    {
        pp--;
    }

    if (p == pp)
    {
        return API_ENOENT;
    }

    if (Base64::atob(strchr(fileattrstring->c_str() + p, '*') + 1, (byte*)&fah, sizeof(fah)) != sizeof(fah))
    {
        return API_ENOENT;
    }

    int c = atoi(fileattrstring->c_str() + pp);

    if (cancel)
    {
        // cancel pending request
        fafc_map::iterator cit;

        if ((cit = fafcs.find(c)) != fafcs.end())
        {
            faf_map::iterator it;

            for (int i = 2; i--; )
            {
                if ((it = cit->second->fafs[i].find(fah)) != cit->second->fafs[i].end())
                {
                    delete it->second;
                    cit->second->fafs[i].erase(it);

                    // none left: tear down connection
                    if (!cit->second->fafs[1].size() && cit->second->req.status == REQ_INFLIGHT)
                    {
                        cit->second->req.disconnect();
                    }

                    return API_OK;
                }
            }
        }

        return API_ENOENT;
    }
    else
    {
        // add file attribute cluster channel and set cluster reference node handle
        FileAttributeFetchChannel** fafcp = &fafcs[c];

        if (!*fafcp)
        {
            *fafcp = new FileAttributeFetchChannel(this);
        }

        if (!(*fafcp)->fafs[1].count(fah))
        {
            (*fafcp)->fahref = fah;

            // map returned handle to type/node upon retrieval response
            FileAttributeFetch** fafp = &(*fafcp)->fafs[0][fah];

            if (!*fafp)
            {
                *fafp = new FileAttributeFetch(h, nodekey, t, reqtag);
            }
            else
            {
                restag = (*fafp)->tag;
                return API_EEXIST;
            }
        }
        else
        {
            FileAttributeFetch** fafp = &(*fafcp)->fafs[1][fah];
            restag = (*fafp)->tag;
            return API_EEXIST;
        }

        return API_OK;
    }
}

// build pending attribute string for this handle and remove
void MegaClient::pendingattrstring(handle h, string* fa)
{
    char buf[128];

    for (fa_map::iterator it = pendingfa.lower_bound(pair<handle, fatype>(h, fatype(0)));
         it != pendingfa.end() && it->first.first == h; )
    {
        if (it->first.second != fa_media)
        {
            sprintf(buf, "/%u*", (unsigned)it->first.second);
            Base64::btoa((byte*)&it->second.first, sizeof(it->second.first), strchr(buf + 3, 0));
            fa->append(buf + !fa->size());
            LOG_debug << "Added file attribute to putnodes. Remaining: " << pendingfa.size()-1;
        }
        pendingfa.erase(it++);
    }
}

// attach file attribute to a file (th can be upload or node handle)
// FIXME: to avoid unnecessary roundtrips to the attribute servers, also cache locally
void MegaClient::putfa(handle th, fatype t, SymmCipher* key, std::unique_ptr<string> data, bool checkAccess)
{
    // CBC-encrypt attribute data (padded to next multiple of BLOCKSIZE)
    data->resize((data->size() + SymmCipher::BLOCKSIZE - 1) & -SymmCipher::BLOCKSIZE);
    key->cbc_encrypt((byte*)data->data(), data->size());

    queuedfa.push_back(new HttpReqCommandPutFA(this, th, t, std::move(data), checkAccess));
    LOG_debug << "File attribute added to queue - " << th << " : " << queuedfa.size() << " queued, " << activefa.size() << " active";

    // no other file attribute storage request currently in progress? POST this one.
    while (activefa.size() < MAXPUTFA && queuedfa.size())
    {
        putfa_list::iterator curfa = queuedfa.begin();
        HttpReqCommandPutFA *fa = *curfa;
        queuedfa.erase(curfa);
        activefa.push_back(fa);
        fa->status = REQ_INFLIGHT;
        reqs.add(fa);
    }
}

// has the limit of concurrent transfer tslots been reached?
bool MegaClient::slotavail() const
{
    return tslots.size() < MAXTOTALTRANSFERS;
}

bool MegaClient::setstoragestatus(storagestatus_t status)
{
    if (ststatus != status)
    {
        storagestatus_t pststatus = ststatus;
        ststatus = status;
        app->notify_storage(ststatus);
        if (pststatus == STORAGE_RED)
        {
            abortbackoff(true);
        }
        return true;
    }
    return false;
}

void MegaClient::getpubliclinkinfo(handle h)
{
    reqs.add(new CommandFolderLinkInfo(this, h));
}

error MegaClient::smsverificationsend(const string& phoneNumber, bool reVerifyingWhitelisted)
{
    if (!CommandSMSVerificationSend::isPhoneNumber(phoneNumber))
    {
        return API_EARGS;
    }

    reqs.add(new CommandSMSVerificationSend(this, phoneNumber, reVerifyingWhitelisted));
    if (reVerifyingWhitelisted)
    {
        reqs.add(new CommandGetUserData(this));
    }

    return API_OK;
}

error MegaClient::smsverificationcheck(const std::string &verificationCode)
{
    if (!CommandSMSVerificationCheck::isVerificationCode(verificationCode))
    {
        return API_EARGS;
    }

    reqs.add(new CommandSMSVerificationCheck(this, verificationCode));

    return API_OK;
}

// server-client node update processing
void MegaClient::sc_updatenode()
{
    handle h = UNDEF;
    handle u = 0;
    const char* a = NULL;
    m_time_t ts = -1;

    for (;;)
    {
        switch (jsonsc.getnameid())
        {
            case 'n':
                h = jsonsc.gethandle();
                break;

            case 'u':
                u = jsonsc.gethandle(USERHANDLE);
                break;

            case MAKENAMEID2('a', 't'):
                a = jsonsc.getvalue();
                break;

            case MAKENAMEID2('t', 's'):
                ts = jsonsc.getint();
                break;

            case EOO:
                if (!ISUNDEF(h))
                {
                    Node* n;
                    bool notify = false;

                    if ((n = nodebyhandle(h)))
                    {
                        if (u && n->owner != u)
                        {
                            n->owner = u;
                            n->changed.owner = true;
                            notify = true;
                        }

                        if (a && ((n->attrstring && strcmp(n->attrstring->c_str(), a)) || !n->attrstring))
                        {
                            if (!n->attrstring)
                            {
                                n->attrstring.reset(new string);
                            }
                            Node::copystring(n->attrstring.get(), a);
                            n->changed.attrs = true;
                            notify = true;
                        }

                        if (ts != -1 && n->ctime != ts)
                        {
                            n->ctime = ts;
                            n->changed.ctime = true;
                            notify = true;
                        }

                        n->applykey();
                        n->setattr();

                        if (notify)
                        {
                            notifynode(n);
                        }
                    }
                }
                return;

            default:
                if (!jsonsc.storeobject())
                {
                    return;
                }
        }
    }
}

// read tree object (nodes and users)
void MegaClient::readtree(JSON* j)
{
    if (j->enterobject())
    {
        for (;;)
        {
            switch (jsonsc.getnameid())
            {
                case 'f':
                    readnodes(j, 1);
                    break;

                case MAKENAMEID2('f', '2'):
                    readnodes(j, 1);
                    break;

                case 'u':
                    readusers(j, true);
                    break;

                case EOO:
                    j->leaveobject();
                    return;

                default:
                    if (!jsonsc.storeobject())
                    {
                        return;
                    }
            }
        }
    }
}

// server-client newnodes processing
handle MegaClient::sc_newnodes()
{
    handle originatingUser = UNDEF;
    for (;;)
    {
        switch (jsonsc.getnameid())
        {
            case 't':
                readtree(&jsonsc);
                break;

            case 'u':
                readusers(&jsonsc, true);
                break;

            case MAKENAMEID2('o', 'u'):
                originatingUser = jsonsc.gethandle(USERHANDLE);
                break;

            case EOO:
                return originatingUser;

            default:
                if (!jsonsc.storeobject())
                {
                    return originatingUser;
                }
        }
    }
}

// share requests come in the following flavours:
// - n/k (set share key) (always symmetric)
// - n/o/u[/okd] (share deletion)
// - n/o/u/k/r/ts[/ok][/ha] (share addition) (k can be asymmetric)
// returns 0 in case of a share addition or error, 1 otherwise
bool MegaClient::sc_shares()
{
    handle h = UNDEF;
    handle oh = UNDEF;
    handle uh = UNDEF;
    handle p = UNDEF;
    handle ou = UNDEF;
    bool upgrade_pending_to_full = false;
    const char* k = NULL;
    const char* ok = NULL;
    bool okremoved = false;
    byte ha[SymmCipher::BLOCKSIZE];
    byte sharekey[SymmCipher::BLOCKSIZE];
    int have_ha = 0;
    accesslevel_t r = ACCESS_UNKNOWN;
    m_time_t ts = 0;
    int outbound;

    for (;;)
    {
        switch (jsonsc.getnameid())
        {
            case 'p':  // Pending contact request handle for an s2 packet
                p = jsonsc.gethandle(PCRHANDLE);
                break;

            case MAKENAMEID2('o', 'p'):
                upgrade_pending_to_full = true;
                break;

            case 'n':   // share node
                h = jsonsc.gethandle();
                break;

            case 'o':   // owner user
                oh = jsonsc.gethandle(USERHANDLE);
                break;

            case 'u':   // target user
                uh = jsonsc.is(EXPORTEDLINK) ? 0 : jsonsc.gethandle(USERHANDLE);
                break;

            case MAKENAMEID2('o', 'u'):
                ou = jsonsc.gethandle(USERHANDLE);
                break;

            case MAKENAMEID2('o', 'k'):  // owner key
                ok = jsonsc.getvalue();
                break;

            case MAKENAMEID3('o', 'k', 'd'):
                okremoved = (jsonsc.getint() == 1); // owner key removed
                break;

            case MAKENAMEID2('h', 'a'):  // outgoing share signature
                have_ha = Base64::atob(jsonsc.getvalue(), ha, sizeof ha) == sizeof ha;
                break;

            case 'r':   // share access level
                r = (accesslevel_t)jsonsc.getint();
                break;

            case MAKENAMEID2('t', 's'):  // share timestamp
                ts = jsonsc.getint();
                break;

            case 'k':   // share key
                k = jsonsc.getvalue();
                break;

            case EOO:
                // we do not process share commands unless logged into a full
                // account
                if (loggedin() < FULLACCOUNT)
                {
                    return false;
                }

                // need a share node
                if (ISUNDEF(h))
                {
                    return false;
                }

                // ignore unrelated share packets (should never be triggered)
                outbound = (oh == me);
                if (!ISUNDEF(oh) && !outbound && (uh != me))
                {
                    return false;
                }

                // am I the owner of the share? use ok, otherwise k.
                if (ok && oh == me)
                {
                    k = ok;
                }

                if (k)
                {
                    if (!decryptkey(k, sharekey, sizeof sharekey, &key, 1, h))
                    {
                        return false;
                    }

                    if (ISUNDEF(oh) && ISUNDEF(uh))
                    {
                        // share key update on inbound share
                        newshares.push_back(new NewShare(h, 0, UNDEF, ACCESS_UNKNOWN, 0, sharekey));
                        return true;
                    }

                    if (!ISUNDEF(oh) && (!ISUNDEF(uh) || !ISUNDEF(p)))
                    {
                        if (!outbound && statecurrent)
                        {
                            User* u = finduser(oh);
                            // only new shares should be notified (skip permissions changes)
                            bool newShare = u && u->sharing.find(h) == u->sharing.end();
                            if (newShare)
                            {
                                useralerts.add(new UserAlert::NewShare(h, oh, u->email, ts, useralerts.nextId()));
                                useralerts.ignoreNextSharedNodesUnder(h);  // no need to alert on nodes already in the new share, which are delivered next
                            }
                        }

                        // new share - can be inbound or outbound
                        newshares.push_back(new NewShare(h, outbound,
                                                         outbound ? uh : oh,
                                                         r, ts, sharekey,
                                                         have_ha ? ha : NULL,
                                                         p, upgrade_pending_to_full));

                        //Returns false because as this is a new share, the node
                        //could not have been received yet
                        return false;
                    }
                }
                else
                {
                    if (!ISUNDEF(oh) && (!ISUNDEF(uh) || !ISUNDEF(p)))
                    {
                        handle peer = outbound ? uh : oh;
                        if (peer != me && peer && !ISUNDEF(peer) && statecurrent && ou != me)
                        {
                            User* u = finduser(peer);
                            useralerts.add(new UserAlert::DeletedShare(peer, u ? u->email : "", oh, h, ts == 0 ? m_time() : ts, useralerts.nextId()));
                        }

                        // share revocation or share without key
                        newshares.push_back(new NewShare(h, outbound,
                                                         peer, r, 0, NULL, NULL, p, false, okremoved));
                        return r == ACCESS_UNKNOWN;
                    }
                }

                return false;

            default:
                if (!jsonsc.storeobject())
                {
                    return false;
                }
        }
    }
}

bool MegaClient::sc_upgrade()
{
    string result;
    bool success = false;
    int proNumber = 0;
    int itemclass = 0;

    for (;;)
    {
        switch (jsonsc.getnameid())
        {
            case MAKENAMEID2('i', 't'):
                itemclass = int(jsonsc.getint()); // itemclass. For now, it's always 0.
                break;

            case 'p':
                proNumber = int(jsonsc.getint()); //pro type
                break;

            case 'r':
                jsonsc.storeobject(&result);
                if (result == "s")
                {
                   success = true;
                }
                break;

            case EOO:
                if (itemclass == 0 && statecurrent)
                {
                    useralerts.add(new UserAlert::Payment(success, proNumber, m_time(), useralerts.nextId()));
                }
                return success;

            default:
                if (!jsonsc.storeobject())
                {
                    return false;
                }
        }
    }
}

void MegaClient::sc_paymentreminder()
{
    m_time_t expiryts = 0;

    for (;;)
    {
        switch (jsonsc.getnameid())
        {
        case MAKENAMEID2('t', 's'):
            expiryts = int(jsonsc.getint()); // timestamp
            break;

        case EOO:
            if (statecurrent)
            {
                useralerts.add(new UserAlert::PaymentReminder(expiryts ? expiryts : m_time(), useralerts.nextId()));
            }
            return;

        default:
            if (!jsonsc.storeobject())
            {
                return;
            }
        }
    }
}

// user/contact updates come in the following format:
// u:[{c/m/ts}*] - Add/modify user/contact
void MegaClient::sc_contacts()
{
    handle ou = UNDEF;

    for (;;)
    {
        switch (jsonsc.getnameid())
        {
            case 'u':
                useralerts.startprovisional();
                readusers(&jsonsc, true);
                break;

            case MAKENAMEID2('o', 'u'):
                ou = jsonsc.gethandle(MegaClient::USERHANDLE);
                break;

            case EOO:
                useralerts.evalprovisional(ou);
                return;

            default:
                if (!jsonsc.storeobject())
                {
                    return;
                }
        }
    }
}

// server-client key requests/responses
void MegaClient::sc_keys()
{
    handle h;
    Node* n = NULL;
    node_vector kshares;
    node_vector knodes;

    for (;;)
    {
        switch (jsonsc.getnameid())
        {
            case MAKENAMEID2('s', 'r'):
                procsr(&jsonsc);
                break;

            case 'h':
                if (!ISUNDEF(h = jsonsc.gethandle()) && (n = nodebyhandle(h)) && n->sharekey)
                {
                    kshares.push_back(n);   // n->inshare is checked in cr_response
                }
                break;

            case 'n':
                if (jsonsc.enterarray())
                {
                    while (!ISUNDEF(h = jsonsc.gethandle()) && (n = nodebyhandle(h)))
                    {
                        knodes.push_back(n);
                    }

                    jsonsc.leavearray();
                }
                break;

            case MAKENAMEID2('c', 'r'):
                proccr(&jsonsc);
                break;

            case EOO:
                cr_response(&kshares, &knodes, NULL);
                return;

            default:
                if (!jsonsc.storeobject())
                {
                    return;
                }
        }
    }
}

// server-client file attribute update
void MegaClient::sc_fileattr()
{
    Node* n = NULL;
    const char* fa = NULL;

    for (;;)
    {
        switch (jsonsc.getnameid())
        {
            case MAKENAMEID2('f', 'a'):
                fa = jsonsc.getvalue();
                break;

            case 'n':
                handle h;
                if (!ISUNDEF(h = jsonsc.gethandle()))
                {
                    n = nodebyhandle(h);
                }
                break;

            case EOO:
                if (fa && n)
                {
                    Node::copystring(&n->fileattrstring, fa);
                    n->changed.fileattrstring = true;
                    notifynode(n);
                }
                return;

            default:
                if (!jsonsc.storeobject())
                {
                    return;
                }
        }
    }
}

// server-client user attribute update notification
void MegaClient::sc_userattr()
{
    handle uh = UNDEF;
    User *u = NULL;

    string ua, uav;
    string_vector ualist;    // stores attribute names
    string_vector uavlist;   // stores attribute versions
    string_vector::const_iterator itua, ituav;

    for (;;)
    {
        switch (jsonsc.getnameid())
        {
            case 'u':
                uh = jsonsc.gethandle(USERHANDLE);
                break;

            case MAKENAMEID2('u', 'a'):
                if (jsonsc.enterarray())
                {
                    while (jsonsc.storeobject(&ua))
                    {
                        ualist.push_back(ua);
                    }
                    jsonsc.leavearray();
                }
                break;

            case 'v':
                if (jsonsc.enterarray())
                {
                    while (jsonsc.storeobject(&uav))
                    {
                        uavlist.push_back(uav);
                    }
                    jsonsc.leavearray();
                }
                break;

            case EOO:
                if (ISUNDEF(uh))
                {
                    LOG_err << "Failed to parse the user :" << uh;
                }
                else if (!(u = finduser(uh)))
                {
                    LOG_debug << "User attributes update for non-existing user";
                }
                else if (ualist.size() == uavlist.size())
                {
                    assert(ualist.size() && uavlist.size());

                    // invalidate only out-of-date attributes
                    for (itua = ualist.begin(), ituav = uavlist.begin();
                         itua != ualist.end();
                         itua++, ituav++)
                    {
                        attr_t type = User::string2attr(itua->c_str());
                        const string *cacheduav = u->getattrversion(type);
                        if (cacheduav)
                        {
                            if (*cacheduav != *ituav)
                            {
                                u->invalidateattr(type);
                                switch(type)
                                {
                                    case ATTR_KEYRING:
                                    {
                                        resetKeyring();
                                        break;
                                    }
                                    case ATTR_AUTHRING:     // fall-through
                                    case ATTR_AUTHCU255:    // fall-through
                                    case ATTR_AUTHRSA:
                                    {
                                        LOG_debug << User::attr2string(type) << " has changed externally. Fetching...";
                                        mAuthRings.erase(type);
                                        getua(u, type, 0);
                                        break;
                                    }
                                    default:
                                        break;
                                }
                            }
                            else
                            {
                                LOG_info << "User attribute already up to date";
                                return;
                            }
                        }
                        else
                        {
                            u->setChanged(type);

                            // if this attr was just created, add it to cache with empty value and set it as invalid
                            // (it will allow to detect if the attr exists upon resumption from cache, in case the value wasn't received yet)
                            if (type == ATTR_DISABLE_VERSIONS && !u->getattr(type))
                            {
                                string emptyStr;
                                u->setattr(type, &emptyStr, &emptyStr);
                                u->invalidateattr(type);
                            }
                        }

                        if (!fetchingnodes)
                        {
                            // silently fetch-upon-update these critical attributes
                            if (type == ATTR_DISABLE_VERSIONS || type == ATTR_PUSH_SETTINGS)
                            {
                                getua(u, type, 0);
                            }
                            else if (type == ATTR_STORAGE_STATE)
                            {
                                if (!statecurrent)
                                {
                                    notifyStorageChangeOnStateCurrent = true;
                                }
                                else
                                {
                                    LOG_debug << "Possible storage status change";
                                    app->notify_storage(STORAGE_CHANGE);
                                }
                            }
                        }
                    }
                    u->setTag(0);
                    notifyuser(u);
                }
                else    // different number of attributes than versions --> error
                {
                    LOG_err << "Unpaired user attributes and versions";
                }
                return;

            default:
                if (!jsonsc.storeobject())
                {
                    return;
                }
        }
    }
}

// Incoming pending contact additions or updates, always triggered by the creator (reminders, deletes, etc)
void MegaClient::sc_ipc()
{
    // fields: m, ts, uts, rts, dts, msg, p, ps
    m_time_t ts = 0;
    m_time_t uts = 0;
    m_time_t rts = 0;
    m_time_t dts = 0;
    m_off_t clv = 0;
    const char *m = NULL;
    const char *msg = NULL;
    handle p = UNDEF;
    PendingContactRequest *pcr;

    bool done = false;
    while (!done)
    {
        switch (jsonsc.getnameid())
        {
            case 'm':
                m = jsonsc.getvalue();
                break;
            case MAKENAMEID2('t', 's'):
                ts = jsonsc.getint();
                break;
            case MAKENAMEID3('u', 't', 's'):
                uts = jsonsc.getint();
                break;
            case MAKENAMEID3('r', 't', 's'):
                rts = jsonsc.getint();
                break;
            case MAKENAMEID3('d', 't', 's'):
                dts = jsonsc.getint();
                break;
            case MAKENAMEID3('m', 's', 'g'):
                msg = jsonsc.getvalue();
                break;
            case MAKENAMEID3('c', 'l', 'v'):
                clv = jsonsc.getint();
                break;
            case 'p':
                p = jsonsc.gethandle(MegaClient::PCRHANDLE);
                break;
            case EOO:
                done = true;
                if (ISUNDEF(p))
                {
                    LOG_err << "p element not provided";
                    break;
                }

                if (m && statecurrent)
                {
                    string email;
                    Node::copystring(&email, m);
                    useralerts.add(new UserAlert::IncomingPendingContact(dts, rts, p, email, ts, useralerts.nextId()));
                }

                pcr = pcrindex.count(p) ? pcrindex[p] : (PendingContactRequest *) NULL;

                if (dts != 0)
                {
                    //Trying to remove an ignored request
                    if (pcr)
                    {
                        // this is a delete, find the existing object in state
                        pcr->uts = dts;
                        pcr->changed.deleted = true;
                    }
                }
                else if (pcr && rts != 0)
                {
                    // reminder
                    if (uts == 0)
                    {
                        LOG_err << "uts element not provided";
                        break;
                    }

                    pcr->uts = uts;
                    pcr->changed.reminded = true;
                }
                else
                {
                    // new
                    if (!m)
                    {
                        LOG_err << "m element not provided";
                        break;
                    }
                    if (ts == 0)
                    {
                        LOG_err << "ts element not provided";
                        break;
                    }
                    if (uts == 0)
                    {
                        LOG_err << "uts element not provided";
                        break;
                    }

                    pcr = new PendingContactRequest(p, m, NULL, ts, uts, msg, false);
                    mappcr(p, pcr);
                    pcr->autoaccepted = clv;
                }
                notifypcr(pcr);

                break;
            default:
                if (!jsonsc.storeobject())
                {
                    return;
                }
        }
    }
}

// Outgoing pending contact additions or updates, always triggered by the creator (reminders, deletes, etc)
void MegaClient::sc_opc()
{
    // fields: e, m, ts, uts, rts, dts, msg, p
    m_time_t ts = 0;
    m_time_t uts = 0;
    m_time_t rts = 0;
    m_time_t dts = 0;
    const char *e = NULL;
    const char *m = NULL;
    const char *msg = NULL;
    handle p = UNDEF;
    PendingContactRequest *pcr;

    bool done = false;
    while (!done)
    {
        switch (jsonsc.getnameid())
        {
            case 'e':
                e = jsonsc.getvalue();
                break;
            case 'm':
                m = jsonsc.getvalue();
                break;
            case MAKENAMEID2('t', 's'):
                ts = jsonsc.getint();
                break;
            case MAKENAMEID3('u', 't', 's'):
                uts = jsonsc.getint();
                break;
            case MAKENAMEID3('r', 't', 's'):
                rts = jsonsc.getint();
                break;
            case MAKENAMEID3('d', 't', 's'):
                dts = jsonsc.getint();
                break;
            case MAKENAMEID3('m', 's', 'g'):
                msg = jsonsc.getvalue();
                break;
            case 'p':
                p = jsonsc.gethandle(MegaClient::PCRHANDLE);
                break;
            case EOO:
                done = true;
                if (ISUNDEF(p))
                {
                    LOG_err << "p element not provided";
                    break;
                }

                pcr = pcrindex.count(p) ? pcrindex[p] : (PendingContactRequest *) NULL;

                if (dts != 0) // delete PCR
                {
                    // this is a delete, find the existing object in state
                    if (pcr)
                    {
                        pcr->uts = dts;
                        pcr->changed.deleted = true;
                    }
                }
                else if (!e || !m || ts == 0 || uts == 0)
                {
                    LOG_err << "Pending Contact Request is incomplete.";
                    break;
                }
                else if (ts == uts) // add PCR
                {
                    pcr = new PendingContactRequest(p, e, m, ts, uts, msg, true);
                    mappcr(p, pcr);
                }
                else    // remind PCR
                {
                    if (rts == 0)
                    {
                        LOG_err << "Pending Contact Request is incomplete (rts element).";
                        break;
                    }

                    if (pcr)
                    {
                        pcr->uts = rts;
                        pcr->changed.reminded = true;
                    }
                }
                notifypcr(pcr);

                break;
            default:
                if (!jsonsc.storeobject())
                {
                    return;
                }
        }
    }
}

// Incoming pending contact request updates, always triggered by the receiver of the request (accepts, denies, etc)
void MegaClient::sc_upc(bool incoming)
{
    // fields: p, uts, s, m
    m_time_t uts = 0;
    int s = 0;
    const char *m = NULL;
    handle p = UNDEF, ou = UNDEF;
    PendingContactRequest *pcr;

    bool done = false;
    while (!done)
    {
        switch (jsonsc.getnameid())
        {
            case 'm':
                m = jsonsc.getvalue();
                break;
            case MAKENAMEID3('u', 't', 's'):
                uts = jsonsc.getint();
                break; 
            case 's':
                s = int(jsonsc.getint());
                break;
            case 'p':
                p = jsonsc.gethandle(MegaClient::PCRHANDLE);
                break;
            case MAKENAMEID2('o', 'u'):
                ou = jsonsc.gethandle(MegaClient::PCRHANDLE);
                break;
            case EOO:
                done = true;
                if (ISUNDEF(p))
                {
                    LOG_err << "p element not provided";
                    break;
                }

                pcr = pcrindex.count(p) ? pcrindex[p] : (PendingContactRequest *) NULL;

                if (!pcr)
                {
                    // As this was an update triggered by us, on an object we must know about, this is kinda a problem.                    
                    LOG_err << "upci PCR not found, huge massive problem";
                    break;
                }
                else
                {                    
                    if (!m)
                    {
                        LOG_err << "m element not provided";
                        break;
                    }
                    if (s == 0)
                    {
                        LOG_err << "s element not provided";
                        break;
                    }
                    if (uts == 0)
                    {
                        LOG_err << "uts element not provided";
                        break;
                    }

                    switch (s)
                    {
                        case 1:
                            // ignored
                            pcr->changed.ignored = true;
                            break;
                        case 2:
                            // accepted
                            pcr->changed.accepted = true;
                            break;
                        case 3:
                            // denied
                            pcr->changed.denied = true;
                            break;
                    }
                    pcr->uts = uts;
                }

                if (statecurrent && ou != me && (incoming || s != 2))
                {
                    string email;
                    Node::copystring(&email, m);
                    using namespace UserAlert;
                    useralerts.add(incoming ? (Base*) new UpdatedPendingContactIncoming(s, p, email, uts, useralerts.nextId())
                                            : (Base*) new UpdatedPendingContactOutgoing(s, p, email, uts, useralerts.nextId()));
                }

                notifypcr(pcr);

                break;
            default:
                if (!jsonsc.storeobject())
                {
                    return;
                }
        }
    }
}
// Public links updates
void MegaClient::sc_ph()
{
    // fields: h, ph, d, n, ets
    handle h = UNDEF;
    handle ph = UNDEF;
    bool deleted = false;
    bool created = false;
    bool updated = false;
    bool takendown = false;
    bool reinstated = false;
    m_time_t ets = 0;
    m_time_t cts = 0;
    Node *n;

    bool done = false;
    while (!done)
    {
        switch (jsonsc.getnameid())
        {
        case 'h':
            h = jsonsc.gethandle(MegaClient::NODEHANDLE);
            break;
        case MAKENAMEID2('p','h'):
            ph = jsonsc.gethandle(MegaClient::NODEHANDLE);
            break;
        case 'd':
            deleted = (jsonsc.getint() == 1);
            break;
        case 'n':
            created = (jsonsc.getint() == 1);
            break;
        case 'u':
            updated = (jsonsc.getint() == 1);
            break;
        case MAKENAMEID4('d', 'o', 'w', 'n'):
            {
                int down = int(jsonsc.getint());
                takendown = (down == 1);
                reinstated = (down == 0);
            }
            break;
        case MAKENAMEID3('e', 't', 's'):
            ets = jsonsc.getint();
            break;
        case MAKENAMEID2('t', 's'):
            cts = jsonsc.getint();
            break;
        case EOO:
            done = true;
            if (ISUNDEF(h))
            {
                LOG_err << "h element not provided";
                break;
            }
            if (ISUNDEF(ph))
            {
                LOG_err << "ph element not provided";
                break;
            }
            if (!deleted && !created && !updated && !takendown)
            {
                LOG_err << "d/n/u/down element not provided";
                break;
            }
            if (!deleted && !cts)
            {
                LOG_err << "creation timestamp element not provided";
                break;
            }

            n = nodebyhandle(h);
            if (n)
            {
                if ((takendown || reinstated) && !ISUNDEF(h) && statecurrent)
                {
                    useralerts.add(new UserAlert::Takedown(takendown, reinstated, n->type, h, m_time(), useralerts.nextId()));
                }

                if (deleted)        // deletion
                {
                    if (n->plink)
                    {
                        delete n->plink;
                        n->plink = NULL;
                    }
                }
                else
                {
                    n->setpubliclink(ph, cts, ets, takendown);
                }

                n->changed.publiclink = true;
                notifynode(n);
            }
            else
            {
                LOG_warn << "node for public link not found";
            }

            break;
        default:
            if (!jsonsc.storeobject())
            {
                return;
            }
        }
    }
}

void MegaClient::sc_se()
{
    // fields: e, s
    string email;
    int status = -1;
    handle uh = UNDEF;
    User *u;

    bool done = false;
    while (!done)
    {
        switch (jsonsc.getnameid())
        {
        case 'e':
            jsonsc.storeobject(&email);
            break;
        case 'u':
            uh = jsonsc.gethandle(USERHANDLE);
            break;
        case 's':
            status = int(jsonsc.getint());
            break;
        case EOO:
            done = true;
            if (email.empty())
            {
                LOG_err << "e element not provided";
                break;
            }
            if (uh == UNDEF)
            {
                LOG_err << "u element not provided";
                break;
            }
            if (status == -1)
            {
                LOG_err << "s element not provided";
                break;
            }
            if (status != EMAIL_REMOVED &&
                    status != EMAIL_PENDING_REMOVED &&
                    status != EMAIL_PENDING_ADDED &&
                    status != EMAIL_FULLY_ACCEPTED)
            {
                LOG_err << "unknown value for s element: " << status;
                break;
            }

            u = finduser(uh);
            if (!u)
            {
                LOG_warn << "user for email change not found. Not a contact?";
            }
            else if (status == EMAIL_FULLY_ACCEPTED)
            {
                LOG_debug << "Email changed from `" << u->email << "` to `" << email << "`";

                mapuser(uh, email.c_str()); // update email used as index for user's map
                u->changed.email = true;               
                notifyuser(u);
            }
            // TODO: manage different status once multiple-emails is supported

            break;
        default:
            if (!jsonsc.storeobject())
            {
                return;
            }
        }
    }
}

#ifdef ENABLE_CHAT
void MegaClient::sc_chatupdate(bool readingPublicChat)
{
    // fields: id, u, cs, n, g, ou, ct, ts, m, ck
    handle chatid = UNDEF;
    userpriv_vector *userpriv = NULL;
    int shard = -1;
    userpriv_vector *upnotif = NULL;
    bool group = false;
    handle ou = UNDEF;
    string title;
    m_time_t ts = -1;
    bool publicchat = false;
    string unifiedkey;

    bool done = false;
    while (!done)
    {
        switch (jsonsc.getnameid())
        {
            case MAKENAMEID2('i','d'):
                chatid = jsonsc.gethandle(MegaClient::CHATHANDLE);
                break;

            case 'u':   // list of users participating in the chat (+privileges)
                userpriv = readuserpriv(&jsonsc);
                break;

            case MAKENAMEID2('c','s'):
                shard = int(jsonsc.getint());
                break;

            case 'n':   // the new user, for notification purposes (not used)
                upnotif = readuserpriv(&jsonsc);
                break;

            case 'g':
                group = jsonsc.getint();
                break;

            case MAKENAMEID2('o','u'):
                ou = jsonsc.gethandle(MegaClient::USERHANDLE);
                break;

            case MAKENAMEID2('c','t'):
                jsonsc.storeobject(&title);
                break;

            case MAKENAMEID2('t', 's'):  // actual creation timestamp
                ts = jsonsc.getint();
                break;

            case 'm':
                assert(readingPublicChat);
                publicchat = jsonsc.getint();
                break;

            case MAKENAMEID2('c','k'):
                assert(readingPublicChat);
                jsonsc.storeobject(&unifiedkey);
                break;

            case EOO:
                done = true;

                if (ISUNDEF(chatid))
                {
                    LOG_err << "Cannot read handle of the chat";
                }
                else if (ISUNDEF(ou))
                {
                    LOG_err << "Cannot read originating user of action packet";
                }
                else if (shard == -1)
                {
                    LOG_err << "Cannot read chat shard";
                }
                else
                {
                    bool mustHaveUK = false;
                    privilege_t oldPriv = PRIV_UNKNOWN;
                    if (chats.find(chatid) == chats.end())
                    {
                        chats[chatid] = new TextChat();
                        mustHaveUK = true;
                    }
                    else
                    {
                        oldPriv = chats[chatid]->priv;
                    }

                    TextChat *chat = chats[chatid];
                    chat->id = chatid;
                    chat->shard = shard;
                    chat->group = group;
                    chat->priv = PRIV_UNKNOWN;
                    chat->ou = ou;
                    chat->title = title;
                    // chat->flags = ?; --> flags are received in other AP: mcfc
                    if (ts != -1)
                    {
                        chat->ts = ts;  // only in APs related to chat creation or when you're added to
                    }

                    bool found = false;
                    userpriv_vector::iterator upvit;
                    if (userpriv)
                    {
                        // find 'me' in the list of participants, get my privilege and remove from peer's list
                        for (upvit = userpriv->begin(); upvit != userpriv->end(); upvit++)
                        {
                            if (upvit->first == me)
                            {
                                found = true;
                                mustHaveUK = (oldPriv <= PRIV_RM && upvit->second > PRIV_RM);
                                chat->priv = upvit->second;
                                userpriv->erase(upvit);
                                if (userpriv->empty())
                                {
                                    delete userpriv;
                                    userpriv = NULL;
                                }
                                break;
                            }
                        }
                    }
                    // if `me` is not found among participants list and there's a notification list...
                    if (!found && upnotif)
                    {
                        // ...then `me` may have been removed from the chat: get the privilege level=PRIV_RM
                        for (upvit = upnotif->begin(); upvit != upnotif->end(); upvit++)
                        {
                            if (upvit->first == me)
                            {
                                mustHaveUK = (oldPriv <= PRIV_RM && upvit->second > PRIV_RM);
                                chat->priv = upvit->second;
                                break;
                            }
                        }
                    }

                    if (chat->priv == PRIV_RM)
                    {
                        // clear the list of peers because API still includes peers in the
                        // actionpacket, but not in a fresh fetchnodes
                        delete userpriv;
                        userpriv = NULL;
                    }

                    delete chat->userpriv;  // discard any existing `userpriv`
                    chat->userpriv = userpriv;

                    if (readingPublicChat)
                    {
                        chat->setMode(publicchat);
                        if (!unifiedkey.empty())    // not all actionpackets include it
                        {
                            chat->unifiedKey = unifiedkey;
                        }
                        else if (mustHaveUK)
                        {
                            LOG_err << "Public chat without unified key detected";
                        }
                    }

                    chat->setTag(0);    // external change
                    notifychat(chat);
                }

                delete upnotif;
                break;

            default:
                if (!jsonsc.storeobject())
                {                    
                    delete upnotif;
                    return;
                }
        }
    }
}

void MegaClient::sc_chatnode()
{
    handle chatid = UNDEF;
    handle h = UNDEF;
    handle uh = UNDEF;
    bool r = false;
    bool g = false;

    for (;;)
    {
        switch (jsonsc.getnameid())
        {
            case 'g':
                // access granted
                g = jsonsc.getint();
                break;

            case 'r':
                // access revoked
                r = jsonsc.getint();
                break;

            case MAKENAMEID2('i','d'):
                chatid = jsonsc.gethandle(MegaClient::CHATHANDLE);
                break;

            case 'n':
                h = jsonsc.gethandle(MegaClient::NODEHANDLE);
                break;

            case 'u':
                uh = jsonsc.gethandle(MegaClient::USERHANDLE);
                break;

            case EOO:
                if (chatid != UNDEF && h != UNDEF && uh != UNDEF && (r || g))
                {
                    textchat_map::iterator it = chats.find(chatid);
                    if (it == chats.end())
                    {
                        LOG_err << "Unknown chat for user/node access to attachment";
                        return;
                    }

                    TextChat *chat = it->second;
                    if (r)  // access revoked
                    {
                        if(!chat->setNodeUserAccess(h, uh, true))
                        {
                            LOG_err << "Unknown user/node at revoke access to attachment";
                        }
                    }
                    else    // access granted
                    {
                        chat->setNodeUserAccess(h, uh);
                    }

                    chat->setTag(0);    // external change
                    notifychat(chat);
                }
                else
                {
                    LOG_err << "Failed to parse attached node information";
                }
                return;

            default:
                if (!jsonsc.storeobject())
                {
                    return;
                }
        }
    }
}

void MegaClient::sc_chatflags()
{
    bool done = false;
    handle chatid = UNDEF;
    byte flags = 0;
    while(!done)
    {
        switch (jsonsc.getnameid())
        {
            case MAKENAMEID2('i','d'):
                chatid = jsonsc.gethandle(MegaClient::CHATHANDLE);
                break;

            case 'f':
                flags = byte(jsonsc.getint());
                break;

            case EOO:
            {
                done = true;
                textchat_map::iterator it = chats.find(chatid);
                if (it == chats.end())
                {
                    string chatidB64;
                    string tmp((const char*)&chatid, sizeof(chatid));
                    Base64::btoa(tmp, chatidB64);
                    LOG_err << "Received flags for unknown chatid: " << chatidB64.c_str();
                    break;
                }

                TextChat *chat = chats[chatid];
                chat->setFlags(flags);

                chat->setTag(0);    // external change
                notifychat(chat);
                break;
            }

            default:
                if (!jsonsc.storeobject())
                {
                    return;
                }
                break;
        }
    }
}

#endif

void MegaClient::sc_uac()
{
    string email;
    for (;;)
    {
        switch (jsonsc.getnameid())
        {
            case 'm':
                jsonsc.storeobject(&email);
                break;

            case EOO:
                if (email.empty())
                {
                    LOG_warn << "Missing email address in `uac` action packet";
                }
                app->account_updated();
                app->notify_confirmation(email.c_str());
                return;

            default:
                if (!jsonsc.storeobject())
                {
                    LOG_warn << "Failed to parse `uac` action packet";
                    return;
                }
        }
    }
}

void MegaClient::sc_la()
{
    for (;;)
    {
        switch (jsonsc.getnameid())
        {
        case EOO:
            useralerts.onAcknowledgeReceived();
            return;

        default:
            if (!jsonsc.storeobject())
            {
                LOG_warn << "Failed to parse `la` action packet";
                return;
            }
        }
    }
}

void MegaClient::sc_ub()
{
    BizStatus status = BIZ_STATUS_UNKNOWN;
    BizMode mode = BIZ_MODE_UNKNOWN;
    BizStatus prevBizStatus = mBizStatus;
    for (;;)
    {
        switch (jsonsc.getnameid())
        {
            case 's':
                status = BizStatus(jsonsc.getint());
                break;

            case 'm':
                mode = BizMode(jsonsc.getint());
                break;

            case EOO:
                if ((status < BIZ_STATUS_EXPIRED || status > BIZ_STATUS_GRACE_PERIOD))
                {
                    std::string err = "Missing or invalid status in `ub` action packet";
                    LOG_err << err;
                    sendevent(99449, err.c_str(), 0);
                    return;
                }
                if ( (mode != BIZ_MODE_MASTER && mode != BIZ_MODE_SUBUSER)
                     && (status != BIZ_STATUS_INACTIVE) )   // when inactive, `m` might be missing (unknown/undefined)
                {
                    LOG_err << "Unexpected mode for business account at `ub`. Mode: " << mode;
                    return;
                }

                mBizStatus = status;
                mBizMode = mode;

                // FIXME: if API decides to include the expiration ts, remove the block below
                if (mBizStatus == BIZ_STATUS_ACTIVE)
                {
                    // If new status is active, reset timestamps of transitions
                    mBizGracePeriodTs = 0;
                    mBizExpirationTs = 0;
                }

                app->notify_business_status(mBizStatus);
                if (prevBizStatus == BIZ_STATUS_INACTIVE)
                {
                    app->account_updated();
                }

                return;

            default:
                if (!jsonsc.storeobject())
                {
                    LOG_warn << "Failed to parse `ub` action packet";
                    return;
                }
        }
    }

}

// scan notified nodes for
// - name differences with an existing LocalNode
// - appearance of new folders
// - (re)appearance of files
// - deletions
// purge removed nodes after notification
void MegaClient::notifypurge(void)
{
    int i, t;

    handle tscsn = cachedscsn;

    if (*scsn) Base64::atob(scsn, (byte*)&tscsn, sizeof tscsn);

    if (nodenotify.size() || usernotify.size() || pcrnotify.size()
#ifdef ENABLE_CHAT
            || chatnotify.size()
#endif
            || cachedscsn != tscsn)
    {
        updatesc();

#ifdef ENABLE_SYNC
        // update LocalNode <-> Node associations
        for (sync_list::iterator it = syncs.begin(); it != syncs.end(); it++)
        {
            (*it)->cachenodes();
        }
#endif
    }

    if ((t = int(nodenotify.size())))
    {
#ifdef ENABLE_SYNC
        // check for deleted syncs
        for (sync_list::iterator it = syncs.begin(); it != syncs.end(); it++)
        {
            if (((*it)->state == SYNC_ACTIVE || (*it)->state == SYNC_INITIALSCAN)
             && (*it)->localroot->node->changed.removed)
            {
                delsync(*it);
            }
        }
#endif
        applykeys();

        if (!fetchingnodes)
        {
            app->nodes_updated(&nodenotify[0], t);
        }

        // check all notified nodes for removed status and purge
        for (i = 0; i < t; i++)
        {
            Node* n = nodenotify[i];
            if (n->attrstring)
            {
                LOG_err << "NO_KEY node: " << n->type << " " << n->size << " " << n->nodehandle << " " << n->nodekeyUnchecked().size();
#ifdef ENABLE_SYNC
                if (n->localnode)
                {
                    LOG_err << "LocalNode: " << n->localnode->name << " " << n->localnode->type << " " << n->localnode->size;
                }
#endif
            }

            if (n->changed.removed)
            {
                // remove inbound share
                if (n->inshare)
                {
                    n->inshare->user->sharing.erase(n->nodehandle);
                    notifyuser(n->inshare->user);
                }

                nodes.erase(n->nodehandle);
                delete n;
            }
            else
            {
                n->notified = false;
                memset(&(n->changed), 0, sizeof(n->changed));
                n->tag = 0;
            }
        }

        nodenotify.clear();
    }

    if ((t = int(pcrnotify.size())))
    {
        if (!fetchingnodes)
        {
            app->pcrs_updated(&pcrnotify[0], t);
        }

        // check all notified nodes for removed status and purge
        for (i = 0; i < t; i++)
        {
            PendingContactRequest* pcr = pcrnotify[i];

            if (pcr->removed())
            {
                pcrindex.erase(pcr->id);
                delete pcr;
            }
            else
            {
                pcr->notified = false;
                memset(&(pcr->changed), 0, sizeof(pcr->changed));
            }
        }

        pcrnotify.clear();
    }

    // users are never deleted (except at account cancellation)
    if ((t = int(usernotify.size())))
    {
        if (!fetchingnodes)
        {
            app->users_updated(&usernotify[0], t);
        }

        for (i = 0; i < t; i++)
        {
            User *u = usernotify[i];

            u->notified = false;
            u->resetTag();
            memset(&(u->changed), 0, sizeof(u->changed));

            if (u->show == INACTIVE && u->userhandle != me)
            {
                // delete any remaining shares with this user
                for (handle_set::iterator it = u->sharing.begin(); it != u->sharing.end(); it++)
                {
                    Node *n = nodebyhandle(*it);
                    if (n && !n->changed.removed)
                    {
                        sendevent(99435, "Orphan incoming share", 0);
                    }
                }
                u->sharing.clear();

                discarduser(u->userhandle, false);
            }
        }

        usernotify.clear();
    }

    if ((t = int(useralerts.useralertnotify.size())))
    {
        LOG_debug << "Notifying " << t << " user alerts";
        app->useralerts_updated(&useralerts.useralertnotify[0], t);

        for (i = 0; i < t; i++)
        {
            UserAlert::Base *ua = useralerts.useralertnotify[i];
            ua->tag = -1;
        }

        useralerts.useralertnotify.clear();
    }

#ifdef ENABLE_CHAT
    if ((t = int(chatnotify.size())))
    {
        if (!fetchingnodes)
        {
            app->chats_updated(&chatnotify, t);
        }

        for (textchat_map::iterator it = chatnotify.begin(); it != chatnotify.end(); it++)
        {
            TextChat *chat = it->second;

            chat->notified = false;
            chat->resetTag();
            memset(&(chat->changed), 0, sizeof(chat->changed));
        }

        chatnotify.clear();
    }
#endif

    totalNodes = nodes.size();
}

// return node pointer derived from node handle
Node* MegaClient::nodebyhandle(handle h)
{
    node_map::iterator it;

    if ((it = nodes.find(h)) != nodes.end())
    {
        return it->second;
    }

    return NULL;
}

// server-client deletion
Node* MegaClient::sc_deltree()
{
    Node* n = NULL;
    handle originatingUser = UNDEF;

    for (;;)
    {
        switch (jsonsc.getnameid())
        {
            case 'n':
                handle h;

                if (!ISUNDEF((h = jsonsc.gethandle())))
                {
                    n = nodebyhandle(h);
                }
                break;

            case MAKENAMEID2('o', 'u'):
                originatingUser = jsonsc.gethandle(USERHANDLE);
                break;

            case EOO:
                if (n)
                {
                    TreeProcDel td;
                    useralerts.beginNotingSharedNodes();

                    int creqtag = reqtag;
                    reqtag = 0;
                    proctree(n, &td);
                    reqtag = creqtag;
                    
                    useralerts.convertNotedSharedNodes(false, originatingUser);
                }
                return n;

            default:
                if (!jsonsc.storeobject())
                {
                    return NULL;
                }
        }
    }
}

// generate handle authentication token
void MegaClient::handleauth(handle h, byte* auth)
{
    Base64::btoa((byte*)&h, NODEHANDLE, (char*)auth);
    memcpy(auth + sizeof h, auth, sizeof h);
    key.ecb_encrypt(auth);
}

// make attribute string; add magic number prefix
void MegaClient::makeattr(SymmCipher* key, string* attrstring, const char* json, int l) const
{
    if (l < 0)
    {
        l = int(strlen(json));
    }
    int ll = (l + 6 + SymmCipher::KEYLENGTH - 1) & - SymmCipher::KEYLENGTH;
    byte* buf = new byte[ll];

    memcpy(buf, "MEGA{", 5); // check for the presence of the magic number "MEGA"
    memcpy(buf + 5, json, l);
    buf[l + 5] = '}';
    memset(buf + 6 + l, 0, ll - l - 6);

    key->cbc_encrypt(buf, ll);

    attrstring->assign((char*)buf, ll);

    delete[] buf;
}

void MegaClient::makeattr(SymmCipher* key, const std::unique_ptr<string>& attrstring, const char* json, int l) const
{
    makeattr(key, attrstring.get(), json, l);
}

// update node attributes
// (with speculative instant completion)
error MegaClient::setattr(Node* n, const char *prevattr)
{
#ifdef ENABLE_SYNC
    if (n->localnode && !n->localnode->sync->getConfig().syncsToCloud())
    {
        return API_OK;
    }
#endif

    if (!checkaccess(n, FULL))
    {
        return API_EACCESS;
    }

    SymmCipher* cipher;

    if (!(cipher = n->nodecipher()))
    {
        return API_EKEY;
    }

    n->changed.attrs = true;
    n->tag = reqtag;
    notifynode(n);

    reqs.add(new CommandSetAttr(this, n, cipher, prevattr));

    return API_OK;
}

void MegaClient::putnodes_prepareOneFolder(NewNode* newnode, std::string foldername)
{
    string attrstring;
    byte buf[FOLDERNODEKEYLENGTH];

    // set up new node as folder node
    newnode->source = NEW_NODE;
    newnode->type = FOLDERNODE;
    newnode->nodehandle = 0;
    newnode->parenthandle = UNDEF;

    // generate fresh random key for this folder node
    rng.genblock(buf, FOLDERNODEKEYLENGTH);
    newnode->nodekey.assign((char*)buf, FOLDERNODEKEYLENGTH);
    tmpnodecipher.setkey(buf);

    // generate fresh attribute object with the folder name
    AttrMap attrs;

    fsaccess->normalize(&foldername);
    attrs.map['n'] = foldername;

    // JSON-encode object and encrypt attribute string
    attrs.getjson(&attrstring);
    newnode->attrstring.reset(new string);
    makeattr(&tmpnodecipher, newnode->attrstring, attrstring.c_str());
}

// send new nodes to API for processing
void MegaClient::putnodes(handle h, NewNode* newnodes, int numnodes, const char *cauth, Transfer *t)
{
    reqs.add(new CommandPutNodes(this, h, NULL, newnodes, numnodes, reqtag, PUTNODES_APP, cauth, t));
}

// drop nodes into a user's inbox (must have RSA keypair)
void MegaClient::putnodes(const char* user, NewNode* newnodes, int numnodes, Transfer *transfer)
{
    User* u;

    restag = reqtag;

    if (!(u = finduser(user, 0)) && !user)
    {
        return app->putnodes_result(API_EARGS, USER_HANDLE, newnodes);
    }

    queuepubkeyreq(user, ::mega::make_unique<PubKeyActionPutNodes>(newnodes, numnodes, reqtag, transfer));
}

// returns 1 if node has accesslevel a or better, 0 otherwise
int MegaClient::checkaccess(Node* n, accesslevel_t a)
{
    // folder link access is always read-only - ignore login status during
    // initial tree fetch
    if ((a < OWNERPRELOGIN) && !loggedin())
    {
        return a == RDONLY;
    }

    // trace back to root node (always full access) or share node
    while (n)
    {
        if (n->inshare)
        {
            return n->inshare->access >= a;
        }

        if (!n->parent)
        {
            return n->type > FOLDERNODE;
        }

        n = n->parent;
    }

    return 0;
}

// returns API_OK if a move operation is permitted, API_EACCESS or
// API_ECIRCULAR otherwise
error MegaClient::checkmove(Node* fn, Node* tn)
{
    // condition #1: cannot move top-level node, must have full access to fn's
    // parent
    if (!fn->parent || !checkaccess(fn->parent, FULL))
    {
        return API_EACCESS;
    }

    // condition #2: target must be folder
    if (tn->type == FILENODE)
    {
        return API_EACCESS;
    }

    // condition #3: must have write access to target
    if (!checkaccess(tn, RDWR))
    {
        return API_EACCESS;
    }

    // condition #4: source can't be a version
    if (fn->parent->type == FILENODE)
    {
        return API_EACCESS;
    }

    // condition #5: tn must not be below fn (would create circular linkage)
    for (;;)
    {
        if (tn == fn)
        {
            return API_ECIRCULAR;
        }

        if (tn->inshare || !tn->parent)
        {
            break;
        }

        tn = tn->parent;
    }

    // condition #6: fn and tn must be in the same tree (same ultimate parent
    // node or shared by the same user)
    for (;;)
    {
        if (fn->inshare || !fn->parent)
        {
            break;
        }

        fn = fn->parent;
    }

    // moves within the same tree or between the user's own trees are permitted
    if (fn == tn || (!fn->inshare && !tn->inshare))
    {
        return API_OK;
    }

    // moves between inbound shares from the same user are permitted
    if (fn->inshare && tn->inshare && fn->inshare->user == tn->inshare->user)
    {
        return API_OK;
    }

    return API_EACCESS;
}

// move node to new parent node (for changing the filename, use setattr and
// modify the 'n' attribute)
error MegaClient::rename(Node* n, Node* p, syncdel_t syncdel, handle prevparent, const char *newName)
{
    error e;

    if ((e = checkmove(n, p)))
    {
        return e;
    }

    Node *prevParent = NULL;
    if (!ISUNDEF(prevparent))
    {
        prevParent = nodebyhandle(prevparent);
    }
    else
    {
        prevParent = n->parent;
    }

    if (n->setparent(p))
    {
        bool updateNodeAttributes = false;
        if (prevParent)
        {
            Node *prevRoot = getrootnode(prevParent);
            Node *newRoot = getrootnode(p);
            handle rubbishHandle = rootnodes[RUBBISHNODE - ROOTNODE];
            nameid rrname = AttrMap::string2nameid("rr");

            if (prevRoot->nodehandle != rubbishHandle
                    && p->nodehandle == rubbishHandle)
            {
                // deleted node
                char base64Handle[12];
                Base64::btoa((byte*)&prevParent->nodehandle, MegaClient::NODEHANDLE, base64Handle);
                if (strcmp(base64Handle, n->attrs.map[rrname].c_str()))
                {
                    LOG_debug << "Adding rr attribute";
                    n->attrs.map[rrname] = base64Handle;
                    updateNodeAttributes = true;
                }
            }
            else if (prevRoot->nodehandle == rubbishHandle
                     && newRoot->nodehandle != rubbishHandle)
            {
                // undeleted node
                attr_map::iterator it = n->attrs.map.find(rrname);
                if (it != n->attrs.map.end())
                {
                    LOG_debug << "Removing rr attribute";
                    n->attrs.map.erase(it);
                    updateNodeAttributes = true;
                }
            }
        }

        if (newName)
        {
            string name(newName);
            fsaccess->normalize(&name);
            n->attrs.map['n'] = name;
            updateNodeAttributes = true;
        }

        n->changed.parent = true;
        n->tag = reqtag;
        notifynode(n);

        // rewrite keys of foreign nodes that are moved out of an outbound share
        rewriteforeignkeys(n);

        reqs.add(new CommandMoveNode(this, n, p, syncdel, prevparent));
        if (updateNodeAttributes)
        {
            setattr(n);
        }
    }

    return API_OK;
}

// delete node tree
error MegaClient::unlink(Node* n, bool keepversions)
{
    if (!n->inshare && !checkaccess(n, FULL))
    {
        return API_EACCESS;
    }

    if (mBizStatus > BIZ_STATUS_INACTIVE
            && mBizMode == BIZ_MODE_SUBUSER && n->inshare
            && mBizMasters.find(n->inshare->user->userhandle) != mBizMasters.end())
    {
        // business subusers cannot leave inshares from master biz users
        return API_EMASTERONLY;
    }

    bool kv = (keepversions && n->type == FILENODE);
    reqs.add(new CommandDelNode(this, n->nodehandle, kv));

    mergenewshares(1);

    if (kv)
    {
        Node *newerversion = n->parent;
        if (n->children.size())
        {
            Node *olderversion = n->children.back();
            olderversion->setparent(newerversion);
            olderversion->changed.parent = true;
            olderversion->tag = reqtag;
            notifynode(olderversion);
        }
    }

    TreeProcDel td;
    proctree(n, &td);

    return API_OK;
}

void MegaClient::unlinkversions()
{
    reqs.add(new CommandDelVersions(this));
}

// Converts a string in UTF8 to array of int32 in the same way than Webclient converts a string in UTF16 to array of 32-bit elements
// (returns NULL if the input is invalid UTF-8)
// unfortunately, discards bits 8-31 of multibyte characters for backwards compatibility
char* MegaClient::utf8_to_a32forjs(const char* str, int* len)
{
    if (!str)
    {
        return NULL;
    }

    int t = int(strlen(str));
    int t2 = 4 * ((t + 3) >> 2);
    char* result = new char[t2]();
    uint32_t* a32 = (uint32_t*)result;
    uint32_t unicode;

    int i = 0;
    int j = 0;

    while (i < t)
    {
        char c = str[i++] & 0xff;

        if (!(c & 0x80))
        {
            unicode = c & 0xff;
        }
        else if ((c & 0xe0) == 0xc0)
        {
            if (i >= t || (str[i] & 0xc0) != 0x80)
            {
                delete[] result;
                return NULL;
            }

            unicode = (c & 0x1f) << 6;
            unicode |= str[i++] & 0x3f;
        }
        else if ((c & 0xf0) == 0xe0)
        {
            if (i + 2 > t || (str[i] & 0xc0) != 0x80 || (str[i + 1] & 0xc0) != 0x80)
            {
                delete[] result;
                return NULL;
            }

            unicode = (c & 0x0f) << 12;
            unicode |= (str[i++] & 0x3f) << 6;
            unicode |= str[i++] & 0x3f;
        }
        else if ((c & 0xf8) == 0xf0)
        {
            if (i + 3 > t
            || (str[i] & 0xc0) != 0x80
            || (str[i + 1] & 0xc0) != 0x80
            || (str[i + 2] & 0xc0) != 0x80)
            {
                delete[] result;
                return NULL;
            }

            unicode = (c & 0x07) << 18;
            unicode |= (str[i++] & 0x3f) << 12;
            unicode |= (str[i++] & 0x3f) << 6;
            unicode |= str[i++] & 0x3f;

            // management of surrogate pairs like the JavaScript code
            uint32_t hi = 0xd800 | ((unicode >> 10) & 0x3F) | (((unicode >> 16) - 1) << 6);
            uint32_t low = 0xdc00 | (unicode & 0x3ff);

            a32[j >> 2] |= htonl(hi << (24 - (j & 3) * 8));
            j++;

            unicode = low;
        }
        else
        {
            delete[] result;
            return NULL;
        }

        a32[j >> 2] |= htonl(unicode << (24 - (j & 3) * 8));
        j++;
    }

    *len = j;
    return result;
}

// compute UTF-8 password hash
error MegaClient::pw_key(const char* utf8pw, byte* key) const
{
    int t;
    char* pw;

    if (!(pw = utf8_to_a32forjs(utf8pw, &t)))
    {
        return API_EARGS;
    }

    int n = (t + 15) / 16;
    SymmCipher* keys = new SymmCipher[n];

    for (int i = 0; i < n; i++)
    {
        int valid = (i != (n - 1)) ? SymmCipher::BLOCKSIZE : (t - SymmCipher::BLOCKSIZE * i);
        memcpy(key, pw + i * SymmCipher::BLOCKSIZE, valid);
        memset(key + valid, 0, SymmCipher::BLOCKSIZE - valid);
        keys[i].setkey(key);
    }

    memcpy(key, "\x93\xC4\x67\xE3\x7D\xB0\xC7\xA4\xD1\xBE\x3F\x81\x01\x52\xCB\x56", SymmCipher::BLOCKSIZE);

    for (int r = 65536; r--; )
    {
        for (int i = 0; i < n; i++)
        {
            keys[i].ecb_encrypt(key);
        }
    }

    delete[] keys;
    delete[] pw;

    return API_OK;
}

// compute generic string hash
void MegaClient::stringhash(const char* s, byte* hash, SymmCipher* cipher)
{
    int t;

    t = strlen(s) & - SymmCipher::BLOCKSIZE;

    strncpy((char*)hash, s + t, SymmCipher::BLOCKSIZE);

    while (t)
    {
        t -= SymmCipher::BLOCKSIZE;
        SymmCipher::xorblock((byte*)s + t, hash);
    }

    for (t = 16384; t--; )
    {
        cipher->ecb_encrypt(hash);
    }

    memcpy(hash + 4, hash + 8, 4);
}

// (transforms s to lowercase)
uint64_t MegaClient::stringhash64(string* s, SymmCipher* c)
{
    byte hash[SymmCipher::KEYLENGTH];

    tolower_string(*s);
    stringhash(s->c_str(), hash, c);

    return MemAccess::get<uint64_t>((const char*)hash);
}

// read and add/verify node array
int MegaClient::readnodes(JSON* j, int notify, putsource_t source, NewNode* nn, int nnsize, int tag, bool applykeys)
{
    if (!j->enterarray())
    {
        return 0;
    }

    node_vector dp;
    Node* n;

    while (j->enterobject())
    {
        handle h = UNDEF, ph = UNDEF;
        handle u = 0, su = UNDEF;
        nodetype_t t = TYPE_UNKNOWN;
        const char* a = NULL;
        const char* k = NULL;
        const char* fa = NULL;
        const char *sk = NULL;
        accesslevel_t rl = ACCESS_UNKNOWN;
        m_off_t s = NEVER;
        m_time_t ts = -1, sts = -1;
        nameid name;
        int nni = -1;

        while ((name = j->getnameid()) != EOO)
        {
            switch (name)
            {
                case 'h':   // new node: handle
                    h = j->gethandle();
                    break;

                case 'p':   // parent node
                    ph = j->gethandle();
                    break;

                case 'u':   // owner user
                    u = j->gethandle(USERHANDLE);
                    break;

                case 't':   // type
                    t = (nodetype_t)j->getint();
                    break;

                case 'a':   // attributes
                    a = j->getvalue();
                    break;

                case 'k':   // key(s)
                    k = j->getvalue();
                    break;

                case 's':   // file size
                    s = j->getint();
                    break;

                case 'i':   // related source NewNode index
                    nni = int(j->getint());
                    break;

                case MAKENAMEID2('t', 's'):  // actual creation timestamp
                    ts = j->getint();
                    break;

                case MAKENAMEID2('f', 'a'):  // file attributes
                    fa = j->getvalue();
                    break;

                    // inbound share attributes
                case 'r':   // share access level
                    rl = (accesslevel_t)j->getint();
                    break;

                case MAKENAMEID2('s', 'k'):  // share key
                    sk = j->getvalue();
                    break;

                case MAKENAMEID2('s', 'u'):  // sharing user
                    su = j->gethandle(USERHANDLE);
                    break;

                case MAKENAMEID3('s', 't', 's'):  // share timestamp
                    sts = j->getint();
                    break;

                default:
                    if (!j->storeobject())
                    {
                        return 0;
                    }
            }
        }

        if (ISUNDEF(h))
        {
            warn("Missing node handle");
        }
        else
        {
            if (t == TYPE_UNKNOWN)
            {
                warn("Unknown node type");
            }
            else if (t == FILENODE || t == FOLDERNODE)
            {
                if (ISUNDEF(ph))
                {
                    warn("Missing parent");
                }
                else if (!a)
                {
                    warn("Missing node attributes");
                }
                else if (!k)
                {
                    warn("Missing node key");
                }

                if (t == FILENODE && ISUNDEF(s))
                {
                    warn("File node without file size");
                }
            }
        }

        if (fa && t != FILENODE)
        {
            warn("Spurious file attributes");
        }

        if (!warnlevel())
        {
            if ((n = nodebyhandle(h)))
            {
                Node* p = NULL;
                if (!ISUNDEF(ph))
                {
                    p = nodebyhandle(ph);
                }

                if (n->changed.removed)
                {
                    // node marked for deletion is being resurrected, possibly
                    // with a new parent (server-client move operation)
                    n->changed.removed = false;
                }
                else
                {
                    // node already present - check for race condition
                    if ((n->parent && ph != n->parent->nodehandle && p &&  p->type != FILENODE) || n->type != t)
                    {
                        app->reload("Node inconsistency");

                        static bool reloadnotified = false;
                        if (!reloadnotified)
                        {
                            sendevent(99437, "Node inconsistency", 0);
                            reloadnotified = true;
                        }
                    }
                }

                if (!ISUNDEF(ph))
                {
                    if (p)
                    {
                        n->setparent(p);
                        n->changed.parent = true;
                    }
                    else
                    {
                        n->setparent(NULL);
                        n->parenthandle = ph;
                        dp.push_back(n);
                    }
                }

                if (a && k && n->attrstring)
                {
                    LOG_warn << "Updating the key of a NO_KEY node";
                    Node::copystring(n->attrstring.get(), a);
                    n->setkeyfromjson(k);
                }
            }
            else
            {
                byte buf[SymmCipher::KEYLENGTH];

                if (!ISUNDEF(su))
                {
                    if (t != FOLDERNODE)
                    {
                        warn("Invalid share node type");
                    }

                    if (rl == ACCESS_UNKNOWN)
                    {
                        warn("Missing access level");
                    }

                    if (!sk)
                    {
                        LOG_warn << "Missing share key for inbound share";
                    }

                    if (warnlevel())
                    {
                        su = UNDEF;
                    }
                    else
                    {
                        if (sk)
                        {
                            decryptkey(sk, buf, sizeof buf, &key, 1, h);
                        }
                    }
                }

                string fas;

                Node::copystring(&fas, fa);

                // fallback timestamps
                if (!(ts + 1))
                {
                    ts = m_time();
                }

                if (!(sts + 1))
                {
                    sts = ts;
                }

                n = new Node(this, &dp, h, ph, t, s, u, fas.c_str(), ts);
                n->changed.newnode = true;

                n->tag = tag;

                n->attrstring.reset(new string);
                Node::copystring(n->attrstring.get(), a);
                n->setkeyfromjson(k);

                if (!ISUNDEF(su))
                {
                    newshares.push_back(new NewShare(h, 0, su, rl, sts, sk ? buf : NULL));
                }

                if (u != me && !ISUNDEF(u) && !fetchingnodes)
                {
                    useralerts.noteSharedNode(u, t, ts, n);
                }

                if (nn && nni >= 0 && nni < nnsize)
                {
                    nn[nni].added = true;

#ifdef ENABLE_SYNC
                    if (source == PUTNODES_SYNC)
                    {
                        if (nn[nni].localnode)
                        {
                            // overwrites/updates: associate LocalNode with newly created Node
                            nn[nni].localnode->setnode(n);
                            nn[nni].localnode->treestate(TREESTATE_SYNCED);

                            // updates cache with the new node associated
                            nn[nni].localnode->sync->statecacheadd(nn[nni].localnode);
                            nn[nni].localnode->newnode.reset(); // localnode ptr now null also
                        }
                    }
#endif

                    if (nn[nni].source == NEW_UPLOAD)
                    {
                        handle uh = nn[nni].uploadhandle;

                        // do we have pending file attributes for this upload? set them.
                        for (fa_map::iterator it = pendingfa.lower_bound(pair<handle, fatype>(uh, fatype(0)));
                             it != pendingfa.end() && it->first.first == uh; )
                        {
                            reqs.add(new CommandAttachFA(this, h, it->first.second, it->second.first, it->second.second));
                            pendingfa.erase(it++);
                        }

                        // FIXME: only do this for in-flight FA writes
                        uhnh.insert(pair<handle, handle>(uh, h));
                    }
                }
            }

            if (notify)
            {
                notifynode(n);
            }

            if (applykeys)
            {
                n->applykey();
            }
        }
    }

    // any child nodes that arrived before their parents?
    for (size_t i = dp.size(); i--; )
    {
        if ((n = nodebyhandle(dp[i]->parenthandle)))
        {
            dp[i]->setparent(n);
        }
    }

    return j->leavearray();
}

// decrypt and set encrypted sharekey
void MegaClient::setkey(SymmCipher* c, const char* k)
{
    byte newkey[SymmCipher::KEYLENGTH];

    if (Base64::atob(k, newkey, sizeof newkey) == sizeof newkey)
    {
        key.ecb_decrypt(newkey);
        c->setkey(newkey);
    }
}

// read outbound share keys
void MegaClient::readok(JSON* j)
{
    if (j->enterarray())
    {
        while (j->enterobject())
        {
            readokelement(j);
        }

        j->leavearray();

        mergenewshares(0);
    }
}

// - h/ha/k (outbound sharekeys, always symmetric)
void MegaClient::readokelement(JSON* j)
{
    handle h = UNDEF;
    byte ha[SymmCipher::BLOCKSIZE];
    byte buf[SymmCipher::BLOCKSIZE];
    int have_ha = 0;
    const char* k = NULL;

    for (;;)
    {
        switch (j->getnameid())
        {
            case 'h':
                h = j->gethandle();
                break;

            case MAKENAMEID2('h', 'a'):      // share authentication tag
                have_ha = Base64::atob(j->getvalue(), ha, sizeof ha) == sizeof ha;
                break;

            case 'k':           // share key(s)
                k = j->getvalue();
                break;

            case EOO:
                if (ISUNDEF(h))
                {
                    LOG_warn << "Missing outgoing share handle in ok element";
                    return;
                }

                if (!k)
                {
                    LOG_warn << "Missing outgoing share key in ok element";
                    return;
                }

                if (!have_ha)
                {
                    LOG_warn << "Missing outbound share signature";
                    return;
                }

                if (decryptkey(k, buf, SymmCipher::KEYLENGTH, &key, 1, h))
                {
                    newshares.push_back(new NewShare(h, 1, UNDEF, ACCESS_UNKNOWN, 0, buf, ha));
                }
                return;

            default:
                if (!j->storeobject())
                {
                    return;
                }
        }
    }
}

// read outbound shares and pending shares
void MegaClient::readoutshares(JSON* j)
{
    if (j->enterarray())
    {
        while (j->enterobject())
        {
            readoutshareelement(j);
        }

        j->leavearray();

        mergenewshares(0);
    }
}

// - h/u/r/ts/p (outbound share or pending share)
void MegaClient::readoutshareelement(JSON* j)
{
    handle h = UNDEF;
    handle uh = UNDEF;
    handle p = UNDEF;
    accesslevel_t r = ACCESS_UNKNOWN;
    m_time_t ts = 0;

    for (;;)
    {
        switch (j->getnameid())
        {
            case 'h':
                h = j->gethandle();
                break;

            case 'p':
                p = j->gethandle(PCRHANDLE);
                break;

            case 'u':           // share target user
                uh = j->is(EXPORTEDLINK) ? 0 : j->gethandle(USERHANDLE);
                break;

            case 'r':           // access
                r = (accesslevel_t)j->getint();
                break;

            case MAKENAMEID2('t', 's'):      // timestamp
                ts = j->getint();
                break;

            case EOO:
                if (ISUNDEF(h))
                {
                    LOG_warn << "Missing outgoing share node";
                    return;
                }

                if (ISUNDEF(uh) && ISUNDEF(p))
                {
                    LOG_warn << "Missing outgoing share user";
                    return;
                }

                if (r == ACCESS_UNKNOWN)
                {
                    LOG_warn << "Missing outgoing share access";
                    return;
                }

                newshares.push_back(new NewShare(h, 1, uh, r, ts, NULL, NULL, p));
                return;

            default:
                if (!j->storeobject())
                {
                    return;
                }
        }
    }
}

void MegaClient::readipc(JSON *j)
{
    // fields: ps, m, ts, uts, msg, p
    if (j->enterarray())
    {
        while (j->enterobject())
        {
            m_time_t ts = 0;
            m_time_t uts = 0;
            const char *m = NULL;
            const char *msg = NULL;
            handle p = UNDEF;

            bool done = false;
            while (!done)
            {
                switch (j->getnameid()) {
                    case 'm':
                        m = j->getvalue();
                        break;
                    case MAKENAMEID2('t', 's'):
                        ts = j->getint();
                        break;
                    case MAKENAMEID3('u', 't', 's'):
                        uts = j->getint();
                        break;
                    case MAKENAMEID3('m', 's', 'g'):
                        msg = j->getvalue();
                        break;
                    case 'p':
                        p = j->gethandle(MegaClient::PCRHANDLE);
                        break;
                    case EOO:
                        done = true;
                        if (ISUNDEF(p))
                        {
                            LOG_err << "p element not provided";
                            break;
                        }
                        if (!m)
                        {
                            LOG_err << "m element not provided";
                            break;
                        }
                        if (ts == 0)
                        {
                            LOG_err << "ts element not provided";
                            break;
                        }
                        if (uts == 0)
                        {
                            LOG_err << "uts element not provided";
                            break;
                        }

                        if (pcrindex[p] != NULL)
                        {
                            pcrindex[p]->update(m, NULL, ts, uts, msg, false);                        
                        } 
                        else
                        {
                            pcrindex[p] = new PendingContactRequest(p, m, NULL, ts, uts, msg, false);
                        }                       

                        break;
                    default:
                       if (!j->storeobject())
                       {
                            return;
                       }
                }
            }
        }

        j->leavearray();
    }
}

void MegaClient::readopc(JSON *j)
{
    // fields: e, m, ts, uts, rts, msg, p
    if (j->enterarray())
    {
        while (j->enterobject())
        {
            m_time_t ts = 0;
            m_time_t uts = 0;
            const char *e = NULL;
            const char *m = NULL;
            const char *msg = NULL;
            handle p = UNDEF;

            bool done = false;
            while (!done)
            {
                switch (j->getnameid())
                {
                    case 'e':
                        e = j->getvalue();
                        break;
                    case 'm':
                        m = j->getvalue();
                        break;
                    case MAKENAMEID2('t', 's'):
                        ts = j->getint();
                        break;
                    case MAKENAMEID3('u', 't', 's'):
                        uts = j->getint();
                        break;
                    case MAKENAMEID3('m', 's', 'g'):
                        msg = j->getvalue();
                        break;
                    case 'p':
                        p = j->gethandle(MegaClient::PCRHANDLE);
                        break;
                    case EOO:
                        done = true;
                        if (!e)
                        {
                            LOG_err << "e element not provided";
                            break;
                        }
                        if (!m)
                        {
                            LOG_err << "m element not provided";
                            break;
                        }
                        if (ts == 0)
                        {
                            LOG_err << "ts element not provided";
                            break;
                        }
                        if (uts == 0)
                        {
                            LOG_err << "uts element not provided";
                            break;
                        }

                        if (pcrindex[p] != NULL)
                        {
                            pcrindex[p]->update(e, m, ts, uts, msg, true);                        
                        } 
                        else
                        {
                            pcrindex[p] = new PendingContactRequest(p, e, m, ts, uts, msg, true);
                        }

                        break;
                    default:
                       if (!j->storeobject())
                       {
                            return;
                       }
                }
            }
        }

        j->leavearray();
    }
}

error MegaClient::readmiscflags(JSON *json)
{
    while (1)
    {
        switch (json->getnameid())
        {
        // mcs:1 --> MegaChat enabled
        // ach:1 --> Mega Achievements enabled
        case MAKENAMEID4('m', 'f', 'a', 'e'):   // multi-factor authentication enabled
            gmfa_enabled = bool(json->getint());
            break;
        case MAKENAMEID4('s', 's', 'r', 's'):   // server-side rubish-bin scheduler (only available when logged in)
            ssrs_enabled = bool(json->getint());
            break;
        case MAKENAMEID4('n', 's', 'r', 'e'):   // new secure registration enabled
            nsr_enabled = bool(json->getint());
            break;
        case MAKENAMEID5('a', 'p', 'l', 'v', 'p'):   // apple VOIP push enabled (only available when logged in)
            aplvp_enabled = bool(json->getint());
            break;
        case MAKENAMEID5('s', 'm', 's', 'v', 'e'):   // 2 = Opt-in and unblock SMS allowed 1 = Only unblock SMS allowed 0 = No SMS allowed
            mSmsVerificationState = static_cast<SmsVerificationState>(json->getint());
            break;
        case MAKENAMEID4('n', 'l', 'f', 'e'):   // new link format enabled
            mNewLinkFormat = static_cast<bool>(json->getint());
            break;
        case EOO:
            return API_OK;
        default:
            if (!json->storeobject())
            {
                return API_EINTERNAL;
            }
        }
    }
}

void MegaClient::procph(JSON *j)
{
    // fields: h, ph, ets
    if (j->enterarray())
    {
        while (j->enterobject())
        {
            handle h = UNDEF;
            handle ph = UNDEF;
            m_time_t ets = 0;
            m_time_t cts = 0;
            Node *n = NULL;
            bool takendown = false;

            bool done = false;
            while (!done)
            {
                switch (j->getnameid())
                {
                    case 'h':
                        h = j->gethandle(MegaClient::NODEHANDLE);
                        break;
                    case MAKENAMEID2('p','h'):
                        ph = j->gethandle(MegaClient::NODEHANDLE);
                        break;
                    case MAKENAMEID3('e', 't', 's'):
                        ets = j->getint();
                        break;
                    case MAKENAMEID2('t', 's'):
                        cts = j->getint();
                        break;
                    case MAKENAMEID4('d','o','w','n'):
                        takendown = (j->getint() == 1);
                        break;
                    case EOO:
                        done = true;
                        if (ISUNDEF(h))
                        {
                            LOG_err << "h element not provided";
                            break;
                        }
                        if (ISUNDEF(ph))
                        {
                            LOG_err << "ph element not provided";
                            break;
                        }
                        if (!cts)
                        {
                            LOG_err << "creation timestamp element not provided";
                            break;
                        }

                        n = nodebyhandle(h);
                        if (n)
                        {
                            n->setpubliclink(ph, cts, ets, takendown);
                        }
                        else
                        {
                            LOG_warn << "node for public link not found";
                        }

                        break;
                    default:
                       if (!j->storeobject())
                       {
                            return;
                       }
                }
            }
        }

        j->leavearray();
    }
}

void MegaClient::applykeys()
{
    CodeCounter::ScopeTimer ccst(performanceStats.applyKeys);

    int noKeyExpected = (rootnodes[0] != UNDEF) + (rootnodes[1] != UNDEF) + (rootnodes[2] != UNDEF);

    if (nodes.size() > size_t(mAppliedKeyNodeCount + noKeyExpected))
    {
        for (auto& it : nodes)
        {
            it.second->applykey();
        }
    }

    sendkeyrewrites();
}

void MegaClient::sendkeyrewrites()
{
    if (sharekeyrewrite.size())
    {
        reqs.add(new CommandShareKeyUpdate(this, &sharekeyrewrite));
        sharekeyrewrite.clear();
    }

    if (nodekeyrewrite.size())
    {
        reqs.add(new CommandNodeKeyUpdate(this, &nodekeyrewrite));
        nodekeyrewrite.clear();
    }
}

// user/contact list
bool MegaClient::readusers(JSON* j, bool actionpackets)
{
    if (!j->enterarray())
    {
        return 0;
    }

    while (j->enterobject())
    {
        handle uh = 0;
        visibility_t v = VISIBILITY_UNKNOWN;    // new share objects do not override existing visibility
        m_time_t ts = 0;
        const char* m = NULL;
        nameid name;

        while ((name = j->getnameid()) != EOO)
        {
            switch (name)
            {
                case 'u':   // new node: handle
                    uh = j->gethandle(USERHANDLE);
                    break;

                case 'c':   // visibility
                    v = (visibility_t)j->getint();
                    break;

                case 'm':   // email
                    m = j->getvalue();
                    break;

                case MAKENAMEID2('t', 's'):
                    ts = j->getint();
                    break;

                default:
                    if (!j->storeobject())
                    {
                        return false;
                    }
            }
        }

        if (ISUNDEF(uh))
        {
            warn("Missing contact user handle");
        }

        if (!m)
        {
            warn("Unknown contact user e-mail address");
        }

        if (!warnlevel())
        {
            if (actionpackets && v >= 0 && v <= 3 && statecurrent)
            {
                string email;
                Node::copystring(&email, m);
                useralerts.add(new UserAlert::ContactChange(v, uh, email, ts, useralerts.nextId()));
            }
            User* u = finduser(uh, 0);
            bool notify = !u;
            if (u || (u = finduser(uh, 1)))
            {
                const string oldEmail = u->email;
                mapuser(uh, m);

                if (v != VISIBILITY_UNKNOWN)
                {
                    if (u->show != v || u->ctime != ts)
                    {
                        if (u->show == HIDDEN && v == VISIBLE)
                        {
                            u->invalidateattr(ATTR_FIRSTNAME);
                            u->invalidateattr(ATTR_LASTNAME);
                            if (oldEmail != u->email)
                            {
                                u->changed.email = true;
                            }
                        }
                        else if (u->show == VISIBILITY_UNKNOWN && v == VISIBLE
                                 && uh != me
                                 && !fetchingnodes)
                        {
                            // new user --> fetch keys
                            fetchContactKeys(u);
                        }

                        u->set(v, ts);
                        notify = true;
                    }
                }

                if (notify)
                {
                    notifyuser(u);
                }
            }
        }
    }

    return j->leavearray();
}

// Supported formats:
//   - file links:      #!<ph>[!<key>]
//                      <ph>[!<key>]
//                      /file/<ph>[<params>][#<key>]
//
//   - folder links:    #F!<ph>[!<key>]
//                      /folder/<ph>[<params>][#<key>]
error MegaClient::parsepubliclink(const char* link, handle& ph, byte* key, bool isFolderLink)
{
    bool isFolder;
    const char* ptr = nullptr;
    if ((ptr = strstr(link, "#F!")))
    {
        ptr += 3;
        isFolder = true;
    }
    else if ((ptr = strstr(link, "folder/")))
    {
        ptr += 7;
        isFolder = true;
    }
    else if ((ptr = strstr(link, "#!")))
    {
        ptr += 2;
        isFolder = false;
    }
    else if ((ptr = strstr(link, "file/")))
    {
        ptr += 5;
        isFolder = false;
    }
    else    // legacy file link format without '#'
    {
        ptr = link;
        isFolder = false;
    }

    if (isFolder != isFolderLink)
    {
        return API_EARGS;   // type of link mismatch
    }

    if (strlen(ptr) < 8)  // no public handle in the link
    {
        return API_EARGS;
    }

    ph = 0; //otherwise atob will give an unexpected result
    if (Base64::atob(ptr, (byte*)&ph, NODEHANDLE) == NODEHANDLE)
    {
        ptr += 8;

        // skip any tracking parameter introduced by third-party websites
        while(*ptr && *ptr != '!' && *ptr != '#')
        {
            ptr++;
        }

        if (!*ptr || ((*ptr == '#' || *ptr == '!') && *(ptr + 1) == '\0'))   // no key provided
        {
            return API_EINCOMPLETE;
        }

        if (*ptr == '!' || *ptr == '#')
        {
            const char *k = ptr + 1;    // skip '!' or '#' separator
            int keylen = isFolderLink ? FOLDERNODEKEYLENGTH : FILENODEKEYLENGTH;
            if (Base64::atob(k, key, keylen) == keylen)
            {
                return API_OK;
            }
        }
    }

    return API_EARGS;
}

error MegaClient::folderaccess(const char *folderlink)
{
    handle h = UNDEF;
    byte folderkey[FOLDERNODEKEYLENGTH];

    error e;
    if ((e = parsepubliclink(folderlink, h, folderkey, true)) == API_OK)
    {
        setrootnode(h);
        key.setkey(folderkey);
    }

    return e;
}

void MegaClient::prelogin(const char *email)
{
    reqs.add(new CommandPrelogin(this, email));
}

// create new session
void MegaClient::login(const char* email, const byte* pwkey, const char* pin)
{
    string lcemail(email);

    key.setkey((byte*)pwkey);

    uint64_t emailhash = stringhash64(&lcemail, &key);

    byte sek[SymmCipher::KEYLENGTH];
    rng.genblock(sek, sizeof sek);

    reqs.add(new CommandLogin(this, email, (byte*)&emailhash, sizeof(emailhash), sek, 0, pin));
}

// create new session (v2)
void MegaClient::login2(const char *email, const char *password, string *salt, const char *pin)
{
    string bsalt;
    Base64::atob(*salt, bsalt);

    byte derivedKey[2 * SymmCipher::KEYLENGTH];
    CryptoPP::PKCS5_PBKDF2_HMAC<CryptoPP::SHA512> pbkdf2;
    pbkdf2.DeriveKey(derivedKey, sizeof(derivedKey), 0, (byte *)password, strlen(password),
                     (const byte *)bsalt.data(), bsalt.size(), 100000);

    login2(email, derivedKey, pin);
}

void MegaClient::login2(const char *email, const byte *derivedKey, const char* pin)
{
    key.setkey((byte*)derivedKey);
    const byte *authKey = derivedKey + SymmCipher::KEYLENGTH;

    byte sek[SymmCipher::KEYLENGTH];
    rng.genblock(sek, sizeof sek);

    reqs.add(new CommandLogin(this, email, authKey, SymmCipher::KEYLENGTH, sek, 0, pin));
}

void MegaClient::fastlogin(const char* email, const byte* pwkey, uint64_t emailhash)
{
    key.setkey((byte*)pwkey);

    byte sek[SymmCipher::KEYLENGTH];
    rng.genblock(sek, sizeof sek);

    reqs.add(new CommandLogin(this, email, (byte*)&emailhash, sizeof(emailhash), sek));
}

void MegaClient::getuserdata()
{
    cachedug = false;
    reqs.add(new CommandGetUserData(this));
}

void MegaClient::getmiscflags()
{
    reqs.add(new CommandGetMiscFlags(this));
}

void MegaClient::getpubkey(const char *user)
{
    queuepubkeyreq(user, ::mega::make_unique<PubKeyActionNotifyApp>(reqtag));
}

// resume session - load state from local cache, if available
void MegaClient::login(const byte* session, int size)
{   
    int sessionversion = 0;
    if (size == sizeof key.key + SIDLEN + 1)
    {
        sessionversion = session[0];

        if (sessionversion != 1)
        {
            restag = reqtag;
            app->login_result(API_EARGS);
            return;
        }

        session++;
        size--;
    }

    if (size == sizeof key.key + SIDLEN)
    {
        string t;

        key.setkey(session);
        setsid(session + sizeof key.key, size - sizeof key.key);

        opensctable();

        if (sctable && sctable->get(CACHEDSCSN, &t) && t.size() == sizeof cachedscsn)
        {
            cachedscsn = MemAccess::get<handle>(t.data());
        }

        byte sek[SymmCipher::KEYLENGTH];
        rng.genblock(sek, sizeof sek);

        reqs.add(new CommandLogin(this, NULL, NULL, 0, sek, sessionversion));
        getuserdata();
        fetchtimezone();
    }
    else
    {
        restag = reqtag;
        app->login_result(API_EARGS);
    }
}

// check password's integrity
error MegaClient::validatepwd(const byte *pwkey)
{
    User *u = finduser(me);
    if (!u)
    {
        return API_EACCESS;
    }

    SymmCipher pwcipher(pwkey);
    pwcipher.setkey((byte*)pwkey);

    string lcemail(u->email.c_str());
    uint64_t emailhash = stringhash64(&lcemail, &pwcipher);

    reqs.add(new CommandValidatePassword(this, lcemail.c_str(), emailhash));

    return API_OK;
}

int MegaClient::dumpsession(byte* session, size_t size)
{
    if (loggedin() == NOTLOGGEDIN)
    {
        return 0;
    }

    if (size < sid.size() + sizeof key.key)
    {
        return API_ERANGE;
    }

    if (sessionkey.size())
    {
        if (size < sid.size() + sizeof key.key + 1)
        {
            return API_ERANGE;
        }

        size = sid.size() + sizeof key.key + 1;

        session[0] = 1;
        session++;

        byte k[SymmCipher::KEYLENGTH];
        SymmCipher cipher;
        cipher.setkey((const byte *)sessionkey.data(), int(sessionkey.size()));
        cipher.ecb_encrypt(key.key, k);
        memcpy(session, k, sizeof k);
    }
    else
    {
        size = sid.size() + sizeof key.key;
        memcpy(session, key.key, sizeof key.key);
    }

    memcpy(session + sizeof key.key, sid.data(), sid.size());
    
    return int(size);
}

void MegaClient::resendverificationemail()
{
    reqs.add(new CommandResendVerificationEmail(this));
}

void MegaClient::copysession()
{
    reqs.add(new CommandCopySession(this));
}

string *MegaClient::sessiontransferdata(const char *url, string *session)
{
    if (!session && loggedin() != FULLACCOUNT)
    {
        return NULL;
    }

    std::stringstream ss;

    // open array
    ss << "[";

    // add AES key
    string aeskey;
    key.serializekeyforjs(&aeskey);
    ss << aeskey << ",\"";

    // add session ID
    if (session)
    {
        ss << *session;
    }
    else
    {
        string sids;
        sids.resize(sid.size() * 4 / 3 + 4);
        sids.resize(Base64::btoa((byte *)sid.data(), int(sid.size()), (char *)sids.data()));
        ss << sids;
    }
    ss << "\",\"";

    // add URL
    if (url)
    {
        ss << url;
    }
    ss << "\",false]";

    // standard Base64 encoding
    string json = ss.str();
    string *base64 = new string;
    base64->resize(json.size() * 4 / 3 + 4);
    base64->resize(Base64::btoa((byte *)json.data(), int(json.size()), (char *)base64->data()));
    std::replace(base64->begin(), base64->end(), '-', '+');
    std::replace(base64->begin(), base64->end(), '_', '/');
    return base64;
}

void MegaClient::killsession(handle session)
{
    reqs.add(new CommandKillSessions(this, session));
}

// Kill all sessions (except current)
void MegaClient::killallsessions()
{
    reqs.add(new CommandKillSessions(this));
}

void MegaClient::opensctable()
{
    if (dbaccess && !sctable)
    {
        string dbname;

        if (sid.size() >= SIDLEN)
        {
            dbname.resize((SIDLEN - sizeof key.key) * 4 / 3 + 3);
            dbname.resize(Base64::btoa((const byte*)sid.data() + sizeof key.key, SIDLEN - sizeof key.key, (char*)dbname.c_str()));
        }
        else if (loggedinfolderlink())
        {
            dbname.resize(NODEHANDLE * 4 / 3 + 3);
            dbname.resize(Base64::btoa((const byte*)&publichandle, NODEHANDLE, (char*)dbname.c_str()));
        }

        if (dbname.size())
        {
            sctable = dbaccess->open(rng, fsaccess, &dbname, false, false);
            pendingsccommit = false;
        }
    }
}

// verify a static symmetric password challenge
int MegaClient::checktsid(byte* sidbuf, unsigned len)
{
    if (len != SIDLEN)
    {
        return 0;
    }

    key.ecb_encrypt(sidbuf);

    return !memcmp(sidbuf, sidbuf + SIDLEN - SymmCipher::KEYLENGTH, SymmCipher::KEYLENGTH);
}

// locate user by e-mail address or ASCII handle
User* MegaClient::finduser(const char* uid, int add)
{
    // null user for folder links?
    if (!uid || !*uid)
    {
        return NULL;
    }

    if (!strchr(uid, '@'))
    {
        // not an e-mail address: must be ASCII handle
        handle uh;

        if (Base64::atob(uid, (byte*)&uh, sizeof uh) == sizeof uh)
        {
            return finduser(uh, add);
        }

        return NULL;
    }

    string nuid;
    User* u;

    // convert e-mail address to lowercase (ASCII only)
    Node::copystring(&nuid, uid);
    tolower_string(nuid);

    um_map::iterator it = umindex.find(nuid);

    if (it == umindex.end())
    {
        if (!add)
        {
            return NULL;
        }

        // add user by lowercase e-mail address
        u = &users[++userid];
        u->uid = nuid;
        Node::copystring(&u->email, nuid.c_str());
        umindex[nuid] = userid;

        return u;
    }
    else
    {
        return &users[it->second];
    }
}

// locate user by binary handle
User* MegaClient::finduser(handle uh, int add)
{
    if (!uh)
    {
        return NULL;
    }

    User* u;
    uh_map::iterator it = uhindex.find(uh);

    if (it == uhindex.end())
    {
        if (!add)
        {
            return NULL;
        }

        // add user by binary handle
        u = &users[++userid];

        char uid[12];
        Base64::btoa((byte*)&uh, MegaClient::USERHANDLE, uid);
        u->uid.assign(uid, 11);

        uhindex[uh] = userid;
        u->userhandle = uh;

        return u;
    }
    else
    {
        return &users[it->second];
    }
}

User *MegaClient::ownuser()
{
    return finduser(me);
}

// add missing mapping (handle or email)
// reduce uid to ASCII uh if only known by email
void MegaClient::mapuser(handle uh, const char* email)
{
    if (!email || !*email)
    {
        return;
    }

    User* u;
    string nuid;

    Node::copystring(&nuid, email);
    tolower_string(nuid);

    // does user uh exist?
    uh_map::iterator hit = uhindex.find(uh);

    if (hit != uhindex.end())
    {
        // yes: add email reference
        u = &users[hit->second];

        um_map::iterator mit = umindex.find(nuid);
        if (mit != umindex.end() && mit->second != hit->second && (users[mit->second].show != INACTIVE || users[mit->second].userhandle == me))
        {
            // duplicated user: one by email, one by handle
            discardnotifieduser(&users[mit->second]);
            assert(!users[mit->second].sharing.size());
            users.erase(mit->second);
        }

        // if mapping a different email, remove old index
        if (strcmp(u->email.c_str(), nuid.c_str()))
        {
            if (u->email.size())
            {
                umindex.erase(u->email);
            }

            Node::copystring(&u->email, nuid.c_str());
        }

        umindex[nuid] = hit->second;

        return;
    }

    // does user email exist?
    um_map::iterator mit = umindex.find(nuid);

    if (mit != umindex.end())
    {
        // yes: add uh reference
        u = &users[mit->second];

        uhindex[uh] = mit->second;
        u->userhandle = uh;

        char uid[12];
        Base64::btoa((byte*)&uh, MegaClient::USERHANDLE, uid);
        u->uid.assign(uid, 11);
    }
}

void MegaClient::discarduser(handle uh, bool discardnotified)
{
    User *u = finduser(uh);
    if (!u)
    {
        return;
    }

    while (u->pkrs.size())  // protect any pending pubKey request
    {
        auto& pka = u->pkrs.front();
        if(pka->cmd)
        {
            pka->cmd->invalidateUser();
        }
        pka->proc(this, u);
        u->pkrs.pop_front();
    }

    if (discardnotified)
    {
        discardnotifieduser(u);
    }

    umindex.erase(u->email);
    users.erase(uhindex[uh]);
    uhindex.erase(uh);
}

void MegaClient::discarduser(const char *email)
{
    User *u = finduser(email);
    if (!u)
    {
        return;
    }

    while (u->pkrs.size())  // protect any pending pubKey request
    {
        auto& pka = u->pkrs.front();
        if(pka->cmd)
        {
            pka->cmd->invalidateUser();
        }
        pka->proc(this, u);
        u->pkrs.pop_front();
    }

    discardnotifieduser(u);

    uhindex.erase(u->userhandle);
    users.erase(umindex[email]);
    umindex.erase(email);
}

PendingContactRequest* MegaClient::findpcr(handle p)
{
    if (ISUNDEF(p))
    {
        return NULL;
    }

    PendingContactRequest* pcr = pcrindex[p];
    if (!pcr)
    {
        pcr = new PendingContactRequest(p);
        pcrindex[p] = pcr;
        assert(fetchingnodes);
        // while fetchingnodes, outgoing shares reference an "empty" PCR that is completed when `opc` is parsed
    }

    return pcrindex[p];
}

void MegaClient::mappcr(handle id, PendingContactRequest *pcr)
{
    delete pcrindex[id];
    pcrindex[id] = pcr;
}

bool MegaClient::discardnotifieduser(User *u)
{
    for (user_vector::iterator it = usernotify.begin(); it != usernotify.end(); it++)
    {
        if (*it == u)
        {
            usernotify.erase(it);
            return true;  // no duplicated users in the notify vector
        }
    }
    return false;
}

// sharekey distribution request - walk array consisting of {node,user+}+ handle tuples
// and submit public key requests
void MegaClient::procsr(JSON* j)
{
    User* u;
    handle sh, uh;

    if (!j->enterarray())
    {
        return;
    }

    while (j->ishandle() && (sh = j->gethandle()))
    {
        if (nodebyhandle(sh))
        {
            // process pending requests
            while (j->ishandle(USERHANDLE) && (uh = j->gethandle(USERHANDLE)))
            {
                if ((u = finduser(uh)))
                {
                    queuepubkeyreq(u, ::mega::make_unique<PubKeyActionSendShareKey>(sh));
                }
            }
        }
        else
        {
            // unknown node: skip
            while (j->ishandle(USERHANDLE) && (uh = j->gethandle(USERHANDLE)));
        }
    }

    j->leavearray();
}

void MegaClient::clearKeys()
{
    User *u = finduser(me);

    u->invalidateattr(ATTR_KEYRING);
    u->invalidateattr(ATTR_ED25519_PUBK);
    u->invalidateattr(ATTR_CU25519_PUBK);
    u->invalidateattr(ATTR_SIG_RSA_PUBK);
    u->invalidateattr(ATTR_SIG_CU255_PUBK);

    fetchingkeys = false;
}

void MegaClient::resetKeyring()
{
    delete signkey;
    signkey = NULL;

    delete chatkey;
    chatkey = NULL;
}

// process node tree (bottom up)
void MegaClient::proctree(Node* n, TreeProc* tp, bool skipinshares, bool skipversions)
{
    if (!skipversions || n->type != FILENODE)
    {
        for (node_list::iterator it = n->children.begin(); it != n->children.end(); )
        {
            Node *child = *it++;
            if (!(skipinshares && child->inshare))
            {
                proctree(child, tp, skipinshares);
            }
        }
    }

    tp->proc(this, n);
}

// queue PubKeyAction request to be triggered upon availability of the user's
// public key
void MegaClient::queuepubkeyreq(User* u, std::unique_ptr<PubKeyAction> pka)
{
    if (!u || u->pubk.isvalid())
    {
        restag = pka->tag;
        pka->proc(this, u);
    }
    else
    {
        u->pkrs.push_back(std::move(pka));

        if (!u->pubkrequested)
        {
            u->pkrs.back()->cmd = new CommandPubKeyRequest(this, u);
            reqs.add(u->pkrs.back()->cmd);
            u->pubkrequested = true;
        }
    }
}

void MegaClient::queuepubkeyreq(const char *uid, std::unique_ptr<PubKeyAction> pka)
{
    User *u = finduser(uid, 0);
    if (!u && uid)
    {
        if (strchr(uid, '@'))   // uid is an e-mail address
        {
            string nuid;
            Node::copystring(&nuid, uid);
            tolower_string(nuid);

            u = new User(nuid.c_str());
            u->uid = nuid;
            u->isTemporary = true;
        }
        else    // not an e-mail address: must be ASCII handle
        {
            handle uh;
            if (Base64::atob(uid, (byte*)&uh, sizeof uh) == sizeof uh)
            {
                u = new User(NULL);
                u->userhandle = uh;
                u->uid = uid;
                u->isTemporary = true;
            }
        }
    }

    queuepubkeyreq(u, std::move(pka));
}

// rewrite keys of foreign nodes due to loss of underlying shareufskey
void MegaClient::rewriteforeignkeys(Node* n)
{
    TreeProcForeignKeys rewrite;
    proctree(n, &rewrite);

    if (nodekeyrewrite.size())
    {
        reqs.add(new CommandNodeKeyUpdate(this, &nodekeyrewrite));
        nodekeyrewrite.clear();
    }
}

// if user has a known public key, complete instantly
// otherwise, queue and request public key if not already pending
void MegaClient::setshare(Node* n, const char* user, accesslevel_t a, const char* personal_representation)
{
    size_t total = n->outshares ? n->outshares->size() : 0;
    total += n->pendingshares ? n->pendingshares->size() : 0;
    if (a == ACCESS_UNKNOWN && total == 1)
    {
        // rewrite keys of foreign nodes located in the outbound share that is getting canceled
        // FIXME: verify that it is really getting canceled to prevent benign premature rewrite
        rewriteforeignkeys(n);
    }

    queuepubkeyreq(user, ::mega::make_unique<PubKeyActionCreateShare>(n->nodehandle, a, reqtag, personal_representation));
}

// Add/delete/remind outgoing pending contact request
void MegaClient::setpcr(const char* temail, opcactions_t action, const char* msg, const char* oemail, handle contactLink)
{
    reqs.add(new CommandSetPendingContact(this, temail, action, msg, oemail, contactLink));
}

void MegaClient::updatepcr(handle p, ipcactions_t action)
{
    reqs.add(new CommandUpdatePendingContact(this, p, action));
}

// enumerate Pro account purchase options (not fully implemented)
void MegaClient::purchase_enumeratequotaitems()
{
    reqs.add(new CommandEnumerateQuotaItems(this));
}

// begin a new purchase (FIXME: not fully implemented)
void MegaClient::purchase_begin()
{
    purchase_basket.clear();
}

// submit purchased product for payment
void MegaClient::purchase_additem(int itemclass, handle item, unsigned price,
                                  const char* currency, unsigned tax, const char* country,
                                  handle lastPublicHandle, int phtype, int64_t ts)
{
    reqs.add(new CommandPurchaseAddItem(this, itemclass, item, price, currency, tax, country, lastPublicHandle, phtype, ts));
}

// obtain payment URL for given provider
void MegaClient::purchase_checkout(int gateway)
{
    reqs.add(new CommandPurchaseCheckout(this, gateway));
}

void MegaClient::submitpurchasereceipt(int type, const char *receipt, handle lph, int phtype, int64_t ts)
{
    reqs.add(new CommandSubmitPurchaseReceipt(this, type, receipt, lph, phtype, ts));
}

error MegaClient::creditcardstore(const char *ccplain)
{
    if (!ccplain)
    {
        return API_EARGS;
    }

    string ccnumber, expm, expy, cv2, ccode;
    if (!JSON::extractstringvalue(ccplain, "card_number", &ccnumber)
        || (ccnumber.size() < 10)
        || !JSON::extractstringvalue(ccplain, "expiry_date_month", &expm)
        || (expm.size() != 2)
        || !JSON::extractstringvalue(ccplain, "expiry_date_year", &expy)
        || (expy.size() != 4)
        || !JSON::extractstringvalue(ccplain, "cv2", &cv2)
        || (cv2.size() != 3)
        || !JSON::extractstringvalue(ccplain, "country_code", &ccode)
        || (ccode.size() != 2))
    {
        return API_EARGS;
    }

    string::iterator it = find_if(ccnumber.begin(), ccnumber.end(), char_is_not_digit);
    if (it != ccnumber.end())
    {
        return API_EARGS;
    }

    it = find_if(expm.begin(), expm.end(), char_is_not_digit);
    if (it != expm.end() || atol(expm.c_str()) > 12)
    {
        return API_EARGS;
    }

    it = find_if(expy.begin(), expy.end(), char_is_not_digit);
    if (it != expy.end() || atol(expy.c_str()) < 2015)
    {
        return API_EARGS;
    }

    it = find_if(cv2.begin(), cv2.end(), char_is_not_digit);
    if (it != cv2.end())
    {
        return API_EARGS;
    }


    //Luhn algorithm
    int odd = 1, sum = 0;
    for (size_t i = ccnumber.size(); i--; odd = !odd)
    {
        int digit = ccnumber[i] - '0';
        sum += odd ? digit : ((digit < 5) ? 2 * digit : 2 * (digit - 5) + 1);
    }

    if (sum % 10)
    {
        return API_EARGS;
    }

    byte pubkdata[sizeof(PAYMENT_PUBKEY) * 3 / 4 + 3];
    int pubkdatalen = Base64::atob(PAYMENT_PUBKEY, (byte *)pubkdata, sizeof(pubkdata));

    string ccenc;
    string ccplain1 = ccplain;
    PayCrypter payCrypter(rng);
    if (!payCrypter.hybridEncrypt(&ccplain1, pubkdata, pubkdatalen, &ccenc))
    {
        return API_EARGS;
    }

    string last4 = ccnumber.substr(ccnumber.size() - 4);

    char hashstring[256];
    int ret = snprintf(hashstring, sizeof(hashstring), "{\"card_number\":\"%s\","
            "\"expiry_date_month\":\"%s\","
            "\"expiry_date_year\":\"%s\","
            "\"cv2\":\"%s\"}", ccnumber.c_str(), expm.c_str(), expy.c_str(), cv2.c_str());

    if (ret < 0 || ret >= (int)sizeof(hashstring))
    {
        return API_EARGS;
    }

    HashSHA256 hash;
    string binaryhash;
    hash.add((byte *)hashstring, int(strlen(hashstring)));
    hash.get(&binaryhash);

    static const char hexchars[] = "0123456789abcdef";
    ostringstream oss;
    string hexHash;
    for (size_t i=0;i<binaryhash.size();++i)
    {
        oss.put(hexchars[(binaryhash[i] >> 4) & 0x0F]);
        oss.put(hexchars[binaryhash[i] & 0x0F]);
    }
    hexHash = oss.str();

    string base64cc;
    base64cc.resize(ccenc.size()*4/3+4);
    base64cc.resize(Base64::btoa((byte *)ccenc.data(), int(ccenc.size()), (char *)base64cc.data()));
    std::replace( base64cc.begin(), base64cc.end(), '-', '+');
    std::replace( base64cc.begin(), base64cc.end(), '_', '/');

    reqs.add(new CommandCreditCardStore(this, base64cc.data(), last4.c_str(), expm.c_str(), expy.c_str(), hexHash.data()));
    return API_OK;
}

void MegaClient::creditcardquerysubscriptions()
{
    reqs.add(new CommandCreditCardQuerySubscriptions(this));
}

void MegaClient::creditcardcancelsubscriptions(const char* reason)
{
    reqs.add(new CommandCreditCardCancelSubscriptions(this, reason));
}

void MegaClient::getpaymentmethods()
{
    reqs.add(new CommandGetPaymentMethods(this));
}

// delete or block an existing contact
error MegaClient::removecontact(const char* email, visibility_t show)
{
    if (!strchr(email, '@') || (show != HIDDEN && show != BLOCKED))
    {
        return API_EARGS;
    }

    reqs.add(new CommandRemoveContact(this, email, show));

    return API_OK;
}

/**
 * @brief Attach/update/delete a user attribute.
 *
 * Attributes are stored as base64-encoded binary blobs. They use internal
 * attribute name prefixes:
 *
 * "*" - Private and encrypted. Use a TLV container (key-value)
 * "#" - Protected and plain text, accessible only by contacts.
 * "+" - Public and plain text, accessible by anyone knowing userhandle
 * "^" - Private and non-encrypted.
 *
 * @param at Attribute type.
 * @param av Attribute value.
 * @param avl Attribute value length.
 * @param ctag Tag to identify the request at intermediate layer

 */
void MegaClient::putua(attr_t at, const byte* av, unsigned avl, int ctag, handle lastPublicHandle, int phtype, int64_t ts)
{
    string data;

    if (!av)
    {
        if (at == ATTR_AVATAR)  // remove avatar
        {
            data = "none";
        }

        av = (const byte*) data.data();
        avl = unsigned(data.size());
    }

    int tag = (ctag != -1) ? ctag : reqtag;
    User *u = ownuser();
    assert(u);
    if (!u)
    {
        LOG_err << "Own user not found when attempting to set user attributes";
        restag = tag;
        app->putua_result(API_EACCESS);
        return;
    }
    int needversion = u->needversioning(at);
    if (needversion == -1)
    {
        restag = tag;
        app->putua_result(API_EARGS);   // attribute not recognized
        return;
    }

    if (!needversion)
    {
        reqs.add(new CommandPutUA(this, at, av, avl, tag, lastPublicHandle, phtype, ts));
    }
    else
    {
        // if the cached value is outdated, first need to fetch the latest version
        if (u->getattr(at) && !u->isattrvalid(at))
        {
            restag = tag;
            app->putua_result(API_EEXPIRED);
            return;
        }
        reqs.add(new CommandPutUAVer(this, at, av, avl, tag));
    }
}

void MegaClient::putua(userattr_map *attrs, int ctag)
{
    int tag = (ctag != -1) ? ctag : reqtag;
    User *u = ownuser();

    if (!u || !attrs || !attrs->size())
    {
        restag = tag;
        return app->putua_result(API_EARGS);
    }

    for (userattr_map::iterator it = attrs->begin(); it != attrs->end(); it++)
    {
        attr_t type = it->first;

        if (User::needversioning(type) != 1)
        {
            restag = tag;
            return app->putua_result(API_EARGS);
        }

        // if the cached value is outdated, first need to fetch the latest version
        if (u->getattr(type) && !u->isattrvalid(type))
        {
            restag = tag;
            return app->putua_result(API_EEXPIRED);
        }
    }

    reqs.add(new CommandPutMultipleUAVer(this, attrs, tag));
}

/**
 * @brief Queue a user attribute retrieval.
 *
 * @param u User.
 * @param at Attribute type.
 * @param ctag Tag to identify the request at intermediate layer
 */
void MegaClient::getua(User* u, const attr_t at, int ctag)
{
    if (at != ATTR_UNKNOWN)
    {
        // if we can solve those requests locally (cached values)...
        const string *cachedav = u->getattr(at);
        int tag = (ctag != -1) ? ctag : reqtag;

        if (!fetchingkeys && cachedav && u->isattrvalid(at))
        {
            if (User::scope(at) == '*') // private attribute, TLV encoding
            {
                TLVstore *tlv = TLVstore::containerToTLVrecords(cachedav, &key);
                restag = tag;
                app->getua_result(tlv, at);
                delete tlv;
                return;
            }
            else
            {
                restag = tag;
                app->getua_result((byte*) cachedav->data(), unsigned(cachedav->size()), at);
                return;
            }
        }
        else
        {
            reqs.add(new CommandGetUA(this, u->uid.c_str(), at, NULL, tag));
        }
    }
}

void MegaClient::getua(const char *email_handle, const attr_t at, const char *ph, int ctag)
{
    if (email_handle && at != ATTR_UNKNOWN)
    {
        reqs.add(new CommandGetUA(this, email_handle, at, ph,(ctag != -1) ? ctag : reqtag));
    }
}

void MegaClient::getUserEmail(const char *uid)
{
    reqs.add(new CommandGetUserEmail(this, uid));
}

#ifdef DEBUG
void MegaClient::delua(const char *an)
{
    if (an)
    {
        reqs.add(new CommandDelUA(this, an));
    }
}
#endif

// queue node for notification
void MegaClient::notifynode(Node* n)
{
    n->applykey();

    if (!fetchingnodes)
    {
        if (n->tag && !n->changed.removed && n->attrstring)
        {
            // report a "NO_KEY" event

            char* buf = new char[n->nodekey().size() * 4 / 3 + 4];
            Base64::btoa((byte *)n->nodekey().data(), int(n->nodekey().size()), buf);

            int changed = 0;
            changed |= (int)n->changed.removed;
            changed |= n->changed.attrs << 1;
            changed |= n->changed.owner << 2;
            changed |= n->changed.ctime << 3;
            changed |= n->changed.fileattrstring << 4;
            changed |= n->changed.inshare << 5;
            changed |= n->changed.outshares << 6;
            changed |= n->changed.pendingshares << 7;
            changed |= n->changed.parent << 8;
            changed |= n->changed.publiclink << 9;
            changed |= n->changed.newnode << 10;

            int attrlen = int(n->attrstring->size());
            string base64attrstring;
            base64attrstring.resize(attrlen * 4 / 3 + 4);
            base64attrstring.resize(Base64::btoa((byte *)n->attrstring->data(), int(n->attrstring->size()), (char *)base64attrstring.data()));

            char report[512];
            Base64::btoa((const byte *)&n->nodehandle, MegaClient::NODEHANDLE, report);
            sprintf(report + 8, " %d %" PRIu64 " %d %X %.200s %.200s", n->type, n->size, attrlen, changed, buf, base64attrstring.c_str());

            reportevent("NK", report, 0);
            sendevent(99400, report, 0);

            delete [] buf;
        }

#ifdef ENABLE_SYNC
        // is this a synced node that was moved to a non-synced location? queue for
        // deletion from LocalNodes.
        if (n->localnode && n->localnode->parent && n->parent && !n->parent->localnode)
        {
            if (n->changed.removed || n->changed.parent)
            {
                if (n->type == FOLDERNODE)
                {
                    app->syncupdate_remote_folder_deletion(n->localnode->sync, n);
                }
                else
                {
                    app->syncupdate_remote_file_deletion(n->localnode->sync, n);
                }
            }

            n->localnode->reactToNodeChange(true);
            n->localnode->node = NULL;
            n->localnode = NULL;
        }
        else
        {
            // is this a synced node that is not a sync root, or a new node in a
            // synced folder?
            // FIXME: aggregate subtrees!
            if (n->localnode && n->localnode->parent)
            {
                n->localnode->reactToNodeChange(n->changed.removed);
            }

            if (n->parent && n->parent->localnode && (!n->localnode || (n->localnode->parent != n->parent->localnode)))
            {
                if (n->localnode)
                {
                    n->localnode->reactToNodeChange(n->changed.removed);
                }

                if (!n->changed.removed && (n->changed.newnode || n->changed.parent))
                {
                    if (!n->localnode)
                    {
                        if (n->type == FOLDERNODE)
                        {
                            app->syncupdate_remote_folder_addition(n->parent->localnode->sync, n);
                        }
                        else
                        {
                            app->syncupdate_remote_file_addition(n->parent->localnode->sync, n);
                        }
                    }
                    else
                    {
                        app->syncupdate_remote_move(n->localnode->sync, n,
                            n->localnode->parent ? n->localnode->parent->node : NULL);
                    }
                }
            }
            else if (!n->changed.removed && n->changed.attrs && n->localnode && n->localnode->name.compare(n->displayname()))
            {
                app->syncupdate_remote_rename(n->localnode->sync, n, n->localnode->name.c_str());
            }
        }
#endif
    }

    if (!n->notified)
    {
        n->notified = true;
        nodenotify.push_back(n);
    }
}

void MegaClient::transfercacheadd(Transfer *transfer, DBTableTransactionCommitter* committer)
{
    if (tctable && !transfer->skipserialization)
    {
        LOG_debug << "Caching transfer";
        tctable->checkCommitter(committer);
        tctable->put(MegaClient::CACHEDTRANSFER, transfer, &tckey);
    }
}

void MegaClient::transfercachedel(Transfer *transfer, DBTableTransactionCommitter* committer)
{
    if (tctable && transfer->dbid)
    {
        LOG_debug << "Removing cached transfer";
        tctable->checkCommitter(committer);
        tctable->del(transfer->dbid);
    }
}

void MegaClient::filecacheadd(File *file, DBTableTransactionCommitter& committer)
{
    if (tctable && !file->syncxfer)
    {
        LOG_debug << "Caching file";
        tctable->checkCommitter(&committer);
        tctable->put(MegaClient::CACHEDFILE, file, &tckey);
    }
}

void MegaClient::filecachedel(File *file, DBTableTransactionCommitter* committer)
{
    if (tctable && !file->syncxfer)
    {
        LOG_debug << "Removing cached file";
        tctable->checkCommitter(committer);
        tctable->del(file->dbid);
    }

    if (file->temporaryfile)
    {
        LOG_debug << "Removing temporary file";
        fsaccess->unlinklocal(file->localname.editStringDirect());
    }
}

// queue user for notification
void MegaClient::notifyuser(User* u)
{
    if (!u->notified)
    {
        u->notified = true;
        usernotify.push_back(u);
    }
}

// queue pcr for notification
void MegaClient::notifypcr(PendingContactRequest* pcr)
{
    if (pcr && !pcr->notified)
    {
        pcr->notified = true;
        pcrnotify.push_back(pcr);
    }
}

#ifdef ENABLE_CHAT
void MegaClient::notifychat(TextChat *chat)
{
    if (!chat->notified)
    {
        chat->notified = true;
        chatnotify[chat->id] = chat;
    }
}
#endif

// process request for share node keys
// builds & emits k/cr command
// returns 1 in case of a valid response, 0 otherwise
void MegaClient::proccr(JSON* j)
{
    node_vector shares, nodes;
    handle h;

    if (j->enterobject())
    {
        for (;;)
        {
            switch (j->getnameid())
            {
                case MAKENAMEID3('s', 'n', 'k'):
                    procsnk(j);
                    break;

                case MAKENAMEID3('s', 'u', 'k'):
                    procsuk(j);
                    break;

                case EOO:
                    j->leaveobject();
                    return;

                default:
                    if (!j->storeobject())
                    {
                        return;
                    }
            }
        }

        return;
    }

    if (!j->enterarray())
    {
        LOG_err << "Malformed CR - outer array";
        return;
    }

    if (j->enterarray())
    {
        while (!ISUNDEF(h = j->gethandle()))
        {
            shares.push_back(nodebyhandle(h));
        }

        j->leavearray();

        if (j->enterarray())
        {
            while (!ISUNDEF(h = j->gethandle()))
            {
                nodes.push_back(nodebyhandle(h));
            }

            j->leavearray();
        }
        else
        {
            LOG_err << "Malformed SNK CR - nodes part";
            return;
        }

        if (j->enterarray())
        {
            cr_response(&shares, &nodes, j);
            j->leavearray();
        }
        else
        {
            LOG_err << "Malformed CR - linkage part";
            return;
        }
    }

    j->leavearray();
}

// share nodekey delivery
void MegaClient::procsnk(JSON* j)
{
    if (j->enterarray())
    {
        handle sh, nh;

        while (j->enterarray())
        {
            if (ISUNDEF((sh = j->gethandle())))
            {
                return;
            }

            if (ISUNDEF((nh = j->gethandle())))
            {
                return;
            }

            Node* sn = nodebyhandle(sh);

            if (sn && sn->sharekey && checkaccess(sn, OWNER))
            {
                Node* n = nodebyhandle(nh);

                if (n && n->isbelow(sn))
                {
                    byte keybuf[FILENODEKEYLENGTH];
                    size_t keysize = n->nodekey().size();
                    sn->sharekey->ecb_encrypt((byte*)n->nodekey().data(), keybuf, keysize);
                    reqs.add(new CommandSingleKeyCR(sh, nh, keybuf, keysize));
                }
            }

            j->leavearray();
        }

        j->leavearray();
    }
}

// share userkey delivery
void MegaClient::procsuk(JSON* j)
{
    if (j->enterarray())
    {
        while (j->enterarray())
        {
            handle sh, uh;

            sh = j->gethandle();

            if (!ISUNDEF(sh))
            {
                uh = j->gethandle();

                if (!ISUNDEF(uh))
                {
                    // FIXME: add support for share user key delivery
                }
            }

            j->leavearray();
        }

        j->leavearray();
    }
}

#ifdef ENABLE_CHAT
void MegaClient::procmcf(JSON *j)
{
    if (j->enterobject())
    {
        bool done = false;
        while (!done)
        {
            bool readingPublicChats = false;
            switch(j->getnameid())
            {
                case MAKENAMEID2('p', 'c'):   // list of public and/or formerly public chatrooms
                {
                    readingPublicChats = true;
                }   // fall-through
                case 'c':   // list of chatrooms
                {
                    j->enterarray();

                    while(j->enterobject())   // while there are more chats to read...
                    {
                        handle chatid = UNDEF;
                        privilege_t priv = PRIV_UNKNOWN;
                        int shard = -1;
                        userpriv_vector *userpriv = NULL;
                        bool group = false;
                        string title;
                        string unifiedKey;
                        m_time_t ts = -1;
                        bool publicchat = false;

                        bool readingChat = true;
                        while(readingChat) // read the chat information
                        {
                            switch (j->getnameid())
                            {
                            case MAKENAMEID2('i','d'):
                                chatid = j->gethandle(MegaClient::CHATHANDLE);
                                break;

                            case 'p':
                                priv = (privilege_t) j->getint();
                                break;

                            case MAKENAMEID2('c','s'):
                                shard = int(j->getint());
                                break;

                            case 'u':   // list of users participating in the chat (+privileges)
                                userpriv = readuserpriv(j);
                                break;

                            case 'g':
                                group = j->getint();
                                break;

                            case MAKENAMEID2('c','t'):
                                j->storeobject(&title);
                                break;

                            case MAKENAMEID2('c', 'k'):  // store unified key for public chats
                                assert(readingPublicChats);
                                j->storeobject(&unifiedKey);
                                break;

                            case MAKENAMEID2('t', 's'):  // actual creation timestamp
                                ts = j->getint();
                                break;

                            case 'm':   // operation mode: 1 -> public chat; 0 -> private chat
                                assert(readingPublicChats);
                                publicchat = j->getint();
                                break;

                            case EOO:
                                if (chatid != UNDEF && priv != PRIV_UNKNOWN && shard != -1)
                                {
                                    if (chats.find(chatid) == chats.end())
                                    {
                                        chats[chatid] = new TextChat();
                                    }

                                    TextChat *chat = chats[chatid];
                                    chat->id = chatid;
                                    chat->priv = priv;
                                    chat->shard = shard;
                                    chat->group = group;
                                    chat->title = title;
                                    chat->ts = (ts != -1) ? ts : 0;

                                    if (readingPublicChats)
                                    {
                                        chat->publicchat = publicchat;  // true or false (formerly public, now private)
                                        chat->unifiedKey = unifiedKey;

                                        if (unifiedKey.empty())
                                        {
                                            LOG_err << "Received public (or formerly public) chat without unified key";
                                        }
                                    }

                                    // remove yourself from the list of users (only peers matter)
                                    if (userpriv)
                                    {
                                        if (chat->priv == PRIV_RM)
                                        {
                                            // clear the list of peers because API still includes peers in the
                                            // actionpacket, but not in a fresh fetchnodes
                                            delete userpriv;
                                            userpriv = NULL;
                                        }
                                        else
                                        {
                                            userpriv_vector::iterator upvit;
                                            for (upvit = userpriv->begin(); upvit != userpriv->end(); upvit++)
                                            {
                                                if (upvit->first == me)
                                                {
                                                    userpriv->erase(upvit);
                                                    if (userpriv->empty())
                                                    {
                                                        delete userpriv;
                                                        userpriv = NULL;
                                                    }
                                                    break;
                                                }
                                            }
                                        }
                                    }
                                    delete chat->userpriv;  // discard any existing `userpriv`
                                    chat->userpriv = userpriv;
                                }
                                else
                                {
                                    LOG_err << "Failed to parse chat information";
                                }
                                readingChat = false;
                                break;

                            default:
                                if (!j->storeobject())
                                {
                                    LOG_err << "Failed to parse chat information";
                                    readingChat = false;
                                    delete userpriv;
                                    userpriv = NULL;
                                }
                                break;
                            }
                        }
                        j->leaveobject();
                    }

                    j->leavearray();
                    break;
                }

                case MAKENAMEID3('p', 'c', 'f'):    // list of flags for public and/or formerly public chatrooms
                {
                    readingPublicChats = true;
                }   // fall-through
                case MAKENAMEID2('c', 'f'):
                {
                    j->enterarray();

                    while(j->enterobject()) // while there are more chatid/flag tuples to read...
                    {
                        handle chatid = UNDEF;
                        byte flags = 0xFF;

                        bool readingFlags = true;
                        while (readingFlags)
                        {
                            switch (j->getnameid())
                            {

                            case MAKENAMEID2('i','d'):
                                chatid = j->gethandle(MegaClient::CHATHANDLE);
                                break;

                            case 'f':
                                flags = byte(j->getint());
                                break;

                            case EOO:
                                if (chatid != UNDEF && flags != 0xFF)
                                {
                                    textchat_map::iterator it = chats.find(chatid);
                                    if (it == chats.end())
                                    {
                                        string chatidB64;
                                        string tmp((const char*)&chatid, sizeof(chatid));
                                        Base64::btoa(tmp, chatidB64);
                                        LOG_err << "Received flags for unknown chatid: " << chatidB64.c_str();
                                    }
                                    else
                                    {
                                        it->second->setFlags(flags);
                                        assert(!readingPublicChats || !it->second->unifiedKey.empty());
                                    }
                                }
                                else
                                {
                                    LOG_err << "Failed to parse chat flags";
                                }
                                readingFlags = false;
                                break;

                            default:
                                if (!j->storeobject())
                                {
                                    LOG_err << "Failed to parse chat flags";
                                    readingFlags = false;
                                }
                                break;
                            }
                        }

                        j->leaveobject();
                    }

                    j->leavearray();
                    break;
                }

                case EOO:
                    done = true;
                    j->leaveobject();
                    break;

                default:
                    if (!j->storeobject())
                    {
                        return;
                    }
            }
        }
    }
}

void MegaClient::procmcna(JSON *j)
{
    if (j->enterarray())
    {
        while(j->enterobject())   // while there are more nodes to read...
        {
            handle chatid = UNDEF;
            handle h = UNDEF;
            handle uh = UNDEF;

            bool readingNode = true;
            while(readingNode) // read the attached node information
            {
                switch (j->getnameid())
                {
                case MAKENAMEID2('i','d'):
                    chatid = j->gethandle(MegaClient::CHATHANDLE);
                    break;

                case 'n':
                    h = j->gethandle(MegaClient::NODEHANDLE);
                    break;

                case 'u':
                    uh = j->gethandle(MegaClient::USERHANDLE);
                    break;

                case EOO:
                    if (chatid != UNDEF && h != UNDEF && uh != UNDEF)
                    {
                        textchat_map::iterator it = chats.find(chatid);
                        if (it == chats.end())
                        {
                            LOG_err << "Unknown chat for user/node access to attachment";
                        }
                        else
                        {
                            it->second->setNodeUserAccess(h, uh);
                        }
                    }
                    else
                    {
                        LOG_err << "Failed to parse attached node information";
                    }
                    readingNode = false;
                    break;

                default:
                    if (!j->storeobject())
                    {
                        LOG_err << "Failed to parse attached node information";
                        readingNode = false;
                    }
                    break;
                }
            }
            j->leaveobject();
        }        
        j->leavearray();
    }
}
#endif

// add node to vector, return position, deduplicate
unsigned MegaClient::addnode(node_vector* v, Node* n) const
{
    // linear search not particularly scalable, but fine for the relatively
    // small real-world requests
    for (unsigned i = unsigned(v->size()); i--; )
    {
        if ((*v)[i] == n)
        {
            return i;
        }
    }

    v->push_back(n);
    return unsigned(v->size() - 1);
}

// generate crypto key response
// if !selector, generate all shares*nodes tuples
void MegaClient::cr_response(node_vector* shares, node_vector* nodes, JSON* selector)
{
    node_vector rshares, rnodes;
    unsigned si, ni = unsigned(-1);
    Node* sn;
    Node* n;
    string crkeys;
    byte keybuf[FILENODEKEYLENGTH];
    char buf[128];
    int setkey = -1;

    // for security reasons, we only respond to key requests affecting our own
    // shares
    for (si = unsigned(shares->size()); si--; )
    {
        if ((*shares)[si] && ((*shares)[si]->inshare || !(*shares)[si]->sharekey))
        {
            // security feature: we only distribute node keys for our own outgoing shares.  
            LOG_warn << "Attempt to obtain node key for invalid/third-party share foiled";
            (*shares)[si] = NULL;
            sendevent(99445, "Inshare key request rejected", 0);
        }
    }

    if (!selector)
    {
        si = 0;
        ni = unsigned(-1);
        if (shares->empty() || nodes->empty())
        {
            return;
        }
    }

    // estimate required size for requested keys
    // for each node: ",<index>,<index>,"<nodekey>
    crkeys.reserve(nodes->size() * ((5 + 4 * 2) + (FILENODEKEYLENGTH * 4 / 3 + 4)) + 1);
    // we reserve for indexes up to 4 digits per index

    for (;;)
    {
        if (selector)
        {
            if (!selector->isnumeric())
            {
                break;
            }

            si = (unsigned)selector->getint();
            ni = (unsigned)selector->getint();

            if (si >= shares->size())
            {
                LOG_err << "Share index out of range";
                return;
            }

            if (ni >= nodes->size())
            {
                LOG_err << "Node index out of range";
                return;
            }

            if (selector->pos[1] == '"')
            {
                setkey = selector->storebinary(keybuf, sizeof keybuf);
            }
            else
            {
                setkey = -1;
            }
        }
        else
        {
            // no selector supplied
            ni++;

            if (ni >= nodes->size())
            {
                ni = 0;
                if (++si >= shares->size())
                {
                    break;
                }
            }
        }

        if ((sn = (*shares)[si]) && (n = (*nodes)[ni]))
        {
            if (n->isbelow(sn))
            {
                if (setkey >= 0)
                {
                    if (setkey == (int)n->nodekey().size())
                    {
                        sn->sharekey->ecb_decrypt(keybuf, n->nodekey().size());
                        n->setkey(keybuf);
                        setkey = -1;
                    }
                }
                else
                {
                    n->applykey();
                    int keysize = int(n->nodekey().size());
                    if (sn->sharekey && keysize == (n->type == FILENODE ? FILENODEKEYLENGTH : FOLDERNODEKEYLENGTH))
                    {
                        unsigned nsi, nni;

                        nsi = addnode(&rshares, sn);
                        nni = addnode(&rnodes, n);

                        sprintf(buf, "\",%u,%u,\"", nsi, nni);

                        // generate & queue share nodekey
                        sn->sharekey->ecb_encrypt((byte*)n->nodekey().data(), keybuf, size_t(keysize));
                        Base64::btoa(keybuf, keysize, strchr(buf + 7, 0));
                        crkeys.append(buf);
                    }
                    else
                    {
                        LOG_warn << "Skipping node due to an unavailable key";
                    }
                }
            }
            else
            {
                LOG_warn << "Attempt to obtain key of node outside share foiled";
            }
        }
    }

    if (crkeys.size())
    {
        crkeys.append("\"");
        reqs.add(new CommandKeyCR(this, &rshares, &rnodes, crkeys.c_str() + 2));
    }
}

void MegaClient::getaccountdetails(AccountDetails* ad, bool storage,
                                   bool transfer, bool pro, bool transactions,
                                   bool purchases, bool sessions, int source)
{
    if (storage || transfer || pro)
    {
        reqs.add(new CommandGetUserQuota(this, ad, storage, transfer, pro, source));
    }

    if (transactions)
    {
        reqs.add(new CommandGetUserTransactions(this, ad));
    }

    if (purchases)
    {
        reqs.add(new CommandGetUserPurchases(this, ad));
    }

    if (sessions)
    {
        reqs.add(new CommandGetUserSessions(this, ad));
    }
}

void MegaClient::querytransferquota(m_off_t size)
{
    reqs.add(new CommandQueryTransferQuota(this, size));
}

// export node link
error MegaClient::exportnode(Node* n, int del, m_time_t ets)
{
    if (n->plink && !del && !n->plink->takendown
            && (ets == n->plink->ets) && !n->plink->isExpired())
    {
        restag = reqtag;
        app->exportnode_result(n->nodehandle, n->plink->ph);
        return API_OK;
    }

    if (!checkaccess(n, OWNER))
    {
        return API_EACCESS;
    }

    // export node
    switch (n->type)
    {
    case FILENODE:
        getpubliclink(n, del, ets);
        break;

    case FOLDERNODE:
        if (del)
        {
            // deletion of outgoing share also deletes the link automatically
            // need to first remove the link and then the share
            getpubliclink(n, del, ets);
            setshare(n, NULL, ACCESS_UNKNOWN);
        }
        else
        {
            // exporting folder - need to create share first
            setshare(n, NULL, RDONLY);
            // getpubliclink() is called as _result() of the share
        }

        break;

    default:
        return API_EACCESS;
    }

    return API_OK;
}

void MegaClient::getpubliclink(Node* n, int del, m_time_t ets)
{
    reqs.add(new CommandSetPH(this, n, del, ets));
}

// open exported file link
// formats supported: ...#!publichandle!key, publichandle!key or file/<ph>[<params>][#<key>]
void MegaClient::openfilelink(handle ph, const byte *key, int op)
{
    if (op)
    {
        reqs.add(new CommandGetPH(this, ph, key, op));
    }
    else
    {
        assert(key);
        reqs.add(new CommandGetFile(this, NULL, key, ph, false));
    }
}

/* Format of password-protected links
 *
 * algorithm        = 1 byte - A byte to identify which algorithm was used (for future upgradability), initially is set to 0
 * file/folder      = 1 byte - A byte to identify if the link is a file or folder link (0 = folder, 1 = file)
 * public handle    = 6 bytes - The public folder/file handle
 * salt             = 32 bytes - A 256 bit randomly generated salt
 * encrypted key    = 16 or 32 bytes - The encrypted actual folder or file key
 * MAC tag          = 32 bytes - The MAC of all the previous data to ensure integrity of the link i.e. calculated as:
 *                      HMAC-SHA256(MAC key, (algorithm || file/folder || public handle || salt || encrypted key))
 */
error MegaClient::decryptlink(const char *link, const char *pwd, string* decryptedLink)
{
    if (!pwd || !link)
    {
        LOG_err << "Empty link or empty password to decrypt link";
        return API_EARGS;
    }

    const char* ptr = NULL;
    const char* end = NULL;
    if (!(ptr = strstr(link, "#P!")))
    {
        LOG_err << "This link is not password protected";
        return API_EARGS;
    }
    ptr += 3;

    // Decode the link
    int linkLen = 1 + 1 + 6 + 32 + 32 + 32;   // maximum size in binary, for file links
    string linkBin;
    linkBin.resize(linkLen);
    linkLen = Base64::atob(ptr, (byte*)linkBin.data(), linkLen);

    ptr = (char *)linkBin.data();
    end = ptr + linkLen;

    if ((ptr + 2) >= end)
    {
        LOG_err << "This link is too short";
        return API_EINCOMPLETE;
    }

    int algorithm = *ptr++;
    if (algorithm != 1 && algorithm != 2)
    {
        LOG_err << "The algorithm used to encrypt this link is not supported";
        return API_EINTERNAL;
    }

    int isFolder = !(*ptr++);
    if (isFolder > 1)
    {
        LOG_err << "This link doesn't reference any folder or file";
        return API_EARGS;
    }

    size_t encKeyLen = isFolder ? FOLDERNODEKEYLENGTH : FILENODEKEYLENGTH;
    if ((ptr + 38 + encKeyLen + 32) > end)
    {
        LOG_err << "This link is too short";
        return API_EINCOMPLETE;
    }

    handle ph = MemAccess::get<handle>(ptr);
    ptr += 6;

    byte salt[32];
    memcpy((char*)salt, ptr, 32);
    ptr += sizeof salt;

    string encKey;
    encKey.resize(encKeyLen);
    memcpy((byte *)encKey.data(), ptr, encKeyLen);
    ptr += encKeyLen;

    byte hmac[32];
    memcpy((char*)&hmac, ptr, 32);
    ptr += 32;

    // Derive MAC key with salt+pwd
    byte derivedKey[64];
    unsigned int iterations = 100000;
    PBKDF2_HMAC_SHA512 pbkdf2;
    pbkdf2.deriveKey(derivedKey, sizeof derivedKey,
                     (byte*) pwd, strlen(pwd),
                     salt, sizeof salt,
                     iterations);

    byte hmacComputed[32];
    if (algorithm == 1)
    {
        // verify HMAC with macKey(alg, f/F, ph, salt, encKey)
        HMACSHA256 hmacsha256((byte *)linkBin.data(), 40 + encKeyLen);
        hmacsha256.add(derivedKey + 32, 32);
        hmacsha256.get(hmacComputed);
    }
    else // algorithm == 2 (fix legacy Webclient bug: swap data and key)
    {
        // verify HMAC with macKey(alg, f/F, ph, salt, encKey)
        HMACSHA256 hmacsha256(derivedKey + 32, 32);
        hmacsha256.add((byte *)linkBin.data(), unsigned(40 + encKeyLen));
        hmacsha256.get(hmacComputed);
    }
    if (memcmp(hmac, hmacComputed, 32))
    {
        LOG_err << "HMAC verification failed. Possible tampered or corrupted link";
        return API_EKEY;
    }

    if (decryptedLink)
    {
        // Decrypt encKey using X-OR with first 16/32 bytes of derivedKey
        byte key[FILENODEKEYLENGTH];
        for (unsigned int i = 0; i < encKeyLen; i++)
        {
            key[i] = encKey[i] ^ derivedKey[i];
        }

        Base64Str<FILENODEKEYLENGTH> keyStr(key);
        decryptedLink->assign(MegaClient::getPublicLink(mNewLinkFormat, isFolder ? FOLDERNODE : FILENODE, ph, keyStr));
    }

    return API_OK;
}

error MegaClient::encryptlink(const char *link, const char *pwd, string *encryptedLink)
{
    if (!pwd || !link || !encryptedLink)
    {
        LOG_err << "Empty link or empty password to encrypt link";
        return API_EARGS;
    }

    bool isFolder = (strstr(link, "#F!") || strstr(link, "folder/"));
    handle ph;
    size_t linkKeySize = isFolder ? FOLDERNODEKEYLENGTH : FILENODEKEYLENGTH;
    std::unique_ptr<byte[]> linkKey(new byte[linkKeySize]);
    error e = parsepubliclink(link, ph, linkKey.get(), isFolder);
    if (e == API_OK)
    {
        // Derive MAC key with salt+pwd
        byte derivedKey[64];
        byte salt[32];
        rng.genblock(salt, 32);
        unsigned int iterations = 100000;
        PBKDF2_HMAC_SHA512 pbkdf2;
        pbkdf2.deriveKey(derivedKey, sizeof derivedKey,
                         (byte*) pwd, strlen(pwd),
                         salt, sizeof salt,
                         iterations);

        // Prepare encryption key
        string encKey;
        encKey.resize(linkKeySize);
        for (unsigned int i = 0; i < linkKeySize; i++)
        {
            encKey[i] = derivedKey[i] ^ linkKey[i];
        }

        // Preapare payload to derive encryption key
        byte algorithm = 2;
        byte type = isFolder ? 0 : 1;
        string payload;
        payload.append((char*) &algorithm, sizeof algorithm);
        payload.append((char*) &type, sizeof type);
        payload.append((char*) &ph, NODEHANDLE);
        payload.append((char*) salt, sizeof salt);
        payload.append(encKey);


        // Prepare HMAC
        byte hmac[32];
        if (algorithm == 1)
        {
            HMACSHA256 hmacsha256((byte *)payload.data(), payload.size());
            hmacsha256.add(derivedKey + 32, 32);
            hmacsha256.get(hmac);
        }
        else if (algorithm == 2) // fix legacy Webclient bug: swap data and key
        {
            HMACSHA256 hmacsha256(derivedKey + 32, 32);
            hmacsha256.add((byte *)payload.data(), unsigned(payload.size()));
            hmacsha256.get(hmac);
        }
        else
        {
            LOG_err << "Invalid algorithm to encrypt link";
            return API_EINTERNAL;
        }

        // Prepare encrypted link
        string encLinkBytes;
        encLinkBytes.append((char*) &algorithm, sizeof algorithm);
        encLinkBytes.append((char*) &type, sizeof type);
        encLinkBytes.append((char*) &ph, NODEHANDLE);
        encLinkBytes.append((char*) salt, sizeof salt);
        encLinkBytes.append(encKey);
        encLinkBytes.append((char*) hmac, sizeof hmac);

        string encLink;
        Base64::btoa(encLinkBytes, encLink);

        encryptedLink->clear();
        encryptedLink->append("https://mega.nz/#P!");
        encryptedLink->append(encLink);
    }

    return e;
}

bool MegaClient::loggedinfolderlink()
{
    return !ISUNDEF(publichandle);
}

sessiontype_t MegaClient::loggedin()
{
    if (ISUNDEF(me))
    {
        return NOTLOGGEDIN;
    }

    User* u = finduser(me);

    if (u && !u->email.size())
    {
        return EPHEMERALACCOUNT;
    }

    if (!asymkey.isvalid())
    {
        return CONFIRMEDACCOUNT;
    }

    return FULLACCOUNT;
}

void MegaClient::whyamiblocked()
{
    // make sure the smsve flag is up to date when we get the response
    getmiscflags();

    // queue the actual request
    reqs.add(new CommandWhyAmIblocked(this));
}

error MegaClient::changepw(const char* password, const char *pin)
{
    User* u;

    if (!loggedin() || !(u = finduser(me)))
    {
        return API_EACCESS;
    }

    if (accountversion == 1)
    {
        error e;
        byte newpwkey[SymmCipher::KEYLENGTH];
        if ((e = pw_key(password, newpwkey)))
        {
            return e;
        }

        byte newkey[SymmCipher::KEYLENGTH];
        SymmCipher pwcipher;
        memcpy(newkey, key.key,  sizeof newkey);
        pwcipher.setkey(newpwkey);
        pwcipher.ecb_encrypt(newkey);

        string email = u->email;
        uint64_t stringhash = stringhash64(&email, &pwcipher);
        reqs.add(new CommandSetMasterKey(this, newkey, (const byte *)&stringhash, sizeof(stringhash), NULL, pin));
        return API_OK;
    }

    byte clientRandomValue[SymmCipher::KEYLENGTH];
    rng.genblock(clientRandomValue, sizeof(clientRandomValue));

    string salt;
    HashSHA256 hasher;
    string buffer = "mega.nz";
    buffer.resize(200, 'P');
    buffer.append((char *)clientRandomValue, sizeof(clientRandomValue));
    hasher.add((const byte*)buffer.data(), unsigned(buffer.size()));
    hasher.get(&salt);

    byte derivedKey[2 * SymmCipher::KEYLENGTH];
    CryptoPP::PKCS5_PBKDF2_HMAC<CryptoPP::SHA512> pbkdf2;
    pbkdf2.DeriveKey(derivedKey, sizeof(derivedKey), 0, (byte *)password, strlen(password),
                     (const byte *)salt.data(), salt.size(), 100000);

    byte encmasterkey[SymmCipher::KEYLENGTH];
    SymmCipher cipher;
    cipher.setkey(derivedKey);
    cipher.ecb_encrypt(key.key, encmasterkey);

    string hashedauthkey;
    byte *authkey = derivedKey + SymmCipher::KEYLENGTH;
    hasher.add(authkey, SymmCipher::KEYLENGTH);
    hasher.get(&hashedauthkey);
    hashedauthkey.resize(SymmCipher::KEYLENGTH);

    // Pass the salt and apply to this->accountsalt if the command succeed to allow posterior checks of the password without getting it from the server
    reqs.add(new CommandSetMasterKey(this, encmasterkey, (byte*)hashedauthkey.data(), SymmCipher::KEYLENGTH, clientRandomValue, pin, &salt));
    return API_OK;
}

// create ephemeral session
void MegaClient::createephemeral()
{
    byte keybuf[SymmCipher::KEYLENGTH];
    byte pwbuf[SymmCipher::KEYLENGTH];
    byte sscbuf[2 * SymmCipher::KEYLENGTH];

    rng.genblock(keybuf, sizeof keybuf);
    rng.genblock(pwbuf, sizeof pwbuf);
    rng.genblock(sscbuf, sizeof sscbuf);

    key.setkey(keybuf);
    key.ecb_encrypt(sscbuf, sscbuf + SymmCipher::KEYLENGTH, SymmCipher::KEYLENGTH);

    key.setkey(pwbuf);
    key.ecb_encrypt(keybuf);

    reqs.add(new CommandCreateEphemeralSession(this, keybuf, pwbuf, sscbuf));
}

void MegaClient::resumeephemeral(handle uh, const byte* pw, int ctag)
{
    reqs.add(new CommandResumeEphemeralSession(this, uh, pw, ctag ? ctag : reqtag));
}

void MegaClient::cancelsignup()
{
    reqs.add(new CommandCancelSignup(this));
}

void MegaClient::sendsignuplink(const char* email, const char* name, const byte* pwhash)
{
    SymmCipher pwcipher(pwhash);
    byte c[2 * SymmCipher::KEYLENGTH];

    memcpy(c, key.key, sizeof key.key);
    rng.genblock(c + SymmCipher::KEYLENGTH, SymmCipher::KEYLENGTH / 4);
    memset(c + SymmCipher::KEYLENGTH + SymmCipher::KEYLENGTH / 4, 0, SymmCipher::KEYLENGTH / 2);
    rng.genblock(c + 2 * SymmCipher::KEYLENGTH - SymmCipher::KEYLENGTH / 4, SymmCipher::KEYLENGTH / 4);

    pwcipher.ecb_encrypt(c, c, sizeof c);

    reqs.add(new CommandSendSignupLink(this, email, name, c));
}

string MegaClient::sendsignuplink2(const char *email, const char *password, const char* name)
{
    byte clientrandomvalue[SymmCipher::KEYLENGTH];
    rng.genblock(clientrandomvalue, sizeof(clientrandomvalue));

    string salt;
    HashSHA256 hasher;
    string buffer = "mega.nz";
    buffer.resize(200, 'P');
    buffer.append((char *)clientrandomvalue, sizeof(clientrandomvalue));
    hasher.add((const byte*)buffer.data(), unsigned(buffer.size()));
    hasher.get(&salt);

    byte derivedKey[2 * SymmCipher::KEYLENGTH];
    CryptoPP::PKCS5_PBKDF2_HMAC<CryptoPP::SHA512> pbkdf2;
    pbkdf2.DeriveKey(derivedKey, sizeof(derivedKey), 0, (byte *)password, strlen(password),
                     (const byte *)salt.data(), salt.size(), 100000);

    byte encmasterkey[SymmCipher::KEYLENGTH];
    SymmCipher cipher;
    cipher.setkey(derivedKey);
    cipher.ecb_encrypt(key.key, encmasterkey);

    string hashedauthkey;
    byte *authkey = derivedKey + SymmCipher::KEYLENGTH;
    hasher.add(authkey, SymmCipher::KEYLENGTH);
    hasher.get(&hashedauthkey);
    hashedauthkey.resize(SymmCipher::KEYLENGTH);

    accountversion = 2;
    accountsalt = salt;
    reqs.add(new CommandSendSignupLink2(this, email, name, clientrandomvalue, encmasterkey, (byte*)hashedauthkey.data()));
    return string((const char*)derivedKey, 2 * SymmCipher::KEYLENGTH);
}

void MegaClient::resendsignuplink2(const char *email, const char *name)
{
    reqs.add(new CommandSendSignupLink2(this, email, name));
}

// if query is 0, actually confirm account; just decode/query signup link
// details otherwise
void MegaClient::querysignuplink(const byte* code, unsigned len)
{
    reqs.add(new CommandQuerySignupLink(this, code, len));
}

void MegaClient::confirmsignuplink(const byte* code, unsigned len, uint64_t emailhash)
{
    reqs.add(new CommandConfirmSignupLink(this, code, len, emailhash));
}

void MegaClient::confirmsignuplink2(const byte *code, unsigned len)
{
    reqs.add(new CommandConfirmSignupLink2(this, code, len));
}

// generate and configure encrypted private key, plaintext public key
void MegaClient::setkeypair()
{
    CryptoPP::Integer pubk[AsymmCipher::PUBKEY];

    string privks, pubks;

    asymkey.genkeypair(rng, asymkey.key, pubk, 2048);

    AsymmCipher::serializeintarray(pubk, AsymmCipher::PUBKEY, &pubks);
    AsymmCipher::serializeintarray(asymkey.key, AsymmCipher::PRIVKEY, &privks);

    // add random padding and ECB-encrypt with master key
    unsigned t = unsigned(privks.size());

    privks.resize((t + SymmCipher::BLOCKSIZE - 1) & - SymmCipher::BLOCKSIZE);
    rng.genblock((byte*)(privks.data() + t), privks.size() - t);

    key.ecb_encrypt((byte*)privks.data(), (byte*)privks.data(), privks.size());

    reqs.add(new CommandSetKeyPair(this,
                                      (const byte*)privks.data(),
                                      unsigned(privks.size()),
                                      (const byte*)pubks.data(),
                                      unsigned(pubks.size())));
}

bool MegaClient::fetchsc(DbTable* sctable)
{
    uint32_t id;
    string data;
    Node* n;
    User* u;
    PendingContactRequest* pcr;
    node_vector dp;

    LOG_info << "Loading session from local cache";

    sctable->rewind();

    bool hasNext = sctable->next(&id, &data, &key);
    WAIT_CLASS::bumpds();
    fnstats.timeToFirstByte = Waiter::ds - fnstats.startTime;

    while (hasNext)
    {
        switch (id & 15)
        {
            case CACHEDSCSN:
                if (data.size() != sizeof cachedscsn)
                {
                    return false;
                }
                break;

            case CACHEDNODE:
                if ((n = Node::unserialize(this, &data, &dp)))
                {
                    n->dbid = id;
                }
                else
                {
                    LOG_err << "Failed - node record read error";
                    return false;
                }
                break;

            case CACHEDPCR:
                if ((pcr = PendingContactRequest::unserialize(&data)))
                {
                    mappcr(pcr->id, pcr);
                    pcr->dbid = id;
                }
                else
                {
                    LOG_err << "Failed - pcr record read error";
                    return false;
                }
                break;

            case CACHEDUSER:
                if ((u = User::unserialize(this, &data)))
                {
                    u->dbid = id;
                }
                else
                {
                    LOG_err << "Failed - user record read error";
                    return false;
                }
                break;

            case CACHEDCHAT:
#ifdef ENABLE_CHAT
                {
                    TextChat *chat;
                    if ((chat = TextChat::unserialize(this, &data)))
                    {
                        chat->dbid = id;
                    }
                    else
                    {
                        LOG_err << "Failed - chat record read error";
                        return false;
                    }
                }
#endif
                break;
        }
        hasNext = sctable->next(&id, &data, &key);
    }

    WAIT_CLASS::bumpds();
    fnstats.timeToLastByte = Waiter::ds - fnstats.startTime;

    // any child nodes arrived before their parents?
    for (size_t i = dp.size(); i--; )
    {
        if ((n = nodebyhandle(dp[i]->parenthandle)))
        {
            dp[i]->setparent(n);
        }
    }

    mergenewshares(0);

    return true;
}

void MegaClient::closetc(bool remove)
{
    bool purgeOrphanTransfers = statecurrent;

#ifdef ENABLE_SYNC
    if (purgeOrphanTransfers && !remove)
    {
        if (!syncsup)
        {
            purgeOrphanTransfers = false;
        }
        else
        {
            for (sync_list::iterator it = syncs.begin(); it != syncs.end(); it++)
            {
                if ((*it)->state != SYNC_ACTIVE)
                {
                    purgeOrphanTransfers = false;
                    break;
                }
            }
        }
    }
#endif

    for (int d = GET; d == GET || d == PUT; d += PUT - GET)
    {
        while (cachedtransfers[d].size())
        {
            transfer_map::iterator it = cachedtransfers[d].begin();
            Transfer *transfer = it->second;
            if (remove || (purgeOrphanTransfers && (m_time() - transfer->lastaccesstime) >= 172500))
            {
                LOG_warn << "Purging orphan transfer";
                transfer->finished = true;
            }

            delete transfer;
            cachedtransfers[d].erase(it);
        }
    }

    pendingtcids.clear();
    cachedfiles.clear();
    cachedfilesdbids.clear();

    if (remove && tctable)
    {
        tctable->remove();
    }
    delete tctable;
    tctable = NULL;
}

void MegaClient::enabletransferresumption(const char *loggedoutid)
{
    if (!dbaccess || tctable)
    {
        return;
    }

    string dbname;
    if (sid.size() >= SIDLEN)
    {
        dbname.resize((SIDLEN - sizeof key.key) * 4 / 3 + 3);
        dbname.resize(Base64::btoa((const byte*)sid.data() + sizeof key.key, SIDLEN - sizeof key.key, (char*)dbname.c_str()));
        tckey = key;
    }
    else if (loggedinfolderlink())
    {
        dbname.resize(NODEHANDLE * 4 / 3 + 3);
        dbname.resize(Base64::btoa((const byte*)&publichandle, NODEHANDLE, (char*)dbname.c_str()));
        tckey = key;
    }
    else
    {
        dbname = loggedoutid ? loggedoutid : "default";

        string lok;
        Hash hash;
        hash.add((const byte *)dbname.c_str(), unsigned(dbname.size() + 1));
        hash.get(&lok);
        tckey.setkey((const byte*)lok.data());
    }

    dbname.insert(0, "transfers_");

    tctable = dbaccess->open(rng, fsaccess, &dbname, true, true);
    if (!tctable)
    {
        return;
    }

    uint32_t id;
    string data;
    Transfer* t;

    LOG_info << "Loading transfers from local cache";
    tctable->rewind();
    while (tctable->next(&id, &data, &tckey))
    {
        switch (id & 15)
        {
            case CACHEDTRANSFER:
                if ((t = Transfer::unserialize(this, &data, cachedtransfers)))
                {
                    t->dbid = id;
                    if (t->priority > transferlist.currentpriority)
                    {
                        transferlist.currentpriority = t->priority;
                    }
                    LOG_debug << "Cached transfer loaded";
                }
                else
                {
                    tctable->del(id);
                    LOG_err << "Failed - transfer record read error";
                }
                break;
            case CACHEDFILE:
                cachedfiles.push_back(data);
                cachedfilesdbids.push_back(id);
                LOG_debug << "Cached file loaded";
                break;
        }
    }

    // if we are logged in but the filesystem is not current yet
    // postpone the resumption until the filesystem is updated
    if ((!sid.size() && !loggedinfolderlink()) || statecurrent)
    {
        DBTableTransactionCommitter committer(tctable);
        for (unsigned int i = 0; i < cachedfiles.size(); i++)
        {
            direction_t type = NONE;
            File *file = app->file_resume(&cachedfiles.at(i), &type);
            if (!file || (type != GET && type != PUT))
            {
                tctable->del(cachedfilesdbids.at(i));
                continue;
            }
            nextreqtag();
            file->dbid = cachedfilesdbids.at(i);
            if (!startxfer(type, file, committer))
            {
                tctable->del(cachedfilesdbids.at(i));
                continue;
            }
        }
        cachedfiles.clear();
        cachedfilesdbids.clear();
    }
}

void MegaClient::disabletransferresumption(const char *loggedoutid)
{
    if (!dbaccess)
    {
        return;
    }
    closetc(true);

    string dbname;
    if (sid.size() >= SIDLEN)
    {
        dbname.resize((SIDLEN - sizeof key.key) * 4 / 3 + 3);
        dbname.resize(Base64::btoa((const byte*)sid.data() + sizeof key.key, SIDLEN - sizeof key.key, (char*)dbname.c_str()));

    }
    else if (loggedinfolderlink())
    {
        dbname.resize(NODEHANDLE * 4 / 3 + 3);
        dbname.resize(Base64::btoa((const byte*)&publichandle, NODEHANDLE, (char*)dbname.c_str()));
    }
    else
    {
        dbname = loggedoutid ? loggedoutid : "default";
    }
    dbname.insert(0, "transfers_");

    tctable = dbaccess->open(rng, fsaccess, &dbname, true, true);
    if (!tctable)
    {
        return;
    }

    closetc(true);
}

void MegaClient::fetchnodes(bool nocache)
{
    if (fetchingnodes)
    {
        return;
    }

    WAIT_CLASS::bumpds();
    fnstats.init();
    if (sid.size() >= SIDLEN)
    {
        fnstats.type = FetchNodesStats::TYPE_ACCOUNT;
    }
    else if (loggedinfolderlink())
    {
        fnstats.type = FetchNodesStats::TYPE_FOLDER;
    }

    opensctable();

    if (sctable && cachedscsn == UNDEF)
    {
        sctable->truncate();
    }

    // only initial load from local cache
    if (loggedin() == FULLACCOUNT && !nodes.size() && sctable && !ISUNDEF(cachedscsn) && fetchsc(sctable))
    {
        WAIT_CLASS::bumpds();
        fnstats.mode = FetchNodesStats::MODE_DB;
        fnstats.cache = FetchNodesStats::API_NO_CACHE;
        fnstats.nodesCached = nodes.size();
        fnstats.timeToCached = Waiter::ds - fnstats.startTime;
        fnstats.timeToResult = fnstats.timeToCached;

        restag = reqtag;
        statecurrent = false;

        sctable->begin();
        pendingsccommit = false;

        Base64::btoa((byte*)&cachedscsn, sizeof cachedscsn, scsn);
        LOG_info << "Session loaded from local cache. SCSN: " << scsn;

#ifdef ENABLE_SYNC
        resumeResumableSyncs();
#endif
        app->fetchnodes_result(API_OK);

        // if don't know fileversioning is enabled or disabled...
        // (it can happen after AP invalidates the attribute, but app is closed before current value is retrieved and cached)
        User *ownUser = finduser(me);
        const string *av = ownUser->getattr(ATTR_DISABLE_VERSIONS);
        if (av)
        {
            if (ownUser->isattrvalid((ATTR_DISABLE_VERSIONS)))
            {
                versions_disabled = !strcmp(av->c_str(), "1");
                if (versions_disabled)
                {
                    LOG_info << "File versioning is disabled";
                }
                else
                {
                    LOG_info << "File versioning is enabled";
                }
            }
            else
            {
                getua(ownUser, ATTR_DISABLE_VERSIONS, 0);
                LOG_info << "File versioning option exist but is unknown. Fetching...";
            }
        }
        else    // attribute does not exists
        {
            LOG_info << "File versioning is enabled";
            versions_disabled = false;
        }

        av = ownUser->getattr(ATTR_PUSH_SETTINGS);
        if (av && !ownUser->isattrvalid(ATTR_PUSH_SETTINGS))
        {
            getua(ownUser, ATTR_PUSH_SETTINGS);
        }
        loadAuthrings();

        WAIT_CLASS::bumpds();
        fnstats.timeToSyncsResumed = Waiter::ds - fnstats.startTime;
    }
    else if (!fetchingnodes)
    {
        fnstats.mode = FetchNodesStats::MODE_API;
        fnstats.cache = nocache ? FetchNodesStats::API_NO_CACHE : FetchNodesStats::API_CACHE;
        fetchingnodes = true;
        pendingsccommit = false;

        // prevent the processing of previous sc requests
        pendingsc.reset();
        pendingscUserAlerts.reset();
        jsonsc.pos = NULL;
        scnotifyurl.clear();
        insca = false;
        insca_notlast = false;
        btsc.reset();

        // don't allow to start new sc requests yet
        *scsn = 0;

#ifdef ENABLE_SYNC
        for (sync_list::iterator it = syncs.begin(); it != syncs.end(); it++)
        {
            (*it)->changestate(SYNC_CANCELED);
        }
#endif

        if (!loggedinfolderlink())
        {
            if (loggedin() == FULLACCOUNT)
            {
                fetchkeys();
                loadAuthrings();
            }
            if (!k.size())
            {
                getuserdata();
            }

            reqs.add(new CommandGetUA(this, uid.c_str(), ATTR_DISABLE_VERSIONS, NULL, 0));

            fetchtimezone();
            reqs.add(new CommandGetUA(this, uid.c_str(), ATTR_PUSH_SETTINGS, NULL, 0));
        }

        reqs.add(new CommandFetchNodes(this, nocache));
    }
}

void MegaClient::fetchkeys()
{
    fetchingkeys = true;

    resetKeyring();
    discarduser(me);
    User *u = finduser(me, 1);

    int creqtag = reqtag;
    reqtag = 0;
    reqs.add(new CommandPubKeyRequest(this, u));    // public RSA
    reqtag = creqtag;

    getua(u, ATTR_KEYRING, 0);        // private Cu25519 & private Ed25519
    getua(u, ATTR_ED25519_PUBK, 0);
    getua(u, ATTR_CU25519_PUBK, 0);
    getua(u, ATTR_SIG_CU255_PUBK, 0);
    getua(u, ATTR_SIG_RSA_PUBK, 0);   // it triggers MegaClient::initializekeys() --> must be the latest
}

void MegaClient::initializekeys()
{
    User *u = finduser(me);

    // Initialize private keys
    const string *av = (u->isattrvalid(ATTR_KEYRING)) ? u->getattr(ATTR_KEYRING) : NULL;
    if (av)
    {
        TLVstore *tlvRecords = TLVstore::containerToTLVrecords(av, &key);
        if (tlvRecords)
        {

            if (tlvRecords->find(EdDSA::TLV_KEY))
            {
                string prEd255 = tlvRecords->get(EdDSA::TLV_KEY);
                if (prEd255.size() == EdDSA::SEED_KEY_LENGTH)
                {
                    signkey = new EdDSA(rng, (unsigned char *) prEd255.data());
                    if (!signkey->initializationOK)
                    {
                        delete signkey;
                        signkey = NULL;
                        clearKeys();
                        return;
                    }
                }
            }

            if (tlvRecords->find(ECDH::TLV_KEY))
            {
                string prCu255 = tlvRecords->get(ECDH::TLV_KEY);
                if (prCu255.size() == ECDH::PRIVATE_KEY_LENGTH)
                {
                    chatkey = new ECDH((unsigned char *) prCu255.data());
                    if (!chatkey->initializationOK)
                    {
                        delete chatkey;
                        chatkey = NULL;
                        clearKeys();
                        return;
                    }
                }
            }
            delete tlvRecords;
        }
        else
        {
            LOG_warn << "Failed to decrypt keyring while initialization";
        }
    }

    string puEd255 = (u->isattrvalid(ATTR_ED25519_PUBK)) ? *u->getattr(ATTR_ED25519_PUBK) : "";
    string puCu255 = (u->isattrvalid(ATTR_CU25519_PUBK)) ? *u->getattr(ATTR_CU25519_PUBK) : "";
    string sigCu255 = (u->isattrvalid(ATTR_SIG_CU255_PUBK)) ? *u->getattr(ATTR_SIG_CU255_PUBK) : "";
    string sigPubk = (u->isattrvalid(ATTR_SIG_RSA_PUBK)) ? *u->getattr(ATTR_SIG_RSA_PUBK) : "";

    if (chatkey && signkey)    // THERE ARE KEYS
    {
        // Check Ed25519 public key against derived version
        if ((puEd255.size() != EdDSA::PUBLIC_KEY_LENGTH) || memcmp(puEd255.data(), signkey->pubKey, EdDSA::PUBLIC_KEY_LENGTH))
        {
            LOG_warn << "Public key for Ed25519 mismatch.";

            sendevent(99417, "Ed25519 public key mismatch", 0);

            clearKeys();
            resetKeyring();
            return;
        }

        // Check Cu25519 public key against derive version
        if ((puCu255.size() != ECDH::PUBLIC_KEY_LENGTH) || memcmp(puCu255.data(), chatkey->pubKey, ECDH::PUBLIC_KEY_LENGTH))
        {
            LOG_warn << "Public key for Cu25519 mismatch.";

            sendevent(99412, "Cu25519 public key mismatch", 0);

            clearKeys();
            resetKeyring();
            return;
        }

        // Verify signatures for Cu25519
        if (!sigCu255.size() ||
                !EdDSA::verifyKey((unsigned char*) puCu255.data(),
                                    puCu255.size(),
                                    &sigCu255,
                                    (unsigned char*) puEd255.data()))
        {
            LOG_warn << "Signature of public key for Cu25519 not found or mismatch";

            sendevent(99413, "Signature of Cu25519 public key mismatch", 0);

            clearKeys();
            resetKeyring();
            return;
        }

        // Verify signature for RSA public key
        string sigPubk = (u->isattrvalid(ATTR_SIG_RSA_PUBK)) ? *u->getattr(ATTR_SIG_RSA_PUBK) : "";
        string pubkstr;
        if (pubk.isvalid())
        {
            pubk.serializekeyforjs(pubkstr);
        }
        if (!pubkstr.size() || !sigPubk.size())
        {
            if (!pubkstr.size())
            {
                LOG_warn << "Error serializing RSA public key";
                sendevent(99421, "Error serializing RSA public key", 0);
            }
            if (!sigPubk.size())
            {
                LOG_warn << "Signature of public key for RSA not found";
                sendevent(99422, "Signature of public key for RSA not found", 0);
            }

            clearKeys();
            resetKeyring();
            return;
        }
        if (!EdDSA::verifyKey((unsigned char*) pubkstr.data(),
                                    pubkstr.size(),
                                    &sigPubk,
                                    (unsigned char*) puEd255.data()))
        {
            LOG_warn << "Verification of signature of public key for RSA failed";

            sendevent(99414, "Verification of signature of public key for RSA failed", 0);

            clearKeys();
            resetKeyring();
            return;
        }

        // if we reached this point, everything is OK
        LOG_info << "Keypairs and signatures loaded successfully";
        fetchingkeys = false;
        return;
    }
    else if (!signkey && !chatkey)       // THERE ARE NO KEYS
    {
        // Check completeness of keypairs
        if (!pubk.isvalid() || puEd255.size() || puCu255.size() || sigCu255.size() || sigPubk.size())
        {
            LOG_warn << "Public keys and/or signatures found without their respective private key.";

            sendevent(99415, "Incomplete keypair detected", 0);

            clearKeys();
            return;
        }
        else    // No keys were set --> generate keypairs and related attributes
        {
            // generate keypairs
            EdDSA *signkey = new EdDSA(rng);
            ECDH *chatkey = new ECDH();

            if (!chatkey->initializationOK || !signkey->initializationOK)
            {
                LOG_err << "Initialization of keys Cu25519 and/or Ed25519 failed";
                clearKeys();
                delete signkey;
                delete chatkey;
                return;
            }

            // prepare the TLV for private keys
            TLVstore tlvRecords;
            tlvRecords.set(EdDSA::TLV_KEY, string((const char*)signkey->keySeed, EdDSA::SEED_KEY_LENGTH));
            tlvRecords.set(ECDH::TLV_KEY, string((const char*)chatkey->privKey, ECDH::PRIVATE_KEY_LENGTH));
            string *tlvContainer = tlvRecords.tlvRecordsToContainer(rng, &key);

            // prepare signatures
            string pubkStr;
            pubk.serializekeyforjs(pubkStr);
            signkey->signKey((unsigned char*)pubkStr.data(), pubkStr.size(), &sigPubk);
            signkey->signKey(chatkey->pubKey, ECDH::PUBLIC_KEY_LENGTH, &sigCu255);

            // store keys into user attributes (skipping the procresult() <-- reqtag=0)
            userattr_map attrs;
            string buf;

            buf.assign(tlvContainer->data(), tlvContainer->size());
            attrs[ATTR_KEYRING] = buf;

            buf.assign((const char *) signkey->pubKey, EdDSA::PUBLIC_KEY_LENGTH);
            attrs[ATTR_ED25519_PUBK] = buf;

            buf.assign((const char *) chatkey->pubKey, ECDH::PUBLIC_KEY_LENGTH);
            attrs[ATTR_CU25519_PUBK] = buf;

            buf.assign(sigPubk.data(), sigPubk.size());
            attrs[ATTR_SIG_RSA_PUBK] = buf;

            buf.assign(sigCu255.data(), sigCu255.size());
            attrs[ATTR_SIG_CU255_PUBK] = buf;

            putua(&attrs, 0);

            delete tlvContainer;
            delete chatkey;
            delete signkey; // MegaClient::signkey & chatkey are created on putua::procresult()

            LOG_info << "Creating new keypairs and signatures";
            fetchingkeys = false;
            return;
        }
    }
    else    // there is chatkey but no signing key, or viceversa
    {
        LOG_warn << "Keyring exists, but it's incomplete.";

        if (!chatkey)
        {
            sendevent(99416, "Incomplete keyring detected: private key for Cu25519 not found.", 0);
        }
        else // !signkey
        {
            sendevent(99423, "Incomplete keyring detected: private key for Ed25519 not found.", 0);
        }

        resetKeyring();
        clearKeys();
        return;
    }
}

void MegaClient::loadAuthrings()
{
    mFetchingAuthrings = true;

    std::set<attr_t> attrs { ATTR_AUTHRING, ATTR_AUTHCU255, ATTR_AUTHRSA };
    for (auto at : attrs)
    {
        User *ownUser = finduser(me);
        const string *av = ownUser->getattr(at);
        if (av)
        {
            if (ownUser->isattrvalid(at))
            {
                std::unique_ptr<TLVstore> tlvRecords(TLVstore::containerToTLVrecords(av, &key));
                if (tlvRecords)
                {
                    mAuthRings.emplace(at, AuthRing(at, *tlvRecords));
                    LOG_info << "Authring succesfully loaded from cache: " << User::attr2string(at);
                }
                else
                {
                    LOG_err << "Failed to decrypt " << User::attr2string(at) << " from cached attribute";
                }

                continue;
            }
            else
            {
                LOG_warn << User::attr2string(at) << "  found in cache, but out of date. Fetching...";
            }
        }
        else
        {
            LOG_warn << User::attr2string(at) << " not found in cache. Fetching...";
        }

        getua(ownUser, at, 0);
    }

    // if all authrings were loaded from cache...
    if (mAuthRings.size() == attrs.size())
    {
        mFetchingAuthrings = false;
        fetchContactsKeys();
    }
}

void MegaClient::fetchContactsKeys()
{
    assert(mAuthRings.size() == 3);
    mAuthRingsTemp = mAuthRings;

    for (auto &it : users)
    {
        User *user = &it.second;
        if (user->userhandle != me)
        {
            fetchContactKeys(user);
        }
    }
}

void MegaClient::fetchContactKeys(User *user)
{
    getua(user, ATTR_ED25519_PUBK, 0);
    getua(user, ATTR_CU25519_PUBK, 0);

    int creqtag = reqtag;
    reqtag = 0;
    getpubkey(user->uid.c_str());
    reqtag = creqtag;
}

error MegaClient::trackKey(attr_t keyType, handle uh, const std::string &pubKey)
{
    User *user = finduser(uh);
    if (!user)
    {
        LOG_err << "Attempt to track a key for an unknown user " << Base64Str<MegaClient::USERHANDLE>(uh) << ": " << User::attr2string(keyType);
        assert(false);
        return API_EARGS;
    }
    const char *uid = user->uid.c_str();
    attr_t authringType = AuthRing::keyTypeToAuthringType(keyType);
    if (authringType == ATTR_UNKNOWN)
    {
        LOG_err << "Attempt to track an unknown type of key for user " << uid << ": " << User::attr2string(keyType);
        assert(false);
        return API_EARGS;
    }

    // If checking authrings for all contacts (new session), accumulate updates for all contacts first
    // in temporal authrings to put them all at once. Otherwise, update authring immediately
    AuthRing *authring = nullptr;
    unique_ptr<AuthRing> aux;
    auto it = mAuthRingsTemp.find(authringType);
    bool temporalAuthring = it != mAuthRingsTemp.end();
    if (temporalAuthring)
    {
        authring = &it->second;  // modify the temporal authring directly
    }
    else
    {
        it = mAuthRings.find(authringType);
        if (it == mAuthRings.end())
        {
            LOG_warn << "Failed to track public key in " << User::attr2string(authringType) << " for user " << uid << ": authring not available";
            assert(false);
            return API_ETEMPUNAVAIL;
        }
        aux = make_unique<AuthRing>(it->second);    // make a copy, once saved in API, it is updated
        authring = aux.get();
    }

    // compute key's fingerprint
    string keyFingerprint = AuthRing::fingerprint(pubKey);
    bool fingerprintMatch = false;

    // check if user's key is already being tracked in the authring
    bool keyTracked = authring->isTracked(uh);
    if (keyTracked)
    {
        fingerprintMatch = (keyFingerprint == authring->getFingerprint(uh));
        if (!fingerprintMatch)
        {
            if (!authring->isSignedKey())
            {
                LOG_err << "Failed to track public key in " << User::attr2string(authringType) << " for user " << uid << ": fingerprint mismatch";

                app->key_modified(uh, keyType);
                sendevent(99451, "Key modification detected");

                return API_EKEY;
            }
            //else --> verify signature, despite fingerprint does not match (it will be checked again later)
        }
        else
        {
            LOG_debug << "Authentication of public key in " << User::attr2string(authringType) << " for user " << uid << " was successful. Auth method: " << AuthRing::authMethodToStr(authring->getAuthMethod(uh));
        }
    }

    if (authring->isSignedKey())
    {
        if (authring->getAuthMethod(uh) != AUTH_METHOD_SIGNATURE || !fingerprintMatch)
        {
            // load public signing key and key signature
            getua(user, ATTR_ED25519_PUBK, 0);

            attr_t attrType = AuthRing::authringTypeToSignatureType(authringType);
            getua(user, attrType, 0); // in getua_result(), we check signature actually matches
        }
    }
    else if (!keyTracked)
    {
        LOG_debug << "Adding public key to " << User::attr2string(authringType) << " as seen for user " << uid;

        // tracking has changed --> persist authring
        authring->add(uh, keyFingerprint, AUTH_METHOD_SEEN);

        // if checking authrings for all contacts, accumulate updates for all contacts first
        bool finished = true;
        if (temporalAuthring)
        {
            for (auto &it : users)
            {
                User *user = &it.second;
                if (user->userhandle != me && !authring->isTracked(user->userhandle))
                {
                    // if only a current user is not tracked yet, update temporal authring
                    finished = false;
                    break;
                }
            }
        }
        if (finished)
        {
            std::unique_ptr<string> newAuthring(authring->serialize(rng, key));
            putua(authringType, reinterpret_cast<const byte *>(newAuthring->data()), static_cast<unsigned>(newAuthring->size()), 0);
            mAuthRingsTemp.erase(authringType); // if(temporalAuthring) --> do nothing
        }
    }

    return API_OK;
}

error MegaClient::trackSignature(attr_t signatureType, handle uh, const std::string &signature)
{
    User *user = finduser(uh);
    if (!user)
    {
        LOG_err << "Attempt to track a key for an unknown user " << Base64Str<MegaClient::USERHANDLE>(uh) << ": " << User::attr2string(signatureType);
        assert(false);
        return API_EARGS;
    }
    const char *uid = user->uid.c_str();
    attr_t authringType = AuthRing::signatureTypeToAuthringType(signatureType);
    if (authringType == ATTR_UNKNOWN)
    {
        LOG_err << "Attempt to track an unknown type of signature for user " << uid << ": " << User::attr2string(signatureType);
        assert(false);
        return API_EARGS;
    }

    // If checking authrings for all contacts (new session), accumulate updates for all contacts first
    // in temporal authrings to put them all at once. Otherwise, send the update immediately
    AuthRing *authring = nullptr;
    unique_ptr<AuthRing> aux;
    auto it = mAuthRingsTemp.find(authringType);
    bool temporalAuthring = it != mAuthRingsTemp.end();
    if (temporalAuthring)
    {
        authring = &it->second;  // modify the temporal authring directly
    }
    else
    {
        it = mAuthRings.find(authringType);
        if (it == mAuthRings.end())
        {
            LOG_warn << "Failed to track signature of public key in " << User::attr2string(authringType) << " for user " << uid << ": authring not available";
            assert(false);
            return API_ETEMPUNAVAIL;
        }
        aux = make_unique<AuthRing>(it->second);    // make a copy, once saved in API, it is updated
        authring = aux.get();
    }

    const string *pubKey;
    string pubKeyBuf;   // for RSA, need to serialize the key
    if (signatureType == ATTR_SIG_CU255_PUBK)
    {
        // retrieve public key whose signature wants to be verified, from cache
        if (!user || !user->isattrvalid(ATTR_CU25519_PUBK))
        {
            LOG_warn << "Failed to verify signature " << User::attr2string(signatureType) << " for user " << uid << ": CU25519 public key is not available";
            assert(false);
            return API_EINTERNAL;
        }
        pubKey = user->getattr(ATTR_CU25519_PUBK);
    }
    else if (signatureType == ATTR_SIG_RSA_PUBK)
    {
        if (!user->pubk.isvalid())
        {
            LOG_warn << "Failed to verify signature " << User::attr2string(signatureType) << " for user " << uid << ": RSA public key is not available";
            assert(false);
            return API_EINTERNAL;
        }
        user->pubk.serializekeyforjs(pubKeyBuf);
        pubKey = &pubKeyBuf;
    }
    else
    {
        LOG_err << "Attempt to track an unknown type of signature: " <<  User::attr2string(signatureType);
        assert(false);
        return API_EINTERNAL;
    }

    // retrieve signing key from cache
    if (!user->isattrvalid(ATTR_ED25519_PUBK))
    {
        LOG_warn << "Failed to verify signature " << User::attr2string(signatureType) << " for user " << uid << ": signing public key is not available";
        assert(false);
        return API_ETEMPUNAVAIL;
    }
    const string *signingPubKey = user->getattr(ATTR_ED25519_PUBK);

    // compute key's fingerprint
    string keyFingerprint = AuthRing::fingerprint(*pubKey);
    bool fingerprintMatch = false;
    bool keyTracked = authring->isTracked(uh);

    // check signature for the public key
    bool signatureVerified = EdDSA::verifyKey((unsigned char*) pubKey->data(), pubKey->size(), (string*)&signature, (unsigned char*) signingPubKey->data());
    if (signatureVerified)
    {
        LOG_debug << "Signature " << User::attr2string(signatureType) << " succesfully verified for user " << user->uid;

        // check if user's key is already being tracked in the authring
        if (keyTracked)
        {
            fingerprintMatch = (keyFingerprint == authring->getFingerprint(uh));
            if (!fingerprintMatch)
            {
                LOG_err << "Failed to track signature of public key in " << User::attr2string(authringType) << " for user " << uid << ": fingerprint mismatch";

                if (authring->isSignedKey()) // for unsigned keys, already notified in trackKey()
                {
                    app->key_modified(uh, signatureType == ATTR_SIG_CU255_PUBK ? ATTR_CU25519_PUBK : ATTR_UNKNOWN);
                    sendevent(99451, "Key modification detected");
                }

                return API_EKEY;
            }
            else
            {
                assert(authring->getAuthMethod(uh) != AUTH_METHOD_SIGNATURE);
                LOG_warn << "Updating authentication method for user " << uid << " to signature verified, currently authenticated as seen";

                authring->update(uh, AUTH_METHOD_SIGNATURE);
            }
        }
        else
        {
            LOG_debug << "Adding public key to " << User::attr2string(authringType) << " as signature verified for user " << uid;

            authring->add(uh, keyFingerprint, AUTH_METHOD_SIGNATURE);
        }

        // if checking authrings for all contacts, accumulate updates for all contacts first
        bool finished = true;
        if (temporalAuthring)
        {
            for (auto &it : users)
            {
                User *user = &it.second;
                if (user->userhandle != me && !authring->isTracked(user->userhandle))
                {
                    // if only a current user is not tracked yet, update temporal authring
                    finished = false;
                    break;
                }
            }
        }
        if (finished)
        {
            std::unique_ptr<string> newAuthring(authring->serialize(rng, key));
            putua(authringType, reinterpret_cast<const byte *>(newAuthring->data()), static_cast<unsigned>(newAuthring->size()), 0);
            mAuthRingsTemp.erase(authringType);
        }
    }
    else
    {
        LOG_err << "Failed to verify signature of public key in " << User::attr2string(authringType) << " for user " << uid << ": signature mismatch";

        app->key_modified(uh, signatureType);
        sendevent(99452, "Signature mismatch for public key");

        return API_EKEY;
    }

    return API_OK;
}

error MegaClient::verifyCredentials(handle uh)
{
    Base64Str<MegaClient::USERHANDLE> uid(uh);
    auto it = mAuthRings.find(ATTR_AUTHRING);
    if (it == mAuthRings.end())
    {
        LOG_warn << "Failed to track public key for user " << uid << ": authring not available";
        assert(false);
        return API_ETEMPUNAVAIL;
    }

    AuthRing authring = it->second; // copy, do not modify yet the cached authring
    AuthMethod authMethod = authring.getAuthMethod(uh);
    switch (authMethod)
    {
    case AUTH_METHOD_SEEN:
        LOG_debug << "Updating authentication method of Ed25519 public key for user " << uid << " from seen to signature verified";
        authring.update(uh, AUTH_METHOD_FINGERPRINT);
        break;

    case AUTH_METHOD_FINGERPRINT:
        LOG_err << "Failed to verify credentials for user " << uid << ": already verified";
        return API_EEXIST;

    case AUTH_METHOD_SIGNATURE:
        LOG_err << "Failed to verify credentials for user " << uid << ": invalid authentication method";
        return API_EINTERNAL;

    case AUTH_METHOD_UNKNOWN:
    {
        User *user = finduser(uh);
        const string *pubKey = user ? user->getattr(ATTR_ED25519_PUBK) : nullptr;
        if (pubKey)
        {
            string keyFingerprint = AuthRing::fingerprint(*pubKey);
            LOG_warn << "Adding authentication method of Ed25519 public key for user " << uid << ": key is not tracked yet";
            authring.add(uh, keyFingerprint, AUTH_METHOD_FINGERPRINT);
        }
        else
        {
            LOG_err << "Failed to verify credentials for user " << uid << ": key not tracked and not available";
            return API_ETEMPUNAVAIL;
        }
        break;
    }
    }

    std::unique_ptr<string> newAuthring(authring.serialize(rng, key));
    putua(ATTR_AUTHRING, reinterpret_cast<const byte *>(newAuthring->data()), static_cast<unsigned>(newAuthring->size()));

    return API_OK;
}

error MegaClient::resetCredentials(handle uh)
{
    Base64Str<MegaClient::USERHANDLE> uid(uh);
    if (mAuthRings.size() != 3)
    {
        LOG_warn << "Failed to reset credentials for user " << uid << ": authring/s not available";
        // TODO: after testing, if not hit, remove assertion below
        assert(false);
        return API_ETEMPUNAVAIL;
    }

    // store all required changes into user attributes
    userattr_map attrs;
    for (auto &it : mAuthRings)
    {
        AuthRing authring = it.second; // copy, do not update cached authring yet
        if (authring.remove(uh))
        {
            attrs[it.first] = *authring.serialize(rng, key);
        }
    }

    if (attrs.size())
    {
        LOG_debug << "Removing credentials for user " << uid << "...";
        putua(&attrs);
    }
    else
    {
        LOG_warn << "Failed to reset credentials for user " << uid << ": keys not tracked yet";
        return API_ENOENT;
    }

    return API_OK;
}

bool MegaClient::areCredentialsVerified(handle uh)
{
    AuthRingsMap::const_iterator it = mAuthRings.find(ATTR_AUTHRING);
    if (it != mAuthRings.end())
    {
        return it->second.areCredentialsVerified(uh);
    }
    return false;
}

void MegaClient::purgenodesusersabortsc()
{
    app->clearing();

    while (!hdrns.empty())
    {
        delete hdrns.begin()->second;
    }

#ifdef ENABLE_SYNC
    for (sync_list::iterator it = syncs.begin(); it != syncs.end(); )
    {
        (*it)->changestate(SYNC_CANCELED);
        delete *(it++);
    }

    syncs.clear();
#endif

    for (node_map::iterator it = nodes.begin(); it != nodes.end(); it++)
    {
        delete it->second;
    }

    nodes.clear();

#ifdef ENABLE_SYNC
    todebris.clear();
    tounlink.clear();
    mFingerprints.clear();
#endif

    for (fafc_map::iterator cit = fafcs.begin(); cit != fafcs.end(); cit++)
    {
        for (int i = 2; i--; )
        {
            for (faf_map::iterator it = cit->second->fafs[i].begin(); it != cit->second->fafs[i].end(); it++)
            {
                delete it->second;
            }

            cit->second->fafs[i].clear();
        }
    }

    for (newshare_list::iterator it = newshares.begin(); it != newshares.end(); it++)
    {
        delete *it;
    }

    newshares.clear();

    nodenotify.clear();
    usernotify.clear();
    pcrnotify.clear();
    useralerts.clear();

#ifdef ENABLE_CHAT
    for (textchat_map::iterator it = chats.begin(); it != chats.end();)
    {
        delete it->second;
        chats.erase(it++);
    }
    chatnotify.clear();
#endif

    for (user_map::iterator it = users.begin(); it != users.end(); )
    {
        User *u = &(it->second);
        if (u->userhandle != me || u->userhandle == UNDEF)
        {
            umindex.erase(u->email);
            uhindex.erase(u->userhandle);
            users.erase(it++);
        }
        else
        {
            u->dbid = 0;
            u->notified = false;
            it++;
        }
    }
    assert(users.size() <= 1 && uhindex.size() <= 1 && umindex.size() <= 1);

    for (handlepcr_map::iterator it = pcrindex.begin(); it != pcrindex.end(); it++)
    {
        delete it->second;
    }

    pcrindex.clear();

    *scsn = 0;

    if (pendingsc)
    {
        app->request_response_progress(-1, -1);
        pendingsc->disconnect();
    }

    if (pendingscUserAlerts)
    {
        pendingscUserAlerts->disconnect();
    }

    init();
}

// request direct read by node pointer
void MegaClient::pread(Node* n, m_off_t count, m_off_t offset, void* appdata)
{
    queueread(n->nodehandle, true, n->nodecipher(), MemAccess::get<int64_t>((const char*)n->nodekey().data() + SymmCipher::KEYLENGTH), count, offset, appdata);
}

// request direct read by exported handle / key
void MegaClient::pread(handle ph, SymmCipher* key, int64_t ctriv, m_off_t count, m_off_t offset, void* appdata, bool isforeign, const char *privauth, const char *pubauth, const char *cauth)
{
    queueread(ph, isforeign, key, ctriv, count, offset, appdata, privauth, pubauth, cauth);
}

// since only the first six bytes of a handle are in use, we use the seventh to encode its type
void MegaClient::encodehandletype(handle* hp, bool p)
{
    if (p)
    {
        ((char*)hp)[NODEHANDLE] = 1;
    }
}

bool MegaClient::isprivatehandle(handle* hp)
{
    return ((char*)hp)[NODEHANDLE] != 0;
}

void MegaClient::queueread(handle h, bool p, SymmCipher* key, int64_t ctriv, m_off_t offset, m_off_t count, void* appdata, const char* privauth, const char *pubauth, const char *cauth)
{
    handledrn_map::iterator it;

    encodehandletype(&h, p);

    it = hdrns.find(h);

    if (it == hdrns.end())
    {
        // this handle is not being accessed yet: insert
        it = hdrns.insert(hdrns.end(), pair<handle, DirectReadNode*>(h, new DirectReadNode(this, h, p, key, ctriv, privauth, pubauth, cauth)));
        it->second->hdrn_it = it;
        it->second->enqueue(offset, count, reqtag, appdata);

        if (overquotauntil && overquotauntil > Waiter::ds)
        {
            dstime timeleft = dstime(overquotauntil - Waiter::ds);
            app->pread_failure(API_EOVERQUOTA, 0, appdata, timeleft);
            it->second->schedule(timeleft);
        }
        else
        {
            it->second->dispatch();
        }
    }
    else
    {
        it->second->enqueue(offset, count, reqtag, appdata);
        if (overquotauntil && overquotauntil > Waiter::ds)
        {
            dstime timeleft = dstime(overquotauntil - Waiter::ds);
            app->pread_failure(API_EOVERQUOTA, 0, appdata, timeleft);
            it->second->schedule(timeleft);
        }
    }
}

// cancel direct read by node pointer / count / count
void MegaClient::preadabort(Node* n, m_off_t offset, m_off_t count)
{
    abortreads(n->nodehandle, true, offset, count);
}

// cancel direct read by exported handle / offset / count
void MegaClient::preadabort(handle ph, m_off_t offset, m_off_t count)
{
    abortreads(ph, false, offset, count);
}

void MegaClient::abortreads(handle h, bool p, m_off_t offset, m_off_t count)
{
    handledrn_map::iterator it;
    DirectReadNode* drn;

    encodehandletype(&h, p);
    
    if ((it = hdrns.find(h)) != hdrns.end())
    {
        drn = it->second;

        for (dr_list::iterator it = drn->reads.begin(); it != drn->reads.end(); )
        {
            if ((offset < 0 || offset == (*it)->offset) && (count < 0 || count == (*it)->count))
            {
                app->pread_failure(API_EINCOMPLETE, (*it)->drn->retries, (*it)->appdata, 0);

                delete *(it++);
            }
            else it++;
        }
    }
}

// execute pending directreads
bool MegaClient::execdirectreads()
{
    CodeCounter::ScopeTimer ccst(performanceStats.execdirectreads);

    bool r = false;
    DirectReadSlot* drs;

    if (drq.size() < MAXDRSLOTS)
    {
        // fill slots
        for (dr_list::iterator it = drq.begin(); it != drq.end(); it++)
        {
            if (!(*it)->drs)
            {
                drs = new DirectReadSlot(*it);
                (*it)->drs = drs;
                r = true;

                if (drq.size() >= MAXDRSLOTS) break;
            }
        }
    }

    // perform slot I/O
    for (drs_list::iterator it = drss.begin(); it != drss.end(); )
    {
        if ((*(it++))->doio())
        {
            r = true;
            break;
        }
    }

    while (!dsdrns.empty() && dsdrns.begin()->first <= Waiter::ds)
    {
        if (dsdrns.begin()->second->reads.size() && (dsdrns.begin()->second->tempurls.size() || dsdrns.begin()->second->pendingcmd))
        {
            LOG_warn << "DirectRead scheduled retry";
            dsdrns.begin()->second->retry(API_EAGAIN);
        }
        else
        {
            LOG_debug << "Dispatching scheduled streaming";
            dsdrns.begin()->second->dispatch();
        }
    }

    return r;
}

// recreate filenames of active PUT transfers
void MegaClient::updateputs()
{
    for (transferslot_list::iterator it = tslots.begin(); it != tslots.end(); it++)
    {
        if ((*it)->transfer->type == PUT && (*it)->transfer->files.size())
        {
            (*it)->transfer->files.front()->prepare();
        }
    }
}

error MegaClient::isnodesyncable(const SyncConfig& syncConfig, Node *remotenode, bool *isinshare)
{
#ifdef ENABLE_SYNC
    if (!remotenode)
    {
        return API_EACCESS;
    }
    // cannot sync files, rubbish bins or inboxes
    if (remotenode->type != FOLDERNODE && remotenode->type != ROOTNODE)
    {
        return API_EACCESS;
    }

    Node* n;
    bool inshare;

    // any active syncs below?
    for (sync_list::iterator it = syncs.begin(); it != syncs.end(); it++)
    {
        if ((*it)->state == SYNC_ACTIVE || (*it)->state == SYNC_INITIALSCAN)
        {
            n = (*it)->localroot->node;

            do {
                if (n == remotenode)
                {
                    return API_EEXIST;
                }
            } while ((n = n->parent));
        }
    }

    // any active syncs above?
    n = remotenode;
    inshare = false;

    const auto minimumAccessLevel = syncConfig.syncsToCloud() ? FULL : RDONLY;

    do {
        for (sync_list::iterator it = syncs.begin(); it != syncs.end(); it++)
        {
            if (((*it)->state == SYNC_ACTIVE || (*it)->state == SYNC_INITIALSCAN)
             && n == (*it)->localroot->node)
            {
                return API_EEXIST;
            }
        }

        if (n->inshare && !inshare)
        {
            // FIXME: allow limited up-syncing to RDWR shares
            if (n->inshare->access < minimumAccessLevel)
            {
                return API_EACCESS;
            }

            inshare = true;
        }
    } while ((n = n->parent));

    if (inshare)
    {
        // this sync is located in an inbound share - make sure that there
        // are no access restrictions in place anywhere in the sync's tree
        for (user_map::iterator uit = users.begin(); uit != users.end(); uit++)
        {
            User* u = &uit->second;

            if (u->sharing.size())
            {
                for (handle_set::iterator sit = u->sharing.begin(); sit != u->sharing.end(); sit++)
                {
                    if ((n = nodebyhandle(*sit)) && n->inshare && n->inshare->access < minimumAccessLevel)
                    {
                        do {
                            if (n == remotenode)
                            {
                                return API_EACCESS;
                            }
                        } while ((n = n->parent));
                    }
                }
            }
        }
    }

    if (isinshare)
    {
        *isinshare = inshare;
    }
    return API_OK;
#else
    return API_EINCOMPLETE;
#endif
}

error MegaClient::addtimer(TimerWithBackoff *twb)
{
    bttimers.push_back(twb);
    return API_OK;
}

// check sync path, add sync if folder
// disallow nested syncs (there is only one LocalNode pointer per node)
// (FIXME: perform the same check for local paths!)
error MegaClient::addsync(SyncConfig syncConfig, const char* debris, string* localdebris, int tag, void *appData)
{
#ifdef ENABLE_SYNC
    Node* remotenode = nodebyhandle(syncConfig.getRemoteNode());
    bool inshare = false;
    error e = isnodesyncable(syncConfig, remotenode, &inshare);
    if (e)
    {
        return e;
    }

    string localPath = syncConfig.getLocalPath();
    string rootpath;
    fsaccess->path2local(&localPath, &rootpath);

    if (rootpath.size() >= fsaccess->localseparator.size()
     && !memcmp(rootpath.data() + (int(rootpath.size()) & -int(fsaccess->localseparator.size())) - fsaccess->localseparator.size(),
                fsaccess->localseparator.data(),
                fsaccess->localseparator.size()))
    {
        rootpath.resize((int(rootpath.size()) & -int(fsaccess->localseparator.size())) - fsaccess->localseparator.size());
    }
    
    bool isnetwork = false;
    if (!fsaccess->issyncsupported(&rootpath, &isnetwork))
    {
        LOG_warn << "Unsupported filesystem";
        return API_EFAILED;
    }

    auto fa = fsaccess->newfileaccess();
    if (fa->fopen(&rootpath, true, false))
    {
        if (fa->type == FOLDERNODE)
        {
            LOG_debug << "Adding sync: " << syncConfig.getLocalPath() << " vs " << remotenode->displaypath();

            Sync* sync = new Sync(this, std::move(syncConfig), debris, localdebris, remotenode, inshare, tag, appData);
            sync->isnetwork = isnetwork;

            if (!sync->fsstableids)
            {
                if (sync->assignfsids())
                {
                    LOG_info << "Successfully assigned fs IDs for filesystem with unstable IDs";
                }
                else
                {
                    LOG_warn << "Failed to assign some fs IDs for filesystem with unstable IDs";
                }
            }

            auto path = LocalPath::fromLocalname(rootpath);
            if (sync->scan(&path, fa.get()))
            {
                syncsup = false;
                e = API_OK;
                sync->initializing = false;
                LOG_debug << "Initial scan finished. New / modified files: " << sync->dirnotify->notifyq[DirNotify::DIREVENTS].size();
            }
            else
            {
                LOG_err << "Initial scan failed";
                sync->changestate(SYNC_FAILED);
                delete sync;
                e = API_EFAILED;
            }

            syncactivity = true;
        }
        else
        {
            e = API_EACCESS;    // cannot sync individual files
        }
    }
    else
    {
        e = fa->retry ? API_ETEMPUNAVAIL : API_ENOENT;
    }

    return e;
#else
    return API_EINCOMPLETE;
#endif
}

#ifdef ENABLE_SYNC
// syncids are usable to indicate putnodes()-local parent linkage
handle MegaClient::nextsyncid()
{
    byte* ptr = (byte*)&currsyncid;

    while (!++*ptr && ptr < (byte*)&currsyncid + NODEHANDLE)
    {
        ptr++;
    }

    return currsyncid;
}

// recursively stop all transfers
void MegaClient::stopxfers(LocalNode* l, DBTableTransactionCommitter& committer)
{
    if (l->type != FILENODE)
    {
        for (localnode_map::iterator it = l->children.begin(); it != l->children.end(); it++)
        {
            stopxfers(it->second, committer);
        }
    }
  
    stopxfer(l, &committer);
}

// add child to nchildren hash (deterministically prefer newer/larger versions
// of identical names to avoid flapping)
// apply standard unescaping, if necessary (use *strings as ephemeral storage
// space)
void MegaClient::addchild(remotenode_map* nchildren, string* name, Node* n, list<string>* strings) const
{
    Node** npp;

    if (name->find('%') + 1)
    {
        string tmplocalname;

        // perform one round of unescaping to ensure that the resulting local
        // filename matches
        fsaccess->path2local(name, &tmplocalname);
        fsaccess->local2name(&tmplocalname);

        strings->push_back(tmplocalname);
        name = &strings->back();
    }

    npp = &(*nchildren)[name];

    if (!*npp
     || n->mtime > (*npp)->mtime
     || (n->mtime == (*npp)->mtime && n->size > (*npp)->size)
     || (n->mtime == (*npp)->mtime && n->size == (*npp)->size && memcmp(n->crc.data(), (*npp)->crc.data(), sizeof n->crc) > 0))
    {
        *npp = n;
    }
}

// downward sync - recursively scan for tree differences and execute them locally
// this is first called after the local node tree is complete
// actions taken:
// * create missing local folders
// * initiate GET transfers to missing local files (but only if the target
// folder was created successfully)
// * attempt to execute renames, moves and deletions (deletions require the
// rubbish flag to be set)
// returns false if any local fs op failed transiently
bool MegaClient::syncdown(LocalNode* l, string* localpath, bool rubbish)
{
    // only use for LocalNodes with a corresponding and properly linked Node
    if (l->type != FOLDERNODE || !l->node || (l->parent && l->node->parent->localnode != l->parent))
    {
        return true;
    }

    list<string> strings;
    remotenode_map nchildren;
    remotenode_map::iterator rit;

    bool success = true;

    // build array of sync-relevant (in case of clashes, the newest alias wins)
    // remote children by name
    string localname;

    // build child hash - nameclash resolution: use newest/largest version
    for (node_list::iterator it = l->node->children.begin(); it != l->node->children.end(); it++)
    {
        attr_map::iterator ait;        

        // node must be syncable, alive, decrypted and have its name defined to
        // be considered - also, prevent clashes with the local debris folder
        if (((*it)->syncdeleted == SYNCDEL_NONE
             && !(*it)->attrstring
             && (ait = (*it)->attrs.map.find('n')) != (*it)->attrs.map.end()
             && ait->second.size())
         && (l->parent || l->sync->debris != ait->second))
        {
            size_t t = localpath->size();
            string localname = ait->second;
            fsaccess->name2local(&localname);
            localpath->append(fsaccess->localseparator);
            localpath->append(localname);
            if (app->sync_syncable(l->sync, ait->second.c_str(), localpath, *it))
            {
                addchild(&nchildren, &ait->second, *it, &strings);
            }
            else
            {
                LOG_debug << "Node excluded " << LOG_NODEHANDLE((*it)->nodehandle) << "  Name: " << (*it)->displayname();
            }
            localpath->resize(t);
        }
        else
        {
            LOG_debug << "Node skipped " << LOG_NODEHANDLE((*it)->nodehandle) << "  Name: " << (*it)->displayname();
        }
    }

    // remove remote items that exist locally from hash, recurse into existing folders
    for (localnode_map::iterator lit = l->children.begin(); lit != l->children.end(); )
    {
        LocalNode* ll = lit->second;

        rit = nchildren.find(&ll->name);

        size_t t = localpath->size();

        localpath->append(fsaccess->localseparator);
        localpath->append(*ll->localname.editStringDirect());

        // do we have a corresponding remote child?
        if (rit != nchildren.end())
        {
            // corresponding remote node exists
            // local: folder, remote: file - ignore
            // local: file, remote: folder - ignore
            // local: folder, remote: folder - recurse
            // local: file, remote: file - overwrite if newer
            if (ll->type != rit->second->type)
            {
                // folder/file clash: do nothing (rather than attempting to
                // second-guess the user)
                LOG_warn << "Type changed: " << ll->name << " LNtype: " << ll->type << " Ntype: " << rit->second->type;
                nchildren.erase(rit);
            }
            else if (ll->type == FILENODE)
            {
                if (ll->node != rit->second)
                {
                    ll->sync->statecacheadd(ll);
                }

                ll->setnode(rit->second);

                if (!l->sync->getConfig().syncsToLocal())
                {
                    lit++;
                    continue;
                }

                bool overwriteLocalnode = true;

                if (*ll == *(FileFingerprint*)rit->second)
                {
                    overwriteLocalnode = false;
                    // both files are identical
                    nchildren.erase(rit);
                }
                else if (!ll->sync->getConfig().forceOverwrite())
                {
                    // file exists on both sides - do not overwrite if local version newer or same
                    if (ll->mtime > rit->second->mtime)
                    {
                        overwriteLocalnode = false;
                        // local version is newer
                        LOG_debug << "LocalNode is newer: " << ll->name << " LNmtime: " << ll->mtime << " Nmtime: " << rit->second->mtime;
                        nchildren.erase(rit);
                    }
                    else if (ll->mtime == rit->second->mtime
                             && (ll->size > rit->second->size
                                 || (ll->size == rit->second->size && memcmp(ll->crc.data(), rit->second->crc.data(), sizeof ll->crc) > 0)))

                    {
                        overwriteLocalnode = false;
                        if (ll->size < rit->second->size)
                        {
                            LOG_warn << "Syncdown. Same mtime but lower size: " << ll->name
                                     << " mtime: " << ll->mtime << " LNsize: " << ll->size << " Nsize: " << rit->second->size
                                     << " Nhandle: " << LOG_NODEHANDLE(rit->second->nodehandle);
                        }
                        else
                        {
                            LOG_warn << "Syncdown. Same mtime and size, but bigger CRC: " << ll->name
                                     << " mtime: " << ll->mtime << " size: " << ll->size << " Nhandle: " << LOG_NODEHANDLE(rit->second->nodehandle);
                        }

                        nchildren.erase(rit);
                    }
                }
                else if (ll->mDetachedFromFS)
                {
                    overwriteLocalnode = false;
                    // both files are identical
                    nchildren.erase(rit);
                }

                if (overwriteLocalnode)
                {
                    // means that the localnode is going to be overwritten
                    if (rit->second->localnode && rit->second->localnode->transfer)
                    {
                        LOG_debug << "Stopping an unneeded upload";
                        DBTableTransactionCommitter committer(tctable);
                        stopxfer(rit->second->localnode, &committer);  // TODO: can we have one transaction for recursing through syncdown() ?
                    }

                    rit->second->localnode = (LocalNode*)~0;
                }
            }
            else
            {
                if (ll->node != rit->second)
                {
                    ll->setnode(rit->second);
                    ll->sync->statecacheadd(ll);
                }

                // recurse into directories of equal name
                if (!syncdown(ll, localpath, rubbish) && success)
                {
                    success = false;
                }

                nchildren.erase(rit);
            }

            lit++;
        }
        else if (rubbish && ll->deleted)    // no corresponding remote node: delete local item
        {
            if (ll->type == FILENODE)
            {
                // only delete the file if it is unchanged
                string tmplocalpath;

                ll->getlocalpath(&tmplocalpath);

                auto fa = fsaccess->newfileaccess(false);
                if (fa->fopen(&tmplocalpath, true, false))
                {
                    FileFingerprint fp;
                    fp.genfingerprint(fa.get());

                    if (!(fp == *(FileFingerprint*)ll))
                    {
                        ll->deleted = false;
                    }
                }
            }

            if (ll->deleted)
            {
                // attempt deletion and re-queue for retry in case of a transient failure
                ll->treestate(TREESTATE_SYNCING);

                if (l->sync->movetolocaldebris(localpath) || !fsaccess->transient_error)
                {
                    delete lit++->second;
                }
                else
                {
                    fsaccess->local2path(localpath, &blockedfile);
                    LOG_warn << "Transient error deleting " << blockedfile;
                    success = false;
                    lit++;
                }
            }
        }
        else
        {
            lit++;
        }

        localpath->resize(t);
    }

    if (!l->sync->getConfig().syncsToLocal())
    {
        return true;
    }

    // create/move missing local folders / FolderNodes, initiate downloads of
    // missing local files
    for (rit = nchildren.begin(); rit != nchildren.end(); rit++)
    {
        size_t t = localpath->size();

        localname = rit->second->attrs.map.find('n')->second;

        fsaccess->name2local(&localname);
        localpath->append(fsaccess->localseparator);
        localpath->append(localname);

        string utf8path;
        fsaccess->local2path(localpath, &utf8path);
        LOG_debug << "Unsynced remote node in syncdown: " << utf8path << " Nsize: " << rit->second->size
                  << " Nmtime: " << rit->second->mtime << " Nhandle: " << LOG_NODEHANDLE(rit->second->nodehandle);

        // does this node already have a corresponding LocalNode under
        // a different name or elsewhere in the filesystem?
        if (rit->second->localnode && rit->second->localnode != (LocalNode*)~0)
        {
            LOG_debug << "has a previous localnode: " << rit->second->localnode->name;
            if (rit->second->localnode->parent)
            {
                LOG_debug << "with a previous parent: " << rit->second->localnode->parent->name;
                string curpath;

                rit->second->localnode->getlocalpath(&curpath);
                rit->second->localnode->treestate(TREESTATE_SYNCING);

                LOG_debug << "Renaming/moving from the previous location to the new one";
                if (fsaccess->renamelocal(&curpath, localpath))
                {
                    fsaccess->local2path(localpath, &localname);
                    app->syncupdate_local_move(rit->second->localnode->sync,
                                               rit->second->localnode, localname.c_str());

                    // update LocalNode tree to reflect the move/rename
                    auto localpathPointed = LocalPath::fromLocalname(*localpath);
                    rit->second->localnode->setnameparent(l, &localpathPointed);

                    rit->second->localnode->sync->statecacheadd(rit->second->localnode);

                    // update filenames so that PUT transfers can continue seamlessly
                    updateputs();
                    syncactivity = true;

                    rit->second->localnode->treestate(TREESTATE_SYNCED);
                }
                else if (success && fsaccess->transient_error)
                {
                    // schedule retry
                    fsaccess->local2path(&curpath, &blockedfile);
                    LOG_debug << "Transient error moving localnode " << blockedfile;
                    success = false;
                }
            }
            else
            {
                LOG_debug << "without a previous parent. Skipping";
            }
        }
        else
        {
            LOG_debug << "doesn't have a previous localnode";
            //if (l->sync->getConfig().forceOverwrite())
            //{
            //    rit->second->setSyncable(true);
            //}
            //if (rit->second->isSyncable())
            //if (l->sync->getConfig().forceOverwrite() || !rit->second->localnode || !rit->second->localnode->mDetachedFromFS)
            {
                // missing node is not associated with an existing LocalNode
                if (rit->second->type == FILENODE)
                {
                    bool download = true;
                    auto f = fsaccess->newfileaccess(false);
                    if (rit->second->localnode != (LocalNode*)~0
                            && (f->fopen(localpath) || f->type == FOLDERNODE))
                    {
                        if (f->mIsSymLink && l->sync->movetolocaldebris(localpath))
                        {
                            LOG_debug << "Found a link in localpath " << localpath;
                        }
                        else
                        {
                            LOG_debug << "Skipping download over an unscanned file/folder, or the file/folder is not to be synced (special attributes)";
                            download = false;
                        }
                    }
                    f.reset();
                    rit->second->localnode = NULL;

                    // start fetching this node, unless fetch is already in progress
                    // FIXME: to cover renames that occur during the
                    // download, reconstruct localname in complete()
                    if (download && !rit->second->syncget)
                    {
                        LOG_debug << "Start fetching file node";
                        fsaccess->local2path(localpath, &localname);
                        app->syncupdate_get(l->sync, rit->second, localname.c_str());

                        rit->second->syncget = new SyncFileGet(l->sync, rit->second, LocalPath::fromLocalname(*localpath));
                        nextreqtag();
                        DBTableTransactionCommitter committer(tctable); // TODO: use one committer for all files in the loop, without calling syncdown() recursively
                        startxfer(GET, rit->second->syncget, committer);
                        syncactivity = true;
                    }
                }
                else
                {
                    LOG_debug << "Creating local folder";
                    auto f = fsaccess->newfileaccess(false);
                    if (f->fopen(localpath) || f->type == FOLDERNODE)
                    {
                        LOG_debug << "Skipping folder creation over an unscanned file/folder, or the file/folder is not to be synced (special attributes)";
                    }
                    // create local path, add to LocalNodes and recurse
                    else if (fsaccess->mkdirlocal(localpath))
                    {
                        auto localpathpointed = LocalPath::fromLocalname(*localpath);
                        LocalNode* ll = l->sync->checkpath(l, &localpathpointed, &localname, NULL, true);

<<<<<<< HEAD
                        if (ll && ll != (LocalNode*)~0)
                        {
                            LOG_debug << "Local folder created, continuing syncdown";
=======
                    rit->second->syncget = new SyncFileGet(l->sync, rit->second, localpath);
                    nextreqtag();
                    DBTableTransactionCommitter committer(tctable); // TODO: use one committer for all files in the loop, without calling syncdown() recursively
                    startxfer(GET, rit->second->syncget, committer);
                    syncactivity = true;
                }
            }
            else
            {
                LOG_debug << "Creating local folder";
                auto f = fsaccess->newfileaccess(false);
                if (f->fopen(localpath) || f->type == FOLDERNODE)
                {
                    LOG_debug << "Skipping folder creation over an unscanned file/folder, or the file/folder is not to be synced (special attributes)";
                }
                // create local path, add to LocalNodes and recurse
                else if (fsaccess->mkdirlocal(localpath))
                {
                    LocalNode* ll = l->sync->checkpath(l, localpath, &localname, NULL, true, nullptr);
>>>>>>> a6b6f726

                            ll->setnode(rit->second);
                            ll->sync->statecacheadd(ll);

                            if (ll->sync->getConfig().forceOverwrite())
                            {
                                ll->mSyncable = true;
                            }

                            if (!syncdown(ll, localpath, rubbish) && success)
                            {
                                LOG_debug << "Syncdown not finished";
                                success = false;
                            }
                        }
                        else
                        {
                            LOG_debug << "Checkpath() failed " << (ll == NULL);
                        }
                    }
                    else if (success && fsaccess->transient_error)
                    {
                        fsaccess->local2path(localpath, &blockedfile);
                        LOG_debug << "Transient error creating folder " << blockedfile;
                        success = false;
                    }
                    else if (!fsaccess->transient_error)
                    {
                        LOG_debug << "Non transient error creating folder";
                    }
                }
            }
            //else
            //{
            //    LOG_debug << "Node not syncable: " << LOG_NODEHANDLE(rit->second->nodehandle);
            //    if (rit->second->localnode == (LocalNode*)~0) rit->second->localnode = nullptr;
            //}
        }

        localpath->resize(t);

        assert(rit->second->localnode != (LocalNode*)~0);
    }

    return success;
}

// recursively traverse tree of LocalNodes and match with remote Nodes
// mark nodes to be rubbished in deleted. with their nodehandle
// mark additional nodes to to rubbished (those overwritten) by accumulating
// their nodehandles in rubbish.
// nodes to be added are stored in synccreate. - with nodehandle set to parent
// if attached to an existing node
// l and n are assumed to be folders and existing on both sides or scheduled
// for creation
bool MegaClient::syncup(LocalNode* l, dstime* nds)
{
    bool insync = true;

    list<string> strings;
    remotenode_map nchildren;
    remotenode_map::iterator rit;

    // build array of sync-relevant (newest alias wins) remote children by name
    attr_map::iterator ait;

    if (l->node)
    {
        // corresponding remote node present: build child hash - nameclash
        // resolution: use newest version
        for (node_list::iterator it = l->node->children.begin(); it != l->node->children.end(); it++)
        {
            // node must be alive
            if ((*it)->syncdeleted == SYNCDEL_NONE)
            {
                // check if there is a crypto key missing...
                if ((*it)->attrstring)
                {
                    if (!l->reported)
                    {
                        char* buf = new char[(*it)->nodekey().size() * 4 / 3 + 4];
                        Base64::btoa((byte *)(*it)->nodekey().data(), int((*it)->nodekey().size()), buf);

                        LOG_warn << "Sync: Undecryptable child node. " << buf;

                        l->reported = true;

                        char report[256];

                        Base64::btoa((const byte *)&(*it)->nodehandle, MegaClient::NODEHANDLE, report);
                        
                        sprintf(report + 8, " %d %.200s", (*it)->type, buf);

                        // report an "undecrypted child" event
                        reportevent("CU", report, 0);

                        delete [] buf;
                    }

                    continue;
                }

                // ...or a node name attribute missing
                if ((ait = (*it)->attrs.map.find('n')) == (*it)->attrs.map.end())
                {
                    LOG_warn << "Node name missing, not syncing subtree: " << l->name.c_str();

                    if (!l->reported)
                    {
                        l->reported = true;

                        // report a "no-name child" event
                        reportevent("CN", NULL, 0);
                    }

                    continue;
                }

                addchild(&nchildren, &ait->second, *it, &strings);
            }
        }
    }

    // check for elements that need to be created, deleted or updated on the
    // remote side
    for (localnode_map::iterator lit = l->children.begin(); lit != l->children.end(); lit++)
    {
        LocalNode* ll = lit->second;

        if (!ll->mSyncable)
        {
            LOG_debug << "LocalNode not syncable: " << ll->name;
            continue;
        }

        if (ll->deleted)
        {
            LOG_debug << "LocalNode deleted " << ll->name;
            continue;
        }

        // UTF-8 converted local name
        string localname = lit->first->toName(*fsaccess);
        if (!localname.size() || !ll->name.size())
        {
            if (!ll->reported)
            {
                ll->reported = true;

                char report[256];
                sprintf(report, "%d %d %d %d", (int)lit->first->editStringDirect()->size(), (int)localname.size(), (int)ll->name.size(), (int)ll->type);

                // report a "no-name localnode" event
                reportevent("LN", report, 0);
            }
            continue;
        }

        rit = nchildren.find(&localname);

        bool isSymLink = false;
#ifndef WIN32
        if (PosixFileAccess::mFoundASymlink)
        {
            string localpath;
            unique_ptr<FileAccess> fa(fsaccess->newfileaccess(false));

            ll->getlocalpath(&localpath);
            fa->fopen(&localpath);
            isSymLink = fa->mIsSymLink;
        }
#endif
        // do we have a corresponding remote child?
        if (rit != nchildren.end())
        {
            // corresponding remote node exists
            // local: folder, remote: file - overwrite
            // local: file, remote: folder - overwrite
            // local: folder, remote: folder - recurse
            // local: file, remote: file - overwrite if newer
            if (ll->type != rit->second->type || isSymLink)
            {
                insync = false;
                LOG_warn << "Type changed: " << localname << " LNtype: " << ll->type << " Ntype: " << rit->second->type << " isSymLink = " << isSymLink;
                movetosyncdebris(rit->second, l->sync->inshare);
            }
            else
            {
                // file on both sides - do not overwrite if local version older or identical
                if (ll->type == FILENODE)
                {
                    if (ll->node != rit->second)
                    {
                        ll->sync->statecacheadd(ll);
                    }
                    ll->setnode(rit->second);

                    if (!l->sync->getConfig().syncsToCloud())
                    {
                        continue;
                    }

                    // check if file is likely to be identical
                    if (*ll == *(FileFingerprint*)rit->second)
                    {
                        // files have the same size and the same mtime (or the
                        // same fingerprint, if available): no action needed
                        if (!ll->checked)
                        {
                            if (!gfxdisabled && gfx && gfx->isgfx(ll->localname.editStringDirect()))
                            {
                                int missingattr = 0;

                                // check for missing imagery
                                if (!ll->node->hasfileattribute(GfxProc::THUMBNAIL))
                                {
                                    missingattr |= 1 << GfxProc::THUMBNAIL;
                                }

                                if (!ll->node->hasfileattribute(GfxProc::PREVIEW))
                                {
                                    missingattr |= 1 << GfxProc::PREVIEW;
                                }

                                if (missingattr && checkaccess(ll->node, OWNER)
                                        && !gfx->isvideo(ll->localname.editStringDirect()))
                                {
                                    char me64[12];
                                    Base64::btoa((const byte*)&me, MegaClient::USERHANDLE, me64);
                                    if (ll->node->attrs.map.find('f') == ll->node->attrs.map.end() || ll->node->attrs.map['f'] != me64)
                                    {
                                        LOG_debug << "Restoring missing attributes: " << ll->name;
                                        string localpath;
                                        ll->getlocalpath(&localpath);
                                        SymmCipher *symmcipher = ll->node->nodecipher();
                                        gfx->gendimensionsputfa(NULL, &localpath, ll->node->nodehandle, symmcipher, missingattr);
                                    }
                                }
                            }

                            ll->checked = true;
                        }

                        // if this node is being fetched, but it's already synced
                        if (rit->second->syncget)
                        {
                            LOG_debug << "Stopping unneeded download";
                            delete rit->second->syncget;
                            rit->second->syncget = NULL;
                        }

                        // if this localnode is being uploaded, but it's already synced
                        if (ll->transfer)
                        {
                            LOG_debug << "Stopping unneeded upload";
                            DBTableTransactionCommitter committer(tctable);
                            stopxfer(ll, &committer);  // todo:  can we use just one commiter for all of the recursive syncup() calls?
                        }

                        ll->treestate(TREESTATE_SYNCED);
                        continue;
                    }

                    if (!ll->sync->getConfig().forceOverwrite())
                    {
                        // skip if remote file is newer
                        if (ll->mtime < rit->second->mtime)
                        {
                            LOG_debug << "LocalNode is older: " << ll->name << " LNmtime: " << ll->mtime << " Nmtime: " << rit->second->mtime;
                            continue;
                        }

                        if (ll->mtime == rit->second->mtime)
                        {
                            if (ll->size < rit->second->size)
                            {
                                LOG_warn << "Syncup. Same mtime but lower size: " << ll->name
                                         << " LNmtime: " << ll->mtime << " LNsize: " << ll->size << " Nsize: " << rit->second->size
                                         << " Nhandle: " << LOG_NODEHANDLE(rit->second->nodehandle) ;

                                continue;
                            }

                            if (ll->size == rit->second->size && memcmp(ll->crc.data(), rit->second->crc.data(), sizeof ll->crc) < 0)
                            {
                                LOG_warn << "Syncup. Same mtime and size, but lower CRC: " << ll->name
                                         << " mtime: " << ll->mtime << " size: " << ll->size << " Nhandle: " << LOG_NODEHANDLE(rit->second->nodehandle);

                                continue;
                            }
                        }

                        LOG_debug << "LocalNode change detected on syncupload: " << ll->name << " LNsize: " << ll->size << " LNmtime: " << ll->mtime
                                  << " NSize: " << rit->second->size << " Nmtime: " << rit->second->mtime << " Nhandle: " << LOG_NODEHANDLE(rit->second->nodehandle);

#ifdef WIN32
                        if(ll->size == ll->node->size && !memcmp(ll->crc.data(), ll->node->crc.data(), sizeof(ll->crc)))
                        {
                            LOG_debug << "Modification time changed only";
                            auto f = fsaccess->newfileaccess();
                            string lpath;
                            ll->getlocalpath(&lpath);
                            string stream = lpath;
                            stream.append((const char *)(const wchar_t*)L":$CmdTcID:$DATA", 30);
                            if (f->fopen(&stream))
                            {
                                LOG_warn << "COMODO detected";
                                HKEY hKey;
                                if (RegOpenKeyEx(HKEY_LOCAL_MACHINE,
                                                L"SYSTEM\\CurrentControlSet\\Services\\CmdAgent\\CisConfigs\\0\\HIPS\\SBSettings",
                                                0,
                                                KEY_QUERY_VALUE,
                                                &hKey ) == ERROR_SUCCESS)
                                {
                                    DWORD value = 0;
                                    DWORD size = sizeof(value);
                                    if (RegQueryValueEx(hKey, L"EnableSourceTracking", NULL, NULL, (LPBYTE)&value, &size) == ERROR_SUCCESS)
                                    {
                                        if (value == 1 && fsaccess->setmtimelocal(&lpath, ll->node->mtime))
                                        {
                                            LOG_warn << "Fixed modification time probably changed by COMODO";
                                            ll->mtime = ll->node->mtime;
                                            ll->treestate(TREESTATE_SYNCED);
                                            RegCloseKey(hKey);
                                            continue;
                                        }
                                    }
                                    RegCloseKey(hKey);
                                }
                            }

                            lpath.append((const char *)(const wchar_t*)L":OECustomProperty", 34);
                            if (f->fopen(&lpath))
                            {
                                LOG_warn << "Windows Search detected";
                                continue;
                            }
                        }
#endif
                    }

                    // if this node is being fetched, but has to be upsynced
                    if (rit->second->syncget)
                    {
                        LOG_debug << "Stopping unneeded download";
                        delete rit->second->syncget;
                        rit->second->syncget = NULL;
                    }
                }
                else
                {
                    insync = false;

                    if (ll->node != rit->second)
                    {
                        ll->setnode(rit->second);
                        ll->sync->statecacheadd(ll);
                    }

                    // recurse into directories of equal name
                    if (!syncup(ll, nds))
                    {
                        return false;
                    }
                    continue;
                }
            }
        }

        if (!l->sync->getConfig().syncsToCloud())
        {
            continue;
        }

        if (isSymLink)
        {
            continue; //Do nothing for the moment
        }
        else if (ll->type == FILENODE)
        {
            // do not begin transfer until the file size / mtime has stabilized
            insync = false;

            if (ll->transfer)
            {
                continue;
            }

            LOG_verbose << "Unsynced LocalNode (file): " << ll->name << " " << ll << " " << (ll->transfer != 0);
            ll->treestate(TREESTATE_PENDING);

            if (Waiter::ds < ll->nagleds)
            {
                LOG_debug << "Waiting for the upload delay: " << ll->name << " " << ll->nagleds;
                if (ll->nagleds < *nds)
                {
                    *nds = ll->nagleds;
                }

                continue;
            }
            else
            {
                Node *currentVersion = ll->node;
                if (currentVersion)
                {
                    m_time_t delay = 0;
                    m_time_t currentTime = m_time();
                    if (currentVersion->ctime > currentTime + 30)
                    {
                        // with more than 30 seconds of detected clock drift,
                        // we don't apply any version rate control for now
                        LOG_err << "Incorrect local time detected";
                    }
                    else
                    {
                        int recentVersions = 0;
                        m_time_t startInterval = currentTime - Sync::RECENT_VERSION_INTERVAL_SECS;
                        Node *version = currentVersion;
                        while (true)
                        {
                            if (version->ctime < startInterval)
                            {
                                break;
                            }

                            recentVersions++;
                            if (!version->children.size())
                            {
                                break;
                            }

                            version = version->children.back();
                        }

                        if (recentVersions > 10)
                        {
                            // version rate control starts with more than 10 recent versions
                            delay = 7 * (recentVersions / 10) * (recentVersions - 10);
                        }

                        LOG_debug << "Number of recent versions: " << recentVersions << " delay: " << delay
                                  << " prev: " << currentVersion->ctime << " current: " << currentTime;
                    }

                    if (delay)
                    {
                        m_time_t next = currentVersion->ctime + delay;
                        if (next > currentTime)
                        {
                            dstime backoffds = dstime((next - currentTime) * 10);
                            ll->nagleds = waiter->ds + backoffds;
                            LOG_debug << "Waiting for the version rate limit delay during " << backoffds << " ds";

                            if (ll->nagleds < *nds)
                            {
                                *nds = ll->nagleds;
                            }
                            continue;
                        }
                        else
                        {
                            LOG_debug << "Version rate limit delay already expired";
                        }
                    }
                }

                string localpath;
                bool t;
                auto fa = fsaccess->newfileaccess(false);

                ll->getlocalpath(&localpath);

                if (!(t = fa->fopen(&localpath, true, false))
                 || fa->size != ll->size
                 || fa->mtime != ll->mtime)
                {
                    if (t)
                    {
                        ll->sync->localbytes -= ll->size;
                        ll->genfingerprint(fa.get());
                        ll->sync->localbytes += ll->size;                        

                        ll->sync->statecacheadd(ll);
                    }

                    ll->bumpnagleds();

                    LOG_debug << "Localnode not stable yet: " << ll->name << " " << t << " " << fa->size << " " << ll->size
                              << " " << fa->mtime << " " << ll->mtime << " " << ll->nagleds;

                    if (ll->nagleds < *nds)
                    {
                        *nds = ll->nagleds;
                    }

                    continue;
                }
                
                ll->created = false;
            }
        }
        else
        {
            LOG_verbose << "Unsynced LocalNode (folder): " << ll->name;
        }

        if (ll->created)
        {
            if (!ll->reported)
            {
                ll->reported = true;

                // FIXME: remove created flag and associated safeguards after
                // positively verifying the absence of a related repetitive node creation bug
                LOG_err << "Internal error: Duplicate node creation: " << ll->name.c_str();

                char report[256];

                // always report LocalNode's type, name length, mtime, file size
                sprintf(report, "[%u %u %d %d %d] %d %d %d %d %d %" PRIi64,
                    (int)nchildren.size(),
                    (int)l->children.size(),
                    l->node ? (int)l->node->children.size() : -1,
                    (int)synccreate.size(),
                    syncadding,
                    ll->type,
                    (int)ll->name.size(),
                    (int)ll->mtime,
                    (int)ll->sync->state,
                    (int)ll->sync->inshare,
                    ll->size);

                if (ll->node)
                {
                    int namelen;

                    if ((ait = ll->node->attrs.map.find('n')) != ll->node->attrs.map.end())
                    {
                        namelen = int(ait->second.size());
                    }
                    else
                    {
                        namelen = -1;
                    }

                    // additionally, report corresponding Node's type, name length, mtime, file size and handle
                    sprintf(strchr(report, 0), " %d %d %d %" PRIi64 " %d ", ll->node->type, namelen, (int)ll->node->mtime, ll->node->size, ll->node->syncdeleted);
                    Base64::btoa((const byte *)&ll->node->nodehandle, MegaClient::NODEHANDLE, strchr(report, 0));
                }

                // report a "dupe" event
                reportevent("D2", report, 0);
            }
            else
            {
                LOG_err << "LocalNode created and reported " << ll->name;
            }
        }
        else
        {
            ll->created = true;

            assert (!isSymLink);

            if (ll->sync->getConfig().forceOverwrite())
            {
                ll->mSyncable = true;
            }

            if (ll->mSyncable)
            {
                // create remote folder or send file
                LOG_debug << "Adding local file to synccreate: " << ll->name << " " << synccreate.size();
                synccreate.push_back(ll);
                syncactivity = true;
            }
            else
            {
                LOG_debug << "syncable prevents adding to synccreate: " << ll->localname.toPath(*fsaccess);
            }

            if (synccreate.size() >= MAX_NEWNODES)
            {
                LOG_warn << "Stopping syncup due to MAX_NEWNODES";
                return false;
            }
        }

        if (ll->type == FOLDERNODE)
        {
            if (!syncup(ll, nds))
            {
                return false;
            }
        }
    }

    if (insync && l->node)
    {
        l->treestate(TREESTATE_SYNCED);
    }

    return true;
}

// execute updates stored in synccreate[]
// must not be invoked while the previous creation operation is still in progress
void MegaClient::syncupdate()
{
    // split synccreate[] in separate subtrees and send off to putnodes() for
    // creation on the server
    unsigned i, start, end;
    SymmCipher tkey;
    string tattrstring;
    AttrMap tattrs;
    Node* n;
    NewNode* nn;
    NewNode* nnp;
    LocalNode* l;

    for (start = 0; start < synccreate.size(); start = end)
    {
        // determine length of distinct subtree beneath existing node
        for (end = start; end < synccreate.size(); end++)
        {
            if ((end > start) && synccreate[end]->parent->node)
            {
                break;
            }
        }

        // add nodes that can be created immediately: folders & existing files;
        // start uploads of new files
        nn = nnp = new NewNode[end - start];

        DBTableTransactionCommitter committer(tctable);
        for (i = start; i < end; i++)
        {
            n = NULL;
            l = synccreate[i];

            if (l->type == FILENODE && l->parent->node)
            {
                l->h = l->parent->node->nodehandle;
            }

            if (l->type == FOLDERNODE || (n = nodebyfingerprint(l)))
            {
                // create remote folder or copy file if it already exists
                nnp->source = NEW_NODE;
                nnp->type = l->type;
                nnp->syncid = l->syncid;
                nnp->localnode.crossref(l, nnp);  // also sets l->newnode to nnp
                nnp->nodehandle = n ? n->nodehandle : l->syncid;
                nnp->parenthandle = i > start ? l->parent->syncid : UNDEF;

                if (n)
                {
                    // overwriting an existing remote node? tag it as the previous version or move to SyncDebris
                    if (l->node && l->node->parent && l->node->parent->localnode)
                    {
                        if (versions_disabled)
                        {
                            movetosyncdebris(l->node, l->sync->inshare);
                        }
                        else
                        {
                            nnp->ovhandle = l->node->nodehandle;
                        }
                    }

                    // this is a file - copy, use original key & attributes
                    // FIXME: move instead of creating a copy if it is in
                    // rubbish to reduce node creation load
                    nnp->nodekey = n->nodekey();
                    tattrs.map = n->attrs.map;

                    nameid rrname = AttrMap::string2nameid("rr");
                    attr_map::iterator it = tattrs.map.find(rrname);
                    if (it != tattrs.map.end())
                    {
                        LOG_debug << "Removing rr attribute";
                        tattrs.map.erase(it);
                    }

                    app->syncupdate_remote_copy(l->sync, l->name.c_str());
                }
                else
                {
                    // this is a folder - create, use fresh key & attributes
                    nnp->nodekey.resize(FOLDERNODEKEYLENGTH);
                    rng.genblock((byte*)nnp->nodekey.data(), FOLDERNODEKEYLENGTH);
                    tattrs.map.clear();
                }

                // set new name, encrypt and attach attributes
                tattrs.map['n'] = l->name;
                tattrs.getjson(&tattrstring);
                tkey.setkey((const byte*)nnp->nodekey.data(), nnp->type);
                nnp->attrstring.reset(new string);
                makeattr(&tkey, nnp->attrstring, tattrstring.c_str());

                l->treestate(TREESTATE_SYNCING);
                nnp++;
            }
            else if (l->type == FILENODE)
            {
                l->treestate(TREESTATE_PENDING);

                // the overwrite will happen upon PUT completion
                string tmppath, tmplocalpath;

                nextreqtag();
                startxfer(PUT, l, committer);

                l->getlocalpath(&tmplocalpath, true);
                fsaccess->local2path(&tmplocalpath, &tmppath);
                app->syncupdate_put(l->sync, l, tmppath.c_str());
            }
        }

        if (nnp == nn)
        {
            delete[] nn;
        }
        else
        {
            // add nodes unless parent node has been deleted
            LocalNode *localNode = synccreate[start];
            if (localNode->parent->node)
            {
                syncadding++;

                // this assert fails for the case of two different files uploaded to the same path, and both putnodes occurring in the same exec()
                assert(localNode->type == FOLDERNODE
                       || localNode->h == localNode->parent->node->nodehandle); // if it's a file, it should match
                reqs.add(new CommandPutNodes(this,
                                                localNode->parent->node->nodehandle,
                                                NULL, nn, int(nnp - nn),
                                                localNode->sync->tag,
                                                PUTNODES_SYNC));

                syncactivity = true;
            }
        }
    }

    synccreate.clear();
}

void MegaClient::putnodes_sync_result(error e, NewNode* nn, int nni)
{
    // check for file nodes that failed to copy and remove them from fingerprints
    // FIXME: retrigger sync decision upload them immediately
    while (nni--)
    {
        Node* n;
        if (nn[nni].type == FILENODE && !nn[nni].added)
        {
            if ((n = nodebyhandle(nn[nni].nodehandle)))
            {
                mFingerprints.remove(n);
            }
        }
        else if (nn[nni].localnode && (n = nn[nni].localnode->node))
        {
            if (n->type == FOLDERNODE)
            {
                app->syncupdate_remote_folder_addition(nn[nni].localnode->sync, n);
            }
            else
            {
                app->syncupdate_remote_file_addition(nn[nni].localnode->sync, n);
            }
        }

        if (e && e != API_EEXPIRED && nn[nni].localnode && nn[nni].localnode->sync)
        {
            nn[nni].localnode->sync->errorcode = e;
            nn[nni].localnode->sync->changestate(SYNC_FAILED);
        }
    }

    delete[] nn;

    syncadding--;
    syncactivity = true;
}

// move node to //bin, then on to the SyncDebris folder of the day (to prevent
// dupes)
void MegaClient::movetosyncdebris(Node* dn, bool unlink)
{
    if (dn->localnode)
    {
        const auto sync = dn->localnode->sync;

        // detach node from LocalNode
        dn->tag = sync->tag;
        dn->localnode->node = NULL;
        dn->localnode = NULL;

        if (!sync->getConfig().syncsToCloud())
        {
            LOG_debug << "synctype prevents moving to sync debris";
            return;
        }
        if (!sync->getConfig().syncDeletions())
        {
            LOG_debug << "not syncing deletions prevents moving to sync debris";
            return;
        }
    }

    dn->syncdeleted = SYNCDEL_DELETED;

    Node* n = dn;

    // at least one parent node already on the way to SyncDebris?
    while ((n = n->parent) && n->syncdeleted == SYNCDEL_NONE);

    // no: enqueue this one
    if (!n)
    {
        if (unlink)
        {
            dn->tounlink_it = tounlink.insert(dn).first;
        }
        else
        {
            dn->todebris_it = todebris.insert(dn).first;        
        }
    }
}

void MegaClient::execsyncdeletions()
{                
    if (todebris.size())
    {
        execmovetosyncdebris();
    }

    if (tounlink.size())
    {
        execsyncunlink();
    }
}

void MegaClient::proclocaltree(LocalNode* n, LocalTreeProc* tp)
{
    if (n->type != FILENODE)
    {
        for (localnode_map::iterator it = n->children.begin(); it != n->children.end(); )
        {
            LocalNode *child = it->second;
            it++;
            proclocaltree(child, tp);
        }
    }

    tp->proc(this, n);
}

void MegaClient::unlinkifexists(LocalNode *l, FileAccess *fa, std::string *path)
{
    l->getlocalpath(path);
    if (fa->fopen(path) || fa->type == FOLDERNODE)
    {
        LOG_warn << "Deletion of existing file avoided";
        static bool reported99446 = false;
        if (!reported99446)
        {
            sendevent(99446, "Deletion of existing file avoided", 0);
            reported99446 = true;
        }

        // The local file or folder seems to be still there, but invisible
        // for the sync engine, so we just stop syncing it
        LocalTreeProcUnlinkNodes tpunlink;
        proclocaltree(l, &tpunlink);
    }
#ifdef _WIN32
    else if (fa->errorcode != ERROR_FILE_NOT_FOUND && fa->errorcode != ERROR_PATH_NOT_FOUND)
    {
        LOG_warn << "Unexpected error code for deleted file: " << fa->errorcode;
        static bool reported99447 = false;
        if (!reported99447)
        {
            ostringstream oss;
            oss << fa->errorcode;
            string message = oss.str();
            sendevent(99447, message.c_str(), 0);
            reported99447 = true;
        }
    }
#endif
}

void MegaClient::execsyncunlink()
{
    Node* n;
    Node* tn;

    // delete tounlink nodes
    do {
        n = tn = *tounlink.begin();

        while ((n = n->parent) && n->syncdeleted == SYNCDEL_NONE);

        if (!n)
        {
            int creqtag = reqtag;
            reqtag = tn->tag;
            unlink(tn);
            reqtag = creqtag;
        }

        tn->tounlink_it = tounlink.end();
        tounlink.erase(tounlink.begin());
    } while (tounlink.size());
}

// immediately moves pending todebris items to //bin
// also deletes tounlink items directly
void MegaClient::execmovetosyncdebris()
{
    Node* n;
    Node* tn;
    node_set::iterator it;

    m_time_t ts;
    struct tm tms;
    char buf[32];
    syncdel_t target;

    // attempt to move the nodes in node_set todebris to the following
    // locations (in falling order):
    // - //bin/SyncDebris/yyyy-mm-dd
    // - //bin/SyncDebris
    // - //bin

    // (if no rubbish bin is found, we should probably reload...)
    if (!(tn = nodebyhandle(rootnodes[RUBBISHNODE - ROOTNODE])))
    {
        return;
    }

    target = SYNCDEL_BIN;

    ts = m_time();
    struct tm* ptm = m_localtime(ts, &tms);
    sprintf(buf, "%04d-%02d-%02d", ptm->tm_year + 1900, ptm->tm_mon + 1, ptm->tm_mday);
    m_time_t currentminute = ts / 60;

    // locate //bin/SyncDebris
    if ((n = childnodebyname(tn, SYNCDEBRISFOLDERNAME)) && n->type == FOLDERNODE)
    {
        tn = n;
        target = SYNCDEL_DEBRIS;

        // locate //bin/SyncDebris/yyyy-mm-dd
        if ((n = childnodebyname(tn, buf)) && n->type == FOLDERNODE)
        {
            tn = n;
            target = SYNCDEL_DEBRISDAY;
        }
    }

    // in order to reduce the API load, we move
    // - SYNCDEL_DELETED nodes to any available target
    // - SYNCDEL_BIN/SYNCDEL_DEBRIS nodes to SYNCDEL_DEBRISDAY
    // (move top-level nodes only)
    for (it = todebris.begin(); it != todebris.end(); )
    {
        n = *it;

        if (n->syncdeleted == SYNCDEL_DELETED
         || n->syncdeleted == SYNCDEL_BIN
         || n->syncdeleted == SYNCDEL_DEBRIS)
        {
            while ((n = n->parent) && n->syncdeleted == SYNCDEL_NONE);

            if (!n)
            {
                n = *it;

                if (n->syncdeleted == SYNCDEL_DELETED
                 || ((n->syncdeleted == SYNCDEL_BIN
                   || n->syncdeleted == SYNCDEL_DEBRIS)
                      && target == SYNCDEL_DEBRISDAY))
                {
                    n->syncdeleted = SYNCDEL_INFLIGHT;
                    int creqtag = reqtag;
                    reqtag = n->tag;
                    LOG_debug << "Moving to Syncdebris: " << n->displayname() << " in " << tn->displayname() << " Nhandle: " << LOG_NODEHANDLE(n->nodehandle);
                    rename(n, tn, target, n->parent ? n->parent->nodehandle : UNDEF);
                    reqtag = creqtag;
                    it++;
                }
                else
                {
                    LOG_debug << "SyncDebris daily folder not created. Final target: " << n->syncdeleted;
                    n->syncdeleted = SYNCDEL_NONE;
                    n->todebris_it = todebris.end();
                    todebris.erase(it++);
                }
            }
            else
            {
                it++;
            }
        }
        else if (n->syncdeleted == SYNCDEL_DEBRISDAY
                 || n->syncdeleted == SYNCDEL_FAILED)
        {
            LOG_debug << "Move to SyncDebris finished. Final target: " << n->syncdeleted;
            n->syncdeleted = SYNCDEL_NONE;
            n->todebris_it = todebris.end();
            todebris.erase(it++);
        }
        else
        {
            it++;
        }
    }

    if (target != SYNCDEL_DEBRISDAY && todebris.size() && !syncdebrisadding
            && (target == SYNCDEL_BIN || syncdebrisminute != currentminute))
    {
        syncdebrisadding = true;
        syncdebrisminute = currentminute;
        LOG_debug << "Creating daily SyncDebris folder: " << buf << " Target: " << target;

        // create missing component(s) of the sync debris folder of the day
        NewNode* nn;
        SymmCipher tkey;
        string tattrstring;
        AttrMap tattrs;
        int i = (target == SYNCDEL_DEBRIS) ? 1 : 2;

        nn = new NewNode[i] + i;

        while (i--)
        {
            nn--;

            nn->source = NEW_NODE;
            nn->type = FOLDERNODE;
            nn->nodehandle = i;
            nn->parenthandle = i ? 0 : UNDEF;

            nn->nodekey.resize(FOLDERNODEKEYLENGTH);
            rng.genblock((byte*)nn->nodekey.data(), FOLDERNODEKEYLENGTH);

            // set new name, encrypt and attach attributes
            tattrs.map['n'] = (i || target == SYNCDEL_DEBRIS) ? buf : SYNCDEBRISFOLDERNAME;
            tattrs.getjson(&tattrstring);
            tkey.setkey((const byte*)nn->nodekey.data(), FOLDERNODE);
            nn->attrstring.reset(new string);
            makeattr(&tkey, nn->attrstring, tattrstring.c_str());
        }

        reqs.add(new CommandPutNodes(this, tn->nodehandle, NULL, nn,
                                        (target == SYNCDEL_DEBRIS) ? 1 : 2, -reqtag,
                                        PUTNODES_SYNCDEBRIS));
    }
}

// we cannot delete the Sync object directly, as it might have pending
// operations on it
void MegaClient::delsync(Sync* sync, bool deletecache)
{
    sync->changestate(SYNC_CANCELED);

    sync->setResumable(false);

    if (deletecache && sync->statecachetable)
    {
        sync->statecachetable->remove();
        delete sync->statecachetable;
        sync->statecachetable = NULL;

        if (!sync->getConfig().syncsToCloud() && sync->localroot->node)
        {
            DBTableTransactionCommitter committer{unsyncables->getDbTable()};
            makeAllSyncable(*sync->localroot->node);
        }
    }

    syncactivity = true;
}

void MegaClient::putnodes_syncdebris_result(error, NewNode* nn)
{
    delete[] nn;

    syncdebrisadding = false;
}
#endif

transfer_map::iterator MegaClient::getTransferByFileFingerprint(FileFingerprint *f, transfer_map &transfers, bool foreign)
{
    pair<transfer_map::iterator, transfer_map::iterator> itMultimap = transfers.equal_range(f);
    assert(std::distance(itMultimap.first, itMultimap.second) <= 2);
    for (transfer_map::iterator itTransfers = itMultimap.first; itTransfers != itMultimap.second; ++itTransfers)
    {
        if (itTransfers->second->isForeign() == foreign)
        {
            return itTransfers;
        }
    }

    return transfers.end();
}

// inject file into transfer subsystem
// if file's fingerprint is not valid, it will be obtained from the local file
// (PUT) or the file's key (GET)
bool MegaClient::startxfer(direction_t d, File* f, DBTableTransactionCommitter& committer, bool skipdupes, bool startfirst, bool donotpersist)
{
    if (!f->transfer)
    {
        if (d == PUT)
        {
            if (!f->isvalid)    // (sync LocalNodes always have this set)
            {
                // missing FileFingerprint for local file - generate
                auto fa = fsaccess->newfileaccess();

                if (fa->fopen(f->localname.editStringDirect(), d == PUT, d == GET))
                {
                    f->genfingerprint(fa.get());
                }
            }

            // if we are unable to obtain a valid file FileFingerprint, don't proceed
            if (!f->isvalid)
            {
                LOG_err << "Unable to get a fingerprint " << f->name;
                return false;
            }

#ifdef USE_MEDIAINFO
            mediaFileInfo.requestCodecMappingsOneTime(this, f->localname.editStringDirect());  
#endif
        }
        else
        {
            if (!f->isvalid)
            {
                // no valid fingerprint: use filekey as its replacement
                memcpy(f->crc.data(), f->filekey, sizeof f->crc);
            }
        }

        Transfer* t = NULL;
        bool reuseTransfer = false;
        transfer_map::iterator it = getTransferByFileFingerprint(f, transfers[d], isForeignNode(f->h));
        bool foundTransfer = it != transfers[d].end();
        if (foundTransfer)
        {
            t = it->second;
            if (skipdupes)
            {
                for (file_list::iterator fi = t->files.begin(); fi != t->files.end(); fi++)
                {
                    if ((d == GET && f->localname == (*fi)->localname)
                            || (d == PUT && f->h != UNDEF
                                && f->h == (*fi)->h
                                && !f->targetuser.size()
                                && !(*fi)->targetuser.size()
                                && f->name == (*fi)->name))
                    {
                        LOG_warn << "Skipping duplicated transfer";
                        return false;
                    }
                }
            }

            // To reuse this transfer all the targets have to be of the same type (private or foreign)
            reuseTransfer = t->isForeign() == isForeignNode(f->h);
            if (reuseTransfer)
            {
                f->file_it = t->files.insert(t->files.end(), f);
                f->transfer = t;
                f->tag = reqtag;
                if (!f->dbid && !donotpersist)
                {
                    filecacheadd(f, committer);
                }
                app->file_added(f);

                if (startfirst)
                {
                    transferlist.movetofirst(t, committer);
                }

                if (overquotauntil && overquotauntil > Waiter::ds)
                {
                    dstime timeleft = dstime(overquotauntil - Waiter::ds);
                    t->failed(API_EOVERQUOTA, committer, timeleft);  // transfer may be deleted here
                }
                else if (d == PUT && ststatus == STORAGE_RED && !t->isForeign())
                {
                    // only transfers with private targets should fail, since "foreign" transfers may not fail due to overquota
                    t->failed(API_EOVERQUOTA, committer, 0, f->h);  // transfer may be deleted here
                }
            }
        }
        else // No transfer found
        {
            transfer_map::iterator it = getTransferByFileFingerprint(f, cachedtransfers[d], isForeignNode(f->h));
            if (it != cachedtransfers[d].end())
            {
                LOG_debug << "Resumable transfer detected";
                t = it->second;

                // To reuse this transfer all the targets have to be of the same type (private or foreign)
                reuseTransfer = t->isForeign() == isForeignNode(f->h);
                if (reuseTransfer)
                {

                    bool hadAnyData = t->pos > 0;
                    if ((d == GET && !t->pos) || ((m_time() - t->lastaccesstime) >= 172500))
                    {
                        LOG_warn << "Discarding temporary URL (" << t->pos << ", " << t->lastaccesstime << ")";
                        t->tempurls.clear();

                        if (d == PUT)
                        {
                            t->chunkmacs.clear();
                            t->progresscompleted = 0;
                            delete [] t->ultoken;
                            t->ultoken = NULL;
                            t->pos = 0;
                        }
                    }

                    auto fa = fsaccess->newfileaccess();
                    if (!fa->fopen(t->localfilename.editStringDirect()))
                    {
                        if (d == PUT)
                        {
                            LOG_warn << "Local file not found";
                            // the transfer will be retried to ensure that the file
                            // is not just just temporarily blocked
                        }
                        else
                        {
                            if (hadAnyData)
                            {
                                LOG_warn << "Temporary file not found";
                            }
                            t->localfilename.clear();
                            t->chunkmacs.clear();
                            t->progresscompleted = 0;
                            t->pos = 0;
                        }
                    }
                    else
                    {
                        if (d == PUT)
                        {
                            if (f->genfingerprint(fa.get()))
                            {
                                LOG_warn << "The local file has been modified";
                                t->tempurls.clear();
                                t->chunkmacs.clear();
                                t->progresscompleted = 0;
                                delete [] t->ultoken;
                                t->ultoken = NULL;
                                t->pos = 0;
                            }
                        }
                        else
                        {
                            if (t->progresscompleted > fa->size)
                            {
                                LOG_warn << "Truncated temporary file";
                                t->chunkmacs.clear();
                                t->progresscompleted = 0;
                                t->pos = 0;
                            }
                        }
                    }
                    cachedtransfers[d].erase(it);
                    LOG_debug << "Transfer resumed";
                }
            }
        }

        if ((foundTransfer && !reuseTransfer) || !foundTransfer)
        {
            if (!t || !reuseTransfer)
            {
                t = new Transfer(this, d);
                *(FileFingerprint*)t = *(FileFingerprint*)f;
            }

            t->skipserialization = donotpersist;

            t->lastaccesstime = m_time();
            t->tag = reqtag;
            f->tag = reqtag;
            t->transfers_it = transfers[d].insert(pair<FileFingerprint*, Transfer*>((FileFingerprint*)t, t));

            f->file_it = t->files.insert(t->files.end(), f);
            f->transfer = t;
            if (!f->dbid && !donotpersist)
            {
                filecacheadd(f, committer);
            }

            transferlist.addtransfer(t, committer, startfirst);
            app->transfer_added(t);
            app->file_added(f);
            looprequested = true;

            if (overquotauntil && overquotauntil > Waiter::ds)
            {
                dstime timeleft = dstime(overquotauntil - Waiter::ds);
                t->failed(API_EOVERQUOTA, committer, timeleft);
            }
            else if (d == PUT && ststatus == STORAGE_RED && !t->isForeign())
            {
                // only transfers with private targets should fail, since "foreign" transfers may not fail due to overquota
                t->failed(API_EOVERQUOTA, committer, 0, f->h);
            }
        }

        assert( (ISUNDEF(f->h) && f->targetuser.size() && (f->targetuser.size() == 11 || f->targetuser.find("@")!=string::npos) ) // <- uploading to inbox
                || (!ISUNDEF(f->h) && (nodebyhandle(f->h) || d == GET) )); // target handle for the upload should be known at this time (except for inbox uploads)
    }

    return true;
}

// remove file from transfer subsystem
void MegaClient::stopxfer(File* f, DBTableTransactionCommitter* committer)
{
    if (f->transfer)
    {
        LOG_debug << "Stopping transfer: " << f->name;

        Transfer *transfer = f->transfer;
        transfer->removeTransferFile(API_EINCOMPLETE, f, committer);

        // last file for this transfer removed? shut down transfer.
        if (!transfer->files.size())
        {
            looprequested = true;
            transfer->finished = true;
            transfer->state = TRANSFERSTATE_CANCELLED;
            app->transfer_removed(transfer);
            delete transfer;
        }
        else
        {
            if (transfer->type == PUT && transfer->localfilename.editStringDirect())
            {
                LOG_debug << "Updating transfer path";
                transfer->files.front()->prepare();
            }
        }
    }
}

// pause/unpause transfers
void MegaClient::pausexfers(direction_t d, bool pause, bool hard, DBTableTransactionCommitter& committer)
{
    xferpaused[d] = pause;

    if (!pause || hard)
    {
        WAIT_CLASS::bumpds();

        for (transferslot_list::iterator it = tslots.begin(); it != tslots.end(); )
        {
            if ((*it)->transfer->type == d)
            {
                if (pause)
                {
                    if (hard)
                    {
                        (*it++)->disconnect();
                    }
                }
                else
                {
                    (*it)->lastdata = Waiter::ds;
                    (*it++)->doio(this, committer);
                }
            }
            else
            {
                it++;
            }
        }
    }
}

void MegaClient::setmaxconnections(direction_t d, int num)
{
    if (num > 0)
    {
         if ((unsigned int) num > MegaClient::MAX_NUM_CONNECTIONS)
        {
            num = MegaClient::MAX_NUM_CONNECTIONS;
        }

        if (connections[d] != num)
        {
            connections[d] = (unsigned char)num;
            for (transferslot_list::iterator it = tslots.begin(); it != tslots.end(); )
            {
                TransferSlot *slot = *it++;
                if (slot->transfer->type == d)
                {
                    slot->transfer->state = TRANSFERSTATE_QUEUED;
                    if (slot->transfer->client->ststatus != STORAGE_RED || slot->transfer->type == GET)
                    {
                        slot->transfer->bt.arm();
                    }
                    delete slot;
                }
            }
        }
    }
}

Node* MegaClient::nodebyfingerprint(FileFingerprint* fingerprint)
{
    return mFingerprints.nodebyfingerprint(fingerprint);
}

node_vector *MegaClient::nodesbyfingerprint(FileFingerprint* fingerprint)
{
    return mFingerprints.nodesbyfingerprint(fingerprint);
}

static bool nodes_ctime_less(const Node* a, const Node* b)
{
    // heaps return the largest element
    return a->ctime < b->ctime;
}

static bool nodes_ctime_greater(const Node* a, const Node* b)
{
    return a->ctime > b->ctime;
}

node_vector MegaClient::getRecentNodes(unsigned maxcount, m_time_t since, bool includerubbishbin)
{
    // 1. Get nodes added/modified not older than `since`
    node_vector v;
    v.reserve(nodes.size());
    for (node_map::iterator i = nodes.begin(); i != nodes.end(); ++i)
    {
        if (i->second->type == FILENODE && i->second->ctime >= since &&  // recent files only 
            (!i->second->parent || i->second->parent->type != FILENODE)) // excluding versions
        {
            v.push_back(i->second);
        }
    }

    // heaps use a 'less' function, and pop_heap returns the largest item stored.
    std::make_heap(v.begin(), v.end(), nodes_ctime_less);

    // 2. Order them chronologically and restrict them to a maximum of `maxcount`
    node_vector v2;
    unsigned maxItems = std::min(maxcount, unsigned(v.size()));
    v2.reserve(maxItems);
    while (v2.size() < maxItems && !v.empty())
    {
        std::pop_heap(v.begin(), v.end(), nodes_ctime_less);
        Node* n = v.back();
        v.pop_back();
        if (includerubbishbin || n->firstancestor()->type != RUBBISHNODE)
        {
            v2.push_back(n);
        }
    }
    return v2;
}


namespace action_bucket_compare
{
    // these lists of file extensions (and the logic to use them) all come from the webclient - if updating here, please make sure the webclient is updated too, preferably webclient first.
    const static string webclient_is_image_def = ".jpg.jpeg.gif.bmp.png.";
    const static string webclient_is_image_raw = ".3fr.arw.cr2.crw.ciff.cs1.dcr.dng.erf.iiq.k25.kdc.mef.mos.mrw.nef.nrw.orf.pef.raf.raw.rw2.rwl.sr2.srf.srw.x3f.";
    const static string webclient_is_image_thumb = "psd.svg.tif.tiff.webp";  // leaving out .pdf
    const static string webclient_mime_photo_extensions = ".3ds.bmp.btif.cgm.cmx.djv.djvu.dwg.dxf.fbs.fh.fh4.fh5.fh7.fhc.fpx.fst.g3.gif.heic.heif.ico.ief.jpe.jpeg.jpg.ktx.mdi.mmr.npx.pbm.pct.pcx.pgm.pic.png.pnm.ppm.psd.ras.rgb.rlc.sgi.sid.svg.svgz.tga.tif.tiff.uvg.uvi.uvvg.uvvi.wbmp.wdp.webp.xbm.xif.xpm.xwd.";
    const static string webclient_mime_video_extensions = ".3g2.3gp.asf.asx.avi.dvb.f4v.fli.flv.fvt.h261.h263.h264.jpgm.jpgv.jpm.m1v.m2v.m4u.m4v.mj2.mjp2.mk3d.mks.mkv.mng.mov.movie.mp4.mp4v.mpe.mpeg.mpg.mpg4.mxu.ogv.pyv.qt.smv.uvh.uvm.uvp.uvs.uvu.uvv.uvvh.uvvm.uvvp.uvvs.uvvu.uvvv.viv.vob.webm.wm.wmv.wmx.wvx.";

    bool nodeIsVideo(const Node* n, char ext[12], const MegaClient& mc)
    {
        if (n->hasfileattribute(fa_media) && n->nodekey().size() == FILENODEKEYLENGTH)
        {
#ifdef USE_MEDIAINFO
            if (mc.mediaFileInfo.mediaCodecsReceived)
            {
                MediaProperties mp = MediaProperties::decodeMediaPropertiesAttributes(n->fileattrstring, (uint32_t*)(n->nodekey().data() + FILENODEKEYLENGTH / 2));
                unsigned videocodec = mp.videocodecid;
                if (!videocodec && mp.shortformat)
                {
                    auto& v = mc.mediaFileInfo.mediaCodecs.shortformats;
                    if (mp.shortformat < v.size())
                    {
                        videocodec = v[mp.shortformat].videocodecid;
                    }
                }
                // approximation: the webclient has a lot of logic to determine if a particular codec is playable in that browser.  We'll just base our decision on the presence of a video codec.
                if (!videocodec)
                {
                    return false; // otherwise double-check by extension
                }
            }
#endif  
        }
        return action_bucket_compare::webclient_mime_video_extensions.find(ext) != string::npos;
    }

    bool nodeIsPhoto(const Node* n, char ext[12])
    {
        // evaluate according to the webclient rules, so that we get exactly the same bucketing.
        return action_bucket_compare::webclient_is_image_def.find(ext) != string::npos ||
            action_bucket_compare::webclient_is_image_raw.find(ext) != string::npos ||
            (action_bucket_compare::webclient_mime_photo_extensions.find(ext) != string::npos && n->hasfileattribute(GfxProc::PREVIEW));
    }

    static bool compare(const Node* a, const Node* b, MegaClient* mc)
    {
        if (a->owner != b->owner) return a->owner > b->owner;
        if (a->parent != b->parent) return a->parent > b->parent;

        // added/updated - distinguish by versioning
        if (a->children.size() != b->children.size()) return a->children.size() > b->children.size();

        // media/nonmedia
        bool a_media = mc->nodeIsMedia(a, nullptr, nullptr);
        bool b_media = mc->nodeIsMedia(b, nullptr, nullptr);
        if (a_media != b_media) return a_media && !b_media;

        return false;
    }

    static bool comparetime(const recentaction& a, const recentaction& b)
    {
        return a.time > b.time;
    }

    bool getExtensionDotted(const Node* n, char ext[12], const MegaClient& mc)
    {
        string localname, name = n->displayname();
        mc.fsaccess->path2local(&name, &localname);
        if (mc.fsaccess->getextension(&localname, ext, 8))  // plenty of buffer space left to append a '.'
        {
            strcat(ext, ".");
            return true;
        }
        return false;
    }

}   // end namespace action_bucket_compare


bool MegaClient::nodeIsMedia(const Node* n, bool* isphoto, bool* isvideo) const
{
    char ext[12];
    if (n->type == FILENODE && action_bucket_compare::getExtensionDotted(n, ext, *this))
    {
        bool a = action_bucket_compare::nodeIsPhoto(n, ext);
        if (isphoto)
        {
            *isphoto = a;
        }
        if (a && !isvideo)
        {
            return true;
        }
        bool b = action_bucket_compare::nodeIsVideo(n, ext, *this);
        if (isvideo)
        {
            *isvideo = b;
        }
        return a || b;
    }
    return false;
}

recentactions_vector MegaClient::getRecentActions(unsigned maxcount, m_time_t since)
{
    recentactions_vector rav;
    node_vector v = getRecentNodes(maxcount, since, false);

    for (node_vector::iterator i = v.begin(); i != v.end(); )
    {
        // find the oldest node, maximum 6h
        node_vector::iterator bucketend = i + 1;
        while (bucketend != v.end() && (*bucketend)->ctime > (*i)->ctime - 6 * 3600)
        {
            ++bucketend;
        }

        // sort the defined bucket by owner, parent folder, added/updated and ismedia
        std::sort(i, bucketend, [this](const Node* n1, const Node* n2) { return action_bucket_compare::compare(n1, n2, this); });

        // split the 6h-bucket in different buckets according to their content
        for (node_vector::iterator j = i; j != bucketend; ++j)
        {
            if (i == j || action_bucket_compare::compare(*i, *j, this))
            {
                // add a new bucket
                recentaction ra;
                ra.time = (*j)->ctime;
                ra.user = (*j)->owner;
                ra.parent = (*j)->parent ? (*j)->parent->nodehandle : UNDEF;
                ra.updated = !(*j)->children.empty();   // children of files represent previous versions
                ra.media = nodeIsMedia(*j, nullptr, nullptr);
                rav.push_back(ra);
            }
            // add the node to the bucket
            rav.back().nodes.push_back(*j);
            i = j;
        }
        i = bucketend;
    }
    // sort nodes inside each bucket
    for (recentactions_vector::iterator i = rav.begin(); i != rav.end(); ++i)
    {
        // for the bucket vector, most recent (larger ctime) first
        std::sort(i->nodes.begin(), i->nodes.end(), nodes_ctime_greater);
        i->time = i->nodes.front()->ctime;
    }
    // sort buckets in the vector
    std::sort(rav.begin(), rav.end(), action_bucket_compare::comparetime);
    return rav;
}


void MegaClient::nodesbyoriginalfingerprint(const char* originalfingerprint, Node* parent, node_vector *nv)
{
    if (parent)
    {
        for (node_list::iterator i = parent->children.begin(); i != parent->children.end(); ++i)
        {
            if ((*i)->type == FILENODE)
            {
                attr_map::const_iterator a = (*i)->attrs.map.find(MAKENAMEID2('c', '0'));
                if (a != (*i)->attrs.map.end() && !a->second.compare(originalfingerprint))
                {
                    nv->push_back(*i);
                }
            }
            else
            {
                nodesbyoriginalfingerprint(originalfingerprint, *i, nv);
            }
        }
    }
    else
    {
        for (node_map::const_iterator i = nodes.begin(); i != nodes.end(); ++i)
        {
            if (i->second->type == FILENODE)
            {
                attr_map::const_iterator a = i->second->attrs.map.find(MAKENAMEID2('c', '0'));
                if (a != i->second->attrs.map.end() && !a->second.compare(originalfingerprint))
                {
                    nv->push_back(i->second);
                }
            }
        }
    }
}

// a chunk transfer request failed: record failed protocol & host
void MegaClient::setchunkfailed(string* url)
{
    if (!chunkfailed && url->size() > 19)
    {
        LOG_debug << "Adding badhost report for URL " << *url;
        chunkfailed = true;
        httpio->success = false;

        // record protocol and hostname
        if (badhosts.size())
        {
            badhosts.append(",");
        }

        const char* ptr = url->c_str()+4;

        if (*ptr == 's')
        {
            badhosts.append("S");
            ptr++;
        }
        
        badhosts.append(ptr+6,7);
        btbadhost.reset();
    }
}

bool MegaClient::toggledebug()
{
     SimpleLogger::setLogLevel((SimpleLogger::logCurrentLevel >= logDebug) ? logWarning : logDebug);
     return debugstate();
}

bool MegaClient::debugstate()
{
    return SimpleLogger::logCurrentLevel >= logDebug;
}

void MegaClient::reportevent(const char* event, const char* details)
{
    LOG_err << "SERVER REPORT: " << event << " DETAILS: " << details;
    reqs.add(new CommandReportEvent(this, event, details));
}

void MegaClient::reportevent(const char* event, const char* details, int tag)
{
    int creqtag = reqtag;
    reqtag = tag;
    reportevent(event, details);
    reqtag = creqtag;
}

bool MegaClient::setmaxdownloadspeed(m_off_t bpslimit)
{
    return httpio->setmaxdownloadspeed(bpslimit >= 0 ? bpslimit : 0);
}

bool MegaClient::setmaxuploadspeed(m_off_t bpslimit)
{
    return httpio->setmaxuploadspeed(bpslimit >= 0 ? bpslimit : 0);
}

m_off_t MegaClient::getmaxdownloadspeed()
{
    return httpio->getmaxdownloadspeed();
}

m_off_t MegaClient::getmaxuploadspeed()
{
    return httpio->getmaxuploadspeed();
}

handle MegaClient::getovhandle(Node *parent, string *name)
{
    handle ovhandle = UNDEF;
    if (parent && name)
    {
        Node *ovn = childnodebyname(parent, name->c_str(), true);
        if (ovn)
        {
            ovhandle = ovn->nodehandle;
        }
    }
    return ovhandle;
}

void MegaClient::userfeedbackstore(const char *message)
{
    string type = "feedback.";
    type.append(&(appkey[4]));
    type.append(".");

    string base64userAgent;
    base64userAgent.resize(useragent.size() * 4 / 3 + 4);
    Base64::btoa((byte *)useragent.data(), int(useragent.size()), (char *)base64userAgent.data());
    type.append(base64userAgent);

    reqs.add(new CommandUserFeedbackStore(this, type.c_str(), message, NULL));
}

void MegaClient::sendevent(int event, const char *desc)
{
    LOG_warn << clientname << "Event " << event << ": " << desc;
    reqs.add(new CommandSendEvent(this, event, desc));
}

void MegaClient::sendevent(int event, const char *message, int tag)
{
    int creqtag = reqtag;
    reqtag = tag;
    sendevent(event, message);
    reqtag = creqtag;
}

void MegaClient::supportticket(const char *message, int type)
{
    reqs.add(new CommandSupportTicket(this, message, type));
}

void MegaClient::cleanrubbishbin()
{
    reqs.add(new CommandCleanRubbishBin(this));
}

#ifdef ENABLE_CHAT
void MegaClient::createChat(bool group, bool publicchat, const userpriv_vector *userpriv, const string_map *userkeymap, const char *title)
{
    reqs.add(new CommandChatCreate(this, group, publicchat, userpriv, userkeymap, title));
}

void MegaClient::inviteToChat(handle chatid, handle uh, int priv, const char *unifiedkey, const char *title)
{
    reqs.add(new CommandChatInvite(this, chatid, uh, (privilege_t) priv, unifiedkey, title));
}

void MegaClient::removeFromChat(handle chatid, handle uh)
{
    reqs.add(new CommandChatRemove(this, chatid, uh));
}

void MegaClient::getUrlChat(handle chatid)
{
    reqs.add(new CommandChatURL(this, chatid));
}

userpriv_vector *MegaClient::readuserpriv(JSON *j)
{
    userpriv_vector *userpriv = NULL;

    if (j->enterarray())
    {
        while(j->enterobject())
        {
            handle uh = UNDEF;
            privilege_t priv = PRIV_UNKNOWN;

            bool readingUsers = true;
            while(readingUsers)
            {
                switch (j->getnameid())
                {
                    case 'u':
                        uh = j->gethandle(MegaClient::USERHANDLE);
                        break;

                    case 'p':
                        priv = (privilege_t) j->getint();
                        break;

                    case EOO:
                        if(uh == UNDEF || priv == PRIV_UNKNOWN)
                        {
                            delete userpriv;
                            return NULL;
                        }

                        if (!userpriv)
                        {
                            userpriv = new userpriv_vector;
                        }

                        userpriv->push_back(userpriv_pair(uh, priv));
                        readingUsers = false;
                        break;

                    default:
                        if (!j->storeobject())
                        {
                            delete userpriv;
                            return NULL;
                        }
                        break;
                    }
            }
            j->leaveobject();
        }
        j->leavearray();
    }

    return userpriv;
}

void MegaClient::grantAccessInChat(handle chatid, handle h, const char *uid)
{
    reqs.add(new CommandChatGrantAccess(this, chatid, h, uid));
}

void MegaClient::removeAccessInChat(handle chatid, handle h, const char *uid)
{
    reqs.add(new CommandChatRemoveAccess(this, chatid, h, uid));
}

void MegaClient::updateChatPermissions(handle chatid, handle uh, int priv)
{
    reqs.add(new CommandChatUpdatePermissions(this, chatid, uh, (privilege_t) priv));
}

void MegaClient::truncateChat(handle chatid, handle messageid)
{
    reqs.add(new CommandChatTruncate(this, chatid, messageid));
}

void MegaClient::setChatTitle(handle chatid, const char *title)
{
    reqs.add(new CommandChatSetTitle(this, chatid, title));
}

void MegaClient::getChatPresenceUrl()
{
    reqs.add(new CommandChatPresenceURL(this));
}

void MegaClient::registerPushNotification(int deviceType, const char *token)
{
    reqs.add(new CommandRegisterPushNotification(this, deviceType, token));
}

void MegaClient::archiveChat(handle chatid, bool archived)
{
    reqs.add(new CommandArchiveChat(this, chatid, archived));
}

void MegaClient::richlinkrequest(const char *url)
{
    reqs.add(new CommandRichLink(this, url));
}

void MegaClient::chatlink(handle chatid, bool del, bool createifmissing)
{
    reqs.add(new CommandChatLink(this, chatid, del, createifmissing));
}

void MegaClient::chatlinkurl(handle publichandle)
{
    reqs.add(new CommandChatLinkURL(this, publichandle));
}

void MegaClient::chatlinkclose(handle chatid, const char *title)
{
    reqs.add(new CommandChatLinkClose(this, chatid, title));
}

void MegaClient::chatlinkjoin(handle publichandle, const char *unifiedkey)
{
    reqs.add(new CommandChatLinkJoin(this, publichandle, unifiedkey));
}
#endif

void MegaClient::getaccountachievements(AchievementsDetails *details)
{
    reqs.add(new CommandGetMegaAchievements(this, details));
}

void MegaClient::getmegaachievements(AchievementsDetails *details)
{
    reqs.add(new CommandGetMegaAchievements(this, details, false));
}

void MegaClient::getwelcomepdf()
{
    reqs.add(new CommandGetWelcomePDF(this));
}

#ifdef MEGA_MEASURE_CODE
std::string MegaClient::PerformanceStats::report(bool reset, HttpIO* httpio, Waiter* waiter, const RequestDispatcher& reqs)
{
    std::ostringstream s;
    s << prepareWait.report(reset) << "\n"
        << doWait.report(reset) << "\n"
        << checkEvents.report(reset) << "\n"
        << execFunction.report(reset) << "\n"
        << transferslotDoio.report(reset) << "\n"
        << execdirectreads.report(reset) << "\n"
        << transferComplete.report(reset) << "\n"
        << dispatchTransfers.report(reset) << "\n"
        << applyKeys.report(reset) << "\n"
        << scProcessingTime.report(reset) << "\n"
        << csResponseProcessingTime.report(reset) << "\n"
        << " cs Request waiting time: " << csRequestWaitTime.report(reset) << "\n"
        << " cs requests sent/received: " << reqs.csRequestsSent << "/" << reqs.csRequestsCompleted << " batches: " << reqs.csBatchesSent << "/" << reqs.csBatchesReceived << "\n"
        << " transfers active time: " << transfersActiveTime.report(reset) << "\n"
        << " transfer starts/finishes: " << transferStarts << " " << transferFinishes << "\n"
        << " transfer temperror/fails: " << transferTempErrors << " " << transferFails << "\n"
        << " nowait reason: immedate: " << prepwaitImmediate << " zero: " << prepwaitZero << " httpio: " << prepwaitHttpio << " fsaccess: " << prepwaitFsaccess << " nonzero waits: " << nonzeroWait << "\n";
#ifdef USE_CURL
    if (auto curlhttpio = dynamic_cast<CurlHttpIO*>(httpio))
    {
        s << curlhttpio->countCurlHttpIOAddevents.report(reset) << "\n"
            << curlhttpio->countAddAresEventsCode.report(reset) << "\n"
            << curlhttpio->countAddCurlEventsCode.report(reset) << "\n"
            << curlhttpio->countProcessAresEventsCode.report(reset) << "\n"
            << curlhttpio->countProcessCurlEventsCode.report(reset) << "\n";
    }
#endif
#ifdef WIN32
    s << " waiter nonzero timeout: " << static_cast<WinWaiter*>(waiter)->performanceStats.waitTimedoutNonzero 
      << " zero timeout: " << static_cast<WinWaiter*>(waiter)->performanceStats.waitTimedoutZero
      << " io trigger: " << static_cast<WinWaiter*>(waiter)->performanceStats.waitIOCompleted 
      << " event trigger: "  << static_cast<WinWaiter*>(waiter)->performanceStats.waitSignalled << "\n";
#endif
    if (reset)
    {
        transferStarts = transferFinishes = transferTempErrors = transferFails = 0;
        prepwaitImmediate = prepwaitZero = prepwaitHttpio = prepwaitFsaccess = nonzeroWait = 0;
    }
    return s.str();
}
#endif

FetchNodesStats::FetchNodesStats()
{
    init();
}

void FetchNodesStats::init()
{
    mode = MODE_NONE;
    type = TYPE_NONE;
    cache = API_NONE;
    nodesCached = 0;
    nodesCurrent = 0;
    actionPackets = 0;

    eAgainCount = 0;
    e500Count = 0;
    eOthersCount = 0;

    startTime = Waiter::ds;
    timeToFirstByte = NEVER;
    timeToLastByte = NEVER;
    timeToCached = NEVER;
    timeToResult = NEVER;
    timeToSyncsResumed = NEVER;
    timeToCurrent = NEVER;
    timeToTransfersResumed = NEVER;
}

void FetchNodesStats::toJsonArray(string *json)
{
    if (!json)
    {
        return;
    }

    ostringstream oss;
    oss << "[" << mode << "," << type << ","
        << nodesCached << "," << nodesCurrent << "," << actionPackets << ","
        << eAgainCount << "," << e500Count << "," << eOthersCount << ","
        << timeToFirstByte << "," << timeToLastByte << ","
        << timeToCached << "," << timeToResult << ","
        << timeToSyncsResumed << "," << timeToCurrent << ","
        << timeToTransfersResumed << "," << cache << "]";
    json->append(oss.str());
}

} // namespace<|MERGE_RESOLUTION|>--- conflicted
+++ resolved
@@ -12722,33 +12722,11 @@
                     else if (fsaccess->mkdirlocal(localpath))
                     {
                         auto localpathpointed = LocalPath::fromLocalname(*localpath);
-                        LocalNode* ll = l->sync->checkpath(l, &localpathpointed, &localname, NULL, true);
-
-<<<<<<< HEAD
+                        LocalNode* ll = l->sync->checkpath(l, &localpathpointed, &localname, NULL, true, nullptr);
+
                         if (ll && ll != (LocalNode*)~0)
                         {
                             LOG_debug << "Local folder created, continuing syncdown";
-=======
-                    rit->second->syncget = new SyncFileGet(l->sync, rit->second, localpath);
-                    nextreqtag();
-                    DBTableTransactionCommitter committer(tctable); // TODO: use one committer for all files in the loop, without calling syncdown() recursively
-                    startxfer(GET, rit->second->syncget, committer);
-                    syncactivity = true;
-                }
-            }
-            else
-            {
-                LOG_debug << "Creating local folder";
-                auto f = fsaccess->newfileaccess(false);
-                if (f->fopen(localpath) || f->type == FOLDERNODE)
-                {
-                    LOG_debug << "Skipping folder creation over an unscanned file/folder, or the file/folder is not to be synced (special attributes)";
-                }
-                // create local path, add to LocalNodes and recurse
-                else if (fsaccess->mkdirlocal(localpath))
-                {
-                    LocalNode* ll = l->sync->checkpath(l, localpath, &localname, NULL, true, nullptr);
->>>>>>> a6b6f726
 
                             ll->setnode(rit->second);
                             ll->sync->statecacheadd(ll);

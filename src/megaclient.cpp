--- conflicted
+++ resolved
@@ -12572,28 +12572,12 @@
                         fsaccess->local2path(localpath, &localname);
                         app->syncupdate_get(l->sync, rit->second, localname.c_str());
 
-<<<<<<< HEAD
                         rit->second->syncget = new SyncFileGet(l->sync, rit->second, localpath);
                         nextreqtag();
-                        startxfer(GET, rit->second->syncget);
+                        DBTableTransactionCommitter committer(tctable); // TODO: use one committer for all files in the loop, without calling syncdown() recursively
+                        startxfer(GET, rit->second->syncget, committer);
                         syncactivity = true;
                     }
-=======
-                    rit->second->syncget = new SyncFileGet(l->sync, rit->second, localpath);
-                    nextreqtag();
-                    DBTableTransactionCommitter committer(tctable); // TODO: use one committer for all files in the loop, without calling syncdown() recursively
-                    startxfer(GET, rit->second->syncget, committer);
-                    syncactivity = true;
-                }
-            }
-            else
-            {
-                LOG_debug << "Creating local folder";
-                auto f = fsaccess->newfileaccess(false);
-                if (f->fopen(localpath) || f->type == FOLDERNODE)
-                {
-                    LOG_debug << "Skipping folder creation over an unscanned file/folder, or the file/folder is not to be synced (special attributes)";
->>>>>>> c5b3616e
                 }
                 else
                 {

//%LICENSE////////////////////////////////////////////////////////////////////
//
// Copyright (c) 2015 Devchandra M. Leishangthem (dlmeetei at gmail dot com)
//
// Distributed under the MIT License (See accompanying file LICENSE)
//
//////////////////////////////////////////////////////////////////////////
//
//%///////////////////////////////////////////////////////////////////////////

#if defined(HAVE_CONFIG_H) || !(defined _WIN32)
// platform dependent constants
#ifdef __ANDROID__
#include "mega/config-android.h"
#else
#include "mega/config.h"
#endif
#endif

#if defined(HAVE_LIBUV)

#include <assert.h>
#include <string.h>
#include "mega/mega_evt_tls.h"
#ifdef ENABLE_EVT_TLS

/*
 *All the asserts used in the code are possible targets for error
 * handling/error reporting
*/

evt_endpt_t evt_tls_get_role(const evt_tls_t *t)
{
    assert(t != NULL);
#if OPENSSL_VERSION_NUMBER < 0x10002000L
    return t->ssl->server ? ENDPT_IS_SERVER : ENDPT_IS_CLIENT;
#else
    return SSL_is_server(t->ssl) ? ENDPT_IS_SERVER : ENDPT_IS_CLIENT;
#endif
}

void evt_tls_set_role(evt_tls_t *t, evt_endpt_t role)
{
    assert(t != NULL && (role  == ENDPT_IS_CLIENT || role == ENDPT_IS_SERVER));
    if ( ENDPT_IS_SERVER == role ) {
        SSL_set_accept_state(t->ssl);
    }
    else {
        SSL_set_connect_state(t->ssl);
    }
}

SSL_CTX *evt_get_SSL_CTX(const evt_ctx_t *ctx)
{
    return ctx->ctx;
}

SSL *evt_get_ssl(const evt_tls_t *tls)
{
    return tls->ssl;
}

static void tls_begin(void)
{
    SSL_library_init();
    SSL_load_error_strings();
    ERR_load_BIO_strings();
    OpenSSL_add_all_algorithms();
    ERR_load_crypto_strings();
}

evt_tls_t *evt_ctx_get_tls(evt_ctx_t *d_eng)
{
    int r = 0;
    evt_tls_t *con = (evt_tls_t *)malloc(sizeof(evt_tls_t));
    if ( !con ) {
        return NULL;
    }
    memset( con, 0, sizeof *con);

    SSL *ssl  = SSL_new(d_eng->ctx);
    if ( !ssl ) {
        free(con);
        return NULL;
    }
    con->ssl = ssl;

    //use default buf size for now.
    r = BIO_new_bio_pair(&(con->ssl_bio), 0, &(con->app_bio), 0);
    if (r != 1) {
        //order is important
        SSL_free(ssl);
        ssl = NULL;
        free(con);
        con = NULL;
        return NULL;
    }

    SSL_set_bio(con->ssl, con->ssl_bio, con->ssl_bio);

    QUEUE_INIT(&(con->q));
    QUEUE_INSERT_TAIL(&(d_eng->live_con), &(con->q));

    con->writer = d_eng->writer;
    con->reader = d_eng->reader;
    con->evt_ctx = d_eng;

    return con;
}

void evt_ctx_set_writer(evt_ctx_t *ctx, net_wrtr my_writer)
{
    ctx->writer = my_writer;
    assert( ctx->writer != NULL);
}

void evt_tls_set_writer(evt_tls_t *tls, net_wrtr my_writer)
{
    tls->writer = my_writer;
    assert( tls->writer != NULL);
}

void evt_ctx_set_reader(evt_ctx_t *ctx, net_rdr my_reader)
{
    ctx->reader = my_reader;
    //assert( ctx->reader != NULL);
}

void evt_tls_set_reader(evt_tls_t *tls, net_rdr my_reader)
{
    tls->reader = my_reader;
    //assert( ctx->reader != NULL);
}


void evt_ctx_set_nio(evt_ctx_t *ctx, net_rdr my_reader, net_wrtr my_writer)
{
    ctx->reader = my_reader;
    //assert( ctx->reader != NULL);

    ctx->writer = my_writer;
    assert( ctx->writer != NULL);
}

int evt_ctx_set_crt_key(evt_ctx_t *tls, const char *crtf, const char *key)
{
    SSL_CTX_set_verify(tls->ctx, SSL_VERIFY_NONE, NULL);

    int r = SSL_CTX_use_certificate_file(tls->ctx, crtf, SSL_FILETYPE_PEM);
    if(r != 1) {
        return r;
    }
    tls->cert_set = 1;

    r = SSL_CTX_use_PrivateKey_file(tls->ctx, key, SSL_FILETYPE_PEM);
    if(r != 1) {
        return r;
    }

    r = SSL_CTX_check_private_key(tls->ctx);
    if(r != 1) {
        return r;
    }
    tls->key_set = 1;
    return 1;
}

int evt_ctx_init(evt_ctx_t *tls)
{
    tls_begin();

    //Currently we support only TLS, No DTLS
    //XXX SSLv23_method is deprecated change this,
    //Allow evt_ctx_init to take the method as input param,
    //allow others like dtls
    tls->ctx = SSL_CTX_new(SSLv23_method());
    if ( !tls->ctx ) {
        return -1;
    }

    long options = SSL_OP_NO_SSLv2 | SSL_OP_NO_SSLv3;
    SSL_CTX_set_options(tls->ctx, options);

#if defined(SSL_MODE_RELEASE_BUFFERS)
    SSL_CTX_set_mode(tls->ctx, SSL_MODE_AUTO_RETRY
        | SSL_MODE_ACCEPT_MOVING_WRITE_BUFFER
        | SSL_MODE_ENABLE_PARTIAL_WRITE
        | SSL_MODE_RELEASE_BUFFERS );
#else
    SSL_CTX_set_mode(tls->ctx, SSL_MODE_AUTO_RETRY
        | SSL_MODE_ACCEPT_MOVING_WRITE_BUFFER
        | SSL_MODE_ENABLE_PARTIAL_WRITE );
#endif

    tls->cert_set = 0;
    tls->key_set = 0;
    tls->ssl_err_ = 0;
    tls->writer = NULL;
    tls->reader = NULL;

    QUEUE_INIT(&(tls->live_con));
    return 0;
}

int evt_ctx_init_ex(evt_ctx_t *tls, const char *crtf, const char *key)
{
    int r = 0;
    r = evt_ctx_init( tls);
    assert( 0 == r);
    return evt_ctx_set_crt_key(tls, crtf, key);
}

int evt_ctx_is_crtf_set(evt_ctx_t *t)
{
    return t->cert_set;
}

int evt_ctx_is_key_set(evt_ctx_t *t)
{
    return t->key_set;
}

static int evt__send_pending(evt_tls_t *conn)
{
    assert( conn != NULL);
    int pending = BIO_pending(conn->app_bio);
    if ( !(pending > 0) )
        return 0;

    void *buf = new char[pending];
    assert(buf != NULL && "Memory alloc failed");
    if (!buf) return 0;

    int p = BIO_read(conn->app_bio, buf, pending);
    assert(p == pending);

    assert( conn->writer != NULL && "You need to set network writer first");
    p = conn->writer(conn, buf, p);
    return p;
}

static int evt__tls__op(evt_tls_t *conn, enum tls_op_type op, void *buf, int sz)
{
    int r = 0;
    int bytes = 0;
    char tbuf[16*1024] = {0};

    switch ( op ) {
        case EVT_TLS_OP_HANDSHAKE: {
            r = SSL_do_handshake(conn->ssl);
            do {
                bytes = evt__send_pending(conn);
            } while ( bytes > 0 );
            if (1 == r || 0 == r) {
                assert(conn->hshake_cb != NULL );
                conn->hshake_cb(conn, r);
            }
            if (r != 1)
            {
                break;
            }
            // fall through to process possible data queued after the handshake
        }

        case EVT_TLS_OP_READ: {
            r = SSL_read(conn->ssl, tbuf, sizeof(tbuf));
            do {
                if ( r == 0 ) goto handle_shutdown;
                do {
                    bytes = evt__send_pending(conn);
                } while ( bytes > 0 );
                if (r > 0) {
                    assert(conn->read_cb != NULL);
                    conn->read_cb(conn, tbuf, r);
                }
                r = SSL_read(conn->ssl, tbuf, sizeof(tbuf));
            } while (r > 0); //do it again if required
            break;
        }

        case EVT_TLS_OP_WRITE: {
            assert( sz > 0 && "number of bytes to write should be positive");
            r = SSL_write(conn->ssl, buf, sz);
            if ( 0 == r) goto handle_shutdown;
            do {
                bytes = evt__send_pending(conn);
            } while ( bytes > 0 );
            if ( r > 0 && conn->write_cb) {
                conn->write_cb(conn, r);
            }
            break;
        }

        /* we initiate shutdown process, send the close_notify but we are not
         * sure if peer will sent their close_notify hence fire the callback
         * if the peer replied, it will be processed in SSL_read returning 0
         * and jump to handle_shutdown
         *
         * No check for SSL_shutdown done as it may be possible that user
         * called close upon receive of EOF.
         * TODO: Find a elegant way later
         * */

        case EVT_TLS_OP_SHUTDOWN: {
            r = SSL_shutdown(conn->ssl);
            do {
                bytes = evt__send_pending(conn);
            } while ( bytes > 0 );
            if ( conn->close_cb ) {
                conn->close_cb(conn, r);
            }
            break;
        }

        default:
            assert( 0 && "Unsupported operation");
            break;
    }
    return r;

    handle_shutdown:
        r = SSL_shutdown(conn->ssl);
        //it might be possible that peer send close_notify and close the network
        //hence, no check if sending is complete
        bytes = evt__send_pending(conn);
        if ( (1 == r)  && conn->close_cb ) {
            conn->close_cb(conn, r);
        }
        return r;
}

int evt_tls_is_handshake_over( const evt_tls_t *evt)
{
    return SSL_is_init_finished(evt->ssl);
}

int evt_tls_feed_data(evt_tls_t *c, void *data, int sz)
{
    int offset = 0;
    int rv = 0;
    int i  = 0;
    assert( data != NULL && "invalid argument passed");
    assert( sz > 0 && "Size of data should be positive");
    for( offset = 0; offset < sz; offset += i ) {
        //handle error condition
        i =  BIO_write(c->app_bio,
                       (char *)data + offset,
                       sz - offset);

        //if handshake is not complete, do it again
        if ( evt_tls_is_handshake_over(c) ) {
            rv = evt__tls__op(c, EVT_TLS_OP_READ, NULL, 0);
        }
        else {
            rv = evt__tls__op(c, EVT_TLS_OP_HANDSHAKE, NULL, 0);
        }
    }
    return rv;
}

int evt_tls_connect(evt_tls_t *con, evt_handshake_cb cb)
{
    con->hshake_cb = cb;
    SSL_set_connect_state(con->ssl);
    return evt__tls__op(con, EVT_TLS_OP_HANDSHAKE, NULL, 0);
}

int evt_tls_accept(evt_tls_t *tls, evt_handshake_cb cb)
{
    assert(tls != NULL);
    SSL_set_accept_state(tls->ssl);
    tls->hshake_cb = cb;

    //assert( tls->reader != NULL && "You need to set network reader first");
    //char edata[16*1024] = {0};
    //tls->reader(tls, edata, sizeof(edata));
    return 0;
}

int evt_tls_write(evt_tls_t *c, void *msg, int str_len, evt_write_cb on_write)
{
    c->write_cb = on_write;
    return evt__tls__op(c, EVT_TLS_OP_WRITE, msg, str_len);
}

// read only register the callback to be made
int evt_tls_read(evt_tls_t *c, evt_read_cb on_read)
{
    assert(c != NULL);
    c->read_cb = on_read;
    return 0;
}

int evt_tls_close(evt_tls_t *tls, evt_close_cb cb)
{
    assert(tls != NULL);
    tls->close_cb = cb;
    return evt__tls__op(tls, EVT_TLS_OP_SHUTDOWN, NULL, 0);
}

//need impl
int evt_tls_force_close(evt_tls_t *tls, evt_close_cb cb);



int evt_tls_free(evt_tls_t *tls)
{
    BIO_free(tls->app_bio);
    tls->app_bio = NULL;

    SSL_free(tls->ssl);
    tls->ssl = NULL;

    QUEUE_REMOVE( &(tls->q));
    QUEUE_INIT( &(tls->q) );

    free(tls);
    tls = NULL;
    return 0;
}

void evt_ctx_free(evt_ctx_t *ctx)
{
    QUEUE* qh;
    evt_tls_t *tls = NULL;
    assert( ctx != NULL);

    //clean all pending connections
    QUEUE_FOREACH(qh, &ctx->live_con) {
        tls = QUEUE_DATA(qh, evt_tls_t, q);
        evt__tls__op(tls, EVT_TLS_OP_SHUTDOWN, NULL, 0);
    }

    SSL_CTX_free(ctx->ctx);
    ctx->ctx = NULL;

    ERR_remove_state(0);
<<<<<<< HEAD
    CONF_modules_unload(1);
=======
>>>>>>> 49a4bb16
    ERR_free_strings();
    EVP_cleanup();
    sk_SSL_COMP_free(SSL_COMP_get_compression_methods());
    //SSL_COMP_free_compression_methods();
    CRYPTO_cleanup_all_ex_data();
}


// adapted from Openssl's s23_srvr.c code
int evt_is_tls_stream(const char *bfr, const ssize_t nrd)
{
    int is_tls = 0;
    assert( nrd >= 11);
    if ((bfr[0] & 0x80) && (bfr[2] == 1)) // SSL2_MT_CLIENT_HELLO
    {
        // SSLv2
        is_tls = 1;
    }
    if ( (bfr[0] == 0x16 ) && (bfr[1] == 0x03)  && (bfr[5] == 1)  &&
         ((bfr[3] == 0 && bfr[4] < 5) || (bfr[9] == bfr[1]))
       )
    {
        //SSLv3 and above
        is_tls = 1;
    }
    return is_tls;
}

#endif
#endif<|MERGE_RESOLUTION|>--- conflicted
+++ resolved
@@ -435,10 +435,6 @@
     ctx->ctx = NULL;
 
     ERR_remove_state(0);
-<<<<<<< HEAD
-    CONF_modules_unload(1);
-=======
->>>>>>> 49a4bb16
     ERR_free_strings();
     EVP_cleanup();
     sk_SSL_COMP_free(SSL_COMP_get_compression_methods());

/**
 * @file node.cpp
 * @brief Classes for accessing local and remote nodes
 *
 * (c) 2013-2014 by Mega Limited, Auckland, New Zealand
 *
 * This file is part of the MEGA SDK - Client Access Engine.
 *
 * Applications using the MEGA API must present a valid application key
 * and comply with the the rules set forth in the Terms of Service.
 *
 * The MEGA SDK is distributed in the hope that it will be useful,
 * but WITHOUT ANY WARRANTY; without even the implied warranty of
 * MERCHANTABILITY or FITNESS FOR A PARTICULAR PURPOSE.
 *
 * @copyright Simplified (2-clause) BSD License.
 *
 * You should have received a copy of the license along with this
 * program.
 */

#include "mega/node.h"
#include "mega/megaclient.h"
#include "mega/megaapp.h"
#include "mega/share.h"
#include "mega/serialize64.h"
#include "mega/base64.h"
#include "mega/sync.h"
#include "mega/transfer.h"
#include "mega/transferslot.h"
#include "mega/logging.h"
#include "mega/heartbeats.h"
#include "megafs.h"

namespace mega {

Node::Node(MegaClient* cclient, node_vector* dp, handle h, handle ph,
           nodetype_t t, m_off_t s, handle u, const char* fa, m_time_t ts)
{
    client = cclient;
    outshares = NULL;
    pendingshares = NULL;
    tag = 0;
    appdata = NULL;

    nodehandle = h;
    parenthandle = ph;

    parent = NULL;

    type = t;

    size = s;
    owner = u;

    JSON::copystring(&fileattrstring, fa);

    ctime = ts;

    inshare = NULL;
    sharekey = NULL;
    foreignkey = false;

    plink = NULL;

    memset(&changed, 0, sizeof changed);

    Node* p;

    client->nodes[h] = this;

    if (t >= ROOTNODE && t <= RUBBISHNODE)
    {
        client->rootnodes[t - ROOTNODE] = h;
    }

    // set parent linkage or queue for delayed parent linkage in case of
    // out-of-order delivery
    if ((p = client->nodebyhandle(ph, true)))
    {
        setparent(p);
    }
    else
    {
        dp->push_back(this);
    }

    client->mFingerprints.newnode(this);
}

Node::~Node()
{
    if (keyApplied())
    {
        client->mAppliedKeyNodeCount--;
        assert(client->mAppliedKeyNodeCount >= 0);
    }

    // abort pending direct reads
    client->preadabort(this);

    // remove node's fingerprint from hash
    if (!client->mOptimizePurgeNodes)
    {
        client->mFingerprints.remove(this);
    }

    if (outshares)
    {
        // delete outshares, including pointers from users for this node
        for (share_map::iterator it = outshares->begin(); it != outshares->end(); it++)
        {
            delete it->second;
        }
        delete outshares;
    }

    if (pendingshares)
    {
        // delete pending shares
        for (share_map::iterator it = pendingshares->begin(); it != pendingshares->end(); it++)
        {
            delete it->second;
        }
        delete pendingshares;
    }


    if (!client->mOptimizePurgeNodes)
    {
        // remove from parent's children
        if (parent)
        {
            parent->children.erase(child_it);
        }

        const Node* fa = firstancestor();
        handle ancestor = fa->nodehandle;
        if (ancestor == client->rootnodes[0] || ancestor == client->rootnodes[1] || ancestor == client->rootnodes[2] || fa->inshare)
        {
            client->mNodeCounters[firstancestor()->nodehandle] -= subnodeCounts();
        }

        if (inshare)
        {
            client->mNodeCounters.erase(nodehandle);
        }

        // delete child-parent associations (normally not used, as nodes are
        // deleted bottom-up)
        for (node_list::iterator it = children.begin(); it != children.end(); it++)
        {
            (*it)->parent = NULL;
        }
    }

    if (plink)
    {
        client->mPublicLinks.erase(nodehandle);
    }

    delete plink;
    delete inshare;
    delete sharekey;
}

/// it's a nice idea but too simple - what about cases where the key is missing or just not available yet (and hence attrs not decrypted yet), etc
//string Node::name() const
//{
//    auto it = attrs.map.find('n');
//
//    if (it != attrs.map.end())
//    {
//        return it->second;
//    }
//
//    return "";
//}

//bool Node::syncable(const LocalNode& parent) const
//{
//    // Not syncable if we're deleted.
//    if (syncdeleted != SYNCDEL_NONE)
//    {
//        return false;
//    }
//
//    // Not syncable if we aren't decrypted.
//    if (attrstring)
//    {
//        return false;
//    }
//
//    auto it = attrs.map.find('n');
//
//    // Not syncable if we don't have a valid name.
//    if (it == attrs.map.end() || it->second.empty())
//    {
//        return false;
//    }
//
//    // We're syncable if we're not the sync debris.
//    return parent.parent || parent.sync->debris != it->second;
//}


void Node::setkeyfromjson(const char* k)
{
    if (keyApplied()) --client->mAppliedKeyNodeCount;
    JSON::copystring(&nodekeydata, k);
    if (keyApplied()) ++client->mAppliedKeyNodeCount;
    assert(client->mAppliedKeyNodeCount >= 0);
}

// update node key and decrypt attributes
void Node::setkey(const byte* newkey)
{
    if (newkey)
    {
        if (keyApplied()) --client->mAppliedKeyNodeCount;
        nodekeydata.assign(reinterpret_cast<const char*>(newkey), (type == FILENODE) ? FILENODEKEYLENGTH : FOLDERNODEKEYLENGTH);
        if (keyApplied()) ++client->mAppliedKeyNodeCount;
        assert(client->mAppliedKeyNodeCount >= 0);
    }

    setattr();
}

// parse serialized node and return Node object - updates nodes hash and parent
// mismatch vector
Node* Node::unserialize(MegaClient* client, const string* d, node_vector* dp)
{
    handle h, ph;
    nodetype_t t;
    m_off_t s;
    handle u;
    const byte* k = NULL;
    const char* fa;
    m_time_t ts;
    const byte* skey;
    const char* ptr = d->data();
    const char* end = ptr + d->size();
    unsigned short ll;
    Node* n;
    int i;
    char isExported = '\0';
    char hasLinkCreationTs = '\0';

    if (ptr + sizeof s + 2 * MegaClient::NODEHANDLE + MegaClient::USERHANDLE + 2 * sizeof ts + sizeof ll > end)
    {
        return NULL;
    }

    s = MemAccess::get<m_off_t>(ptr);
    ptr += sizeof s;

    if (s < 0 && s >= -RUBBISHNODE)
    {
        t = (nodetype_t)-s;
    }
    else
    {
        t = FILENODE;
    }

    h = 0;
    memcpy((char*)&h, ptr, MegaClient::NODEHANDLE);
    ptr += MegaClient::NODEHANDLE;

    ph = 0;
    memcpy((char*)&ph, ptr, MegaClient::NODEHANDLE);
    ptr += MegaClient::NODEHANDLE;

    if (!ph)
    {
        ph = UNDEF;
    }

    u = 0;
    memcpy((char*)&u, ptr, MegaClient::USERHANDLE);
    ptr += MegaClient::USERHANDLE;

    // FIME: use m_time_t / Serialize64 instead
    ptr += sizeof(time_t);

    ts = (uint32_t)MemAccess::get<time_t>(ptr);
    ptr += sizeof(time_t);

    if ((t == FILENODE) || (t == FOLDERNODE))
    {
        int keylen = ((t == FILENODE) ? FILENODEKEYLENGTH : FOLDERNODEKEYLENGTH);

        if (ptr + keylen + 8 + sizeof(short) > end)
        {
            return NULL;
        }

        k = (const byte*)ptr;
        ptr += keylen;
    }

    if (t == FILENODE)
    {
        ll = MemAccess::get<unsigned short>(ptr);
        ptr += sizeof ll;

        if (ptr + ll > end)
        {
            return NULL;
        }

        fa = ptr;
        ptr += ll;
    }
    else
    {
        fa = NULL;
    }

    if (ptr + sizeof isExported + sizeof hasLinkCreationTs > end)
    {
        return NULL;
    }

    isExported = MemAccess::get<char>(ptr);
    ptr += sizeof(isExported);

    hasLinkCreationTs = MemAccess::get<char>(ptr);
    ptr += sizeof(hasLinkCreationTs);

    auto authKeySize = MemAccess::get<char>(ptr);

    ptr += sizeof authKeySize;
    const char *authKey = nullptr;
    if (authKeySize)
    {
        authKey = ptr;
        ptr += authKeySize;
    }

    for (i = 5; i--;)
    {
        if (ptr + (unsigned char)*ptr < end)
        {
            ptr += (unsigned char)*ptr + 1;
        }
    }

    if (ptr + sizeof(short) > end)
    {
        return NULL;
    }

    short numshares = MemAccess::get<short>(ptr);
    ptr += sizeof(numshares);

    if (numshares)
    {
        if (ptr + SymmCipher::KEYLENGTH > end)
        {
            return NULL;
        }

        skey = (const byte*)ptr;
        ptr += SymmCipher::KEYLENGTH;
    }
    else
    {
        skey = NULL;
    }

    n = new Node(client, dp, h, ph, t, s, u, fa, ts);

    if (k)
    {
        n->setkey(k);
    }

    // read inshare, outshares, or pending shares
    while (numshares)   // inshares: -1, outshare/s: num_shares
    {
        int direction = (numshares > 0) ? -1 : 0;
        NewShare *newShare = Share::unserialize(direction, h, skey, &ptr, end);
        if (!newShare)
        {
            LOG_err << "Failed to unserialize Share";
            break;
        }

        client->newshares.push_back(newShare);
        if (numshares > 0)  // outshare/s
        {
            numshares--;
        }
        else    // inshare
        {
            break;
        }
    }

    ptr = n->attrs.unserialize(ptr, end);
    if (!ptr)
    {
        delete n;
        return NULL;
    }

    // It's needed to re-normalize node names because
    // the updated version of utf8proc doesn't provide
    // exactly the same output as the previous one that
    // we were using
    attr_map::iterator it = n->attrs.map.find('n');
    if (it != n->attrs.map.end())
    {
        client->fsaccess->normalize(&(it->second));
    }

    PublicLink *plink = NULL;
    if (isExported)
    {
        if (ptr + MegaClient::NODEHANDLE + sizeof(m_time_t) + sizeof(bool) > end)
        {
            delete n;
            return NULL;
        }

        handle ph = 0;
        memcpy((char*)&ph, ptr, MegaClient::NODEHANDLE);
        ptr += MegaClient::NODEHANDLE;
        m_time_t ets = MemAccess::get<m_time_t>(ptr);
        ptr += sizeof(ets);
        bool takendown = MemAccess::get<bool>(ptr);
        ptr += sizeof(takendown);

        m_time_t cts = 0;
        if (hasLinkCreationTs)
        {
            cts = MemAccess::get<m_time_t>(ptr);
            ptr += sizeof(cts);
        }

        plink = new PublicLink(ph, cts, ets, takendown, authKey ? authKey : "");
        client->mPublicLinks[n->nodehandle] = plink->ph;
    }
    n->plink = plink;

    n->setfingerprint();

    if (ptr == end)
    {
        return n;
    }
    else
    {
        delete n;
        return NULL;
    }
}

// serialize node - nodes with pending or RSA keys are unsupported
bool Node::serialize(string* d)
{
    // do not serialize encrypted nodes
    if (attrstring)
    {
        LOG_warn << "Trying to serialize an encrypted node";

        //Last attempt to decrypt the node
        applykey();
        setattr();

        if (attrstring)
        {
            LOG_warn << "Skipping undecryptable node";
            return false;
        }
    }

    switch (type)
    {
        case FILENODE:
            if ((int)nodekeydata.size() != FILENODEKEYLENGTH)
            {
                return false;
            }
            break;

        case FOLDERNODE:
            if ((int)nodekeydata.size() != FOLDERNODEKEYLENGTH)
            {
                return false;
            }
            break;

        default:
            if (nodekeydata.size())
            {
                return false;
            }
    }

    unsigned short ll;
    short numshares;
    m_off_t s;

    s = type ? -type : size;

    d->append((char*)&s, sizeof s);

    d->append((char*)&nodehandle, MegaClient::NODEHANDLE);

    if (parent)
    {
        d->append((char*)&parent->nodehandle, MegaClient::NODEHANDLE);
    }
    else
    {
        d->append("\0\0\0\0\0", MegaClient::NODEHANDLE);
    }

    d->append((char*)&owner, MegaClient::USERHANDLE);

    // FIXME: use Serialize64
    time_t ts = 0;  // we don't want to break backward compatibiltiy by changing the size (where m_time_t differs)
    d->append((char*)&ts, sizeof(ts));

    ts = (time_t)ctime;
    d->append((char*)&ts, sizeof(ts));

    d->append(nodekeydata);

    if (type == FILENODE)
    {
        ll = static_cast<unsigned short>(fileattrstring.size() + 1);
        d->append((char*)&ll, sizeof ll);
        d->append(fileattrstring.c_str(), ll);
    }

    char isExported = plink ? 1 : 0;
    d->append((char*)&isExported, 1);

    char hasLinkCreationTs = plink ? 1 : 0;
    d->append((char*)&hasLinkCreationTs, 1);

    if (isExported && plink && plink->mAuthKey.size())
    {
        auto authKeySize = (char)plink->mAuthKey.size();
        d->append((char*)&authKeySize, sizeof(authKeySize));
        d->append(plink->mAuthKey.data(), authKeySize);
    }
    else
    {
        d->append("", 1);
    }

    d->append("\0\0\0\0", 5); // Use these bytes for extensions

    if (inshare)
    {
        numshares = -1;
    }
    else
    {
        numshares = 0;
        if (outshares)
        {
            numshares += (short)outshares->size();
        }
        if (pendingshares)
        {
            numshares += (short)pendingshares->size();
        }
    }

    d->append((char*)&numshares, sizeof numshares);

    if (numshares)
    {
        d->append((char*)sharekey->key, SymmCipher::KEYLENGTH);

        if (inshare)
        {
            inshare->serialize(d);
        }
        else
        {
            if (outshares)
            {
                for (share_map::iterator it = outshares->begin(); it != outshares->end(); it++)
                {
                    it->second->serialize(d);
                }
            }
            if (pendingshares)
            {
                for (share_map::iterator it = pendingshares->begin(); it != pendingshares->end(); it++)
                {
                    it->second->serialize(d);
                }
            }
        }
    }

    attrs.serialize(d);

    if (isExported)
    {
        d->append((char*) &plink->ph, MegaClient::NODEHANDLE);
        d->append((char*) &plink->ets, sizeof(plink->ets));
        d->append((char*) &plink->takendown, sizeof(plink->takendown));
        if (hasLinkCreationTs)
        {
            d->append((char*) &plink->cts, sizeof(plink->cts));
        }
    }

    return true;
}

// decrypt attrstring and check magic number prefix
byte* Node::decryptattr(SymmCipher* key, const char* attrstring, size_t attrstrlen)
{
    if (attrstrlen)
    {
        int l = int(attrstrlen * 3 / 4 + 3);
        byte* buf = new byte[l];

        l = Base64::atob(attrstring, buf, l);

        if (!(l & (SymmCipher::BLOCKSIZE - 1)))
        {
            key->cbc_decrypt(buf, l);

            if (!memcmp(buf, "MEGA{\"", 6))
            {
                return buf;
            }
        }

        delete[] buf;
    }

    return NULL;
}

void Node::parseattr(byte *bufattr, AttrMap &attrs, m_off_t size, m_time_t &mtime , string &fileName, string &fingerprint, FileFingerprint &ffp)
{
    JSON json;
    nameid name;
    string *t;

    json.begin((char*)bufattr + 5);
    while ((name = json.getnameid()) != EOO && json.storeobject((t = &attrs.map[name])))
    {
        JSON::unescape(t);
    }

    attr_map::iterator it = attrs.map.find('n');   // filename
    if (it == attrs.map.end())
    {
        fileName = "CRYPTO_ERROR";
    }
    else if (it->second.empty())
    {
        fileName = "BLANK";
    }

    it = attrs.map.find('c');   // checksum
    if (it != attrs.map.end())
    {
        if (ffp.unserializefingerprint(&it->second))
        {
            ffp.size = size;
            mtime = ffp.mtime;

            char bsize[sizeof(size) + 1];
            int l = Serialize64::serialize((byte *)bsize, size);
            char *buf = new char[l * 4 / 3 + 4];
            char ssize = static_cast<char>('A' + Base64::btoa((const byte *)bsize, l, buf));

            string result(1, ssize);
            result.append(buf);
            result.append(it->second);
            delete [] buf;

            fingerprint = result;
        }
    }
}

// return temporary SymmCipher for this nodekey
SymmCipher* Node::nodecipher()
{
    return client->getRecycledTemporaryNodeCipher(&nodekeydata);
}

// decrypt attributes and build attribute hash
void Node::setattr()
{
    byte* buf;
    SymmCipher* cipher;

    if (attrstring && (cipher = nodecipher()) && (buf = decryptattr(cipher, attrstring->c_str(), attrstring->size())))
    {
        JSON json;
        nameid name;
        string* t;

        attrs.map.clear();
        json.begin((char*)buf + 5);

        while ((name = json.getnameid()) != EOO && json.storeobject((t = &attrs.map[name])))
        {
            JSON::unescape(t);

            if (name == 'n')
            {
                client->fsaccess->normalize(t);
            }
        }

        setfingerprint();

        delete[] buf;

        attrstring.reset();
    }
}

// if present, configure FileFingerprint from attributes
// otherwise, the file's fingerprint is derived from the file's mtime/size/key
void Node::setfingerprint()
{
    if (type == FILENODE && nodekeydata.size() >= sizeof crc)
    {
        client->mFingerprints.remove(this);

        attr_map::iterator it = attrs.map.find('c');

        if (it != attrs.map.end())
        {
            if (!unserializefingerprint(&it->second))
            {
                LOG_warn << "Invalid fingerprint";
            }
        }

        // if we lack a valid FileFingerprint for this file, use file's key,
        // size and client timestamp instead
        if (!isvalid)
        {
            memcpy(crc.data(), nodekeydata.data(), sizeof crc);
            mtime = ctime;
        }

        client->mFingerprints.add(this);
    }
}

bool Node::hasName(const string& name) const
{
    auto it = attrs.map.find('n');
    return it != attrs.map.end() && it->second == name;
}

// return file/folder name or special status strings
const char* Node::displayname() const
{
    // not yet decrypted
    if (attrstring)
    {
        LOG_debug << "NO_KEY " << type << " " << size << " " << Base64Str<MegaClient::NODEHANDLE>(nodehandle);
        return "NO_KEY";
    }

    attr_map::const_iterator it;

    it = attrs.map.find('n');

    if (it == attrs.map.end())
    {
        if (type < ROOTNODE || type > RUBBISHNODE)
        {
            LOG_debug << "CRYPTO_ERROR " << type << " " << size << " " << nodehandle;
        }
        return "CRYPTO_ERROR";
    }

    if (!it->second.size())
    {
        LOG_debug << "BLANK " << type << " " << size << " " << nodehandle;
        return "BLANK";
    }

    return it->second.c_str();
}

string Node::displaypath() const
{
    // factored from nearly identical functions in megapi_impl and megacli
    string path;
    const Node* n = this;
    for (; n; n = n->parent)
    {
        switch (n->type)
        {
        case FOLDERNODE:
            path.insert(0, n->displayname());

            if (n->inshare)
            {
                path.insert(0, ":");
                if (n->inshare->user)
                {
                    path.insert(0, n->inshare->user->email);
                }
                else
                {
                    path.insert(0, "UNKNOWN");
                }
                return path;
            }
            break;

        case INCOMINGNODE:
            path.insert(0, "//in");
            return path;

        case ROOTNODE:
            return path.empty() ? "/" : path;

        case RUBBISHNODE:
            path.insert(0, "//bin");
            return path;

        case TYPE_UNKNOWN:
        case FILENODE:
            path.insert(0, n->displayname());
        }
        path.insert(0, "/");
    }
    return path;
}

// returns position of file attribute or 0 if not present
int Node::hasfileattribute(fatype t) const
{
    return Node::hasfileattribute(&fileattrstring, t);
}

int Node::hasfileattribute(const string *fileattrstring, fatype t)
{
    char buf[24];

    sprintf(buf, ":%u*", t);
    return static_cast<int>(fileattrstring->find(buf) + 1);
}

// attempt to apply node key - sets nodekey to a raw key if successful
bool Node::applykey()
{
    if (type > FOLDERNODE)
    {
        //Root nodes contain an empty attrstring
        attrstring.reset();
    }

    if (keyApplied() || !nodekeydata.size())
    {
        return false;
    }

    int l = -1;
    size_t t = 0;
    handle h;
    const char* k = NULL;
    SymmCipher* sc = &client->key;
    handle me = client->loggedin() ? client->me : *client->rootnodes;

    while ((t = nodekeydata.find_first_of(':', t)) != string::npos)
    {
        // compound key: locate suitable subkey (always symmetric)
        h = 0;

        l = Base64::atob(nodekeydata.c_str() + (nodekeydata.find_last_of('/', t) + 1), (byte*)&h, sizeof h);
        t++;

        if (l == MegaClient::USERHANDLE)
        {
            // this is a user handle - reject if it's not me
            if (h != me)
            {
                continue;
            }
        }
        else
        {
            // look for share key if not folder access with folder master key
            if (h != me)
            {
                Node* n;

                // this is a share node handle - check if we have node and the
                // share key
                if (!(n = client->nodebyhandle(h)) || !n->sharekey)
                {
                    continue;
                }

                sc = n->sharekey;

                // this key will be rewritten when the node leaves the outbound share
                foreignkey = true;
            }
        }

        k = nodekeydata.c_str() + t;
        break;
    }

    // no: found => personal key, use directly
    // otherwise, no suitable key available yet - bail (it might arrive soon)
    if (!k)
    {
        if (l < 0)
        {
            k = nodekeydata.c_str();
        }
        else
        {
            return false;
        }
    }

    byte key[FILENODEKEYLENGTH];
    unsigned keylength = (type == FILENODE) ? FILENODEKEYLENGTH : FOLDERNODEKEYLENGTH;

    if (client->decryptkey(k, key, keylength, sc, 0, nodehandle))
    {
        client->mAppliedKeyNodeCount++;
        nodekeydata.assign((const char*)key, keylength);
        setattr();
    }

    assert(keyApplied());
    return true;
}

NodeCounter Node::subnodeCounts() const
{
    NodeCounter nc;
    for (Node *child : children)
    {
        nc += child->subnodeCounts();
    }
    if (type == FILENODE)
    {
        nc.files += 1;
        nc.storage += size;
        if (parent && parent->type == FILENODE)
        {
            nc.versions += 1;
            nc.versionStorage += size;
        }
    }
    else if (type == FOLDERNODE)
    {
        nc.folders += 1;
    }
    return nc;
}

// returns whether node was moved
bool Node::setparent(Node* p)
{
    if (p == parent)
    {
        return false;
    }

    NodeCounter nc;
    bool gotnc = false;

    const Node *originalancestor = firstancestor();
    handle oah = originalancestor->nodehandle;
    if (oah == client->rootnodes[0] || oah == client->rootnodes[1] || oah == client->rootnodes[2] || originalancestor->inshare)
    {
        nc = subnodeCounts();
        gotnc = true;

        // nodes moving from cloud drive to rubbish for example, or between inshares from the same user.
        client->mNodeCounters[oah] -= nc;
    }

    if (parent)
    {
        parent->children.erase(child_it);
    }

    parent = p;

    if (parent)
    {
        //LOG_info << "moving " << Base64Str<MegaClient::NODEHANDLE>(nodehandle) << " " << attrs.map['n'] << " into " << Base64Str<MegaClient::NODEHANDLE>(parent->nodehandle) << " " << parent->attrs.map['n'];
        child_it = parent->children.insert(parent->children.end(), this);
    }

    const Node* newancestor = firstancestor();
    handle nah = newancestor->nodehandle;
    if (nah == client->rootnodes[0] || nah == client->rootnodes[1] || nah == client->rootnodes[2] || newancestor->inshare)
    {
        if (!gotnc)
        {
            nc = subnodeCounts();
        }

        client->mNodeCounters[nah] += nc;
    }

//#ifdef ENABLE_SYNC
//    client->cancelSyncgetsOutsideSync(this);
//#endif

    return true;
}

const Node* Node::firstancestor() const
{
    const Node* n = this;
    while (n->parent != NULL)
    {
        n = n->parent;
    }
    return n;
}

const Node* Node::latestFileVersion() const
{
    const Node* n = this;
    if (type == FILENODE)
    {
        while (n->parent && n->parent->type == FILENODE)
        {
            n = n->parent;
        }
    }
    return n;
}

// returns 1 if n is under p, 0 otherwise
bool Node::isbelow(Node* p) const
{
    const Node* n = this;

    for (;;)
    {
        if (!n)
        {
            return false;
        }

        if (n == p)
        {
            return true;
        }

        n = n->parent;
    }
}

bool Node::isbelow(NodeHandle p) const
{
    const Node* n = this;

    for (;;)
    {
        if (!n)
        {
            return false;
        }

        if (n->nodeHandle() == p)
        {
            return true;
        }

        n = n->parent;
    }
}

void Node::setpubliclink(handle ph, m_time_t cts, m_time_t ets, bool takendown, const string &authKey)
{
    if (!plink) // creation
    {
        assert(client->mPublicLinks.find(nodehandle) == client->mPublicLinks.end());
        plink = new PublicLink(ph, cts, ets, takendown, authKey.empty() ? nullptr : authKey.c_str());
    }
    else            // update
    {
        assert(client->mPublicLinks.find(nodehandle) != client->mPublicLinks.end());
        plink->ph = ph;
        plink->cts = cts;
        plink->ets = ets;
        plink->takendown = takendown;
        plink->mAuthKey = authKey;
    }
    client->mPublicLinks[nodehandle] = ph;
}

PublicLink::PublicLink(handle ph, m_time_t cts, m_time_t ets, bool takendown, const char *authKey)
{
    this->ph = ph;
    this->cts = cts;
    this->ets = ets;
    this->takendown = takendown;
    if (authKey)
    {
        this->mAuthKey = authKey;
    }
}

PublicLink::PublicLink(PublicLink *plink)
{
    this->ph = plink->ph;
    this->cts = plink->cts;
    this->ets = plink->ets;
    this->takendown = plink->takendown;
    this->mAuthKey = plink->mAuthKey;
}

bool PublicLink::isExpired()
{
    if (!ets)       // permanent link: ets=0
        return false;

    m_time_t t = m_time();
    return ets < t;
}

#ifdef ENABLE_SYNC
// set, change or remove LocalNode's parent and name/localname/slocalname.
// newlocalpath must be a full path and must not point to an empty string.
// no shortname allowed as the last path component.
void LocalNode::setnameparent(LocalNode* newparent, const LocalPath* newlocalpath, std::unique_ptr<LocalPath> newshortname, bool applyToCloud)
{

    assert(!applyToCloud);

    if (!sync)
    {
        LOG_err << "LocalNode::init() was never called";
        assert(false);
        return;
    }

    //bool newnode = localname.empty();
    Node* todelete = NULL;
    int nc = 0;
    Sync* oldsync = NULL;

    if (parent)
    {
        // remove existing child linkage
        parent->children.erase(&localname);

        if (slocalname)
        {
            parent->schildren.erase(slocalname.get());
            slocalname.reset();
        }
    }

    if (newlocalpath)
    {
        // extract name component from localpath, check for rename unless newnode
        size_t p = newlocalpath->getLeafnameByteIndex(*sync->syncs.fsaccess);

        // has the name changed?
        if (!newlocalpath->backEqual(p, localname))
        {
            // set new name
            localname = newlocalpath->subpathFrom(p);

            //if (node && applyToCloud)
            //{
            //    if (!node->hasName(name))
            //    {
            //        if (node->type == FILENODE)
            //        {
            //            treestate(TREESTATE_SYNCING);
            //        }
            //        else
            //        {
            //            sync->client->app->syncupdate_treestate(this);
            //        }

            //        // queue command to set new name
            //        sync->client->setattr(node, attr_map('n', name), sync->tag);
            //    }
            //}
        }
    }

    if (parent && parent != newparent && !sync->mDestructorRunning)
    {
        treestate(TREESTATE_NONE);
    }

    if (newparent)
    {
        if (newparent != parent)
        {
            parent = newparent;

            //if (!newnode && node && applyToCloud)
            //{
            //    int creqtag = sync->client->reqtag;
            //    sync->client->reqtag = sync->tag;
            //    LOG_debug << "Moving node: " << node->displayname() << " to " << parent->node->displayname();
            //    if (sync->client->rename(node, parent->node, SYNCDEL_NONE, node->parent ? node->parent->nodehandle : UNDEF) == API_EACCESS
            //            && sync != parent->sync)
            //    {
            //        LOG_debug << "Rename not permitted. Using node copy/delete";

            //        // save for deletion
            //        todelete = node;
            //    }
            //    sync->client->reqtag = creqtag;

            //    if (type == FILENODE)
            //    {
            //        ts = TREESTATE_SYNCING;
            //    }
            //}

            if (sync != parent->sync)
            {
                LOG_debug << "Moving files between different syncs";
                oldsync = sync;
            }

            if (todelete || oldsync)
            {
                // prepare localnodes for a sync change or/and a copy operation
                LocalTreeProcMove tp(parent->sync, todelete != NULL);
                sync->syncs.proclocaltree(this, &tp);
                nc = tp.nc;
            }
        }

        // (we don't construct a UTF-8 or sname for the root path)
        parent->children[&localname] = this;

        if (newshortname && *newshortname != localname)
        {
            slocalname = std::move(newshortname);
            parent->schildren[slocalname.get()] = this;
        }
        else
        {
            slocalname.reset();
        }

        treestate(TREESTATE_NONE);

        //if (todelete)
        //{
        //    // complete the copy/delete operation
        //    dstime nds = NEVER;
        //    size_t numPending = 0;
        //    sync->client->syncup(parent, &nds, numPending, true);

        //    // check if nodes can be immediately created
        //    bool immediatecreation = (int) sync->client->synccreate.size() == nc;

        //    sync->client->syncupdate();

        //    // try to keep nodes in syncdebris if they can't be immediately created
        //    // to avoid uploads
        //    sync->client->movetosyncdebris(todelete, immediatecreation || oldsync->inshare);
        //}

        if (oldsync)
        {
            // update local cache if there is a sync change
            oldsync->cachenodes();
            sync->cachenodes();
        }
    }

    if (newlocalpath)
    {
        LocalTreeProcUpdateTransfers tput;
        sync->syncs.proclocaltree(this, &tput);
    }
}

void LocalNode::moveContentTo(LocalNode* ln, LocalPath& fullPath, bool setScanAgain)
{
    vector<LocalNode*> workingList;
    workingList.reserve(children.size());
    for (auto& c : children) workingList.push_back(c.second);
    for (auto& c : workingList)
    {
        ScopedLengthRestore restoreLen(fullPath);
        fullPath.appendWithSeparator(c->localname, true);
        c->setnameparent(ln, &fullPath, sync->syncs.fsaccess->fsShortname(fullPath), false);
        if (setScanAgain)
        {
            c->setScanAgain(false, true, true, 0);
        }
    }

    ln->upload = move(upload);
    ln->download = move(download);

    LocalTreeProcUpdateTransfers tput;
    tput.proc(*sync->syncs.fsaccess, ln);
}

// delay uploads by 1.1 s to prevent server flooding while a file is still being written
void LocalNode::bumpnagleds()
{
    if (!sync)
    {
        LOG_err << "LocalNode::init() was never called";
        assert(false);
        return;
    }

    nagleds = Waiter::ds + 11;
}

LocalNode::LocalNode()
: unstableFsidAssigned(false)
, deletedFS{false}
, moveAppliedToLocal(false)
, moveApplyingToLocal(false)
, conflicts(TREE_RESOLVED)
, scanAgain(TREE_RESOLVED)
, checkMovesAgain(TREE_RESOLVED)
, syncAgain(TREE_RESOLVED)
, parentSetCheckMovesAgain(false)
, parentSetSyncAgain(false)
, parentSetScanAgain(false)
, parentSetContainsConflicts(false)
, fsidSyncedReused(false)
, fsidScannedReused(false)
, scanInProgress(false)
, scanObsolete(false)
, useBlocked(TREE_RESOLVED)
, scanBlocked(TREE_RESOLVED)
{}

// initialize fresh LocalNode object - must be called exactly once
void LocalNode::init(Sync* csync, nodetype_t ctype, LocalNode* cparent, const LocalPath& cfullpath, std::unique_ptr<LocalPath> shortname)
{
    sync = csync;
    parent = NULL;
//    notseen = 0;
    unstableFsidAssigned = false;
    deletedFS = false;
    moveAppliedToLocal = false;
    moveApplyingToLocal = false;
    conflicts = TREE_RESOLVED;
    scanAgain = TREE_RESOLVED;
    checkMovesAgain = TREE_RESOLVED;
    syncAgain = TREE_RESOLVED;
    parentSetCheckMovesAgain = false;
    parentSetSyncAgain = false;
    parentSetScanAgain = false;
    parentSetContainsConflicts = false;
    fsidSyncedReused = false;
    fsidScannedReused = false;
    scanInProgress = false;
    scanObsolete = false;
    useBlocked = TREE_RESOLVED;
    scanBlocked = TREE_RESOLVED;
    //newnode.reset();
    parent_dbid = 0;
    slocalname = NULL;

    ts = TREESTATE_NONE;
    dts = TREESTATE_NONE;

    type = ctype;
    //syncid = sync->client->nextsyncid();

    bumpnagleds();

    if (cparent)
    {
        setnameparent(cparent, &cfullpath, std::move(shortname), false);
    }
    else
    {
        localname = cfullpath;
        slocalname.reset(shortname && *shortname != localname ? shortname.release() : nullptr);
    }

//#ifdef DEBUG
//    // double check we were given the right shortname (if the file exists yet)
//    auto fa = sync->client->fsaccess->newfileaccess(false);
//    if (fa->fopen(cfullpath))  // exists, is file
//    {
//        auto sn = sync->client->fsaccess->fsShortname(cfullpath);
//        assert(!localname.empty() &&
//            ((!slocalname && (!sn || localname == *sn)) ||
//                (slocalname && sn && !slocalname->empty() && *slocalname != localname && *slocalname == *sn)));
//    }
//#endif

//    scanseqno = sync->scanseqno;

    // mark fsid as not valid
    fsid_lastSynced_it = sync->syncs.localnodeBySyncedFsid.end();
    fsid_asScanned_it = sync->syncs.localnodeByScannedFsid.end();
    syncedCloudNodeHandle_it = sync->syncs.localnodeByNodeHandle.end();

    //sync->client->syncactivity = true;

    sync->syncs.totalLocalNodes++;

    if (type != TYPE_UNKNOWN)
    {
        sync->localnodes[type]++;
    }
}

void LocalNode::init(const FSNode& fsNode)
{
    // Must have been previously initialized.
    assert(sync);

    // Node we're initializing from must not be unknown.
    assert(fsNode.type != TYPE_UNKNOWN);

    // Must have been created to represent a blocked node.
    assert(type == TYPE_UNKNOWN);

    // Have we gained a shortname?
    if (fsNode.shortname && fsNode.localname != *fsNode.shortname)
    {
        // Unknown nodes shouldn't have a prior shortname.
        assert(!slocalname);

        slocalname.reset(new LocalPath(*fsNode.shortname));

        // Unknown nodes should never be the root.
        assert(parent);

        // Link us to our parent.
        parent->schildren[slocalname.get()] = this;
    }

    // Update our fingerprint.
    syncedFingerprint = fsNode.fingerprint;

    // Update our FSID.
    setSyncedFsid(fsNode.fsid, sync->syncs.localnodeBySyncedFsid, fsNode.localname);
    setScannedFsid(UNDEF, sync->syncs.localnodeByScannedFsid, fsNode.localname);

    // Update our type.
    type = fsNode.type;

    // Update node counts.
    ++sync->localnodes[type];
}

auto LocalNode::rare() -> RareFields&
{
    if (!rareFields)
    {
        rareFields.reset(new RareFields);
    }
    return *rareFields;
}

auto LocalNode::rareRO() -> const RareFields&
{
    if (!rareFields)
    {
        static RareFields blankFields;
        return blankFields;
    }
    return *rareFields;
}

void LocalNode::trimRareFields()
{
    if (rareFields)
    {
        if (useBlocked < TREE_ACTION_HERE) rareFields->useBlockedTimer.reset();
        if (scanBlocked < TREE_ACTION_HERE) rareFields->scanBlockedTimer.reset();
        if (!scanInProgress) rareFields->scanRequest.reset();

        if (!rareFields->useBlockedTimer &&
            !rareFields->scanBlockedTimer &&
            !rareFields->scanRequest &&
            !rareFields->moveFromHere &&
            !rareFields->moveToHere &&
            rareFields->createFolderHere.expired())
        {
            rareFields.reset();
        }
    }
}

void LocalNode::setScanAgain(bool doParent, bool doHere, bool doBelow, dstime delayds)
{
    if (doHere && scanInProgress)
    {
        scanObsolete = true;
    }

    unsigned state = (doHere?1u:0u) << 1 | (doBelow?1u:0u);
    if (state >= TREE_ACTION_HERE && delayds > 0)
    {
        if (scanDelayUntil > Waiter::ds + delayds + 10)
        {
            scanDelayUntil = std::max<dstime>(scanDelayUntil,  Waiter::ds + delayds);
        }
        else
        {
            scanDelayUntil = std::max<dstime>(scanDelayUntil,  Waiter::ds + delayds);
        }
    }

    scanAgain = std::max<unsigned>(scanAgain, state);
    for (auto p = parent; p != NULL; p = p->parent)
    {
        p->scanAgain = std::max<unsigned>(p->scanAgain, TREE_DESCENDANT_FLAGGED);
    }

    // for scanning, we only need to set the parent once
    if (parent && doParent)
    {
        parent->scanAgain = std::max<unsigned>(parent->scanAgain, TREE_ACTION_HERE);
        doParent = false;
        parentSetScanAgain = false;
    }
    parentSetScanAgain = parentSetScanAgain || doParent;
}

void LocalNode::setCheckMovesAgain(bool doParent, bool doHere, bool doBelow)
{
    unsigned state = (doHere?1u:0u) << 1 | (doBelow?1u:0u);

    checkMovesAgain = std::max<unsigned>(checkMovesAgain, state);
    for (auto p = parent; p != NULL; p = p->parent)
    {
        p->checkMovesAgain = std::max<unsigned>(p->checkMovesAgain, TREE_DESCENDANT_FLAGGED);
    }

    parentSetCheckMovesAgain = parentSetCheckMovesAgain || doParent;
}

void LocalNode::setSyncAgain(bool doParent, bool doHere, bool doBelow)
{
    unsigned state = (doHere?1u:0u) << 1 | (doBelow?1u:0u);

    syncAgain = std::max<unsigned>(syncAgain, state);
    for (auto p = parent; p != NULL; p = p->parent)
    {
        p->syncAgain = std::max<unsigned>(p->syncAgain, TREE_DESCENDANT_FLAGGED);
    }

    parentSetSyncAgain = parentSetSyncAgain || doParent;
}

void LocalNode::setContainsConflicts(bool doParent, bool doHere, bool doBelow)
{
    // using the 3 flags for consistency & understandabilty but doBelow is not relevant
    assert(!doBelow);

    unsigned state = (doHere?1u:0u) << 1 | (doBelow?1u:0u);

    conflicts = std::max<unsigned>(conflicts, state);
    for (auto p = parent; p != NULL; p = p->parent)
    {
        p->conflicts = std::max<unsigned>(p->conflicts, TREE_DESCENDANT_FLAGGED);
    }

    parentSetContainsConflicts = parentSetContainsConflicts || doParent;
}

void LocalNode::setUseBlocked()
{
    useBlocked = std::max<unsigned>(useBlocked, TREE_ACTION_HERE);

    if (!rare().useBlockedTimer)
    {
        rare().useBlockedTimer.reset(new BackoffTimer(sync->syncs.rng));
    }
    if (rare().useBlockedTimer->armed())
    {
        rare().useBlockedTimer->backoff(Sync::SCANNING_DELAY_DS);
    }

    for (auto p = parent; p != NULL; p = p->parent)
    {
        p->useBlocked = std::max<unsigned>(p->useBlocked, TREE_DESCENDANT_FLAGGED);
    }
}

void LocalNode::setScanBlocked()
{
    scanBlocked = std::max<unsigned>(scanBlocked, TREE_ACTION_HERE);

    if (!rare().scanBlockedTimer)
    {
        rare().scanBlockedTimer.reset(new BackoffTimer(sync->client->rng));
    }
    if (rare().scanBlockedTimer->armed())
    {
        rare().scanBlockedTimer->backoff(Sync::SCANNING_DELAY_DS);
    }

    for (auto p = parent; p != NULL; p = p->parent)
    {
        p->scanBlocked = std::max<unsigned>(p->scanBlocked, TREE_DESCENDANT_FLAGGED);
    }
}

bool LocalNode::checkForScanBlocked(FSNode* fsNode)
{
    if (scanBlocked >= TREE_ACTION_HERE)
    {
        // Have we recovered?
        if (type == TYPE_UNKNOWN && fsNode && fsNode->type != TYPE_UNKNOWN)
        {
            LOG_verbose << "Recovered from being scan blocked: " << localnodedisplaypath(*sync->syncs.fsaccess);
            init(*fsNode);
            scanBlocked = TREE_RESOLVED;
            rare().scanBlockedTimer->reset();
            return false;
        }

        // rescan if the timer is up
        if (rare().scanBlockedTimer->armed())
        {
            LOG_verbose << "Scan blocked timer elapsed, trigger parent rescan: "  << localnodedisplaypath(*sync->syncs.fsaccess);;
            if (parent) parent->setScanAgain(false, true, false, 0);
            rare().scanBlockedTimer->backoff(); // wait increases exponentially
            return true;
        }
        else
        {
            LOG_verbose << "Waiting on scan blocked timer, retry in ds: "
                << rare().scanBlockedTimer->retryin();
            return true;
        }
    }

    if (fsNode && (fsNode->type == TYPE_UNKNOWN || fsNode->isBlocked))
    {
        // We were not able to get details of the filesystem item when scanning the directory.
        // Consider it a blocked file, and we'll rescan the folder from time to time.
        LOG_verbose << "File/folder was blocked when reading directory, retry later: " << localnodedisplaypath(*sync->syncs.fsaccess);
        setScanBlocked();
<<<<<<< HEAD
        rare().scanBlockedTimer.reset(new BackoffTimer(sync->syncs.rng));
        rare().scanBlockedTimer->backoff(Sync::SCANNING_DELAY_DS);
=======
>>>>>>> 34e204d8
        return true;
    }

    return false;
}


bool LocalNode::scanRequired() const
{
    return scanAgain != TREE_RESOLVED;
}

void LocalNode::clearRegeneratableFolderScan(SyncPath& fullPath)
{
    if (lastFolderScan &&
        lastFolderScan->size() == children.size())
    {
#ifdef DEBUG
        // Double check we really can recreate the filesystem entries correctly
        vector<FSNode> generated;
        for (auto& childIt : children)
        {
            if (childIt.second->fsid_lastSynced != UNDEF)
            {
                generated.emplace_back(childIt.second->getLastSyncedFSDetails());
            }
        }
        assert(generated.size() == lastFolderScan->size());
        sort(generated.begin(), generated.end(), [](FSNode& a, FSNode& b) { return a.localname < b.localname; });
        sort(lastFolderScan->begin(), lastFolderScan->end(), [](FSNode& a, FSNode& b) { return a.localname < b.localname; });
        for (size_t i = generated.size(); i--; )
        {
            assert(generated[i].type == (*lastFolderScan)[i].type);
            if (generated[i].type == FILENODE)
            {
                if (!(generated[i].equivalentTo((*lastFolderScan)[i])))
                {
                    assert(generated[i].equivalentTo((*lastFolderScan)[i]));
                }
            }
        }
#endif

        // LocalNodes are now consistent with the last scan.
        LOG_debug << sync->syncname << "Clearing folder scan records at " << fullPath.localPath_utf8();
        lastFolderScan.reset();
    }
}

bool LocalNode::mightHaveMoves() const
{
    return checkMovesAgain != TREE_RESOLVED;
}

bool LocalNode::syncRequired() const
{
    return syncAgain != TREE_RESOLVED;
}


void LocalNode::propagateAnySubtreeFlags()
{
    for (auto& child : children)
    {
        if (child.second->type != FILENODE)
        {
            if (scanAgain == TREE_ACTION_SUBTREE)
            {
                child.second->scanDelayUntil = std::max<dstime>(child.second->scanDelayUntil,  scanDelayUntil);
            }

            child.second->scanAgain = propagateSubtreeFlag(scanAgain, child.second->scanAgain);
            child.second->checkMovesAgain = propagateSubtreeFlag(checkMovesAgain, child.second->checkMovesAgain);
            child.second->syncAgain = propagateSubtreeFlag(syncAgain, child.second->syncAgain);
        }
    }
    if (scanAgain == TREE_ACTION_SUBTREE) scanAgain = TREE_ACTION_HERE;
    if (checkMovesAgain == TREE_ACTION_SUBTREE) checkMovesAgain = TREE_ACTION_HERE;
    if (syncAgain == TREE_ACTION_SUBTREE) syncAgain = TREE_ACTION_HERE;
}


bool LocalNode::processBackgroundFolderScan(syncRow& row, SyncPath& fullPath)
{
    bool syncHere;

    assert(row.syncNode == this);
    assert(row.fsNode);
    assert(!sync->localdebris.isContainingPathOf(fullPath.localPath));

    std::shared_ptr<ScanService::Request> ourScanRequest = scanInProgress ? rare().scanRequest  : nullptr;

    if (!ourScanRequest && (!sync->mActiveScanRequest || sync->mActiveScanRequest->completed()))
    {
        // we can start a single new request if we are still recursing and the last request from this sync completed already
        if (scanDelayUntil != 0 && Waiter::ds < scanDelayUntil)
        {
            LOG_verbose << "Too soon to scan this folder, needs more ds: " << scanDelayUntil - Waiter::ds;
            syncHere = false;
        }
        else
        {
            // queueScan() already logs: LOG_verbose << "Requesting scan for: " << fullPath.toPath(*client->fsaccess);
            scanObsolete = false;
            scanInProgress = true;

            // If enough details of the scan are the same, we can reuse fingerprints instead of recalculating
            map<LocalPath, FSNode> priorScanChildren;
            for (auto& c : children)
            {
                if (c.second->fsid_lastSynced != UNDEF)
                {
                    assert(*c.first == c.second->localname);
                    priorScanChildren.emplace(*c.first, c.second->getLastSyncedFSDetails());   // todo: should be scannedFSDetails - but, we would need another fingerprint
                }
            }

            ourScanRequest = sync->syncs.mScanService->queueScan(fullPath.localPath, sync->syncs.mClient.followsymlinks, move(priorScanChildren));
            rare().scanRequest = ourScanRequest;
            sync->mActiveScanRequest = ourScanRequest;
            syncHere = false;
        }
    }
    else if (ourScanRequest &&
        ourScanRequest->completed())
    {
        if (ourScanRequest == sync->mActiveScanRequest) sync->mActiveScanRequest.reset();

        scanInProgress = false;
        if (scanObsolete)   // TODO: also consider obsolete if the results are more than 10 seconds old - eg a folder scanned but stuck (unvisitable) behind something unresolvable for hours.  Or if fsid of the folder was not a match after the scan
        {
            LOG_verbose << "Directory scan outdated for : " << fullPath.localPath_utf8();
            scanObsolete = false;
            scanInProgress = false;
            syncHere = false;
            scanDelayUntil = Waiter::ds + 10; // don't scan too frequently
        }
        else
        {
            lastFolderScan.reset(
                new vector<FSNode>(ourScanRequest->results()));

            LOG_verbose << "Received " << lastFolderScan->size() << " directory scan results for: " << fullPath.localPath_utf8();

            scanDelayUntil = Waiter::ds + 20; // don't scan too frequently
            scanAgain = TREE_RESOLVED;
            //setCheckMovesAgain(false, true, false);   // caution: if we have some of this flag set below a deleted node, and we don't visit the nodes below, we'll check the for-parent flags and set this one again, no way to clear it
            setSyncAgain(false, true, false);
            syncHere = true;
        }
    }
    else
    {
        syncHere = false;
    }

    trimRareFields();
    return syncHere;
}

void LocalNode::reassignUnstableFsidsOnceOnly(const FSNode* fsnode)
{
    if (!sync->fsstableids && !unstableFsidAssigned)
    {
        // for FAT and other filesystems where we can't rely on fsid
        // being the same after remount, so update our previously synced nodes
        // with the actual fsids now attached to them (usually generated by FUSE driver)

        if (fsnode && sync->syncEqual(*fsnode, *this))
        {
            setSyncedFsid(fsnode->fsid, sync->syncs.localnodeBySyncedFsid, localname);
            sync->statecacheadd(this);
        }
        else if (fsid_lastSynced != UNDEF)
        {
            // this node was synced with something, but not the thing that's there now (or not there)
            setSyncedFsid(UNDEF-1, sync->syncs.localnodeBySyncedFsid, localname);
            sync->statecacheadd(this);
        }
        unstableFsidAssigned = true;
    }
}

// update treestates back to the root LocalNode, inform app about changes
void LocalNode::treestate(treestate_t newts)
{
    if (!sync)
    {
        LOG_err << "LocalNode::init() was never called";
        assert(false);
        return;
    }

    if (newts != TREESTATE_NONE)
    {
        ts = newts;
    }

    if (ts != dts)
    {
		assert(sync->syncs.onSyncThread());
        sync->syncs.mClient.app->syncupdate_treestate(sync->getConfig(), getLocalPath(), ts, type);
    }

    if (parent && ((newts == TREESTATE_NONE && ts != TREESTATE_NONE)
                   || (ts != dts && (!(ts == TREESTATE_SYNCED && parent->ts == TREESTATE_SYNCED))
                                 && (!(ts == TREESTATE_SYNCING && parent->ts == TREESTATE_SYNCING))
                                 && (!(ts == TREESTATE_PENDING && (parent->ts == TREESTATE_PENDING
                                                                   || parent->ts == TREESTATE_SYNCING))))))
    {
        treestate_t state = TREESTATE_NONE;
        if (newts != TREESTATE_NONE && ts == TREESTATE_SYNCING)
        {
            state = TREESTATE_SYNCING;
        }
        else
        {
            state = parent->checkstate();
        }

        parent->treestate(state);
    }

    dts = ts;
}

treestate_t LocalNode::checkstate()
{
    if (type == FILENODE)
        return ts;

    treestate_t state = TREESTATE_SYNCED;
    for (localnode_map::iterator it = children.begin(); it != children.end(); it++)
    {
        if (it->second->ts == TREESTATE_SYNCING)
        {
            state = TREESTATE_SYNCING;
            break;
        }

        if (it->second->ts == TREESTATE_PENDING && state == TREESTATE_SYNCED)
        {
            state = TREESTATE_PENDING;
        }
    }
    return state;
}


// set fsid - assume that an existing assignment of the same fsid is no longer current and revoke
void LocalNode::setSyncedFsid(handle newfsid, fsid_localnode_map& fsidnodes, const LocalPath& fsName)
{
    if (fsid_lastSynced_it != fsidnodes.end())
    {
        if (newfsid == fsid_lastSynced && localname == fsName)
        {
            return;
        }

        fsidnodes.erase(fsid_lastSynced_it);
    }

    fsid_lastSynced = newfsid;
    fsidSyncedReused = false;

    // if synced to fs, localname should match exactly (no differences in case/escaping etc)
    localname = fsName;

    if (fsid_lastSynced == UNDEF)
    {
        fsid_lastSynced_it = fsidnodes.end();
    }
    else
    {
        fsid_lastSynced_it = fsidnodes.insert(std::make_pair(fsid_lastSynced, this));
    }

//    assert(localname.empty() || name.empty() || (!parent && parent_dbid == UNDEF) || parent_dbid == 0 ||
//        0 == compareUtf(localname, true, name, false, true));
}

void LocalNode::setScannedFsid(handle newfsid, fsid_localnode_map& fsidnodes, const LocalPath& fsName)
{
    if (fsid_asScanned_it != fsidnodes.end())
    {
        fsidnodes.erase(fsid_asScanned_it);
    }

    fsid_asScanned = newfsid;
    fsidScannedReused = false;

    if (fsid_asScanned == UNDEF)
    {
        fsid_asScanned_it = fsidnodes.end();
    }
    else
    {
        fsid_asScanned_it = fsidnodes.insert(std::make_pair(fsid_asScanned, this));
    }

    assert(fsid_asScanned == UNDEF || 0 == compareUtf(localname, true, fsName, true, true));
}

void LocalNode::setSyncedNodeHandle(NodeHandle h)
{
    if (syncedCloudNodeHandle_it != sync->syncs.localnodeByNodeHandle.end())
    {
        if (h == syncedCloudNodeHandle)
        {
            return;
        }

        assert(syncedCloudNodeHandle_it->first == syncedCloudNodeHandle);

        LOG_verbose << sync->syncname << "removing syned handle " << syncedCloudNodeHandle << " for " << localnodedisplaypath(*sync->syncs.fsaccess);

        sync->syncs.localnodeByNodeHandle.erase(syncedCloudNodeHandle_it);
    }

    syncedCloudNodeHandle = h;

    if (syncedCloudNodeHandle == UNDEF)
    {
        syncedCloudNodeHandle_it = sync->syncs.localnodeByNodeHandle.end();
    }
    else
    {
        LOG_verbose << sync->syncname << "adding syned handle " << syncedCloudNodeHandle << " for " << localnodedisplaypath(*sync->syncs.fsaccess);

        syncedCloudNodeHandle_it = sync->syncs.localnodeByNodeHandle.insert(std::make_pair(syncedCloudNodeHandle, this));
    }

//    assert(localname.empty() || name.empty() || (!parent && parent_dbid == UNDEF) || parent_dbid == 0 ||
//        0 == compareUtf(localname, true, name, false, true));
}

LocalNode::~LocalNode()
{
    if (!sync)
    {
        LOG_err << "LocalNode::init() was never called";
        assert(false);
        return;
    }

    if (!sync->mDestructorRunning && (
        sync->getConfig().mRunningState == SYNC_ACTIVE || sync->getConfig().mRunningState == SYNC_INITIALSCAN))
    {
        sync->statecachedel(this);
    }

    //newnode.reset();

    if (sync->dirnotify.get())
    {
        // deactivate corresponding notifyq records
        sync->dirnotify->fsEventq.replaceLocalNodePointers(this, (LocalNode*)~0);
        sync->dirnotify->fsDelayedNetworkEventq.replaceLocalNodePointers(this, (LocalNode*)~0);
    }

    // remove from fsidnode map, if present
    if (fsid_lastSynced_it != sync->syncs.localnodeBySyncedFsid.end())
    {
        sync->syncs.localnodeBySyncedFsid.erase(fsid_lastSynced_it);
    }
    if (fsid_asScanned_it != sync->syncs.localnodeByScannedFsid.end())
    {
        sync->syncs.localnodeByScannedFsid.erase(fsid_asScanned_it);
    }
    if (syncedCloudNodeHandle_it != sync->syncs.localnodeByNodeHandle.end())
    {
        sync->syncs.localnodeByNodeHandle.erase(syncedCloudNodeHandle_it);
    }

    sync->syncs.totalLocalNodes--;

    if (type != TYPE_UNKNOWN)
    {
        sync->localnodes[type]--;    // todo: make sure we are not using the larger types and overflowing the buffer
    }

    // remove parent association
    if (parent)
    {
        setnameparent(NULL, NULL, NULL, false);
    }

    for (localnode_map::iterator it = children.begin(); it != children.end(); )
    {
        delete it++->second;
    }

    //if (node)
    //{
    //    // move associated node to SyncDebris unless the sync is currently
    //    // shutting down
    //    if (node->localnode == this)
    //    {
    //        node->localnode = NULL;
    //    }
    //}
}

//void LocalNode::conflictDetected(const TREESTATE conflicts)
//{
//    this->conflicts = conflicts;
//    conflictRefresh();
//}
//
//void LocalNode::conflictDetected()
//{
//    conflicts |= TREE_ACTION_HERE;
//    conflictRefresh();
//}
//
//void LocalNode::conflictRefresh()
//{
//    if (conflicts == TREE_RESOLVED)
//    {
//        return;
//    }
//
//    for (auto* node = parent; node; node = node->parent)
//    {
//        if (node->conflictsDetectedBelow())
//        {
//            return;
//        }
//
//        node->conflicts |= TREE_DESCENDANT_FLAGGED;
//    }
//}
//
bool LocalNode::conflictsDetected() const
{
    return conflicts != TREE_RESOLVED;
}
//
//bool LocalNode::conflictsDetectedBelow() const
//{
//    return conflicts & TREE_DESCENDANT_FLAGGED;
//}
//
//bool LocalNode::conflictsDetectedHere() const
//{
//    return conflicts & TREE_ACTION_HERE;
//}
//
//void LocalNode::conflictsResolved()
//{
//    conflicts = TREE_RESOLVED;
//}

//void LocalNode::detach(const bool recreate)
//{
//    // Never detach the root node.
//    if (parent && node)
//    {
//        node->localnode = nullptr;
//        node->tag = sync->tag;
//        node = nullptr;
//
//        created &= !recreate;
//    }
//}

bool LocalNode::isAbove(const LocalNode& other) const
{
    return other.isBelow(*this);
}

bool LocalNode::isBelow(const LocalNode& other) const
{
    for (auto* node = parent; node; node = node->parent)
    {
        if (node == &other)
        {
            return true;
        }
    }

    return false;
}

LocalPath LocalNode::getLocalPath() const
{
    LocalPath lp;
    getlocalpath(lp);
    return lp;
}

void LocalNode::getlocalpath(LocalPath& path) const
{
    path.erase();

    for (const LocalNode* l = this; l != nullptr; l = l->parent)
    {
        assert(!l->parent || l->parent->sync == sync);

        // sync root has absolute path, the rest are just their leafname
        path.prependWithSeparator(l->localname);
    }
}

string LocalNode::localnodedisplaypath(FileSystemAccess& fsa) const
{
    LocalPath local;
    getlocalpath(local);
    return local.toPath(fsa);
}

string LocalNode::getCloudPath() const
{
    string path;

    for (const LocalNode* l = this; l != nullptr; l = l->parent)
    {
        string name;

        CloudNode cn;
        string fullpath;
        if (sync->syncs.lookupCloudNode(l->syncedCloudNodeHandle, cn, l->parent ? nullptr : &fullpath, nullptr, nullptr, Syncs::LATEST_VERSION))
        {
            name = cn.name;
        }
        else
        {
            name = localname.toName(*sync->syncs.fsaccess);
        }

        assert(!l->parent || l->parent->sync == sync);
        path = (l->parent ? name : fullpath) + "/" + path;
    }
    return path;
}

// locate child by localname or slocalname
LocalNode* LocalNode::childbyname(LocalPath* localname)
{
    localnode_map::iterator it;

    if (!localname || ((it = children.find(localname)) == children.end() && (it = schildren.find(localname)) == schildren.end()))
    {
        return NULL;
    }

    return it->second;
}

FSNode LocalNode::getLastSyncedFSDetails()
{
    assert(fsid_lastSynced != UNDEF);

    FSNode n;
    n.localname = localname;
    //n.name = name;
    n.shortname = slocalname ? make_unique<LocalPath>(*slocalname): nullptr;
    n.type = type;
    n.fsid = fsid_lastSynced;
    n.isSymlink = false;  // todo: store localndoes for symlinks but don't use them?
    n.fingerprint = syncedFingerprint;
    return n;
}


FSNode LocalNode::getScannedFSDetails()
{
    FSNode n;
    n.localname = localname;
    //n.name = name;
    n.shortname = slocalname ? make_unique<LocalPath>(*slocalname): nullptr;
    n.type = type;
    n.fsid = fsid_asScanned;
    n.isSymlink = false;  // todo: store localndoes for symlinks but don't use them?

    assert(false); // do we need scannedFingerprint too?  Prob nodes would be too large
    n.fingerprint = syncedFingerprint;
    return n;
}


SyncUpload_inClient::SyncUpload_inClient(NodeHandle targetFolder, const LocalPath& fullPath, const string& nodeName, const FileFingerprint& ff)
{
    *static_cast<FileFingerprint*>(this) = ff;

    // normalized name (UTF-8 with unescaped special chars)
    // todo: we did unescape them though?
    name = nodeName;

    // setting the full path means it works like a normal non-sync transfer
    localname = fullPath;

    h = targetFolder;

    hprivate = false;
    hforeign = false;
    syncxfer = true;
    temporaryfile = false;
    chatauth = nullptr;
    transfer = nullptr;
    tag = 0;

    //todo: put this somewhere
    //localNode.sync->mUnifiedSync.mNextHeartbeat->adjustTransferCounts(1, 0, size, 0);
}

SyncUpload_inClient::~SyncUpload_inClient()
{
    if (!wasTerminated && !wasCompleted)
    {
        assert(wasRequesterAbandoned);
        transfer = nullptr;  // don't try to remove File from Transfer from the wrong thread
    }
}

void SyncUpload_inClient::prepare(FileSystemAccess&)
{
    transfer->localfilename = localname;

    // is this transfer in progress? update file's filename.
    if (transfer->slot && transfer->slot->fa && !transfer->slot->fa->nonblocking_localname.empty())
    {
        transfer->slot->fa->updatelocalname(transfer->localfilename, false);
    }

    //todo: localNode.treestate(TREESTATE_SYNCING);
}

void SyncUpload_inClient::terminated()
{
    //todo: put this somewhere
    //localNode.sync->mUnifiedSync.mNextHeartbeat->adjustTransferCounts(-1, 0, size, 0);

    File::terminated();

    wasTerminated = true;
    selfKeepAlive.reset();  // deletes this object! (if abandoned by sync)
}

// complete a sync upload: complete to //bin if a newer node exists (which
// would have been caused by a race condition)
void SyncUpload_inClient::completed(Transfer* t, putsource_t source)
{
//todo: put this somewhere
//localNode.sync->mUnifiedSync.mNextHeartbeat->adjustTransferCounts(-1, 0, 0, size);

    // in case this LocalNode was moved around (todo: since we don't actually move, make sure to copy internals such as upload transfers)

    // in case the source LocalNode moved around, our field h (the target folder for upload) has already been adjusted.
    // but, still make sure it exists

    File::completed(t, source);
    wasCompleted = true;
    selfKeepAlive.reset();  // deletes this object! (if abandoned by sync)
}

// serialize/unserialize the following LocalNode properties:
// - type/size
// - fsid
// - parent LocalNode's dbid
// - corresponding Node handle
// - local name
// - fingerprint crc/mtime (filenodes only)
bool LocalNode::serialize(string* d)
{
#ifdef DEBUG
    if (fsid_lastSynced != UNDEF)
    {
        LocalPath localpath = getLocalPath();
        auto fa = sync->syncs.fsaccess->newfileaccess(false);
        if (fa->fopen(localpath))  // exists, is file
        {
            auto sn = sync->syncs.fsaccess->fsShortname(localpath);
            assert(!localname.empty() &&
                ((!slocalname && (!sn || localname == *sn)) ||
                    (slocalname && sn && !slocalname->empty() && *slocalname != localname && *slocalname == *sn)));
        }
    }
#endif

    assert(type != TYPE_UNKNOWN);

    CacheableWriter w(*d);
    w.serializei64(type ? -type : syncedFingerprint.size);
    w.serializehandle(fsid_lastSynced);
    w.serializeu32(parent ? parent->dbid : 0);
    w.serializenodehandle(syncedCloudNodeHandle.as8byte());
    w.serializestring(localname.platformEncoded());
    if (type == FILENODE)
    {
        w.serializebinary((byte*)syncedFingerprint.crc.data(), sizeof(syncedFingerprint.crc));
        w.serializecompressed64(syncedFingerprint.mtime);
    }
    w.serializebyte(mSyncable);
    w.serializeexpansionflags(1);  // first flag indicates we are storing slocalname.  Storing it is much, much faster than looking it up on startup.
    auto tmpstr = slocalname ? slocalname->platformEncoded() : string();
    w.serializepstr(slocalname ? &tmpstr : nullptr);

#ifdef DEBUG
    // just check deserializing, real quick, only in debug
    string testread = w.dest;
    LocalNode* test = LocalNode::unserialize(sync, &testread);
    assert(test->localname == localname);
    assert((test->slocalname && slocalname) || (!test->slocalname && !slocalname));
    assert(!test->slocalname || *test->slocalname == *slocalname);
#endif

    return true;
}

LocalNode* LocalNode::unserialize(Sync* sync, const string* d)
{
    if (d->size() < sizeof(m_off_t)         // type/size combo
                  + sizeof(handle)          // fsid
                  + sizeof(uint32_t)        // parent dbid
                  + MegaClient::NODEHANDLE  // handle
                  + sizeof(short))          // localname length
    {
        LOG_err << "LocalNode unserialization failed - short data";
        return NULL;
    }

    CacheableReader r(*d);

    nodetype_t type;
    m_off_t size;

    if (!r.unserializei64(size)) return nullptr;

    if (size < 0 && size >= -FOLDERNODE)
    {
        // will any compiler optimize this to a const assignment?
        type = (nodetype_t)-size;
        size = 0;
    }
    else
    {
        type = FILENODE;
    }

    handle fsid;
    uint32_t parent_dbid;
    handle h = 0;
    string localname, shortname;
    uint64_t mtime = 0;
    int32_t crc[4];
    memset(crc, 0, sizeof crc);
    byte syncable = 1;
    unsigned char expansionflags[8] = { 0 };

    if (!r.unserializehandle(fsid) ||
        !r.unserializeu32(parent_dbid) ||
        !r.unserializenodehandle(h) ||
        !r.unserializestring(localname) ||
        (type == FILENODE && !r.unserializebinary((byte*)crc, sizeof(crc))) ||
        (type == FILENODE && !r.unserializecompressed64(mtime)) ||
        (r.hasdataleft() && !r.unserializebyte(syncable)) ||
        (r.hasdataleft() && !r.unserializeexpansionflags(expansionflags, 1)) ||
        (expansionflags[0] && !r.unserializecstr(shortname, false)))
    {
        LOG_err << "LocalNode unserialization failed at field " << r.fieldnum;
        return nullptr;
    }
    assert(!r.hasdataleft());

    LocalNode* l = new LocalNode();

    l->type = type;
    l->syncedFingerprint.size = size;

    l->parent_dbid = parent_dbid;

    l->fsid_lastSynced = fsid;
    l->fsid_lastSynced_it = sync->syncs.localnodeBySyncedFsid.end();
    l->fsid_asScanned = UNDEF;
    l->fsid_asScanned_it = sync->syncs.localnodeByScannedFsid.end();

    l->localname = LocalPath::fromPlatformEncoded(localname);
    l->slocalname.reset(shortname.empty() ? nullptr : new LocalPath(LocalPath::fromPlatformEncoded(shortname)));
    l->slocalname_in_db = 0 != expansionflags[0];

    memcpy(l->syncedFingerprint.crc.data(), crc, sizeof crc);
    l->syncedFingerprint.mtime = mtime;
    l->syncedFingerprint.isvalid = true;

    l->syncedCloudNodeHandle.set6byte(h);
    l->syncedCloudNodeHandle_it = sync->syncs.localnodeByNodeHandle.end();

//    l->node = sync->client->nodebyhandle(h);
    l->parent = nullptr;
    l->sync = sync;
    l->mSyncable = syncable == 1;

    return l;
}

#ifdef USE_INOTIFY

LocalNode::WatchHandle::WatchHandle()
  : mEntry(mSentinel.end())
{
}

LocalNode::WatchHandle::~WatchHandle()
{
    operator=(nullptr);
}

auto LocalNode::WatchHandle::operator=(WatchMapIterator entry) -> WatchHandle&
{
    if (mEntry == entry) return *this;

    operator=(nullptr);
    mEntry = entry;

    return *this;
}

auto LocalNode::WatchHandle::operator=(std::nullptr_t) -> WatchHandle&
{
    if (mEntry == mSentinel.end()) return *this;

    auto& node = *mEntry->second.first;
    auto& sync = *node.sync;
    auto& notifier = static_cast<PosixDirNotify&>(*sync.dirnotify);

    notifier.removeWatch(mEntry);
    mEntry = mSentinel.end();
}

bool LocalNode::WatchHandle::operator==(handle fsid) const
{
    if (mEntry == mSentinel.end()) return false;

    return fsid == mEntry->second.second;
}

bool LocalNode::watch(const LocalPath& path, handle fsid)
{
    // Do we need to (re)create a watch?
    if (mWatchHandle == fsid) return true;

    // Get our hands on the notifier.
    auto& notifier = static_cast<PosixDirNotify&>(*sync->dirnotify);

    // Add the watch.
    auto result = notifier.addWatch(*this, path, fsid);

    // Were we able to add the watch?
    if (result.second)
    {
        // Yup so assign the handle.
        mWatchHandle = result.first;
    }
    else
    {
        // Make sure any existing watch is invalidated.
        mWatchHandle = nullptr;
    }

    return result.second;
}

WatchMap LocalNode::WatchHandle::mSentinel;

#else // USE_INOTIFY

bool LocalNode::watch(const LocalPath&, handle)
{
    // Only inotify requires us to create watches for each node.
    return true;
}

#endif // ! USE_INOTIFY

#endif // ENABLE_SYNC

void Fingerprints::newnode(Node* n)
{
    if (n->type == FILENODE)
    {
        n->fingerprint_it = mFingerprints.end();
    }
}

void Fingerprints::add(Node* n)
{
    assert(n->fingerprint_it == mFingerprints.end());
    if (n->type == FILENODE)
    {
        n->fingerprint_it = mFingerprints.insert(n);
        mSumSizes += n->size;
    }
}

void Fingerprints::remove(Node* n)
{
    if (n->type == FILENODE && n->fingerprint_it != mFingerprints.end())
    {
        mSumSizes -= n->size;
        mFingerprints.erase(n->fingerprint_it);
        n->fingerprint_it = mFingerprints.end();
    }
}

void Fingerprints::clear()
{
    mFingerprints.clear();
    mSumSizes = 0;
}

m_off_t Fingerprints::getSumSizes()
{
    return mSumSizes;
}

Node* Fingerprints::nodebyfingerprint(FileFingerprint* fingerprint)
{
    fingerprint_set::iterator it = mFingerprints.find(fingerprint);
    return it == mFingerprints.end() ? nullptr : static_cast<Node*>(*it);
}

node_vector *Fingerprints::nodesbyfingerprint(FileFingerprint* fingerprint)
{
    node_vector *nodes = new node_vector();
    auto p = mFingerprints.equal_range(fingerprint);
    for (iterator it = p.first; it != p.second; ++it)
    {
        nodes->push_back(static_cast<Node*>(*it));
    }
    return nodes;
}

unique_ptr<FSNode> FSNode::fromFOpened(FileAccess& fa, const LocalPath& fullPath, FileSystemAccess& fsa)
{
    unique_ptr<FSNode> result(new FSNode);
    result->type = fa.type;
    result->fsid = fa.fsidvalid ? fa.fsid : UNDEF;
    result->isSymlink = fa.mIsSymLink;
    result->fingerprint.mtime = fa.mtime;
    result->fingerprint.size = fa.size;

    result->localname = fullPath.leafName();

    if (auto sn = fsa.fsShortname(fullPath))
    {
        if (*sn != result->localname)
        {
            result->shortname = std::move(sn);
        }
    }
    return result;
}


CloudNode::CloudNode(const Node& n)
    : name(n.displayname())
    , type(n.type)
    , handle(n.nodeHandle())
    , parentHandle(n.parent ? n.parent->nodeHandle() : NodeHandle())
    , parentType(n.parent ? n.parent->type : TYPE_UNKNOWN)
    , fingerprint(n.fingerprint())
{}


} // namespace<|MERGE_RESOLUTION|>--- conflicted
+++ resolved
@@ -1609,7 +1609,7 @@
 
     if (!rare().scanBlockedTimer)
     {
-        rare().scanBlockedTimer.reset(new BackoffTimer(sync->client->rng));
+        rare().scanBlockedTimer.reset(new BackoffTimer(sync->syncs.rng));
     }
     if (rare().scanBlockedTimer->armed())
     {
@@ -1658,11 +1658,6 @@
         // Consider it a blocked file, and we'll rescan the folder from time to time.
         LOG_verbose << "File/folder was blocked when reading directory, retry later: " << localnodedisplaypath(*sync->syncs.fsaccess);
         setScanBlocked();
-<<<<<<< HEAD
-        rare().scanBlockedTimer.reset(new BackoffTimer(sync->syncs.rng));
-        rare().scanBlockedTimer->backoff(Sync::SCANNING_DELAY_DS);
-=======
->>>>>>> 34e204d8
         return true;
     }
 

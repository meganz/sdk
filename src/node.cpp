/**
 * @file node.cpp
 * @brief Classes for accessing local and remote nodes
 *
 * (c) 2013-2014 by Mega Limited, Auckland, New Zealand
 *
 * This file is part of the MEGA SDK - Client Access Engine.
 *
 * Applications using the MEGA API must present a valid application key
 * and comply with the the rules set forth in the Terms of Service.
 *
 * The MEGA SDK is distributed in the hope that it will be useful,
 * but WITHOUT ANY WARRANTY; without even the implied warranty of
 * MERCHANTABILITY or FITNESS FOR A PARTICULAR PURPOSE.
 *
 * @copyright Simplified (2-clause) BSD License.
 *
 * You should have received a copy of the license along with this
 * program.
 */

#include "mega/node.h"
#include "mega/megaclient.h"
#include "mega/megaapp.h"
#include "mega/share.h"
#include "mega/serialize64.h"
#include "mega/base64.h"
#include "mega/sync.h"
#include "mega/transfer.h"
#include "mega/transferslot.h"
#include "mega/logging.h"
#include "mega/heartbeats.h"
#include "megafs.h"

namespace mega {

Node::Node(MegaClient* cclient, node_vector* dp, NodeHandle h, NodeHandle ph,
           nodetype_t t, m_off_t s, handle u, const char* fa, m_time_t ts)
{
    client = cclient;
    outshares = NULL;
    pendingshares = NULL;
    tag = 0;
    appdata = NULL;

    nodehandle = h.as8byte();
    parenthandle = ph.as8byte();

    parent = NULL;

#ifdef ENABLE_SYNC
    syncget = NULL;

    syncdeleted = SYNCDEL_NONE;
    todebris_it = client->todebris.end();
    tounlink_it = client->tounlink.end();
#endif

    type = t;

    size = s;
    owner = u;

    JSON::copystring(&fileattrstring, fa);

    ctime = ts;

    inshare = NULL;
    sharekey = NULL;
    foreignkey = false;

    plink = NULL;

    memset(&changed, 0, sizeof changed);

    Node* p;

    client->nodes[h] = this;

    if (t == ROOTNODE) client->rootnodes.files = h;
    if (t == VAULTNODE) client->rootnodes.vault = h;
    if (t == RUBBISHNODE) client->rootnodes.rubbish = h;

    // set parent linkage or queue for delayed parent linkage in case of
    // out-of-order delivery
    if ((p = client->nodeByHandle(ph)))
    {
        setparent(p);
    }
    else
    {
        dp->push_back(this);
    }

    client->mFingerprints.newnode(this);
}

Node::~Node()
{
    if (keyApplied())
    {
        client->mAppliedKeyNodeCount--;
        assert(client->mAppliedKeyNodeCount >= 0);
    }

    // abort pending direct reads
    client->preadabort(this);

    // remove node's fingerprint from hash
    if (!client->mOptimizePurgeNodes)
    {
        client->mFingerprints.remove(this);
    }

#ifdef ENABLE_SYNC
    // remove from todebris node_set
    if (todebris_it != client->todebris.end())
    {
        client->todebris.erase(todebris_it);
    }

    // remove from tounlink node_set
    if (tounlink_it != client->tounlink.end())
    {
        client->tounlink.erase(tounlink_it);
    }
#endif

    if (outshares)
    {
        // delete outshares, including pointers from users for this node
        for (share_map::iterator it = outshares->begin(); it != outshares->end(); it++)
        {
            delete it->second;
        }
        delete outshares;
    }

    if (pendingshares)
    {
        // delete pending shares
        for (share_map::iterator it = pendingshares->begin(); it != pendingshares->end(); it++)
        {
            delete it->second;
        }
        delete pendingshares;
    }


    if (!client->mOptimizePurgeNodes)
    {
        // remove from parent's children
        if (parent)
        {
            parent->children.erase(child_it);
        }

        const Node* fa = firstancestor();
        NodeHandle ancestor = fa->nodeHandle();
<<<<<<< HEAD
        if (ancestor == client->rootnodes.files || ancestor == client->rootnodes.vault || ancestor == client->rootnodes.rubbish || fa->inshare)
=======
        if (client->rootnodes.isRootNode(ancestor) || fa->inshare)
>>>>>>> 4c5e83ce
        {
            client->mNodeCounters[firstancestor()->nodeHandle()] -= subnodeCounts();
        }

        if (inshare)
        {
            client->mNodeCounters.erase(nodeHandle());
        }

        // delete child-parent associations (normally not used, as nodes are
        // deleted bottom-up)
        for (node_list::iterator it = children.begin(); it != children.end(); it++)
        {
            (*it)->parent = NULL;
        }
    }

    if (plink)
    {
        client->mPublicLinks.erase(nodehandle);
    }

    delete plink;
    delete inshare;
    delete sharekey;

#ifdef ENABLE_SYNC
    // sync: remove reference from local filesystem node
    if (localnode)
    {
        localnode->deleted = true;
        localnode.reset();
    }

    // in case this node is currently being transferred for syncing: abort transfer
    delete syncget;
#endif
}

#ifdef ENABLE_SYNC

void Node::detach(const bool recreate)
{
    if (localnode)
    {
        localnode->detach(recreate);
    }
}

#endif // ENABLE_SYNC

void Node::setkeyfromjson(const char* k)
{
    if (keyApplied()) --client->mAppliedKeyNodeCount;
    JSON::copystring(&nodekeydata, k);
    if (keyApplied()) ++client->mAppliedKeyNodeCount;
    assert(client->mAppliedKeyNodeCount >= 0);
}

// update node key and decrypt attributes
void Node::setkey(const byte* newkey)
{
    if (newkey)
    {
        if (keyApplied()) --client->mAppliedKeyNodeCount;
        nodekeydata.assign(reinterpret_cast<const char*>(newkey), (type == FILENODE) ? FILENODEKEYLENGTH : FOLDERNODEKEYLENGTH);
        if (keyApplied()) ++client->mAppliedKeyNodeCount;
        assert(client->mAppliedKeyNodeCount >= 0);
    }

    setattr();
}

// parse serialized node and return Node object - updates nodes hash and parent
// mismatch vector
Node* Node::unserialize(MegaClient* client, const string* d, node_vector* dp)
{
    handle h, ph;
    nodetype_t t;
    m_off_t s;
    handle u;
    const byte* k = NULL;
    const char* fa;
    m_time_t ts;
    const byte* skey;
    const char* ptr = d->data();
    const char* end = ptr + d->size();
    unsigned short ll;
    Node* n;
    int i;
    char isExported = '\0';
    char hasLinkCreationTs = '\0';

    if (ptr + sizeof s + 2 * MegaClient::NODEHANDLE + MegaClient::USERHANDLE + 2 * sizeof ts + sizeof ll > end)
    {
        return NULL;
    }

    s = MemAccess::get<m_off_t>(ptr);
    ptr += sizeof s;

    if (s < 0 && s >= -RUBBISHNODE)
    {
        t = (nodetype_t)-s;
    }
    else
    {
        t = FILENODE;
    }

    h = 0;
    memcpy((char*)&h, ptr, MegaClient::NODEHANDLE);
    ptr += MegaClient::NODEHANDLE;

    ph = 0;
    memcpy((char*)&ph, ptr, MegaClient::NODEHANDLE);
    ptr += MegaClient::NODEHANDLE;

    if (!ph)
    {
        ph = UNDEF;
    }

    u = 0;
    memcpy((char*)&u, ptr, MegaClient::USERHANDLE);
    ptr += MegaClient::USERHANDLE;

    // FIME: use m_time_t / Serialize64 instead
    ptr += sizeof(time_t);

    ts = (uint32_t)MemAccess::get<time_t>(ptr);
    ptr += sizeof(time_t);

    if ((t == FILENODE) || (t == FOLDERNODE))
    {
        int keylen = ((t == FILENODE) ? FILENODEKEYLENGTH : FOLDERNODEKEYLENGTH);

        if (ptr + keylen + 8 + sizeof(short) > end)
        {
            return NULL;
        }

        k = (const byte*)ptr;
        ptr += keylen;
    }

    if (t == FILENODE)
    {
        ll = MemAccess::get<unsigned short>(ptr);
        ptr += sizeof ll;

        if (ptr + ll > end)
        {
            return NULL;
        }

        fa = ptr;
        ptr += ll;
    }
    else
    {
        fa = NULL;
    }

    if (ptr + sizeof isExported + sizeof hasLinkCreationTs > end)
    {
        return NULL;
    }

    isExported = MemAccess::get<char>(ptr);
    ptr += sizeof(isExported);

    hasLinkCreationTs = MemAccess::get<char>(ptr);
    ptr += sizeof(hasLinkCreationTs);

    auto authKeySize = MemAccess::get<char>(ptr);

    ptr += sizeof authKeySize;
    const char *authKey = nullptr;
    if (authKeySize)
    {
        authKey = ptr;
        ptr += authKeySize;
    }

    for (i = 5; i--;)
    {
        if (ptr + (unsigned char)*ptr < end)
        {
            ptr += (unsigned char)*ptr + 1;
        }
    }

    if (ptr + sizeof(short) > end)
    {
        return NULL;
    }

    short numshares = MemAccess::get<short>(ptr);
    ptr += sizeof(numshares);

    if (numshares)
    {
        if (ptr + SymmCipher::KEYLENGTH > end)
        {
            return NULL;
        }

        skey = (const byte*)ptr;
        ptr += SymmCipher::KEYLENGTH;
    }
    else
    {
        skey = NULL;
    }

    n = new Node(client, dp, NodeHandle().set6byte(h), NodeHandle().set6byte(ph), t, s, u, fa, ts);

    if (k)
    {
        n->setkey(k);
    }

    // read inshare, outshares, or pending shares
    while (numshares)   // inshares: -1, outshare/s: num_shares
    {
        int direction = (numshares > 0) ? -1 : 0;
        NewShare *newShare = Share::unserialize(direction, h, skey, &ptr, end);
        if (!newShare)
        {
            LOG_err << "Failed to unserialize Share";
            break;
        }

        client->newshares.push_back(newShare);
        if (numshares > 0)  // outshare/s
        {
            numshares--;
        }
        else    // inshare
        {
            break;
        }
    }

    ptr = n->attrs.unserialize(ptr, end);
    if (!ptr)
    {
        delete n;
        return NULL;
    }

    // It's needed to re-normalize node names because
    // the updated version of utf8proc doesn't provide
    // exactly the same output as the previous one that
    // we were using
    attr_map::iterator it = n->attrs.map.find('n');
    if (it != n->attrs.map.end())
    {
        LocalPath::utf8_normalize(&(it->second));
    }

    PublicLink *plink = NULL;
    if (isExported)
    {
        if (ptr + MegaClient::NODEHANDLE + sizeof(m_time_t) + sizeof(bool) > end)
        {
            delete n;
            return NULL;
        }

        handle ph = 0;
        memcpy((char*)&ph, ptr, MegaClient::NODEHANDLE);
        ptr += MegaClient::NODEHANDLE;
        m_time_t ets = MemAccess::get<m_time_t>(ptr);
        ptr += sizeof(ets);
        bool takendown = MemAccess::get<bool>(ptr);
        ptr += sizeof(takendown);

        m_time_t cts = 0;
        if (hasLinkCreationTs)
        {
            cts = MemAccess::get<m_time_t>(ptr);
            ptr += sizeof(cts);
        }

        plink = new PublicLink(ph, cts, ets, takendown, authKey ? authKey : "");
        client->mPublicLinks[n->nodehandle] = plink->ph;
    }
    n->plink = plink;

    n->setfingerprint();

    if (ptr == end)
    {
        return n;
    }
    else
    {
        delete n;
        return NULL;
    }
}

// serialize node - nodes with pending or RSA keys are unsupported
bool Node::serialize(string* d)
{
    // do not serialize encrypted nodes
    if (attrstring)
    {
        LOG_warn << "Trying to serialize an encrypted node";

        //Last attempt to decrypt the node
        applykey();
        setattr();

        if (attrstring)
        {
            LOG_warn << "Skipping undecryptable node";
            return false;
        }
    }

    switch (type)
    {
        case FILENODE:
            if ((int)nodekeydata.size() != FILENODEKEYLENGTH)
            {
                return false;
            }
            break;

        case FOLDERNODE:
            if ((int)nodekeydata.size() != FOLDERNODEKEYLENGTH)
            {
                return false;
            }
            break;

        default:
            if (nodekeydata.size())
            {
                return false;
            }
    }

    unsigned short ll;
    short numshares;
    m_off_t s;

    s = type ? -type : size;

    d->append((char*)&s, sizeof s);

    d->append((char*)&nodehandle, MegaClient::NODEHANDLE);

    if (parent)
    {
        d->append((char*)&parent->nodehandle, MegaClient::NODEHANDLE);
    }
    else
    {
        d->append("\0\0\0\0\0", MegaClient::NODEHANDLE);
    }

    d->append((char*)&owner, MegaClient::USERHANDLE);

    // FIXME: use Serialize64
    time_t ts = 0;  // we don't want to break backward compatibiltiy by changing the size (where m_time_t differs)
    d->append((char*)&ts, sizeof(ts));

    ts = (time_t)ctime;
    d->append((char*)&ts, sizeof(ts));

    d->append(nodekeydata);

    if (type == FILENODE)
    {
        ll = static_cast<unsigned short>(fileattrstring.size() + 1);
        d->append((char*)&ll, sizeof ll);
        d->append(fileattrstring.c_str(), ll);
    }

    char isExported = plink ? 1 : 0;
    d->append((char*)&isExported, 1);

    char hasLinkCreationTs = plink ? 1 : 0;
    d->append((char*)&hasLinkCreationTs, 1);

    if (isExported && plink && plink->mAuthKey.size())
    {
        auto authKeySize = (char)plink->mAuthKey.size();
        d->append((char*)&authKeySize, sizeof(authKeySize));
        d->append(plink->mAuthKey.data(), authKeySize);
    }
    else
    {
        d->append("", 1);
    }

    d->append("\0\0\0\0", 5); // Use these bytes for extensions

    if (inshare)
    {
        numshares = -1;
    }
    else
    {
        numshares = 0;
        if (outshares)
        {
            numshares = static_cast<short int>(numshares + outshares->size());
        }
        if (pendingshares)
        {
            numshares = static_cast<short int>(numshares + pendingshares->size());
        }
    }

    d->append((char*)&numshares, sizeof numshares);

    if (numshares)
    {
        d->append((char*)sharekey->key, SymmCipher::KEYLENGTH);

        if (inshare)
        {
            inshare->serialize(d);
        }
        else
        {
            if (outshares)
            {
                for (share_map::iterator it = outshares->begin(); it != outshares->end(); it++)
                {
                    it->second->serialize(d);
                }
            }
            if (pendingshares)
            {
                for (share_map::iterator it = pendingshares->begin(); it != pendingshares->end(); it++)
                {
                    it->second->serialize(d);
                }
            }
        }
    }

    attrs.serialize(d);

    if (isExported)
    {
        d->append((char*) &plink->ph, MegaClient::NODEHANDLE);
        d->append((char*) &plink->ets, sizeof(plink->ets));
        d->append((char*) &plink->takendown, sizeof(plink->takendown));
        if (hasLinkCreationTs)
        {
            d->append((char*) &plink->cts, sizeof(plink->cts));
        }
    }

    return true;
}

// decrypt attrstring and check magic number prefix
byte* Node::decryptattr(SymmCipher* key, const char* attrstring, size_t attrstrlen)
{
    if (attrstrlen)
    {
        int l = int(attrstrlen * 3 / 4 + 3);
        byte* buf = new byte[l];

        l = Base64::atob(attrstring, buf, l);

        if (!(l & (SymmCipher::BLOCKSIZE - 1)))
        {
            key->cbc_decrypt(buf, l);

            if (!memcmp(buf, "MEGA{\"", 6))
            {
                return buf;
            }
        }

        delete[] buf;
    }

    return NULL;
}

void Node::parseattr(byte *bufattr, AttrMap &attrs, m_off_t size, m_time_t &mtime , string &fileName, string &fingerprint, FileFingerprint &ffp)
{
    JSON json;
    nameid name;
    string *t;

    json.begin((char*)bufattr + 5);
    while ((name = json.getnameid()) != EOO && json.storeobject((t = &attrs.map[name])))
    {
        JSON::unescape(t);
    }

    attr_map::iterator it = attrs.map.find('n');   // filename
    if (it == attrs.map.end())
    {
        fileName = "CRYPTO_ERROR";
    }
    else if (it->second.empty())
    {
        fileName = "BLANK";
    }

    it = attrs.map.find('c');   // checksum
    if (it != attrs.map.end())
    {
        if (ffp.unserializefingerprint(&it->second))
        {
            ffp.size = size;
            mtime = ffp.mtime;

            char bsize[sizeof(size) + 1];
            int l = Serialize64::serialize((byte *)bsize, size);
            char *buf = new char[l * 4 / 3 + 4];
            char ssize = static_cast<char>('A' + Base64::btoa((const byte *)bsize, l, buf));

            string result(1, ssize);
            result.append(buf);
            result.append(it->second);
            delete [] buf;

            fingerprint = result;
        }
    }
}

// return temporary SymmCipher for this nodekey
SymmCipher* Node::nodecipher()
{
    return client->getRecycledTemporaryNodeCipher(&nodekeydata);
}

// decrypt attributes and build attribute hash
void Node::setattr()
{
    byte* buf;
    SymmCipher* cipher;

    if (attrstring && (cipher = nodecipher()) && (buf = decryptattr(cipher, attrstring->c_str(), attrstring->size())))
    {
        JSON json;
        nameid name;
        string* t;

        AttrMap oldAttrs(attrs);
        attrs.map.clear();
        json.begin((char*)buf + 5);

        while ((name = json.getnameid()) != EOO && json.storeobject((t = &attrs.map[name])))
        {
            JSON::unescape(t);

            if (name == 'n')
            {
                LocalPath::utf8_normalize(t);
            }
        }

        changed.name = attrs.hasDifferentValue('n', oldAttrs.map);
        changed.favourite = attrs.hasDifferentValue(AttrMap::string2nameid("fav"), oldAttrs.map);

        setfingerprint();

        delete[] buf;

        attrstring.reset();
    }
}

nameid Node::sdsId()
{
    constexpr nameid nid = MAKENAMEID3('s', 'd', 's');
    return nid;
}

vector<pair<handle, int>> Node::getSdsBackups() const
{
    vector<pair<handle, int>> bkps;

    auto it = attrs.map.find(sdsId());
    if (it != attrs.map.end())
    {
        std::istringstream is(it->second);  // "b64aa:8,b64bb:8"
        while (!is.eof())
        {
            string b64BkpIdStr;
            std::getline(is, b64BkpIdStr, ':');
            if (!is.good())
            {
                LOG_err << "Invalid format in 'sds' attr value for backup id";
                break;
            }
            handle bkpId = UNDEF;
            Base64::atob(b64BkpIdStr.c_str(), (byte*)&bkpId, MegaClient::BACKUPHANDLE);
            assert(bkpId != UNDEF);

            string stateStr;
            std::getline(is, stateStr, ',');
            try
            {
                int state = std::stoi(stateStr);
                bkps.push_back(std::make_pair(bkpId, state));
            }
            catch (...)
            {
                LOG_err << "Invalid backup state in 'sds' attr value";
                break;
            }
        }
    }

    return bkps;
}

string Node::toSdsString(const vector<pair<handle, int>>& ids)
{
    string value;

    for (const auto& i : ids)
    {
        std::string idStr(Base64Str<MegaClient::BACKUPHANDLE>(i.first));
        value += idStr + ':' + std::to_string(i.second) + ','; // `b64aa:8,b64bb:8,`
    }

    if (!value.empty())
    {
        value.pop_back(); // remove trailing ','
    }

    return value;
}

// if present, configure FileFingerprint from attributes
// otherwise, the file's fingerprint is derived from the file's mtime/size/key
void Node::setfingerprint()
{
    if (type == FILENODE && nodekeydata.size() >= sizeof crc)
    {
        client->mFingerprints.remove(this);

        attr_map::iterator it = attrs.map.find('c');

        if (it != attrs.map.end())
        {
            if (!unserializefingerprint(&it->second))
            {
                LOG_warn << "Invalid fingerprint";
            }
        }

        // if we lack a valid FileFingerprint for this file, use file's key,
        // size and client timestamp instead
        if (!isvalid)
        {
            memcpy(crc.data(), nodekeydata.data(), sizeof crc);
            mtime = ctime;
        }

        client->mFingerprints.add(this);
    }
}

bool Node::hasName(const string& name) const
{
    auto it = attrs.map.find('n');
    return it != attrs.map.end() && it->second == name;
}

// return file/folder name or special status strings
const char* Node::displayname() const
{
    // not yet decrypted
    if (attrstring)
    {
        LOG_debug << "NO_KEY " << type << " " << size << " " << Base64Str<MegaClient::NODEHANDLE>(nodehandle);
#ifdef ENABLE_SYNC
        if (localnode)
        {
            LOG_debug << "Local name: " << localnode->name;
        }
#endif
        return "NO_KEY";
    }

    attr_map::const_iterator it;

    it = attrs.map.find('n');

    if (it == attrs.map.end())
    {
        if (type < ROOTNODE || type > RUBBISHNODE)
        {
            LOG_debug << "CRYPTO_ERROR " << type << " " << size << " " << nodehandle;
#ifdef ENABLE_SYNC
            if (localnode)
            {
                LOG_debug << "Local name: " << localnode->name;
            }
#endif
        }
        return "CRYPTO_ERROR";
    }

    if (!it->second.size())
    {
        LOG_debug << "BLANK " << type << " " << size << " " << nodehandle;
#ifdef ENABLE_SYNC
        if (localnode)
        {
            LOG_debug << "Local name: " << localnode->name;
        }
#endif
        return "BLANK";
    }

    return it->second.c_str();
}

string Node::displaypath() const
{
    // factored from nearly identical functions in megapi_impl and megacli
    string path;
    const Node* n = this;
    for (; n; n = n->parent)
    {
        switch (n->type)
        {
        case FOLDERNODE:
            path.insert(0, n->displayname());

            if (n->inshare)
            {
                path.insert(0, ":");
                if (n->inshare->user)
                {
                    path.insert(0, n->inshare->user->email);
                }
                else
                {
                    path.insert(0, "UNKNOWN");
                }
                return path;
            }
            break;

        case VAULTNODE:
            path.insert(0, "//in");
            return path;

        case ROOTNODE:
            return path.empty() ? "/" : path;

        case RUBBISHNODE:
            path.insert(0, "//bin");
            return path;

        case TYPE_DONOTSYNC:
        case TYPE_SPECIAL:
        case TYPE_UNKNOWN:
        case FILENODE:
            path.insert(0, n->displayname());
        }
        path.insert(0, "/");
    }
    return path;
}

// returns position of file attribute or 0 if not present
int Node::hasfileattribute(fatype t) const
{
    return Node::hasfileattribute(&fileattrstring, t);
}

int Node::hasfileattribute(const string *fileattrstring, fatype t)
{
    char buf[24];

    sprintf(buf, ":%u*", t);
    return static_cast<int>(fileattrstring->find(buf) + 1);
}

// attempt to apply node key - sets nodekey to a raw key if successful
bool Node::applykey()
{
    if (type > FOLDERNODE)
    {
        //Root nodes contain an empty attrstring
        attrstring.reset();
    }

    if (keyApplied() || !nodekeydata.size())
    {
        return false;
    }

    int l = -1;
    size_t t = 0;
    handle h;
    const char* k = NULL;
    SymmCipher* sc = &client->key;
    handle me = client->loggedin() ? client->me : client->rootnodes.files.as8byte();

    while ((t = nodekeydata.find_first_of(':', t)) != string::npos)
    {
        // compound key: locate suitable subkey (always symmetric)
        h = 0;

        l = Base64::atob(nodekeydata.c_str() + (nodekeydata.find_last_of('/', t) + 1), (byte*)&h, sizeof h);
        t++;

        if (l == MegaClient::USERHANDLE)
        {
            // this is a user handle - reject if it's not me
            if (h != me)
            {
                continue;
            }
        }
        else
        {
            // look for share key if not folder access with folder master key
            if (h != me)
            {
                Node* n;

                // this is a share node handle - check if we have node and the
                // share key
                if (!(n = client->nodebyhandle(h)) || !n->sharekey)
                {
                    continue;
                }

                sc = n->sharekey;

                // this key will be rewritten when the node leaves the outbound share
                foreignkey = true;
            }
        }

        k = nodekeydata.c_str() + t;
        break;
    }

    // no: found => personal key, use directly
    // otherwise, no suitable key available yet - bail (it might arrive soon)
    if (!k)
    {
        if (l < 0)
        {
            k = nodekeydata.c_str();
        }
        else
        {
            return false;
        }
    }

    byte key[FILENODEKEYLENGTH];
    unsigned keylength = (type == FILENODE) ? FILENODEKEYLENGTH : FOLDERNODEKEYLENGTH;

    if (client->decryptkey(k, key, keylength, sc, 0, nodehandle))
    {
        client->mAppliedKeyNodeCount++;
        nodekeydata.assign((const char*)key, keylength);
        setattr();
    }

    assert(keyApplied());
    return true;
}

NodeCounter Node::subnodeCounts() const
{
    NodeCounter nc;
    for (Node *child : children)
    {
        nc += child->subnodeCounts();
    }
    if (type == FILENODE)
    {
        nc.files += 1;
        nc.storage += size;
        if (parent && parent->type == FILENODE)
        {
            nc.versions += 1;
            nc.versionStorage += size;
        }
    }
    else if (type == FOLDERNODE)
    {
        nc.folders += 1;
    }
    return nc;
}

// returns whether node was moved
bool Node::setparent(Node* p)
{
    if (p == parent)
    {
        return false;
    }

    NodeCounter nc;
    bool gotnc = false;

    const Node *originalancestor = firstancestor();
    NodeHandle oah = originalancestor->nodeHandle();
<<<<<<< HEAD
    if (oah == client->rootnodes.files || oah == client->rootnodes.vault || oah == client->rootnodes.rubbish || originalancestor->inshare)
=======
    if (client->rootnodes.isRootNode(oah) || originalancestor->inshare)
>>>>>>> 4c5e83ce
    {
        nc = subnodeCounts();
        gotnc = true;

        // nodes moving from cloud drive to rubbish for example, or between inshares from the same user.
        client->mNodeCounters[oah] -= nc;
    }

    if (parent)
    {
        parent->children.erase(child_it);
    }

#ifdef ENABLE_SYNC
    Node *oldparent = parent;
#endif

    parent = p;

    if (parent)
    {
        child_it = parent->children.insert(parent->children.end(), this);
    }

    const Node* newancestor = firstancestor();
    NodeHandle nah = newancestor->nodeHandle();
<<<<<<< HEAD
    if (nah == client->rootnodes.files || nah == client->rootnodes.vault || nah == client->rootnodes.rubbish || newancestor->inshare)
=======
    if (client->rootnodes.isRootNode(nah) || newancestor->inshare)
>>>>>>> 4c5e83ce
    {
        if (!gotnc)
        {
            nc = subnodeCounts();
        }

        client->mNodeCounters[nah] += nc;
    }

#ifdef ENABLE_SYNC
    // if we are moving an entire sync, don't cancel GET transfers
    if (!localnode || localnode->parent)
    {
        // if the new location is not synced, cancel all GET transfers
        while (p)
        {
            if (p->localnode)
            {
                break;
            }

            p = p->parent;
        }

        if (!p || p->type == FILENODE)
        {
            DBTableTransactionCommitter committer(client->tctable); // potentially stopping many transfers here
            TreeProcDelSyncGet tdsg;
            client->proctree(this, &tdsg);
        }
    }

    if (oldparent && oldparent->localnode)
    {
        oldparent->localnode->treestate(oldparent->localnode->checkstate());
    }
#endif

    return true;
}

const Node* Node::firstancestor() const
{
    const Node* n = this;
    while (n->parent != NULL)
    {
        n = n->parent;
    }
    return n;
}

const Node* Node::latestFileVersion() const
{
    const Node* n = this;
    if (type == FILENODE)
    {
        while (n->parent && n->parent->type == FILENODE)
        {
            n = n->parent;
        }
    }
    return n;
}

// returns 1 if n is under p, 0 otherwise
bool Node::isbelow(Node* p) const
{
    const Node* n = this;

    for (;;)
    {
        if (!n)
        {
            return false;
        }

        if (n == p)
        {
            return true;
        }

        n = n->parent;
    }
}

bool Node::isbelow(NodeHandle p) const
{
    const Node* n = this;

    for (;;)
    {
        if (!n)
        {
            return false;
        }

        if (n->nodeHandle() == p)
        {
            return true;
        }

        n = n->parent;
    }
}

void Node::setpubliclink(handle ph, m_time_t cts, m_time_t ets, bool takendown, const string &authKey)
{
    if (!plink) // creation
    {
        assert(client->mPublicLinks.find(nodehandle) == client->mPublicLinks.end());
        plink = new PublicLink(ph, cts, ets, takendown, authKey.empty() ? nullptr : authKey.c_str());
    }
    else            // update
    {
        assert(client->mPublicLinks.find(nodehandle) != client->mPublicLinks.end());
        plink->ph = ph;
        plink->cts = cts;
        plink->ets = ets;
        plink->takendown = takendown;
        plink->mAuthKey = authKey;
    }
    client->mPublicLinks[nodehandle] = ph;
}

PublicLink::PublicLink(handle ph, m_time_t cts, m_time_t ets, bool takendown, const char *authKey)
{
    this->ph = ph;
    this->cts = cts;
    this->ets = ets;
    this->takendown = takendown;
    if (authKey)
    {
        this->mAuthKey = authKey;
    }
}

PublicLink::PublicLink(PublicLink *plink)
{
    this->ph = plink->ph;
    this->cts = plink->cts;
    this->ets = plink->ets;
    this->takendown = plink->takendown;
    this->mAuthKey = plink->mAuthKey;
}

bool PublicLink::isExpired()
{
    if (!ets)       // permanent link: ets=0
        return false;

    m_time_t t = m_time();
    return ets < t;
}

#ifdef ENABLE_SYNC
// set, change or remove LocalNode's parent and name/localname/slocalname.
// newlocalpath must be a full path and must not point to an empty string.
// no shortname allowed as the last path component.
void LocalNode::setnameparent(LocalNode* newparent, const LocalPath* newlocalpath, std::unique_ptr<LocalPath> newshortname)
{
    if (!sync)
    {
        LOG_err << "LocalNode::init() was never called";
        assert(false);
        return;
    }

    bool newnode = localname.empty();
    Node* todelete = NULL;
    int nc = 0;
    Sync* oldsync = NULL;

    assert(!newparent || newparent->node || newnode);

    if (parent)
    {
        // remove existing child linkage
        parent->children.erase(&localname);

        if (slocalname)
        {
            parent->schildren.erase(slocalname.get());
            slocalname.reset();
        }
    }

    if (newlocalpath)
    {
        // extract name component from localpath, check for rename unless newnode
        size_t p = newlocalpath->getLeafnameByteIndex();

        // has the name changed?
        if (!newlocalpath->backEqual(p, localname))
        {
            // set new name
            localname = newlocalpath->subpathFrom(p);
            name = localname.toName(*sync->client->fsaccess);

            if (node)
            {
                if (name != node->attrs.map['n'])
                {
                    if (node->type == FILENODE)
                    {
                        treestate(TREESTATE_SYNCING);
                    }
                    else
                    {
                        sync->client->app->syncupdate_treestate(sync->getConfig(), getLocalPath(), ts, type);
                    }

                    string prevname = node->attrs.map['n'];

                    bool changeVault = node->firstancestor()->nodeHandle() == sync->client->rootnodes.vault;

                    // set new name
                    sync->client->setattr(node, attr_map('n', name), sync->client->nextreqtag(), prevname.c_str(), nullptr, changeVault);
                }
            }
        }
    }

    if (parent && parent != newparent && !sync->mDestructorRunning)
    {
        treestate(TREESTATE_NONE);
    }

    if (newparent)
    {
        if (newparent != parent)
        {
            parent = newparent;

            if (!newnode && node)
            {
                sync->client->nextreqtag(); //make reqtag advance to use the next one
                LOG_debug << "Moving node: " << node->displaypath() << " to " << parent->node->displaypath();
                if (sync->client->rename(node, parent->node, SYNCDEL_NONE, node->parent ? node->parent->nodeHandle() : NodeHandle(), nullptr, nullptr) == API_EACCESS
                        && sync != parent->sync)
                {
                    LOG_debug << "Rename not permitted. Using node copy/delete";

                    // save for deletion
                    todelete = node;
                }

                if (type == FILENODE)
                {
                    ts = TREESTATE_SYNCING;
                }
            }

            if (sync != parent->sync)
            {
                LOG_debug << "Moving files between different syncs";
                oldsync = sync;
            }

            if (todelete || oldsync)
            {
                // prepare localnodes for a sync change or/and a copy operation
                LocalTreeProcMove tp(parent->sync, todelete != NULL);
                sync->client->proclocaltree(this, &tp);
                nc = tp.nc;
            }
        }

        // (we don't construct a UTF-8 or sname for the root path)
        parent->children[&localname] = this;

        if (newshortname && *newshortname != localname)
        {
            slocalname = std::move(newshortname);
            parent->schildren[slocalname.get()] = this;
        }
        else
        {
            slocalname.reset();
        }

        treestate(TREESTATE_NONE);

        if (todelete)
        {
            // complete the copy/delete operation
            dstime nds = NEVER;
            sync->client->syncup(parent, &nds);

            // check if nodes can be immediately created
            bool immediatecreation = (int) sync->client->synccreate.size() == nc;

            sync->client->syncupdate();

            // try to keep nodes in syncdebris if they can't be immediately created
            // to avoid uploads
            sync->client->movetosyncdebris(todelete, immediatecreation || oldsync->inshare);
        }

        if (oldsync)
        {
            // update local cache if there is a sync change
            oldsync->cachenodes();
            sync->cachenodes();
        }
    }

    if (newlocalpath)
    {
        LocalTreeProcUpdateTransfers tput;
        sync->client->proclocaltree(this, &tput);
    }
}

// delay uploads by 1.1 s to prevent server flooding while a file is still being written
void LocalNode::bumpnagleds()
{
    if (!sync)
    {
        LOG_err << "LocalNode::init() was never called";
        assert(false);
        return;
    }

    nagleds = sync->client->waiter->ds + 11;
}

LocalNode::LocalNode(Sync* csync)
: sync(csync)
, deleted{false}
, created{false}
, reported{false}
, checked{false}
, needsRescan(false)
{}

// initialize fresh LocalNode object - must be called exactly once
void LocalNode::init(nodetype_t ctype, LocalNode* cparent, const LocalPath& cfullpath, std::unique_ptr<LocalPath> shortname)
{
    parent = NULL;
    node.reset();
    notseen = 0;
    deleted = false;
    created = false;
    reported = false;
    needsRescan = false;
    syncxfer = true;
    newnode.reset();
    parent_dbid = 0;
    slocalname = NULL;

    ts = TREESTATE_NONE;
    dts = TREESTATE_NONE;

    type = ctype;
    syncid = sync->client->nextsyncid();

    bumpnagleds();

    if (cparent)
    {
        setnameparent(cparent, &cfullpath, std::move(shortname));
    }
    else
    {
        localname = cfullpath;
        slocalname.reset(shortname && *shortname != localname ? shortname.release() : nullptr);
        name = localname.toPath();
    }

    scanseqno = sync->scanseqno;

    // mark fsid as not valid
    fsid_it = sync->client->fsidnode.end();

    // enable folder notification
    if (type == FOLDERNODE && sync->dirnotify)
    {
        sync->dirnotify->addnotify(this, cfullpath);
    }

    sync->client->syncactivity = true;

    sync->client->totalLocalNodes++;
    sync->localnodes[type]++;
}

// update treestates back to the root LocalNode, inform app about changes
void LocalNode::treestate(treestate_t newts)
{
    if (!sync)
    {
        LOG_err << "LocalNode::init() was never called";
        assert(false);
        return;
    }

    if (newts != TREESTATE_NONE)
    {
        ts = newts;
    }

    if (ts != dts)
    {
        sync->client->app->syncupdate_treestate(sync->getConfig(), getLocalPath(), ts, type);
    }

    if (parent && ((newts == TREESTATE_NONE && ts != TREESTATE_NONE)
                   || (ts != dts && (!(ts == TREESTATE_SYNCED && parent->ts == TREESTATE_SYNCED))
                                 && (!(ts == TREESTATE_SYNCING && parent->ts == TREESTATE_SYNCING))
                                 && (!(ts == TREESTATE_PENDING && (parent->ts == TREESTATE_PENDING
                                                                   || parent->ts == TREESTATE_SYNCING))))))
    {
        treestate_t state = TREESTATE_NONE;
        if (newts != TREESTATE_NONE && ts == TREESTATE_SYNCING)
        {
            state = TREESTATE_SYNCING;
        }
        else
        {
            state = parent->checkstate();
        }

        parent->treestate(state);
    }

    dts = ts;
}

treestate_t LocalNode::checkstate()
{
    if (type == FILENODE)
        return ts;

    treestate_t state = TREESTATE_SYNCED;
    for (localnode_map::iterator it = children.begin(); it != children.end(); it++)
    {
        if (it->second->ts == TREESTATE_SYNCING)
        {
            state = TREESTATE_SYNCING;
            break;
        }

        if (it->second->ts == TREESTATE_PENDING && state == TREESTATE_SYNCED)
        {
            state = TREESTATE_PENDING;
        }
    }
    return state;
}

void LocalNode::setnode(Node* cnode)
{
    deleted = false;

    node.reset();
    if (cnode)
    {
        cnode->localnode.reset();
        node.crossref(cnode, this);
    }
}

void LocalNode::setnotseen(int newnotseen)
{
    if (!sync)
    {
        LOG_err << "LocalNode::init() was never called";
        assert(false);
        return;
    }

    if (!newnotseen)
    {
        if (notseen)
        {
            sync->client->localsyncnotseen.erase(notseen_it);
        }

        notseen = 0;
        scanseqno = sync->scanseqno;
    }
    else
    {
        if (!notseen)
        {
            notseen_it = sync->client->localsyncnotseen.insert(this).first;
        }

        notseen = newnotseen;
    }
}

// set fsid - assume that an existing assignment of the same fsid is no longer current and revoke
void LocalNode::setfsid(handle newfsid, handlelocalnode_map& fsidnodes)
{
    if (!sync)
    {
        LOG_err << "LocalNode::init() was never called";
        assert(false);
        return;
    }

    if (fsid_it != fsidnodes.end())
    {
        if (newfsid == fsid)
        {
            return;
        }

        fsidnodes.erase(fsid_it);
    }

    fsid = newfsid;

    pair<handlelocalnode_map::iterator, bool> r = fsidnodes.insert(std::make_pair(fsid, this));

    fsid_it = r.first;

    if (!r.second)
    {
        // remove previous fsid assignment (the node is likely about to be deleted)
        fsid_it->second->fsid_it = fsidnodes.end();
        fsid_it->second = this;
    }
}

LocalNode::~LocalNode()
{
    if (!sync)
    {
        LOG_err << "LocalNode::init() was never called";
        assert(false);
        return;
    }

    if (!sync->mDestructorRunning && (
        sync->state() == SYNC_ACTIVE || sync->state() == SYNC_INITIALSCAN))
    {
        sync->statecachedel(this);

        if (type == FOLDERNODE)
        {
            LOG_debug << "Sync - local folder deletion detected: " << getLocalPath().toPath();
        }
        else
        {
            LOG_debug << "Sync - local file deletion detected: " << getLocalPath().toPath();
        }
    }

    setnotseen(0);

    newnode.reset();

    if (sync->dirnotify.get())
    {
        // deactivate corresponding notifyq records
        for (int q = DirNotify::RETRY; q >= DirNotify::EXTRA; q--)
        {
            sync->dirnotify->notifyq[q].replaceLocalNodePointers(this, (LocalNode*)~0);
        }
    }

    // remove from fsidnode map, if present
    if (fsid_it != sync->client->fsidnode.end())
    {
        sync->client->fsidnode.erase(fsid_it);
    }

    sync->client->totalLocalNodes--;
    sync->localnodes[type]--;

    if (type == FILENODE && size > 0)
    {
        sync->localbytes -= size;
    }

    if (type == FOLDERNODE)
    {
        if (sync->dirnotify.get())
        {
            sync->dirnotify->delnotify(this);
        }
    }

    // remove parent association
    if (parent)
    {
        setnameparent(NULL, NULL, NULL);
    }

    for (localnode_map::iterator it = children.begin(); it != children.end(); )
    {
        delete it++->second;
    }

    if (node && !sync->mDestructorRunning)
    {
        // move associated node to SyncDebris unless the sync is currently
        // shutting down
        if (sync->state() >= SYNC_INITIALSCAN)
        {
            sync->client->movetosyncdebris(node, sync->inshare);
        }
    }
}

void LocalNode::detach(const bool recreate)
{
    // Never detach the sync root.
    if (parent && node)
    {
        node.reset();
        created &= !recreate;
    }
}

void LocalNode::setSubtreeNeedsRescan(bool includeFiles)
{
    assert(type != FILENODE);

    needsRescan = true;

    for (auto& child : children)
    {
        if (child.second->type != FILENODE)
        {
            child.second->setSubtreeNeedsRescan(includeFiles);
        }
        else
        {
            child.second->needsRescan |= includeFiles;
        }
    }
}

LocalPath LocalNode::getLocalPath() const
{
    LocalPath lp;
    getlocalpath(lp);
    return lp;
}

void LocalNode::getlocalpath(LocalPath& path) const
{
    if (!sync)
    {
        LOG_err << "LocalNode::init() was never called";
        assert(false);
        return;
    }

    path.clear();

    for (const LocalNode* l = this; l != nullptr; l = l->parent)
    {
        assert(!l->parent || l->parent->sync == sync);

        // sync root has absolute path, the rest are just their leafname
        path.prependWithSeparator(l->localname);
    }
}

// locate child by localname or slocalname
LocalNode* LocalNode::childbyname(LocalPath* localname)
{
    localnode_map::iterator it;

    if (!localname || ((it = children.find(localname)) == children.end() && (it = schildren.find(localname)) == schildren.end()))
    {
        return NULL;
    }

    return it->second;
}

void LocalNode::prepare(FileSystemAccess&)
{
    getlocalpath(transfer->localfilename);
    assert(transfer->localfilename.isAbsolute());


    // is this transfer in progress? update file's filename.
    if (transfer->slot && transfer->slot->fa && !transfer->slot->fa->nonblocking_localname.empty())
    {
        transfer->slot->fa->updatelocalname(transfer->localfilename, false);
    }

    treestate(TREESTATE_SYNCING);
}

void LocalNode::terminated(error e)
{
    sync->threadSafeState->transferFailed(PUT, size);

    File::terminated(e);
}

// complete a sync upload: complete to //bin if a newer node exists (which
// would have been caused by a race condition)
void LocalNode::completed(Transfer* t, putsource_t source)
{
    sync->threadSafeState->transferComplete(PUT, size);

    // complete to rubbish for later retrieval if the parent node does not
    // exist or is newer
    Node *target;
    if (!parent || !parent->node || (node && mtime < node->mtime))
    {
        h = t->client->rootnodes.rubbish;
        target = t->client->nodeByHandle(h);
    }
    else
    {
        // otherwise, overwrite node if it already exists and complete in its
        // place
        h = parent->node->nodeHandle();
        target = parent->node;
    }

    bool changeVault = target->firstancestor()->nodeHandle() == t->client->rootnodes.vault;

    // we are overriding completed() for sync upload, we don't use the File::completed version at all.
    assert(t->type == PUT);
    sendPutnodes(t->client, t->uploadhandle, *t->ultoken, t->filekey, source, NodeHandle(), nullptr, this, nullptr, changeVault);
}

// serialize/unserialize the following LocalNode properties:
// - type/size
// - fsid
// - parent LocalNode's dbid
// - corresponding Node handle
// - local name
// - fingerprint crc/mtime (filenodes only)
bool LocalNode::serialize(string* d)
{
    CacheableWriter w(*d);
    w.serializei64(type ? -type : size);
    w.serializehandle(fsid);
    w.serializeu32(parent ? parent->dbid : 0);
    w.serializenodehandle(node ? node->nodehandle : UNDEF);
    w.serializestring(localname.platformEncoded());
    if (type == FILENODE)
    {
        w.serializebinary((byte*)crc.data(), sizeof(crc));
        w.serializecompressed64(mtime);
    }
    w.serializebyte(mSyncable);
    w.serializeexpansionflags(1);  // first flag indicates we are storing slocalname.  Storing it is much, much faster than looking it up on startup.
    auto tmpstr = slocalname ? slocalname->platformEncoded() : string();
    w.serializepstr(slocalname ? &tmpstr : nullptr);

    return true;
}

LocalNode* LocalNode::unserialize(Sync* sync, const string* d)
{
    if (d->size() < sizeof(m_off_t)         // type/size combo
                  + sizeof(handle)          // fsid
                  + sizeof(uint32_t)        // parent dbid
                  + MegaClient::NODEHANDLE  // handle
                  + sizeof(short))          // localname length
    {
        LOG_err << "LocalNode unserialization failed - short data";
        return NULL;
    }

    CacheableReader r(*d);

    nodetype_t type;
    m_off_t size;

    if (!r.unserializei64(size)) return nullptr;

    if (size < 0 && size >= -FOLDERNODE)
    {
        // will any compiler optimize this to a const assignment?
        type = (nodetype_t)-size;
        size = 0;
    }
    else
    {
        type = FILENODE;
    }

    handle fsid;
    uint32_t parent_dbid;
    handle h = 0;
    string localname, shortname;
    uint64_t mtime = 0;
    int32_t crc[4];
    memset(crc, 0, sizeof crc);
    byte syncable = 1;
    unsigned char expansionflags[8] = { 0 };

    if (!r.unserializehandle(fsid) ||
        !r.unserializeu32(parent_dbid) ||
        !r.unserializenodehandle(h) ||
        !r.unserializestring(localname) ||
        (type == FILENODE && !r.unserializebinary((byte*)crc, sizeof(crc))) ||
        (type == FILENODE && !r.unserializecompressed64(mtime)) ||
        (r.hasdataleft() && !r.unserializebyte(syncable)) ||
        (r.hasdataleft() && !r.unserializeexpansionflags(expansionflags, 1)) ||
        (expansionflags[0] && !r.unserializecstr(shortname, false)))
    {
        LOG_err << "LocalNode unserialization failed at field " << r.fieldnum;
        return nullptr;
    }
    assert(!r.hasdataleft());

    LocalNode* l = new LocalNode(sync);

    l->type = type;
    l->size = size;

    l->parent_dbid = parent_dbid;

    l->fsid = fsid;
    l->fsid_it = sync->client->fsidnode.end();

    l->localname = LocalPath::fromPlatformEncodedRelative(localname);
    l->slocalname.reset(shortname.empty() ? nullptr : new LocalPath(LocalPath::fromPlatformEncodedRelative(shortname)));
    l->slocalname_in_db = 0 != expansionflags[0];
    l->name = l->localname.toName(*sync->client->fsaccess);

    memcpy(l->crc.data(), crc, sizeof crc);
    l->mtime = mtime;
    l->isvalid = true;

    l->node.store_unchecked(sync->client->nodebyhandle(h));
    l->parent = nullptr;
    l->sync = sync;
    l->mSyncable = syncable == 1;

    // FIXME: serialize/unserialize
    l->created = false;
    l->reported = false;
    l->checked = h != UNDEF; // TODO: Is this a bug? h will never be UNDEF
    l->needsRescan = false;

    return l;
}

#endif

void Fingerprints::newnode(Node* n)
{
    if (n->type == FILENODE)
    {
        n->fingerprint_it = mFingerprints.end();
    }
}

void Fingerprints::add(Node* n)
{
    if (n->type == FILENODE)
    {
        n->fingerprint_it = mFingerprints.insert(n);
        mSumSizes += n->size;
    }
}

void Fingerprints::remove(Node* n)
{
    if (n->type == FILENODE && n->fingerprint_it != mFingerprints.end())
    {
        mSumSizes -= n->size;
        mFingerprints.erase(n->fingerprint_it);
        n->fingerprint_it = mFingerprints.end();
    }
}

void Fingerprints::clear()
{
    mFingerprints.clear();
    mSumSizes = 0;
}

m_off_t Fingerprints::getSumSizes()
{
    return mSumSizes;
}

Node* Fingerprints::nodebyfingerprint(FileFingerprint* fingerprint)
{
    fingerprint_set::iterator it = mFingerprints.find(fingerprint);
    return it == mFingerprints.end() ? nullptr : static_cast<Node*>(*it);
}

node_vector *Fingerprints::nodesbyfingerprint(FileFingerprint* fingerprint)
{
    node_vector *nodes = new node_vector();
    auto p = mFingerprints.equal_range(fingerprint);
    for (iterator it = p.first; it != p.second; ++it)
    {
        nodes->push_back(static_cast<Node*>(*it));
    }
    return nodes;
}

} // namespace<|MERGE_RESOLUTION|>--- conflicted
+++ resolved
@@ -157,11 +157,7 @@
 
         const Node* fa = firstancestor();
         NodeHandle ancestor = fa->nodeHandle();
-<<<<<<< HEAD
-        if (ancestor == client->rootnodes.files || ancestor == client->rootnodes.vault || ancestor == client->rootnodes.rubbish || fa->inshare)
-=======
         if (client->rootnodes.isRootNode(ancestor) || fa->inshare)
->>>>>>> 4c5e83ce
         {
             client->mNodeCounters[firstancestor()->nodeHandle()] -= subnodeCounts();
         }
@@ -1079,11 +1075,7 @@
 
     const Node *originalancestor = firstancestor();
     NodeHandle oah = originalancestor->nodeHandle();
-<<<<<<< HEAD
-    if (oah == client->rootnodes.files || oah == client->rootnodes.vault || oah == client->rootnodes.rubbish || originalancestor->inshare)
-=======
     if (client->rootnodes.isRootNode(oah) || originalancestor->inshare)
->>>>>>> 4c5e83ce
     {
         nc = subnodeCounts();
         gotnc = true;
@@ -1110,11 +1102,7 @@
 
     const Node* newancestor = firstancestor();
     NodeHandle nah = newancestor->nodeHandle();
-<<<<<<< HEAD
-    if (nah == client->rootnodes.files || nah == client->rootnodes.vault || nah == client->rootnodes.rubbish || newancestor->inshare)
-=======
     if (client->rootnodes.isRootNode(nah) || newancestor->inshare)
->>>>>>> 4c5e83ce
     {
         if (!gotnc)
         {

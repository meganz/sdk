--- conflicted
+++ resolved
@@ -75,19 +75,7 @@
 
     mFingerPrintPosition = client->mNodeManager.getInvalidPosition();
 
-<<<<<<< HEAD
     if (type == FILENODE)
-=======
-    client->nodes[h] = this;
-
-    if (t == ROOTNODE) client->rootnodes.files = h;
-    if (t == VAULTNODE) client->rootnodes.vault = h;
-    if (t == RUBBISHNODE) client->rootnodes.rubbish = h;
-
-    // set parent linkage or queue for delayed parent linkage in case of
-    // out-of-order delivery
-    if ((p = client->nodeByHandle(ph)))
->>>>>>> 961ad698
     {
         mCounter.files = 1;
         mCounter.storage = size;

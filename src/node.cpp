/**
 * @file node.cpp
 * @brief Classes for accessing local and remote nodes
 *
 * (c) 2013-2014 by Mega Limited, Auckland, New Zealand
 *
 * This file is part of the MEGA SDK - Client Access Engine.
 *
 * Applications using the MEGA API must present a valid application key
 * and comply with the the rules set forth in the Terms of Service.
 *
 * The MEGA SDK is distributed in the hope that it will be useful,
 * but WITHOUT ANY WARRANTY; without even the implied warranty of
 * MERCHANTABILITY or FITNESS FOR A PARTICULAR PURPOSE.
 *
 * @copyright Simplified (2-clause) BSD License.
 *
 * You should have received a copy of the license along with this
 * program.
 */

#include "mega/node.h"
#include "mega/megaclient.h"
#include "mega/megaapp.h"
#include "mega/share.h"
#include "mega/serialize64.h"
#include "mega/base64.h"
#include "mega/sync.h"
#include "mega/transfer.h"
#include "mega/transferslot.h"
#include "mega/logging.h"
#include "mega/heartbeats.h"

namespace mega {

<<<<<<< HEAD
Node::Node(MegaClient* cclient, node_vector* dp, handle h, handle ph,
           nodetype_t t, m_off_t s, handle u, const char* fa, m_time_t ts, bool addToMemory)
=======
Node::Node(MegaClient* cclient, node_vector* dp, NodeHandle h, NodeHandle ph,
           nodetype_t t, m_off_t s, handle u, const char* fa, m_time_t ts)
>>>>>>> 7c69a098
{
    mInMemory = addToMemory;
    fingerprint_it = cclient->mFingerprints.end();
    client = cclient;
    outshares = NULL;
    pendingshares = NULL;
    tag = 0;
    appdata = NULL;

    nodehandle = h.as8byte();
    parenthandle = ph.as8byte();

    parent = NULL;

#ifdef ENABLE_SYNC
    syncget = NULL;

    syncdeleted = SYNCDEL_NONE;
    todebris_it = client->todebris.end();
    tounlink_it = client->tounlink.end();
#endif

    type = t;

    size = s;
    owner = u;

    JSON::copystring(&fileattrstring, fa);

    ctime = ts;

    inshare = NULL;
    sharekey = NULL;
    foreignkey = false;

    plink = NULL;

    memset(&changed, 0, sizeof changed);

    Node* p;

<<<<<<< HEAD
    if (mInMemory)
    {
        client->mNodes[NodeHandle().set6byte(h)] = this;

        // set parent linkage or queue for delayed parent linkage in case of
        // out-of-order delivery
        //TODO nodes on demand check if it's neccessary
        if ((p = client->nodebyhandle(ph)))
        {
            setparent(p);
        }
        else
        {
            dp->push_back(this);
        }

        client->mFingerprints.newnode(this);
    }
    else
    {
        NodeHandle parentNodeHandle;
        parentNodeHandle.set6byte(parenthandle);
        NodeHandle firstValidAncestor = client->sctable->getFirstAncestor(parentNodeHandle);
        firstValidAncestor = (!firstValidAncestor.isUndef()) ? firstValidAncestor : parentNodeHandle;

        if (firstValidAncestor != UNDEF)
        {
            if (type == FILENODE)
            {
                client->mNodeCounters[firstValidAncestor].files++;
                client->mNodeCounters[firstValidAncestor].storage += size;
            }
            else if (type == FOLDERNODE)
            {
                client->mNodeCounters[firstValidAncestor].folders++;
            }

            auto it = client->mNodeCounters.find(nodeHandle());
            if (it != client->mNodeCounters.end())
            {
                client->mNodeCounters[firstValidAncestor].files += it->second.files;
                client->mNodeCounters[firstValidAncestor].storage += it->second.storage;
                client->mNodeCounters[firstValidAncestor].folders += it->second.folders;
                client->mNodeCounters.erase(it);
            }
        }
    }

    // folder link access: first returned record defines root node and
    // identity
    if (client->rootnodes[0].isUndef())
=======
    client->nodes[h] = this;

    if (t == ROOTNODE) client->rootnodes.files = h;
    if (t == INCOMINGNODE) client->rootnodes.inbox = h;
    if (t == RUBBISHNODE) client->rootnodes.rubbish = h;

    // set parent linkage or queue for delayed parent linkage in case of
    // out-of-order delivery
    if ((p = client->nodeByHandle(ph)))
>>>>>>> 7c69a098
    {
        client->rootnodes[0].set6byte(h);

        if (client->loggedIntoWritableFolder())
        {
            // If logged into writable folder, we need the sharekey set in the root node
            // so as to include it in subsequent put nodes
            sharekey = new SymmCipher(client->key); //we use the "master key", in this case the secret share key
        }
    }

    if (t >= ROOTNODE && t <= RUBBISHNODE)
    {
        client->rootnodes[t - ROOTNODE].set6byte(h);
    }
}

Node::~Node()
{
    if (keyApplied())
    {
        client->mAppliedKeyNodeCount--;
        assert(client->mAppliedKeyNodeCount >= 0);
    }

    // abort pending direct reads
    client->preadabort(this);

    if (!client->mOptimizePurgeNodes && parent)
    {
        parent->mChildrenInMemory.erase(nodeHandle());
    }

    // remove node's fingerprint from hash
    if (!client->mOptimizePurgeNodes)
    {
        client->mFingerprints.remove(this);
    }

#ifdef ENABLE_SYNC
    // remove from todebris node_set
    if (todebris_it != client->todebris.end())
    {
        client->todebris.erase(todebris_it);
    }

    // remove from tounlink node_set
    if (tounlink_it != client->tounlink.end())
    {
        client->tounlink.erase(tounlink_it);
    }
#endif

    if (outshares)
    {
        // delete outshares, including pointers from users for this node
        for (share_map::iterator it = outshares->begin(); it != outshares->end(); it++)
        {
            delete it->second;
        }
        delete outshares;
    }

    if (pendingshares)
    {
        // delete pending shares
        for (share_map::iterator it = pendingshares->begin(); it != pendingshares->end(); it++)
        {
            delete it->second;
        }
        delete pendingshares;
    }

<<<<<<< HEAD
=======

    if (!client->mOptimizePurgeNodes)
    {
        // remove from parent's children
        if (parent)
        {
            parent->children.erase(child_it);
        }

        const Node* fa = firstancestor();
        NodeHandle ancestor = fa->nodeHandle();
        if (ancestor == client->rootnodes.files || ancestor == client->rootnodes.inbox || ancestor == client->rootnodes.rubbish || fa->inshare)
        {
            client->mNodeCounters[firstancestor()->nodeHandle()] -= subnodeCounts();
        }

        if (inshare)
        {
            client->mNodeCounters.erase(nodeHandle());
        }

        // delete child-parent associations (normally not used, as nodes are
        // deleted bottom-up)
        for (node_list::iterator it = children.begin(); it != children.end(); it++)
        {
            (*it)->parent = NULL;
        }
    }

>>>>>>> 7c69a098
    if (plink)
    {
        client->mPublicLinks.erase(nodehandle);
    }

    delete plink;
    delete inshare;
    delete sharekey;

#ifdef ENABLE_SYNC
    // sync: remove reference from local filesystem node
    if (localnode)
    {
        localnode->deleted = true;
        localnode.reset();
    }

    // in case this node is currently being transferred for syncing: abort transfer
    delete syncget;
#endif

    if (!client->mOptimizePurgeNodes)
    {
        for (auto& childHandle : mChildrenInMemory)
        {
            Node* child = client->nodeByHandleInRam(childHandle);
            if (child)
            {
                child->parent = nullptr;
            }
        }
    }
}

#ifdef ENABLE_SYNC

void Node::detach(const bool recreate)
{
    if (localnode)
    {
        localnode->detach(recreate);
    }
}

#endif // ENABLE_SYNC

void Node::setkeyfromjson(const char* k)
{
    if (keyApplied()) --client->mAppliedKeyNodeCount;
    JSON::copystring(&nodekeydata, k);
    if (keyApplied()) ++client->mAppliedKeyNodeCount;
    assert(client->mAppliedKeyNodeCount >= 0);
}

// update node key and decrypt attributes
void Node::setkey(const byte* newkey)
{
    if (newkey)
    {
        if (keyApplied()) --client->mAppliedKeyNodeCount;
        nodekeydata.assign(reinterpret_cast<const char*>(newkey), (type == FILENODE) ? FILENODEKEYLENGTH : FOLDERNODEKEYLENGTH);
        if (keyApplied()) ++client->mAppliedKeyNodeCount;
        assert(client->mAppliedKeyNodeCount >= 0);
    }

    setattr();
}

// parse serialized node and return Node object - updates nodes hash and parent
// mismatch vector
Node* Node::unserialize(MegaClient* client, const string* d, node_vector* dp, bool decrypted)
{
    handle h, ph;
    nodetype_t t;
    m_off_t s;
    handle u;
    const byte* k = NULL;
    const char* fa;
    m_time_t ts;
    const byte* skey;
    const char* ptr = d->data();
    const char* end = ptr + d->size();
    unsigned short ll;
    Node* n;
    int i;
    char isExported = '\0';
    char hasLinkCreationTs = '\0';

    if (ptr + sizeof s + 2 * MegaClient::NODEHANDLE + MegaClient::USERHANDLE + 2 * sizeof ts + sizeof ll > end)
    {
        return NULL;
    }

    s = MemAccess::get<m_off_t>(ptr);
    ptr += sizeof s;

    if (s < 0 && s >= -RUBBISHNODE)
    {
        t = (nodetype_t)-s;
    }
    else
    {
        t = FILENODE;
    }

    h = 0;
    memcpy((char*)&h, ptr, MegaClient::NODEHANDLE);
    ptr += MegaClient::NODEHANDLE;

    ph = 0;
    memcpy((char*)&ph, ptr, MegaClient::NODEHANDLE);
    ptr += MegaClient::NODEHANDLE;

    if (!ph)
    {
        ph = UNDEF;
    }

    u = 0;
    memcpy((char*)&u, ptr, MegaClient::USERHANDLE);
    ptr += MegaClient::USERHANDLE;

    // FIME: use m_time_t / Serialize64 instead
    ptr += sizeof(time_t);

    ts = (uint32_t)MemAccess::get<time_t>(ptr);
    ptr += sizeof(time_t);

    std::string undecryptedKey;
    if (decrypted)
    {
        if ((t == FILENODE) || (t == FOLDERNODE))
        {
            int keylen = ((t == FILENODE) ? FILENODEKEYLENGTH : FOLDERNODEKEYLENGTH);

            if (ptr + keylen + 8 + sizeof(short) > end)
            {
                return NULL;
            }

            k = (const byte*)ptr;
            ptr += keylen;
        }
    }
    else
    {
        ll = MemAccess::get<unsigned short>(ptr);
        ptr += sizeof ll;

        if (ptr + ll > end)
        {
            return NULL;
        }

        k = nullptr;
        undecryptedKey = std::string(ptr, ll);
        ptr += ll;
    }

    if (t == FILENODE)
    {
        ll = MemAccess::get<unsigned short>(ptr);
        ptr += sizeof ll;

        if (ptr + ll > end)
        {
            return NULL;
        }

        fa = ptr;
        ptr += ll;
    }
    else
    {
        fa = NULL;
    }

    if (ptr + sizeof isExported + sizeof hasLinkCreationTs > end)
    {
        return NULL;
    }

    isExported = MemAccess::get<char>(ptr);
    ptr += sizeof(isExported);

    hasLinkCreationTs = MemAccess::get<char>(ptr);
    ptr += sizeof(hasLinkCreationTs);

    auto authKeySize = MemAccess::get<char>(ptr);

    ptr += sizeof authKeySize;
    const char *authKey = nullptr;
    if (authKeySize)
    {
        authKey = ptr;
        ptr += authKeySize;
    }

    for (i = 5; i--;)
    {
        if (ptr + (unsigned char)*ptr < end)
        {
            ptr += (unsigned char)*ptr + 1;
        }
    }

    if (ptr + sizeof(short) > end)
    {
        return NULL;
    }

    short numshares = MemAccess::get<short>(ptr);
    ptr += sizeof(numshares);

    if (numshares)
    {
        if (ptr + SymmCipher::KEYLENGTH > end)
        {
            return NULL;
        }

        skey = (const byte*)ptr;
        ptr += SymmCipher::KEYLENGTH;
    }
    else
    {
        skey = NULL;
    }

    n = new Node(client, dp, NodeHandle().set6byte(h), NodeHandle().set6byte(ph), t, s, u, fa, ts);

    if (k)
    {
        n->setkey(k);
    }
    else if (!decrypted)
    {
        n->nodekeydata = undecryptedKey;
    }

    // read inshare, outshares, or pending shares
    while (numshares)   // inshares: -1, outshare/s: num_shares
    {
        int direction = (numshares > 0) ? -1 : 0;
        NewShare *newShare = Share::unserialize(direction, h, skey, &ptr, end);
        if (!newShare)
        {
            LOG_err << "Failed to unserialize Share";
            break;
        }

        // Recovering nodes from DB, 'updateDb' is false. Nodes are updated and it isn't necessary to update in Db
        client->mergenewshare(newShare, false, n, false);
        if (numshares > 0)  // outshare/s
        {
            numshares--;
        }
        else    // inshare
        {
            break;
        }
    }

    if (decrypted)
    {
        ptr = n->attrs.unserialize(ptr, end);
        if (!ptr)
        {
            delete n;
            return NULL;
        }
    }
    else
    {
        ll = MemAccess::get<unsigned short>(ptr);
        ptr += sizeof ll;

        if (ptr + ll > end)
        {
            return NULL;
        }

        n->attrstring = make_unique<std::string>(ptr, ll);
        ptr += ll;
        n->applykey();
        n->setattr();
    }

    // It's needed to re-normalize node names because
    // the updated version of utf8proc doesn't provide
    // exactly the same output as the previous one that
    // we were using
    attr_map::iterator it = n->attrs.map.find('n');
    if (it != n->attrs.map.end())
    {
        client->fsaccess->normalize(&(it->second));
    }

    PublicLink *plink = NULL;
    if (isExported)
    {
        if (ptr + MegaClient::NODEHANDLE + sizeof(m_time_t) + sizeof(bool) > end)
        {
            delete n;
            return NULL;
        }

        handle ph = 0;
        memcpy((char*)&ph, ptr, MegaClient::NODEHANDLE);
        ptr += MegaClient::NODEHANDLE;
        m_time_t ets = MemAccess::get<m_time_t>(ptr);
        ptr += sizeof(ets);
        bool takendown = MemAccess::get<bool>(ptr);
        ptr += sizeof(takendown);

        m_time_t cts = 0;
        if (hasLinkCreationTs)
        {
            cts = MemAccess::get<m_time_t>(ptr);
            ptr += sizeof(cts);
        }

        plink = new PublicLink(ph, cts, ets, takendown, authKey ? authKey : "");
        client->mPublicLinks[n->nodehandle] = plink->ph;
    }
    n->plink = plink;

    n->setfingerprint();

    if (ptr == end)
    {
        if (!decrypted && !n->attrstring)
        {
            client->sctable->put(n);
        }

        return n;
    }
    else
    {
        delete n;
        return NULL;
    }
}

// serialize node - nodes with pending or RSA keys are unsupported
bool Node::serialize(string* d)
{
    // do not serialize encrypted nodes
    bool decrypted = true;
    if (attrstring)
    {
        LOG_debug << "Trying to serialize an encrypted node";

        //Last attempt to decrypt the node
        applykey();
        setattr();

        if (attrstring)
        {
            LOG_warn << "Unable undecryptable node, save in bd encryped";
            decrypted = false;
        }
    }

    switch (type)
    {
        case FILENODE:
            if ((int)nodekeydata.size() != FILENODEKEYLENGTH && decrypted)
            {
                return false;
            }
            break;

        case FOLDERNODE:
            if ((int)nodekeydata.size() != FOLDERNODEKEYLENGTH && decrypted)
            {
                return false;
            }
            break;

        default:
            if (nodekeydata.size())
            {
                return false;
            }
    }

    unsigned short ll;
    short numshares;
    m_off_t s;

    s = type ? -type : size;

    d->append((char*)&s, sizeof s);

    d->append((char*)&nodehandle, MegaClient::NODEHANDLE);

    if (parenthandle != UNDEF)
    {
        d->append((char*)&parenthandle, MegaClient::NODEHANDLE);
    }
    else
    {
        d->append("\0\0\0\0\0", MegaClient::NODEHANDLE);
    }

    d->append((char*)&owner, MegaClient::USERHANDLE);

    // FIXME: use Serialize64
    time_t ts = 0;  // we don't want to break backward compatibiltiy by changing the size (where m_time_t differs)
    d->append((char*)&ts, sizeof(ts));

    ts = (time_t)ctime;
    d->append((char*)&ts, sizeof(ts));

    if (decrypted)
    {
        d->append(nodekeydata);
    }
    else
    {
        ll = static_cast<unsigned short>(nodekeydata.size() + 1);
        d->append((char*)&ll, sizeof ll);
        d->append(nodekeydata.c_str(), ll);
    }

    if (type == FILENODE)
    {
        ll = static_cast<unsigned short>(fileattrstring.size() + 1);
        d->append((char*)&ll, sizeof ll);
        d->append(fileattrstring.c_str(), ll);
    }

    char isExported = plink ? 1 : 0;
    d->append((char*)&isExported, 1);

    char hasLinkCreationTs = plink ? 1 : 0;
    d->append((char*)&hasLinkCreationTs, 1);

    if (isExported && plink && plink->mAuthKey.size())
    {
        auto authKeySize = (char)plink->mAuthKey.size();
        d->append((char*)&authKeySize, sizeof(authKeySize));
        d->append(plink->mAuthKey.data(), authKeySize);
    }
    else
    {
        d->append("", 1);
    }

    d->append("\0\0\0\0", 5); // Use these bytes for extensions

    if (inshare)
    {
        numshares = -1;
    }
    else
    {
        numshares = 0;
        if (outshares)
        {
            numshares = static_cast<short int>(numshares + outshares->size());
        }
        if (pendingshares)
        {
            numshares = static_cast<short int>(numshares + pendingshares->size());
        }
    }

    d->append((char*)&numshares, sizeof numshares);

    if (numshares)
    {
        d->append((char*)sharekey->key, SymmCipher::KEYLENGTH);

        if (inshare)
        {
            inshare->serialize(d);
        }
        else
        {
            if (outshares)
            {
                for (share_map::iterator it = outshares->begin(); it != outshares->end(); it++)
                {
                    it->second->serialize(d);
                }
            }
            if (pendingshares)
            {
                for (share_map::iterator it = pendingshares->begin(); it != pendingshares->end(); it++)
                {
                    it->second->serialize(d);
                }
            }
        }
    }

    if (decrypted)
    {
        attrs.serialize(d);
    }
    else
    {
        ll = static_cast<unsigned short>(attrstring->size() + 1);
        d->append((char*)&ll, sizeof ll);
        d->append(attrstring->c_str(), ll);
    }

    if (isExported)
    {
        d->append((char*) &plink->ph, MegaClient::NODEHANDLE);
        d->append((char*) &plink->ets, sizeof(plink->ets));
        d->append((char*) &plink->takendown, sizeof(plink->takendown));
        if (hasLinkCreationTs)
        {
            d->append((char*) &plink->cts, sizeof(plink->cts));
        }
    }

    return true;
}

// decrypt attrstring and check magic number prefix
byte* Node::decryptattr(SymmCipher* key, const char* attrstring, size_t attrstrlen)
{
    if (attrstrlen)
    {
        int l = int(attrstrlen * 3 / 4 + 3);
        byte* buf = new byte[l];

        l = Base64::atob(attrstring, buf, l);

        if (!(l & (SymmCipher::BLOCKSIZE - 1)))
        {
            key->cbc_decrypt(buf, l);

            if (!memcmp(buf, "MEGA{\"", 6))
            {
                return buf;
            }
        }

        delete[] buf;
    }

    return NULL;
}

void Node::parseattr(byte *bufattr, AttrMap &attrs, m_off_t size, m_time_t &mtime , string &fileName, string &fingerprint, FileFingerprint &ffp)
{
    JSON json;
    nameid name;
    string *t;

    json.begin((char*)bufattr + 5);
    while ((name = json.getnameid()) != EOO && json.storeobject((t = &attrs.map[name])))
    {
        JSON::unescape(t);
    }

    attr_map::iterator it = attrs.map.find('n');   // filename
    if (it == attrs.map.end())
    {
        fileName = "CRYPTO_ERROR";
    }
    else if (it->second.empty())
    {
        fileName = "BLANK";
    }

    it = attrs.map.find('c');   // checksum
    if (it != attrs.map.end())
    {
        if (ffp.unserializefingerprint(&it->second))
        {
            ffp.size = size;
            mtime = ffp.mtime;

            char bsize[sizeof(size) + 1];
            int l = Serialize64::serialize((byte *)bsize, size);
            char *buf = new char[l * 4 / 3 + 4];
            char ssize = static_cast<char>('A' + Base64::btoa((const byte *)bsize, l, buf));

            string result(1, ssize);
            result.append(buf);
            result.append(it->second);
            delete [] buf;

            fingerprint = result;
        }
    }
}

// return temporary SymmCipher for this nodekey
SymmCipher* Node::nodecipher()
{
    return client->getRecycledTemporaryNodeCipher(&nodekeydata);
}

// decrypt attributes and build attribute hash
void Node::setattr()
{
    byte* buf;
    SymmCipher* cipher;

    if (attrstring && (cipher = nodecipher()) && (buf = decryptattr(cipher, attrstring->c_str(), attrstring->size())))
    {
        JSON json;
        nameid name;
        string* t;

        attrs.map.clear();
        json.begin((char*)buf + 5);

        while ((name = json.getnameid()) != EOO && json.storeobject((t = &attrs.map[name])))
        {
            JSON::unescape(t);

            if (name == 'n')
            {
                client->fsaccess->normalize(t);
            }
        }

        setfingerprint();

        delete[] buf;

        attrstring.reset();
    }
}

// if present, configure FileFingerprint from attributes
// otherwise, the file's fingerprint is derived from the file's mtime/size/key
void Node::setfingerprint()
{
    if (type == FILENODE && nodekeydata.size() >= sizeof crc)
    {
        client->mFingerprints.remove(this);

        attr_map::iterator it = attrs.map.find('c');

        if (it != attrs.map.end())
        {
            if (!unserializefingerprint(&it->second))
            {
                LOG_warn << "Invalid fingerprint";
            }
        }

        // if we lack a valid FileFingerprint for this file, use file's key,
        // size and client timestamp instead
        if (!isvalid)
        {
            memcpy(crc.data(), nodekeydata.data(), sizeof crc);
            mtime = ctime;
        }

        if (mInMemory)
        {
            client->mFingerprints.add(this);
        }
    }
}

// return file/folder name or special status strings
const char* Node::displayname() const
{
    // not yet decrypted
    if (attrstring)
    {
        LOG_debug << "NO_KEY " << type << " " << size << " " << Base64Str<MegaClient::NODEHANDLE>(nodehandle);
#ifdef ENABLE_SYNC
        if (localnode)
        {
            LOG_debug << "Local name: " << localnode->name;
        }
#endif
        return "NO_KEY";
    }

    attr_map::const_iterator it;

    it = attrs.map.find('n');

    if (it == attrs.map.end())
    {
        if (type < ROOTNODE || type > RUBBISHNODE)
        {
            LOG_debug << "CRYPTO_ERROR " << type << " " << size << " " << nodehandle;
#ifdef ENABLE_SYNC
            if (localnode)
            {
                LOG_debug << "Local name: " << localnode->name;
            }
#endif
        }
        return "CRYPTO_ERROR";
    }

    if (!it->second.size())
    {
        LOG_debug << "BLANK " << type << " " << size << " " << nodehandle;
#ifdef ENABLE_SYNC
        if (localnode)
        {
            LOG_debug << "Local name: " << localnode->name;
        }
#endif
        return "BLANK";
    }

    return it->second.c_str();
}

string Node::displaypath() const
{
    // factored from nearly identical functions in megapi_impl and megacli
    string path;
    const Node* n = this;
    for (; n; n = n->parent)
    {
        switch (n->type)
        {
        case FOLDERNODE:
            path.insert(0, n->displayname());

            if (n->inshare)
            {
                path.insert(0, ":");
                if (n->inshare->user)
                {
                    path.insert(0, n->inshare->user->email);
                }
                else
                {
                    path.insert(0, "UNKNOWN");
                }
                return path;
            }
            break;

        case INCOMINGNODE:
            path.insert(0, "//in");
            return path;

        case ROOTNODE:
            return path.empty() ? "/" : path;

        case RUBBISHNODE:
            path.insert(0, "//bin");
            return path;

        case TYPE_UNKNOWN:
        case FILENODE:
            path.insert(0, n->displayname());
        }
        path.insert(0, "/");
    }
    return path;
}

// returns position of file attribute or 0 if not present
int Node::hasfileattribute(fatype t) const
{
    return Node::hasfileattribute(&fileattrstring, t);
}

int Node::hasfileattribute(const string *fileattrstring, fatype t)
{
    char buf[24];

    sprintf(buf, ":%u*", t);
    return static_cast<int>(fileattrstring->find(buf) + 1);
}

// attempt to apply node key - sets nodekey to a raw key if successful
bool Node::applykey()
{
    if (type > FOLDERNODE)
    {
        //Root nodes contain an empty attrstring
        attrstring.reset();
    }

    if (keyApplied() || !nodekeydata.size())
    {
        return false;
    }

    int l = -1;
    size_t t = 0;
    handle h;
    const char* k = NULL;
    SymmCipher* sc = &client->key;
<<<<<<< HEAD
    handle me = client->loggedin() ? client->me : client->rootnodes[0].as8byte();
=======
    handle me = client->loggedin() ? client->me : client->rootnodes.files.as8byte();
>>>>>>> 7c69a098

    while ((t = nodekeydata.find_first_of(':', t)) != string::npos)
    {
        // compound key: locate suitable subkey (always symmetric)
        h = 0;

        l = Base64::atob(nodekeydata.c_str() + (nodekeydata.find_last_of('/', t) + 1), (byte*)&h, sizeof h);
        t++;

        if (l == MegaClient::USERHANDLE)
        {
            // this is a user handle - reject if it's not me
            if (h != me)
            {
                continue;
            }
        }
        else
        {
            // look for share key if not folder access with folder master key
            if (h != me)
            {
                Node* n;

                // this is a share node handle - check if we have node and the
                // share key
                if (!(n = client->nodebyhandle(h)) || !n->sharekey)
                {
                    continue;
                }

                sc = n->sharekey;

                // this key will be rewritten when the node leaves the outbound share
                foreignkey = true;
            }
        }

        k = nodekeydata.c_str() + t;
        break;
    }

    // no: found => personal key, use directly
    // otherwise, no suitable key available yet - bail (it might arrive soon)
    if (!k)
    {
        if (l < 0)
        {
            k = nodekeydata.c_str();
        }
        else
        {
            return false;
        }
    }

    byte key[FILENODEKEYLENGTH];
    unsigned keylength = (type == FILENODE) ? FILENODEKEYLENGTH : FOLDERNODEKEYLENGTH;

    if (client->decryptkey(k, key, keylength, sc, 0, nodehandle))
    {
        client->mAppliedKeyNodeCount++;
        nodekeydata.assign((const char*)key, keylength);
        setattr();
    }

    // TODO Nodes on Demand: commented to avoid crash when A shares a folder 1 with B and, folder 1 has a subfolder
    /// folder 1_1, A shares Folder 1_1 with C and C adds some files
    //assert(keyApplied());
    bool applied = keyApplied();

    if (applied)
    {
        // If node in DB update if not we can wait until it will save in DB
        if (client->sctable->isNodeInDB(nodeHandle()))
        {
            client->sctable->put(this);
        }
    }

    return applied;
}

NodeCounter Node::subnodeCounts() const
{
    if (type == FILENODE)
    {
        return client->getTreeInfoFromFile(nodeHandle());
    }
    else
    {
        return client->getTreeInfoFromFolder(nodeHandle());
    }
}

// returns whether node was moved
bool Node::setparent(Node* p)
{
    if (p == parent)
    {
        return false;
    }

    NodeCounter nc;
    bool gotnc = false;

<<<<<<< HEAD
=======
    const Node *originalancestor = firstancestor();
    NodeHandle oah = originalancestor->nodeHandle();
    if (oah == client->rootnodes.files || oah == client->rootnodes.inbox || oah == client->rootnodes.rubbish || originalancestor->inshare)
    {
        nc = subnodeCounts();
        gotnc = true;

        // nodes moving from cloud drive to rubbish for example, or between inshares from the same user.
        client->mNodeCounters[oah] -= nc;
    }

>>>>>>> 7c69a098
    if (parent)
    {
        parent->mChildrenInMemory.erase(nodeHandle());
        const Node *originalancestor = firstancestor();
        NodeHandle oah = originalancestor->nodeHandle();
        if (oah == client->rootnodes[0] || oah == client->rootnodes[1] || oah == client->rootnodes[2] || originalancestor->inshare)
        {
            nc = subnodeCounts();
            gotnc = true;

            // nodes moving from cloud drive to rubbish for example, or between inshares from the same user.
            client->mNodeCounters[oah] -= nc;
        }
    }

#ifdef ENABLE_SYNC
    Node *oldparent = parent;
#endif

    parenthandle = p->nodehandle;
    parent = p;
    parent->mChildrenInMemory.insert(nodeHandle());

    const Node* newancestor = firstancestor();
<<<<<<< HEAD
    NodeHandle nah;
    nah.set6byte(newancestor->nodehandle);

    if (nah == client->rootnodes[0] || nah == client->rootnodes[1] || nah == client->rootnodes[2] || newancestor->inshare)
=======
    NodeHandle nah = newancestor->nodeHandle();
    if (nah == client->rootnodes.files || nah == client->rootnodes.inbox || nah == client->rootnodes.rubbish || newancestor->inshare)
>>>>>>> 7c69a098
    {
        if (!gotnc)
        {
            nc = subnodeCounts();
        }

        client->mNodeCounters[nah] += nc;
    }

#ifdef ENABLE_SYNC
    // if we are moving an entire sync, don't cancel GET transfers
    if (!localnode || localnode->parent)
    {
        // if the new location is not synced, cancel all GET transfers
        while (p)
        {
            if (p->localnode)
            {
                break;
            }

            p = p->parent;
        }

        if (!p || p->type == FILENODE)
        {
            DBTableTransactionCommitter committer(client->tctable); // potentially stopping many transfers here
            TreeProcDelSyncGet tdsg;
            client->proctree(this, &tdsg);
        }
    }

    if (oldparent && oldparent->localnode)
    {
        oldparent->localnode->treestate(oldparent->localnode->checkstate());
    }
#endif

    return true;
}

const Node* Node::firstancestor() const
{
    const Node* n = this;
    while (n->parent != NULL)
    {
        n = n->parent;
        return this;
    }

    return n;
}

// returns 1 if n is under p, 0 otherwise
bool Node::isbelow(Node* p) const
{
    const Node* n = this;

    for (;;)
    {
        if (!n)
        {
            return false;
        }

        if (n == p)
        {
            return true;
        }

        n = n->parent;
    }
}

bool Node::isbelow(NodeHandle p) const
{
    const Node* n = this;

    for (;;)
    {
        if (!n)
        {
            return false;
        }

        if (n->nodeHandle() == p)
        {
            return true;
        }

        n = n->parent;
    }
}

void Node::setpubliclink(handle ph, m_time_t cts, m_time_t ets, bool takendown, const string &authKey)
{
    if (!plink) // creation
    {
        assert(client->mPublicLinks.find(nodehandle) == client->mPublicLinks.end());
        plink = new PublicLink(ph, cts, ets, takendown, authKey.empty() ? nullptr : authKey.c_str());
    }
    else            // update
    {
        assert(client->mPublicLinks.find(nodehandle) != client->mPublicLinks.end());
        plink->ph = ph;
        plink->cts = cts;
        plink->ets = ets;
        plink->takendown = takendown;
        plink->mAuthKey = authKey;
    }
    client->mPublicLinks[nodehandle] = ph;
}

PublicLink::PublicLink(handle ph, m_time_t cts, m_time_t ets, bool takendown, const char *authKey)
{
    this->ph = ph;
    this->cts = cts;
    this->ets = ets;
    this->takendown = takendown;
    if (authKey)
    {
        this->mAuthKey = authKey;
    }
}

PublicLink::PublicLink(PublicLink *plink)
{
    this->ph = plink->ph;
    this->cts = plink->cts;
    this->ets = plink->ets;
    this->takendown = plink->takendown;
    this->mAuthKey = plink->mAuthKey;
}

bool PublicLink::isExpired()
{
    if (!ets)       // permanent link: ets=0
        return false;

    m_time_t t = m_time();
    return ets < t;
}

#ifdef ENABLE_SYNC
// set, change or remove LocalNode's parent and name/localname/slocalname.
// newlocalpath must be a full path and must not point to an empty string.
// no shortname allowed as the last path component.
void LocalNode::setnameparent(LocalNode* newparent, const LocalPath* newlocalpath, std::unique_ptr<LocalPath> newshortname)
{
    if (!sync)
    {
        LOG_err << "LocalNode::init() was never called";
        assert(false);
        return;
    }

    bool newnode = localname.empty();
    Node* todelete = NULL;
    int nc = 0;
    Sync* oldsync = NULL;

    assert(!newparent || newparent->node || newnode);

    if (parent)
    {
        // remove existing child linkage
        parent->children.erase(&localname);

        if (slocalname)
        {
            parent->schildren.erase(slocalname.get());
            slocalname.reset();
        }
    }

    if (newlocalpath)
    {
        // extract name component from localpath, check for rename unless newnode
        size_t p = newlocalpath->getLeafnameByteIndex(*sync->client->fsaccess);

        // has the name changed?
        if (!newlocalpath->backEqual(p, localname))
        {
            // set new name
            localname = newlocalpath->subpathFrom(p);
            name = localname.toName(*sync->client->fsaccess, sync->mFilesystemType);

            if (node)
            {
                if (name != node->attrs.map['n'])
                {
                    if (node->type == FILENODE)
                    {
                        treestate(TREESTATE_SYNCING);
                    }
                    else
                    {
                        sync->client->app->syncupdate_treestate(sync->getConfig(), getLocalPath(), ts, type);
                    }

                    string prevname = node->attrs.map['n'];

                    // set new name
                    sync->client->setattr(node, attr_map('n', name), sync->client->nextreqtag(), prevname.c_str(), nullptr);
                }
            }
        }
    }

    if (parent && parent != newparent && !sync->mDestructorRunning)
    {
        treestate(TREESTATE_NONE);
    }

    if (newparent)
    {
        if (newparent != parent)
        {
            parent = newparent;

            if (!newnode && node)
            {
                sync->client->nextreqtag(); //make reqtag advance to use the next one
                LOG_debug << "Moving node: " << node->displayname() << " to " << parent->node->displayname();
                if (sync->client->rename(node, parent->node, SYNCDEL_NONE, node->parent ? node->parent->nodeHandle() : NodeHandle(), nullptr, nullptr) == API_EACCESS
                        && sync != parent->sync)
                {
                    LOG_debug << "Rename not permitted. Using node copy/delete";

                    // save for deletion
                    todelete = node;
                }

                if (type == FILENODE)
                {
                    ts = TREESTATE_SYNCING;
                }
            }

            if (sync != parent->sync)
            {
                LOG_debug << "Moving files between different syncs";
                oldsync = sync;
            }

            if (todelete || oldsync)
            {
                // prepare localnodes for a sync change or/and a copy operation
                LocalTreeProcMove tp(parent->sync, todelete != NULL);
                sync->client->proclocaltree(this, &tp);
                nc = tp.nc;
            }
        }

        // (we don't construct a UTF-8 or sname for the root path)
        parent->children[&localname] = this;

        if (newshortname && *newshortname != localname)
        {
            slocalname = std::move(newshortname);
            parent->schildren[slocalname.get()] = this;
        }
        else
        {
            slocalname.reset();
        }

        treestate(TREESTATE_NONE);

        if (todelete)
        {
            // complete the copy/delete operation
            dstime nds = NEVER;
            sync->client->syncup(parent, &nds);

            // check if nodes can be immediately created
            bool immediatecreation = (int) sync->client->synccreate.size() == nc;

            sync->client->syncupdate();

            // try to keep nodes in syncdebris if they can't be immediately created
            // to avoid uploads
            sync->client->movetosyncdebris(todelete, immediatecreation || oldsync->inshare);
        }

        if (oldsync)
        {
            // update local cache if there is a sync change
            oldsync->cachenodes();
            sync->cachenodes();
        }
    }

    if (newlocalpath)
    {
        LocalTreeProcUpdateTransfers tput;
        sync->client->proclocaltree(this, &tput);
    }
}

// delay uploads by 1.1 s to prevent server flooding while a file is still being written
void LocalNode::bumpnagleds()
{
    if (!sync)
    {
        LOG_err << "LocalNode::init() was never called";
        assert(false);
        return;
    }

    nagleds = sync->client->waiter->ds + 11;
}

LocalNode::LocalNode()
: deleted{false}
, created{false}
, reported{false}
, checked{false}
, needsRescan(false)
{}

// initialize fresh LocalNode object - must be called exactly once
void LocalNode::init(Sync* csync, nodetype_t ctype, LocalNode* cparent, const LocalPath& cfullpath, std::unique_ptr<LocalPath> shortname)
{
    sync = csync;
    parent = NULL;
    node.reset();
    notseen = 0;
    deleted = false;
    created = false;
    reported = false;
    needsRescan = false;
    syncxfer = true;
    newnode.reset();
    parent_dbid = 0;
    slocalname = NULL;

    ts = TREESTATE_NONE;
    dts = TREESTATE_NONE;

    type = ctype;
    syncid = sync->client->nextsyncid();

    bumpnagleds();

    if (cparent)
    {
        setnameparent(cparent, &cfullpath, std::move(shortname));
    }
    else
    {
        localname = cfullpath;
        slocalname.reset(shortname && *shortname != localname ? shortname.release() : nullptr);
        name = localname.toPath(*sync->client->fsaccess);
    }

    scanseqno = sync->scanseqno;

    // mark fsid as not valid
    fsid_it = sync->client->fsidnode.end();

    // enable folder notification
    if (type == FOLDERNODE && sync->dirnotify)
    {
        sync->dirnotify->addnotify(this, cfullpath);
    }

    sync->client->syncactivity = true;

    sync->client->totalLocalNodes++;
    sync->localnodes[type]++;
}

// update treestates back to the root LocalNode, inform app about changes
void LocalNode::treestate(treestate_t newts)
{
    if (!sync)
    {
        LOG_err << "LocalNode::init() was never called";
        assert(false);
        return;
    }

    if (newts != TREESTATE_NONE)
    {
        ts = newts;
    }

    if (ts != dts)
    {
        sync->client->app->syncupdate_treestate(sync->getConfig(), getLocalPath(), ts, type);
    }

    if (parent && ((newts == TREESTATE_NONE && ts != TREESTATE_NONE)
                   || (ts != dts && (!(ts == TREESTATE_SYNCED && parent->ts == TREESTATE_SYNCED))
                                 && (!(ts == TREESTATE_SYNCING && parent->ts == TREESTATE_SYNCING))
                                 && (!(ts == TREESTATE_PENDING && (parent->ts == TREESTATE_PENDING
                                                                   || parent->ts == TREESTATE_SYNCING))))))
    {
        treestate_t state = TREESTATE_NONE;
        if (newts != TREESTATE_NONE && ts == TREESTATE_SYNCING)
        {
            state = TREESTATE_SYNCING;
        }
        else
        {
            state = parent->checkstate();
        }

        parent->treestate(state);
    }

    dts = ts;
}

treestate_t LocalNode::checkstate()
{
    if (type == FILENODE)
        return ts;

    treestate_t state = TREESTATE_SYNCED;
    for (localnode_map::iterator it = children.begin(); it != children.end(); it++)
    {
        if (it->second->ts == TREESTATE_SYNCING)
        {
            state = TREESTATE_SYNCING;
            break;
        }

        if (it->second->ts == TREESTATE_PENDING && state == TREESTATE_SYNCED)
        {
            state = TREESTATE_PENDING;
        }
    }
    return state;
}

void LocalNode::setnode(Node* cnode)
{
    deleted = false;

    node.reset();
    if (cnode)
    {
        cnode->localnode.reset();
        node.crossref(cnode, this);
    }
}

void LocalNode::setnotseen(int newnotseen)
{
    if (!sync)
    {
        LOG_err << "LocalNode::init() was never called";
        assert(false);
        return;
    }

    if (!newnotseen)
    {
        if (notseen)
        {
            sync->client->localsyncnotseen.erase(notseen_it);
        }

        notseen = 0;
        scanseqno = sync->scanseqno;
    }
    else
    {
        if (!notseen)
        {
            notseen_it = sync->client->localsyncnotseen.insert(this).first;
        }

        notseen = newnotseen;
    }
}

// set fsid - assume that an existing assignment of the same fsid is no longer current and revoke
void LocalNode::setfsid(handle newfsid, handlelocalnode_map& fsidnodes)
{
    if (!sync)
    {
        LOG_err << "LocalNode::init() was never called";
        assert(false);
        return;
    }

    if (fsid_it != fsidnodes.end())
    {
        if (newfsid == fsid)
        {
            return;
        }

        fsidnodes.erase(fsid_it);
    }

    fsid = newfsid;

    pair<handlelocalnode_map::iterator, bool> r = fsidnodes.insert(std::make_pair(fsid, this));

    fsid_it = r.first;

    if (!r.second)
    {
        // remove previous fsid assignment (the node is likely about to be deleted)
        fsid_it->second->fsid_it = fsidnodes.end();
        fsid_it->second = this;
    }
}

LocalNode::~LocalNode()
{
    if (!sync)
    {
        LOG_err << "LocalNode::init() was never called";
        assert(false);
        return;
    }

    if (!sync->mDestructorRunning && (
        sync->state() == SYNC_ACTIVE || sync->state() == SYNC_INITIALSCAN))
    {
        sync->statecachedel(this);

        if (type == FOLDERNODE)
        {
            LOG_debug << "Sync - local folder deletion detected: " << getLocalPath().toPath(*sync->client->fsaccess);
        }
        else
        {
            LOG_debug << "Sync - local file deletion detected: " << getLocalPath().toPath(*sync->client->fsaccess);
        }
    }

    setnotseen(0);

    newnode.reset();

    if (sync->dirnotify.get())
    {
        // deactivate corresponding notifyq records
        for (int q = DirNotify::RETRY; q >= DirNotify::EXTRA; q--)
        {
            sync->dirnotify->notifyq[q].replaceLocalNodePointers(this, (LocalNode*)~0);
        }
    }

    // remove from fsidnode map, if present
    if (fsid_it != sync->client->fsidnode.end())
    {
        sync->client->fsidnode.erase(fsid_it);
    }

    sync->client->totalLocalNodes--;
    sync->localnodes[type]--;

    if (type == FILENODE && size > 0)
    {
        sync->localbytes -= size;
    }

    if (type == FOLDERNODE)
    {
        if (sync->dirnotify.get())
        {
            sync->dirnotify->delnotify(this);
        }
    }

    // remove parent association
    if (parent)
    {
        setnameparent(NULL, NULL, NULL);
    }

    for (localnode_map::iterator it = children.begin(); it != children.end(); )
    {
        delete it++->second;
    }

    if (node && !sync->mDestructorRunning)
    {
        // move associated node to SyncDebris unless the sync is currently
        // shutting down
        if (sync->state() >= SYNC_INITIALSCAN)
        {
            sync->client->movetosyncdebris(node, sync->inshare);
        }
    }
}

void LocalNode::detach(const bool recreate)
{
    // Never detach the sync root.
    if (parent && node)
    {
        node.reset();
        created &= !recreate;
    }
}

void LocalNode::setSubtreeNeedsRescan(bool includeFiles)
{
    assert(type != FILENODE);

    needsRescan = true;

    for (auto& child : children)
    {
        if (child.second->type != FILENODE)
        {
            child.second->setSubtreeNeedsRescan(includeFiles);
        }
        else
        {
            child.second->needsRescan |= includeFiles;
        }
    }
}

LocalPath LocalNode::getLocalPath() const
{
    LocalPath lp;
    getlocalpath(lp);
    return lp;
}

void LocalNode::getlocalpath(LocalPath& path) const
{
    if (!sync)
    {
        LOG_err << "LocalNode::init() was never called";
        assert(false);
        return;
    }

    path.erase();

    for (const LocalNode* l = this; l != nullptr; l = l->parent)
    {
        assert(!l->parent || l->parent->sync == sync);

        // sync root has absolute path, the rest are just their leafname
        path.prependWithSeparator(l->localname);
    }
}

string LocalNode::localnodedisplaypath(FileSystemAccess& fsa) const
{
    LocalPath local;
    getlocalpath(local);
    return local.toPath(fsa);
}

// locate child by localname or slocalname
LocalNode* LocalNode::childbyname(LocalPath* localname)
{
    localnode_map::iterator it;

    if (!localname || ((it = children.find(localname)) == children.end() && (it = schildren.find(localname)) == schildren.end()))
    {
        return NULL;
    }

    return it->second;
}

void LocalNode::prepare()
{
    getlocalpath(transfer->localfilename);

    // is this transfer in progress? update file's filename.
    if (transfer->slot && transfer->slot->fa && !transfer->slot->fa->nonblocking_localname.empty())
    {
        transfer->slot->fa->updatelocalname(transfer->localfilename, false);
    }

    treestate(TREESTATE_SYNCING);
}

void LocalNode::terminated()
{
    sync->mUnifiedSync.mNextHeartbeat->adjustTransferCounts(-1, 0, size, 0);

    File::terminated();
}

// complete a sync upload: complete to //bin if a newer node exists (which
// would have been caused by a race condition)
void LocalNode::completed(Transfer* t, LocalNode*)
{
    sync->mUnifiedSync.mNextHeartbeat->adjustTransferCounts(-1, 0, 0, size);

    // complete to rubbish for later retrieval if the parent node does not
    // exist or is newer
    if (!parent || !parent->node || (node && mtime < node->mtime))
    {
<<<<<<< HEAD
        h = t->client->rootnodes[RUBBISHNODE - ROOTNODE];
=======
        h = t->client->rootnodes.rubbish;
>>>>>>> 7c69a098
    }
    else
    {
        // otherwise, overwrite node if it already exists and complete in its
        // place
        h = parent->node->nodeHandle();
    }

    File::completed(t, this);
}

// serialize/unserialize the following LocalNode properties:
// - type/size
// - fsid
// - parent LocalNode's dbid
// - corresponding Node handle
// - local name
// - fingerprint crc/mtime (filenodes only)
bool LocalNode::serialize(string* d)
{
    CacheableWriter w(*d);
    w.serializei64(type ? -type : size);
    w.serializehandle(fsid);
    w.serializeu32(parent ? parent->dbid : 0);
    w.serializenodehandle(node ? node->nodehandle : UNDEF);
    w.serializestring(localname.platformEncoded());
    if (type == FILENODE)
    {
        w.serializebinary((byte*)crc.data(), sizeof(crc));
        w.serializecompressed64(mtime);
    }
    w.serializebyte(mSyncable);
    w.serializeexpansionflags(1);  // first flag indicates we are storing slocalname.  Storing it is much, much faster than looking it up on startup.
    auto tmpstr = slocalname ? slocalname->platformEncoded() : string();
    w.serializepstr(slocalname ? &tmpstr : nullptr);

    return true;
}

LocalNode* LocalNode::unserialize(Sync* sync, const string* d)
{
    if (d->size() < sizeof(m_off_t)         // type/size combo
                  + sizeof(handle)          // fsid
                  + sizeof(uint32_t)        // parent dbid
                  + MegaClient::NODEHANDLE  // handle
                  + sizeof(short))          // localname length
    {
        LOG_err << "LocalNode unserialization failed - short data";
        return NULL;
    }

    CacheableReader r(*d);

    nodetype_t type;
    m_off_t size;

    if (!r.unserializei64(size)) return nullptr;

    if (size < 0 && size >= -FOLDERNODE)
    {
        // will any compiler optimize this to a const assignment?
        type = (nodetype_t)-size;
        size = 0;
    }
    else
    {
        type = FILENODE;
    }

    handle fsid;
    uint32_t parent_dbid;
    handle h = 0;
    string localname, shortname;
    uint64_t mtime = 0;
    int32_t crc[4];
    memset(crc, 0, sizeof crc);
    byte syncable = 1;
    unsigned char expansionflags[8] = { 0 };

    if (!r.unserializehandle(fsid) ||
        !r.unserializeu32(parent_dbid) ||
        !r.unserializenodehandle(h) ||
        !r.unserializestring(localname) ||
        (type == FILENODE && !r.unserializebinary((byte*)crc, sizeof(crc))) ||
        (type == FILENODE && !r.unserializecompressed64(mtime)) ||
        (r.hasdataleft() && !r.unserializebyte(syncable)) ||
        (r.hasdataleft() && !r.unserializeexpansionflags(expansionflags, 1)) ||
        (expansionflags[0] && !r.unserializecstr(shortname, false)))
    {
        LOG_err << "LocalNode unserialization failed at field " << r.fieldnum;
        return nullptr;
    }
    assert(!r.hasdataleft());

    LocalNode* l = new LocalNode();

    l->type = type;
    l->size = size;

    l->parent_dbid = parent_dbid;

    l->fsid = fsid;
    l->fsid_it = sync->client->fsidnode.end();

    l->localname = LocalPath::fromPlatformEncoded(localname);
    l->slocalname.reset(shortname.empty() ? nullptr : new LocalPath(LocalPath::fromPlatformEncoded(shortname)));
    l->slocalname_in_db = 0 != expansionflags[0];
    l->name = l->localname.toName(*sync->client->fsaccess, sync->mFilesystemType);

    memcpy(l->crc.data(), crc, sizeof crc);
    l->mtime = mtime;
    l->isvalid = true;

    l->node.store_unchecked(sync->client->nodebyhandle(h));
    l->parent = nullptr;
    l->sync = sync;
    l->mSyncable = syncable == 1;

    // FIXME: serialize/unserialize
    l->created = false;
    l->reported = false;
    l->checked = h != UNDEF; // TODO: Is this a bug? h will never be UNDEF
    l->needsRescan = false;

    return l;
}

#endif

Fingerprints::Fingerprints(MegaClient &client)
    : mClient(client)
{

}

void Fingerprints::newnode(Node* n)
{
    if (n->type == FILENODE)
    {
        n->fingerprint_it = mFingerprints.end();
    }
}

void Fingerprints::add(Node* n)
{
    if (n->type == FILENODE)
    {
        n->fingerprint_it = mFingerprints.insert(n);
        mSumSizes += n->size;
    }
}

void Fingerprints::remove(Node* n)
{
    if (n->type == FILENODE && n->fingerprint_it != mFingerprints.end())
    {
        mSumSizes -= n->size;
        mFingerprints.erase(n->fingerprint_it);
        n->fingerprint_it = mFingerprints.end();
    }
}

void Fingerprints::clear()
{
    mFingerprints.clear();
    mSumSizes = 0;
}

m_off_t Fingerprints::getSumSizes()
{
    return mSumSizes;
}

Node* Fingerprints::nodebyfingerprint(FileFingerprint* fingerprint)
{
    fingerprint_set::iterator it = mFingerprints.find(fingerprint);
    if (it != mFingerprints.end())
    {
        return static_cast<Node*>(*it);
    }

    NodeSerialized nodeSerialized;
    if (mClient.sctable->getNodeByFingerprint(*fingerprint, nodeSerialized))
    {
        node_vector nodeVector;
        Node* node = Node::unserialize(&mClient, &nodeSerialized.mNode, &nodeVector, nodeSerialized.mDecrypted);
        return node;
    }

    return nullptr;
}

node_vector *Fingerprints::nodesbyfingerprint(FileFingerprint* fingerprint)
{
    node_vector *nodes = new node_vector();
    auto p = mFingerprints.equal_range(fingerprint);
    for (iterator it = p.first; it != p.second; ++it)
    {
        nodes->push_back(static_cast<Node*>(*it));
    }

    std::map<NodeHandle, NodeSerialized> nodeMap;
    if (mClient.sctable->getNodesByFingerprint(*fingerprint, nodeMap))
    {
        for (auto nodeIt : nodeMap)
        {
            bool found = false;
            for (int i = 0; i < nodes->size(); i++)
            {
                if (nodes->at(i)->nodeHandle().eq(nodeIt.first))
                {
                    found = true;
                    break;
                }
            }

            if (!found)
            {
                node_vector nodeVector;
                Node* node = Node::unserialize(&mClient, &nodeIt.second.mNode, &nodeVector, nodeIt.second.mDecrypted);
                nodes->push_back(node);
            }
        }
    }

    return nodes;
}

Fingerprints::iterator Fingerprints::end()
{
    return mFingerprints.end();
}

} // namespace<|MERGE_RESOLUTION|>--- conflicted
+++ resolved
@@ -33,13 +33,8 @@
 
 namespace mega {
 
-<<<<<<< HEAD
-Node::Node(MegaClient* cclient, node_vector* dp, handle h, handle ph,
+Node::Node(MegaClient* cclient, node_vector* dp, NodeHandle h, NodeHandle ph,
            nodetype_t t, m_off_t s, handle u, const char* fa, m_time_t ts, bool addToMemory)
-=======
-Node::Node(MegaClient* cclient, node_vector* dp, NodeHandle h, NodeHandle ph,
-           nodetype_t t, m_off_t s, handle u, const char* fa, m_time_t ts)
->>>>>>> 7c69a098
 {
     mInMemory = addToMemory;
     fingerprint_it = cclient->mFingerprints.end();
@@ -81,15 +76,14 @@
 
     Node* p;
 
-<<<<<<< HEAD
     if (mInMemory)
     {
-        client->mNodes[NodeHandle().set6byte(h)] = this;
+        client->mNodes[h] = this;
 
         // set parent linkage or queue for delayed parent linkage in case of
         // out-of-order delivery
         //TODO nodes on demand check if it's neccessary
-        if ((p = client->nodebyhandle(ph)))
+        if ((p = client->nodeByHandle(ph)))
         {
             setparent(p);
         }
@@ -132,20 +126,9 @@
 
     // folder link access: first returned record defines root node and
     // identity
-    if (client->rootnodes[0].isUndef())
-=======
-    client->nodes[h] = this;
-
-    if (t == ROOTNODE) client->rootnodes.files = h;
-    if (t == INCOMINGNODE) client->rootnodes.inbox = h;
-    if (t == RUBBISHNODE) client->rootnodes.rubbish = h;
-
-    // set parent linkage or queue for delayed parent linkage in case of
-    // out-of-order delivery
-    if ((p = client->nodeByHandle(ph)))
->>>>>>> 7c69a098
-    {
-        client->rootnodes[0].set6byte(h);
+    if (client->rootnodes.files.isUndef())
+    {
+        client->rootnodes.files = h;
 
         if (client->loggedIntoWritableFolder())
         {
@@ -155,10 +138,9 @@
         }
     }
 
-    if (t >= ROOTNODE && t <= RUBBISHNODE)
-    {
-        client->rootnodes[t - ROOTNODE].set6byte(h);
-    }
+    if (t == ROOTNODE) client->rootnodes.files = h;
+    else if (t == INCOMINGNODE) client->rootnodes.inbox = h;
+    else if (t == RUBBISHNODE) client->rootnodes.rubbish = h;
 }
 
 Node::~Node()
@@ -217,38 +199,6 @@
         delete pendingshares;
     }
 
-<<<<<<< HEAD
-=======
-
-    if (!client->mOptimizePurgeNodes)
-    {
-        // remove from parent's children
-        if (parent)
-        {
-            parent->children.erase(child_it);
-        }
-
-        const Node* fa = firstancestor();
-        NodeHandle ancestor = fa->nodeHandle();
-        if (ancestor == client->rootnodes.files || ancestor == client->rootnodes.inbox || ancestor == client->rootnodes.rubbish || fa->inshare)
-        {
-            client->mNodeCounters[firstancestor()->nodeHandle()] -= subnodeCounts();
-        }
-
-        if (inshare)
-        {
-            client->mNodeCounters.erase(nodeHandle());
-        }
-
-        // delete child-parent associations (normally not used, as nodes are
-        // deleted bottom-up)
-        for (node_list::iterator it = children.begin(); it != children.end(); it++)
-        {
-            (*it)->parent = NULL;
-        }
-    }
-
->>>>>>> 7c69a098
     if (plink)
     {
         client->mPublicLinks.erase(nodehandle);
@@ -1046,11 +996,7 @@
     handle h;
     const char* k = NULL;
     SymmCipher* sc = &client->key;
-<<<<<<< HEAD
-    handle me = client->loggedin() ? client->me : client->rootnodes[0].as8byte();
-=======
     handle me = client->loggedin() ? client->me : client->rootnodes.files.as8byte();
->>>>>>> 7c69a098
 
     while ((t = nodekeydata.find_first_of(':', t)) != string::npos)
     {
@@ -1157,26 +1103,12 @@
     NodeCounter nc;
     bool gotnc = false;
 
-<<<<<<< HEAD
-=======
-    const Node *originalancestor = firstancestor();
-    NodeHandle oah = originalancestor->nodeHandle();
-    if (oah == client->rootnodes.files || oah == client->rootnodes.inbox || oah == client->rootnodes.rubbish || originalancestor->inshare)
-    {
-        nc = subnodeCounts();
-        gotnc = true;
-
-        // nodes moving from cloud drive to rubbish for example, or between inshares from the same user.
-        client->mNodeCounters[oah] -= nc;
-    }
-
->>>>>>> 7c69a098
     if (parent)
     {
         parent->mChildrenInMemory.erase(nodeHandle());
         const Node *originalancestor = firstancestor();
         NodeHandle oah = originalancestor->nodeHandle();
-        if (oah == client->rootnodes[0] || oah == client->rootnodes[1] || oah == client->rootnodes[2] || originalancestor->inshare)
+        if (oah == client->rootnodes.files || oah == client->rootnodes.inbox || oah == client->rootnodes.rubbish || originalancestor->inshare)
         {
             nc = subnodeCounts();
             gotnc = true;
@@ -1195,15 +1127,8 @@
     parent->mChildrenInMemory.insert(nodeHandle());
 
     const Node* newancestor = firstancestor();
-<<<<<<< HEAD
-    NodeHandle nah;
-    nah.set6byte(newancestor->nodehandle);
-
-    if (nah == client->rootnodes[0] || nah == client->rootnodes[1] || nah == client->rootnodes[2] || newancestor->inshare)
-=======
     NodeHandle nah = newancestor->nodeHandle();
     if (nah == client->rootnodes.files || nah == client->rootnodes.inbox || nah == client->rootnodes.rubbish || newancestor->inshare)
->>>>>>> 7c69a098
     {
         if (!gotnc)
         {
@@ -1904,11 +1829,7 @@
     // exist or is newer
     if (!parent || !parent->node || (node && mtime < node->mtime))
     {
-<<<<<<< HEAD
-        h = t->client->rootnodes[RUBBISHNODE - ROOTNODE];
-=======
         h = t->client->rootnodes.rubbish;
->>>>>>> 7c69a098
     }
     else
     {

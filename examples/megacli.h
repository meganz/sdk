/**
 * @file megaclient.cpp
 * @brief sample application, interactive GNU Readline CLI
 *
 * (c) 2013 by Mega Limited, Wellsford, New Zealand
 *
 * This file is part of the MEGA SDK - Client Access Engine.
 *
 * Applications using the MEGA API must present a valid application key
 * and comply with the the rules set forth in the Terms of Service.
 *
 * The MEGA SDK is distributed in the hope that it will be useful,
 * but WITHOUT ANY WARRANTY; without even the implied warranty of
 * MERCHANTABILITY or FITNESS FOR A PARTICULAR PURPOSE.
 *
 * @copyright Simplified (2-clause) BSD License.
 *
 * You should have received a copy of the license along with this
 * program.
 */

using namespace mega;

extern MegaClient* client;

extern void megacli();

extern void term_init();
extern void term_restore();
extern void term_echo(int);

extern void read_pw_char(char*, int, int*, char**);

typedef list<struct AppFile*> appfile_list;

struct AppFile : public File
{
    // app-internal sequence number for queue management
    int seqno;

    bool failed(error);
    void progress();

    appfile_list::iterator appxfer_it;

    AppFile();
};

// application-managed GET and PUT queues (only pending and active files)
extern appfile_list appxferq[2];

struct AppFileGet : public AppFile
{
    void start();
    void update();
    void completed(Transfer*, LocalNode*);

    AppFileGet(pnode_t, handle = UNDEF, byte* = NULL, m_off_t = -1, m_time_t = 0, string* = NULL, string* = NULL);
    ~AppFileGet();
};

struct AppFilePut : public AppFile
{
    void start();
    void update();
    void completed(Transfer*, LocalNode*);

    void displayname(string*);

    AppFilePut(string*, handle, const char*);
    ~AppFilePut();
};

struct AppReadContext
{
    SymmCipher key;
};

struct DemoApp : public MegaApp
{
    FileAccess* newfile();

    void request_error(error);
    
    void request_response_progress(m_off_t, m_off_t);
    
    void login_result(error);

    void ephemeral_result(error);
    void ephemeral_result(handle, const byte*);

    void sendsignuplink_result(error);
    void querysignuplink_result(error);
    void querysignuplink_result(handle, const char*, const char*, const byte*, const byte*, const byte*, size_t);
    void confirmsignuplink_result(error);
    void setkeypair_result(error);

    void users_updated(User**, int);
<<<<<<< HEAD
    void nodes_updated(pnode_t*, int);
=======
    void nodes_updated(Node**, int);
    void pcrs_updated(PendingContactRequest**, int);
>>>>>>> 891150f2
    void nodes_current();

    int prepare_download(pnode_t);

    void setattr_result(handle, error);
    void rename_result(handle, error);
    void unlink_result(handle, error);

    void fetchnodes_result(error);

    void putnodes_result(error, targettype_t, NewNode*);

    void share_result(error);
    void share_result(int, error);

<<<<<<< HEAD
    void fa_complete(pnode_t, fatype, const char*, uint32_t);
=======
    void setpcr_result(handle, error, opcactions_t);
    void updatepcr_result(error, ipcactions_t);

    void fa_complete(Node*, fatype, const char*, uint32_t);
>>>>>>> 891150f2
    int fa_failed(handle, fatype, int, error);

    void putfa_result(handle, fatype, error);

    void invite_result(error);
    void putua_result(error);
    void getua_result(error);
    void getua_result(byte*, unsigned);

    void account_details(AccountDetails*, bool, bool, bool, bool, bool, bool);
    void account_details(AccountDetails*, error);

    // sessionid is undef if all sessions except the current were killed
    void sessions_killed(handle sessionid, error e);

    void exportnode_result(error);
    void exportnode_result(handle, handle);

    void openfilelink_result(error);
    void openfilelink_result(handle, const byte*, m_off_t, string*, string*, int);

    void checkfile_result(handle, error);
    void checkfile_result(handle, error, byte*, m_off_t, m_time_t, m_time_t, string*, string*, string*);

    dstime pread_failure(error, int, void*);
    bool pread_data(byte*, m_off_t, m_off_t, void*);

    void transfer_added(Transfer*);
    void transfer_removed(Transfer*);
    void transfer_prepare(Transfer*);
    void transfer_failed(Transfer*, error);
    void transfer_update(Transfer*);
    void transfer_limit(Transfer*);
    void transfer_complete(Transfer*);

#ifdef ENABLE_SYNC
    void syncupdate_state(Sync*, syncstate_t);
    void syncupdate_scanning(bool);
    void syncupdate_local_folder_addition(Sync*, LocalNode*, const char*);
    void syncupdate_local_folder_deletion(Sync* , LocalNode*);
    void syncupdate_local_file_addition(Sync*, LocalNode*, const char*);
    void syncupdate_local_file_deletion(Sync*, LocalNode*);
    void syncupdate_local_file_change(Sync*, LocalNode*, const char*);
    void syncupdate_local_move(Sync*, LocalNode*, const char*);
    void syncupdate_local_lockretry(bool);
    void syncupdate_get(Sync*, pnode_t, const char*);
    void syncupdate_put(Sync*, LocalNode*, const char*);
    void syncupdate_remote_file_addition(Sync*, pnode_t);
    void syncupdate_remote_file_deletion(Sync*, pnode_t);
    void syncupdate_remote_folder_addition(Sync*, pnode_t);
    void syncupdate_remote_folder_deletion(Sync*, pnode_t);
    void syncupdate_remote_copy(Sync*, const char*);
    void syncupdate_remote_move(Sync*, pnode_t, pnode_t);
    void syncupdate_remote_rename(Sync*, pnode_t, const char*);
    void syncupdate_treestate(LocalNode*);

    bool sync_syncable(pnode_t);
    bool sync_syncable(const char*, string*, string*);
#endif

    void changepw_result(error);

    void userattr_update(User*, int, const char*);

    void enumeratequotaitems_result(handle, unsigned, unsigned, unsigned, unsigned, unsigned, const char*);
    void enumeratequotaitems_result(error);
    void additem_result(error);
    void checkout_result(error);
    void checkout_result(const char*);

    void reload(const char*);
    void clearing();

    void notify_retry(dstime);
};<|MERGE_RESOLUTION|>--- conflicted
+++ resolved
@@ -96,12 +96,8 @@
     void setkeypair_result(error);
 
     void users_updated(User**, int);
-<<<<<<< HEAD
     void nodes_updated(pnode_t*, int);
-=======
-    void nodes_updated(Node**, int);
     void pcrs_updated(PendingContactRequest**, int);
->>>>>>> 891150f2
     void nodes_current();
 
     int prepare_download(pnode_t);
@@ -117,14 +113,10 @@
     void share_result(error);
     void share_result(int, error);
 
-<<<<<<< HEAD
-    void fa_complete(pnode_t, fatype, const char*, uint32_t);
-=======
     void setpcr_result(handle, error, opcactions_t);
     void updatepcr_result(error, ipcactions_t);
 
-    void fa_complete(Node*, fatype, const char*, uint32_t);
->>>>>>> 891150f2
+    void fa_complete(pnode_t, fatype, const char*, uint32_t);
     int fa_failed(handle, fatype, int, error);
 
     void putfa_result(handle, fatype, error);

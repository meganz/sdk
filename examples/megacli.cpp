--- conflicted
+++ resolved
@@ -23,11 +23,8 @@
 #include "megacli.h"
 #include <fstream>
 #include <bitset>
-<<<<<<< HEAD
+#include "mega/testhooks.h"
 #include <iterator>
-=======
-#include "mega/testhooks.h"
->>>>>>> aed6bfb7
 
 #if defined(_WIN32) && defined(_DEBUG)
 // so we can delete a secret internal CrytpoPP singleton
@@ -375,8 +372,7 @@
             }
             else if (onCompleted_foward) onCompleted_foward();
 
-        },
-        nullptr);
+        });
 
     delete this;
 }
@@ -2890,7 +2886,7 @@
                 Transfer::unserialize(client, &serialized, client->cachedtransfers);
 
                 // prep to try to resume this upload after we get back to our main loop
-                auto fpstr = t->files.front()->localname.toPath();
+                auto fpstr = t->files.front()->getLocalname().toPath();
                 auto countpos = fpstr.find_last_of('_');
                 auto count = atoi(fpstr.c_str() + countpos + 1);
                 fpstr.resize(countpos);

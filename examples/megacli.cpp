/**
 * @file examples/megaclient.cpp
 * @brief Sample application, interactive GNU Readline CLI
 *
 * (c) 2013-2014 by Mega Limited, Auckland, New Zealand
 *
 * This file is part of the MEGA SDK - Client Access Engine.
 *
 * Applications using the MEGA API must present a valid application key
 * and comply with the the rules set forth in the Terms of Service.
 *
 * The MEGA SDK is distributed in the hope that it will be useful,
 * but WITHOUT ANY WARRANTY; without even the implied warranty of
 * MERCHANTABILITY or FITNESS FOR A PARTICULAR PURPOSE.
 *
 * @copyright Simplified (2-clause) BSD License.
 *
 * You should have received a copy of the license along with this
 * program.
 */

#include "mega.h"
#include "megacli.h"
#include <fstream>
#include <bitset>
#include "mega/testhooks.h"

#if defined(_WIN32) && defined(_DEBUG)
// so we can delete a secret internal CrytpoPP singleton
#include <cryptopp\osrng.h>
#endif

#define USE_VARARGS
#define PREFER_STDARG

#ifndef NO_READLINE
#include <signal.h>
#include <readline/readline.h>
#include <readline/history.h>
#endif

#if (__cplusplus >= 201703L)
    #include <filesystem>
    namespace fs = std::filesystem;
    #define USE_FILESYSTEM
#elif !defined(__MINGW32__) && !defined(__ANDROID__) && (!defined(__GNUC__) || (__GNUC__*100+__GNUC_MINOR__) >= 503)
#define USE_FILESYSTEM
#ifdef WIN32
    #include <filesystem>
    namespace fs = std::experimental::filesystem;
#else
    #include <experimental/filesystem>
    namespace fs = std::experimental::filesystem;
#endif
#endif

#include <regex>

#ifdef USE_FREEIMAGE
#include "mega/gfx/freeimage.h"
#endif

#ifdef WIN32
#include <winioctl.h>
#endif

#ifdef USE_ROTATIVEPERFORMANCELOGGER
#include "mega/rotativeperformancelogger.h"
#endif


namespace ac = ::mega::autocomplete;

#include <iomanip>

using namespace mega;
using std::cout;
using std::cerr;
using std::endl;
using std::flush;
using std::ifstream;
using std::ofstream;
using std::setw;
using std::hex;
using std::dec;

MegaClient* client;
MegaClient* clientFolder;

#ifdef __APPLE__
int gFilesystemEventsFd = -1;
#endif

int gNextClientTag = 1;
std::map<int, std::function<void(Node*)>> gOnPutNodeTag;

bool gVerboseMode = false;

// new account signup e-mail address and name
static string signupemail, signupname;

// signup code being confirmed
static string signupcode;

// signup password challenge and encrypted master key
static byte signuppwchallenge[SymmCipher::KEYLENGTH];

// password recovery e-mail address and code being confirmed
static string recoveryemail, recoverycode;

// password recovery code requires MK or not
static bool hasMasterKey;

// master key for password recovery
static byte masterkey[SymmCipher::KEYLENGTH];

// change email link to be confirmed
static string changeemail, changecode;

// import welcome pdf at account creation
static bool pdf_to_import = false;

// public link information
static string publiclink;

// local console
Console* console;

// loading progress of lengthy API responses
int responseprogress = -1;

//2FA pin attempts
int attempts = 0;

//Ephemeral account plus plus
std::string ephemeralFirstname;
std::string ephemeralLastName;

void uploadLocalPath(nodetype_t type, std::string name, const LocalPath& localname, Node* parent, const std::string& targetuser,
    DBTableTransactionCommitter& committer, int& total, bool recursive, VersioningOption vo,
    std::function<std::function<void()>(LocalPath)> onCompletedGenerator, bool noRetries);


#ifdef ENABLE_SYNC

// converts the given sync configuration to a string
std::string syncConfigToString(const SyncConfig& config)
{
    std::string description(Base64Str<MegaClient::BACKUPHANDLE>(config.mBackupId));
    if (config.getType() == SyncConfig::TYPE_TWOWAY)
    {
        description.append(" TWOWAY");
    }
    else if (config.getType() == SyncConfig::TYPE_UP)
    {
        description.append(" UP");
    }
    else if (config.getType() == SyncConfig::TYPE_DOWN)
    {
        description.append(" DOWN");
    }
    return description;
}

#endif

static const char* getAccessLevelStr(int access)
{
    switch(access)
    {
    case ACCESS_UNKNOWN:
        return "unkown";
    case RDONLY:
        return "read-only";
    case RDWR:
        return "read/write";
    case FULL:
        return "full access";
    case OWNER:
        return "owner access";
    case OWNERPRELOGIN:
        return "owner (prelogin) access";
    default:
        return "UNDEFINED";
    }
}

const char* errorstring(error e)
{
    switch (e)
    {
        case API_OK:
            return "No error";
        case API_EINTERNAL:
            return "Internal error";
        case API_EARGS:
            return "Invalid argument";
        case API_EAGAIN:
            return "Request failed, retrying";
        case API_ERATELIMIT:
            return "Rate limit exceeded";
        case API_EFAILED:
            return "Transfer failed";
        case API_ETOOMANY:
            return "Too many concurrent connections or transfers";
        case API_ERANGE:
            return "Out of range";
        case API_EEXPIRED:
            return "Expired";
        case API_ENOENT:
            return "Not found";
        case API_ECIRCULAR:
            return "Circular linkage detected";
        case API_EACCESS:
            return "Access denied";
        case API_EEXIST:
            return "Already exists";
        case API_EINCOMPLETE:
            return "Incomplete";
        case API_EKEY:
            return "Invalid key/integrity check failed";
        case API_ESID:
            return "Bad session ID";
        case API_EBLOCKED:
            return "Blocked";
        case API_EOVERQUOTA:
            return "Over quota";
        case API_ETEMPUNAVAIL:
            return "Temporarily not available";
        case API_ETOOMANYCONNECTIONS:
            return "Connection overflow";
        case API_EWRITE:
            return "Write error";
        case API_EREAD:
            return "Read error";
        case API_EAPPKEY:
            return "Invalid application key";
        case API_EGOINGOVERQUOTA:
            return "Not enough quota";
        case API_EMFAREQUIRED:
            return "Multi-factor authentication required";
        case API_EMASTERONLY:
            return "Access denied for users";
        case API_EBUSINESSPASTDUE:
            return "Business account has expired";
        case API_EPAYWALL:
            return "Over Disk Quota Paywall";
        case LOCAL_ENOSPC:
            return "Insufficient disk space";
        default:
            return "Unknown error";
    }
}


struct ConsoleLock
{
    static std::recursive_mutex outputlock;
    std::ostream& os;
    bool locking = false;
    inline ConsoleLock(std::ostream& o)
        : os(o), locking(true)
    {
        outputlock.lock();
    }
    ConsoleLock(ConsoleLock&& o)
        : os(o.os), locking(o.locking)
    {
        o.locking = false;
    }
    ~ConsoleLock()
    {
        if (locking)
        {
            outputlock.unlock();
        }
    }

    template<class T>
    std::ostream& operator<<(T&& arg)
    {
        return os << std::forward<T>(arg);
    }
};

std::recursive_mutex ConsoleLock::outputlock;

ConsoleLock conlock(std::ostream& o)
{
    // Returns a temporary object that has locked a mutex.  The temporary's destructor will unlock the object.
    // So you can get multithreaded non-interleaved console output with just conlock(cout) << "some " << "strings " << endl;
    // (as the temporary's destructor will run at the end of the outermost enclosing expression).
    // Or, move-assign the temporary to an lvalue to control when the destructor runs (to lock output over several statements).
    // Be careful not to have cout locked across a g_megaApi member function call, as any callbacks that also log could then deadlock.
    return ConsoleLock(o);
}

static error startxfer(DBTableTransactionCommitter& committer, unique_ptr<AppFileGet> file, const string& path)
{
    error result = API_OK;

    if (client->startxfer(GET, file.get(), committer, false, false, false, NoVersioning, &result))
    {
        file->appxfer_it = appxferq[GET].insert(appxferq[GET].end(), file.release());
    }
    else
    {
        conlock(cout) << "Unable to download file: "
                      << path
                      << " -> "
                      << file->localname.toPath()
                      << ": "
                      << errorstring(result)
                      << endl;
    }

    return result;
}

static error startxfer(DBTableTransactionCommitter& committer, unique_ptr<AppFileGet> file, const Node& node)
{
    return startxfer(committer, std::move(file), node.displaypath());
}


AppFile::AppFile()
{
    static int nextseqno;

    seqno = ++nextseqno;
}

// transfer start
void AppFilePut::start()
{
}

void AppFileGet::start()
{
}

// transfer completion
void AppFileGet::completed(Transfer*, putsource_t source)
{
    if (onCompleted) onCompleted();

    // (at this time, the file has already been placed in the final location)
    delete this;
}

// transfer terminated - too many failures, or unrecoverable failure, or cancelled
void AppFileGet::terminated(error e)
{
    delete this;
}

void AppFilePut::completed(Transfer* t, putsource_t source)
{
    // perform standard completion (place node in user filesystem etc.)
    //File::completed(t, source);

    // standard completion except we want onCompleted to run at the end of putnodes:

    assert(!transfer || t == transfer);
    assert(source == PUTNODES_APP);  // derived class for sync doesn't use this code path
    assert(t->type == PUT);

    auto onCompleted_foward = onCompleted;
    sendPutnodes(t->client, t->uploadhandle, *t->ultoken, t->filekey, source, NodeHandle(),
        [onCompleted_foward](const Error& e, targettype_t, vector<NewNode>&, bool targetOverride){

            if (e)
            {
                cout << "Putnodes error is breaking upload/download cycle: " << e << endl;
            }
            else if (onCompleted_foward) onCompleted_foward();

        },
        nullptr, nullptr);

    delete this;
}

// transfer terminated - too many failures, or unrecoverable failure, or cancelled
void AppFilePut::terminated(error e)
{
    delete this;
}

AppFileGet::~AppFileGet()
{
    if (appxfer_it != appfile_list::iterator())
        appxferq[GET].erase(appxfer_it);
}

AppFilePut::~AppFilePut()
{
    appxferq[PUT].erase(appxfer_it);
}

void AppFilePut::displayname(string* dname)
{
    *dname = localname.toName(*transfer->client->fsaccess);
}

// transfer progress callback
void AppFile::progress()
{
}

static void displaytransferdetails(Transfer* t, const string& action)
{
    string name;

    for (file_list::iterator it = t->files.begin(); it != t->files.end(); it++)
    {
        if (it != t->files.begin())
        {
            cout << "/";
        }

        (*it)->displayname(&name);
        cout << name;
    }

    cout << ": " << (t->type == GET ? "Incoming" : "Outgoing") << " file transfer " << action << ": " << t->localfilename.toPath();
}

// a new transfer was added
void DemoApp::transfer_added(Transfer* /*t*/)
{
}

// a queued transfer was removed
void DemoApp::transfer_removed(Transfer* t)
{
    displaytransferdetails(t, "removed\n");
}

void DemoApp::transfer_update(Transfer* /*t*/)
{
    // (this is handled in the prompt logic)
}

void DemoApp::transfer_failed(Transfer* t, const Error& e, dstime)
{
    if (e == API_ETOOMANY && e.hasExtraInfo())
    {
        displaytransferdetails(t, "failed (" + getExtraInfoErrorString(e) + ")\n");
    }
    else
    {
        displaytransferdetails(t, "failed (" + string(errorstring(e)) + ")\n");
    }
}

void DemoApp::transfer_complete(Transfer* t)
{
    if (gVerboseMode)
    {
        displaytransferdetails(t, "completed, ");

        if (t->slot)
        {
            cout << t->slot->progressreported * 10 / (1024 * (Waiter::ds - t->slot->starttime + 1)) << " KB/s" << endl;
        }
        else
        {
            cout << "delayed" << endl;
        }
    }
}

// transfer about to start - make final preparations (determine localfilename, create thumbnail for image upload)
void DemoApp::transfer_prepare(Transfer* t)
{
    if (gVerboseMode)
    {
        displaytransferdetails(t, "starting\n");
    }

    if (t->type == GET)
    {
        // only set localfilename if the engine has not already done so
        if (t->localfilename.empty())
        {
            t->localfilename = LocalPath::fromAbsolutePath(".");
            t->localfilename.appendWithSeparator(LocalPath::tmpNameLocal(), false);
        }
    }
}

#ifdef ENABLE_SYNC

void DemoApp::syncupdate_stateconfig(const SyncConfig& config)
{
    conlock(cout) << "Sync config updated: " << toHandle(config.mBackupId) << endl;
}


void DemoApp::syncupdate_active(const SyncConfig& config, bool active)
{
    conlock(cout) << "Sync is now active: " << active << endl;
}

void DemoApp::sync_auto_resume_result(const SyncConfig& config, bool attempted, bool hadAnError)
{
    handle backupId = config.mBackupId;
    if (attempted)
    {
        conlock(cout) << "Sync - autoresumed " << toHandle(backupId) << " " << config.getLocalPath().toPath()  << " enabled: "
             << config.getEnabled()  << " syncError: " << config.mError
             << " hadAnErrorBefore: " << hadAnError << " Running: " << (config.mRunningState >= 0) << endl;
    }
    else
    {
        conlock(cout) << "Sync - autoloaded " << toHandle(backupId) << " " << config.getLocalPath().toPath() << " enabled: "
            << config.getEnabled() << " syncError: " << config.mError
            << " hadAnErrorBefore: " << hadAnError << " Running: " << (config.mRunningState >= 0) << endl;
    }
}

void DemoApp::sync_removed(const SyncConfig& config)
{
    conlock(cout) << "Sync - removed: " << toHandle(config.mBackupId) << endl;

}

void DemoApp::syncupdate_scanning(bool active)
{
    if (active)
    {
        cout << "Sync - scanning local files and folders" << endl;
    }
    else
    {
        cout << "Sync - scan completed" << endl;
    }
}
// flags to turn off cout output that can be too volumnous/time consuming
bool syncout_local_change_detection = true;
bool syncout_remote_change_detection = true;
bool syncout_transfer_activity = true;
bool syncout_folder_sync_state = false;

void DemoApp::syncupdate_local_lockretry(bool locked)
{
    if (locked)
    {
        conlock(cout) << "Sync - waiting for local filesystem lock" << endl;
    }
    else
    {
        conlock(cout) << "Sync - local filesystem lock issue resolved, continuing..." << endl;
    }
}

static const char* treestatename(treestate_t ts)
{
    switch (ts)
    {
        case TREESTATE_NONE:
            return "None/Undefined";
        case TREESTATE_SYNCED:
            return "Synced";
        case TREESTATE_PENDING:
            return "Pending";
        case TREESTATE_SYNCING:
            return "Syncing";
    }

    return "UNKNOWN";
}

void DemoApp::syncupdate_treestate(const SyncConfig &, const LocalPath& lp, treestate_t ts, nodetype_t type)
{
    if (syncout_folder_sync_state)
    {
        if (type != FILENODE)
        {
            conlock(cout) << "Sync - state change of folder " << lp.toPath() << " to " << treestatename(ts) << endl;
        }
    }
}

// generic name filter
// FIXME: configurable regexps
static bool is_syncable(const char* name)
{
    return *name != '.' && *name != '~' && strcmp(name, "Thumbs.db") && strcmp(name, "desktop.ini");
}

// determines whether remote node should be synced
bool DemoApp::sync_syncable(Sync *, const char *, LocalPath&, Node *n)
{
    return is_syncable(n->displayname());
}

// determines whether local file should be synced
bool DemoApp::sync_syncable(Sync *, const char *name, LocalPath&)
{
    return is_syncable(name);
}
#endif

AppFileGet::AppFileGet(Node* n, NodeHandle ch, byte* cfilekey, m_off_t csize, m_time_t cmtime, string* cfilename,
                       string* cfingerprint, const string& targetfolder)
{
    if (n)
    {
        h = n->nodeHandle();
        hprivate = true;

        *(FileFingerprint*) this = *n;
        name = n->displayname();
    }
    else
    {
        h = ch;
        memcpy(filekey, cfilekey, sizeof filekey);
        hprivate = false;

        size = csize;
        mtime = cmtime;

        if (!cfingerprint->size() || !unserializefingerprint(cfingerprint))
        {
            memcpy(crc.data(), filekey, sizeof crc);
        }
    }

    string s = targetfolder;
    if (s.empty()) s = ".";
    auto fstype = client->fsaccess->getlocalfstype(LocalPath::fromAbsolutePath(s));

    if (cfilename)
    {
        name = *cfilename;
    }

    auto ln = LocalPath::fromRelativeName(name, *client->fsaccess, fstype);
    ln.prependWithSeparator(LocalPath::fromAbsolutePath(s));
    localname = ln;
}

AppFilePut::AppFilePut(const LocalPath& clocalname, NodeHandle ch, const char* ctargetuser)
{
    // full local path
    localname = clocalname;

    // target parent node
    h = ch;

    // target user
    targetuser = ctargetuser;

    name = clocalname.leafName().toName(*client->fsaccess);
}

// user addition/update (users never get deleted)
void DemoApp::users_updated(User** u, int count)
{
    if (count == 1)
    {
        cout << "1 user received or updated" << endl;
    }
    else
    {
        cout << count << " users received or updated" << endl;
    }

    if (u)
    {
        User* user;
        for (int i = 0; i < count; i++)
        {
            user = u[i];
            cout << "User " << user->email;
            if (user->getTag()) // false if external change
            {
                cout << " has been changed by your own client" << endl;
            }
            else
            {
                cout << " has been changed externally" << endl;
            }
        }
    }
}

bool notifyAlerts = true;

string displayUser(handle user, MegaClient* mc)
{
    User* u = mc->finduser(user);
    return u ? u->email : "<user not found>";
}

string displayTime(m_time_t t)
{
    char timebuf[32];
    struct tm tmptr;
    m_localtime(t, &tmptr);
    strftime(timebuf, sizeof timebuf, "%c", &tmptr);
    return timebuf;
}

void printAlert(UserAlert::Base& b)
{
    string header, title;
    b.text(header, title, client);
    cout << "**alert " << b.id << ": " << header << " - " << title << " [at " << displayTime(b.timestamp) << "]" << " seen: " << b.seen << endl;
}

void DemoApp::useralerts_updated(UserAlert::Base** b, int count)
{
    if (b && notifyAlerts)
    {
        for (int i = 0; i < count; ++i)
        {
            if (!b[i]->seen)
            {
                printAlert(*b[i]);
            }
        }
    }
}


#ifdef ENABLE_CHAT

void DemoApp::chatcreate_result(TextChat *chat, error e)
{
    if (e)
    {
        cout << "Chat creation failed (" << errorstring(e) << ")" << endl;
    }
    else
    {
        cout << "Chat created successfully" << endl;
        printChatInformation(chat);
        cout << endl;
    }
}

void DemoApp::chatinvite_result(error e)
{
    if (e)
    {
        cout << "Chat invitation failed (" << errorstring(e) << ")" << endl;
    }
    else
    {
        cout << "Chat invitation successful" << endl;
    }
}

void DemoApp::chatremove_result(error e)
{
    if (e)
    {
        cout << "Peer removal failed (" << errorstring(e) << ")" << endl;
    }
    else
    {
        cout << "Peer removal successful" << endl;
    }
}

void DemoApp::chaturl_result(string *url, error e)
{
    if (e)
    {
        cout << "Chat URL retrieval failed (" << errorstring(e) << ")" << endl;
    }
    else
    {
        cout << "Chat URL: " << *url << endl;
    }
}

void DemoApp::chatgrantaccess_result(error e)
{
    if (e)
    {
        cout << "Grant access to node failed (" << errorstring(e) << ")" << endl;
    }
    else
    {
        cout << "Access to node granted successfully" << endl;
    }
}

void DemoApp::chatremoveaccess_result(error e)
{
    if (e)
    {
        cout << "Revoke access to node failed (" << errorstring(e) << ")" << endl;
    }
    else
    {
        cout << "Access to node removed successfully" << endl;
    }
}

void DemoApp::chatupdatepermissions_result(error e)
{
    if (e)
    {
        cout << "Permissions update failed (" << errorstring(e) << ")" << endl;
    }
    else
    {
        cout << "Permissions updated successfully" << endl;
    }
}

void DemoApp::chattruncate_result(error e)
{
    if (e)
    {
        cout << "Truncate message/s failed (" << errorstring(e) << ")" << endl;
    }
    else
    {
        cout << "Message/s truncated successfully" << endl;
    }
}

void DemoApp::chatsettitle_result(error e)
{
    if (e)
    {
        cout << "Set title failed (" << errorstring(e) << ")" << endl;
    }
    else
    {
        cout << "Title updated successfully" << endl;
    }
}

void DemoApp::chatpresenceurl_result(string *url, error e)
{
    if (e)
    {
        cout << "Presence URL retrieval failed (" << errorstring(e) << ")" << endl;
    }
    else
    {
        cout << "Presence URL: " << *url << endl;
    }
}

void DemoApp::chatlink_result(handle h, error e)
{
    if (e)
    {
        cout << "Chat link failed (" << errorstring(e) << ")" << endl;
    }
    else
    {
        if (ISUNDEF(h))
        {
            cout << "Chat link deleted successfully" << endl;
        }
        else
        {
            char hstr[sizeof(handle) * 4 / 3 + 4];
            Base64::btoa((const byte *)&h, MegaClient::CHATLINKHANDLE, hstr);
            cout << "Chat link: " << hstr << endl;
        }
    }
}

void DemoApp::chatlinkclose_result(error e)
{
    if (e)
    {
        cout << "Set private mode for chat failed  (" << errorstring(e) << ")" << endl;
    }
    else
    {
        cout << "Private mode successfully set" << endl;
    }
}

void DemoApp::chatlinkurl_result(handle chatid, int shard, string *url, string *ct, int, m_time_t ts, bool meetingRoom, handle callid, error e)
{
    if (e)
    {
        cout << "URL request for chat-link failed (" << errorstring(e) << ")" << endl;
    }
    else
    {
        char idstr[sizeof(handle) * 4 / 3 + 4];
        Base64::btoa((const byte *)&chatid, MegaClient::CHATHANDLE, idstr);
        cout << "Chatid: " << idstr << " (shard " << shard << ")" << endl;
        cout << "URL for chat-link: " << url->c_str() << endl;
        cout << "Encrypted chat-topic: " << ct->c_str() << endl;
        cout << "Creation timestamp: " << ts << endl;
    }
}

void DemoApp::chatlinkjoin_result(error e)
{
    if (e)
    {
        cout << "Join to openchat failed (" << errorstring(e) << ")" << endl;
    }
    else
    {
        cout << "Joined to openchat successfully." << endl;
    }
}

void DemoApp::chats_updated(textchat_map *chats, int count)
{
    if (count == 1)
    {
        cout << "1 chat received or updated" << endl;
    }
    else
    {
        cout << count << " chats received or updated" << endl;
    }

    if (chats)
    {
        textchat_map::iterator it;
        for (it = chats->begin(); it != chats->end(); it++)
        {
            printChatInformation(it->second);
        }
    }
}

void DemoApp::printChatInformation(TextChat *chat)
{
    if (!chat)
    {
        return;
    }

    cout << "Chat ID: " << Base64Str<sizeof(handle)>(chat->id) << endl;
    cout << "\tOwn privilege level: " << DemoApp::getPrivilegeString(chat->priv) << endl;
    cout << "\tCreation ts: " << chat->ts << endl;
    cout << "\tChat shard: " << chat->shard << endl;
    cout << "\tGroup chat: " << ((chat->group) ? "yes" : "no") << endl;
    cout << "\tArchived chat: " << ((chat->isFlagSet(TextChat::FLAG_OFFSET_ARCHIVE)) ? "yes" : "no") << endl;
    cout << "\tPublic chat: " << ((chat->publicchat) ? "yes" : "no") << endl;
    if (chat->publicchat)
    {
        cout << "\tUnified key: " << chat->unifiedKey.c_str() << endl;
        cout << "\tMeeting room: " << ((chat->meeting) ? "yes" : "no") << endl;
    }

    cout << "\tPeers:";

    if (chat->userpriv)
    {
        cout << "\t\t(userhandle)\t(privilege level)" << endl;
        for (unsigned i = 0; i < chat->userpriv->size(); i++)
        {
            Base64Str<sizeof(handle)> hstr(chat->userpriv->at(i).first);
            cout << "\t\t\t" << hstr;
            cout << "\t" << DemoApp::getPrivilegeString(chat->userpriv->at(i).second) << endl;
        }
    }
    else
    {
        cout << " no peers (only you as participant)" << endl;
    }
    cout << "\tIs own change: " << ((chat->tag) ? "yes" : "no") << endl;
    if (!chat->title.empty())
    {
        cout << "\tTitle: " << chat->title.c_str() << endl;
    }
}

string DemoApp::getPrivilegeString(privilege_t priv)
{
    switch (priv)
    {
    case PRIV_STANDARD:
        return "PRIV_STANDARD (standard access)";
    case PRIV_MODERATOR:
        return "PRIV_MODERATOR (moderator)";
    case PRIV_RO:
        return "PRIV_RO (read-only)";
    case PRIV_RM:
        return "PRIV_RM (removed)";
    case PRIV_UNKNOWN:
    default:
        return "PRIV_UNKNOWN";
    }
}

#endif


void DemoApp::pcrs_updated(PendingContactRequest** list, int count)
{
    int deletecount = 0;
    int updatecount = 0;
    if (list != NULL)
    {
        for (int i = 0; i < count; i++)
        {
            if (list[i]->changed.deleted)
            {
                deletecount++;
            }
            else
            {
                updatecount++;
            }
        }
    }
    else
    {
        // All pcrs are updated
        for (handlepcr_map::iterator it = client->pcrindex.begin(); it != client->pcrindex.end(); it++)
        {
            if (it->second->changed.deleted)
            {
                deletecount++;
            }
            else
            {
                updatecount++;
            }
        }
    }

    if (deletecount != 0)
    {
        cout << deletecount << " pending contact request" << (deletecount != 1 ? "s" : "") << " deleted" << endl;
    }
    if (updatecount != 0)
    {
        cout << updatecount << " pending contact request" << (updatecount != 1 ? "s" : "") << " received or updated" << endl;
    }
}

static void setattr_result(NodeHandle, Error e)
{
    if (e)
    {
        cout << "Node attribute update failed (" << errorstring(e) << ")" << endl;
    }
}

static void rename_result(NodeHandle, error e)
{
    if (e)
    {
        cout << "Node move failed (" << errorstring(e) << ")" << endl;
    }
}

void DemoApp::unlink_result(handle, error e)
{
    if (e)
    {
        cout << "Node deletion failed (" << errorstring(e) << ")" << endl;
    }
}

void DemoApp::fetchnodes_result(const Error& e)
{
    if (e)
    {
        if (e == API_ENOENT && e.hasExtraInfo())
        {
            cout << "File/folder retrieval failed: " << getExtraInfoErrorString(e) << endl;
        }
        else
        {
            cout << "File/folder retrieval failed (" << errorstring(e) << ")" << endl;
        }
        pdf_to_import = false;
    }
    else
    {
        // check if we fetched a folder link and the key is invalid
        if (client->loggedinfolderlink())
        {
            if (client->isValidFolderLink())
            {
                cout << "Folder link loaded correctly." << endl;
            }
            else
            {
                assert(client->nodeByHandle(client->mNodeManager.getRootNodeFiles()));   // node is there, but cannot be decrypted
                cout << "Folder retrieval succeed, but encryption key is wrong." << endl;
            }
        }

        if (pdf_to_import)
        {
            client->getwelcomepdf();
        }

        if (client->ephemeralSessionPlusPlus)
        {
            client->putua(ATTR_FIRSTNAME, (const byte*)ephemeralFirstname.c_str(), unsigned(ephemeralFirstname.size()));
            client->putua(ATTR_LASTNAME, (const byte*)ephemeralLastName.c_str(), unsigned(ephemeralLastName.size()));
        }
    }
}

void DemoApp::putnodes_result(const Error& e, targettype_t t, vector<NewNode>& nn, bool targetOverride)
{
    if (t == USER_HANDLE)
    {
        if (!e)
        {
            cout << "Success." << endl;
        }
    }

    if (pdf_to_import)   // putnodes from openfilelink_result()
    {
        if (!e)
        {
            cout << "Welcome PDF file has been imported successfully." << endl;
        }
        else
        {
            cout << "Failed to import Welcome PDF file" << endl;
        }

        pdf_to_import = false;
        return;
    }

    if (e)
    {
        cout << "Node addition failed (" << errorstring(e) << ")" << endl;
    }

    if (targetOverride)
    {
        cout << "Target folder has changed!" << endl;
    }

    auto i = gOnPutNodeTag.find(client->restag);
    if (i != gOnPutNodeTag.end())
    {
        for (auto &newNode : nn)
        {
            Node* n = client->nodebyhandle(newNode.mAddedHandle);
            if (n)
            {
                i->second(n);
            }
        }

        gOnPutNodeTag.erase(i);
    }
}

void DemoApp::setpcr_result(handle h, error e, opcactions_t action)
{
    if (e)
    {
        cout << "Outgoing pending contact request failed (" << errorstring(e) << ")" << endl;
    }
    else
    {
        if (h == UNDEF)
        {
            // must have been deleted
            cout << "Outgoing pending contact request " << (action == OPCA_DELETE ? "deleted" : "reminded") << " successfully" << endl;
        }
        else
        {
            cout << "Outgoing pending contact request succeeded, id: " << Base64Str<MegaClient::PCRHANDLE>(h) << endl;
        }
    }
}

void DemoApp::updatepcr_result(error e, ipcactions_t action)
{
    if (e)
    {
        cout << "Incoming pending contact request update failed (" << errorstring(e) << ")" << endl;
    }
    else
    {
        string labels[3] = {"accepted", "denied", "ignored"};
        cout << "Incoming pending contact request successfully " << labels[(int)action] << endl;
    }
}

void DemoApp::fa_complete(handle h, fatype type, const char* /*data*/, uint32_t len)
{
    cout << "Got attribute of type " << type << " (" << len << " byte(s))";
    Node *n = client->nodebyhandle(h);
    if (n)
    {
        cout << " for " << n->displayname() << endl;
    }
}

int DemoApp::fa_failed(handle, fatype type, int retries, error e)
{
    cout << "File attribute retrieval of type " << type << " failed (retries: " << retries << ") error: " << e << endl;

    return retries > 2;
}

void DemoApp::putfa_result(handle, fatype, error e)
{
    if (e)
    {
        cout << "File attribute attachment failed (" << errorstring(e) << ")" << endl;
    }
}

void DemoApp::removecontact_result(error e)
{
    if (e)
    {
        cout << "Contact removal failed (" << errorstring(e) << ")" << endl;
    }
    else
    {
        cout << "Success." << endl;
    }
}

void DemoApp::putua_result(error e)
{
    if (e)
    {
        cout << "User attribute update failed (" << errorstring(e) << ")" << endl;
    }
    else
    {
        cout << "Success." << endl;
    }
}

void DemoApp::getua_result(error e)
{
    if (client->fetchingkeys)
    {
        return;
    }

    cout << "User attribute retrieval failed (" << errorstring(e) << ")" << endl;
}

void DemoApp::getua_result(byte* data, unsigned l, attr_t type)
{
    if (client->fetchingkeys)
    {
        return;
    }

    if (gVerboseMode)
    {
        cout << "Received " << l << " byte(s) of user attribute: ";
        fwrite(data, 1, l, stdout);
        cout << endl;

        if (type == ATTR_ED25519_PUBK)
        {
            cout << "Credentials: " << AuthRing::fingerprint(string((const char*)data, l), true) << endl;
        }
    }

    if (type == ATTR_COOKIE_SETTINGS)
    {
        unsigned long cs = strtoul((const char*)data, nullptr, 10);
        std::bitset<32> bs(cs);
        cout << "Cookie settings = " << cs << " (" << bs << ')' << endl
             << "\tessential: " << bs[0] << endl
             << "\tpreferences: " << bs[1] << endl
             << "\tperformance: " << bs[2] << endl
             << "\tadvertising: " << bs[3] << endl
             << "\tthird party: " << bs[4] << endl;
    }
}

void DemoApp::getua_result(TLVstore *tlv, attr_t type)
{
    if (client->fetchingkeys)
    {
        return;
    }

    if (!tlv)
    {
        cout << "Error getting private user attribute" << endl;
    }
    else if (!gVerboseMode)
    {
        cout << "Received a TLV with " << tlv->size() << " item(s) of user attribute: " << endl;

        vector<string> *keys = tlv->getKeys();
        vector<string>::const_iterator it;
        unsigned valuelen;
        string value, key;
        char *buf;
        for (it=keys->begin(); it != keys->end(); it++)
        {
            key = (*it).empty() ? "(no key)" : *it;
            if (!tlv->get(*it, value) || value.empty())
            {
                cout << "\t" << key << "\t" << "(no value)" << endl;
                continue;
            }

            valuelen = unsigned(value.length());

            buf = new char[valuelen * 4 / 3 + 4];
            Base64::btoa((const byte *) value.data(), valuelen, buf);

            cout << "\t" << key << "\t" << buf << endl;
            delete [] buf;
        }
        delete keys;
    }
}

#ifdef DEBUG
void DemoApp::delua_result(error e)
{
    if (e)
    {
        cout << "User attribute removal failed (" << errorstring(e) << ")" << endl;
    }
    else
    {
        cout << "Success." << endl;
    }
}

void DemoApp::senddevcommand_result(int value)
{
    cout << "Dev subcommand finished with code: " << value << endl;
}

void exec_devcommand(autocomplete::ACState& s)
{
    const char *email = nullptr;
    if (s.words.size() == 3)
    {
        email = s.words[2].s.c_str();
    }
    const char *subcommand = s.words[1].s.c_str();
    client->senddevcommand(subcommand, email);
}
#endif


void DemoApp::notify_retry(dstime dsdelta, retryreason_t)
{
    if (dsdelta)
    {
        cout << "API request failed, retrying in " << dsdelta * 100 << " ms - Use 'retry' to retry immediately..."
             << endl;
    }
    else
    {
        cout << "Retried API request completed" << endl;
    }
}

string DemoApp::getExtraInfoErrorString(const Error& e)
{
    string textError;

    if (e.getUserStatus() == 7)
    {
        textError.append("User status is suspended due to ETD. ");
    }

    textError.append("Link status is: ");
    switch (e.getLinkStatus())
    {
        case 0:
            textError.append("Undeleted");
            break;
        case 1:
            textError.append("Deleted/down");
            break;
        case 2:
            textError.append("Down due to an ETD specifically");
            break;
        default:
            textError.append("Unknown link status");
            break;
    }

    return textError;
}

static void store_line(char*);
static void process_line(char *);
static char* line;

static std::shared_ptr<AccountDetails> account = std::make_shared<AccountDetails>();

// Current remote directory.
static NodeHandle cwd;

// Where we were on the local filesystem when megacli started.
static unique_ptr<LocalPath> startDir(new LocalPath);

// list available top-level nodes and contacts/incoming shares
static void listtrees()
{
    if (!client->mNodeManager.getRootNodeFiles().isUndef())
    {
        cout << "ROOT on /" << endl;
    }
    if (!client->mNodeManager.getRootNodeInbox().isUndef())
    {
        cout << "INBOX on //in" << endl;
    }
    if (!client->mNodeManager.getRootNodeRubbish().isUndef())
    {
        cout << "RUBBISH on //bin" << endl;
    }

    for (user_map::iterator uit = client->users.begin(); uit != client->users.end(); uit++)
    {
        User* u = &uit->second;
        Node* n;

        if (u->show == VISIBLE || u->sharing.size())
        {
            for (handle_set::iterator sit = u->sharing.begin(); sit != u->sharing.end(); sit++)
            {
                if ((n = client->nodebyhandle(*sit)) && n->inshare)
                {
                    cout << "INSHARE on " << u->email << ":" << n->displayname() << " ("
                         << getAccessLevelStr(n->inshare->access) << ")" << endl;
                }
            }
        }
    }

    if (clientFolder && !clientFolder->mNodeManager.getRootNodeFiles().isUndef())
    {
        Node *n = clientFolder->nodeByHandle(clientFolder->mNodeManager.getRootNodeFiles());
        if (n)
        {
            cout << "FOLDERLINK on " << n->displayname() << ":" << endl;
        }
    }
}

bool handles_on = false;
bool showattrs = false;

// returns node pointer determined by path relative to cwd
// path naming conventions:
// * path is relative to cwd
// * /path is relative to ROOT
// * //in is in INBOX
// * //bin is in RUBBISH
// * X: is user X's INBOX
// * X:SHARE is share SHARE from user X
// * Y:name is folder in FOLDERLINK, Y is the public handle
// * : and / filename components, as well as the \, must be escaped by \.
// (correct UTF-8 encoding is assumed)
// returns NULL if path malformed or not found
static Node* nodebypath(const char* ptr, string* user = NULL, string* namepart = NULL)
{
    vector<string> c;
    string s;
    int l = 0;
    const char* bptr = ptr;
    int remote = 0;
    int folderlink = 0;
    Node* n = nullptr;
    Node* nn;


    // special case access by handle, same syntax as megacmd
    if (handles_on && ptr && strlen(ptr) == 10 && *ptr == 'H' && ptr[1] == ':')
    {
        handle h8=0;
        Base64::atob(ptr+2, (byte*)&h8, MegaClient::NODEHANDLE);
        return client->nodeByHandle(NodeHandle().set6byte(h8));
    }

    // split path by / or :
    do {
        if (!l)
        {
            if (*(const signed char*)ptr >= 0)
            {
                if (*ptr == '\\')
                {
                    if (ptr > bptr)
                    {
                        s.append(bptr, ptr - bptr);
                    }

                    bptr = ++ptr;

                    if (*bptr == 0)
                    {
                        c.push_back(s);
                        break;
                    }

                    ptr++;
                    continue;
                }

                if (*ptr == '/' || *ptr == ':' || !*ptr)
                {
                    if (*ptr == ':')
                    {
                        if (c.size())
                        {
                            return NULL;
                        }

                        remote = 1;
                    }

                    if (ptr > bptr)
                    {
                        s.append(bptr, ptr - bptr);
                    }

                    bptr = ptr + 1;

                    c.push_back(s);

                    s.erase();
                }
            }
            else if ((*ptr & 0xf0) == 0xe0)
            {
                l = 1;
            }
            else if ((*ptr & 0xf8) == 0xf0)
            {
                l = 2;
            }
            else if ((*ptr & 0xfc) == 0xf8)
            {
                l = 3;
            }
            else if ((*ptr & 0xfe) == 0xfc)
            {
                l = 4;
            }
        }
        else
        {
            l--;
        }
    } while (*ptr++);

    if (l)
    {
        return NULL;
    }

    if (remote)
    {
        // target: user inbox - record username/email and return NULL
        if (c.size() == 2 && c[0].find("@") != string::npos && !c[1].size())
        {
            if (user)
            {
                *user = c[0];
            }

            return NULL;
        }

        // target is not a user, but a public folder link
        if (c.size() >= 2 && c[0].find("@") == string::npos)
        {
            if (!clientFolder)
            {
                return NULL;
            }

            n = clientFolder->nodeByHandle(clientFolder->mNodeManager.getRootNodeFiles());
            if (c.size() == 2 && c[1].empty())
            {
                return n;
            }
            l = 1;   // <folder_name>:[/<subfolder>][/<file>]
            folderlink = 1;
        }

        User* u;

        if ((u = client->finduser(c[0].c_str())))
        {
            // locate matching share from this user
            handle_set::iterator sit;
            string name;
            for (sit = u->sharing.begin(); sit != u->sharing.end(); sit++)
            {
                if ((n = client->nodebyhandle(*sit)))
                {
                    if(!name.size())
                    {
                        name =  c[1];
                        LocalPath::utf8_normalize(&name);
                    }

                    if (!strcmp(name.c_str(), n->displayname()))
                    {
                        l = 2;
                        break;
                    }
                }
            }
        }

        if (!l)
        {
            return NULL;
        }
    }
    else
    {
        // path starting with /
        if (c.size() > 1 && !c[0].size())
        {
            // path starting with //
            if (c.size() > 2 && !c[1].size())
            {
                if (c[2] == "in")
                {
                    n = client->nodeByHandle(client->mNodeManager.getRootNodeInbox());
                }
                else if (c[2] == "bin")
                {
                    n = client->nodeByHandle(client->mNodeManager.getRootNodeRubbish());
                }
                else
                {
                    return NULL;
                }

                l = 3;
            }
            else
            {
                n = client->nodeByHandle(client->mNodeManager.getRootNodeFiles());

                l = 1;
            }
        }
        else
        {
            n = client->nodeByHandle(cwd);
        }
    }

    // parse relative path
    while (n && l < (int)c.size())
    {
        if (c[l] != ".")
        {
            if (c[l] == "..")
            {
                if (n->parent)
                {
                    n = n->parent;
                }
            }
            else
            {
                // locate child node (explicit ambiguity resolution: not implemented)
                if (c[l].size())
                {
                    if (folderlink)
                    {
                        nn = clientFolder->childnodebyname(n, c[l].c_str());
                    }
                    else
                    {
                        nn = client->childnodebyname(n, c[l].c_str());
                    }

                    if (!nn)
                    {
                        // mv command target? return name part of not found
                        if (namepart && l == (int) c.size() - 1)
                        {
                            *namepart = c[l];
                            return n;
                        }

                        return NULL;
                    }

                    n = nn;
                }
            }
        }

        l++;
    }

    return n;
}

static void listnodeshares(Node* n)
{
    if(n->outshares)
    {
        for (share_map::iterator it = n->outshares->begin(); it != n->outshares->end(); it++)
        {
            cout << "\t" << n->displayname();

            if (it->first)
            {
                cout << ", shared with " << it->second->user->email << " (" << getAccessLevelStr(it->second->access) << ")"
                     << endl;
            }
            else
            {
                cout << ", shared as exported folder link" << endl;
            }
        }
    }
}

void TreeProcListOutShares::proc(MegaClient*, Node* n)
{
    listnodeshares(n);
}

static void dumptree(Node* n, bool recurse, int depth, const char* title, ofstream* toFile)
{
    std::ostream& stream = toFile ? *toFile : cout;
    string titleTmp;

    if (depth)
    {
        if (!toFile)
        {
            if (!title && !(title = n->displayname()))
            {
                title = "CRYPTO_ERROR";
            }

            for (int i = depth; i--; )
            {
                stream << "\t";
            }
        }
        else
        {
            titleTmp = n->displaypath();
            title = titleTmp.c_str();
        }

        stream << title << " (";

        switch (n->type)
        {
            case FILENODE:
            {
                stream << n->size;

                if (handles_on)
                {
                    Base64Str<MegaClient::NODEHANDLE> handlestr(n->nodehandle);
                    stream << " " << handlestr.chars;
                }

                const char* p;
                if ((p = strchr(n->fileattrstring.c_str(), ':')))
                {
                    stream << ", has file attributes " << p + 1;
                }

                if (showattrs && n->attrs.map.size())
                {
                    stream << ", has attrs";
                    for (auto& a : n->attrs.map)
                    {
                        char namebuf[100]{};
                        AttrMap::nameid2string(a.first, namebuf);
                        stream << " " << namebuf << "=" << a.second;
                    }
                }

                node_list nodeChildren = client->mNodeManager.getChildren(n);
                if (nodeChildren.size())
                {
                    Node *version = n;
                    int i = 0;
                    while (nodeChildren.size() && (version = nodeChildren.back()))
                    {
                        i++;
                        if (handles_on)
                        {
                            if (i == 1) stream << ", has versions: ";

                            Base64Str<MegaClient::NODEHANDLE> handlestr(version->nodehandle);
                            stream << " [" << i << "] " << handlestr.chars;
                        }

                        nodeChildren = client->mNodeManager.getChildren(version);
                    }
                    if (!handles_on)
                    {
                        stream << ", has " << i << " versions";
                    }
                }

                if (n->plink)
                {
                    stream << ", shared as exported";
                    if (n->plink->ets)
                    {
                        stream << " temporal";
                    }
                    else
                    {
                        stream << " permanent";
                    }
                    stream << " file link";
                }

                break;
            }
            case FOLDERNODE:
                stream << "folder";

                if (handles_on)
                {
                    Base64Str<MegaClient::NODEHANDLE> handlestr(n->nodehandle);
                    stream << " " << handlestr.chars;
                }

                if(n->outshares)
                {
                    for (share_map::iterator it = n->outshares->begin(); it != n->outshares->end(); it++)
                    {
                        if (it->first)
                        {
                            stream << ", shared with " << it->second->user->email << ", access "
                                 << getAccessLevelStr(it->second->access);
                        }
                    }

                    if (n->plink)
                    {
                        stream << ", shared as exported";
                        if (n->plink->ets)
                        {
                            stream << " temporal";
                        }
                        else
                        {
                            stream << " permanent";
                        }
                        stream << " folder link";
                    }
                }

                if (n->pendingshares)
                {
                    for (share_map::iterator it = n->pendingshares->begin(); it != n->pendingshares->end(); it++)
                    {
                        if (it->first)
                        {
                            stream << ", shared (still pending) with " << it->second->pcr->targetemail << ", access "
                                 << getAccessLevelStr(it->second->access);
                        }
                    }
                }

                if (n->inshare)
                {
                    stream << ", inbound " << getAccessLevelStr(n->inshare->access) << " share";
                }

                if (showattrs && n->attrs.map.size())
                {
                    stream << ", has attrs";
                    for (auto& a : n->attrs.map)
                    {
                        char namebuf[100]{};
                        AttrMap::nameid2string(a.first, namebuf);
                        stream << " " << namebuf << "=" << a.second;
                    }
                }

                break;

            default:
                stream << "unsupported type, please upgrade";
        }

        stream << ")" << (n->changed.removed ? " (DELETED)" : "") << endl;

        if (!recurse)
        {
            return;
        }
    }

    if (n->type != FILENODE)
    {
        for (Node* node : client->getChildren(n))
        {
            dumptree(node, recurse, depth + 1, NULL, toFile);
        }
    }
}

#ifdef USE_FILESYSTEM
static void local_dumptree(const fs::path& de, int recurse, int depth = 0)
{
    if (depth)
    {
        for (int i = depth; i--; )
        {
            cout << "\t";
        }

        cout << de.filename().u8string() << " (";

        if (fs::is_directory(de))
        {
            cout << "folder";
        }

        cout << ")" << endl;

        if (!recurse)
        {
            return;
        }
    }

    if (fs::is_directory(de))
    {
        for (auto i = fs::directory_iterator(de); i != fs::directory_iterator(); ++i)
        {
            local_dumptree(*i, recurse, depth + 1);
        }
    }
}
#endif

static void nodepath(NodeHandle h, string* path)
{
    Node* n = client->nodeByHandle(h);
    *path = n ? n->displaypath() : "";
}

appfile_list appxferq[2];

static const char* prompts[] =
{
    "MEGAcli> ", "Password:", "Old Password:", "New Password:", "Retype New Password:", "Master Key (base64):", "Type 2FA pin:", "Type pin to enable 2FA:", "-Input m to get more, q to quit-"
};

enum prompttype
{
    COMMAND, LOGINPASSWORD, OLDPASSWORD, NEWPASSWORD, PASSWORDCONFIRM, MASTERKEY, LOGINTFA, SETTFA, PAGER
};

static prompttype prompt = COMMAND;

#if defined(WIN32) && defined(NO_READLINE)
static char pw_buf[512];  // double space for unicode
#else
static char pw_buf[256];
#endif

static int pw_buf_pos;

static void setprompt(prompttype p)
{
    auto cl = conlock(cout); // use this wherever we might have output threading issues

    prompt = p;

    if (p == COMMAND)
    {
        console->setecho(true);
    }
    else if (p == PAGER)
    {
        cout << endl << prompts[p] << flush;
        console->setecho(false); // doesn't seem to do anything
    }
    else
    {
        pw_buf_pos = 0;
#if defined(WIN32) && defined(NO_READLINE)
        static_cast<WinConsole*>(console)->updateInputPrompt(prompts[p]);
#else
        cout << prompts[p] << flush;
#endif
        console->setecho(false);
    }
}

class TreeProcCopy_mcli : public TreeProc
{
    // This is a duplicate of the TreeProcCopy declared in treeproc.h and defined in megaapi_impl.cpp.
    // However some products are built with the megaapi_impl intermediate layer and some without so
    // we can avoid duplicated symbols in some products this way
public:
    vector<NewNode> nn;
    unsigned nc = 0;
    bool populated = false;


    void allocnodes()
    {
        nn.resize(nc);
        populated = true;
    }

    // determine node tree size (nn = NULL) or write node tree to new nodes array
    void proc(MegaClient* mc, Node* n)
    {
        if (populated)
        {
            string attrstring;
            SymmCipher key;
            NewNode* t = &nn[--nc];

            // copy node
            t->source = NEW_NODE;
            t->type = n->type;
            t->nodehandle = n->nodehandle;
            t->parenthandle = n->parent ? n->parent->nodehandle : UNDEF;

            // copy key (if file) or generate new key (if folder)
            if (n->type == FILENODE)
            {
                t->nodekey = n->nodekey();
            }
            else
            {
                byte buf[FOLDERNODEKEYLENGTH];
                mc->rng.genblock(buf, sizeof buf);
                t->nodekey.assign((char*) buf, FOLDERNODEKEYLENGTH);
            }

            key.setkey((const byte*) t->nodekey.data(), n->type);

            AttrMap tattrs;
            tattrs.map = n->attrs.map;
            nameid rrname = AttrMap::string2nameid("rr");
            attr_map::iterator it = tattrs.map.find(rrname);
            if (it != tattrs.map.end())
            {
                LOG_debug << "Removing rr attribute";
                tattrs.map.erase(it);
            }

            t->attrstring.reset(new string);
            tattrs.getjson(&attrstring);
            mc->makeattr(&key, t->attrstring, attrstring.c_str());
        }
        else
        {
            nc++;
        }
    }
};

int loadfile(LocalPath& localPath, string* data)
{
    auto fa = client->fsaccess->newfileaccess();

    if (fa->fopen(localPath, 1, 0))
    {
        data->resize(size_t(fa->size));
        fa->fread(data, unsigned(data->size()), 0, 0);
        return 1;
    }
    return 0;
}

void xferq(direction_t d, int cancel, bool showActive, bool showAll, bool showCount)
{
    string name;
    int count = 0, activeCount = 0;

    DBTableTransactionCommitter committer(client->tctable);
    for (appfile_list::iterator it = appxferq[d].begin(); it != appxferq[d].end(); )
    {
        if (cancel < 0 || cancel == (*it)->seqno)
        {
            bool active = (*it)->transfer && (*it)->transfer->slot;
            (*it)->displayname(&name);

            if ((active && showActive) || showAll)
            {
                cout << (*it)->seqno << ": " << name;

                if (d == PUT)
                {
                    AppFilePut* f = (AppFilePut*)*it;

                    cout << " -> ";

                    if (f->targetuser.size())
                    {
                        cout << f->targetuser << ":";
                    }
                    else
                    {
                        string path;
                        nodepath(f->h, &path);
                        cout << path;
                    }
                }

                if (active)
                {
                    cout << " [ACTIVE] " << ((*it)->transfer->slot->progressreported * 100 / ((*it)->transfer->size ? (*it)->transfer->size : 1)) << "% of " << (*it)->transfer->size;
                }
                cout << endl;
            }

            if (cancel >= 0)
            {
                cout << "Cancelling..." << endl;


                if ((*it)->transfer)
                {
                    client->stopxfer(*it++, &committer);  // stopping calls us back, we delete it, destructor removes it from the map
                }
                continue;
            }

            ++count;
            activeCount += active ? 1 : 0;
        }
        ++it;
    }
    if (showCount)
    {
        cout << "Transfer count: " << count << " active: " << activeCount << endl;
    }
}

#ifdef USE_MEDIAINFO

string showMediaInfo(const MediaProperties& mp, MediaFileInfo& mediaInfo, bool oneline)
{
    ostringstream out;
    string sep(oneline ? " " : "\n");

    MediaFileInfo::MediaCodecs::shortformatrec sf;
    sf.containerid = 0;
    sf.videocodecid = 0;
    sf.audiocodecid = 0;
    if (mp.shortformat == 255)
    {
        return "MediaInfo could not identify this file";
    }
    else if (mp.shortformat == 0)
    {
        // from attribute 9
        sf.containerid = mp.containerid;
        sf.videocodecid = mp.videocodecid;
        sf.audiocodecid = mp.audiocodecid;
    }
    else if (mp.shortformat < mediaInfo.mediaCodecs.shortformats.size())
    {
        sf = mediaInfo.mediaCodecs.shortformats[mp.shortformat];
    }

    for (std::map<std::string, unsigned>::const_iterator i = mediaInfo.mediaCodecs.containers.begin(); i != mediaInfo.mediaCodecs.containers.end(); ++i)
    {
        if (i->second == sf.containerid)
        {
            out << "Format: " << i->first << sep;
        }
    }
    for (std::map<std::string, unsigned>::const_iterator i = mediaInfo.mediaCodecs.videocodecs.begin(); i != mediaInfo.mediaCodecs.videocodecs.end(); ++i)
    {
        if (i->second == sf.videocodecid)
        {
            out << "Video: " << i->first << sep;
        }
    }

    for (std::map<std::string, unsigned>::const_iterator i = mediaInfo.mediaCodecs.audiocodecs.begin(); i != mediaInfo.mediaCodecs.audiocodecs.end(); ++i)
    {
        if (i->second == sf.audiocodecid)
        {
            out << "Audio: " << i->first << sep;
        }
    }

    if (mp.width > 0)
    {
        out << "Width: " << mp.width << sep;
    }
    if (mp.height > 0)
    {
        out << "Height: " << mp.height << sep;
    }
    if (mp.fps > 0)
    {
        out << "Fps: " << mp.fps << sep;
    }
    if (mp.playtime > 0)
    {
        out << "Playtime: " << mp.playtime << sep;
    }

    string result = out.str();
    result.erase(result.size() - (result.empty() ? 0 : 1));
    return result;
}

string showMediaInfo(const std::string& fileattributes, uint32_t fakey[4], MediaFileInfo& mediaInfo, bool oneline)
{
    MediaProperties mp = MediaProperties::decodeMediaPropertiesAttributes(fileattributes, fakey);
    return showMediaInfo(mp, mediaInfo, oneline);
}

string showMediaInfo(Node* n, MediaFileInfo& /*mediaInfo*/, bool oneline)
{
    if (n->hasfileattribute(fa_media))
    {
        MediaProperties mp = MediaProperties::decodeMediaPropertiesAttributes(n->fileattrstring, (uint32_t*)(n->nodekey().data() + FILENODEKEYLENGTH / 2));
        return showMediaInfo(mp, client->mediaFileInfo, oneline);
    }
    return "The node has no mediainfo attribute";
}

#endif

// password change-related state information
static byte pwkey[SymmCipher::KEYLENGTH];
static byte pwkeybuf[SymmCipher::KEYLENGTH];
static byte newpwkey[SymmCipher::KEYLENGTH];
static string newpassword;

// readline callback - exit if EOF, add to history unless password
#if !defined(WIN32) || !defined(NO_READLINE)
static void store_line(char* l)
{
    if (!l)
    {
#ifndef NO_READLINE
        rl_callback_handler_remove();
#endif /* ! NO_READLINE */

        delete console;
        exit(0);
    }

#ifndef NO_READLINE
    if (*l && prompt == COMMAND)
    {
        add_history(l);
    }
#endif

    line = l;
}
#endif

class FileFindCommand : public Command
{
public:
    struct Stack : public std::deque<handle>
    {
        size_t filesLeft = 0;
        set<string> servers;
    };

    FileFindCommand(std::shared_ptr<Stack>& s, MegaClient* mc) : stack(s)
    {
        h = stack->front();
        stack->pop_front();

        client = mc;

        cmd("g");
        arg("n", (byte*)&h, MegaClient::NODEHANDLE);
        arg("g", 1);
        arg("v", 2);  // version 2: server can supply details for cloudraid files

        if (mc->usehttps)
        {
            arg("ssl", 2);
        }
    }

    static string server(const string& url)
    {
        const string pattern("://");
        size_t start_index = url.find(pattern);
        if (start_index != string::npos)
        {
            start_index += pattern.size();
            const size_t end_index = url.find("/", start_index);
            if (end_index != string::npos)
            {
                return url.substr(start_index, end_index - start_index);
            }
        }
        return "";
    }

    // process file credentials
    bool procresult(Result r) override
    {
        if (!r.wasErrorOrOK())
        {
            std::vector<string> tempurls;
            bool done = false;
            while (!done)
            {
                switch (client->json.getnameid())
                {
                case EOO:
                    done = true;
                    break;

                case 'g':
                    if (client->json.enterarray())   // now that we are requesting v2, the reply will be an array of 6 URLs for a raid download, or a single URL for the original direct download
                    {
                        for (;;)
                        {
                            std::string tu;
                            if (!client->json.storeobject(&tu))
                            {
                                break;
                            }
                            tempurls.push_back(tu);
                        }
                        client->json.leavearray();
                        if (tempurls.size() == 6)
                        {
                            if (Node* n = client->nodebyhandle(h))
                            {
                                cout << n->displaypath() << endl;

                                for (const auto& url : tempurls)
                                {
                                    stack->servers.insert(server(url));
                                }
                            }
                        }
                        break;
                    }
                    // fall-through

                default:
                    client->json.storeobject();
                }
            }
        }

        // now query for the next one - we don't send them all at once as there may be a lot!
        --stack->filesLeft;
        if (!stack->empty())
        {
            client->reqs.add(new FileFindCommand(stack, client));
        }
        else if (!stack->filesLeft)
        {
            cout << "<find complete>" << endl;
            for (auto s : stack->servers)
            {
                cout << s << endl;
            }
        }
        return true;
    }

private:
    handle h;
    std::shared_ptr<Stack> stack;
};


void getDepthFirstFileHandles(Node* n, deque<handle>& q)
{
    for (auto c : client->getChildren(n))
    {
        if (c->type == FILENODE)
        {
            q.push_back(c->nodehandle);
        }
    }
    for (auto& c : client->getChildren(n))
    {
        if (c->type > FILENODE)
        {
            getDepthFirstFileHandles(c, q);
        }
    }
}

void exec_find(autocomplete::ACState& s)
{
    if (s.words[1].s == "raided")
    {
        if (Node* n = client->nodeByHandle(cwd))
        {
            auto q = std::make_shared<FileFindCommand::Stack>();
            getDepthFirstFileHandles(n, *q);
            q->filesLeft = q->size();
            cout << "<find checking " << q->size() << " files>" << endl;
            if (q->empty())
            {
                cout << "<find complete>" << endl;
            }
            else
            {
                for (int i = 0; i < 25 && !q->empty(); ++i)
                {
                    client->reqs.add(new FileFindCommand(q, client));
                }
            }
        }
    }
}

bool recurse_findemptysubfoldertrees(Node* n, bool moveToTrash)
{
    if (n->type == FILENODE)
    {
        return false;
    }

    std::vector<Node*> emptyFolders;
    bool empty = true;
    Node* trash = client->nodeByHandle(client->mNodeManager.getRootNodeRubbish());
    for (auto c : client->getChildren(n))
    {
        bool subfolderEmpty = recurse_findemptysubfoldertrees(c, moveToTrash);
        if (subfolderEmpty)
        {
            emptyFolders.push_back(c);
        }
        empty = empty && subfolderEmpty;
    }
    if (!empty)
    {
        for (auto c : emptyFolders)
        {
            if (moveToTrash)
            {
                cout << "moving to trash: " << c->displaypath() << endl;
                client->rename(c, trash, SYNCDEL_NONE, NodeHandle(), nullptr, rename_result);
            }
            else
            {
                cout << "empty folder tree at: " << c->displaypath() << endl;
            }
        }
    }
    return empty;
}

void exec_findemptysubfoldertrees(autocomplete::ACState& s)
{
    bool moveToTrash = s.extractflag("-movetotrash");
    if (Node* n = client->nodeByHandle(cwd))
    {
        if (recurse_findemptysubfoldertrees(n, moveToTrash))
        {
            cout << "the search root path only contains empty folders: " << n->displaypath() << endl;
        }
    }
}

bool typematchesnodetype(nodetype_t pathtype, nodetype_t nodetype)
{
    switch (pathtype)
    {
    case FILENODE:
    case FOLDERNODE: return nodetype == pathtype;
    default: return false;
    }
}

#ifdef USE_FILESYSTEM
bool recursiveCompare(Node* mn, fs::path p)
{
    nodetype_t pathtype = fs::is_directory(p) ? FOLDERNODE : fs::is_regular_file(p) ? FILENODE : TYPE_UNKNOWN;
    if (!typematchesnodetype(pathtype, mn->type))
    {
        cout << "Path type mismatch: " << mn->displaypath() << ":" << mn->type << " " << p.u8string() << ":" << pathtype << endl;
        return false;
    }

    if (pathtype == FILENODE)
    {
        uint64_t size = (uint64_t) fs::file_size(p);
        if (size != (uint64_t) mn->size)
        {
            cout << "File size mismatch: " << mn->displaypath() << ":" << mn->size << " " << p.u8string() << ":" << size << endl;
        }
    }

    if (pathtype != FOLDERNODE)
    {
        return true;
    }

    std::string path = p.u8string();
    auto fileSystemType = client->fsaccess->getlocalfstype(LocalPath::fromAbsolutePath(path));
    multimap<string, Node*> ms;
    multimap<string, fs::path> ps;
    for (auto& m : client->getChildren(mn))
    {
        string leafname = m->displayname();
        client->fsaccess->escapefsincompatible(&leafname, fileSystemType);
        ms.emplace(leafname, m);
    }
    for (fs::directory_iterator pi(p); pi != fs::directory_iterator(); ++pi)
    {
        auto leafname = pi->path().filename().u8string();
        client->fsaccess->escapefsincompatible(&leafname, fileSystemType);
        ps.emplace(leafname, pi->path());
    }

    for (auto p_iter = ps.begin(); p_iter != ps.end(); )
    {
        auto er = ms.equal_range(p_iter->first);
        auto next_p = p_iter;
        ++next_p;
        for (auto i = er.first; i != er.second; ++i)
        {
            if (recursiveCompare(i->second, p_iter->second))
            {
                ms.erase(i);
                ps.erase(p_iter);
                break;
            }
        }
        p_iter = next_p;
    }
    if (ps.empty() && ms.empty())
    {
        return true;
    }
    else
    {
        cout << "Extra content detected between " << mn->displaypath() << " and " << p.u8string() << endl;
        for (auto& mi : ms) cout << "Extra remote: " << mi.first << endl;
        for (auto& pi : ps) cout << "Extra local: " << pi.second << endl;
        return false;
    };
}
#endif
Node* nodeFromRemotePath(const string& s)
{
    Node* n;
    if (s.empty())
    {
        n = client->nodeByHandle(cwd);
    }
    else
    {
        n = nodebypath(s.c_str());
    }
    if (!n)
    {
        cout << "remote path not found: '" << s << "'" << endl;
    }
    return n;
}

#ifdef MEGA_MEASURE_CODE

void exec_deferRequests(autocomplete::ACState& s)
{
    // cause all the API requests of this type to be gathered up so they will be sent in a single batch, for timing purposes
    bool putnodes = s.extractflag("-putnodes");
    bool movenode = s.extractflag("-movenode");
    bool delnode = s.extractflag("-delnode");

    client->reqs.deferRequests =    [=](Command* c)
                                    {
                                        return  (putnodes && dynamic_cast<CommandPutNodes*>(c)) ||
                                                (movenode && dynamic_cast<CommandMoveNode*>(c)) ||
                                                (delnode && dynamic_cast<CommandDelNode*>(c));
                                    };
}

void exec_sendDeferred(autocomplete::ACState& s)
{
    // send those gathered up commands, and optionally reset the gathering
    client->reqs.sendDeferred();

    if (s.extractflag("-reset"))
    {
        client->reqs.deferRequests = nullptr;
    }
}

void exec_codeTimings(autocomplete::ACState& s)
{
    bool reset = s.extractflag("-reset");
    cout << client->performanceStats.report(reset, client->httpio, client->waiter, client->reqs) << flush;
}

#endif

std::function<void()> onCompletedUploads;

void setAppendAndUploadOnCompletedUploads(string local_path, int count)
{

    onCompletedUploads = [local_path, count](){

        {
            ofstream f(local_path, std::ios::app);
            f << count << endl;
        }
        cout << count << endl;

        DBTableTransactionCommitter committer(client->tctable);
        int total = 0;
        auto lp = LocalPath::fromAbsolutePath(local_path);
        uploadLocalPath(FILENODE, lp.leafName().toPath(), lp, client->nodeByHandle(cwd), "", committer, total, false, ClaimOldVersion, nullptr, false);

        if (count > 0)
        {
            setAppendAndUploadOnCompletedUploads(local_path, count-1);
        }
        else
        {
            onCompletedUploads = nullptr;
        }
    };
}

std::deque<std::function<void()>> mainloopActions;

#ifdef USE_FILESYSTEM
fs::path pathFromLocalPath(const string& s, bool mustexist)
{
    fs::path p = s.empty() ? fs::current_path() : fs::u8path(s);
    if (mustexist && !fs::exists(p))
    {
        cout << "local path not found: '" << s << "'";
        return fs::path();
    }
    return p;
}

void exec_treecompare(autocomplete::ACState& s)
{
    fs::path p = pathFromLocalPath(s.words[1].s, true);
    Node* n = nodeFromRemotePath(s.words[2].s);
    if (n && !p.empty())
    {
        recursiveCompare(n, p);
    }
}


bool buildLocalFolders(fs::path targetfolder, const string& prefix, int foldersperfolder, int recurselevel, int filesperfolder, uint64_t filesize, int& totalfilecount, int& totalfoldercount, vector<LocalPath>* localPaths)
{
    fs::path p = targetfolder / fs::u8path(prefix);
    if (!fs::is_directory(p) && !fs::create_directory(p))
        return false;
    ++totalfoldercount;

    for (int i = 0; i < filesperfolder; ++i)
    {
        string filename = prefix + "_file_" + std::to_string(++totalfilecount);
        fs::path fp = p / fs::u8path(filename);
        if (localPaths) localPaths->push_back(LocalPath::fromAbsolutePath(fp.u8string()));
        ofstream fs(fp.u8string(), std::ios::binary);
        char buffer[64 * 1024];
        fs.rdbuf()->pubsetbuf(buffer, sizeof(buffer));

        int counter = totalfilecount;
        for (auto j = filesize / sizeof(int); j--; )
        {
            fs.write((char*)&counter, sizeof(int));
            ++counter;
        }
        fs.write((char*)&counter, filesize % sizeof(int));
    }

    if (recurselevel > 1)
    {
        for (int i = 0; i < foldersperfolder; ++i)
        {
            if (!buildLocalFolders(p, prefix + "_" + std::to_string(i), foldersperfolder, recurselevel - 1, filesperfolder, filesize, totalfilecount, totalfoldercount, nullptr))
                return false;
        }
    }
    return true;
}

void exec_generatetestfilesfolders(autocomplete::ACState& s)
{
    string param, nameprefix = "test";
    int folderdepth = 1, folderwidth = 1, filecount = 100;
    int64_t filesize = 1024;
    if (s.extractflagparam("-folderdepth", param)) folderdepth = atoi(param.c_str());
    if (s.extractflagparam("-folderwidth", param)) folderwidth = atoi(param.c_str());
    if (s.extractflagparam("-filecount", param)) filecount = atoi(param.c_str());
    if (s.extractflagparam("-filesize", param)) filesize = atoll(param.c_str());
    if (s.extractflagparam("-nameprefix", param)) nameprefix = param;

    fs::path p = pathFromLocalPath(s.words[1].s, true);
    if (!p.empty())
    {
        int totalfilecount = 0, totalfoldercount = 0;
        buildLocalFolders(p, nameprefix, folderwidth, folderdepth, filecount, filesize, totalfilecount, totalfoldercount, nullptr);
        cout << "created " << totalfilecount << " files and " << totalfoldercount << " folders" << endl;
    }
    else
    {
        cout << "invalid directory: " << p.u8string() << endl;
    }
}

map<string, int> cycleUploadChunkFails;
map<string, int> cycleDownloadFails;

void checkReportCycleFails()
{
    for (auto& i : cycleDownloadFails) cout << i.first << " " << i.second;
    for (auto& i : cycleUploadChunkFails) cout << i.first << " " << i.second;
}

Node* cycleUploadDownload_cloudWorkingFolder = nullptr;
void cycleDownload(LocalPath lp, int count);
void cycleUpload(LocalPath lp, int count)
{
    checkReportCycleFails();
    DBTableTransactionCommitter committer(client->tctable);

    LocalPath upload_lp = lp;
    upload_lp.append(LocalPath::fromRelativePath("_" + std::to_string(count)));
    string leaf = upload_lp.leafName().toPath();

    int total = 0;
    uploadLocalPath(FILENODE, leaf, upload_lp, cycleUploadDownload_cloudWorkingFolder, "", committer, total, false, NoVersioning,
        [lp, count](LocalPath)
        {
            return [lp, count]()
                {
                    cycleDownload(lp, count);
                };
        }, true);

    // also delete the old remote file
    if (count > 0)
    {
        string leaf2 = lp.leafName().toPath() + "_" + std::to_string(count-1);
        if (Node* lastuploaded = client->childnodebyname(cycleUploadDownload_cloudWorkingFolder, leaf2.c_str(), true))
        {
            client->unlink(lastuploaded, false, client->nextreqtag(), nullptr);
        }
    }

}

void cycleDownload(LocalPath lp, int count)
{
    checkReportCycleFails();

    string leaf = lp.leafName().toPath() + "_" + std::to_string(count);

    Node* uploaded = client->childnodebyname(cycleUploadDownload_cloudWorkingFolder, leaf.c_str(), true);

    if (!uploaded)
    {
        cout << "Uploaded file " << leaf << " not found, cycle broken" << endl;
        return;
    }

    LocalPath downloadName = lp;
    downloadName.append(LocalPath::fromRelativePath("_" + std::to_string(count+1)));


    string newleaf = lp.leafName().toPath();
    newleaf += "_" + std::to_string(count + 1);

    auto f = new AppFileGet(uploaded, NodeHandle(), NULL, -1, 0, &newleaf, NULL, lp.parentPath().toPath());
    f->noRetries = true;

    f->onCompleted = [lp, count]()
    {
        cycleUpload(lp, count+1);
    };

    f->appxfer_it = appxferq[GET].insert(appxferq[GET].end(), f);
    DBTableTransactionCommitter committer(client->tctable);
    client->startxfer(GET, f, committer, false, false, false, NoVersioning);

    // also delete the old local file
    lp.append(LocalPath::fromRelativePath("_" + std::to_string(count)));
    client->fsaccess->unlinklocal(lp);
}

int gap_resumed_uploads = 0;

void exec_cycleUploadDownload(autocomplete::ACState& s)
{

#ifdef MEGASDK_DEBUG_TEST_HOOKS_ENABLED
    globalMegaTestHooks.onUploadChunkFailed = [](error e)
        {
            ++cycleUploadChunkFails["upload-chunk-err-" + std::to_string(int(e))];
        };
    globalMegaTestHooks.onDownloadFailed = [](error e)
        {
            if (e != API_EINCOMPLETE)
            {
                ++cycleDownloadFails["download-err-" + std::to_string(int(e))];
            }
        };

    globalMegaTestHooks.onUploadChunkSucceeded = [](Transfer* t, DBTableTransactionCommitter& committer)
        {
            if (t->chunkmacs.hasUnfinishedGap(1024ll*1024*1024*1024*1024))
            //if (t->pos > 5000000 && rand() % 2 == 0)
            {
                ++gap_resumed_uploads;

                // simulate this transfer
                string serialized;
                t->serialize(&serialized);

                // put the transfer in cachedtransfers so we can resume it
                Transfer::unserialize(client, &serialized, client->cachedtransfers);

                // prep to try to resume this upload after we get back to our main loop
                auto fpstr = t->files.front()->localname.toPath();
                auto countpos = fpstr.find_last_of('_');
                auto count = atoi(fpstr.c_str() + countpos + 1);
                fpstr.resize(countpos);

                mainloopActions.push_back([fpstr, count](){ cycleUpload(LocalPath::fromAbsolutePath(fpstr), count); });

                //terminate this transfer
                t->failed(API_EINCOMPLETE, committer);
                return false; // exit doio() for this transfer
            }
            return true;
        };
#endif

    string param, nameprefix = "cycleUpDown";
    int filecount = 10;
    int64_t filesize = 305560;
    if (s.extractflagparam("-filecount", param)) filecount = atoi(param.c_str());
    if (s.extractflagparam("-filesize", param)) filesize = atoll(param.c_str());
    if (s.extractflagparam("-nameprefix", param)) nameprefix = param;

    fs::path p = pathFromLocalPath(s.words[1].s, true);
    cycleUploadDownload_cloudWorkingFolder = nodeFromRemotePath(s.words[2].s);

    if (!p.empty())
    {
        int totalfilecount = 0, totalfoldercount = 0;
        vector<LocalPath> localPaths;
        buildLocalFolders(p, nameprefix, 1, 1, filecount, filesize, totalfilecount, totalfoldercount, &localPaths);
        cout << "created " << totalfilecount << " files and " << totalfoldercount << " folders" << endl;

        for (auto& fp : localPaths)
        {
            LocalPath startPath = fp;
            startPath.append(LocalPath::fromRelativePath("_0"));
            client->fsaccess->renamelocal(fp, startPath, true);
            cycleUpload(fp, 0);
        }
    }
    else
    {
        cout << "invalid directory: " << p.u8string() << endl;
    }
}


void exec_generate_put_fileversions(autocomplete::ACState& s)
{
    int count = 100;
    string param;
    if (s.extractflagparam("-count", param)) count = atoi(param.c_str());

    setAppendAndUploadOnCompletedUploads(s.words[1].s, count);
    onCompletedUploads();
}

void exec_generatesparsefile(autocomplete::ACState& s)
{
    int64_t filesize = int64_t(2) * 1024 * 1024 * 1024 * 1024;
    string param;
    if (s.extractflagparam("-filesize", param)) filesize = atoll(param.c_str());

    fs::path p = pathFromLocalPath(s.words[1].s, false);
    std::ofstream(p).put('a');
    cout << "File size:  " << fs::file_size(p) << '\n'
        << "Free space: " << fs::space(p).free << '\n';

#ifdef WIN32
    HANDLE hFile = CreateFileW((LPCWSTR)p.u16string().data(),
        GENERIC_READ | GENERIC_WRITE,
        FILE_SHARE_WRITE | FILE_SHARE_READ,
        NULL,
        OPEN_ALWAYS,
        0,
        NULL);
    DWORD bytesReturned = 0;
    if (!DeviceIoControl(
        hFile,                             // handle to a file
        FSCTL_SET_SPARSE,                  // dwIoControlCode
        (PFILE_SET_SPARSE_BUFFER) NULL,    // input buffer
        (DWORD) 0,                         // size of input buffer
        NULL,                              // lpOutBuffer
        0,                                 // nOutBufferSize
        &bytesReturned,                    // number of bytes returned
        NULL))                              // OVERLAPPED structure
    {
        cout << "Set sparse file operation failed." << endl;
    }
    CloseHandle(hFile);
#endif //WIN32

    fs::resize_file(p, filesize);
    cout << "File size:  " << fs::file_size(p) << '\n'
        << "Free space: " << fs::space(p).free << '\n';
}

void exec_lreplace(autocomplete::ACState& s)
{
    bool file = s.extractflag("-file");
    bool folder = s.extractflag("-folder");

    fs::path p = pathFromLocalPath(s.words[1].s, true);

    // replace (or create) a file/folder - this is to test a changed fsid in sync code
    if (file)
    {
        string content = s.words[2].s;
        ofstream f(p);
        f << content;
    }
    else if (folder)
    {
        if (fs::exists(p)) fs::remove(p);
        fs::create_directory(p);
    }
}

void exec_lrenamereplace(autocomplete::ACState& s)
{
    bool file = s.extractflag("-file");
    bool folder = s.extractflag("-folder");

    fs::path p = pathFromLocalPath(s.words[1].s, true);
    string content = s.words[2].s;
    fs::path p2 = pathFromLocalPath(s.words[3].s, false);

    // replace (or create) a file/folder - this is to test a changed fsid in sync code
    fs::rename(p, p2);
    if (file)
    {
        ofstream f(p);
        f << content;
    }
    else if (folder)
    {
        fs::create_directory(p);
    }
}

#endif

void exec_getcloudstorageused(autocomplete::ACState&)
{
    if (client->loggedin() != FULLACCOUNT && !client->loggedIntoFolder())
    {
        cout << "Not logged in" << endl;
        return;
    }

    NodeCounter nc = client->mNodeManager.getCounterOfRootNodes();
    cout << "Total cloud storage: " << nc.storage + nc.versionStorage << " bytes" << endl;
}

void exec_getuserquota(autocomplete::ACState& s)
{
    bool storage = s.extractflag("-storage");
    bool transfer = s.extractflag("-transfer");
    bool pro = s.extractflag("-pro");

    if (!storage && !transfer && !pro)
    {
        storage = transfer = pro = true;
    }

    client->getaccountdetails(std::make_shared<AccountDetails>(), storage, transfer, pro, false, false, false, -1);
}

void exec_getuserdata(autocomplete::ACState& s)
{
    client->getuserdata(client->reqtag);
}

void exec_querytransferquota(autocomplete::ACState& ac)
{
    client->querytransferquota(atoll(ac.words[1].s.c_str()));
}

void DemoApp::querytransferquota_result(int n)
{
    cout << "querytransferquota_result: " << n << endl;
}

autocomplete::ACN autocompleteTemplate;

void exec_help(ac::ACState&)
{
    cout << *autocompleteTemplate << flush;
}

bool quit_flag = false;

void exec_quit(ac::ACState&)
{
    quit_flag = true;
}

void exec_showattributes(autocomplete::ACState& s)
{
    if (const Node* n = nodeFromRemotePath(s.words[1].s))
    {
        for (auto pair : n->attrs.map)
        {
            char namebuf[10]{};
            AttrMap::nameid2string(pair.first, namebuf);
            if (pair.first == 'c')
            {
                FileFingerprint f;
                f.unserializefingerprint(&pair.second);
                cout << namebuf << ": " << pair.second << " (fingerprint: size " << f.size << " mtime " << f.mtime
                    << " crc " << std::hex << f.crc[0] << " " << f.crc[1] << " " << f.crc[2] << " " << f.crc[3] << std::dec << ")"
                    << " (node fingerprint: size " << n->size << " mtime " << n->mtime
                    << " crc " << std::hex << n->crc[0] << " " << n->crc[1] << " " << n->crc[2] << " " << n->crc[3] << std::dec << ")" << endl;
            }
            else
            {
                cout << namebuf << ": " << pair.second << endl;
            }
        }
    }
}

void printAuthringInformation(handle userhandle)
{
    for (auto &it : client->mAuthRings)
    {
        AuthRing &authring = it.second;
        attr_t at = it.first;
        cout << User::attr2string(at) << ": " << endl;
        for (auto &uh : authring.getTrackedUsers())
        {
            if (uh == userhandle || ISUNDEF(userhandle))    // no user was typed --> show authring for all users
            {
                User *user = client->finduser(uh);
                string email = user ? user->email : "not a contact";

                cout << "\tUserhandle: \t" << Base64Str<MegaClient::USERHANDLE>(uh) << endl;
                cout << "\tEmail:      \t" << email << endl;
                cout << "\tFingerprint:\t" << Utils::stringToHex(authring.getFingerprint(uh)) << endl;
                cout << "\tAuth. level: \t" << AuthRing::authMethodToStr(authring.getAuthMethod(uh)) << endl;
            }
        }
    }
}

void exec_setmaxconnections(autocomplete::ACState& s)
{
    auto direction = s.words[1].s == "put" ? PUT : GET;
    if (s.words.size() == 3)
    {
        client->setmaxconnections(direction, atoi(s.words[2].s.c_str()));
    }
    cout << "connections: " << (int)client->connections[direction] << endl;
}


class MegaCLILogger : public ::mega::Logger {
public:
    ofstream mLogFile;
    string mLogFileName;
    bool logToConsole = false;

    void log(const char*, int loglevel, const char*, const char *message
#ifdef ENABLE_LOG_PERFORMANCE
                 , const char **directMessages, size_t *directMessagesSizes, unsigned numberMessages
#endif
    ) override
    {
        using namespace std::chrono;
        auto et =system_clock::now().time_since_epoch();
        auto millisec_since_epoch =  duration_cast<milliseconds>(et).count();
        auto sec_since_epoch = duration_cast<seconds>(et).count();
        char ts[50];
        auto t = std::time(NULL);
        t = (m_time_t) sec_since_epoch;
        if (!std::strftime(ts, sizeof(ts), "%H:%M:%S", std::localtime(&t)))
        {
            ts[0] = '\0';
        }

        auto ms = std::to_string(unsigned(millisec_since_epoch - 1000*sec_since_epoch));
        string s;
        s.reserve(1024);
        s += ts;
        s += "." + string(3 - std::min<size_t>(3, ms.size()), '0') + ms;
        s += " ";
        if (message) s += message;
#ifdef ENABLE_LOG_PERFORMANCE
        for (unsigned i = 0; i < numberMessages; ++i) s.append(directMessages[i], directMessagesSizes[i]);
#endif

        if (logToConsole)
        {
            std::cout << s << std::endl;
        }

        if (mLogFile.is_open())
        {
            mLogFile << s << std::endl;
        }

#ifdef WIN32
        // Supply the log strings to Visual Studio Output window, regardless of toconsole/file settings
        s += "\r\n";
        OutputDebugStringA(s.c_str());
#endif
    }
};

LocalPath localPathArg(string s)
{
    if (s.empty()) return LocalPath();
    return LocalPath::fromAbsolutePath(s);
}

void exec_fingerprint(autocomplete::ACState& s)
{
    auto localfilepath = localPathArg(s.words[1].s);
    auto fa = client->fsaccess->newfileaccess();

    if (fa->fopen(localfilepath, true, false, nullptr))
    {
        FileFingerprint fp;
        fp.genfingerprint(fa.get());
        cout << Utils::stringToHex(std::string((const char*)&fp.size, sizeof(fp.size))) << "/" <<
                Utils::stringToHex(std::string((const char*)&fp.mtime, sizeof(fp.mtime))) << "/" <<
                Utils::stringToHex(std::string((const char*)&fp.crc, sizeof(fp.crc))) << endl;
    }
    else
    {
        cout << "Failed to open: " << s.words[1].s << endl;
    }
}

void exec_showattrs(autocomplete::ACState& s)
{
    if (s.words.size() == 2)
    {
        if (s.words[1].s == "on")
        {
            showattrs = true;
        }
        else if (s.words[1].s == "off")
        {
            showattrs = false;
        }
        else
        {
            cout << "invalid showattrs setting" << endl;
        }
    }
    else
    {
        cout << "      showattrs on|off " << endl;
    }
}

void exec_timelocal(autocomplete::ACState& s)
{
    bool get = s.words[1].s == "get";
    auto localfilepath = localPathArg(s.words[2].s);

    if ((get && s.words.size() != 3) || (!get && s.words.size() != 4))
    {
        cout << "wrong number of arguments for : " << s.words[1].s << endl;
        return;
    }

    m_time_t set_time = 0;

    if (!get)
    {
        // similar to Transfers::complete()

        std::istringstream is(s.words[3].s);
        std::tm tm_record;
        is >> std::get_time(&tm_record, "%Y-%m-%d %H:%M:%S");

        set_time = m_mktime(&tm_record);

        cout << "Setting mtime to " << set_time << endl;

        bool success = client->fsaccess->setmtimelocal(localfilepath, set_time);
        if (!success)
        {
            cout << "setmtimelocal failed!  Was it transient? " << client->fsaccess->transient_error << endl;
        }
    }

    // perform get in both cases
    auto fa = client->fsaccess->newfileaccess();
    if (fa->fopen(localfilepath, true, false))
    {
        FileFingerprint fp;
        fp.genfingerprint(fa.get());
        if (fp.isvalid)
        {
            std::tm tm_record;
            m_localtime(fp.mtime, &tm_record);
            cout << "mtime for file is " << fp.mtime << ": " << std::put_time(&tm_record, "%Y-%m-%d %H:%M:%S") << endl;

            if (!get)
            {
                if (::mega::abs(set_time - fp.mtime) <= 2)
                {
                    cout << "mtime read back is within 2 seconds, so success. Actual difference: " << ::mega::abs(set_time - fp.mtime) << endl;
                }
                else
                {
                    cout << "ERROR Silent failure in setmtimelocal, difference is " << ::mega::abs(set_time - fp.mtime) << endl;
                }
            }
        }
        else
        {
            cout << "fingerprint generation failed: " << localfilepath.toPath() << endl;
        }
    }
    else
    {
        cout << "fopen failed: " << localfilepath.toPath() << endl;
    }

}

void exec_backupcentre(autocomplete::ACState& s)
{
    bool delFlag = s.extractflag("-del");

    if (s.words.size() == 1)
    {
        client->reqs.add(new CommandBackupSyncFetch([&](Error e, vector<CommandBackupSyncFetch::Data>& data){
            if (e)
            {
                cout << "backupcentre failed: " << e << endl;
            }
            else
            {
                for (auto& d : data)
                {
                    cout << "Backup ID: " << toHandle(d.backupId) << endl;
                    cout << "  backup type: " << backupTypeToStr(d.backupType) << endl;
                    cout << "  root handle: " << toNodeHandle(d.rootNode) << endl;
                    cout << "  local folder: " << d.localFolder << endl;
                    cout << "  device id: " << d.deviceId << endl;
                    cout << "  sync state: " << d.syncState << endl;
                    cout << "  sync substate: " << d.syncSubstate << endl;
                    cout << "  extra: " << d.extra << endl;
                    cout << "    backup name: " << d.backupName << endl;
                    cout << "  heartbeat timestamp: " << d.hbTimestamp << endl;
                    cout << "  heartbeat status: " << d.hbStatus << endl;
                    cout << "  heartbeat progress: " << d.hbProgress << endl;
                    cout << "  heartbeat uploads: " << d.uploads << endl;
                    cout << "  heartbeat downloads: " << d.downloads << endl;
                    cout << "  last activity time: " << d.lastActivityTs << endl;
                    cout << "  last node handle: " << toNodeHandle(d.lastSyncedNodeHandle) << endl << endl;
                }

                cout << "Backup Centre - Backups count: " << data.size() << endl;
            }
        }));
    }
    else if (s.words.size() == 2 && delFlag)
    {
        handle backupId;
        Base64::atob(s.words[1].s.c_str(), (byte*)&backupId, MegaClient::BACKUPHANDLE);
        client->reqs.add(new CommandBackupRemove(client, backupId));
    }
}

class AnomalyReporter
    : public FilenameAnomalyReporter
{
public:
    void anomalyDetected(FilenameAnomalyType type,
                            const LocalPath& localPath,
                            const string& remotePath) override
    {
        string typeName;

        switch (type)
        {
        case FILENAME_ANOMALY_NAME_MISMATCH:
            typeName = "NAME_MISMATCH";
            break;
        case FILENAME_ANOMALY_NAME_RESERVED:
            typeName = "NAME_RESERVED";
            break;
        default:
            assert(!"Unknown anomaly type!");
            typeName = "UNKNOWN";
            break;
        }

        cout << "Filename anomaly detected: type: "
                << typeName
                << ": local path: "
                << localPath.toPath()
                << ": remote path: "
                << remotePath
                << endl;
    }
}; // AnomalyReporter

void exec_logFilenameAnomalies(autocomplete::ACState& s)
{
    unique_ptr<FilenameAnomalyReporter> reporter;

    if (s.words[1].s == "on")
    {
        reporter.reset(new AnomalyReporter());
    }

    cout << "Filename anomaly reporting is "
         << (reporter ? "en" : "dis")
         << "abled."
         << endl;

    client->mFilenameAnomalyReporter = std::move(reporter);
}

#ifdef ENABLE_SYNC
void exec_syncoutput(autocomplete::ACState& s)
{
    bool onOff = s.words[3].s == "on";

    if (s.words[2].s == "local_change_detection")
    {
        syncout_local_change_detection = onOff;
    }
    else if (s.words[2].s == "remote_change_detection")
    {
        syncout_remote_change_detection = onOff;
    }
    else if (s.words[2].s == "transfer_activity")
    {
        syncout_transfer_activity = onOff;
    }
    else if (s.words[2].s == "folder_sync_state")
    {
        syncout_transfer_activity = onOff;
    }
    else if (s.words[2].s == "all")
    {
        syncout_local_change_detection = onOff;
        syncout_remote_change_detection = onOff;
        syncout_transfer_activity = onOff;
        syncout_transfer_activity = onOff;
    }
}
#endif

MegaCLILogger gLogger;

autocomplete::ACN autocompleteSyntax()
{
    using namespace autocomplete;
    std::unique_ptr<Either> p(new Either("      "));

    p->Add(exec_apiurl, sequence(text("apiurl"), opt(sequence(param("url"), opt(param("disablepkp"))))));
    p->Add(exec_login, sequence(text("login"), opt(flag("-fresh")), either(sequence(param("email"), opt(param("password"))),
                                                      sequence(exportedLink(false, true), opt(param("auth_key"))),
                                                      param("session"),
                                                      sequence(text("autoresume"), opt(param("id"))))));
    p->Add(exec_begin, sequence(text("begin"), opt(flag("-e++")),
                                opt(either(sequence(param("firstname"), param("lastname")),     // to create an ephemeral++
                                        param("ephemeralhandle#ephemeralpw"),               // to resume an ephemeral
                                        param("session")))));                                 // to resume an ephemeral++
    p->Add(exec_signup, sequence(text("signup"),
                                 either(sequence(param("email"), param("name")),
                                        param("confirmationlink"))));

    p->Add(exec_cancelsignup, sequence(text("cancelsignup")));
    p->Add(exec_session, sequence(text("session"), opt(sequence(text("autoresume"), opt(param("id"))))));
    p->Add(exec_mount, sequence(text("mount")));
    p->Add(exec_ls, sequence(text("ls"), opt(flag("-R")), opt(sequence(flag("-tofile"), param("filename"))), opt(remoteFSFolder(client, &cwd))));
    p->Add(exec_cd, sequence(text("cd"), opt(remoteFSFolder(client, &cwd))));
    p->Add(exec_pwd, sequence(text("pwd")));
    p->Add(exec_lcd, sequence(text("lcd"), opt(localFSFolder())));
    p->Add(exec_llockfile, sequence(text("llockfile"), opt(flag("-read")), opt(flag("-write")), opt(flag("-unlock")), localFSFile()));
#ifdef USE_FILESYSTEM
    p->Add(exec_lls, sequence(text("lls"), opt(flag("-R")), opt(localFSFolder())));
    p->Add(exec_lpwd, sequence(text("lpwd")));
    p->Add(exec_lmkdir, sequence(text("lmkdir"), localFSFolder()));
#endif
    p->Add(exec_import, sequence(text("import"), exportedLink(true, false)));
    p->Add(exec_folderlinkinfo, sequence(text("folderlink"), opt(param("link"))));

    p->Add(exec_open,
           sequence(text("open"),
                    exportedLink(false, true),
                    opt(param("authToken"))));

    p->Add(exec_put, sequence(text("put"), opt(flag("-r")), opt(flag("-noversion")), opt(flag("-version")), opt(flag("-versionreplace")), localFSPath("localpattern"), opt(either(remoteFSPath(client, &cwd, "dst"),param("dstemail")))));
    p->Add(exec_putq, sequence(text("putq"), repeat(either(flag("-active"), flag("-all"), flag("-count"))), opt(param("cancelslot"))));
#ifdef USE_FILESYSTEM
    p->Add(exec_get, sequence(text("get"), opt(sequence(flag("-r"), opt(flag("-foldersonly")))), remoteFSPath(client, &cwd), opt(sequence(param("offset"), opt(param("length"))))));
#else
    p->Add(exec_get, sequence(text("get"), remoteFSPath(client, &cwd), opt(sequence(param("offset"), opt(param("length"))))));
#endif
    p->Add(exec_get, sequence(text("get"), flag("-re"), param("regularexpression")));
    p->Add(exec_get, sequence(text("get"), exportedLink(true, false), opt(sequence(param("offset"), opt(param("length"))))));
    p->Add(exec_getq, sequence(text("getq"), repeat(either(flag("-active"), flag("-all"), flag("-count"))), opt(param("cancelslot"))));
    p->Add(exec_more, sequence(text("more"), opt(remoteFSPath(client, &cwd))));
    p->Add(exec_pause, sequence(text("pause"), either(text("status"), sequence(opt(either(text("get"), text("put"))), opt(text("hard"))))));
    p->Add(exec_getfa, sequence(text("getfa"), wholenumber(1), opt(remoteFSPath(client, &cwd)), opt(text("cancel"))));
#ifdef USE_MEDIAINFO
    p->Add(exec_mediainfo, sequence(text("mediainfo"), either(sequence(text("calc"), localFSFile()), sequence(text("show"), remoteFSFile(client, &cwd)))));
#endif
    p->Add(exec_smsverify, sequence(text("smsverify"), either(sequence(text("send"), param("phonenumber"), opt(param("reverifywhitelisted"))), sequence(text("code"), param("verificationcode")))));
    p->Add(exec_verifiedphonenumber, sequence(text("verifiedphone")));
    p->Add(exec_resetverifiedphonenumber, sequence(text("resetverifiedphone")));
    p->Add(exec_mkdir, sequence(text("mkdir"), opt(flag("-allowduplicate")), opt(flag("-exactleafname")), remoteFSFolder(client, &cwd)));
    p->Add(exec_rm, sequence(text("rm"), remoteFSPath(client, &cwd), opt(sequence(flag("-regexchild"), param("regex")))));
    p->Add(exec_mv, sequence(text("mv"), remoteFSPath(client, &cwd, "src"), remoteFSPath(client, &cwd, "dst")));
    p->Add(exec_cp, sequence(text("cp"), opt(flag("-noversion")), opt(flag("-version")), opt(flag("-versionreplace")), remoteFSPath(client, &cwd, "src"), either(remoteFSPath(client, &cwd, "dst"), param("dstemail"))));
    p->Add(exec_du, sequence(text("du"), opt(remoteFSPath(client, &cwd))));
    p->Add(exec_numberofnodes, sequence(text("nn")));


#ifdef ENABLE_SYNC
    p->Add(exec_backupcentre, sequence(text("backupcentre"), opt(sequence(flag("-del"), param("backup_id")))));

    p->Add(exec_syncadd,
           sequence(text("sync"),
                    text("add"),
                    opt(flag("-backup")),
                    opt(sequence(flag("-external"), param("drivePath"))),
                    opt(sequence(flag("-name"), param("syncname"))),
                    localFSFolder("source"),
                    remoteFSFolder(client, &cwd, "target")));

    p->Add(exec_syncrename, sequence(text("sync"), text("rename"), param("id"), param("newname")));

    p->Add(exec_syncclosedrive,
           sequence(text("sync"),
                    text("closedrive"),
                    localFSFolder("drive")));

    p->Add(exec_syncexport,
           sequence(text("sync"),
                    text("export"),
                    opt(localFSFile("outputFile"))));

    p->Add(exec_syncimport,
           sequence(text("sync"),
                    text("import"),
                    localFSFile("inputFile")));

    p->Add(exec_syncopendrive,
           sequence(text("sync"),
                    text("opendrive"),
                    localFSFolder("drive")));

    p->Add(exec_synclist,
           sequence(text("sync"), text("list")));

    p->Add(exec_syncremove,
           sequence(text("sync"),
                    text("remove"),
                    param("id")));

    p->Add(exec_syncxable,
           sequence(text("sync"),
                    either(sequence(either(text("disable"), text("fail")),
                                    param("id"),
                                    opt(param("error"))),
                           sequence(text("enable"),
                                    param("id")))));

    p->Add(exec_syncoutput, sequence(text("sync"), text("output"),
        either(text("local_change_detection"),
            text("remote_change_detection"),
            text("transfer_activity"),
            text("folder_sync_state"),
            text("detail_log"),
            text("all")),
        either(text("on"), text("off"))));

#endif

    p->Add(exec_export, sequence(text("export"), remoteFSPath(client, &cwd), opt(flag("-mega-hosted")), opt(either(flag("-writable"), param("expiretime"), text("del")))));
    p->Add(exec_share, sequence(text("share"), opt(sequence(remoteFSPath(client, &cwd), opt(sequence(contactEmail(client), opt(either(text("r"), text("rw"), text("full"))), opt(param("origemail"))))))));
    p->Add(exec_invite, sequence(text("invite"), param("dstemail"), opt(either(param("origemail"), text("del"), text("rmd")))));

    p->Add(exec_clink, sequence(text("clink"), either(text("renew"), sequence(text("query"), param("handle")), sequence(text("del"), opt(param("handle"))))));

    p->Add(exec_ipc, sequence(text("ipc"), param("handle"), either(text("a"), text("d"), text("i"))));
    p->Add(exec_showpcr, sequence(text("showpcr")));
    p->Add(exec_users, sequence(text("users"), opt(sequence(contactEmail(client), text("del")))));
    p->Add(exec_getua, sequence(text("getua"), param("attrname"), opt(contactEmail(client))));
    p->Add(exec_putua, sequence(text("putua"), param("attrname"), opt(either(
                                                                          text("del"),
                                                                          sequence(text("set"), param("string")),
                                                                          sequence(text("map"), param("key"), param("value")),
                                                                          sequence(text("load"), localFSFile())))));
#ifdef DEBUG
    p->Add(exec_delua, sequence(text("delua"), param("attrname")));
    p->Add(exec_devcommand, sequence(text("devcommand"), param("subcommand"), opt(param("email"))));
#endif
    p->Add(exec_alerts, sequence(text("alerts"), opt(either(text("new"), text("old"), wholenumber(10), text("notify"), text("seen")))));
    p->Add(exec_recentactions, sequence(text("recentactions"), param("hours"), param("maxcount")));
    p->Add(exec_recentnodes, sequence(text("recentnodes"), param("hours"), param("maxcount")));

    p->Add(exec_putbps, sequence(text("putbps"), opt(either(wholenumber(100000), text("auto"), text("none")))));
    p->Add(exec_killsession, sequence(text("killsession"), opt(either(text("all"), param("sessionid")))));
    p->Add(exec_whoami, sequence(text("whoami"), repeat(either(flag("-storage"), flag("-transfer"), flag("-pro"), flag("-transactions"), flag("-purchases"), flag("-sessions")))));
    p->Add(exec_verifycredentials, sequence(text("credentials"), either(text("show"), text("status"), text("verify"), text("reset")), opt(contactEmail(client))));
    p->Add(exec_passwd, sequence(text("passwd")));
    p->Add(exec_reset, sequence(text("reset"), contactEmail(client), opt(text("mk"))));
    p->Add(exec_recover, sequence(text("recover"), param("recoverylink")));
    p->Add(exec_cancel, sequence(text("cancel"), opt(param("cancellink"))));
    p->Add(exec_email, sequence(text("email"), opt(either(param("newemail"), param("emaillink")))));
    p->Add(exec_retry, sequence(text("retry")));
    p->Add(exec_recon, sequence(text("recon")));
    p->Add(exec_reload, sequence(text("reload"), opt(text("nocache"))));
    p->Add(exec_logout, sequence(text("logout"), opt(flag("-keepsyncconfigs"))));
    p->Add(exec_locallogout, sequence(text("locallogout")));
    p->Add(exec_version, sequence(text("version")));
    p->Add(exec_debug, sequence(text("debug"),
                opt(either(flag("-on"), flag("-off"), flag("-verbose"))),
                opt(either(flag("-console"), flag("-noconsole"))),
                opt(either(flag("-nofile"), sequence(flag("-file"), localFSFile())))
#ifdef USE_ROTATIVEPERFORMANCELOGGER
                ,opt(sequence(flag("-rotative_performance_logger_file"), localFSFile(), opt(flag("-rotative_performance_logger_toconsole")), opt(flag("-rotative_performance_logger_exerciseOutput"))))
#endif
                ));

#if defined(WIN32) && defined(NO_READLINE)
    p->Add(exec_clear, sequence(text("clear")));
    p->Add(exec_codepage, sequence(text("codepage"), opt(sequence(wholenumber(65001), opt(wholenumber(65001))))));
    p->Add(exec_log, sequence(text("log"), either(text("utf8"), text("utf16"), text("codepage")), localFSFile()));
#endif
    p->Add(exec_test, sequence(text("test"), opt(param("data"))));
    p->Add(exec_fingerprint, sequence(text("fingerprint"), localFSFile("localfile")));
#ifdef ENABLE_CHAT
    p->Add(exec_chats, sequence(text("chats"), opt(param("chatid"))));
    p->Add(exec_chatc, sequence(text("chatc"), param("group"), repeat(opt(sequence(contactEmail(client), either(text("ro"), text("sta"), text("mod")))))));
    p->Add(exec_chati, sequence(text("chati"), param("chatid"), contactEmail(client), either(text("ro"), text("sta"), text("mod"))));
    p->Add(exec_chatcp, sequence(text("chatcp"), flag("-meeting"), param("mownkey"), opt(sequence(text("t"), param("title64"))),
                                 repeat(sequence(contactEmail(client), either(text("ro"), text("sta"), text("mod"))))));
    p->Add(exec_chatr, sequence(text("chatr"), param("chatid"), opt(contactEmail(client))));
    p->Add(exec_chatu, sequence(text("chatu"), param("chatid")));
    p->Add(exec_chatup, sequence(text("chatup"), param("chatid"), param("userhandle"), either(text("ro"), text("sta"), text("mod"))));
    p->Add(exec_chatpu, sequence(text("chatpu")));
    p->Add(exec_chatga, sequence(text("chatga"), param("chatid"), param("nodehandle"), param("uid")));
    p->Add(exec_chatra, sequence(text("chatra"), param("chatid"), param("nodehandle"), param("uid")));
    p->Add(exec_chatst, sequence(text("chatst"), param("chatid"), param("title64")));
    p->Add(exec_chata, sequence(text("chata"), param("chatid"), param("archive")));
    p->Add(exec_chatl, sequence(text("chatl"), param("chatid"), either(text("del"), text("query"))));
    p->Add(exec_chatsm, sequence(text("chatsm"), param("chatid"), opt(param("title64"))));
    p->Add(exec_chatlu, sequence(text("chatlu"), param("publichandle")));
    p->Add(exec_chatlj, sequence(text("chatlj"), param("publichandle"), param("unifiedkey")));
#endif
    p->Add(exec_setmaxdownloadspeed, sequence(text("setmaxdownloadspeed"), opt(wholenumber(10000))));
    p->Add(exec_setmaxuploadspeed, sequence(text("setmaxuploadspeed"), opt(wholenumber(10000))));
    p->Add(exec_handles, sequence(text("handles"), opt(either(text("on"), text("off")))));
    p->Add(exec_httpsonly, sequence(text("httpsonly"), opt(either(text("on"), text("off")))));
    p->Add(exec_showattrs, sequence(text("showattrs"), opt(either(text("on"), text("off")))));
    p->Add(exec_timelocal, sequence(text("mtimelocal"), either(text("set"), text("get")), localFSPath(), opt(param("datetime"))));

    p->Add(exec_mfac, sequence(text("mfac"), param("email")));
    p->Add(exec_mfae, sequence(text("mfae")));
    p->Add(exec_mfad, sequence(text("mfad"), param("pin")));

#if defined(WIN32) && defined(NO_READLINE)
    p->Add(exec_autocomplete, sequence(text("autocomplete"), opt(either(text("unix"), text("dos")))));
    p->Add(exec_history, sequence(text("history")));
#endif
    p->Add(exec_help, either(text("help"), text("h"), text("?")));
    p->Add(exec_quit, either(text("quit"), text("q"), text("exit")));

    p->Add(exec_find, sequence(text("find"), text("raided")));
    p->Add(exec_findemptysubfoldertrees, sequence(text("findemptysubfoldertrees"), opt(flag("-movetotrash"))));

#ifdef MEGA_MEASURE_CODE
    p->Add(exec_deferRequests, sequence(text("deferrequests"), repeat(either(flag("-putnodes")))));
    p->Add(exec_sendDeferred, sequence(text("senddeferred"), opt(flag("-reset"))));
    p->Add(exec_codeTimings, sequence(text("codetimings"), opt(flag("-reset"))));
#endif

#ifdef USE_FILESYSTEM
    p->Add(exec_treecompare, sequence(text("treecompare"), localFSPath(), remoteFSPath(client, &cwd)));
    p->Add(exec_generatetestfilesfolders, sequence(text("generatetestfilesfolders"),
        repeat(either(  sequence(flag("-folderdepth"), param("depth")),
                        sequence(flag("-folderwidth"), param("width")),
                        sequence(flag("-filecount"), param("count")),
                        sequence(flag("-filesize"), param("size")),
                        sequence(flag("-nameprefix"), param("prefix")))), localFSFolder("parent")));
    p->Add(exec_generatesparsefile, sequence(text("generatesparsefile"), opt(sequence(flag("-filesize"), param("size"))), localFSFile("targetfile")));
    p->Add(exec_generate_put_fileversions, sequence(text("generate_put_fileversions"), opt(sequence(flag("-count"), param("n"))), localFSFile("targetfile")));
    p->Add(exec_lreplace, sequence(text("lreplace"), either(flag("-file"), flag("-folder")), localFSPath("existing"), param("content")));
    p->Add(exec_lrenamereplace, sequence(text("lrenamereplace"), either(flag("-file"), flag("-folder")), localFSPath("existing"), param("content"), localFSPath("renamed")));

    p->Add(exec_cycleUploadDownload, sequence(text("cycleuploaddownload"),
        repeat(either(
            sequence(flag("-filecount"), param("count")),
            sequence(flag("-filesize"), param("size")),
            sequence(flag("-nameprefix"), param("prefix")))), localFSFolder("localworkingfolder"), remoteFSFolder(client, &cwd, "remoteworkingfolder")));

#endif
    p->Add(exec_querytransferquota, sequence(text("querytransferquota"), param("filesize")));
    p->Add(exec_getcloudstorageused, sequence(text("getcloudstorageused")));
    p->Add(exec_getuserquota, sequence(text("getuserquota"), repeat(either(flag("-storage"), flag("-transfer"), flag("-pro")))));
    p->Add(exec_getuserdata, text("getuserdata"));

    p->Add(exec_showattributes, sequence(text("showattributes"), remoteFSPath(client, &cwd)));

    p->Add(exec_setmaxconnections, sequence(text("setmaxconnections"), either(text("put"), text("get")), opt(wholenumber(4))));
    p->Add(exec_metamac, sequence(text("metamac"), localFSPath(), remoteFSPath(client, &cwd)));
    p->Add(exec_banner, sequence(text("banner"), either(text("get"), sequence(text("dismiss"), param("id")))));

    p->Add(exec_logFilenameAnomalies,
           sequence(text("logfilenameanomalies"), either(text("on"), text("off"))));

    p->Add(exec_drivemonitor, sequence(text("drivemonitor"), opt(either(flag("-on"), flag("-off")))));

    p->Add(exec_driveid,
           sequence(text("driveid"),
                    either(sequence(text("get"), localFSFolder()),
                           sequence(text("set"), localFSFolder(), opt(text("force"))))));

    p->Add(exec_randomfile,
           sequence(text("randomfile"),
                    localFSPath("outputPath"),
                    opt(param("lengthKB"))));

    return autocompleteTemplate = std::move(p);
}


#ifdef USE_FILESYSTEM
bool recursiveget(fs::path&& localpath, Node* n, bool folders, unsigned& queued)
{
    if (n->type == FILENODE)
    {
        if (!folders)
        {
            DBTableTransactionCommitter committer(client->tctable);
            auto file = ::mega::make_unique<AppFileGet>(n, NodeHandle(), nullptr, -1, 0, nullptr, nullptr, localpath.u8string());
            error result = startxfer(committer, std::move(file), *n);
            queued += result == API_OK ? 1 : 0;
        }
    }
    else if (n->type == FOLDERNODE || n->type == ROOTNODE)
    {
        fs::path newpath = localpath / fs::u8path(n->type == ROOTNODE ? "ROOTNODE" : n->displayname());
        if (folders)
        {
            std::error_code ec;
            if (fs::create_directory(newpath, ec) || !ec)
            {
                cout << newpath << endl;
            }
            else
            {
                cout << "Failed trying to create " << newpath << ": " << ec.message() << endl;
                return false;
            }
        }
        for (Node* node : client->getChildren(n))
        {
            if (!recursiveget(std::move(newpath), node, folders, queued))
            {
                return false;
            }
        }
    }
    return true;
}
#endif

bool regexget(const string& expression, Node* n, unsigned& queued)
{
    try
    {
        std::regex re(expression);

        if (n->type == FOLDERNODE || n->type == ROOTNODE)
        {
            DBTableTransactionCommitter committer(client->tctable);
            for (Node* node : client->getChildren(n))
            {
                if (node->type == FILENODE)
                {
                    if (regex_search(string(node->displayname()), re))
                    {
<<<<<<< HEAD
                        auto f = new AppFileGet(node);
                        f->appxfer_it = appxferq[GET].insert(appxferq[GET].end(), f);
                        client->startxfer(GET, f, committer, false, false, false, NoVersioning);
                        queued += 1;
=======
                        auto file = ::mega::make_unique<AppFileGet>(*it);
                        error result = startxfer(committer, std::move(file), **it);
                        queued += result == API_OK ? 1 : 0;
>>>>>>> 2ceee11d
                    }
                }
            }
        }
    }
    catch (std::exception& e)
    {
        cout << "ERROR: " << e.what() << endl;
        return false;
    }
    return true;
}

struct Login
{
    string email, password, salt, pin;
    int version;

    Login() : version(0)
    {
    }

    void reset()
    {
        *this = Login();
    }

    void login(MegaClient* mc)
    {
        byte keybuf[SymmCipher::KEYLENGTH];

        if (version == 1)
        {
            if (error e = mc->pw_key(password.c_str(), keybuf))
            {
                cout << "Login error: " << e << endl;
            }
            else
            {
                mc->login(email.c_str(), keybuf, (!pin.empty()) ? pin.c_str() : NULL);
            }
        }
        else if (version == 2 && !salt.empty())
        {
            mc->login2(email.c_str(), password.c_str(), &salt, (!pin.empty()) ? pin.c_str() : NULL);
        }
        else
        {
            cout << "Login unexpected error" << endl;
        }
    }
};
static Login login;

ofstream* pread_file = NULL;
m_off_t pread_file_end = 0;


// execute command
static void process_line(char* l)
{
    switch (prompt)
    {
    case LOGINTFA:
        if (strlen(l) > 1)
        {
            login.pin = l;
            login.login(client);
        }
        else
        {
            cout << endl << "The pin length is invalid, please try to login again." << endl;
        }

        setprompt(COMMAND);
        return;

    case SETTFA:
        client->multifactorauthsetup(l);
        setprompt(COMMAND);
        return;

    case LOGINPASSWORD:

        if (signupcode.size())
        {
            // verify correctness of supplied signup password
            client->pw_key(l, pwkey);
            SymmCipher pwcipher(pwkey);
            pwcipher.ecb_decrypt(signuppwchallenge);

            if (MemAccess::get<int64_t>((const char*)signuppwchallenge + 4))
            {
                cout << endl << "Incorrect password, please try again." << endl;
            }

            signupcode.clear();
        }
        else if (recoverycode.size())   // cancelling account --> check password
        {
            client->pw_key(l, pwkey);
            client->validatepwd(pwkey);
        }
        else if (changecode.size())     // changing email --> check password to avoid creating an invalid hash
        {
            client->pw_key(l, pwkey);
            client->validatepwd(pwkey);
        }
        else
        {
            login.password = l;
            login.login(client);
            cout << endl << "Logging in..." << endl;
        }

        setprompt(COMMAND);
        return;

    case OLDPASSWORD:
        client->pw_key(l, pwkeybuf);

        if (!memcmp(pwkeybuf, pwkey, sizeof pwkey))
        {
            cout << endl;
            setprompt(NEWPASSWORD);
        }
        else
        {
            cout << endl << "Bad password, please try again" << endl;
            setprompt(COMMAND);
        }
        return;

    case NEWPASSWORD:
        newpassword = l;
        client->pw_key(l, newpwkey);

        cout << endl;
        setprompt(PASSWORDCONFIRM);
        return;

    case PASSWORDCONFIRM:
        client->pw_key(l, pwkeybuf);

        if (memcmp(pwkeybuf, newpwkey, sizeof pwkeybuf))
        {
            cout << endl << "Mismatch, please try again" << endl;
        }
        else
        {
            error e;

            if (signupemail.size())
            {
                client->sendsignuplink2(signupemail.c_str(), newpassword.c_str(), signupname.c_str());
            }
            else if (recoveryemail.size() && recoverycode.size())
            {
                cout << endl << "Resetting password..." << endl;

                if (hasMasterKey)
                {
                    client->confirmrecoverylink(recoverycode.c_str(), recoveryemail.c_str(), newpassword.c_str(), masterkey);
                }
                else
                {
                    client->confirmrecoverylink(recoverycode.c_str(), recoveryemail.c_str(), newpassword.c_str(), NULL);
                }

                recoverycode.clear();
                recoveryemail.clear();
                hasMasterKey = false;
                memset(masterkey, 0, sizeof masterkey);
            }
            else
            {
                if ((e = client->changepw(newpassword.c_str())) == API_OK)
                {
                    memcpy(pwkey, newpwkey, sizeof pwkey);
                    cout << endl << "Changing password..." << endl;
                }
                else
                {
                    cout << "You must be logged in to change your password." << endl;
                }
            }
        }

        setprompt(COMMAND);
        signupemail.clear();
        return;

    case MASTERKEY:
        cout << endl << "Retrieving private RSA key for checking integrity of the Master Key..." << endl;

        Base64::atob(l, masterkey, sizeof masterkey);
        client->getprivatekey(recoverycode.c_str());
        return;

    case COMMAND:
        try
        {
            std::string consoleOutput;
            ac::autoExec(string(l), string::npos, autocompleteTemplate, false, consoleOutput, true); // todo: pass correct unixCompletions flag
            if (!consoleOutput.empty())
            {
                cout << consoleOutput << flush;
            }
        }
        catch (std::exception& e)
        {
            cout << "Command failed: " << e.what() << endl;
        }
        return;
    case PAGER:
        if (strlen(l) && l[0] == 'q')
        {
            setprompt(COMMAND); // quit pager view if 'q' is sent, see README
        }
        else
        {
            autocomplete::ACState nullState; //not entirely sure about this
            exec_more(nullState); //else, get one more page
        }
        return;
    }
}

void exec_ls(autocomplete::ACState& s)
{
    Node* n;
    bool recursive = s.extractflag("-R");
    string toFilename;
    bool toFileFlag = s.extractflagparam("-tofile", toFilename);

    ofstream toFile;
    if (toFileFlag)
    {
        toFile.open(toFilename);
    }

    if (s.words.size() > 1)
    {
        n = nodebypath(s.words[1].s.c_str());
    }
    else
    {
        n = client->nodeByHandle(cwd);
    }

    if (n)
    {
        dumptree(n, recursive, 0, NULL, toFileFlag ? &toFile : nullptr);
    }
}

void exec_cd(autocomplete::ACState& s)
{
    if (s.words.size() > 1)
    {
        if (Node* n = nodebypath(s.words[1].s.c_str()))
        {
            if (n->type == FILENODE)
            {
                cout << s.words[1].s << ": Not a directory" << endl;
            }
            else
            {
                cwd = n->nodeHandle();
            }
        }
        else
        {
            cout << s.words[1].s << ": No such file or directory" << endl;
        }
    }
    else
    {
        cwd = client->mNodeManager.getRootNodeFiles();
    }
}

void exec_rm(autocomplete::ACState& s)
{
    string childregexstring;
    bool useregex = s.extractflagparam("-regexchild", childregexstring);

    if (Node* n = nodebypath(s.words[1].s.c_str()))
    {
        vector<Node*> v;
        if (useregex)
        {
            std::regex re(childregexstring);
            for (Node* c : client->getChildren(n))
            {
                if (std::regex_match(c->displayname(), re))
                {
                    v.push_back(c);
                }
            }
        }
        else
        {
            v.push_back(n);
        }

        for (auto d : v)
        {
            if (client->checkaccess(d, FULL))
            {
                error e = client->unlink(d, false, 0);

                if (e)
                {
                    cout << d->displaypath() << ": Deletion failed (" << errorstring(e) << ")" << endl;
                }
            }
            else
            {
                cout << d->displaypath() << ": Access denied" << endl;
            }
        }
    }
    else
    {
        cout << s.words[1].s << ": No such file or directory" << endl;
    }
}

void exec_mv(autocomplete::ACState& s)
{
    Node *n, *tn;
    string newname;

    if (s.words.size() > 2)
    {
        // source node must exist
        if ((n = nodebypath(s.words[1].s.c_str())))
        {
            // we have four situations:
            // 1. target path does not exist - fail
            // 2. target node exists and is folder - move
            // 3. target node exists and is file - delete and rename (unless same)
            // 4. target path exists, but filename does not - rename
            if ((tn = nodebypath(s.words[2].s.c_str(), NULL, &newname)))
            {
                error e;

                if (newname.size())
                {
                    if (tn->type == FILENODE)
                    {
                        cout << s.words[2].s << ": Not a directory" << endl;

                        return;
                    }
                    else
                    {
                        if ((e = client->checkmove(n, tn)) == API_OK)
                        {
                            if (!client->checkaccess(n, RDWR))
                            {
                                cout << "Write access denied" << endl;

                                return;
                            }

                            // rename
                            LocalPath::utf8_normalize(&newname);

                            if ((e = client->setattr(n, attr_map('n', newname), 0, nullptr, setattr_result)))
                            {
                                cout << "Cannot rename file (" << errorstring(e) << ")" << endl;
                            }
                        }
                        else
                        {
                            cout << "Cannot rename file (" << errorstring(e) << ")" << endl;
                        }
                    }
                }
                else
                {
                    if (tn->type == FILENODE)
                    {
                        // (there should never be any orphaned filenodes)
                        if (!tn->parent)
                        {
                            return;
                        }

                        if ((e = client->checkmove(n, tn->parent)) == API_OK)
                        {
                            if (!client->checkaccess(n, RDWR))
                            {
                                cout << "Write access denied" << endl;

                                return;
                            }

                            // overwrite existing target file: rename source...
                            e = client->setattr(n, attr_map('n', tn->attrs.map['n']), 0, nullptr, setattr_result);

                            if (e)
                            {
                                cout << "Rename failed (" << errorstring(e) << ")" << endl;
                            }

                            if (n != tn)
                            {
                                // ...delete target...
                                e = client->unlink(tn, false, 0);

                                if (e)
                                {
                                    cout << "Remove failed (" << errorstring(e) << ")" << endl;
                                }
                            }
                        }

                        // ...and set target to original target's parent
                        tn = tn->parent;
                    }
                    else
                    {
                        e = client->checkmove(n, tn);
                    }
                }

                if (n->parent != tn)
                {
                    if (e == API_OK)
                    {
                        e = client->rename(n, tn, SYNCDEL_NONE, NodeHandle(), nullptr, rename_result);

                        if (e)
                        {
                            cout << "Move failed (" << errorstring(e) << ")" << endl;
                        }
                    }
                    else
                    {
                        cout << "Move not permitted - try copy" << endl;
                    }
                }
            }
            else
            {
                cout << s.words[2].s << ": No such directory" << endl;
            }
        }
        else
        {
            cout << s.words[1].s << ": No such file or directory" << endl;
        }
    }
}


void exec_cp(autocomplete::ACState& s)
{
    Node *n, *tn;
    string targetuser;
    string newname;
    error e;


    VersioningOption vo = UseLocalVersioningFlag;
    if (s.extractflag("-noversion")) vo = NoVersioning;
    if (s.extractflag("-version")) vo = ClaimOldVersion;
    if (s.extractflag("-versionreplace")) vo = ReplaceOldVersion;

    if (s.words.size() > 2)
    {
        if ((n = nodebypath(s.words[1].s.c_str())))
        {
            if ((tn = nodebypath(s.words[2].s.c_str(), &targetuser, &newname)))
            {
                if (!client->checkaccess(tn, RDWR))
                {
                    cout << "Write access denied" << endl;

                    return;
                }

                if (tn->type == FILENODE)
                {
                    if (n->type == FILENODE)
                    {
                        // overwrite target if source and taret are files

                        // (there should never be any orphaned filenodes)
                        if (!tn->parent)
                        {
                            return;
                        }

                        // ...delete target...
                        e = client->unlink(tn, false, 0);

                        if (e)
                        {
                            cout << "Cannot delete existing file (" << errorstring(e) << ")"
                                << endl;
                        }

                        // ...and set target to original target's parent
                        tn = tn->parent;
                    }
                    else
                    {
                        cout << "Cannot overwrite file with folder" << endl;
                        return;
                    }
                }
            }

            TreeProcCopy_mcli tc;
            NodeHandle ovhandle;

            if (!n->keyApplied())
            {
                cout << "Cannot copy a node without key" << endl;
                return;
            }

            if (n->attrstring)
            {
                n->applykey();
                n->setattr();
                if (n->attrstring)
                {
                    cout << "Cannot copy undecryptable node" << endl;
                    return;
                }
            }

            string sname;
            if (newname.size())
            {
                sname = newname;
                LocalPath::utf8_normalize(&sname);
            }
            else
            {
                attr_map::iterator it = n->attrs.map.find('n');
                if (it != n->attrs.map.end())
                {
                    sname = it->second;
                }
            }

            if (tn && n->type == FILENODE)
            {
                Node *ovn = client->childnodebyname(tn, sname.c_str(), true);
                if (ovn)
                {
                    if (n->isvalid && ovn->isvalid && *(FileFingerprint*)n == *(FileFingerprint*)ovn)
                    {
                        cout << "Skipping identical node" << endl;
                        return;
                    }

                    ovhandle = ovn->nodeHandle();
                }
            }

            // determine number of nodes to be copied
            client->proctree(n, &tc, false, !ovhandle.isUndef());

            tc.allocnodes();

            // build new nodes array
            client->proctree(n, &tc, false, !ovhandle.isUndef());

            // if specified target is a filename, use it
            if (newname.size())
            {
                SymmCipher key;
                string attrstring;

                // copy source attributes and rename
                AttrMap attrs;

                attrs.map = n->attrs.map;
                attrs.map['n'] = sname;

                key.setkey((const byte*)tc.nn[0].nodekey.data(), tc.nn[0].type);

                // JSON-encode object and encrypt attribute string
                attrs.getjson(&attrstring);
                tc.nn[0].attrstring.reset(new string);
                client->makeattr(&key, tc.nn[0].attrstring, attrstring.c_str());
            }

            // tree root: no parent
            tc.nn[0].parenthandle = UNDEF;
            tc.nn[0].ovhandle = ovhandle;

            if (tn)
            {
                // add the new nodes
                client->putnodes(tn->nodeHandle(), vo, move(tc.nn), nullptr, gNextClientTag++);
            }
            else
            {
                if (targetuser.size())
                {
                    cout << "Attempting to drop into user " << targetuser << "'s inbox..." << endl;

                    client->putnodes(targetuser.c_str(), move(tc.nn), gNextClientTag++);
                }
                else
                {
                    cout << s.words[2].s << ": No such file or directory" << endl;
                }
            }
        }
        else
        {
            cout << s.words[1].s << ": No such file or directory" << endl;
        }
    }
}

void exec_du(autocomplete::ACState &s)
{
    Node *n;

    if (s.words.size() > 1)
    {
        if (!(n = nodebypath(s.words[1].s.c_str())))
        {
            cout << s.words[1].s << ": No such file or directory" << endl;
            return;
        }
    }
    else
    {
        n = client->nodeByHandle(cwd);
    }

    NodeCounter nc = n->getCounter();

    cout << "Total storage used: " << nc.storage << endl;
    cout << "Total storage used by versions: " << nc.versionStorage << endl << endl;

    cout << "Total # of files: " << nc.files << endl;
    cout << "Total # of folders: " << nc.folders << endl;
    cout << "Total # of versions: " << nc.versions << endl;
}

void exec_get(autocomplete::ACState& s)
{
    Node *n;
    string regularexpression;
    if (s.extractflag("-r"))
    {
#ifdef USE_FILESYSTEM
        // recursive get.  create local folder structure first, then queue transfer of all files
        bool foldersonly = s.extractflag("-foldersonly");

        if (!(n = nodebypath(s.words[1].s.c_str())))
        {
            cout << s.words[1].s << ": No such folder (or file)" << endl;
        }
        else if (n->type != FOLDERNODE && n->type != ROOTNODE)
        {
            cout << s.words[1].s << ": not a folder" << endl;
        }
        else
        {
            unsigned queued = 0;
            cout << "creating folders: " << endl;
            if (recursiveget(fs::current_path(), n, true, queued))
            {
                if (!foldersonly)
                {
                    cout << "queueing files..." << endl;
                    bool alldone = recursiveget(fs::current_path(), n, false, queued);
                    cout << "queued " << queued << " files for download" << (!alldone ? " before failure" : "") << endl;
                }
            }
        }
#else
        cout << "Sorry, -r not supported yet" << endl;
#endif
    }
    else if (s.extractflagparam("-re", regularexpression))
    {
        if (!(n = nodebypath(".")))
        {
            cout << ": No current folder" << endl;
        }
        else if (n->type != FOLDERNODE && n->type != ROOTNODE)
        {
            cout << ": not in a folder" << endl;
        }
        else
        {
            unsigned queued = 0;
            if (regexget(regularexpression, n, queued))
            {
                cout << "queued " << queued << " files for download" << endl;
            }
        }
    }
    else
    {
        handle ph = UNDEF;
        byte key[FILENODEKEYLENGTH];
        if (client->parsepubliclink(s.words[1].s.c_str(), ph, key, false) == API_OK)
        {
            cout << "Checking link..." << endl;

            client->reqs.add(new CommandGetFile(client, key, FILENODEKEYLENGTH, ph, false, nullptr, nullptr, nullptr, false,
                [key, ph](const Error &e, m_off_t size, m_time_t ts, m_time_t tm, dstime /*timeleft*/,
                   std::string* filename, std::string* fingerprint, std::string* fileattrstring,
                   const std::vector<std::string> &/*tempurls*/, const std::vector<std::string> &/*ips*/)
                {
                    if (!fingerprint) // failed processing the command
                    {
                        if (e == API_ETOOMANY && e.hasExtraInfo())
                        {
                             cout << "Link check failed: " << DemoApp::getExtraInfoErrorString(e) << endl;
                        }
                        else
                        {
                            cout << "Link check failed: " << errorstring(e) << endl;
                        }
                        return true;
                    }

                    cout << "Name: " << *filename << ", size: " << size;

                    if (fingerprint->size())
                    {
                        cout << ", fingerprint available";
                    }

                    if (fileattrstring->size())
                    {
                        cout << ", has attributes";
                    }

                    cout << endl;

                    if (e)
                    {
                        cout << "Not available: " << errorstring(e) << endl;
                    }
                    else
                    {
                        cout << "Initiating download..." << endl;

                        DBTableTransactionCommitter committer(client->tctable);
                        auto file = ::mega::make_unique<AppFileGet>(nullptr, NodeHandle().set6byte(ph), (byte*)key, size, tm, filename, fingerprint);
                        startxfer(committer, std::move(file), *filename);
                    }

                    return true;
                }));

            return;
        }

        n = nodebypath(s.words[1].s.c_str());

        if (n)
        {
            if (s.words.size() > 2)
            {
                // read file slice
                m_off_t offset = atol(s.words[2].s.c_str());
                m_off_t count = (s.words.size() > 3) ? atol(s.words[3].s.c_str()) : 0;

                if (offset + count > n->size)
                {
                    if (offset < n->size)
                    {
                        count = n->size - offset;
                        cout << "Count adjusted to " << count << " bytes (filesize is " << n->size << " bytes)" << endl;
                    }
                    else
                    {
                        cout << "Nothing to read: offset + length > filesize (" << offset << " + " << count << " > " << n->size << " bytes)" << endl;
                        return;
                    }
                }

                if (s.words.size() == 5)
                {
                    pread_file = new ofstream(s.words[4].s.c_str(), std::ios_base::binary);
                    pread_file_end = offset + count;
                }

                client->pread(n, offset, count, NULL);
            }
            else
            {
                DBTableTransactionCommitter committer(client->tctable);

                // queue specified file...
                if (n->type == FILENODE)
                {
                    auto f = ::mega::make_unique<AppFileGet>(n);

                    string::size_type index = s.words[1].s.find(":");
                    // node from public folder link
                    if (index != string::npos && s.words[1].s.substr(0, index).find("@") == string::npos)
                    {
                        handle h = clientFolder->mNodeManager.getRootNodeFiles().as8byte();
                        char *pubauth = new char[12];
                        Base64::btoa((byte*)&h, MegaClient::NODEHANDLE, pubauth);
                        f->pubauth = pubauth;
                        f->hprivate = true;
                        f->hforeign = true;
                        memcpy(f->filekey, n->nodekey().data(), FILENODEKEYLENGTH);
                    }

                    startxfer(committer, std::move(f), *n);
                }
                else
                {
                    // ...or all files in the specified folder (non-recursive)
                    for (Node* node : client->getChildren(n))
                    {
                        if (node->type == FILENODE)
                        {
<<<<<<< HEAD
                            auto f = new AppFileGet(node);
                            f->appxfer_it = appxferq[GET].insert(appxferq[GET].end(), f);
                            client->startxfer(GET, f, committer, false, false, false, NoVersioning);
=======
                            auto f = ::mega::make_unique<AppFileGet>(*it);
                            startxfer(committer, std::move(f), **it);
>>>>>>> 2ceee11d
                        }
                    }
                }
            }
        }
        else
        {
            cout << s.words[1].s << ": No such file or folder" << endl;
        }
    }
}

/* more_node here is intentionally defined with filescope, it allows us to
 * resume an interrupted pagination.
 * Node contents are fetched one page at a time, defaulting to 1KB of data.
 * Improvement: Get console layout and use width*height for precise pagination.
 */
static Node    *more_node = nullptr; // Remote node that we are paging through
static m_off_t  more_offset = 0; // Current offset in the remote file
static const m_off_t MORE_BYTES = 1024;

void exec_more(autocomplete::ACState& s)
{
    if(s.words.size() > 1) // set up new node for pagination
    {
        more_offset = 0;
        more_node = nodebypath(s.words[1].s.c_str());
    }
    if(more_node && (more_node->type == FILENODE))
    {
        m_off_t count = (more_offset + MORE_BYTES <= more_node->size)
                ? MORE_BYTES : (more_node->size - more_offset);

        client->pread(more_node, more_offset, count, NULL);
    }
}

void uploadLocalFolderContent(const LocalPath& localname, Node* cloudFolder, VersioningOption vo);

void uploadLocalPath(nodetype_t type, std::string name, const LocalPath& localname, Node* parent, const std::string& targetuser,
    DBTableTransactionCommitter& committer, int& total, bool recursive, VersioningOption vo,
    std::function<std::function<void()>(LocalPath)> onCompletedGenerator, bool noRetries)
{

    Node *previousNode = client->childnodebyname(parent, name.c_str(), false);

    if (type == FILENODE)
    {
        auto fa = client->fsaccess->newfileaccess();
        if (fa->fopen(localname, true, false))
        {
            FileFingerprint fp;
            fp.genfingerprint(fa.get());

            if (previousNode)
            {
                if (previousNode->type == FILENODE)
                {
                    if (fp.isvalid && previousNode->isvalid && fp == *((FileFingerprint *)previousNode))
                    {
                        cout << "Identical file already exist. Skipping transfer of " << name << endl;
                        return;
                    }
                }
                else
                {
                    cout << "Can't upload file over the top of a folder with the same name: " << name << endl;
                    return;
                }
            }
            fa.reset();

            AppFilePut* f = new AppFilePut(localname, parent ? parent->nodeHandle() : NodeHandle(), targetuser.c_str());
            f->noRetries = noRetries;

            if (onCompletedGenerator) f->onCompleted = onCompletedGenerator(localname);
            *static_cast<FileFingerprint*>(f) = fp;
            f->appxfer_it = appxferq[PUT].insert(appxferq[PUT].end(), f);
            client->startxfer(PUT, f, committer, false, false, false, vo);
            total++;
        }
        else
        {
            cout << "Can't open file: " << name << endl;
        }
    }
    else if (type == FOLDERNODE && recursive)
    {

        if (previousNode)
        {
            if (previousNode->type == FILENODE)
            {
                cout << "Can't upload a folder over the top of a file with the same name: " << name << endl;
                return;
            }
            else
            {
                // upload into existing folder with the same name
                uploadLocalFolderContent(localname, previousNode, vo);
            }
        }
        else
        {
            vector<NewNode> nn(1);
            client->putnodes_prepareOneFolder(&nn[0], name);

            gOnPutNodeTag[gNextClientTag] = [localname, vo](Node* parent) {
                auto tmp = localname;
                uploadLocalFolderContent(tmp, parent, vo);
            };

            client->putnodes(parent->nodeHandle(), NoVersioning, move(nn), nullptr, gNextClientTag++);
        }
    }
}


string localpathToUtf8Leaf(const LocalPath& itemlocalname)
{
    return itemlocalname.leafName().toPath();
}

void uploadLocalFolderContent(const LocalPath& localname, Node* cloudFolder, VersioningOption vo)
{
#ifndef DONT_USE_SCAN_SERVICE

    auto fa = client->fsaccess->newfileaccess();
    fa->fopen(localname);
    if (fa->type != FOLDERNODE)
    {
        cout << "Path is not a folder: " << localname.toPath();
        return;
    }

    ScanService s(*client->waiter);
    ScanService::RequestPtr r = s.queueScan(localname, fa->fsid, false, {});

    while (!r->completed())
    {
        std::this_thread::sleep_for(std::chrono::milliseconds(10));
    }
    if (r->completionResult() != SCAN_SUCCESS)
    {
        cout << "Scan failed: " << r->completionResult() << " for path: " << localname.toPath();
        return;
    }

    std::vector<FSNode> results = r->resultNodes();

    DBTableTransactionCommitter committer(client->tctable);
    int total = 0;

    for (auto& rr : results)
    {
        auto newpath = localname;
        newpath.appendWithSeparator(rr.localname, true);
        uploadLocalPath(rr.type, rr.localname.toPath(), newpath, cloudFolder, "", committer, total, true, vo, nullptr, false);
    }

    if (gVerboseMode)
    {
        cout << "Queued " << total << " more uploads from folder " << localname.toPath() << endl;
    }

#else

    auto da = client->fsaccess->newdiraccess();

    LocalPath lp(localname);
    if (da->dopen(&lp, NULL, false))
    {
        DBTableTransactionCommitter committer(client->tctable);

        int total = 0;
        nodetype_t type;
        LocalPath itemlocalleafname;
        while (da->dnext(lp, itemlocalleafname, true, &type))
        {
            string leafNameUtf8 = localpathToUtf8Leaf(itemlocalleafname);

            if (gVerboseMode)
            {
                cout << "Queueing " << leafNameUtf8 << "..." << endl;
            }
            auto newpath = lp;
            newpath.appendWithSeparator(itemlocalleafname, true);
            uploadLocalPath(type, leafNameUtf8, newpath, cloudFolder, "", committer, total, true, vo, nullptr, true);
        }
        if (gVerboseMode)
        {
            cout << "Queued " << total << " more uploads from folder " << localpathToUtf8Leaf(localname) << endl;
        }
    }
#endif
}

void exec_put(autocomplete::ACState& s)
{
    NodeHandle target = cwd;
    string targetuser;
    string newname;
    int total = 0;
    Node* n = NULL;

    VersioningOption vo = UseLocalVersioningFlag;
    if (s.extractflag("-noversion")) vo = NoVersioning;
    if (s.extractflag("-version")) vo = ClaimOldVersion;
    if (s.extractflag("-versionreplace")) vo = ReplaceOldVersion;

    bool recursive = s.extractflag("-r");

    if (s.words.size() > 2)
    {
        if ((n = nodebypath(s.words[2].s.c_str(), &targetuser, &newname)))
        {
            target = n->nodeHandle();
        }
    }
    else    // target is current path
    {
        n = client->nodeByHandle(target);
    }

    if (client->loggedin() == NOTLOGGEDIN && !targetuser.size() && !client->loggedIntoWritableFolder())
    {
        cout << "Not logged in." << endl;

        return;
    }

    if (recursive && !targetuser.empty())
    {
        cout << "Sorry, can't send recursively to a user" << endl;
    }

    auto localname = localPathArg(s.words[1].s);

    auto da = client->fsaccess->newdiraccess();

    // search with glob, eg *.txt
    if (da->dopen(&localname, NULL, true))
    {
        DBTableTransactionCommitter committer(client->tctable);

        nodetype_t type;
        LocalPath itemlocalname;
        while (da->dnext(localname, itemlocalname, true, &type))
        {
            string leafNameUtf8 = localpathToUtf8Leaf(itemlocalname);

            if (gVerboseMode)
            {
                cout << "Queueing " << leafNameUtf8 << "..." << endl;
            }
            uploadLocalPath(type, leafNameUtf8, itemlocalname, n, targetuser, committer, total, recursive, vo, nullptr, false);
        }
    }

    cout << "Queued " << total << " file(s) for upload, " << appxferq[PUT].size()
        << " file(s) in queue" << endl;
}

void exec_pwd(autocomplete::ACState& s)
{
    string path;

    nodepath(cwd, &path);

    cout << path << endl;
}

void exec_lcd(autocomplete::ACState& s)
{
    LocalPath localpath = localPathArg(s.words[1].s);

    if (!client->fsaccess->chdirlocal(localpath))
    {
        cout << s.words[1].s << ": Failed" << endl;
    }
}


void exec_llockfile(autocomplete::ACState& s)
{
    bool readlock = s.extractflag("-read");
    bool writelock = s.extractflag("-write");
    bool unlock = s.extractflag("-unlock");

    if (!readlock && !writelock && !unlock)
    {
        readlock = true;
        writelock = true;
    }

    LocalPath localpath = localPathArg(s.words[1].s);

#ifdef WIN32
    static map<LocalPath, HANDLE> llockedFiles;

    if (unlock)
    {
        CloseHandle(llockedFiles[localpath]);
    }
    else
    {
        string pe = localpath.platformEncoded();
        HANDLE hFile = CreateFileW(wstring((wchar_t*)pe.data(), pe.size()/2).c_str(),
            readlock ? GENERIC_READ : (writelock ? GENERIC_WRITE : 0),
            0, // no sharing
            NULL, OPEN_EXISTING, 0, NULL);

        if (hFile == INVALID_HANDLE_VALUE)
        {
            auto err = GetLastError();
            cout << "Error locking file: " << err;
        }
        else
        {
            llockedFiles[localpath] = hFile;
        }
    }

#else
    cout << " sorry, not implemented yet" << endl;
#endif
}

#ifdef USE_FILESYSTEM
void exec_lls(autocomplete::ACState& s)
{
    bool recursive = s.extractflag("-R");
    fs::path ls_folder = s.words.size() > 1 ? fs::u8path(s.words[1].s) : fs::current_path();
    std::error_code ec;
    auto status = fs::status(ls_folder, ec);
    (void)status;
    if (ec)
    {
        cerr << ec.message() << endl;
    }
    else if (!fs::exists(ls_folder))
    {
        cerr << "not found" << endl;
    }
    else
    {
        local_dumptree(ls_folder, recursive);
    }
}
#endif

void exec_ipc(autocomplete::ACState& s)
{
    // incoming pending contact action
    handle phandle;
    if (s.words.size() == 3 && Base64::atob(s.words[1].s.c_str(), (byte*) &phandle, sizeof phandle) == sizeof phandle)
    {
        ipcactions_t action;
        if (s.words[2].s == "a")
        {
            action = IPCA_ACCEPT;
        }
        else if (s.words[2].s == "d")
        {
            action = IPCA_DENY;
        }
        else if (s.words[2].s == "i")
        {
            action = IPCA_IGNORE;
        }
        else
        {
            return;
        }
        client->updatepcr(phandle, action);
    }
}

#if defined(WIN32) && defined(NO_READLINE)
void exec_log(autocomplete::ACState& s)
{
    if (s.words.size() == 1)
    {
        // close log
        static_cast<WinConsole*>(console)->log("", WinConsole::no_log);
        cout << "log closed" << endl;
    }
    else if (s.words.size() == 3)
    {
        // open log
        WinConsole::logstyle style = WinConsole::no_log;
        if (s.words[1].s == "utf8")
        {
            style = WinConsole::utf8_log;
        }
        else if (s.words[1].s == "utf16")
        {
            style = WinConsole::utf16_log;
        }
        else if (s.words[1].s == "codepage")
        {
            style = WinConsole::codepage_log;
        }
        else
        {
            cout << "unknown log style" << endl;
        }
        if (!static_cast<WinConsole*>(console)->log(s.words[2].s, style))
        {
            cout << "failed to open log file" << endl;
        }
    }
}
#endif

void exec_putq(autocomplete::ACState& s)
{
    bool showActive = s.extractflag("-active");
    bool showAll = s.extractflag("-all");
    bool showCount = s.extractflag("-count");

    if (!showActive && !showAll && !showCount)
    {
        showCount = true;
    }

    xferq(PUT, s.words.size() > 1 ? atoi(s.words[1].s.c_str()) : -1, showActive, showAll, showCount);
}

void exec_getq(autocomplete::ACState& s)
{
    bool showActive = s.extractflag("-active");
    bool showAll = s.extractflag("-all");
    bool showCount = s.extractflag("-count");

    if (!showActive && !showAll && !showCount)
    {
        showCount = true;
    }

    xferq(GET, s.words.size() > 1 ? atoi(s.words[1].s.c_str()) : -1, showActive, showAll, showCount);
}

void exec_open(autocomplete::ACState& s)
{
    if (strstr(s.words[1].s.c_str(), "#F!") || strstr(s.words[1].s.c_str(), "folder/"))  // folder link indicator
    {
        if (!clientFolder)
        {
            using namespace mega;
#ifdef GFX_CLASS
            auto gfx = new GfxProc(::mega::make_unique<GFX_CLASS>());
            gfx->startProcessingThread();
#endif

            auto fsAccess = ::mega::make_unique<FSACCESS_CLASS>();

            // create a new MegaClient with a different MegaApp to process callbacks
            // from the client logged into a folder. Reuse the waiter and httpio
            clientFolder = new MegaClient(new DemoAppFolder,
                                          client->waiter,
                                          client->httpio,
                                          move(fsAccess),
                #ifdef DBACCESS_CLASS
                                          new DBACCESS_CLASS(*startDir),
                #else
                                          NULL,
                #endif
                #ifdef GFX_CLASS
                                          gfx,
                #else
                                          NULL,
                #endif
                                          "Gk8DyQBS",
                                          "megacli_folder/" TOSTRING(MEGA_MAJOR_VERSION)
                                          "." TOSTRING(MEGA_MINOR_VERSION)
                                          "." TOSTRING(MEGA_MICRO_VERSION),
                                          2);
        }
        else
        {
            clientFolder->logout(false);
        }

        const char* authToken = nullptr;

        if (s.words.size() > 2)
            authToken = s.words[2].s.c_str();

        return clientFolder->app->login_result(clientFolder->folderaccess(s.words[1].s.c_str(), authToken));
    }
    else
    {
        cout << "Invalid folder link." << endl;
    }
}

#ifdef USE_FILESYSTEM
void exec_lpwd(autocomplete::ACState& s)
{
    cout << fs::current_path().u8string() << endl;
}
#endif


void exec_test(autocomplete::ACState& s)
{
}

void exec_mfad(autocomplete::ACState& s)
{
    client->multifactorauthdisable(s.words[1].s.c_str());
}

void exec_mfac(autocomplete::ACState& s)
{
    string email;
    if (s.words.size() == 2)
    {
        email = s.words[1].s;
    }
    else
    {
        email = login.email;
    }

    client->multifactorauthcheck(email.c_str());
}

void exec_mfae(autocomplete::ACState& s)
{
    client->multifactorauthsetup();
}

void exec_login(autocomplete::ACState& s)
{
    //bool fresh = s.extractflag("-fresh");
    if (client->loggedin() == NOTLOGGEDIN)
    {
        if (s.words.size() > 1)
        {
            if ((s.words.size() == 2 || s.words.size() == 3) && s.words[1].s == "autoresume")
            {
                string filename = "megacli_autoresume_session" + (s.words.size() == 3 ? "_" + s.words[2].s : "");
                ifstream file(filename.c_str());
                string session;
                file >> session;
                if (file.is_open() && session.size())
                {
                    cout << "Resuming session..." << endl;
                    return client->login(Base64::atob(session));
                }
                cout << "Failed to get a valid session id from file " << filename << endl;
            }
            else if (strchr(s.words[1].s.c_str(), '@'))
            {
                login.reset();
                login.email = s.words[1].s;

                // full account login
                if (s.words.size() > 2)
                {
                    login.password = s.words[2].s;
                    cout << "Initiated login attempt..." << endl;
                }
                client->prelogin(login.email.c_str());
            }
            else
            {
                const char* ptr;
                if ((ptr = strchr(s.words[1].s.c_str(), '#')))  // folder link indicator
                {
                    const char *authKey = s.words.size() == 3 ? s.words[2].s.c_str() : nullptr;
                    return client->app->login_result(client->folderaccess(s.words[1].s.c_str(), authKey));
                }
                else
                {
                    return client->login(Base64::atob(s.words[1].s));
                }
            }
        }
        else
        {
            cout << "      login email [password]" << endl
                << "      login exportedfolderurl#key [authKey]" << endl
                << "      login session" << endl;
        }
    }
    else
    {
        cout << "Already logged in. Please log out first." << endl;
    }
}

void exec_begin(autocomplete::ACState& s)
{
    bool ephemeralPlusPlus = s.extractflag("-e++");
    if (s.words.size() == 1)
    {
        cout << "Creating ephemeral session..." << endl;
        pdf_to_import = true;
        client->createephemeral();
    }
    else if (s.words.size() == 2)   // resume session
    {
        if (ephemeralPlusPlus)
        {
            client->resumeephemeralPlusPlus(Base64::atob(s.words[1].s));
        }
        else
        {
            handle uh;
            byte pw[SymmCipher::KEYLENGTH];

            if (Base64::atob(s.words[1].s.c_str(), (byte*) &uh, MegaClient::USERHANDLE) == sizeof uh && Base64::atob(
                s.words[1].s.c_str() + 12, pw, sizeof pw) == sizeof pw)
            {
                client->resumeephemeral(uh, pw);
            }
            else
            {
                cout << "Malformed ephemeral session identifier." << endl;
            }
        }
    }
    else if (ephemeralPlusPlus && s.words.size() == 3)  // begin -e++ firstname lastname
    {
        cout << "Creating ephemeral session plus plus..." << endl;

        pdf_to_import = true;
        ephemeralFirstname = s.words[1].s;
        ephemeralLastName = s.words[2].s;
        client->createephemeralPlusPlus();
    }
}

void exec_mount(autocomplete::ACState& )
{
    listtrees();
}

void exec_share(autocomplete::ACState& s)
{
    bool writable = false;

    switch (s.words.size())
    {
    case 1:		// list all shares (incoming and outgoing)
    {
        TreeProcListOutShares listoutshares;

        cout << "Shared folders:" << endl;

        client->proctree(client->nodeByHandle(client->mNodeManager.getRootNodeFiles()), &listoutshares);
        client->proctree(client->nodeByHandle(client->mNodeManager.getRootNodeInbox()), &listoutshares);
        client->proctree(client->nodeByHandle(client->mNodeManager.getRootNodeRubbish()), &listoutshares);

        for (user_map::iterator uit = client->users.begin();
            uit != client->users.end(); uit++)
        {
            User* u = &uit->second;
            Node* n;

            if (u->show == VISIBLE && u->sharing.size())
            {
                cout << "From " << u->email << ":" << endl;

                for (handle_set::iterator sit = u->sharing.begin();
                    sit != u->sharing.end(); sit++)
                {
                    if ((n = client->nodebyhandle(*sit)))
                    {
                        cout << "\t" << n->displayname() << " ("
                            << getAccessLevelStr(n->inshare->access) << ")" << endl;
                    }
                }
            }
        }
    }
    break;

    case 2:	    // list all outgoing shares on this path
    case 3:	    // remove outgoing share to specified e-mail address
    case 4:	    // add outgoing share to specified e-mail address
    case 5:     // user specified a personal representation to appear as for the invitation
        if (Node* n = nodebypath(s.words[1].s.c_str()))
        {
            if (s.words.size() == 2)
            {
                listnodeshares(n);
            }
            else
            {
                accesslevel_t a = ACCESS_UNKNOWN;
                const char* personal_representation = NULL;
                if (s.words.size() > 3)
                {
                    if (s.words[3].s == "r" || s.words[3].s == "ro")
                    {
                        a = RDONLY;
                    }
                    else if (s.words[3].s == "rw")
                    {
                        a = RDWR;
                    }
                    else if (s.words[3].s == "full")
                    {
                        a = FULL;
                    }
                    else
                    {
                        cout << "Access level must be one of r, rw or full" << endl;

                        return;
                    }

                    if (s.words.size() > 4)
                    {
                        personal_representation = s.words[4].s.c_str();
                    }
                }

                client->setshare(n, s.words[2].s.c_str(), a, writable, personal_representation, gNextClientTag++, [](Error e, bool){
                    if (e)
                    {
                        cout << "Share creation/modification request failed (" << errorstring(e) << ")" << endl;
                    }
                    else
                    {
                        cout << "Share creation/modification succeeded." << endl;
                    }
                });
            }
        }
        else
        {
            cout << s.words[1].s << ": No such directory" << endl;
        }
        break;
    }
}

void exec_users(autocomplete::ACState& s)
{
    if (s.words.size() == 1)
    {
        for (user_map::iterator it = client->users.begin(); it != client->users.end(); it++)
        {
            if (it->second.email.size())
            {
                cout << "\t" << it->second.email;

                if (it->second.userhandle == client->me)
                {
                    cout << ", session user";
                }
                else if (it->second.show == VISIBLE)
                {
                    cout << ", visible";
                }
                else if (it->second.show == HIDDEN)
                {
                    cout << ", hidden";
                }
                else if (it->second.show == INACTIVE)
                {
                    cout << ", inactive";
                }
                else if (it->second.show == BLOCKED)
                {
                    cout << ", blocked";
                }
                else
                {
                    cout << ", unknown visibility (" << it->second.show << ")";
                }

                if (it->second.sharing.size())
                {
                    cout << ", sharing " << it->second.sharing.size() << " folder(s)";
                }

                if (it->second.pubk.isvalid())
                {
                    cout << ", public key cached";
                }

                if (it->second.mBizMode == BIZ_MODE_MASTER)
                {
                    cout << ", business master user";
                }
                else if (it->second.mBizMode == BIZ_MODE_SUBUSER)
                {
                    cout << ", business sub-user";
                }

                cout << endl;
            }
        }
    }
    else if (s.words.size() == 3 && s.words[2].s == "del")
    {
        client->removecontact(s.words[1].s.c_str(), HIDDEN);
    }
}

void exec_mkdir(autocomplete::ACState& s)
{
    bool allowDuplicate = s.extractflag("-allowduplicate");
    bool exactLeafName = s.extractflag("-exactleafname");

    if (s.words.size() > 1)
    {
        string newname;

        Node* n;
        if (exactLeafName)
        {
            n = client->nodeByHandle(cwd);
            newname = s.words[1].s;
        }
        else
        {
            n = nodebypath(s.words[1].s.c_str(), NULL, &newname);
        }

        if (n)
        {
            if (!client->checkaccess(n, RDWR))
            {
                cout << "Write access denied" << endl;

                return;
            }

            if (newname.size())
            {
                vector<NewNode> nn(1);
                client->putnodes_prepareOneFolder(&nn[0], newname);
                client->putnodes(n->nodeHandle(), NoVersioning, move(nn), nullptr, gNextClientTag++);
            }
            else if (allowDuplicate && n->parent && n->parent->nodehandle != UNDEF)
            {
                // the leaf name already exists and was returned in n
                auto leafname = s.words[1].s;
                auto pos = leafname.find_last_of("/");
                if (pos != string::npos) leafname.erase(0, pos + 1);
                vector<NewNode> nn(1);
                client->putnodes_prepareOneFolder(&nn[0], leafname);
                client->putnodes(n->parent->nodeHandle(), NoVersioning, move(nn), nullptr, gNextClientTag++);
            }
            else
            {
                cout << s.words[1].s << ": Path already exists" << endl;
            }
        }
        else
        {
            cout << s.words[1].s << ": Target path not found" << endl;
        }
    }
}

void exec_getfa(autocomplete::ACState& s)
{
    Node* n;
    int cancel = s.words.size() > 2 && s.words.back().s == "cancel";

    if (s.words.size() < 3)
    {
        n = client->nodeByHandle(cwd);
    }
    else if (!(n = nodebypath(s.words[2].s.c_str())))
    {
        cout << s.words[2].s << ": Path not found" << endl;
    }

    if (n)
    {
        int c = 0;
        fatype type;

        type = fatype(atoi(s.words[1].s.c_str()));

        if (n->type == FILENODE)
        {
            if (n->hasfileattribute(type))
            {
                client->getfa(n->nodehandle, &n->fileattrstring, n->nodekey(), type, cancel);
                c++;
            }
        }
        else
        {
            for (Node* node : client->getChildren(n))
            {
                if (node->type == FILENODE && node->hasfileattribute(type))
                {
                    client->getfa(node->nodehandle, &node->fileattrstring, node->nodekey(), type, cancel);
                    c++;
                }
            }
        }

        cout << (cancel ? "Canceling " : "Fetching ") << c << " file attribute(s) of type " << type << "..." << endl;
    }
}

void exec_getua(autocomplete::ACState& s)
{
    User* u = NULL;

    if (s.words.size() == 3)
    {
        // get other user's attribute
        if (!(u = client->finduser(s.words[2].s.c_str())))
        {
            cout << "Retrieving user attribute for unknown user: " << s.words[2].s << endl;
            client->getua(s.words[2].s.c_str(), User::string2attr(s.words[1].s.c_str()));
            return;
        }
    }
    else if (s.words.size() != 2)
    {
        cout << "      getua attrname [email]" << endl;
        return;
    }

    if (!u)
    {
        // get logged in user's attribute
        if (!(u = client->ownuser()))
        {
            cout << "Must be logged in to query own attributes." << endl;
            return;
        }
    }

    if (s.words[1].s == "pubk")
    {
        client->getpubkey(u->uid.c_str());
        return;
    }

    client->getua(u, User::string2attr(s.words[1].s.c_str()));
}

void exec_putua(autocomplete::ACState& s)
{

    if (!client->loggedin())
    {
        cout << "Must be logged in to set user attributes." << endl;
        return;
    }

    attr_t attrtype = User::string2attr(s.words[1].s.c_str());
    if (attrtype == ATTR_UNKNOWN)
    {
        cout << "Attribute not recognized" << endl;
        return;
    }

    if (s.words.size() == 2)
    {
        // delete attribute
        client->putua(attrtype);

        return;
    }
    else if (s.words.size() == 3)
    {
        if (s.words[2].s == "del")
        {
            client->putua(attrtype);

            return;
        }
    }
    else if (s.words.size() == 4)
    {
        if (s.words[2].s == "set")
        {
            client->putua(attrtype, (const byte*)s.words[3].s.c_str(), unsigned(s.words[3].s.size()));
            return;
        }
        else if (s.words[2].s == "set64")
        {
            int len = int(s.words[3].s.size() * 3 / 4 + 3);
            byte *value = new byte[len];
            int valuelen = Base64::atob(s.words[3].s.data(), value, len);
            client->putua(attrtype, value, valuelen);
            delete [] value;
            return;
        }
        else if (s.words[2].s == "load")
        {
            string data;
            auto localpath = localPathArg(s.words[3].s);

            if (loadfile(localpath, &data))
            {
                client->putua(attrtype, (const byte*) data.data(), unsigned(data.size()));
            }
            else
            {
                cout << "Cannot read " << s.words[3].s << endl;
            }

            return;
        }
    }
    else if (s.words.size() == 5)
    {
        if (s.words[2].s == "map")  // putua <attrtype> map <attrKey> <attrValue>
        {
            if (attrtype == ATTR_DEVICE_NAMES
                    || attrtype == ATTR_DRIVE_NAMES
                    || attrtype == ATTR_ALIAS)
            {
                std::string key = s.words[3].s;
                std::string value = Base64::btoa(s.words[4].s);
                string_map attrMap;
                attrMap[key] = value;

                std::unique_ptr<TLVstore> tlv;

                User *ownUser = client->finduser(client->me);
                const std::string *oldValue = ownUser->getattr(attrtype);
                if (!oldValue)  // attr doesn't exist -> create it
                {
                    tlv.reset(new TLVstore());
                    tlv->set(key, value);
                }
                else if (!ownUser->isattrvalid(attrtype)) // not fetched yet or outdated
                {
                    cout << "User attribute is versioned (need to know current version first). ";
                    cout << "Fetch the attribute first" << endl;
                    return;
                }
                else
                {
                    tlv.reset(TLVstore::containerToTLVrecords(oldValue, &client->key));

                    if (!User::mergeUserAttribute(attrtype, attrMap, *tlv.get()))
                    {
                        cout << "Failed to merge with existing values" << endl;
                        return;
                    }
                }

                // serialize and encrypt the TLV container
                std::unique_ptr<std::string> container(tlv->tlvRecordsToContainer(client->rng, &client->key));
                client->putua(attrtype, (byte *)container->data(), unsigned(container->size()));

                return;
            }
        }
    }
}

#ifdef DEBUG
void exec_delua(autocomplete::ACState& s)
{
    client->delua(s.words[1].s.c_str());
}
#endif

void exec_pause(autocomplete::ACState& s)
{
    bool getarg = false, putarg = false, hardarg = false, statusarg = false;

    for (size_t i = s.words.size(); --i; )
    {
        if (s.words[i].s == "get")
        {
            getarg = true;
        }
        if (s.words[i].s == "put")
        {
            putarg = true;
        }
        if (s.words[i].s == "hard")
        {
            hardarg = true;
        }
        if (s.words[i].s == "status")
        {
            statusarg = true;
        }
    }

    if (statusarg)
    {
        if (!hardarg && !getarg && !putarg)
        {
            if (!client->xferpaused[GET] && !client->xferpaused[PUT])
            {
                cout << "Transfers not paused at the moment." << endl;
            }
            else
            {
                if (client->xferpaused[GET])
                {
                    cout << "GETs currently paused." << endl;
                }
                if (client->xferpaused[PUT])
                {
                    cout << "PUTs currently paused." << endl;
                }
            }
        }
        return;
    }

    if (!getarg && !putarg)
    {
        getarg = true;
        putarg = true;
    }

    DBTableTransactionCommitter committer(client->tctable);

    if (getarg)
    {
        client->pausexfers(GET, client->xferpaused[GET] ^= true, hardarg, committer);
        if (client->xferpaused[GET])
        {
            cout << "GET transfers paused. Resume using the same command." << endl;
        }
        else
        {
            cout << "GET transfers unpaused." << endl;
        }
    }

    if (putarg)
    {
        client->pausexfers(PUT, client->xferpaused[PUT] ^= true, hardarg, committer);
        if (client->xferpaused[PUT])
        {
            cout << "PUT transfers paused. Resume using the same command." << endl;
        }
        else
        {
            cout << "PUT transfers unpaused." << endl;
        }
    }
}

void exec_debug(autocomplete::ACState& s)
{
    if (s.extractflag("-off"))
    {
        SimpleLogger::setLogLevel(logWarning);
        gLogger.logToConsole = false;
        gLogger.mLogFile.close();
    }
    if (s.extractflag("-on"))
    {
        SimpleLogger::setLogLevel(logDebug);
    }
    if (s.extractflag("-verbose"))
    {
        SimpleLogger::setLogLevel(logMax);
    }
    if (s.extractflag("-console"))
    {
        gLogger.logToConsole = true;

    }
    if (s.extractflag("-noconsole"))
    {
        gLogger.logToConsole = false;
    }
    if (s.extractflag("-nofile"))
    {
        gLogger.mLogFile.close();
    }
    string filename;
    if (s.extractflagparam("-file", filename))
    {
        gLogger.mLogFile.close();
        if (!filename.empty())
        {
            gLogger.mLogFile.open(filename.c_str());
            if (gLogger.mLogFile.is_open())
            {
                gLogger.mLogFileName = filename;

            }
            else
            {
                cout << "Log file open failed: '" << filename << "'" << endl;
            }
        }
    }
#ifdef USE_ROTATIVEPERFORMANCELOGGER
    string rpl_filename;
    string rpl_toconsole;
    if (s.extractflagparam("-rotative_performance_logger_file", rpl_filename))
    {
        bool toconsole = s.extractflag("-rotative_performance_logger_toconsole");

        bool exerciseOutput = s.extractflag("-rotative_performance_logger_exerciseOutput");

        // singletons...
        RotativePerformanceLogger::Instance().initialize(".", rpl_filename.c_str(), toconsole);

        if (exerciseOutput)
        {
            // two competing threads, both logging, so we're not just paused during gzipping

            new std::thread([](){
                std::map<long, int> fps;

                auto start = std::chrono::high_resolution_clock::now();
                while (std::chrono::duration_cast<std::chrono::seconds>(std::chrono::high_resolution_clock::now() - start).count() < 10)
                {
                    LOG_info << "Logging from thread 1" ;
                    fps[long(m_time())]++;
                    std::this_thread::sleep_for(std::chrono::milliseconds(1000/30));
                }
                auto cl = conlock(cout);
                cl << "thread 1:";
                for (auto& n : fps) cl << " " << n.second;
                cl << "\n";
            });


            new std::thread([](){
                std::map<long, int> fps;

                auto start = std::chrono::high_resolution_clock::now();
                while (std::chrono::duration_cast<std::chrono::seconds>(std::chrono::high_resolution_clock::now() - start).count() < 10)
                {
                    LOG_info << "Logging from thread 2" ;
                    fps[long(m_time())]++;
                    std::this_thread::sleep_for(std::chrono::milliseconds(1000/30));
                }
                auto cl = conlock(cout);
                cl << "thread 2:";
                for (auto& n : fps) cl << " " << n.second;
                cl << "\n";
            });

            std::this_thread::sleep_for(std::chrono::milliseconds(2000));
            string dm(99999999, 'x');
            for (int i = 0 ; i < 30 ; i++)
            {
                LOG_err << DirectMessage(dm.c_str());
            }


        }

    }
#endif


    cout << "Debug level set to " << SimpleLogger::logCurrentLevel << endl;
    cout << "Log to console: " << (gLogger.logToConsole ? "on" : "off") << endl;
    cout << "Log to file: " << (gLogger.mLogFile.is_open() ? gLogger.mLogFileName : "<off>") << endl;

}

#if defined(WIN32) && defined(NO_READLINE)
void exec_clear(autocomplete::ACState& s)
{
    static_cast<WinConsole*>(console)->clearScreen();
}
#endif

void exec_retry(autocomplete::ACState& s)
{
    if (client->abortbackoff())
    {
        cout << "Retrying..." << endl;
    }
    else
    {
        cout << "No failed request pending." << endl;
    }
}

void exec_recon(autocomplete::ACState& s)
{
    cout << "Closing all open network connections..." << endl;

    client->disconnect();
}

void exec_email(autocomplete::ACState& s)
{
    if (s.words.size() == 1)
    {
        User *u = client->finduser(client->me);
        if (u)
        {
            cout << "Your current email address is " << u->email << endl;
        }
        else
        {
            cout << "Please, login first" << endl;
        }
    }
    else if (s.words.size() == 2)
    {
        if (s.words[1].s.find("@") != string::npos)    // get change email link
        {
            client->getemaillink(s.words[1].s.c_str());
        }
        else    // confirm change email link
        {
            string link = s.words[1].s;

            size_t pos = link.find(MegaClient::verifyLinkPrefix());
            if (pos == link.npos)
            {
                cout << "Invalid email change link." << endl;
                return;
            }

            changecode.assign(link.substr(pos + strlen(MegaClient::verifyLinkPrefix())));
            client->queryrecoverylink(changecode.c_str());
        }
    }
}

#ifdef ENABLE_CHAT
void exec_chatc(autocomplete::ACState& s)
{
    size_t wordscount = s.words.size();
    if (wordscount < 2 || wordscount == 3)
    {
        cout << "Invalid syntax to create chatroom" << endl;
        cout << "      chatc group [email ro|sta|mod]* " << endl;
        return;
    }

    int group = atoi(s.words[1].s.c_str());
    if (group != 0 && group != 1)
    {
        cout << "Invalid syntax to create chatroom" << endl;
        cout << "      chatc group [email ro|sta|mod]* " << endl;
        return;
    }

    unsigned parseoffset = 2;
    if (((wordscount - parseoffset) % 2) == 0)
    {
        if (!group && (wordscount - parseoffset) != 2)
        {
            cout << "Peer to peer chats must have only one peer" << endl;
            return;
        }

        userpriv_vector *userpriv = new userpriv_vector;

        unsigned numUsers = 0;
        while ((numUsers + 1) * 2 + parseoffset <= wordscount)
        {
            string email = s.words[numUsers * 2 + parseoffset].s;
            User *u = client->finduser(email.c_str(), 0);
            if (!u)
            {
                cout << "User not found: " << email << endl;
                delete userpriv;
                return;
            }

            string privstr = s.words[numUsers * 2 + parseoffset + 1].s;
            privilege_t priv;
            if (!group) // 1:1 chats enforce peer to be moderator
            {
                priv = PRIV_MODERATOR;
            }
            else
            {
                if (privstr == "ro")
                {
                    priv = PRIV_RO;
                }
                else if (privstr == "sta")
                {
                    priv = PRIV_STANDARD;
                }
                else if (privstr == "mod")
                {
                    priv = PRIV_MODERATOR;
                }
                else
                {
                    cout << "Unknown privilege for " << email << endl;
                    delete userpriv;
                    return;
                }
            }

            userpriv->push_back(userpriv_pair(u->userhandle, priv));
            numUsers++;
        }

        client->createChat(group, false, userpriv);
        delete userpriv;
    }
}

void exec_chati(autocomplete::ACState& s)
{
    if (s.words.size() >= 4 && s.words.size() <= 7)
    {
        handle chatid;
        Base64::atob(s.words[1].s.c_str(), (byte*)&chatid, MegaClient::CHATHANDLE);

        string email = s.words[2].s;
        User *u = client->finduser(email.c_str(), 0);
        if (!u)
        {
            cout << "User not found: " << email << endl;
            return;
        }

        string privstr = s.words[3].s;
        privilege_t priv;
        if (privstr == "ro")
        {
            priv = PRIV_RO;
        }
        else if (privstr == "sta")
        {
            priv = PRIV_STANDARD;
        }
        else if (privstr == "mod")
        {
            priv = PRIV_MODERATOR;
        }
        else
        {
            cout << "Unknown privilege for " << email << endl;
            return;
        }

        string title;
        string unifiedKey;
        if (s.words.size() == 5)
        {
            unifiedKey = s.words[4].s;
        }
        else if (s.words.size() >= 6 && s.words[4].s == "t")
        {
            title = s.words[5].s;
            if (s.words.size() == 7)
            {
                unifiedKey = s.words[6].s;
            }
        }
        const char *t = !title.empty() ? title.c_str() : NULL;
        const char *uk = !unifiedKey.empty() ? unifiedKey.c_str() : NULL;

        client->inviteToChat(chatid, u->userhandle, priv, uk, t);
        return;
    }
}

void exec_chatr(autocomplete::ACState& s)
{
    if (s.words.size() > 1 && s.words.size() < 4)
    {
        handle chatid;
        Base64::atob(s.words[1].s.c_str(), (byte*)&chatid, MegaClient::CHATHANDLE);

        if (s.words.size() == 2)
        {
            client->removeFromChat(chatid, client->me);
            return;
        }
        else if (s.words.size() == 3)
        {
            string email = s.words[2].s;
            User *u = client->finduser(email.c_str(), 0);
            if (!u)
            {
                cout << "User not found: " << email << endl;
                return;
            }

            client->removeFromChat(chatid, u->userhandle);
            return;
        }
    }
}

void exec_chatu(autocomplete::ACState& s)
{
    handle chatid;
    Base64::atob(s.words[1].s.c_str(), (byte*)&chatid, MegaClient::CHATHANDLE);

    client->getUrlChat(chatid);
}

void exec_chata(autocomplete::ACState& s)
{
    handle chatid;
    Base64::atob(s.words[1].s.c_str(), (byte*)&chatid, MegaClient::CHATHANDLE);
    bool archive = (s.words[2].s == "1");
    if (!archive && (s.words[2].s != "0"))
    {
        cout << "Use 1 or 0 to archive/unarchive chats" << endl;
        return;
    }

    client->archiveChat(chatid, archive);
}

void exec_chats(autocomplete::ACState& s)
{
    if (s.words.size() == 1)
    {
        textchat_map::iterator it;
        for (it = client->chats.begin(); it != client->chats.end(); it++)
        {
            DemoApp::printChatInformation(it->second);
        }
        return;
    }
    if (s.words.size() == 2)
    {
        handle chatid;
        Base64::atob(s.words[1].s.c_str(), (byte*)&chatid, MegaClient::CHATHANDLE);

        textchat_map::iterator it = client->chats.find(chatid);
        if (it == client->chats.end())
        {
            cout << "Chatid " << s.words[1].s.c_str() << " not found" << endl;
            return;
        }

        DemoApp::printChatInformation(it->second);
        return;
    }
}

void exec_chatl(autocomplete::ACState& s)
{
    handle chatid;
    Base64::atob(s.words[1].s.c_str(), (byte*) &chatid, MegaClient::CHATHANDLE);
    bool delflag = (s.words.size() == 3 && s.words[2].s == "del");
    bool createifmissing = s.words.size() == 2 || (s.words.size() == 3 && s.words[2].s != "query");

    client->chatlink(chatid, delflag, createifmissing);
}
#endif

void exec_reset(autocomplete::ACState& s)
{
    if (client->loggedin() != NOTLOGGEDIN)
    {
        cout << "You're logged in. Please, logout first." << endl;
    }
    else if (s.words.size() == 2 ||
        (s.words.size() == 3 && (hasMasterKey = (s.words[2].s == "mk"))))
    {
        recoveryemail = s.words[1].s;
        client->getrecoverylink(recoveryemail.c_str(), hasMasterKey);
    }
    else
    {
        cout << "      reset email [mk]" << endl;
    }
}

void exec_clink(autocomplete::ACState& s)
{
    bool renew = false;
    if (s.words.size() == 1 || (s.words.size() == 2 && (renew = s.words[1].s == "renew")))
    {
        client->contactlinkcreate(renew);
    }
    else if ((s.words.size() == 3) && (s.words[1].s == "query"))
    {
        handle clink = UNDEF;
        Base64::atob(s.words[2].s.c_str(), (byte*)&clink, MegaClient::CONTACTLINKHANDLE);

        client->contactlinkquery(clink);

    }
    else if (((s.words.size() == 3) || (s.words.size() == 2)) && (s.words[1].s == "del"))
    {
        handle clink = UNDEF;

        if (s.words.size() == 3)
        {
            Base64::atob(s.words[2].s.c_str(), (byte*)&clink, MegaClient::CONTACTLINKHANDLE);
        }

        client->contactlinkdelete(clink);
    }
}

void exec_apiurl(autocomplete::ACState& s)
{
    if (s.words.size() == 1)
    {
        cout << "Current APIURL = " << client->httpio->APIURL << endl;
        cout << "Current disablepkp = " << (client->httpio->disablepkp ? "true" : "false") << endl;
    }
    else if (client->loggedin() != NOTLOGGEDIN)
    {
        cout << "You must not be logged in, to change APIURL" << endl;
    }
    else if (s.words.size() == 3 || s.words.size() == 2)
    {
        if (s.words[1].s.size() < 8 || s.words[1].s.substr(0, 8) != "https://")
        {
            s.words[1].s = "https://" + s.words[1].s;
        }
        if (s.words[1].s.empty() || s.words[1].s[s.words[1].s.size() - 1] != '/')
        {
            s.words[1].s += '/';
        }
        client->httpio->APIURL = s.words[1].s;
        if (s.words.size() == 3)
        {
            client->httpio->disablepkp = s.words[2].s == "true";
        }
    }
}

void exec_passwd(autocomplete::ACState& s)
{
    if (client->loggedin() != NOTLOGGEDIN)
    {
        setprompt(NEWPASSWORD);
    }
    else
    {
        cout << "Not logged in." << endl;
    }
}

void exec_putbps(autocomplete::ACState& s)
{
    if (s.words.size() > 1)
    {
        if (s.words[1].s == "auto")
        {
            client->putmbpscap = -1;
        }
        else if (s.words[1].s == "none")
        {
            client->putmbpscap = 0;
        }
        else
        {
            int t = atoi(s.words[1].s.c_str());

            if (t > 0)
            {
                client->putmbpscap = t;
            }
            else
            {
                cout << "      putbps [limit|auto|none]" << endl;
                return;
            }
        }
    }

    cout << "Upload speed limit set to ";

    if (client->putmbpscap < 0)
    {
        cout << "AUTO (approx. 90% of your available bandwidth)" << endl;
    }
    else if (!client->putmbpscap)
    {
        cout << "NONE" << endl;
    }
    else
    {
        cout << client->putmbpscap << " byte(s)/second" << endl;
    }
}

void exec_invite(autocomplete::ACState& s)
{
    if (client->loggedin() != FULLACCOUNT)
    {
        cout << "Not logged in." << endl;
    }
    else
    {
        if (client->ownuser()->email.compare(s.words[1].s))
        {
            int delflag = s.words.size() == 3 && s.words[2].s == "del";
            int rmd = s.words.size() == 3 && s.words[2].s == "rmd";
            int clink = s.words.size() == 4 && s.words[2].s == "clink";
            if (s.words.size() == 2 || s.words.size() == 3 || s.words.size() == 4)
            {
                if (delflag || rmd)
                {
                    client->setpcr(s.words[1].s.c_str(), delflag ? OPCA_DELETE : OPCA_REMIND);
                }
                else
                {
                    handle contactLink = UNDEF;
                    if (clink)
                    {
                        Base64::atob(s.words[3].s.c_str(), (byte*)&contactLink, MegaClient::CONTACTLINKHANDLE);
                    }

                    // Original email is not required, but can be used if this account has multiple email addresses associated,
                    // to have the invite come from a specific email
                    client->setpcr(s.words[1].s.c_str(), OPCA_ADD, "Invite from MEGAcli", s.words.size() == 3 ? s.words[2].s.c_str() : NULL, contactLink);
                }
            }
            else
            {
                cout << "      invite dstemail [origemail|del|rmd|clink <link>]" << endl;
            }
        }
        else
        {
            cout << "Cannot send invitation to your own user" << endl;
        }
    }
}

void exec_signup(autocomplete::ACState& s)
{
    if (s.words.size() == 2)
    {
        const char* ptr = s.words[1].s.c_str();
        const char* tptr;

        if ((tptr = strstr(ptr, "confirm")))
        {
            ptr = tptr + 7;

            std::string code = Base64::atob(std::string(ptr));
            if (code.find("ConfirmCodeV2") != string::npos)
            {
                size_t posEmail = 13 + 15;
                size_t endEmail = code.find("\t", posEmail);
                if (endEmail != string::npos)
                {
                    signupemail = code.substr(posEmail, endEmail - posEmail);
                    signupname = code.substr(endEmail + 1, code.size() - endEmail - 9);

                    if (client->loggedin() == FULLACCOUNT)
                    {
                        cout << "Already logged in." << endl;
                    }
                    else    // not-logged-in / ephemeral account / partially confirmed
                    {
                        client->confirmsignuplink2((const byte*)code.data(), unsigned(code.size()));
                    }
                }
            }
            else
            {
                cout << "Received argument was not a confirmation link." << endl;
            }
        }
        else
        {
            cout << "New accounts must follow registration flow v2. Old flow is not supported anymore." << endl;
        }
    }
    else if (s.words.size() == 3)
    {
        switch (client->loggedin())
        {
        case FULLACCOUNT:
            cout << "Already logged in." << endl;
            break;

        case CONFIRMEDACCOUNT:
            cout << "Current account already confirmed." << endl;
            break;

        case EPHEMERALACCOUNT:
        case EPHEMERALACCOUNTPLUSPLUS:
            if (s.words[1].s.find('@') + 1 && s.words[1].s.find('.') + 1)
            {
                signupemail = s.words[1].s;
                signupname = s.words[2].s;

                cout << endl;
                setprompt(NEWPASSWORD);
            }
            else
            {
                cout << "Please enter a valid e-mail address." << endl;
            }
            break;

        case NOTLOGGEDIN:
            cout << "Please use the begin command to commence or resume the ephemeral session to be upgraded." << endl;
        }
    }
}

void exec_cancelsignup(autocomplete::ACState& s)
{
    client->cancelsignup();
}

void exec_whoami(autocomplete::ACState& s)
{
    if (client->loggedin() == NOTLOGGEDIN)
    {
        cout << "Not logged in." << endl;
    }
    else
    {
        User* u;

        if ((u = client->finduser(client->me)))
        {
            cout << "Account e-mail: " << u->email << " handle: " << Base64Str<MegaClient::USERHANDLE>(client->me) << endl;
            if (client->signkey)
            {
                string pubKey((const char *)client->signkey->pubKey, EdDSA::PUBLIC_KEY_LENGTH);
                cout << "Credentials: " << AuthRing::fingerprint(pubKey, true) << endl;
            }
        }

        bool storage = s.extractflag("-storage");
        bool transfer = s.extractflag("-transfer");
        bool pro = s.extractflag("-pro");
        bool transactions = s.extractflag("-transactions");
        bool purchases = s.extractflag("-purchases");
        bool sessions = s.extractflag("-sessions");

        bool all = !storage && !transfer && !pro && !transactions && !purchases && !sessions;

        cout << "Retrieving account status..." << endl;

        client->getaccountdetails(account, all || storage, all || transfer, all || pro, all || transactions, all || purchases, all || sessions);
    }
}

void exec_verifycredentials(autocomplete::ACState& s)
{
    User* u = nullptr;
    if (s.words.size() == 2 && (s.words[1].s == "show" || s.words[1].s == "status"))
    {
        u = client->finduser(client->me);
    }
    else if (s.words.size() == 3)
    {
        u = client->finduser(s.words[2].s.c_str());
    }
    else
    {
        cout << "      credentials show|status|verify|reset [email]" << endl;
        return;
    }

    if (!u)
    {
        cout << "Invalid user" << endl;
        return;
    }

    if (s.words[1].s == "show")
    {
        if (u->isattrvalid(ATTR_ED25519_PUBK))
        {
            cout << "Credentials: " << AuthRing::fingerprint(*u->getattr(ATTR_ED25519_PUBK), true) << endl;
        }
        else
        {
            cout << "Fetching singing key... " << endl;
            client->getua(u->uid.c_str(), ATTR_ED25519_PUBK);
        }
    }
    else if (s.words[1].s == "status")
    {
        handle uh = s.words.size() == 3 ? u->userhandle : UNDEF;
        printAuthringInformation(uh);
    }
    else if (s.words[1].s == "verify")
    {
        error e;
        if ((e = client->verifyCredentials(u->userhandle)))
        {
            cout << "Verification failed. Error: " << errorstring(e) << endl;
            return;
        }
    }
    else if (s.words[1].s == "reset")
    {
        error e;
        if ((e = client->resetCredentials(u->userhandle)))
        {
            cout << "Reset verification failed. Error: " << errorstring(e) << endl;
            return;
        }
    }
}

void exec_export(autocomplete::ACState& s)
{
    void exportnode_result(Error e, handle h, handle ph);

    Node* n;
    int deltmp = 0;
    int etstmp = 0;

    bool writable = s.extractflag("-writable");
    bool megaHosted = s.extractflag("-mega-hosted");


    if ((n = nodebypath(s.words[1].s.c_str())))
    {
        if (s.words.size() > 2)
        {
            deltmp = (s.words[2].s == "del");
            if (!deltmp)
            {
                etstmp = atoi(s.words[2].s.c_str());
            }
        }


        cout << "Exporting..." << endl;

        error e;
        if ((e = client->exportnode(n, deltmp, etstmp, writable, megaHosted, gNextClientTag++, [](Error e, handle h, handle ph){
            exportnode_result(e, h, ph);
        })))
        {
            cout << s.words[1].s << ": Export rejected (" << errorstring(e) << ")" << endl;
        }
    }
    else
    {
        cout << s.words[1].s << ": Not found" << endl;
    }
}

void exec_import(autocomplete::ACState& s)
{
    handle ph = UNDEF;
    byte key[FILENODEKEYLENGTH];
    error e = client->parsepubliclink(s.words[1].s.c_str(), ph, key, false);
    if (e == API_OK)
    {
        cout << "Opening link..." << endl;
        client->openfilelink(ph, key);
    }
    else
    {
        cout << "Malformed link. Format: Exported URL or fileid#filekey" << endl;
    }
}

void exec_folderlinkinfo(autocomplete::ACState& s)
{
    publiclink = s.words[1].s;

    handle ph = UNDEF;
    byte folderkey[SymmCipher::KEYLENGTH];
    if (client->parsepubliclink(publiclink.c_str(), ph, folderkey, true) == API_OK)
    {
        cout << "Loading public folder link info..." << endl;
        client->getpubliclinkinfo(ph);
    }
    else
    {
        cout << "Malformed link: " << publiclink << endl;
    }
}

void exec_reload(autocomplete::ACState& s)
{
    cout << "Reloading account..." << endl;

    bool nocache = false;
    if (s.words.size() == 2 && s.words[1].s == "nocache")
    {
        nocache = true;
    }

    cwd = NodeHandle();
    client->cachedscsn = UNDEF;
    client->fetchnodes(nocache);
}

void exec_logout(autocomplete::ACState& s)
{
    cout << "Logging off..." << endl;

    bool keepSyncConfigs = s.extractflag("-keepsyncconfigs");

    cwd = NodeHandle();
    client->logout(keepSyncConfigs);

    if (clientFolder)
    {
        clientFolder->logout(keepSyncConfigs);
        delete clientFolder;
        clientFolder = NULL;
    }

    ephemeralFirstname.clear();
    ephemeralLastName.clear();
}

#ifdef ENABLE_CHAT
void exec_chatga(autocomplete::ACState& s)
{
    handle chatid;
    Base64::atob(s.words[1].s.c_str(), (byte*) &chatid, MegaClient::CHATHANDLE);

    handle nodehandle = 0; // make sure top two bytes are 0
    Base64::atob(s.words[2].s.c_str(), (byte*) &nodehandle, MegaClient::NODEHANDLE);

    const char *uid = s.words[3].s.c_str();

    client->grantAccessInChat(chatid, nodehandle, uid);
}

void exec_chatra(autocomplete::ACState& s)
{
    handle chatid;
    Base64::atob(s.words[1].s.c_str(), (byte*)&chatid, MegaClient::CHATHANDLE);

    handle nodehandle = 0; // make sure top two bytes are 0
    Base64::atob(s.words[2].s.c_str(), (byte*)&nodehandle, MegaClient::NODEHANDLE);

    const char *uid = s.words[3].s.c_str();

    client->removeAccessInChat(chatid, nodehandle, uid);
}

void exec_chatst(autocomplete::ACState& s)
{
    handle chatid;
    Base64::atob(s.words[1].s.c_str(), (byte*)&chatid, MegaClient::CHATHANDLE);

    if (s.words.size() == 2)  // empty title / remove title
    {
        client->setChatTitle(chatid, "");
    }
    else if (s.words.size() == 3)
    {
        client->setChatTitle(chatid, s.words[2].s.c_str());
    }
}

void exec_chatpu(autocomplete::ACState& s)
{
    client->getChatPresenceUrl();
}

void exec_chatup(autocomplete::ACState& s)
{
    handle chatid;
    Base64::atob(s.words[1].s.c_str(), (byte*)&chatid, MegaClient::CHATHANDLE);

    handle uh;
    Base64::atob(s.words[2].s.c_str(), (byte*)&uh, MegaClient::USERHANDLE);

    string privstr = s.words[3].s;
    privilege_t priv;
    if (privstr == "ro")
    {
        priv = PRIV_RO;
    }
    else if (privstr == "sta")
    {
        priv = PRIV_STANDARD;
    }
    else if (privstr == "mod")
    {
        priv = PRIV_MODERATOR;
    }
    else
    {
        cout << "Unknown privilege for " << s.words[2].s << endl;
        return;
    }

    client->updateChatPermissions(chatid, uh, priv);
}

void exec_chatlu(autocomplete::ACState& s)
{
    handle publichandle = 0;
    Base64::atob(s.words[1].s.c_str(), (byte*)&publichandle, MegaClient::CHATLINKHANDLE);

    client->chatlinkurl(publichandle);
}

void exec_chatsm(autocomplete::ACState& s)
{
    handle chatid;
    Base64::atob(s.words[1].s.c_str(), (byte*)&chatid, MegaClient::CHATHANDLE);

    const char *title = (s.words.size() == 3) ? s.words[2].s.c_str() : NULL;
    client->chatlinkclose(chatid, title);
}

void exec_chatlj(autocomplete::ACState& s)
{
    handle publichandle = 0;
    Base64::atob(s.words[1].s.c_str(), (byte*)&publichandle, MegaClient::CHATLINKHANDLE);

    client->chatlinkjoin(publichandle, s.words[2].s.c_str());
}

void exec_chatcp(autocomplete::ACState& s)
{
    bool meeting = s.extractflag("-meeting");
    size_t wordscount = s.words.size();
    userpriv_vector *userpriv = new userpriv_vector;
    string_map *userkeymap = new string_map;
    string mownkey = s.words[1].s;
    unsigned parseoffset = 2;
    const char *title = NULL;

    if (wordscount >= 4)
    {
        if (s.words[2].s == "t")
        {
            if (s.words[3].s.empty())
            {
                cout << "Title cannot be set to empty string" << endl;
                delete userpriv;
                delete userkeymap;
                return;
            }
            title = s.words[3].s.c_str();
            parseoffset = 4;
        }

        if (((wordscount - parseoffset) % 3) != 0)
        {
            cout << "Invalid syntax to create chatroom" << endl;
            cout << "      chatcp mownkey [t title64] [email ro|sta|mod unifiedkey]* " << endl;
            delete userpriv;
            delete userkeymap;
            return;
        }

        unsigned numUsers = 0;
        while ((numUsers + 1) * 3 + parseoffset <= wordscount)
        {
            string email = s.words[numUsers * 3 + parseoffset].s;
            User *u = client->finduser(email.c_str(), 0);
            if (!u)
            {
                cout << "User not found: " << email << endl;
                delete userpriv;
                delete userkeymap;
                return;
            }

            string privstr = s.words[numUsers * 3 + parseoffset + 1].s;
            privilege_t priv;
            if (privstr == "ro")
            {
                priv = PRIV_RO;
            }
            else if (privstr == "sta")
            {
                priv = PRIV_STANDARD;
            }
            else if (privstr == "mod")
            {
                priv = PRIV_MODERATOR;
            }
            else
            {
                cout << "Unknown privilege for " << email << endl;
                delete userpriv;
                delete userkeymap;
                return;
            }
            userpriv->push_back(userpriv_pair(u->userhandle, priv));
            string unifiedkey = s.words[numUsers * 3 + parseoffset + 2].s;
            char uhB64[12];
            Base64::btoa((byte *)&u->userhandle, MegaClient::USERHANDLE, uhB64);
            uhB64[11] = '\0';
            userkeymap->insert(std::pair<string, string>(uhB64, unifiedkey));
            numUsers++;
        }
    }
    char ownHandleB64[12];
    Base64::btoa((byte *)&client->me, MegaClient::USERHANDLE, ownHandleB64);
    ownHandleB64[11] = '\0';
    userkeymap->insert(std::pair<string, string>(ownHandleB64, mownkey));
    client->createChat(true, true, userpriv, userkeymap, title, meeting);
    delete userpriv;
    delete userkeymap;
}
#endif

void exec_cancel(autocomplete::ACState& s)
{
    if (client->loggedin() != FULLACCOUNT)
    {
        cout << "Please, login into your account first." << endl;
        return;
    }

    if (s.words.size() == 1)  // get link
    {
        User *u = client->finduser(client->me);
        if (!u)
        {
            cout << "Error retrieving logged user." << endl;
            return;
        }
        client->getcancellink(u->email.c_str());
    }
    else if (s.words.size() == 2) // link confirmation
    {
        string link = s.words[1].s;

        size_t pos = link.find(MegaClient::cancelLinkPrefix());
        if (pos == link.npos)
        {
            cout << "Invalid cancellation link." << endl;
            return;
        }

        client->confirmcancellink(link.substr(pos + strlen(MegaClient::cancelLinkPrefix())).c_str());
    }
}

void exec_alerts(autocomplete::ACState& s)
{
    bool shownew = false, showold = false;
    size_t showN = 0;
    if (s.words.size() == 1)
    {
        shownew = showold = true;
    }
    else if (s.words.size() == 2)
    {
        if (s.words[1].s == "seen")
        {
            client->useralerts.acknowledgeAll();
            return;
        }
        else if (s.words[1].s == "notify")
        {
            notifyAlerts = !notifyAlerts;
            cout << "notification of alerts is now " << (notifyAlerts ? "on" : "off") << endl;
            return;
        }
        else if (s.words[1].s == "old")
        {
            showold = true;
        }
        else if (s.words[1].s == "new")
        {
            shownew = true;
        }
        else if (s.words[1].s == "test_reminder")
        {
            client->useralerts.add(new UserAlert::PaymentReminder(time(NULL) - 86000*3 /2, client->useralerts.nextId()));
        }
        else if (s.words[1].s == "test_payment")
        {
            client->useralerts.add(new UserAlert::Payment(true, 1, time(NULL) + 86000 * 1, client->useralerts.nextId()));
        }
        else if (atoi(s.words[1].s.c_str()) > 0)
        {
            showN = atoi(s.words[1].s.c_str());
        }
    }
    if (showold || shownew || showN > 0)
    {
        UserAlerts::Alerts::const_iterator i = client->useralerts.alerts.begin();
        if (showN)
        {
            size_t n = 0;
            for (UserAlerts::Alerts::const_reverse_iterator i = client->useralerts.alerts.rbegin(); i != client->useralerts.alerts.rend(); ++i, ++n)
            {
                showN += ((*i)->relevant || n >= showN) ? 0 : 1;
            }
        }

        size_t n = client->useralerts.alerts.size();
        for (; i != client->useralerts.alerts.end(); ++i)
        {
            if ((*i)->relevant)
            {
                if (--n < showN || (shownew && !(*i)->seen) || (showold && (*i)->seen))
                {
                    printAlert(**i);
                }
            }
        }
    }
}

#ifdef USE_FILESYSTEM
void exec_lmkdir(autocomplete::ACState& s)
{
    std::error_code ec;
    if (!fs::create_directory(s.words[1].s.c_str(), ec))
    {
        cerr << "Create directory failed: " << ec.message() << endl;
    }
}
#endif

void exec_recover(autocomplete::ACState& s)
{
    if (client->loggedin() != NOTLOGGEDIN)
    {
        cout << "You're logged in. Please, logout first." << endl;
    }
    else if (s.words.size() == 2)
    {
        string link = s.words[1].s;

        size_t pos = link.find(MegaClient::recoverLinkPrefix());
        if (pos == link.npos)
        {
            cout << "Invalid recovery link." << endl;
        }

        recoverycode.assign(link.substr(pos + strlen(MegaClient::recoverLinkPrefix())));
        client->queryrecoverylink(recoverycode.c_str());
    }
}

void exec_session(autocomplete::ACState& s)
{
    string session;

    int size = client->dumpsession(session);

    if (size > 0)
    {
        if ((s.words.size() == 2 || s.words.size() == 3) && s.words[1].s == "autoresume")
        {
            string filename = "megacli_autoresume_session" + (s.words.size() == 3 ? "_" + s.words[2].s : "");
            ofstream file(filename.c_str());
            if (file.fail() || !file.is_open())
            {
                cout << "could not open file: " << filename << endl;
            }
            else
            {
                file << Base64::btoa(session);
                cout << "Your (secret) session is saved in file '" << filename << "'" << endl;
            }
        }
        else
        {
            cout << "Your (secret) session is: " << Base64::btoa(session) << endl;
        }
    }
    else if (!size)
    {
        cout << "Not logged in." << endl;
    }
    else
    {
        cout << "Internal error." << endl;
    }
}

void exec_version(autocomplete::ACState& s)
{
    cout << "MEGA SDK version: " << MEGA_MAJOR_VERSION << "." << MEGA_MINOR_VERSION << "." << MEGA_MICRO_VERSION << endl;

    cout << "Features enabled:" << endl;

#ifdef USE_CRYPTOPP
    cout << "* CryptoPP" << endl;
#endif

#ifdef USE_SQLITE
    cout << "* SQLite" << endl;
#endif

#ifdef USE_BDB
    cout << "* Berkeley DB" << endl;
#endif

#ifdef USE_INOTIFY
    cout << "* inotify" << endl;
#endif

#ifdef HAVE_FDOPENDIR
    cout << "* fdopendir" << endl;
#endif

#ifdef HAVE_SENDFILE
    cout << "* sendfile" << endl;
#endif

#ifdef _LARGE_FILES
    cout << "* _LARGE_FILES" << endl;
#endif

#ifdef USE_FREEIMAGE
    cout << "* FreeImage" << endl;
#endif

#ifdef HAVE_PDFIUM
    cout << "* PDFium" << endl;
#endif

#ifdef ENABLE_SYNC
    cout << "* sync subsystem" << endl;
#endif

#ifdef USE_MEDIAINFO
    cout << "* MediaInfo" << endl;
#endif

    cwd = NodeHandle();
}

void exec_showpcr(autocomplete::ACState& s)
{
    string outgoing = "";
    string incoming = "";
    for (handlepcr_map::iterator it = client->pcrindex.begin(); it != client->pcrindex.end(); it++)
    {
        if (it->second->isoutgoing)
        {
            ostringstream os;
            os << setw(34) << it->second->targetemail;

            os << "\t(id: ";
            os << Base64Str<MegaClient::PCRHANDLE>(it->second->id);

            os << ", ts: ";

            os << it->second->ts;

            outgoing.append(os.str());
            outgoing.append(")\n");
        }
        else
        {
            ostringstream os;
            os << setw(34) << it->second->originatoremail;

            os << "\t(id: ";
            os << Base64Str<MegaClient::PCRHANDLE>(it->second->id);

            os << ", ts: ";

            os << it->second->ts;

            incoming.append(os.str());
            incoming.append(")\n");
        }
    }
    cout << "Incoming PCRs:" << endl << incoming << endl;
    cout << "Outgoing PCRs:" << endl << outgoing << endl;
}

#if defined(WIN32) && defined(NO_READLINE)
void exec_history(autocomplete::ACState& s)
{
    static_cast<WinConsole*>(console)->outputHistory();
}
#endif

void exec_handles(autocomplete::ACState& s)
{
    if (s.words.size() == 2)
    {
        if (s.words[1].s == "on")
        {
            handles_on = true;
        }
        else if (s.words[1].s == "off")
        {
            handles_on = false;
        }
        else
        {
            cout << "invalid handles setting" << endl;
        }
    }
    else
    {
        cout << "      handles on|off " << endl;
    }
}

#if defined(WIN32) && defined(NO_READLINE)
void exec_codepage(autocomplete::ACState& s)
{
    WinConsole* wc = static_cast<WinConsole*>(console);
    if (s.words.size() == 1)
    {
        UINT cp1, cp2;
        wc->getShellCodepages(cp1, cp2);
        cout << "Current codepage is " << cp1;
        if (cp2 != cp1)
        {
            cout << " with failover to codepage " << cp2 << " for any absent glyphs";
        }
        cout << endl;
        for (int i = 32; i < 256; ++i)
        {
            string theCharUtf8 = WinConsole::toUtf8String(WinConsole::toUtf16String(string(1, (char)i), cp1));
            cout << "  dec/" << i << " hex/" << hex << i << dec << ": '" << theCharUtf8 << "'";
            if (i % 4 == 3)
            {
                cout << endl;
            }
        }
    }
    else if (s.words.size() == 2 && atoi(s.words[1].s.c_str()) != 0)
    {
        if (!wc->setShellConsole(atoi(s.words[1].s.c_str()), atoi(s.words[1].s.c_str())))
        {
            cout << "Code page change failed - unicode selected" << endl;
        }
    }
    else if (s.words.size() == 3 && atoi(s.words[1].s.c_str()) != 0 && atoi(s.words[2].s.c_str()) != 0)
    {
        if (!wc->setShellConsole(atoi(s.words[1].s.c_str()), atoi(s.words[2].s.c_str())))
        {
            cout << "Code page change failed - unicode selected" << endl;
        }
    }
}
#endif

void exec_httpsonly(autocomplete::ACState& s)
{
    if (s.words.size() == 1)
    {
        cout << "httpsonly: " << (client->usehttps ? "on" : "off") << endl;
    }
    else if (s.words.size() == 2)
    {
        if (s.words[1].s == "on")
        {
            client->usehttps = true;
        }
        else if (s.words[1].s == "off")
        {
            client->usehttps = false;
        }
        else
        {
            cout << "invalid setting" << endl;
        }
    }
}

#ifdef USE_MEDIAINFO
void exec_mediainfo(autocomplete::ACState& s)
{
    if (client->mediaFileInfo.mediaCodecsFailed)
    {
        cout << "Sorry, mediainfo lookups could not be retrieved." << endl;
        return;
    }
    else if (!client->mediaFileInfo.mediaCodecsReceived)
    {
        client->mediaFileInfo.requestCodecMappingsOneTime(client, LocalPath());
        cout << "Mediainfo lookups requested" << endl;
    }

    if (s.words.size() == 3 && s.words[1].s == "calc")
    {
        MediaProperties mp;
        auto localFilename = localPathArg(s.words[2].s);

        string ext;
        if (client->fsaccess->getextension(localFilename, ext) && MediaProperties::isMediaFilenameExt(ext))
        {
            mp.extractMediaPropertyFileAttributes(localFilename, client->fsaccess.get());
                                uint32_t dummykey[4] = { 1, 2, 3, 4 };  // check encode/decode
                                string attrs = mp.convertMediaPropertyFileAttributes(dummykey, client->mediaFileInfo);
                                MediaProperties dmp = MediaProperties::decodeMediaPropertiesAttributes(":" + attrs, dummykey);
                                cout << showMediaInfo(dmp, client->mediaFileInfo, false) << endl;
        }
        else
        {
            cout << "Filename extension is not suitable for mediainfo analysis." << endl;
        }
    }
    else if (s.words.size() == 3 && s.words[1].s == "show")
    {
        if (Node *n = nodebypath(s.words[2].s.c_str()))
        {
            switch (n->type)
            {
            case FILENODE:
                cout << showMediaInfo(n, client->mediaFileInfo, false) << endl;
                break;

            case FOLDERNODE:
            case ROOTNODE:
            case INCOMINGNODE:
            case RUBBISHNODE:
            {
                for (Node* m : client->getChildren(n))
                {
                    if (m->type == FILENODE && m->hasfileattribute(fa_media))
                    {
                        cout << m->displayname() << "   " << showMediaInfo(m, client->mediaFileInfo, true) << endl;
                    }
                }
                break;
<<<<<<< HEAD
            }
            case TYPE_UNKNOWN: break;
=======
            case TYPE_DONOTSYNC:
            case TYPE_SPECIAL:
            case TYPE_UNKNOWN:
                cout << "node type is inappropriate for mediainfo: " << n->type << endl;
                break;
>>>>>>> 2ceee11d
            }
        }
        else
        {
            cout << "remote file not found: " << s.words[2].s << endl;
        }
    }
}
#endif

void exec_smsverify(autocomplete::ACState& s)
{
    if (s.words[1].s == "send")
    {
        bool reverifywhitelisted = (s.words.size() == 4 && s.words[3].s == "reverifywhitelisted");
        if (client->smsverificationsend(s.words[2].s, reverifywhitelisted) != API_OK)
        {
            cout << "phonenumber is invalid" << endl;
        }
    }
    else if (s.words[1].s == "code")
    {
        if (client->smsverificationcheck(s.words[2].s) != API_OK)
        {
            cout << "verificationcode is invalid" << endl;
        }
    }
}

void exec_verifiedphonenumber(autocomplete::ACState& s)
{
    cout << "Verified phone number: " << client->mSmsVerifiedPhone << endl;
}

void exec_killsession(autocomplete::ACState& s)
{
    if (s.words[1].s == "all")
    {
        // Kill all sessions (except current)
        client->killallsessions();
    }
    else
    {
        handle sessionid;
        if (Base64::atob(s.words[1].s.c_str(), (byte*)&sessionid, sizeof sessionid) == sizeof sessionid)
        {
            client->killsession(sessionid);
        }
        else
        {
            cout << "invalid session id provided" << endl;
        }
    }
}

void exec_locallogout(autocomplete::ACState& s)
{
    cout << "Logging off locally..." << endl;

    cwd = NodeHandle();
    client->locallogout(false, true);

    ephemeralFirstname.clear();
    ephemeralLastName.clear();
}

void exec_recentnodes(autocomplete::ACState& s)
{
    if (s.words.size() == 3)
    {
        node_vector nv = client->getRecentNodes(atoi(s.words[2].s.c_str()), m_time() - 60 * 60 * atoi(s.words[1].s.c_str()));
        for (unsigned i = 0; i < nv.size(); ++i)
        {
            cout << nv[i]->displaypath() << endl;
        }
    }
}

#if defined(WIN32) && defined(NO_READLINE)
void exec_autocomplete(autocomplete::ACState& s)
{
    if (s.words[1].s == "unix")
    {
        static_cast<WinConsole*>(console)->setAutocompleteStyle(true);
    }
    else if (s.words[1].s == "dos")
    {
        static_cast<WinConsole*>(console)->setAutocompleteStyle(false);
    }
    else
    {
        cout << "invalid autocomplete style" << endl;
    }
}
#endif

void exec_recentactions(autocomplete::ACState& s)
{
    recentactions_vector nvv = client->getRecentActions(atoi(s.words[2].s.c_str()), m_time() - 60 * 60 * atoi(s.words[1].s.c_str()));
    for (unsigned i = 0; i < nvv.size(); ++i)
    {
        if (i != 0)
        {
            cout << "---" << endl;
        }
        cout << displayTime(nvv[i].time) << " " << displayUser(nvv[i].user, client) << " " << (nvv[i].updated ? "updated" : "uploaded") << " " << (nvv[i].media ? "media" : "files") << endl;
        for (unsigned j = 0; j < nvv[i].nodes.size(); ++j)
        {
            cout << nvv[i].nodes[j]->displaypath() << "  (" << displayTime(nvv[i].nodes[j]->ctime) << ")" << endl;
        }
    }
}

void exec_setmaxuploadspeed(autocomplete::ACState& s)
{
    if (s.words.size() > 1)
    {
        bool done = client->setmaxuploadspeed(atoi(s.words[1].s.c_str()));
        cout << (done ? "Success. " : "Failed. ");
    }
    cout << "Max Upload Speed: " << client->getmaxuploadspeed() << endl;
}

void exec_setmaxdownloadspeed(autocomplete::ACState& s)
{
    if (s.words.size() > 1)
    {
        bool done = client->setmaxdownloadspeed(atoi(s.words[1].s.c_str()));
        cout << (done ? "Success. " : "Failed. ");
    }
    cout << "Max Download Speed: " << client->getmaxdownloadspeed() << endl;
}

void exec_drivemonitor(autocomplete::ACState& s)
{
#ifdef USE_DRIVE_NOTIFICATIONS

    bool turnon = s.extractflag("-on");
    bool turnoff = s.extractflag("-off");

    if (turnon)
    {
        // start receiving notifications
        if (!client->startDriveMonitor())
        {
            // return immediately, when this functionality was not implemented
            cout << "Failed starting drive notifications" << endl;
        }
    }
    else if (turnoff)
    {
        client->stopDriveMonitor();
    }

    cout << "Drive monitor " << (client->driveMonitorEnabled() ? "on" : "off") << endl;
#else
    std::cout << "Failed! This functionality was disabled at compile time." << std::endl;
#endif // USE_DRIVE_NOTIFICATIONS
}

void exec_driveid(autocomplete::ACState& s)
{
    auto drivePath = s.words[2].s.c_str();
    auto get = s.words[1].s == "get";
    auto force = s.words.size() == 4;

    if (!force)
    {
        auto id = UNDEF;
        auto result = readDriveId(*client->fsaccess, drivePath, id);

        switch (result)
        {
        case API_ENOENT:
            if (!get) break;

            cout << "No drive ID has been assigned to "
                 << drivePath
                 << endl;
            return;

        case API_EREAD:
            cout << "Unable to read drive ID from "
                 << drivePath
                 << endl;
            return;

        case API_OK:
            cout << "Drive "
                 << drivePath
                 << " has the ID "
                 << toHandle(id)
                 << endl;
            return;

        default:
            assert(!"Uexpected result from readDriveID(...)");
            cerr << "Unexpected result from readDriveId(...): "
                 << errorstring(result)
                 << endl;
            return;
        }
    }

    auto id = generateDriveId(client->rng);
    auto result = writeDriveId(*client->fsaccess, drivePath, id);

    if (result != API_OK)
    {
        cout << "Unable to write drive ID to "
             << drivePath
             << endl;
        return;
    }

    cout << "Drive ID "
         << toHandle(id)
         << " has been written to "
         << drivePath
         << endl;
}

void exec_randomfile(autocomplete::ACState& s)
{
    // randomfile path [length]
    auto length = 2l;

    if (s.words.size() > 2)
        length = std::atol(s.words[2].s.c_str());

    if (length <= 0)
    {
        std::cerr << "Invalid length specified: "
                  << s.words[2].s
                  << std::endl;
        return;
    }

    constexpr auto flags =
      std::ios::binary | std::ios::out | std::ios::trunc;

    std::ofstream ostream(s.words[1].s, flags);

    if (!ostream)
    {
        std::cerr << "Unable to open file for writing: "
                  << s.words[1].s
                  << std::endl;
        return;
    }

    std::generate_n(std::ostream_iterator<char>(ostream),
                    length << 10,
                    []() { return (char)std::rand(); });

    if (!ostream.flush())
    {
        std::cerr << "Encountered an error while writing: "
                  << s.words[1].s
                  << std::endl;
        return;
    }

    std::cout << "Successfully wrote "
              << length
              << " kilobytes of random binary data to: "
              << s.words[1].s
              << std::endl;
}

#ifdef USE_DRIVE_NOTIFICATIONS
void DemoApp::drive_presence_changed(bool appeared, const LocalPath& driveRoot)
{
    std::cout << "Drive " << (appeared ? "connected" : "disconnected") << ": " << driveRoot.platformEncoded() << endl;
}
#endif // USE_DRIVE_NOTIFICATIONS

// callback for non-EAGAIN request-level errors
// in most cases, retrying is futile, so the application exits
// this can occur e.g. with syntactically malformed requests (due to a bug), an invalid application key
void DemoApp::request_error(error e)
{
    if ((e == API_ESID) || (e == API_ENOENT))   // Invalid session or Invalid folder handle
    {
        cout << "Invalid or expired session, logging out..." << endl;
        client->locallogout(true, true);
        return;
    }
    else if (e == API_EBLOCKED)
    {
        if (client->sid.size())
        {
            cout << "Your account is blocked." << endl;
            client->whyamiblocked();
        }
        else
        {
            cout << "The link has been blocked." << endl;
        }
        return;
    }

    cout << "FATAL: Request failed (" << errorstring(e) << "), exiting" << endl;

#ifndef NO_READLINE
    rl_callback_handler_remove();
#endif /* ! NO_READLINE */

    delete console;
    exit(0);
}

void DemoApp::request_response_progress(m_off_t current, m_off_t total)
{
    if (total > 0)
    {
        responseprogress = int(current * 100 / total);
    }
    else
    {
        responseprogress = -1;
    }
}

//2FA disable result
void DemoApp::multifactorauthdisable_result(error e)
{
    if (!e)
    {
        cout << "2FA, disabled succesfully..." << endl;
    }
    else
    {
        cout << "Error enabling 2FA : " << errorstring(e) << endl;
    }
    setprompt(COMMAND);
}

//2FA check result
void DemoApp::multifactorauthcheck_result(int enabled)
{
    if (enabled)
    {
        cout << "2FA is enabled for this account" << endl;
    }
    else
    {
        cout << "2FA is disabled for this account" << endl;
    }
    setprompt(COMMAND);
}

//2FA enable result
void DemoApp::multifactorauthsetup_result(string *code, error e)
{
    if (!e)
    {
        if (!code)
        {
            cout << "2FA enabled successfully" << endl;
            setprompt(COMMAND);
            attempts = 0;
        }
        else
        {
            cout << "2FA code: " << *code << endl;
            setprompt(SETTFA);
        }
    }
    else
    {
        cout << "Error enabling 2FA : " << errorstring(e) << endl;
        if (e == API_EFAILED)
        {
            if (++attempts >= 3)
            {
                attempts = 0;
                cout << "Too many attempts"<< endl;
                setprompt(COMMAND);
            }
            else
            {
                setprompt(SETTFA);
            }
        }
    }
}


void DemoApp::prelogin_result(int version, string* /*email*/, string *salt, error e)
{
    if (e)
    {
        cout << "Login error: " << e << endl;
        setprompt(COMMAND);
        return;
    }

    login.version = version;
    login.salt = (version == 2 && salt ? *salt : string());

    if (login.password.empty())
    {
        setprompt(LOGINPASSWORD);
    }
    else
    {
        login.login(client);
    }
}


// login result
void DemoApp::login_result(error e)
{
    if (!e)
    {
        login.reset();
        cout << "Login successful, retrieving account..." << endl;
        client->fetchnodes();
    }
    else if (e == API_EMFAREQUIRED)
    {
        setprompt(LOGINTFA);
    }
    else
    {
        login.reset();
        cout << "Login failed: " << errorstring(e) << endl;
    }
}

// ephemeral session result
void DemoApp::ephemeral_result(error e)
{
    if (e)
    {
        cout << "Ephemeral session error (" << errorstring(e) << ")" << endl;
    }
    pdf_to_import = false;
}

// signup link send request result
void DemoApp::sendsignuplink_result(error e)
{
    if (e)
    {
        cout << "Unable to send signup link (" << errorstring(e) << ")" << endl;
    }
    else
    {
        cout << "Thank you. Please check your e-mail and enter the command signup followed by the confirmation link." << endl;
    }
}

void DemoApp::confirmsignuplink2_result(handle, const char *name, const char *email, error e)
{
    if (e)
    {
        cout << "Signuplink confirmation failed (" << errorstring(e) << ")" << endl;
    }
    else
    {
        cout << "Signup confirmed successfully. Logging by first time..." << endl;
        login.reset();
        login.email = email;
        login.password = newpassword;
        client->prelogin(email);
    }
}

// asymmetric keypair configuration result
void DemoApp::setkeypair_result(error e)
{
    if (e)
    {
        cout << "RSA keypair setup failed (" << errorstring(e) << ")" << endl;
    }
    else
    {
        cout << "RSA keypair added. Account setup complete." << endl;
    }
}

void DemoApp::getrecoverylink_result(error e)
{
    if (e)
    {
        cout << "Unable to send the link (" << errorstring(e) << ")" << endl;
    }
    else
    {
        cout << "Please check your e-mail and enter the command \"recover\" / \"cancel\" followed by the link." << endl;
    }
}

void DemoApp::queryrecoverylink_result(error e)
{
        cout << "The link is invalid (" << errorstring(e) << ")." << endl;
}

void DemoApp::queryrecoverylink_result(int type, const char *email, const char* /*ip*/, time_t /*ts*/, handle /*uh*/, const vector<string>* /*emails*/)
{
    recoveryemail = email ? email : "";
    hasMasterKey = (type == RECOVER_WITH_MASTERKEY);

    cout << "The link is valid";

    if (type == RECOVER_WITH_MASTERKEY)
    {
        cout <<  " to reset the password for " << email << " with masterkey." << endl;

        setprompt(MASTERKEY);
    }
    else if (type == RECOVER_WITHOUT_MASTERKEY)
    {
        cout <<  " to reset the password for " << email << " without masterkey." << endl;

        setprompt(NEWPASSWORD);
    }
    else if (type == CANCEL_ACCOUNT)
    {
        cout << " to cancel the account for " << email << "." << endl;
    }
    else if (type == CHANGE_EMAIL)
    {
        cout << " to change the email from " << client->finduser(client->me)->email << " to " << email << "." << endl;

        changeemail = email ? email : "";
        setprompt(LOGINPASSWORD);
    }
}

void DemoApp::getprivatekey_result(error e,  const byte *privk, const size_t len_privk)
{
    if (e)
    {
        cout << "Unable to get private key (" << errorstring(e) << ")" << endl;
        setprompt(COMMAND);
    }
    else
    {
        // check the private RSA is valid after decryption with master key
        SymmCipher key;
        key.setkey(masterkey);

        byte privkbuf[AsymmCipher::MAXKEYLENGTH * 2];
        memcpy(privkbuf, privk, len_privk);
        key.ecb_decrypt(privkbuf, len_privk);

        AsymmCipher uk;
        if (!uk.setkey(AsymmCipher::PRIVKEY, privkbuf, unsigned(len_privk)))
        {
            cout << "The master key doesn't seem to be correct." << endl;

            recoverycode.clear();
            recoveryemail.clear();
            hasMasterKey = false;
            memset(masterkey, 0, sizeof masterkey);

            setprompt(COMMAND);
        }
        else
        {
            cout << "Private key successfully retrieved for integrity check masterkey." << endl;
            setprompt(NEWPASSWORD);
        }
    }
}

void DemoApp::confirmrecoverylink_result(error e)
{
    if (e)
    {
        cout << "Unable to reset the password (" << errorstring(e) << ")" << endl;
    }
    else
    {
        cout << "Password changed successfully." << endl;
    }
}

void DemoApp::confirmcancellink_result(error e)
{
    if (e)
    {
        cout << "Unable to cancel the account (" << errorstring(e) << ")" << endl;
    }
    else
    {
        cout << "Account cancelled successfully." << endl;
    }
}

void DemoApp::validatepassword_result(error e)
{
    if (e)
    {
        cout << "Wrong password (" << errorstring(e) << ")" << endl;
        setprompt(LOGINPASSWORD);
    }
    else
    {
        if (recoverycode.size())
        {
            cout << "Password is correct, cancelling account..." << endl;

            client->confirmcancellink(recoverycode.c_str());
            recoverycode.clear();
        }
        else if (changecode.size())
        {
            cout << "Password is correct, changing email..." << endl;

            client->confirmemaillink(changecode.c_str(), changeemail.c_str(), pwkey);
            changecode.clear();
            changeemail.clear();
        }
    }
}

void DemoApp::getemaillink_result(error e)
{
    if (e)
    {
        cout << "Unable to send the link (" << errorstring(e) << ")" << endl;
    }
    else
    {
        cout << "Please check your e-mail and enter the command \"email\" followed by the link." << endl;
    }
}

void DemoApp::confirmemaillink_result(error e)
{
    if (e)
    {
        cout << "Unable to change the email address (" << errorstring(e) << ")" << endl;
    }
    else
    {
        cout << "Email address changed successfully to " << changeemail << "." << endl;
    }
}

void DemoApp::ephemeral_result(handle uh, const byte* pw)
{
    cout << "Ephemeral session established, session ID: ";
    if (client->loggedin() == EPHEMERALACCOUNT)
    {
        cout << Base64Str<MegaClient::USERHANDLE>(uh) << "#";
        cout << Base64Str<SymmCipher::KEYLENGTH>(pw) << endl;
    }
    else
    {
        string session;
        client->dumpsession(session);
        cout << Base64::btoa(session) << endl;
    }

    client->fetchnodes();
}

void DemoApp::cancelsignup_result(error)
{
    cout << "Singup link canceled. Start again!" << endl;
    signupcode.clear();
    signupemail.clear();
    signupname.clear();
}

void DemoApp::whyamiblocked_result(int code)
{
    if (code < 0)
    {
        error e = (error) code;
        cout << "Why am I blocked failed: " << errorstring(e) << endl;
    }
    else if (code == 0)
    {
        cout << "You're not blocked" << endl;
    }
    else    // code > 0
    {
        string reason = "Your account was terminated due to breach of Mega's Terms of Service, such as abuse of rights of others; sharing and/or importing illegal data; or system abuse.";

        if (code == 100)    // deprecated
        {
            reason = "You have been suspended due to excess data usage.";
        }
        else if (code == 200)
        {
            reason = "Your account has been suspended due to multiple breaches of Mega's Terms of Service. Please check your email inbox.";
        }
        else if (code == 300)
        {
            reason = "Your account has been suspended due to copyright violations. Please check your email inbox.";
        }
        else if (code == 400)
        {
            reason = "Your account has been disabled by your administrator. You may contact your business account administrator for further details.";
        }
        else if (code == 401)
        {
            reason = "Your account has been removed by your administrator. You may contact your business account administrator for further details.";
        }
        else if (code == 500)
        {
            reason = "Your account has been blocked pending verification via SMS.";
        }
        else if (code == 700)
        {
            reason = "Your account has been temporarily suspended for your safety. Please verify your email and follow its steps to unlock your account.";
        }
        //else if (code == ACCOUNT_BLOCKED_DEFAULT) --> default reason

        cout << "Reason: " << reason << endl;

        if (code != 500 && code != 700)
        {
            cout << "Logging out..." << endl;
            client->locallogout(true, true);
        }
    }
}

// password change result
void DemoApp::changepw_result(error e)
{
    if (e)
    {
        cout << "Password update failed: " << errorstring(e) << endl;
    }
    else
    {
        cout << "Password updated." << endl;
    }
}


void exportnode_result(Error e, handle h, handle ph)
{
    if (e)
    {
        cout << "Export failed: " << errorstring(e) << endl;
        return;
    }

    Node* n;

    if ((n = client->nodebyhandle(h)))
    {
        string path;
        nodepath(NodeHandle().set6byte(h), &path);
        cout << "Exported " << path << ": ";

        if (n->type != FILENODE && !n->sharekey)
        {
            cout << "No key available for exported folder" << endl;
            return;
        }

        string publicLink;
        if (n->type == FILENODE)
        {
            publicLink = MegaClient::publicLinkURL(client->mNewLinkFormat, n->type, ph, Base64Str<FILENODEKEYLENGTH>((const byte*)n->nodekey().data()));
        }
        else
        {
            publicLink = MegaClient::publicLinkURL(client->mNewLinkFormat, n->type, ph, Base64Str<FOLDERNODEKEYLENGTH>(n->sharekey->key));
        }

        cout << publicLink;

        if (n->plink)
        {
            string authKey = n->plink->mAuthKey;

            if (authKey.size())
            {
                string authToken(publicLink);
                authToken = authToken.substr(MegaClient::MEGAURL.size()+strlen("/folder/")).append(":").append(authKey);
                cout << "\n          AuthToken = " << authToken;
            }
        }

        cout << endl;

    }
    else
    {
        cout << "Exported node no longer available" << endl;
    }
}

// the requested link could not be opened
void DemoApp::openfilelink_result(const Error& e)
{
    if (e)
    {
        if (pdf_to_import) // import welcome pdf has failed
        {
            cout << "Failed to import Welcome PDF file" << endl;
        }
        else
        {
            if (e == API_ETOOMANY && e.hasExtraInfo())
            {
                cout << "Failed to open link: " << getExtraInfoErrorString(e) << endl;
            }
            else
            {
                cout << "Failed to open link: " << errorstring(e) << endl;
            }

        }
    }
    pdf_to_import = false;
}

// the requested link was opened successfully - import to cwd
void DemoApp::openfilelink_result(handle ph, const byte* key, m_off_t size,
                                  string* a, string* /*fa*/, int)
{
    Node* n;

    if (!key)
    {
        cout << "File is valid, but no key was provided." << endl;
        pdf_to_import = false;
        return;
    }

    // check if the file is decryptable
    string attrstring;

    attrstring.resize(a->length()*4/3+4);
    attrstring.resize(Base64::btoa((const byte *)a->data(), int(a->length()), (char *)attrstring.data()));

    SymmCipher nodeKey;
    nodeKey.setkey(key, FILENODE);

    byte *buf = Node::decryptattr(&nodeKey,attrstring.c_str(), attrstring.size());
    if (!buf)
    {
        cout << "The file won't be imported, the provided key is invalid." << endl;
        pdf_to_import = false;
    }
    else if (client->loggedin() != NOTLOGGEDIN)
    {
        if (pdf_to_import)
        {
            n = client->nodeByHandle(client->mNodeManager.getRootNodeFiles());
        }
        else
        {
            n = client->nodeByHandle(cwd);
        }

        if (!n)
        {
            cout << "Target folder not found." << endl;
            pdf_to_import = false;
            delete [] buf;
            return;
        }

        AttrMap attrs;
        JSON json;
        nameid name;
        string* t;
        json.begin((char*)buf + 5);
        vector<NewNode> nn(1);
        NewNode* newnode = &nn[0];

        // set up new node as folder node
        newnode->source = NEW_PUBLIC;
        newnode->type = FILENODE;
        newnode->nodehandle = ph;
        newnode->parenthandle = UNDEF;
        newnode->nodekey.assign((char*)key, FILENODEKEYLENGTH);
        newnode->attrstring.reset(new string(*a));

        while ((name = json.getnameid()) != EOO && json.storeobject((t = &attrs.map[name])))
        {
            JSON::unescape(t);

            if (name == 'n')
            {
                LocalPath::utf8_normalize(t);
            }
        }

        attr_map::iterator it = attrs.map.find('n');
        if (it != attrs.map.end())
        {
            Node *ovn = client->childnodebyname(n, it->second.c_str(), true);
            if (ovn)
            {
                attr_map::iterator it2 = attrs.map.find('c');
                if (it2 != attrs.map.end())
                {
                    FileFingerprint ffp;
                    if (ffp.unserializefingerprint(&it2->second))
                    {
                        ffp.size = size;
                        if (ffp.isvalid && ovn->isvalid && ffp == *(FileFingerprint*)ovn)
                        {
                            cout << "Success. (identical node skipped)" << endl;
                            pdf_to_import = false;
                            delete [] buf;
                            return;
                        }
                    }
                }

                newnode->ovhandle = ovn->nodeHandle();
            }
        }

        client->putnodes(n->nodeHandle(), UseLocalVersioningFlag, move(nn), nullptr, client->restag);
    }
    else
    {
        cout << "Need to be logged in to import file links." << endl;
        pdf_to_import = false;
    }

    delete [] buf;
}

void DemoApp::folderlinkinfo_result(error e, handle owner, handle /*ph*/, string *attr, string* k, m_off_t currentSize, uint32_t numFiles, uint32_t numFolders, m_off_t versionsSize, uint32_t numVersions)
{
    if (e != API_OK)
    {
        cout << "Retrieval of public folder link information failed: " << e << endl;
        return;
    }

    handle ph;
    byte folderkey[FOLDERNODEKEYLENGTH];
    #ifndef NDEBUG
    error eaux =
    #endif
    client->parsepubliclink(publiclink.c_str(), ph, folderkey, true);
    assert(eaux == API_OK);

    // Decrypt nodekey with the key of the folder link
    SymmCipher cipher;
    cipher.setkey(folderkey);
    const char *nodekeystr = k->data() + 9;    // skip the userhandle(8) and the `:`
    byte nodekey[FOLDERNODEKEYLENGTH];
    if (client->decryptkey(nodekeystr, nodekey, sizeof(nodekey), &cipher, 0, UNDEF))
    {
        // Decrypt node attributes with the nodekey
        cipher.setkey(nodekey);
        byte* buf = Node::decryptattr(&cipher, attr->c_str(), attr->size());
        if (buf)
        {
            AttrMap attrs;
            string fileName;
            string fingerprint;
            FileFingerprint ffp;
            m_time_t mtime = 0;
            Node::parseattr(buf, attrs, currentSize, mtime, fileName, fingerprint, ffp);

            // Normalize node name to UTF-8 string
            attr_map::iterator it = attrs.map.find('n');
            if (it != attrs.map.end() && !it->second.empty())
            {
                LocalPath::utf8_normalize(&(it->second));
                fileName = it->second.c_str();
            }

            std::string ownerStr, ownerBin((const char *)&owner, sizeof(owner));
            Base64::btoa(ownerBin, ownerStr);

            cout << "Folder link information:" << publiclink << endl;
            cout << "\tFolder name: " << fileName << endl;
            cout << "\tOwner: " << ownerStr << endl;
            cout << "\tNum files: " << numFiles << endl;
            cout << "\tNum folders: " << numFolders - 1 << endl;
            cout << "\tNum versions: " << numVersions << endl;

            delete [] buf;
        }
        else
        {
            cout << "folderlink: error decrypting node attributes with decrypted nodekey" << endl;
        }
    }
    else
    {
        cout << "folderlink: error decrypting nodekey with folder link key";
    }

    publiclink.clear();
}

bool DemoApp::pread_data(byte* data, m_off_t len, m_off_t pos, m_off_t, m_off_t, void* /*appdata*/)
{
    // Improvement: is there a way to have different pread_data receivers for
    // different modes?
    if(more_node)  // are we paginating through a node?
    {
        fwrite(data, 1, size_t(len), stdout);
        if((pos + len) >= more_node->size) // is this the last chunk?
        {
            more_node = nullptr;
            more_offset = 0;
            cout << "-End of file-" << endl;
            setprompt(COMMAND);
        }
        else
        {
            // there's more to get, so set PAGER prompt
            setprompt(PAGER);
            more_offset += len;
        }
    }
    else if (pread_file)
    {
        pread_file->write((const char*)data, (size_t)len);
        cout << "Received " << len << " partial read byte(s) at position " << pos << endl;
        if (pread_file_end == pos + len)
        {
            delete pread_file;
            pread_file = NULL;
            cout << "Completed pread" << endl;
        }
    }
    else
    {
        cout << "Received " << len << " partial read byte(s) at position " << pos << ": ";
        fwrite(data, 1, size_t(len), stdout);
        cout << endl;
    }
    return true;
}

dstime DemoApp::pread_failure(const Error &e, int retry, void* /*appdata*/, dstime)
{
    if (retry < 5 && !(e == API_ETOOMANY && e.hasExtraInfo()))
    {
        cout << "Retrying read (" << errorstring(e) << ", attempt #" << retry << ")" << endl;
        return (dstime)(retry*10);
    }
    else
    {
        cout << "Too many failures (" << errorstring(e) << "), giving up" << endl;
        if (pread_file)
        {
            delete pread_file;
            pread_file = NULL;
        }
        return ~(dstime)0;
    }
}

// reload needed
void DemoApp::reload(const char* reason)
{
    cout << "Reload suggested (" << reason << ") - use 'reload' to trigger" << endl;
}

// reload initiated
void DemoApp::clearing()
{
    LOG_debug << "Clearing all nodes/users...";
}

// nodes have been modified
// (nodes with their removed flag set will be deleted immediately after returning from this call,
// at which point their pointers will become invalid at that point.)
void DemoApp::nodes_updated(Node** /*n*/, int /*count*/)
{
    if (cwd.isUndef())
    {
        cwd = client->mNodeManager.getRootNodeFiles();
    }
}

// nodes now (almost) current, i.e. no server-client notifications pending
void DemoApp::nodes_current()
{
    LOG_debug << "Nodes current.";
}

void DemoApp::account_updated()
{
    if (client->loggedin() == EPHEMERALACCOUNT || client->loggedin() == EPHEMERALACCOUNTPLUSPLUS)
    {
        LOG_debug << "Account has been confirmed by another client. Proceed to login with credentials.";
    }
    else
    {
        LOG_debug << "Account has been upgraded/downgraded.";
    }
}

void DemoApp::notify_confirmation(const char *email)
{
    if (client->loggedin() == EPHEMERALACCOUNT || client->loggedin() == EPHEMERALACCOUNTPLUSPLUS)
    {
        LOG_debug << "Account has been confirmed with email " << email << ". Proceed to login with credentials.";
    }
}

void DemoApp::enumeratequotaitems_result(unsigned, handle, unsigned, int, int, unsigned, unsigned, unsigned, unsigned, const char*, const char*, const char*, std::unique_ptr<BusinessPlan>)
{
    // FIXME: implement
}

void DemoApp::enumeratequotaitems_result(unique_ptr<CurrencyData> data)
{
    cout << "Currency data: " << endl;
    cout << "\tName: " << data->currencyName;
    cout << "\tSymbol: " << Base64::atob(data->currencySymbol);
    if (data->localCurrencyName.size())
    {
        cout << "\tName (local): " << data->localCurrencyName;
        cout << "\tSymbol (local): " << Base64::atob(data->localCurrencySymbol);
    }
}

void DemoApp::enumeratequotaitems_result(error)
{
    // FIXME: implement
}

void DemoApp::additem_result(error)
{
    // FIXME: implement
}

void DemoApp::checkout_result(const char*, error)
{
    // FIXME: implement
}

void DemoApp::getmegaachievements_result(AchievementsDetails *details, error /*e*/)
{
    // FIXME: implement display of values
    delete details;
}

#ifdef ENABLE_CHAT
void DemoApp::richlinkrequest_result(string *json, error e)
{
    if (!e)
    {
        cout << "Result:" << endl << *json << endl;
    }
    else
    {
        cout << "Failed to request rich link. Error: " << e << endl;

    }
}
#endif

void DemoApp::contactlinkcreate_result(error e, handle h)
{
    if (e)
    {
        cout << "Failed to create contact link. Error: " << e << endl;
    }
    else
    {
        cout << "Contact link created successfully: " << LOG_NODEHANDLE(h) << endl;
    }
}

void DemoApp::contactlinkquery_result(error e, handle h, string *email, string *fn, string *ln, string* /*avatar*/)
{
    if (e)
    {
        cout << "Failed to get contact link details. Error: " << e << endl;
    }
    else
    {
        cout << "Contact link created successfully: " << endl;
        cout << "\tUserhandle: " << LOG_HANDLE(h) << endl;
        cout << "\tEmail: " << *email << endl;
        cout << "\tFirstname: " << Base64::atob(*fn) << endl;
        cout << "\tLastname: " << Base64::atob(*ln) << endl;
    }
}

void DemoApp::contactlinkdelete_result(error e)
{
    if (e)
    {
        cout << "Failed to delete contact link. Error: " << e << endl;
    }
    else
    {
        cout << "Contact link deleted successfully." << endl;
    }
}

void reportNodeStorage(NodeStorage* ns, const string& rootnodename)
{
    cout << "\t\tIn " << rootnodename << ": " << ns->bytes << " byte(s) in " << ns->files << " file(s) and " << ns->folders << " folder(s)" << endl;
    cout << "\t\tUsed storage by versions: " << ns->version_bytes << " byte(s) in " << ns->version_files << " file(s)" << endl;
}

// display account details/history
void DemoApp::account_details(AccountDetails* ad, bool storage, bool transfer, bool pro, bool purchases,
                              bool transactions, bool sessions)
{
    char timebuf[32], timebuf2[32];

    if (storage)
    {
        cout << "\tAvailable storage: " << ad->storage_max << " byte(s)  used:  " << ad->storage_used << " available: " << (ad->storage_max - ad->storage_used) << endl;

        reportNodeStorage(&ad->storage[client->mNodeManager.getRootNodeFiles().as8byte()], "/");
        reportNodeStorage(&ad->storage[client->mNodeManager.getRootNodeInbox().as8byte()], "//in");
        reportNodeStorage(&ad->storage[client->mNodeManager.getRootNodeRubbish().as8byte()], "//bin");
    }

    if (transfer)
    {
        if (ad->transfer_max)
        {
            long long transferFreeUsed = 0;
            for (unsigned i = 0; i < ad->transfer_hist.size(); i++)
            {
                transferFreeUsed += ad->transfer_hist[i];
            }

            cout << "\tTransfer in progress: " << ad->transfer_own_reserved << "/" << ad->transfer_srv_reserved << endl;
            cout << "\tTransfer completed: " << ad->transfer_own_used << "/" << ad->transfer_srv_used << "/" << transferFreeUsed << " of "
                 << ad->transfer_max << " ("
                 << (100 * (ad->transfer_own_used + ad->transfer_srv_used + transferFreeUsed) / ad->transfer_max) << "%)" << endl;
            cout << "\tServing bandwidth ratio: " << ad->srv_ratio << "%" << endl;
        }

        if (ad->transfer_hist_starttime)
        {
            m_time_t t = m_time() - ad->transfer_hist_starttime;

            cout << "\tTransfer history:\n";

            for (unsigned i = 0; i < ad->transfer_hist.size(); i++)
            {
                cout << "\t\t" << t;
                t -= ad->transfer_hist_interval;
                if (t < 0)
                {
                    cout << " second(s) ago until now: ";
                }
                else
                {
                    cout << "-" << t << " second(s) ago: ";
                }
                cout << ad->transfer_hist[i] << " byte(s)" << endl;
            }
        }
    }

    if (pro)
    {
        cout << "\tPro level: " << ad->pro_level << endl;
        cout << "\tSubscription type: " << ad->subscription_type << endl;
        cout << "\tAccount balance:" << endl;

        for (vector<AccountBalance>::iterator it = ad->balances.begin(); it != ad->balances.end(); it++)
        {
            printf("\tBalance: %.3s %.02f\n", it->currency, it->amount);
        }
    }

    if (purchases)
    {
        cout << "Purchase history:" << endl;

        for (vector<AccountPurchase>::iterator it = ad->purchases.begin(); it != ad->purchases.end(); it++)
        {
            time_t ts = it->timestamp;
            strftime(timebuf, sizeof timebuf, "%c", localtime(&ts));
            printf("\tID: %.11s Time: %s Amount: %.3s %.02f Payment method: %d\n", it->handle, timebuf, it->currency,
                   it->amount, it->method);
        }
    }

    if (transactions)
    {
        cout << "Transaction history:" << endl;

        for (vector<AccountTransaction>::iterator it = ad->transactions.begin(); it != ad->transactions.end(); it++)
        {
            time_t ts = it->timestamp;
            strftime(timebuf, sizeof timebuf, "%c", localtime(&ts));
            printf("\tID: %.11s Time: %s Delta: %.3s %.02f\n", it->handle, timebuf, it->currency, it->delta);
        }
    }

    if (sessions)
    {
        cout << "Currently Active Sessions:" << endl;
        for (vector<AccountSession>::iterator it = ad->sessions.begin(); it != ad->sessions.end(); it++)
        {
            if (it->alive)
            {
                time_t ts = it->timestamp;
                strftime(timebuf, sizeof timebuf, "%c", localtime(&ts));
                ts = it->mru;
                strftime(timebuf2, sizeof timebuf, "%c", localtime(&ts));

                Base64Str<MegaClient::SESSIONHANDLE> id(it->id);

                if (it->current)
                {
                    printf("\t* Current Session\n");
                }
                printf("\tSession ID: %s\n\tSession start: %s\n\tMost recent activity: %s\n\tIP: %s\n\tCountry: %.2s\n\tUser-Agent: %s\n\t-----\n",
                        id.chars, timebuf, timebuf2, it->ip.c_str(), it->country, it->useragent.c_str());
            }
        }

        if(gVerboseMode)
        {
            cout << endl << "Full Session history:" << endl;

            for (vector<AccountSession>::iterator it = ad->sessions.begin(); it != ad->sessions.end(); it++)
            {
                time_t ts = it->timestamp;
                strftime(timebuf, sizeof timebuf, "%c", localtime(&ts));
                ts = it->mru;
                strftime(timebuf2, sizeof timebuf, "%c", localtime(&ts));
                printf("\tSession start: %s\n\tMost recent activity: %s\n\tIP: %s\n\tCountry: %.2s\n\tUser-Agent: %s\n\t-----\n",
                        timebuf, timebuf2, it->ip.c_str(), it->country, it->useragent.c_str());
            }
        }
    }
}

// account details could not be retrieved
void DemoApp::account_details(AccountDetails* /*ad*/, error e)
{
    if (e)
    {
        cout << "Account details retrieval failed (" << errorstring(e) << ")" << endl;
    }
}

// account details could not be retrieved
void DemoApp::sessions_killed(handle sessionid, error e)
{
    if (e)
    {
        cout << "Session killing failed (" << errorstring(e) << ")" << endl;
        return;
    }

    if (sessionid == UNDEF)
    {
        cout << "All sessions except current have been killed" << endl;
    }
    else
    {
        Base64Str<MegaClient::SESSIONHANDLE> id(sessionid);
        cout << "Session with id " << id << " has been killed" << endl;
    }
}

void DemoApp::smsverificationsend_result(error e)
{
    if (e)
    {
        cout << "SMS send failed: " << e << endl;
    }
    else
    {
        cout << "SMS send succeeded" << endl;
    }
}

void DemoApp::smsverificationcheck_result(error e, string *phoneNumber)
{
    if (e)
    {
        cout << "SMS verification failed: " << e << endl;
    }
    else
    {
        cout << "SMS verification succeeded" << endl;
        if (phoneNumber)
        {
            cout << "Phone number: " << *phoneNumber << ")" << endl;
        }
    }
}

// user attribute update notification
void DemoApp::userattr_update(User* u, int priv, const char* n)
{
    cout << "Notification: User " << u->email << " -" << (priv ? " private" : "") << " attribute "
          << n << " added or updated" << endl;
}

void DemoApp::resetSmsVerifiedPhoneNumber_result(error e)
{
    if (e)
    {
        cout << "Reset verified phone number failed: " << e << endl;
    }
    else
    {
        cout << "Reset verified phone number succeeded" << endl;
    }
}

void DemoApp::getbanners_result(error e)
{
    cout << "Getting Smart Banners failed: " << e << endl;
}

void DemoApp::getbanners_result(vector< tuple<int, string, string, string, string, string, string> >&& banners)
{
    for (auto& b : banners)
    {
        cout << "Smart Banner:" << endl
             << "\tid         : " << std::get<0>(b) << endl
             << "\ttitle      : " << std::get<1>(b) << endl
             << "\tdescription: " << std::get<2>(b) << endl
             << "\timage      : " << std::get<3>(b) << endl
             << "\turl        : " << std::get<4>(b) << endl
             << "\tbkgr image : " << std::get<5>(b) << endl
             << "\tdsp        : " << std::get<6>(b) << endl;
    }
}

void DemoApp::dismissbanner_result(error e)
{
    if (e)
    {
        cout << "Dismissing Smart Banner failed: " << e << endl;
    }
    else
    {
        cout << "Dismissing Smart Banner succeeded" << endl;
    }
}

void DemoApp::backupremove_result(const Error &e, handle backupId)
{
    if (e != API_OK)
    {
        cout << "Removal of backup " << toHandle(backupId) << " failed: " << errorstring(e) <<endl;
    }
    else
    {
        cout << "Backup " << toHandle(backupId) << " removed successfully" << endl;
    }
}

#ifndef NO_READLINE
char* longestCommonPrefix(ac::CompletionState& acs)
{
    string s = acs.completions[0].s;
    for (size_t i = acs.completions.size(); i--; )
    {
        for (unsigned j = 0; j < s.size() && j < acs.completions[i].s.size(); ++j)
        {
            if (s[j] != acs.completions[i].s[j])
            {
                s.erase(j, string::npos);
                break;
            }
        }
    }
    return strdup(s.c_str());
}

char** my_rl_completion(const char* /*text*/, int /*start*/, int end)
{
    rl_attempted_completion_over = 1;

    std::string line(rl_line_buffer, end);
    ac::CompletionState acs = ac::autoComplete(line, line.size(), autocompleteTemplate, true);

    if (acs.completions.empty())
    {
        return NULL;
    }

    if (acs.completions.size() == 1 && !acs.completions[0].couldExtend)
    {
        acs.completions[0].s += " ";
    }

    char** result = (char**)malloc((sizeof(char*)*(2+acs.completions.size())));
    for (size_t i = acs.completions.size(); i--; )
    {
        result[i+1] = strdup(acs.completions[i].s.c_str());
    }
    result[acs.completions.size()+1] = NULL;
    result[0] = longestCommonPrefix(acs);
    //for (int i = 0; i <= acs.completions.size(); ++i)
    //{
    //    cout << "i " << i << ": " << result[i] << endl;
    //}
    rl_completion_suppress_append = true;
    rl_basic_word_break_characters = " \r\n";
    rl_completer_word_break_characters = strdup(" \r\n");
    rl_completer_quote_characters = "";
    rl_special_prefixes = "";
    return result;
}
#endif

// main loop
void megacli()
{
#ifndef NO_READLINE
    char *saved_line = NULL;
    int saved_point = 0;
    rl_attempted_completion_function = my_rl_completion;

    rl_save_prompt();

#elif defined(WIN32) && defined(NO_READLINE)

    static_cast<WinConsole*>(console)->setShellConsole(CP_UTF8, GetConsoleOutputCP());

    COORD fontSize;
    string fontname = static_cast<WinConsole*>(console)->getConsoleFont(fontSize);
    cout << "Using font '" << fontname << "', " << fontSize.X << "x" << fontSize.Y
         << ". <CHAR/hex> will be used for absent characters.  If seen, try the 'codepage' command or a different font." << endl;

#else
    #error non-windows platforms must use the readline library
#endif

    for (;;)
    {
        if (prompt == COMMAND)
        {
            ostringstream  dynamicprompt;

            // display put/get transfer speed in the prompt
            if (client->tslots.size() || responseprogress >= 0)
            {
                m_off_t xferrate[2] = { 0 };
                Waiter::bumpds();

                for (transferslot_list::iterator it = client->tslots.begin(); it != client->tslots.end(); it++)
                {
                    if ((*it)->fa)
                    {
                        xferrate[(*it)->transfer->type]
                            += (*it)->mTransferSpeed.calculateSpeed();
                    }
                }
                xferrate[GET] /= 1024;
                xferrate[PUT] /= 1024;

                dynamicprompt << "MEGA";

                if (xferrate[GET] || xferrate[PUT] || responseprogress >= 0)
                {
                    dynamicprompt << " (";

                    if (xferrate[GET])
                    {
                        dynamicprompt << "In: " << xferrate[GET] << " KB/s";

                        if (xferrate[PUT])
                        {
                            dynamicprompt << "/";
                        }
                    }

                    if (xferrate[PUT])
                    {
                        dynamicprompt << "Out: " << xferrate[PUT] << " KB/s";
                    }

                    if (responseprogress >= 0)
                    {
                        dynamicprompt << responseprogress << "%";
                    }

                    dynamicprompt  << ")";
                }

                dynamicprompt  << "> ";
            }

            string dynamicpromptstr = dynamicprompt.str();

#if defined(WIN32) && defined(NO_READLINE)
            {
                auto cl = conlock(cout);
                static_cast<WinConsole*>(console)->updateInputPrompt(!dynamicpromptstr.empty() ? dynamicpromptstr : prompts[COMMAND]);
            }
#else
            rl_callback_handler_install(!dynamicpromptstr.empty() ? dynamicpromptstr.c_str() : prompts[prompt], store_line);

            // display prompt
            if (saved_line)
            {
                rl_replace_line(saved_line, 0);
                free(saved_line);
            }

            rl_point = saved_point;
            rl_redisplay();
#endif
        }

        // command editing loop - exits when a line is submitted or the engine requires the CPU
        for (;;)
        {
            int w = client->wait();

            if (w & Waiter::HAVESTDIN)
            {
#if defined(WIN32) && defined(NO_READLINE)
                line = static_cast<WinConsole*>(console)->checkForCompletedInputLine();
#else
                if ((prompt == COMMAND) || (prompt == PAGER))
                {
                    // Note: this doesn't act like unbuffered input, still
                    // requires Return line ending
                    rl_callback_read_char();
                }
                else
                {
                    console->readpwchar(pw_buf, sizeof pw_buf, &pw_buf_pos, &line);
                }
#endif
            }

            if (w & Waiter::NEEDEXEC || line)
            {
                break;
            }
        }

#ifndef NO_READLINE
        // save line
        saved_point = rl_point;
        saved_line = rl_copy_text(0, rl_end);

        // remove prompt
        rl_save_prompt();
        rl_replace_line("", 0);
        rl_redisplay();
#endif

        if (line)
        {
            // execute user command
            if (*line)
            {
                process_line(line);
            }
            else if (prompt != COMMAND)
            {
                setprompt(prompt);
            }
            free(line);
            line = NULL;

            if (quit_flag)
            {
#ifndef NO_READLINE
                rl_callback_handler_remove();
#endif /* ! NO_READLINE */
                delete client;
                client = nullptr;
                return;
            }

            if (!cerr)
            {
                cerr.clear();
                cerr << "Console error output failed, perhaps on a font related utf8 error or on NULL.  It is now reset." << endl;
            }
            if (!cout)
            {
                cout.clear();
                cerr << "Console output failed, perhaps on a font related utf8 error or on NULL.  It is now reset." << endl;
            }
        }


        auto puts = appxferq[PUT].size();
        auto gets = appxferq[GET].size();

        // pass the CPU to the engine (nonblocking)
        client->exec();
        if (clientFolder) clientFolder->exec();

        if (puts && !appxferq[PUT].size())
        {
            cout << "Uploads complete" << endl;
            if (onCompletedUploads) onCompletedUploads();
        }
        if (gets && !appxferq[GET].size())
        {
            cout << "Downloads complete" << endl;
        }

        while (!mainloopActions.empty())
        {
            mainloopActions.front()();
            mainloopActions.pop_front();
        }

    }
}

#ifndef NO_READLINE

static void onFatalSignal(int signum)
{
    // Restore the terminal's settings.
    rl_callback_handler_remove();

    // Re-trigger the signal.
    raise(signum);
}

static void registerSignalHandlers()
{
    std::vector<int> signals = {
        SIGABRT,
        SIGBUS,
        SIGILL,
        SIGKILL,
        SIGSEGV,
        SIGTERM
    }; // signals

    struct sigaction action;

    action.sa_handler = &onFatalSignal;

    // Restore default signal handler after invoking our own.
    action.sa_flags = SA_NODEFER | SA_RESETHAND;

    // Don't ignore any signals.
    sigemptyset(&action.sa_mask);

    for (int signal : signals)
    {
        (void)sigaction(signal, &action, nullptr);
    }
}

#endif // ! NO_READLINE

int main(int argc, char* argv[])
{
#if defined(_WIN32) && defined(_DEBUG)
    _CrtSetBreakAlloc(124);  // set this to an allocation number to hunt leaks.  Prior to 124 and prior are from globals/statics so won't be detected by this
#endif

#ifndef NO_READLINE
    registerSignalHandlers();
#endif // NO_READLINE

    // On Mac, we need to be passed a special file descriptor that has permissions allowing filesystem notifications.
    // This is how MEGAsync and the integration tests work.  (running a sudo also works but then the program has too much power)
    // The program megacli_fsloader in CMakeLists is the one that gets the special descriptor and starts megacli (mac only).
    std::vector<char*> myargv1(argv, argv + argc);

    SimpleLogger::setLogLevel(logMax);
    //SimpleLogger::setOutputClass(&gLogger);
    auto gLoggerAddr = &gLogger;
    g_externalLogger.addMegaLogger(&gLogger,

        [gLoggerAddr](const char *time, int loglevel, const char *source, const char *message
#ifdef ENABLE_LOG_PERFORMANCE
            , const char **directMessages, size_t *directMessagesSizes, unsigned numberMessages
#endif
            ){
                gLoggerAddr->log(time, loglevel, source, message
#ifdef ENABLE_LOG_PERFORMANCE
                    , directMessages, directMessagesSizes, numberMessages
#endif
                );
         });

    console = new CONSOLE_CLASS;

#ifdef GFX_CLASS
    auto gfx = new GfxProc(::mega::make_unique<GFX_CLASS>());
    gfx->startProcessingThread();
#else
    mega::GfxProc* gfx = nullptr;
#endif

    // Needed so we can get the cwd.
    auto fsAccess = ::mega::make_unique<FSACCESS_CLASS>();

#ifdef __APPLE__
    // Try and raise the file descriptor limit as high as we can.
    platformSetRLimitNumFile();
#endif

    // Where are we?
    if (!fsAccess->cwd(*startDir))
    {
        cerr << "Unable to determine current working directory." << endl;
        return EXIT_FAILURE;
    }

    auto httpIO = new HTTPIO_CLASS;

#ifdef WIN32
    auto waiter = new CONSOLE_WAIT_CLASS(static_cast<CONSOLE_CLASS*>(console));
#else
    auto waiter = new CONSOLE_WAIT_CLASS;
#endif

    auto demoApp = new DemoApp;

    auto dbAccess =
#ifdef DBACCESS_CLASS
        new DBACCESS_CLASS(*startDir);
#else
        nullptr;
#endif


    // instantiate app components: the callback processor (DemoApp),
    // the HTTP I/O engine (WinHttpIO) and the MegaClient itself
    client = new MegaClient(demoApp,
                            waiter,
                            httpIO,
                            move(fsAccess),
                            dbAccess,
                            gfx,
                            "Gk8DyQBS",
                            "megacli/" TOSTRING(MEGA_MAJOR_VERSION)
                            "." TOSTRING(MEGA_MINOR_VERSION)
                            "." TOSTRING(MEGA_MICRO_VERSION),
                            2);

    ac::ACN acs = autocompleteSyntax();
#if defined(WIN32) && defined(NO_READLINE)
    static_cast<WinConsole*>(console)->setAutocompleteSyntax((acs));
#endif

    clientFolder = NULL;    // additional for folder links

    client->mFilenameAnomalyReporter.reset(new AnomalyReporter()); // on by default

    megacli();

    delete client;
    delete waiter;
    delete httpIO;
    delete gfx;
    delete demoApp;
    acs.reset();
    autocompleteTemplate.reset();
    delete console;
    startDir.reset();

#if defined(USE_OPENSSL) && !defined(OPENSSL_IS_BORINGSSL)
    delete CurlHttpIO::sslMutexes;
#endif

#if defined(_WIN32) && defined(_DEBUG)

    // Singleton enthusiasts rarely think about shutdown...
    const CryptoPP::MicrosoftCryptoProvider &hProvider = CryptoPP::Singleton<CryptoPP::MicrosoftCryptoProvider>().Ref();
    delete &hProvider;

    _CrtDumpMemoryLeaks();
#endif
}


void DemoAppFolder::login_result(error e)
{
    if (e)
    {
        cout << "Failed to load the folder link: " << errorstring(e) << endl;
    }
    else
    {
        cout << "Folder link loaded, retrieving account..." << endl;
        clientFolder->fetchnodes();
    }
}

void DemoAppFolder::fetchnodes_result(const Error& e)
{
    bool success = false;
    if (e)
    {
        if (e == API_ENOENT && e.hasExtraInfo())
        {
            cout << "Folder retrieval failed: " << getExtraInfoErrorString(e) << endl;
        }
        else
        {
            cout << "Folder retrieval failed (" << errorstring(e) << ")" << endl;
        }
    }
    else
    {
        // check if the key is invalid
        if (clientFolder->isValidFolderLink())
        {
            cout << "Folder link loaded correctly." << endl;
            success = true;
        }
        else
        {
            assert(client->nodeByHandle(client->mNodeManager.getRootNodeFiles()));   // node is there, but cannot be decrypted
            cout << "Folder retrieval succeed, but encryption key is wrong." << endl;
        }
    }

    if (!success)
    {
        delete clientFolder;
        clientFolder = NULL;
    }
}

void DemoAppFolder::nodes_updated(Node** /*n*/, int /*count*/)
{
}

void exec_metamac(autocomplete::ACState& s)
{
    Node *node = nodebypath(s.words[2].s.c_str());
    if (!node || node->type != FILENODE)
    {
        cerr << s.words[2].s
             << (node ? ": No such file or directory"
                      : ": Not a file")
             << endl;
        return;
    }

    auto ifAccess = client->fsaccess->newfileaccess();
    {
        auto localPath = localPathArg(s.words[1].s);
        if (!ifAccess->fopen(localPath, 1, 0))
        {
            cerr << "Failed to open: " << s.words[1].s << endl;
            return;
        }
    }

    SymmCipher cipher;
    int64_t remoteIv;
    int64_t remoteMac;

    {
        std::string remoteKey = node->nodekey();
        const char *iva = &remoteKey[SymmCipher::KEYLENGTH];

        cipher.setkey((byte*)&remoteKey[0], node->type);
        remoteIv = MemAccess::get<int64_t>(iva);
        remoteMac = MemAccess::get<int64_t>(iva + sizeof(int64_t));
    }

    auto result = generateMetaMac(cipher, *ifAccess, remoteIv);
    if (!result.first)
    {
        cerr << "Failed to generate metamac for: "
             << s.words[1].s
             << endl;
    }
    else
    {
        const std::ios::fmtflags flags = cout.flags();

        cout << s.words[2].s
             << " (remote): "
             << std::hex
             << (uint64_t)remoteMac
             << "\n"
             << s.words[1].s
             << " (local): "
             << (uint64_t)result.second
             << endl;

        cout.flags(flags);
    }
}

void exec_resetverifiedphonenumber(autocomplete::ACState& s)
{
    client->resetSmsVerifiedPhoneNumber();
}

void exec_banner(autocomplete::ACState& s)
{
    if (s.words.size() == 2 && s.words[1].s == "get")
    {
        cout << "Retrieving banner info..." << endl;

        client->reqs.add(new CommandGetBanners(client));
    }
    else if (s.words.size() == 3 && s.words[1].s == "dismiss")
    {
        cout << "Dismissing banner with id " << s.words[2].s << "..." << endl;

        client->reqs.add(new CommandDismissBanner(client, stoi(s.words[2].s), m_time(nullptr)));
    }
}

#ifdef ENABLE_SYNC

void sync_completion(error result, const SyncError& se, handle backupId)
{
    if (backupId == UNDEF)
    {
        cerr << "Sync could not be added: "
             << errorstring(result)
             << endl;
    }
    else if (result == API_OK && se == NO_SYNC_ERROR)
    {
        cerr << "Sync added and running: "
             << toHandle(backupId)
             << endl;
    }
    else
    {
        cerr << "Sync added but could not be started: "
             << errorstring(result)
             << endl;
    }
}

void exec_syncadd(autocomplete::ACState& s)
{
    if (client->loggedin() != FULLACCOUNT)
    {
        cerr << "You must be logged in to create a sync."
             << endl;
        return;
    }

    string drive, syncname;
    bool backup = s.extractflag("-backup");
    bool external = s.extractflagparam("-external", drive);
    bool named = s.extractflagparam("-name", syncname);

    // sync add source target
    LocalPath drivePath = localPathArg(drive);
    LocalPath sourcePath = localPathArg(s.words[2].s);
    string targetPath = s.words[3].s;

    // Does the target node exist?
    auto* targetNode = nodebypath(targetPath.c_str());

    if (!targetNode)
    {
        cerr << targetPath
             << ": Not found."
             << endl;
        return;
    }

    // Create a suitable sync config.
    auto config =
      SyncConfig(sourcePath,
                 named ? syncname : sourcePath.leafName().toPath(),
                 NodeHandle().set6byte(targetNode->nodehandle),
                 targetNode->displaypath(),
                 0,
                 external ? std::move(drivePath) : LocalPath(),
                 true,
                 backup ? SyncConfig::TYPE_BACKUP : SyncConfig::TYPE_TWOWAY);

    if (external)
    {
        if (!backup)
        {
            cerr << "Sorry, external syncs must be backups for now" << endl;
        }

        // Try and generate a drive ID.
        auto id = UNDEF;
        auto result = readDriveId(*client->fsaccess, drive.c_str(), id);

        if (result == API_ENOENT)
        {
            id = generateDriveId(client->rng);
            result = writeDriveId(*client->fsaccess, drive.c_str(), id);
        }

        if (result != API_OK)
        {
            cerr << "Unable to generate drive ID for " << drive << endl;
            return;
        }
    }

    // Try and add the new sync.
	// All validation is performed in this function.
    client->addsync(config, false, sync_completion, "");
}

void exec_syncrename(autocomplete::ACState& s)
{
    // Are we logged in?
    if (client->loggedin() != FULLACCOUNT)
    {
        cerr << "You must be logged in to manipulate backup syncs."
            << endl;
        return;
    }

    // get id
    handle backupId = 0;
    Base64::atob(s.words[2].s.c_str(), (byte*) &backupId, sizeof(handle));

    string newname = s.words[3].s;

    client->syncs.renameSync(backupId, newname,
        [&](Error e)
        {
            if (!e) cout << "Rename succeeded" << endl;
            else cout << "Rename failed: " << e << endl;
        });
}

void exec_syncclosedrive(autocomplete::ACState& s)
{
    // Are we logged in?
    if (client->loggedin() != FULLACCOUNT)
    {
        cerr << "You must be logged in to manipulate backup syncs."
             << endl;
        return;
    }

    // sync backup remove drive
    const auto drivePath =
        localPathArg(s.words[2].s);

    const auto result = client->syncs.backupCloseDrive(drivePath);

    if (result)
    {
        cerr << "Unable to remove backup database: "
             << errorstring(result)
             << endl;
    }
}

void exec_syncimport(autocomplete::ACState& s)
{
    if (client->loggedin() != FULLACCOUNT)
    {
        cerr << "You must be logged in to import syncs."
             << endl;
        return;
    }

    auto flags = std::ios::binary | std::ios::in;
    ifstream istream(s.words[2].s, flags);

    if (!istream)
    {
        cerr << "Unable to open "
             << s.words[2].s
             << " for reading."
             << endl;
        return;
    }

    string data;

    for (char buffer[512]; istream; )
    {
        istream.read(buffer, sizeof(buffer));
        data.append(buffer, istream.gcount());
    }

    if (!istream.eof())
    {
        cerr << "Unable to read "
             << s.words[2].s
             << endl;
        return;
    }

    auto completion =
      [](error result)
      {
          if (result)
          {
              cerr << "Unable to import sync configs: "
                   << errorstring(result)
                   << endl;
              return;
          }

          cout << "Sync configs successfully imported."
               << endl;
      };

    cout << "Importing sync configs..."
         << endl;

    client->importSyncConfigs(data.c_str(), std::move(completion));
}

void exec_syncexport(autocomplete::ACState& s)
{
    if (client->loggedin() != FULLACCOUNT)
    {
        cerr << "You must be logged in to export syncs."
             << endl;
        return;
    }

    auto configs = client->syncs.exportSyncConfigs();

    if (s.words.size() == 2)
    {
        cout << "Configs exported as: "
             << configs
             << endl;
        return;
    }

    auto flags = std::ios::binary | std::ios::out | std::ios::trunc;
    ofstream ostream(s.words[2].s, flags);

    ostream.write(configs.data(), configs.size());
    ostream.close();

    if (!ostream.good())
    {
        cout << "Failed to write exported configs to: "
             << s.words[2].s
             << endl;
    }
}

void exec_syncopendrive(autocomplete::ACState& s)
{
    if (client->loggedin() != FULLACCOUNT)
    {
        cerr << "You must be logged in to restore backup syncs."
             << endl;
        return;
    }

    // sync backup restore drive
    const auto drivePath =
        localPathArg(s.words[2].s);

    auto result = client->syncs.backupOpenDrive(drivePath);

    if (result)
    {
        cerr << "Unable to restore backups from '"
             << s.words[2].s
             << "': "
             << errorstring(result)
             << endl;
    }
}

void exec_synclist(autocomplete::ACState& s)
{
    // Check the user's logged in.
    if (client->loggedin() != FULLACCOUNT)
    {
        cerr << "You must be logged in to list syncs (and backup syncs)."
             << endl;
        return;
    }

    SyncConfigVector configs = client->syncs.getConfigs(false);

    if (configs.empty())
    {
        cout << "No syncs configured yet" << endl;
        return;
    }

    for (SyncConfig& config : configs)
    {

        // Display name.
        cout << "Sync "
            << config.mName
            << " Id: "
            << toHandle(config.mBackupId)
            << "\n";

        auto cloudnode = client->nodeByHandle(config.mRemoteNode);
        string cloudpath = cloudnode ? cloudnode->displaypath() : "<null>";

        // Display source/target mapping.
        cout << "  Mapping: "
            << config.mLocalPath.toPath()
            << " -> "
            << cloudpath
            << (!cloudnode || cloudpath != config.mOriginalPathOfRemoteRootNode ? " (originally " + config.mOriginalPathOfRemoteRootNode + ")" : "")
            << "\n";

        //if (sync)
        //{
        //    // Display status info.
        //    cout << "  State: "
        //        << SyncConfig::syncstatename(sync->state)
        //        << (sync->isSyncPaused() ? " (paused)" : "")
        //        << "\n";

        //    // Display some usage stats.
        //    cout << "  Statistics: "
        //         //<< sync->localbytes
        //         //<< " byte(s) across "
        //         << sync->localnodes[FILENODE]
        //         << " file(s) and "
        //         << sync->localnodes[FOLDERNODE]
        //         << " folder(s).\n";
        //}
        //else

        // Display what status info we can.
        auto msg = config.syncErrorToStr();
        cout << "  Enabled: "
            << config.getEnabled()
            << "\n"
            << "  Last Error: "
            << msg
            << "\n";

        // Display sync type.
        cout << "  Type: "
            << (config.isExternal() ? "EX" : "IN")
            << "TERNAL "
            << SyncConfig::synctypename(config.getType())
            << "\n"
            << endl;
      }
}

void exec_syncremove(autocomplete::ACState& s)
{
    // Are we logged in?
    if (client->loggedin() != FULLACCOUNT)
    {
        cerr << "You must be logged in to manipulate backup syncs."
             << endl;
        return;
    }

    // sync remove id
    handle backupId = 0;
    Base64::atob(s.words[2].s.c_str(), (byte*) &backupId, sizeof(handle));

    // Try and remove the config.
    bool found = false;

    client->syncs.removeSelectedSyncs(
      [&](SyncConfig& config, Sync*)
      {
          auto matched = config.mBackupId == backupId;

          found |= matched;

          return matched;
      });

    if (!found)
    {
        cerr << "No sync config exists with the backupId "
             << Base64Str<sizeof(handle)>(backupId)
             << endl;
        return;
    }
}

void exec_syncxable(autocomplete::ACState& s)
{
    // Are we logged in?
    if (client->loggedin() != FULLACCOUNT)
    {
        cerr << "You must be logged in to manipulate syncs."
             << endl;
        return;
    }

    const auto command = s.words[1].s;

    handle backupId = 0;
    Base64::atob(s.words[2].s.c_str(), (byte*) &backupId, sizeof(handle));

    if (command == "enable")
    {
        // sync enable id
        UnifiedSync* unifiedSync;
        error result =
          client->syncs.enableSyncByBackupId(backupId, false, unifiedSync, "");

        if (result)
        {
            cerr << "Unable to enable sync: "
                 << errorstring(result)
                 << endl;
        }

        return;
    }

    // sync disable id [error]
    // sync fail id [error]

    int error = NO_SYNC_ERROR;

    // Has the user provided a specific error code?
    if (s.words.size() > 3)
    {
        // Yep, use it.
        error = atoi(s.words[3].s.c_str());
    }

    // Disable or fail?
    if (command == "fail")
    {
        client->syncs.disableSyncByBackupId(
            backupId,
            true, // disable is fail
            static_cast<SyncError>(error),
            false, nullptr);

        cout << "Failing of syncs complete." << endl;
    }
    else    // command == "disable"
    {
        client->syncs.disableSyncByBackupId(
          backupId,
          false,
          static_cast<SyncError>(error),
          false, nullptr);

        cout << "disablement complete." << endl;
    }
}

#endif // ENABLE_SYNC

void exec_numberofnodes(autocomplete::ACState &s)
{
    uint64_t numberOfNodes = client->mNodeManager.getNodeCount();
    // We have to add RootNode, Incoming and rubbish
    if (!client->loggedinfolderlink())
    {
        numberOfNodes += 3;
    }
    cout << "Total nodes: " << numberOfNodes << endl;
    cout << "Total nodes in RAM: " << client->mNodeManager.getNumberNodesInRam() << endl << endl;
}<|MERGE_RESOLUTION|>--- conflicted
+++ resolved
@@ -3732,16 +3732,9 @@
                 {
                     if (regex_search(string(node->displayname()), re))
                     {
-<<<<<<< HEAD
-                        auto f = new AppFileGet(node);
-                        f->appxfer_it = appxferq[GET].insert(appxferq[GET].end(), f);
-                        client->startxfer(GET, f, committer, false, false, false, NoVersioning);
-                        queued += 1;
-=======
-                        auto file = ::mega::make_unique<AppFileGet>(*it);
-                        error result = startxfer(committer, std::move(file), **it);
+                        auto file = ::mega::make_unique<AppFileGet>(node);
+                        error result = startxfer(committer, std::move(file), *node);
                         queued += result == API_OK ? 1 : 0;
->>>>>>> 2ceee11d
                     }
                 }
             }
@@ -4571,14 +4564,8 @@
                     {
                         if (node->type == FILENODE)
                         {
-<<<<<<< HEAD
-                            auto f = new AppFileGet(node);
-                            f->appxfer_it = appxferq[GET].insert(appxferq[GET].end(), f);
-                            client->startxfer(GET, f, committer, false, false, false, NoVersioning);
-=======
-                            auto f = ::mega::make_unique<AppFileGet>(*it);
-                            startxfer(committer, std::move(f), **it);
->>>>>>> 2ceee11d
+                            auto f = ::mega::make_unique<AppFileGet>(node);
+                            startxfer(committer, std::move(f), *node);
                         }
                     }
                 }
@@ -7195,16 +7182,12 @@
                     }
                 }
                 break;
-<<<<<<< HEAD
-            }
-            case TYPE_UNKNOWN: break;
-=======
+            }
             case TYPE_DONOTSYNC:
             case TYPE_SPECIAL:
             case TYPE_UNKNOWN:
                 cout << "node type is inappropriate for mediainfo: " << n->type << endl;
                 break;
->>>>>>> 2ceee11d
             }
         }
         else

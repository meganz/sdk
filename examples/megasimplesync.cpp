/**
 * @file examples/megasimplesync.cpp
 * @brief sample daemon, which synchronizes local and remote folders
 *
 * (c) 2013-2014 by Mega Limited, Wellsford, New Zealand
 *
 * This file is part of the MEGA SDK - Client Access Engine.
 *
 * Applications using the MEGA API must present a valid application key
 * and comply with the the rules set forth in the Terms of Service.
 *
 * The MEGA SDK is distributed in the hope that it will be useful,
 * but WITHOUT ANY WARRANTY; without even the implied warranty of
 * MERCHANTABILITY or FITNESS FOR A PARTICULAR PURPOSE.
 *
 * @copyright Simplified (2-clause) BSD License.
 *
 * You should have received a copy of the license along with this
 * program.
 */

#include "mega.h"

#ifdef _WIN32
#include <conio.h>
#endif

using namespace mega;
using std::cout;
using std::cerr;
using std::endl;



struct Login
{
    string email, password, salt, pin;
    int version;

    Login() : version(0)
    {
    }

    void reset()
    {
        *this = Login();
    }

    void login(MegaClient* client)
    {
        byte pwkey[SymmCipher::KEYLENGTH];

        if (version == 1)
        {
            if (error e = client->pw_key(password.c_str(), pwkey))
            {
                cout << "Login error: " << e << endl;
            }
            else
            {
                client->login(email.c_str(), pwkey, pin.c_str());
            }
        }
        else if (version == 2 && !salt.empty())
        {
            client->login2(email.c_str(), password.c_str(), &salt, pin.c_str());
        }
        else
        {
            cout << "Login unexpected error" << endl;
        }
    }
};
static Login login;

class SyncApp : public MegaApp, public Logger
{
    string local_folder;
    string remote_folder;
    handle cwd;
    bool initial_fetch;

    void prelogin_result(int version, string* email, string *salt, error e);

    void login_result(error e);

    void fetchnodes_result(const Error& e);

    void request_error(error e);

#ifdef ENABLE_SYNC
    void syncupdate_stateconfig(const SyncConfig& config) override;
    void syncupdate_treestate(const SyncConfig& config, const LocalPath& lp, treestate_t ts, nodetype_t) override;
#endif

    Node* nodebypath(const char* ptr, string* user, string* namepart);
public:
    SyncApp(string local_folder_, string remote_folder_);

    // Logger interface
public:
    void log(const char *time, int loglevel, const char *source, const char *message
        #ifdef ENABLE_LOG_PERFORMANCE
            , const char **directMessages = nullptr, size_t *directMessagesSizes = nullptr, unsigned numberMessages = 0
        #endif
    );
};

// globals
MegaClient* client;

// returns node pointer determined by path relative to cwd
// Path naming conventions:
// path is relative to cwd
// /path is relative to ROOT
// //in is in INBOX
// //bin is in RUBBISH
// X: is user X's INBOX
// X:SHARE is share SHARE from user X
// : and / filename components, as well as the \, must be escaped by \.
// (correct UTF-8 encoding is assumed)
// returns NULL if path malformed or not found
Node* SyncApp::nodebypath(const char* ptr, string* user = NULL, string* namepart = NULL)
{
    vector<string> c;
    string s;
    int l = 0;
    const char* bptr = ptr;
    int remote = 0;
    Node* n = nullptr;
    Node* nn;

    // split path by / or :
    do
    {
        if (!l)
        {
            if (*(const signed char*)ptr >= 0)
            {
                if (*ptr == '\\')
                {
                    if (ptr > bptr)
                    {
                        s.append(bptr, ptr - bptr);
                    }
                    bptr = ++ptr;

                    if (*bptr == 0)
                    {
                        c.push_back(s);
                        break;
                    }

                    ptr++;
                    continue;
                }

                if (( *ptr == '/' ) || ( *ptr == ':' ) || !*ptr)
                {
                    if (*ptr == ':')
                    {
                        if (c.size())
                        {
                            return NULL;
                        }
                        remote = 1;
                    }

                    if (ptr > bptr)
                    {
                        s.append(bptr, ptr - bptr);
                    }

                    bptr = ptr + 1;

                    c.push_back(s);

                    s.erase();
                }
            }
            else if (( *ptr & 0xf0 ) == 0xe0)
            {
                l = 1;
            }
            else if (( *ptr & 0xf8 ) == 0xf0)
            {
                l = 2;
            }
            else if (( *ptr & 0xfc ) == 0xf8)
            {
                l = 3;
            }
            else if (( *ptr & 0xfe ) == 0xfc)
            {
                l = 4;
            }
        }
        else
        {
            l--;
        }
    }
    while (*ptr++);

    if (l)
    {
        return NULL;
    }

    if (remote)
    {
        // target: user inbox - record username/email and return NULL
        if (( c.size() == 2 ) && !c[1].size())
        {
            if (user)
            {
                *user = c[0];
            }
            return NULL;
        }

        User* u;

        if (( u = client->finduser(c[0].c_str())))
        {
            // locate matching share from this user
            handle_set::iterator sit;
            string name;
            for (sit = u->sharing.begin(); sit != u->sharing.end(); sit++)
            {
                if (( n = client->nodebyhandle(*sit)))
                {
                    if(!name.size())
                    {
                        name =  c[1];
                        n->client->fsaccess->normalize(&name);
                    }

                    if (!strcmp(name.c_str(), n->displayname()))
                    {
                        l = 2;
                        break;
                    }
                }
            }
        }

        if (!l)
        {
            return NULL;
        }
    }
    else
    {
        // path starting with /
        if (( c.size() > 1 ) && !c[0].size())
        {
            // path starting with //
            if (( c.size() > 2 ) && !c[1].size())
            {
                if (c[2] == "in")
                {
<<<<<<< HEAD
                    n = client->nodeByHandle(client->rootnodes[1]);
                }
                else if (c[2] == "bin")
                {
                    n = client->nodeByHandle(client->rootnodes[2]);
=======
                    n = client->nodeByHandle(client->rootnodes.inbox);
                }
                else if (c[2] == "bin")
                {
                    n = client->nodeByHandle(client->rootnodes.rubbish);
>>>>>>> 7c69a098
                }
                else
                {
                    return NULL;
                }

                l = 3;
            }
            else
            {
<<<<<<< HEAD
                n = client->nodeByHandle(client->rootnodes[0]);
=======
                n = client->nodeByHandle(client->rootnodes.files);
>>>>>>> 7c69a098

                l = 1;
            }
        }
        else
        {
            n = client->nodebyhandle(cwd);
        }
    }

    // parse relative path
    while (n && l < (int)c.size())
    {
        if (c[l] != ".")
        {
            if (c[l] == "..")
            {
                if (n->parent)
                {
                    n = n->parent;
                }
            }
            else
            {
                // locate child node (explicit ambiguity resolution: not
                // implemented)
                if (c[l].size())
                {
                    nn = client->childnodebyname(n, c[l].c_str());

                    if (!nn)
                    {
                        // mv command target? return name part of not found
                        if (namepart && ( l == (int)c.size() - 1 ))
                        {
                            *namepart = c[l];
                            return n;
                        }

                        return NULL;
                    }

                    n = nn;
                }
            }
        }

        l++;
    }

    return n;
}

SyncApp:: SyncApp(string local_folder_, string remote_folder_) :
    local_folder(local_folder_), remote_folder(remote_folder_), cwd(UNDEF), initial_fetch(true)
{}

void SyncApp::log(const char *time, int loglevel, const char *source, const char *message
#ifdef ENABLE_LOG_PERFORMANCE
                 , const char **directMessages, size_t *directMessagesSizes, unsigned numberMessages
#endif
                 )
{
    if (!time)
    {
        time = "";
    }

    if (!source)
    {
        source = "";
    }

    if (!message)
    {
        message = "";
    }

    cout << "[" << time << "][" << SimpleLogger::toStr((LogLevel)loglevel) << "] ";
    if (message) cout << message;
#ifdef ENABLE_LOG_PERFORMANCE
    for (unsigned i = 0; i < numberMessages; ++i) cout.write(directMessages[i], directMessagesSizes[i]);
#endif
    cout << endl;
}

void SyncApp::prelogin_result(int version, std::string* email, std::string *salt, error e)
{
    if (e)
    {
        cout << "Login error: " << e << endl;
        return;
    }

    login.version = version;
    login.salt = (version == 2 && salt ? *salt : string());

    if (login.password.empty())
    {
        cerr << "invalid empty password" << endl;
    }
    else
    {
        login.login(client);
    }
}


// this callback function is called when we have login result (success or
// error)
// TODO: check for errors
void SyncApp::login_result(error e)
{
    if (e != API_OK)
    {
        LOG_err << "FATAL: Failed to get login result, exiting";
        exit(1);
    }
    // get the list of nodes
    client->fetchnodes();
}

void SyncApp::fetchnodes_result(const Error &e)
{
    if (e != API_OK)
    {
        LOG_err << "FATAL: Failed to fetch remote nodes, exiting";
                    exit(1);
    }

    if (initial_fetch)
    {
        initial_fetch = false;
        if (ISUNDEF(cwd))
        {
<<<<<<< HEAD
            cwd = client->rootnodes[0].as8byte();
=======
            cwd = client->rootnodes.files.as8byte();
>>>>>>> 7c69a098
        }

        Node* n = nodebypath(remote_folder.c_str());
        if (client->checkaccess(n, FULL))
        {
            if (!n)
            {
                LOG_err << remote_folder << ": Not found.";
                exit(1);
            }
            else if (n->type == FILENODE)
            {
                LOG_err << remote_folder << ": Remote sync root must be folder.";
                exit(1);
            }
            else
            {
#ifdef ENABLE_SYNC
                SyncConfig syncConfig(LocalPath::fromPath(local_folder, *client->fsaccess), local_folder, NodeHandle().set6byte(n->nodehandle), remote_folder, 0, LocalPath());
                client->addsync(syncConfig, false,
                                [](error err, const SyncError& serr, handle backupId) {
                    if (err)
                    {
                        LOG_err << "Sync could not be added! " << err << " syncError = " << serr;
                        exit(1);
                    }
                    else
                    {
                        LOG_info << "Sync started !";
                    }
                }, "");
#endif
            }
        }
        else
        {
            LOG_err << remote_folder << ": Syncing requires full access to path.";
            exit(1);
        }
    }
}

// this callback function is called when request-level error occurred
void SyncApp::request_error(error e)
{
    LOG_err << "FATAL: Request failed, exiting";
    exit(1);
}

#ifdef ENABLE_SYNC
void SyncApp::syncupdate_stateconfig(const SyncConfig& config)
{
    LOG_info << "Sync config updated: " << config.mBackupId;
}


static const char* treestatename(treestate_t ts)
{
    switch (ts)
    {
        case TREESTATE_NONE:
            return "None/Undefined";

        case TREESTATE_SYNCED:
            return "Synced";

        case TREESTATE_PENDING:
            return "Pending";

        case TREESTATE_SYNCING:
            return "Syncing";
    }

    return "UNKNOWN";
}

void SyncApp::syncupdate_treestate(const SyncConfig &config, const LocalPath& lp, treestate_t ts, nodetype_t)
{
    LOG_info << "Sync - state change of node " << lp.toPath() << " to " << treestatename(ts);
}

#endif
int main(int argc, char *argv[])
{
#ifndef ENABLE_SYNC
    cerr << "Synchronization features are disabled" << endl;
    return 1;
#else

    SyncApp *app;

    // use logInfo level
    SimpleLogger::setLogLevel(logInfo);
    // set output to stdout
//    SimpleLogger::setAllOutputs(&std::cout);


    if (argc < 3)
    {
        cerr << "Usage: " << argv[0] << " [local folder] [remote folder]" << endl;
        cerr << "   (set MEGA_DEBUG to 1 or 2 to see debug output." << endl;
        return 1;
    }

    app = new SyncApp(argv[1], argv[2]);
    SimpleLogger::setOutputClass(app);

    if (!getenv("MEGA_EMAIL") || !getenv("MEGA_PWD"))
    {
        LOG_info << "Please set both MEGA_EMAIL and MEGA_PWD env variables!";
        return 1;
    }

    // Needed so we can get our hands on the cwd.
    auto fsAccess = new FSACCESS_CLASS();

    // Where are we?
    LocalPath currentDir;
    bool result = fsAccess->cwd(currentDir);

    if (!result)
    {
        cerr << "Unable to determine current working directory." << endl;
        return EXIT_FAILURE;
    }

    // create MegaClient, providing our custom MegaApp and Waiter classes
    client = new MegaClient(app,
                            new WAIT_CLASS,
                            new HTTPIO_CLASS,
                            fsAccess,
                        #ifdef DBACCESS_CLASS
                            new DBACCESS_CLASS(currentDir),
                        #else
                            nullptr,
                        #endif
                        #ifdef GFX_CLASS
                            new GFX_CLASS,
                        #else
                            nullptr,
                        #endif
                            "N9tSBJDC",
                            "megasimplesync",
                            2);

    // if MEGA_DEBUG env variable is set
    if (getenv("MEGA_DEBUG"))
    {
        if (!strcmp(getenv("MEGA_DEBUG"), "1") || !strcmp(getenv("MEGA_DEBUG"), "2"))
        {
            SimpleLogger::setLogLevel(logDebug);
        }
    }

    // uncomment this line if you want to follow symbolic links
    //client->followsymlinks = true;

    // get values from env
    login.password = getenv("MEGA_PWD");
    login.email = getenv("MEGA_EMAIL");
    client->prelogin(login.email.c_str());

    while (true)
    {
        // pass the CPU to the engine (nonblocking)
        client->exec();
        client->wait();
    }

    return 0;
#endif
}<|MERGE_RESOLUTION|>--- conflicted
+++ resolved
@@ -260,19 +260,11 @@
             {
                 if (c[2] == "in")
                 {
-<<<<<<< HEAD
-                    n = client->nodeByHandle(client->rootnodes[1]);
+                    n = client->nodeByHandle(client->rootnodes.inbox);
                 }
                 else if (c[2] == "bin")
                 {
-                    n = client->nodeByHandle(client->rootnodes[2]);
-=======
-                    n = client->nodeByHandle(client->rootnodes.inbox);
-                }
-                else if (c[2] == "bin")
-                {
                     n = client->nodeByHandle(client->rootnodes.rubbish);
->>>>>>> 7c69a098
                 }
                 else
                 {
@@ -283,11 +275,7 @@
             }
             else
             {
-<<<<<<< HEAD
-                n = client->nodeByHandle(client->rootnodes[0]);
-=======
                 n = client->nodeByHandle(client->rootnodes.files);
->>>>>>> 7c69a098
 
                 l = 1;
             }
@@ -423,11 +411,7 @@
         initial_fetch = false;
         if (ISUNDEF(cwd))
         {
-<<<<<<< HEAD
-            cwd = client->rootnodes[0].as8byte();
-=======
             cwd = client->rootnodes.files.as8byte();
->>>>>>> 7c69a098
         }
 
         Node* n = nodebypath(remote_folder.c_str());

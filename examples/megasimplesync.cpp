/**
 * @file examples/megasimplesync.cpp
 * @brief sample daemon, which synchronizes local and remote folders
 *
 * (c) 2013-2014 by Mega Limited, Wellsford, New Zealand
 *
 * This file is part of the MEGA SDK - Client Access Engine.
 *
 * Applications using the MEGA API must present a valid application key
 * and comply with the the rules set forth in the Terms of Service.
 *
 * The MEGA SDK is distributed in the hope that it will be useful,
 * but WITHOUT ANY WARRANTY; without even the implied warranty of
 * MERCHANTABILITY or FITNESS FOR A PARTICULAR PURPOSE.
 *
 * @copyright Simplified (2-clause) BSD License.
 *
 * You should have received a copy of the license along with this
 * program.
 */

#include "mega.h"

#ifdef _WIN32
#include <conio.h>
#endif

using namespace mega;
using std::cout;
using std::cerr;
using std::endl;



struct Login
{
    string email, password, salt, pin;
    int version;

    Login() : version(0)
    {
    }

    void reset()
    {
        *this = Login();
    }

    void login(MegaClient* client)
    {
        byte pwkey[SymmCipher::KEYLENGTH];

        if (version == 1)
        {
            if (error e = client->pw_key(password.c_str(), pwkey))
            {
                cout << "Login error: " << e << endl;
            }
            else
            {
                client->login(email.c_str(), pwkey, pin.c_str());
            }
        }
        else if (version == 2 && !salt.empty())
        {
            client->login2(email.c_str(), password.c_str(), &salt, pin.c_str());
        }
        else
        {
            cout << "Login unexpected error" << endl;
        }
    }
};
static Login login;

class SyncApp : public MegaApp, public Logger
{
    string local_folder;
    string remote_folder;
    handle cwd;
    bool initial_fetch;

    void prelogin_result(int version, string* email, string *salt, error e);

    void login_result(error e);

    void fetchnodes_result(const Error& e);

    void request_error(error e);

#ifdef ENABLE_SYNC
    void syncupdate_stateconfig(int tag) override;
    void syncupdate_local_folder_addition(Sync*, LocalNode*, const char *) override;
    void syncupdate_local_folder_deletion(Sync*, LocalNode*) override;
    void syncupdate_local_file_addition(Sync*, LocalNode*, const char *) override;
    void syncupdate_local_file_deletion(Sync*, LocalNode*) override;
    void syncupdate_local_file_change(Sync*, LocalNode*, const char *) override;
    void syncupdate_local_move(Sync*, LocalNode*, const char*) override;
    void syncupdate_get(Sync*, Node*, const char*) override;
    void syncupdate_put(Sync*, LocalNode*, const char*) override;
    void syncupdate_remote_file_addition(Sync*, Node*) override;
    void syncupdate_remote_file_deletion(Sync*, Node*) override;
    void syncupdate_remote_folder_addition(Sync*, Node*) override;
    void syncupdate_remote_folder_deletion(Sync*, Node*) override;
    void syncupdate_remote_copy(Sync*, const char*) override;
    void syncupdate_remote_move(Sync*, Node*, Node*) override;
    void syncupdate_remote_rename(Sync* sync, Node* n, const char* prevname) override;
    void syncupdate_treestate(LocalNode*) override;
#endif

    Node* nodebypath(const char* ptr, string* user, string* namepart);
public:
    SyncApp(string local_folder_, string remote_folder_);

    // Logger interface
public:
    void log(const char *time, int loglevel, const char *source, const char *message
        #ifdef ENABLE_LOG_PERFORMANCE
            , const char **directMessages = nullptr, size_t *directMessagesSizes = nullptr, unsigned numberMessages = 0
        #endif
    );
};

// globals
MegaClient* client;

// returns node pointer determined by path relative to cwd
// Path naming conventions:
// path is relative to cwd
// /path is relative to ROOT
// //in is in INBOX
// //bin is in RUBBISH
// X: is user X's INBOX
// X:SHARE is share SHARE from user X
// : and / filename components, as well as the \, must be escaped by \.
// (correct UTF-8 encoding is assumed)
// returns NULL if path malformed or not found
Node* SyncApp::nodebypath(const char* ptr, string* user = NULL, string* namepart = NULL)
{
    vector<string> c;
    string s;
    int l = 0;
    const char* bptr = ptr;
    int remote = 0;
    Node* n = nullptr;
    Node* nn;

    // split path by / or :
    do
    {
        if (!l)
        {
            if (*(const signed char*)ptr >= 0)
            {
                if (*ptr == '\\')
                {
                    if (ptr > bptr)
                    {
                        s.append(bptr, ptr - bptr);
                    }
                    bptr = ++ptr;

                    if (*bptr == 0)
                    {
                        c.push_back(s);
                        break;
                    }

                    ptr++;
                    continue;
                }

                if (( *ptr == '/' ) || ( *ptr == ':' ) || !*ptr)
                {
                    if (*ptr == ':')
                    {
                        if (c.size())
                        {
                            return NULL;
                        }
                        remote = 1;
                    }

                    if (ptr > bptr)
                    {
                        s.append(bptr, ptr - bptr);
                    }

                    bptr = ptr + 1;

                    c.push_back(s);

                    s.erase();
                }
            }
            else if (( *ptr & 0xf0 ) == 0xe0)
            {
                l = 1;
            }
            else if (( *ptr & 0xf8 ) == 0xf0)
            {
                l = 2;
            }
            else if (( *ptr & 0xfc ) == 0xf8)
            {
                l = 3;
            }
            else if (( *ptr & 0xfe ) == 0xfc)
            {
                l = 4;
            }
        }
        else
        {
            l--;
        }
    }
    while (*ptr++);

    if (l)
    {
        return NULL;
    }

    if (remote)
    {
        // target: user inbox - record username/email and return NULL
        if (( c.size() == 2 ) && !c[1].size())
        {
            if (user)
            {
                *user = c[0];
            }
            return NULL;
        }

        User* u;

        if (( u = client->finduser(c[0].c_str())))
        {
            // locate matching share from this user
            handle_set::iterator sit;
            string name;
            for (sit = u->sharing.begin(); sit != u->sharing.end(); sit++)
            {
                if (( n = client->nodebyhandle(*sit)))
                {
                    if(!name.size())
                    {
                        name =  c[1];
                        n->client->fsaccess->normalize(&name);
                    }

                    if (!strcmp(name.c_str(), n->displayname()))
                    {
                        l = 2;
                        break;
                    }
                }
            }
        }

        if (!l)
        {
            return NULL;
        }
    }
    else
    {
        // path starting with /
        if (( c.size() > 1 ) && !c[0].size())
        {
            // path starting with //
            if (( c.size() > 2 ) && !c[1].size())
            {
                if (c[2] == "in")
                {
                    n = client->nodebyhandle(client->rootnodes[1]);
                }
                else if (c[2] == "bin")
                {
                    n = client->nodebyhandle(client->rootnodes[2]);
                }
                else
                {
                    return NULL;
                }

                l = 3;
            }
            else
            {
                n = client->nodebyhandle(client->rootnodes[0]);

                l = 1;
            }
        }
        else
        {
            n = client->nodebyhandle(cwd);
        }
    }

    // parse relative path
    while (n && l < (int)c.size())
    {
        if (c[l] != ".")
        {
            if (c[l] == "..")
            {
                if (n->parent)
                {
                    n = n->parent;
                }
            }
            else
            {
                // locate child node (explicit ambiguity resolution: not
                // implemented)
                if (c[l].size())
                {
                    nn = client->childnodebyname(n, c[l].c_str());

                    if (!nn)
                    {
                        // mv command target? return name part of not found
                        if (namepart && ( l == (int)c.size() - 1 ))
                        {
                            *namepart = c[l];
                            return n;
                        }

                        return NULL;
                    }

                    n = nn;
                }
            }
        }

        l++;
    }

    return n;
}

SyncApp:: SyncApp(string local_folder_, string remote_folder_) :
    local_folder(local_folder_), remote_folder(remote_folder_), cwd(UNDEF), initial_fetch(true)
{}

void SyncApp::log(const char *time, int loglevel, const char *source, const char *message
#ifdef ENABLE_LOG_PERFORMANCE
                 , const char **directMessages, size_t *directMessagesSizes, unsigned numberMessages
#endif
                 )
{
    if (!time)
    {
        time = "";
    }

    if (!source)
    {
        source = "";
    }

    if (!message)
    {
        message = "";
    }

    cout << "[" << time << "][" << SimpleLogger::toStr((LogLevel)loglevel) << "] ";
    if (message) cout << message;
#ifdef ENABLE_LOG_PERFORMANCE
    for (unsigned i = 0; i < numberMessages; ++i) cout.write(directMessages[i], directMessagesSizes[i]);
#endif
    cout << endl;
}

void SyncApp::prelogin_result(int version, std::string* email, std::string *salt, error e)
{
    if (e)
    {
        cout << "Login error: " << e << endl;
        return;
    }

    login.version = version;
    login.salt = (version == 2 && salt ? *salt : string());

    if (login.password.empty())
    {
        cerr << "invalid empty password" << endl;
    }
    else
    {
        login.login(client);
    }
}


// this callback function is called when we have login result (success or
// error)
// TODO: check for errors
void SyncApp::login_result(error e)
{
    if (e != API_OK)
    {
        LOG_err << "FATAL: Failed to get login result, exiting";
        exit(1);
    }
    // get the list of nodes
    client->fetchnodes();
}

void SyncApp::fetchnodes_result(const Error &e)
{
    if (e != API_OK)
    {
        LOG_err << "FATAL: Failed to fetch remote nodes, exiting";
                    exit(1);
    }

    if (initial_fetch)
    {
        initial_fetch = false;
        if (ISUNDEF(cwd))
        {
            cwd = client->rootnodes[0];
        }

        Node* n = nodebypath(remote_folder.c_str());
        if (client->checkaccess(n, FULL))
        {
            if (!n)
            {
                LOG_err << remote_folder << ": Not found.";
                exit(1);
            }
            else if (n->type == FILENODE)
            {
                LOG_err << remote_folder << ": Remote sync root must be folder.";
                exit(1);
            }
            else
            {
                static int syncTag = 2027;

                SyncConfig syncConfig{syncTag++, local_folder, local_folder, n->nodehandle, remote_folder, 0};
#ifdef ENABLE_SYNC
<<<<<<< HEAD
                SyncManager* syncManager;
                error err = client->addsync(syncConfig, DEBRISFOLDER, NULL, false, syncManager);
=======
                UnifiedSync* unifiedSync;
                error err = client->addsync(syncConfig, DEBRISFOLDER, NULL, false, unifiedSync, false);
>>>>>>> 835d82b0
                if (err)
                {
                    LOG_err << "Sync could not be added! " << err << " syncError = " << syncConfig.getError();
                    exit(1);
                }

                LOG_info << "Sync started !";
#endif
            }
        }
        else
        {
            LOG_err << remote_folder << ": Syncing requires full access to path.";
            exit(1);
        }
    }
}

// this callback function is called when request-level error occurred
void SyncApp::request_error(error e)
{
    LOG_err << "FATAL: Request failed, exiting";
    exit(1);
}

#ifdef ENABLE_SYNC
void SyncApp::syncupdate_stateconfig(int tag)
{
    LOG_info << "Sync config updated: " << tag;
}

// sync update callbacks are for informational purposes only and must not
// change or delete the sync itself
void SyncApp::syncupdate_local_folder_addition(Sync*, LocalNode *, const char* path)
{
    LOG_info << "Sync - local folder addition detected: " << path;
}

void SyncApp::syncupdate_local_folder_deletion(Sync*, LocalNode *localNode)
{
    LOG_info << "Sync - local folder deletion detected: " << localNode->name;
}

void SyncApp::syncupdate_local_file_addition(Sync*, LocalNode *, const char* path)
{
    LOG_info << "Sync - local file addition detected: " << path;
}

void SyncApp::syncupdate_local_file_deletion(Sync*, LocalNode *localNode)
{
    LOG_info << "Sync - local file deletion detected: " << localNode->name;
}

void SyncApp::syncupdate_local_file_change(Sync*, LocalNode *, const char* path)
{
    LOG_info << "Sync - local file change detected: " << path;
}

void SyncApp::syncupdate_local_move(Sync*, LocalNode *localNode, const char* path)
{
    LOG_info << "Sync - local rename/move " << localNode->name << " -> " << path;
}

void SyncApp::syncupdate_remote_move(Sync *, Node *n, Node *prevparent)
{
    LOG_info << "Sync - remote move " << n->displayname() << ": " << (prevparent ? prevparent->displayname() : "?") <<
                 " -> " << (n->parent ? n->parent->displayname() : "?");
}

void SyncApp::syncupdate_remote_rename(Sync *, Node *n, const char *prevname)
{
    LOG_info << "Sync - remote rename " << prevname << " -> " << n->displayname();
}

void SyncApp::syncupdate_remote_folder_addition(Sync *, Node* n)
{
    LOG_info << "Sync - remote folder addition detected " << n->displayname();
}

void SyncApp::syncupdate_remote_file_addition(Sync*, Node* n)
{
    LOG_info << "Sync - remote file addition detected " << n->displayname();
}

void SyncApp::syncupdate_remote_folder_deletion(Sync*, Node* n)
{
    LOG_info << "Sync - remote folder deletion detected " << n->displayname();
}

void SyncApp::syncupdate_remote_file_deletion(Sync*, Node* n)
{
    LOG_info << "Sync - remote file deletion detected " << n->displayname();
}

void SyncApp::syncupdate_get(Sync*, Node *, const char* path)
{
    LOG_info << "Sync - requesting file " << path;
}

void SyncApp::syncupdate_put(Sync*, LocalNode*, const char* path)
{
    LOG_info  << "Sync - sending file " << path;
}

void SyncApp::syncupdate_remote_copy(Sync*, const char* name)
{
    LOG_info << "Sync - creating remote file " << name << " by copying existing remote file";
}

static const char* treestatename(treestate_t ts)
{
    switch (ts)
    {
        case TREESTATE_NONE:
            return "None/Undefined";

        case TREESTATE_SYNCED:
            return "Synced";

        case TREESTATE_PENDING:
            return "Pending";

        case TREESTATE_SYNCING:
            return "Syncing";
    }

    return "UNKNOWN";
}

void SyncApp::syncupdate_treestate(LocalNode* l)
{
    LOG_info << "Sync - state change of node " << l->name << " to " << treestatename(l->ts);
}

#endif
int main(int argc, char *argv[])
{
#ifndef ENABLE_SYNC
    cerr << "Synchronization features are disabled" << endl;
    return 1;
#endif

    SyncApp *app;

    // use logInfo level
    SimpleLogger::setLogLevel(logInfo);
    // set output to stdout
//    SimpleLogger::setAllOutputs(&std::cout);


    if (argc < 3)
    {
        cerr << "Usage: " << argv[0] << " [local folder] [remote folder]" << endl;
        cerr << "   (set MEGA_DEBUG to 1 or 2 to see debug output." << endl;
        return 1;
    }

    app = new SyncApp(argv[1], argv[2]);
    SimpleLogger::setOutputClass(app);

    if (!getenv("MEGA_EMAIL") || !getenv("MEGA_PWD"))
    {
        LOG_info << "Please set both MEGA_EMAIL and MEGA_PWD env variables!";
        return 1;
    }

    // Needed so we can get our hands on the cwd.
    auto fsAccess = new FSACCESS_CLASS();

    // Where are we?
    LocalPath currentDir;
    bool result = fsAccess->cwd(currentDir);

    if (!result)
    {
        cerr << "Unable to determine current working directory." << endl;
        return EXIT_FAILURE;
    }

    // create MegaClient, providing our custom MegaApp and Waiter classes
    client = new MegaClient(app,
                            new WAIT_CLASS,
                            new HTTPIO_CLASS,
                            fsAccess,
                        #ifdef DBACCESS_CLASS
                            new DBACCESS_CLASS(currentDir),
                        #else
                            nullptr,
                        #endif
                        #ifdef GFX_CLASS
                            new GFX_CLASS,
                        #else
                            nullptr,
                        #endif
                            "N9tSBJDC",
                            "megasimplesync",
                            2);

    // if MEGA_DEBUG env variable is set
    if (getenv("MEGA_DEBUG"))
    {
        if (!strcmp(getenv("MEGA_DEBUG"), "1") || !strcmp(getenv("MEGA_DEBUG"), "2"))
        {
            SimpleLogger::setLogLevel(logDebug);
        }
    }

    // uncomment this line if you want to follow symbolic links
    //client->followsymlinks = true;

    // get values from env
    login.password = getenv("MEGA_PWD");
    login.email = getenv("MEGA_EMAIL");
    client->prelogin(login.email.c_str());

    while (true)
    {
        // pass the CPU to the engine (nonblocking)
        client->exec();
        client->wait();
    }

    return 0;
}<|MERGE_RESOLUTION|>--- conflicted
+++ resolved
@@ -448,13 +448,8 @@
 
                 SyncConfig syncConfig{syncTag++, local_folder, local_folder, n->nodehandle, remote_folder, 0};
 #ifdef ENABLE_SYNC
-<<<<<<< HEAD
                 SyncManager* syncManager;
-                error err = client->addsync(syncConfig, DEBRISFOLDER, NULL, false, syncManager);
-=======
-                UnifiedSync* unifiedSync;
-                error err = client->addsync(syncConfig, DEBRISFOLDER, NULL, false, unifiedSync, false);
->>>>>>> 835d82b0
+                error err = client->addsync(syncConfig, DEBRISFOLDER, NULL, false, syncManager, false);
                 if (err)
                 {
                     LOG_err << "Sync could not be added! " << err << " syncError = " << syncConfig.getError();

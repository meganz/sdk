/**
 * @file examples/megasimplesync.cpp
 * @brief sample daemon, which synchronizes local and remote folders
 *
 * (c) 2013-2014 by Mega Limited, Wellsford, New Zealand
 *
 * This file is part of the MEGA SDK - Client Access Engine.
 *
 * Applications using the MEGA API must present a valid application key
 * and comply with the the rules set forth in the Terms of Service.
 *
 * The MEGA SDK is distributed in the hope that it will be useful,
 * but WITHOUT ANY WARRANTY; without even the implied warranty of
 * MERCHANTABILITY or FITNESS FOR A PARTICULAR PURPOSE.
 *
 * @copyright Simplified (2-clause) BSD License.
 *
 * You should have received a copy of the license along with this
 * program.
 */

#include "mega.h"

#ifdef _WIN32
#include <conio.h>
#endif

using namespace mega;
using std::cout;
using std::cerr;
using std::endl;



struct Login
{
    string email, password, salt, pin;
    int version;

    Login() : version(0)
    {
    }

    void reset()
    {
        *this = Login();
    }

    void login(MegaClient* client)
    {
        byte pwkey[SymmCipher::KEYLENGTH];

        if (version == 1)
        {
            if (error e = client->pw_key(password.c_str(), pwkey))
            {
                cout << "Login error: " << e << endl;
            }
            else
            {
                client->login(email.c_str(), pwkey, pin.c_str());
            }
        }
        else if (version == 2 && !salt.empty())
        {
            client->login2(email.c_str(), password.c_str(), &salt, pin.c_str());
        }
        else
        {
            cout << "Login unexpected error" << endl;
        }
    }
};
static Login login;

class SyncApp : public MegaApp, public Logger
{
    string local_folder;
    string remote_folder;
    handle cwd;
    bool initial_fetch;

    void prelogin_result(int version, string* email, string *salt, error e);

    void login_result(error e);

    void fetchnodes_result(const Error& e);

    void request_error(error e);

#ifdef ENABLE_SYNC
    void syncupdate_stateconfig(const SyncConfig& config) override;
    void syncupdate_treestate(const SyncConfig& config, const LocalPath& lp, treestate_t ts, nodetype_t) override;
#endif

    Node* nodebypath(const char* ptr, string* user, string* namepart);
public:
    SyncApp(string local_folder_, string remote_folder_);

    // Logger interface
public:
    void log(const char *time, int loglevel, const char *source, const char *message
        #ifdef ENABLE_LOG_PERFORMANCE
            , const char **directMessages = nullptr, size_t *directMessagesSizes = nullptr, unsigned numberMessages = 0
        #endif
    );
};

// globals
MegaClient* client;

// returns node pointer determined by path relative to cwd
// Path naming conventions:
// path is relative to cwd
// /path is relative to ROOT
// //in is in VAULT (formerly INBOX)
// //bin is in RUBBISH
// X: is user X's VAULT (formerly INBOX)
// X:SHARE is share SHARE from user X
// : and / filename components, as well as the \, must be escaped by \.
// (correct UTF-8 encoding is assumed)
// returns NULL if path malformed or not found
Node* SyncApp::nodebypath(const char* ptr, string* user = NULL, string* namepart = NULL)
{
    vector<string> c;
    string s;
    int l = 0;
    const char* bptr = ptr;
    int remote = 0;
    Node* n = nullptr;
    Node* nn;

    // split path by / or :
    do
    {
        if (!l)
        {
            if (*(const signed char*)ptr >= 0)
            {
                if (*ptr == '\\')
                {
                    if (ptr > bptr)
                    {
                        s.append(bptr, ptr - bptr);
                    }
                    bptr = ++ptr;

                    if (*bptr == 0)
                    {
                        c.push_back(s);
                        break;
                    }

                    ptr++;
                    continue;
                }

                if (( *ptr == '/' ) || ( *ptr == ':' ) || !*ptr)
                {
                    if (*ptr == ':')
                    {
                        if (c.size())
                        {
                            return NULL;
                        }
                        remote = 1;
                    }

                    if (ptr > bptr)
                    {
                        s.append(bptr, ptr - bptr);
                    }

                    bptr = ptr + 1;

                    c.push_back(s);

                    s.erase();
                }
            }
            else if (( *ptr & 0xf0 ) == 0xe0)
            {
                l = 1;
            }
            else if (( *ptr & 0xf8 ) == 0xf0)
            {
                l = 2;
            }
            else if (( *ptr & 0xfc ) == 0xf8)
            {
                l = 3;
            }
            else if (( *ptr & 0xfe ) == 0xfc)
            {
                l = 4;
            }
        }
        else
        {
            l--;
        }
    }
    while (*ptr++);

    if (l)
    {
        return NULL;
    }

    if (remote)
    {
        // target: user inbox - record username/email and return NULL
        if (( c.size() == 2 ) && !c[1].size())
        {
            if (user)
            {
                *user = c[0];
            }
            return NULL;
        }

        User* u;

        if (( u = client->finduser(c[0].c_str())))
        {
            // locate matching share from this user
            handle_set::iterator sit;
            string name;
            for (sit = u->sharing.begin(); sit != u->sharing.end(); sit++)
            {
                if (( n = client->nodebyhandle(*sit)))
                {
                    if(!name.size())
                    {
                        name =  c[1];
                        LocalPath::utf8_normalize(&name);
                    }

                    if (!strcmp(name.c_str(), n->displayname()))
                    {
                        l = 2;
                        break;
                    }
                }
            }
        }

        if (!l)
        {
            return NULL;
        }
    }
    else
    {
        // path starting with /
        if (( c.size() > 1 ) && !c[0].size())
        {
            // path starting with //
            if (( c.size() > 2 ) && !c[1].size())
            {
                if (c[2] == "in")
                {
<<<<<<< HEAD
                    n = client->nodeByHandle(client->mNodeManager.getRootNodeInbox());
=======
                    n = client->nodeByHandle(client->rootnodes.vault);
>>>>>>> 961ad698
                }
                else if (c[2] == "bin")
                {
                    n = client->nodeByHandle(client->mNodeManager.getRootNodeRubbish());
                }
                else
                {
                    return NULL;
                }

                l = 3;
            }
            else
            {
                n = client->nodeByHandle(client->mNodeManager.getRootNodeFiles());

                l = 1;
            }
        }
        else
        {
            n = client->nodebyhandle(cwd);
        }
    }

    // parse relative path
    while (n && l < (int)c.size())
    {
        if (c[l] != ".")
        {
            if (c[l] == "..")
            {
                if (n->parent)
                {
                    n = n->parent;
                }
            }
            else
            {
                // locate child node (explicit ambiguity resolution: not
                // implemented)
                if (c[l].size())
                {
                    nn = client->childnodebyname(n, c[l].c_str());

                    if (!nn)
                    {
                        // mv command target? return name part of not found
                        if (namepart && ( l == (int)c.size() - 1 ))
                        {
                            *namepart = c[l];
                            return n;
                        }

                        return NULL;
                    }

                    n = nn;
                }
            }
        }

        l++;
    }

    return n;
}

SyncApp:: SyncApp(string local_folder_, string remote_folder_) :
    local_folder(local_folder_), remote_folder(remote_folder_), cwd(UNDEF), initial_fetch(true)
{}

void SyncApp::log(const char *time, int loglevel, const char *source, const char *message
#ifdef ENABLE_LOG_PERFORMANCE
                 , const char **directMessages, size_t *directMessagesSizes, unsigned numberMessages
#endif
                 )
{
    if (!time)
    {
        time = "";
    }

    if (!source)
    {
        source = "";
    }

    if (!message)
    {
        message = "";
    }

    cout << "[" << time << "][" << SimpleLogger::toStr((LogLevel)loglevel) << "] ";
    if (message) cout << message;
#ifdef ENABLE_LOG_PERFORMANCE
    for (unsigned i = 0; i < numberMessages; ++i) cout.write(directMessages[i], directMessagesSizes[i]);
#endif
    cout << endl;
}

void SyncApp::prelogin_result(int version, std::string* email, std::string *salt, error e)
{
    if (e)
    {
        cout << "Login error: " << e << endl;
        return;
    }

    login.version = version;
    login.salt = (version == 2 && salt ? *salt : string());

    if (login.password.empty())
    {
        cerr << "invalid empty password" << endl;
    }
    else
    {
        login.login(client);
    }
}


// this callback function is called when we have login result (success or
// error)
// TODO: check for errors
void SyncApp::login_result(error e)
{
    if (e != API_OK)
    {
        LOG_err << "FATAL: Failed to get login result, exiting";
        exit(1);
    }
    // get the list of nodes
    client->fetchnodes();
}

void SyncApp::fetchnodes_result(const Error &e)
{
    if (e != API_OK)
    {
        LOG_err << "FATAL: Failed to fetch remote nodes, exiting";
                    exit(1);
    }

    if (initial_fetch)
    {
        initial_fetch = false;
        if (ISUNDEF(cwd))
        {
            cwd = client->mNodeManager.getRootNodeFiles().as8byte();
        }

        Node* n = nodebypath(remote_folder.c_str());
        if (client->checkaccess(n, FULL))
        {
            if (!n)
            {
                LOG_err << remote_folder << ": Not found.";
                exit(1);
            }
            else if (n->type == FILENODE)
            {
                LOG_err << remote_folder << ": Remote sync root must be folder.";
                exit(1);
            }
            else
            {
#ifdef ENABLE_SYNC
                SyncConfig syncConfig(LocalPath::fromAbsolutePath(local_folder), local_folder, NodeHandle().set6byte(n->nodehandle), remote_folder, 0, LocalPath());
                client->addsync(syncConfig, false,
                                [](error err, const SyncError& serr, handle backupId) {
                    if (err)
                    {
                        LOG_err << "Sync could not be added! " << err << " syncError = " << serr;
                        exit(1);
                    }
                    else
                    {
                        LOG_info << "Sync started !";
                    }
                }, "");
#endif
            }
        }
        else
        {
            LOG_err << remote_folder << ": Syncing requires full access to path.";
            exit(1);
        }
    }
}

// this callback function is called when request-level error occurred
void SyncApp::request_error(error e)
{
    LOG_err << "FATAL: Request failed, exiting";
    exit(1);
}

#ifdef ENABLE_SYNC
void SyncApp::syncupdate_stateconfig(const SyncConfig& config)
{
    LOG_info << "Sync config updated: " << config.mBackupId;
}


static const char* treestatename(treestate_t ts)
{
    switch (ts)
    {
        case TREESTATE_NONE:
            return "None/Undefined";

        case TREESTATE_SYNCED:
            return "Synced";

        case TREESTATE_PENDING:
            return "Pending";

        case TREESTATE_SYNCING:
            return "Syncing";
    }

    return "UNKNOWN";
}

void SyncApp::syncupdate_treestate(const SyncConfig &config, const LocalPath& lp, treestate_t ts, nodetype_t)
{
    LOG_info << "Sync - state change of node " << lp.toPath() << " to " << treestatename(ts);
}

#endif
int main(int argc, char *argv[])
{
#ifndef ENABLE_SYNC
    cerr << "Synchronization features are disabled" << endl;
    return 1;
#else

    SyncApp *app;

    // use logInfo level
    SimpleLogger::setLogLevel(logInfo);
    // set output to stdout
//    SimpleLogger::setAllOutputs(&std::cout);


    if (argc < 3)
    {
        cerr << "Usage: " << argv[0] << " [local folder] [remote folder]" << endl;
        cerr << "   (set MEGA_DEBUG to 1 or 2 to see debug output." << endl;
        return 1;
    }

    app = new SyncApp(argv[1], argv[2]);
    SimpleLogger::setOutputClass(app);

    if (!getenv("MEGA_EMAIL") || !getenv("MEGA_PWD"))
    {
        LOG_info << "Please set both MEGA_EMAIL and MEGA_PWD env variables!";
        return 1;
    }

    // Needed so we can get our hands on the cwd.
    auto fsAccess = ::mega::make_unique<FSACCESS_CLASS>();

    // Where are we?
    LocalPath currentDir;
    bool result = fsAccess->cwd(currentDir);

    if (!result)
    {
        cerr << "Unable to determine current working directory." << endl;
        return EXIT_FAILURE;
    }

    // create MegaClient, providing our custom MegaApp and Waiter classes
    client = new MegaClient(app,
                            new WAIT_CLASS,
                            new HTTPIO_CLASS,
                            move(fsAccess),
                        #ifdef DBACCESS_CLASS
                            new DBACCESS_CLASS(currentDir),
                        #else
                            nullptr,
                        #endif
                        #ifdef GFX_CLASS
                            new GfxProc(::mega::make_unique<GFX_CLASS>()),
                        #else
                            nullptr,
                        #endif
                            "N9tSBJDC",
                            "megasimplesync",
                            2);

    // if MEGA_DEBUG env variable is set
    if (getenv("MEGA_DEBUG"))
    {
        if (!strcmp(getenv("MEGA_DEBUG"), "1") || !strcmp(getenv("MEGA_DEBUG"), "2"))
        {
            SimpleLogger::setLogLevel(logDebug);
        }
    }

    // get values from env
    login.password = getenv("MEGA_PWD");
    login.email = getenv("MEGA_EMAIL");
    client->prelogin(login.email.c_str());

    while (true)
    {
        // pass the CPU to the engine (nonblocking)
        client->exec();
        client->wait();
    }

    return 0;
#endif
}<|MERGE_RESOLUTION|>--- conflicted
+++ resolved
@@ -260,11 +260,7 @@
             {
                 if (c[2] == "in")
                 {
-<<<<<<< HEAD
-                    n = client->nodeByHandle(client->mNodeManager.getRootNodeInbox());
-=======
-                    n = client->nodeByHandle(client->rootnodes.vault);
->>>>>>> 961ad698
+                    n = client->nodeByHandle(client->mNodeManager.getRootNodeVault());
                 }
                 else if (c[2] == "bin")
                 {

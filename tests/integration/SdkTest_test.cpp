--- conflicted
+++ resolved
@@ -5660,30 +5660,6 @@
     fs::remove_all(downloadpath, ec);
 }
 
-<<<<<<< HEAD
-/* Google ads are no longer supported by the API
-TEST_F(SdkTest, QueryGoogleAds)
-{
-    LOG_info << "___TEST QueryGoogleAds";
-    ASSERT_NO_FATAL_FAILURE(getAccountsForTest(1));
-    int err = synchronousQueryGoogleAds(0, MegaApi::GOOGLE_ADS_FORCE_ADS);
-    ASSERT_EQ(MegaError::API_OK, err) << "Query Google Ads failed (error: " << err << ")";
-}
-
-TEST_F(SdkTest, FetchGoogleAds)
-{
-    LOG_info << "___TEST FetchGoogleAds";
-    ASSERT_NO_FATAL_FAILURE(getAccountsForTest(1));
-    std::unique_ptr<MegaStringList> stringList = std::unique_ptr<MegaStringList>(MegaStringList::createInstance());
-    stringList->add("and0");
-    stringList->add("ios0");
-    int err = synchronousFetchGoogleAds(0, MegaApi::GOOGLE_ADS_FORCE_ADS, stringList.get());
-    ASSERT_EQ(MegaError::API_OK, err) << "Fetch Google Ads failed (error: " << err << ")";
-    ASSERT_EQ(mApi[0].mStringMap->size(), 2);
-}*/
-
-=======
->>>>>>> 18acf434
 #ifdef ENABLE_SYNC
 
 void cleanUp(::mega::MegaApi* megaApi, const fs::path &basePath)

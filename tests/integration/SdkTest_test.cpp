/**
 * @file tests/sdk_test.cpp
 * @brief Mega SDK test file
 *
 * (c) 2015 by Mega Limited, Wellsford, New Zealand
 *
 * This file is part of the MEGA SDK - Client Access Engine.
 *
 * Applications using the MEGA API must present a valid application key
 * and comply with the the rules set forth in the Terms of Service.
 *
 * The MEGA SDK is distributed in the hope that it will be useful,
 * but WITHOUT ANY WARRANTY; without even the implied warranty of
 * MERCHANTABILITY or FITNESS FOR A PARTICULAR PURPOSE.
 *
 * @copyright Simplified (2-clause) BSD License.
 *
 * You should have received a copy of the license along with this
 * program.
 */

#include "test.h"
#include "stdfs.h"
#include "SdkTest_test.h"
#include "mega/testhooks.h"
#include "megaapi_impl.h"
#include <algorithm>

#define SSTR( x ) static_cast< const std::ostringstream & >( \
        (  std::ostringstream() << std::dec << x ) ).str()


using namespace std;


static const string APP_KEY     = "8QxzVRxD";
static const string PUBLICFILE  = "file.txt";
static const string UPFILE      = "file1.txt";
static const string DOWNFILE    = "file2.txt";
static const string EMPTYFILE   = "empty-file.txt";
static const string AVATARSRC   = "logo.png";
static const string AVATARDST   = "deleteme.png";
static const string IMAGEFILE   = "logo.png";
static const string IMAGEFILE_C = "logo.encrypted.png";
static const string THUMBNAIL   = "logo_thumbnail.png";
static const string PREVIEW     = "logo_preview.png";


MegaFileSystemAccess fileSystemAccess;

template<typename T>
class ScopedValue {
public:
    ScopedValue(T& what, T value)
      : mLastValue(std::move(what))
      , mWhat(what)
    {
        what = std::move(value);
    }

    ~ScopedValue()
    {
        mWhat = std::move(mLastValue);
    }

    MEGA_DISABLE_COPY(ScopedValue)
    MEGA_DEFAULT_MOVE(ScopedValue)

private:
    T mLastValue;
    T& mWhat;
}; // ScopedValue<T>

template<typename T>
ScopedValue<T> makeScopedValue(T& what, T value)
{
    return ScopedValue<T>(what, std::move(value));
}

#ifdef _WIN32
DWORD ThreadId()
{
    return GetCurrentThreadId();
}
#else
pthread_t ThreadId()
{
    return pthread_self();
}
#endif

#ifndef WIN32
#define DOTSLASH "./"
#else
#define DOTSLASH ".\\"
#endif

const char* cwd()
{
    // for windows and linux
    static char path[1024];
    const char* ret;
    #ifdef _WIN32
    ret = _getcwd(path, sizeof path);
    #else
    ret = getcwd(path, sizeof path);
    #endif
    assert(ret);
    return ret;
}

bool fileexists(const std::string& fn)
{
#ifdef _WIN32
    fs::path p = fs::u8path(fn);
    return fs::exists(p);
#else
    struct stat   buffer;
    return (stat(fn.c_str(), &buffer) == 0);
#endif
}

void copyFile(std::string& from, std::string& to)
{
    LocalPath f = LocalPath::fromAbsolutePath(from);
    LocalPath t = LocalPath::fromAbsolutePath(to);
    fileSystemAccess.copylocal(f, t, m_time());
}

std::string megaApiCacheFolder(int index)
{
    std::string p(cwd());
#ifdef _WIN32
    p += "\\";
#else
    p += "/";
#endif
    p += "sdk_test_mega_cache_" + to_string(index);

    if (!fileexists(p))
    {

#ifdef _WIN32
        #ifndef NDEBUG
        bool success =
        #endif
        fs::create_directory(p);
        assert(success);
#else
        mkdir(p.c_str(), S_IRWXU);
        assert(fileexists(p));
#endif

    } else
    {
        std::unique_ptr<DirAccess> da(fileSystemAccess.newdiraccess());
        auto lp = LocalPath::fromAbsolutePath(p);
        if (!da->dopen(&lp, nullptr, false))
        {
            throw std::runtime_error(
                        "Cannot open existing mega API cache folder " + p
                        + " please check permissions or delete it so a new one can be created");
        }
    }
    return p;
}

template<typename Predicate>
bool WaitFor(Predicate&& predicate, unsigned timeoutMs)
{
    unsigned sleepMs = 100;
    unsigned totalMs = 0;

    do
    {
        if (predicate()) return true;

        WaitMillisec(sleepMs);
        totalMs += sleepMs;
    }
    while (totalMs < timeoutMs);

    return false;
}

MegaApi* newMegaApi(const char *appKey, const char *basePath, const char *userAgent, unsigned workerThreadCount)
{
    return new MegaApi(appKey, basePath, userAgent, workerThreadCount);
}

enum { USERALERT_ARRIVAL_MILLISEC = 1000 };

#ifdef _WIN32
#include "mega/autocomplete.h"
#include <filesystem>
#define getcwd _getcwd
void usleep(int n)
{
    Sleep(n / 1000);
}
#endif

// helper functions and struct/classes
namespace
{

    bool buildLocalFolders(fs::path targetfolder, const string& prefix, int n, int recurselevel, int filesperfolder)
    {
        fs::path p = targetfolder / fs::u8path(prefix);
        if (!fs::create_directory(p))
            return false;

        for (int i = 0; i < filesperfolder; ++i)
        {
            string filename = "file" + to_string(i) + "_" + prefix;
            fs::path fp = p / fs::u8path(filename);
#if (__cplusplus >= 201700L)
            ofstream fs(fp/*, ios::binary*/);
#else
            ofstream fs(fp.u8string()/*, ios::binary*/);
#endif
            fs << filename;
        }

        if (recurselevel > 0)
        {
            for (int i = 0; i < n; ++i)
            {
                if (!buildLocalFolders(p, prefix + "_" + to_string(i), n, recurselevel - 1, filesperfolder))
                    return false;
            }
        }

        return true;
    }

    bool createLocalFile(fs::path path, const char *name, int byteSize = 0)
    {
        if (!name)
        {
           return false;
        }

        fs::path fp = path / fs::u8path(name);
#if (__cplusplus >= 201700L)
        ofstream fs(fp/*, ios::binary*/);
#else
        ofstream fs(fp.u8string()/*, ios::binary*/);
#endif
        if (byteSize)
        {
            fs.seekp((byteSize << 10) - 1);
        }
        fs << name;
        return true;
    }
}

std::map<size_t, std::string> gSessionIDs;

void SdkTest::SetUp()
{
    gTestingInvalidArgs = false;
}

void SdkTest::TearDown()
{
    out() << "Test done, teardown starts";
    // do some cleanup

    gTestingInvalidArgs = false;

    LOG_info << "___ Cleaning up test (TearDown()) ___";

    Cleanup();

    releaseMegaApi(1);
    releaseMegaApi(2);
    if (!megaApi.empty() && megaApi[0])
    {
        releaseMegaApi(0);
    }
    out() << "Teardown done, test exiting";
}

void SdkTest::Cleanup()
{
    out() << "Cleaning up accounts";

    deleteFile(UPFILE);
    deleteFile(DOWNFILE);
    deleteFile(PUBLICFILE);
    deleteFile(AVATARDST);

#ifdef ENABLE_SYNC
    std::vector<std::unique_ptr<RequestTracker>> delSyncTrackers;
    for (auto &m : megaApi)
    {
        if (m)
        {
            auto syncs = unique_ptr<MegaSyncList>(m->getSyncs());
            for (int i = syncs->size(); i--; )
            {
                delSyncTrackers.push_back(std::unique_ptr<RequestTracker>(new RequestTracker(m.get())));
                m->removeSync(syncs->get(i)->getBackupId(), delSyncTrackers.back().get());
            }
        }
    }
    // wait for delsyncs to complete:
    for (auto& d : delSyncTrackers) d->waitForResult();
    WaitMillisec(2000);



#endif

    if (!megaApi.empty() && megaApi[0])
    {

        // Remove nodes in Cloud & Rubbish
        purgeTree(std::unique_ptr<MegaNode>{megaApi[0]->getRootNode()}.get(), false);
        purgeTree(std::unique_ptr<MegaNode>{megaApi[0]->getRubbishNode()}.get(), false);
        purgeVaultTree(std::unique_ptr<MegaNode>{megaApi[0]->getVaultNode()}.get());

        // Remove auxiliar contact
        std::unique_ptr<MegaUserList> ul{megaApi[0]->getContacts()};
        for (int i = 0; i < ul->size(); i++)
        {
            removeContact(ul->get(i)->getEmail());
        }
    }

    for (auto nApi = unsigned(megaApi.size()); nApi--; ) if (megaApi[nApi])
    {
        // Remove pending contact requests

        std::unique_ptr<MegaContactRequestList> crl{megaApi[nApi]->getOutgoingContactRequests()};
        for (int i = 0; i < crl->size(); i++)
        {
            MegaContactRequest *cr = crl->get(i);
            synchronousInviteContact(nApi, cr->getTargetEmail(), "Test cleanup removing outgoing contact request", MegaContactRequest::INVITE_ACTION_DELETE);
        }

        crl.reset(megaApi[nApi]->getIncomingContactRequests());
        for (int i = 0; i < crl->size(); i++)
        {
            MegaContactRequest *cr = crl->get(i);
            synchronousReplyContactRequest(nApi, cr, MegaContactRequest::REPLY_ACTION_DENY);
        }

    }
}

int SdkTest::getApiIndex(MegaApi* api)
{
    int apiIndex = -1;
    for (int i = int(megaApi.size()); i--; )  if (megaApi[i].get() == api) apiIndex = i;
    if (apiIndex == -1)
    {
        LOG_warn << "Instance of MegaApi not recognized";  // this can occur during MegaApi deletion due to callbacks on shutdown
    }
    return apiIndex;
}

bool SdkTest::getApiIndex(MegaApi* api, size_t& apindex)
{
    for (size_t i = 0; i < megaApi.size(); i++)
    {
        if (megaApi[i].get() == api)
        {
            apindex = i;
            return true;
        }
    }

    LOG_warn << "Instance of MegaApi not recognized";  // this can occur during MegaApi deletion due to callbacks on shutdown
    return false;
}

void SdkTest::onRequestFinish(MegaApi *api, MegaRequest *request, MegaError *e)
{
    auto type = request->getType();
    if (type == MegaRequest::TYPE_DELETE)
    {
        return;
    }

    int apiIndex = getApiIndex(api);
    if (apiIndex < 0) return;
    mApi[apiIndex].lastError = e->getErrorCode();

    // there could be a race on these getting set?
    LOG_info << "lastError (by request) for MegaApi " << apiIndex << ": " << mApi[apiIndex].lastError;

    switch(type)
    {

    case MegaRequest::TYPE_GET_ATTR_USER:

        if (mApi[apiIndex].lastError == API_OK)
        {
            if (request->getParamType() == MegaApi::USER_ATTR_DEVICE_NAMES ||
                request->getParamType() == MegaApi::USER_ATTR_DRIVE_NAMES ||
                request->getParamType() == MegaApi::USER_ATTR_ALIAS)
            {
                attributeValue = request->getName() ? request->getName() : "";
            }
            else if (request->getParamType() == MegaApi::USER_ATTR_MY_BACKUPS_FOLDER)
            {
                mApi[apiIndex].lastSyncBackupId = request->getNodeHandle();
            }
            else if (request->getParamType() != MegaApi::USER_ATTR_AVATAR)
            {
                attributeValue = request->getText() ? request->getText() : "";
            }
        }

        if (request->getParamType() == MegaApi::USER_ATTR_AVATAR)
        {
            if (mApi[apiIndex].lastError == API_OK)
            {
                attributeValue = "Avatar changed";
            }

            if (mApi[apiIndex].lastError == API_ENOENT)
            {
                attributeValue = "Avatar not found";
            }
        }
        break;

#ifdef ENABLE_CHAT

    case MegaRequest::TYPE_CHAT_CREATE:
        if (mApi[apiIndex].lastError == API_OK)
        {
            MegaTextChat *chat = request->getMegaTextChatList()->get(0)->copy();

            mApi[apiIndex].chatid = chat->getHandle();
            mApi[apiIndex].chats[mApi[apiIndex].chatid].reset(chat);
        }
        break;

    case MegaRequest::TYPE_CHAT_INVITE:
        if (mApi[apiIndex].lastError == API_OK)
        {
            mApi[apiIndex].chatid = request->getNodeHandle();
            if (mApi[apiIndex].chats.find(mApi[apiIndex].chatid) != mApi[apiIndex].chats.end())
            {
                MegaTextChat *chat = mApi[apiIndex].chats[mApi[apiIndex].chatid].get();
                MegaHandle uh = request->getParentHandle();
                int priv = request->getAccess();
                unique_ptr<userpriv_vector> privsbuf{new userpriv_vector};

                const MegaTextChatPeerList *privs = chat->getPeerList();
                if (privs)
                {
                    for (int i = 0; i < privs->size(); i++)
                    {
                        if (privs->getPeerHandle(i) != uh)
                        {
                            privsbuf->push_back(userpriv_pair(privs->getPeerHandle(i), (privilege_t) privs->getPeerPrivilege(i)));
                        }
                    }
                }
                privsbuf->push_back(userpriv_pair(uh, (privilege_t) priv));
                privs = new MegaTextChatPeerListPrivate(privsbuf.get());
                chat->setPeerList(privs);
                delete privs;
            }
            else
            {
                LOG_err << "Trying to remove a peer from unknown chat";
            }
        }
        break;

    case MegaRequest::TYPE_CHAT_REMOVE:
        if (mApi[apiIndex].lastError == API_OK)
        {
            mApi[apiIndex].chatid = request->getNodeHandle();
            if (mApi[apiIndex].chats.find(mApi[apiIndex].chatid) != mApi[apiIndex].chats.end())
            {
                MegaTextChat *chat = mApi[apiIndex].chats[mApi[apiIndex].chatid].get();
                MegaHandle uh = request->getParentHandle();
                std::unique_ptr<userpriv_vector> privsbuf{new userpriv_vector};

                const MegaTextChatPeerList *privs = chat->getPeerList();
                if (privs)
                {
                    for (int i = 0; i < privs->size(); i++)
                    {
                        if (privs->getPeerHandle(i) != uh)
                        {
                            privsbuf->push_back(userpriv_pair(privs->getPeerHandle(i), (privilege_t) privs->getPeerPrivilege(i)));
                        }
                    }
                }
                privs = new MegaTextChatPeerListPrivate(privsbuf.get());
                chat->setPeerList(privs);
                delete privs;
            }
            else
            {
                LOG_err << "Trying to remove a peer from unknown chat";
            }
        }
        break;

    case MegaRequest::TYPE_CHAT_URL:
        if (mApi[apiIndex].lastError == API_OK)
        {
            chatlink.assign(request->getLink());
        }
        break;
#endif

    case MegaRequest::TYPE_CREATE_ACCOUNT:
        if (mApi[apiIndex].lastError == API_OK)
        {
            sid = request->getSessionKey();
        }
        break;

    case MegaRequest::TYPE_GET_REGISTERED_CONTACTS:
        if (mApi[apiIndex].lastError == API_OK)
        {
            stringTable.reset(request->getMegaStringTable()->copy());
        }
        break;

    case MegaRequest::TYPE_GET_COUNTRY_CALLING_CODES:
        if (mApi[apiIndex].lastError == API_OK)
        {
            stringListMap.reset(request->getMegaStringListMap()->copy());
        }
        break;

    case MegaRequest::TYPE_FETCH_TIMEZONE:
        mApi[apiIndex].tzDetails.reset(mApi[apiIndex].lastError == API_OK ? request->getMegaTimeZoneDetails()->copy() : nullptr);
        break;

    case MegaRequest::TYPE_GET_USER_EMAIL:
        if (mApi[apiIndex].lastError == API_OK)
        {
            mApi[apiIndex].email = request->getEmail();
        }
        break;

    case MegaRequest::TYPE_ACCOUNT_DETAILS:
        mApi[apiIndex].accountDetails.reset(mApi[apiIndex].lastError == API_OK ? request->getMegaAccountDetails() : nullptr);
        break;

    case MegaRequest::TYPE_BACKUP_PUT:
        mBackupId = request->getParentHandle();
        break;

    case MegaRequest::TYPE_GET_ATTR_NODE:
        if (mApi[apiIndex].lastError == API_OK)
        {
            mMegaFavNodeList.reset(request->getMegaHandleList()->copy());
        }
        break;

    case MegaRequest::TYPE_GET_PRICING:
        mApi[apiIndex].mMegaPricing.reset(mApi[apiIndex].lastError == API_OK ? request->getPricing() : nullptr);
        mApi[apiIndex].mMegaCurrency.reset(mApi[apiIndex].lastError == API_OK ? request->getCurrency() : nullptr);
            break;

    }

    // set this flag always the latest, since it is used to unlock the wait
    // for requests results, so we want data to be collected first
    mApi[apiIndex].requestFlags[request->getType()] = true;
}

void SdkTest::onTransferFinish(MegaApi* api, MegaTransfer *transfer, MegaError* e)
{
    int apiIndex = getApiIndex(api);
    if (apiIndex < 0) return;

    mApi[apiIndex].transferFlags[transfer->getType()] = true;
    mApi[apiIndex].lastError = e->getErrorCode();   // todo: change the rest of the transfer test code to use lastTransferError instead.
    mApi[apiIndex].lastTransferError = e->getErrorCode();

    // there could be a race on these getting set?
    LOG_info << "lastError (by transfer) for MegaApi " << apiIndex << ": " << mApi[apiIndex].lastError;

    onTranferFinishedCount += 1;
}

void SdkTest::onTransferUpdate(MegaApi *api, MegaTransfer *transfer)
{
    onTransferUpdate_progress = transfer->getTransferredBytes();
    onTransferUpdate_filesize = transfer->getTotalBytes();
}

void SdkTest::onAccountUpdate(MegaApi* api)
{
    int apiIndex = getApiIndex(api);
    if (apiIndex < 0) return;

    mApi[apiIndex].accountUpdated = true;
}

void SdkTest::onUsersUpdate(MegaApi* api, MegaUserList *users)
{
    int apiIndex = getApiIndex(api);
    if (apiIndex < 0) return;

    if (!users)
        return;

    for (int i = 0; i < users->size(); i++)
    {
        MegaUser *u = users->get(i);

        if (u->hasChanged(MegaUser::CHANGE_TYPE_AVATAR)
                || u->hasChanged(MegaUser::CHANGE_TYPE_FIRSTNAME)
                || u->hasChanged(MegaUser::CHANGE_TYPE_LASTNAME))
        {
            mApi[apiIndex].userUpdated = true;
        }
        else
        {
            // Contact is removed from main account
            mApi[apiIndex].requestFlags[MegaRequest::TYPE_REMOVE_CONTACT] = true;
            mApi[apiIndex].userUpdated = true;
        }
    }
}

void SdkTest::onNodesUpdate(MegaApi* api, MegaNodeList *nodes)
{
    size_t apiIndex = 0;
    if (getApiIndex(api, apiIndex) && mApi[apiIndex].mOnNodesUpdateCompletion)
    {
        mApi[apiIndex].mOnNodesUpdateCompletion(apiIndex, nodes); // nodes owned by SDK and valid until return
    }
}

void SdkTest::onSetsUpdate(MegaApi* api, MegaSetList* sets)
{
    int apiIndex = getApiIndex(api);
    if (apiIndex < 0 || !sets || !sets->size()) return;

    mApi[apiIndex].setUpdated = true;
}

void SdkTest::onSetElementsUpdate(MegaApi* api, MegaSetElementList* elements)
{
    int apiIndex = getApiIndex(api);
    if (apiIndex < 0 || !elements || !elements->size()) return;

    mApi[apiIndex].setElementUpdated = true;
}

void SdkTest::onContactRequestsUpdate(MegaApi* api, MegaContactRequestList* requests)
{
    int apiIndex = getApiIndex(api);
    if (apiIndex < 0) return;

    mApi[apiIndex].contactRequestUpdated = true;
}

void SdkTest::onUserAlertsUpdate(MegaApi* api, MegaUserAlertList* alerts)
{
    int apiIndex = getApiIndex(api);
    if (apiIndex < 0) return;

    mApi[apiIndex].userAlertsUpdated = true;
    mApi[apiIndex].userAlertList.reset(alerts ? alerts->copy() : nullptr);
}

#ifdef ENABLE_CHAT
void SdkTest::onChatsUpdate(MegaApi *api, MegaTextChatList *chats)
{
    int apiIndex = getApiIndex(api);
    if (apiIndex < 0) return;

    MegaTextChatList *list = NULL;
    if (chats)
    {
        list = chats->copy();
    }
    else
    {
        list = megaApi[apiIndex]->getChatList();
    }
    for (int i = 0; i < list->size(); i++)
    {
        handle chatid = list->get(i)->getHandle();
        if (mApi[apiIndex].chats.find(chatid) != mApi[apiIndex].chats.end())
        {
            mApi[apiIndex].chats[chatid].reset(list->get(i)->copy());
        }
        else
        {
            mApi[apiIndex].chats[chatid].reset(list->get(i)->copy());
        }
    }
    delete list;

    mApi[apiIndex].chatUpdated = true;
}

void SdkTest::createChat(bool group, MegaTextChatPeerList *peers, int timeout)
{
    int apiIndex = 0;
    mApi[apiIndex].requestFlags[MegaRequest::TYPE_CHAT_CREATE] = false;
    megaApi[0]->createChat(group, peers);
    waitForResponse(&mApi[apiIndex].requestFlags[MegaRequest::TYPE_CHAT_CREATE], timeout);
    if (timeout)
    {
        ASSERT_TRUE(mApi[apiIndex].requestFlags[MegaRequest::TYPE_CHAT_CREATE]) << "Chat creation not finished after " << timeout  << " seconds";
    }

    ASSERT_EQ(API_OK, mApi[apiIndex].lastError) << "Chat creation failed (error: " << mApi[apiIndex].lastError << ")";
}

#endif

void SdkTest::onEvent(MegaApi*, MegaEvent *event)
{
    std::lock_guard<std::mutex> lock{lastEventMutex};
    lastEvent.reset(event->copy());
    lastEvents.insert(event->getType());
}


void SdkTest::fetchnodes(unsigned int apiIndex, int timeout)
{
    mApi[apiIndex].requestFlags[MegaRequest::TYPE_FETCH_NODES] = false;

    mApi[apiIndex].megaApi->fetchNodes();

    ASSERT_TRUE( waitForResponse(&mApi[apiIndex].requestFlags[MegaRequest::TYPE_FETCH_NODES], timeout) )
            << "Fetchnodes failed after " << timeout  << " seconds";
    ASSERT_EQ(API_OK, mApi[apiIndex].lastError) << "Fetchnodes failed (error: " << mApi[apiIndex].lastError << ")";
}

void SdkTest::logout(unsigned int apiIndex, bool keepSyncConfigs, int timeout)
{
    mApi[apiIndex].requestFlags[MegaRequest::TYPE_LOGOUT] = false;
#ifdef ENABLE_SYNC
    mApi[apiIndex].megaApi->logout(keepSyncConfigs, this);
#else
    mApi[apiIndex].megaApi->logout(this);
#endif
    gSessionIDs[apiIndex] = "invalid";

    EXPECT_TRUE( waitForResponse(&mApi[apiIndex].requestFlags[MegaRequest::TYPE_LOGOUT], timeout) )
            << "Logout failed after " << timeout  << " seconds";

    // if the connection was closed before the response of the request was received, the result is ESID
    if (mApi[apiIndex].lastError == API_ESID) mApi[apiIndex].lastError = API_OK;

    EXPECT_EQ(API_OK, mApi[apiIndex].lastError) << "Logout failed (error: " << mApi[apiIndex].lastError << ")";
}

char* SdkTest::dumpSession()
{
    return megaApi[0]->dumpSession();
}

void SdkTest::locallogout(int timeout)
{
    auto logoutErr = doRequestLocalLogout(0);
    ASSERT_EQ(API_OK, logoutErr) << "Local logout failed (error: " << logoutErr << ")";
}

void SdkTest::resumeSession(const char *session, int timeout)
{
    int apiIndex = 0;
    ASSERT_EQ(API_OK, synchronousFastLogin(apiIndex, session, this)) << "Resume session failed (error: " << mApi[apiIndex].lastError << ")";
}

void SdkTest::purgeTree(MegaNode *p, bool depthfirst)
{
    int apiIndex = 0;
    std::unique_ptr<MegaNodeList> children{megaApi[0]->getChildren(p)};

    for (int i = 0; i < children->size(); i++)
    {
        MegaNode *n = children->get(i);

        // removing the folder removes the children anyway
        if (depthfirst && n->isFolder())
            purgeTree(n);

        string nodepath = n->getName() ? n->getName() : "<no name>";
        auto result = synchronousRemove(apiIndex, n);
        if (result == API_EEXIST || result == API_ENOENT)
        {
            LOG_warn << "node " << nodepath << " was already removed in api " << apiIndex << ", detected by error code " << result;
            result = API_OK;
        }

        ASSERT_EQ(API_OK, result) << "Remove node operation failed (error: " << mApi[apiIndex].lastError << ")";
    }
}

void SdkTest::purgeVaultTree(MegaNode *vault)
{
    std::unique_ptr<MegaNodeList> vc{megaApi[0]->getChildren(vault)};
    if (vc->size())
    {
        if (MegaNode* myBackups = vc->get(0))
        {
            std::unique_ptr<MegaNodeList> devices{megaApi[0]->getChildren(myBackups)};
            for (int i = 0; i < devices->size(); ++i)
            {
                std::unique_ptr<MegaNodeList> backupRoots{megaApi[0]->getChildren(devices->get(i))};
                for (int j = 0; j < backupRoots->size(); ++j)
                {
                    RequestTracker rt(megaApi[0].get());
                    megaApi[0]->moveOrRemoveDeconfiguredBackupNodes(backupRoots->get(j)->getHandle(), INVALID_HANDLE, &rt);
                    rt.waitForResult();
                }
            }
        }
    }
}

bool SdkTest::waitForResponse(bool *responseReceived, unsigned int timeout)
{
    timeout *= 1000000; // convert to micro-seconds
    unsigned int tWaited = 0;    // microseconds
    bool connRetried = false;
    while(!(*responseReceived))
    {
        WaitMillisec(pollingT / 1000);

        if (timeout)
        {
            tWaited += pollingT;
            if (tWaited >= timeout)
            {
                return false;   // timeout is expired
            }
            // if no response after 2 minutes...
            else if (!connRetried && tWaited > (pollingT * 240))
            {
                megaApi[0]->retryPendingConnections(true);
                if (megaApi.size() > 1 && megaApi[1] && megaApi[1]->isLoggedIn())
                {
                    megaApi[1]->retryPendingConnections(true);
                }
                connRetried = true;
            }
        }
    }

    return true;    // response is received
}

bool SdkTest::synchronousTransfer(unsigned apiIndex, int type, std::function<void()> f, unsigned int timeout)
{
    auto& flag = mApi[apiIndex].transferFlags[type];
    flag = false;
    f();
    auto result = waitForResponse(&flag, timeout);
    EXPECT_TRUE(result) << "Transfer (type " << type << ") not finished yet after " << timeout << " seconds";
    if (!result) mApi[apiIndex].lastError = -999; // local timeout
    if (!result) mApi[apiIndex].lastTransferError = -999; // local timeout    TODO: switch all transfer code to use lastTransferError .  Some still uses lastError
    return result;
}

bool SdkTest::synchronousRequest(unsigned apiIndex, int type, std::function<void()> f, unsigned int timeout)
{
    auto& flag = mApi[apiIndex].requestFlags[type];
    flag = false;
    f();
    auto result = waitForResponse(&flag, timeout);
    EXPECT_TRUE(result) << "Request (type " << type << ") failed after " << timeout << " seconds";
    if (!result) mApi[apiIndex].lastError = -999;
    return result;
}

void SdkTest::onNodesUpdateCheck(size_t apiIndex, MegaHandle target, MegaNodeList* nodes, int change)
{
    // if change == -1 this method just checks if we have received onNodesUpdate for the node specified in target
    ASSERT_TRUE(nodes && mApi.size() > apiIndex && (target != INVALID_HANDLE
            || (target == INVALID_HANDLE && change == MegaNode::CHANGE_TYPE_NEW)));
    for (int i = 0; i < nodes->size(); i++)
    {
        MegaNode* n = nodes->get(i);
        if ((n->getHandle() == target && (n->hasChanged(change) || change == -1))
                || (target == INVALID_HANDLE && change == MegaNode::CHANGE_TYPE_NEW && n->hasChanged(change)))
        {
            mApi[apiIndex].nodeUpdated = true;
        }
    }
    ASSERT_EQ (true, mApi[apiIndex].nodeUpdated);
};

bool SdkTest::createFile(string filename, bool largeFile)
{
    fs::path p = fs::u8path(filename);
    std::ofstream file(p,ios::out);

    if (file)
    {
        int limit = 2000;

        // create a file large enough for long upload/download times (5-10MB)
        if (largeFile)
            limit = 1000000 + rand() % 1000000;

        //limit = 5494065 / 5;

        for (int i = 0; i < limit; i++)
        {
            file << "test ";
        }

        file.close();
    }

    return file.good();
}

int64_t SdkTest::getFilesize(string filename)
{
    struct stat stat_buf;
    int rc = stat(filename.c_str(), &stat_buf);

    return rc == 0 ? int64_t(stat_buf.st_size) : int64_t(-1);
}

void SdkTest::deleteFile(string filename)
{
    fs::path p = fs::u8path(filename);
    std::error_code ignoredEc;
    fs::remove(p, ignoredEc);
}

void SdkTest::getAccountsForTest(unsigned howMany)
{
    assert(howMany > 0 && howMany <= 3);
    out() << "Test setting up for " << howMany << " accounts ";

    megaApi.resize(howMany);
    mApi.resize(howMany);

    std::vector<std::unique_ptr<RequestTracker>> trackers;
    trackers.resize(howMany);

    for (unsigned index = 0; index < howMany; ++index)
    {
        if (const char *buf = getenv(envVarAccount[index].c_str()))
        {
            mApi[index].email.assign(buf);
        }
        ASSERT_LT((size_t) 0, mApi[index].email.length()) << "Set test account " << index << " username at the environment variable $" << envVarAccount[index];

        if (const char* buf = getenv(envVarPass[index].c_str()))
        {
            mApi[index].pwd.assign(buf);
        }
        ASSERT_LT((size_t) 0, mApi[index].pwd.length()) << "Set test account " << index << " password at the environment variable $" << envVarPass[index];

        megaApi[index].reset(newMegaApi(APP_KEY.c_str(), megaApiCacheFolder(index).c_str(), USER_AGENT.c_str(), unsigned(THREADS_PER_MEGACLIENT)));
        mApi[index].megaApi = megaApi[index].get();

        // helps with restoring logging after tests that fiddle with log level
        mApi[index].megaApi->setLogLevel(MegaApi::LOG_LEVEL_MAX);

        megaApi[index]->setLoggingName(to_string(index).c_str());
        megaApi[index]->addListener(this);    // TODO: really should be per api

        if (!gResumeSessions || gSessionIDs[index].empty() || gSessionIDs[index] == "invalid")
        {
            out() << "Logging into account " << index;
            trackers[index] = asyncRequestLogin(index, mApi[index].email.c_str(), mApi[index].pwd.c_str());
        }
        else
        {
            out() << "Resuming session for account " << index;
            trackers[index] = asyncRequestFastLogin(index, gSessionIDs[index].c_str());
        }
    }

    // wait for logins to complete:
    bool anyLoginFailed = false;
    for (unsigned index = 0; index < howMany; ++index)
    {
        auto loginResult = trackers[index]->waitForResult();
        EXPECT_EQ(API_OK, loginResult) << " Failed to establish a login/session for account " << index;
        if (loginResult != API_OK) anyLoginFailed = true;
        else {
            gSessionIDs[index] = "invalid"; // default
            if (gResumeSessions && megaApi[index]->isLoggedIn() == FULLACCOUNT)
            {
                if (auto p = unique_ptr<char[]>(megaApi[index]->dumpSession()))
                {
                    gSessionIDs[index] = p.get();
                }
            }
        }
    }
    ASSERT_FALSE(anyLoginFailed);

    // perform parallel fetchnodes for each
    for (unsigned index = 0; index < howMany; ++index)
    {
        out() << "Fetching nodes for account " << index;
        trackers[index] = asyncRequestFetchnodes(index);
    }

    // wait for fetchnodes to complete:
    bool anyFetchnodesFailed = false;
    for (unsigned index = 0; index < howMany; ++index)
    {
        auto fetchnodesResult = trackers[index]->waitForResult();
        EXPECT_EQ(API_OK, fetchnodesResult) << " Failed to fetchnodes for account " << index;
        anyFetchnodesFailed = anyFetchnodesFailed || (fetchnodesResult != API_OK);
    }
    ASSERT_FALSE(anyFetchnodesFailed);

    // In case the last test exited without cleaning up (eg, debugging etc)
    Cleanup();
    out() << "Test setup done, test starts";
}

void SdkTest::releaseMegaApi(unsigned int apiIndex)
{
    if (mApi.size() <= apiIndex)
    {
        return;
    }

    assert(megaApi[apiIndex].get() == mApi[apiIndex].megaApi);
    if (mApi[apiIndex].megaApi)
    {
        if (mApi[apiIndex].megaApi->isLoggedIn())
        {
            if (!gResumeSessions)
                ASSERT_NO_FATAL_FAILURE( logout(apiIndex, false, maxTimeout) );
            else
                ASSERT_NO_FATAL_FAILURE( locallogout(apiIndex) );
        }

        megaApi[apiIndex].reset();
        mApi[apiIndex].megaApi = NULL;
    }
}

void SdkTest::inviteContact(unsigned apiIndex, string email, string message, int action)
{
    ASSERT_EQ(API_OK, synchronousInviteContact(apiIndex, email.c_str(), message.c_str(), action)) << "Contact invitation failed";
}

void SdkTest::replyContact(MegaContactRequest *cr, int action)
{
    int apiIndex = 1;
    ASSERT_EQ(API_OK, synchronousReplyContactRequest(apiIndex, cr, action)) << "Contact reply failed";
}

void SdkTest::removeContact(string email, int timeout)
{
    int apiIndex = 0;
    MegaUser *u = megaApi[apiIndex]->getContact(email.c_str());
    bool null_pointer = (u == NULL);
    ASSERT_FALSE(null_pointer) << "Cannot find the specified contact (" << email << ")";

    if (u->getVisibility() != MegaUser::VISIBILITY_VISIBLE)
    {
        mApi[apiIndex].userUpdated = true;  // nothing to do
        delete u;
        return;
    }

    auto result = synchronousRemoveContact(apiIndex, u);

    if (result == API_EEXIST)
    {
        LOG_warn << "Contact " << email << " was already removed in api " << apiIndex;
        result = API_OK;
    }

    ASSERT_EQ(API_OK, result) << "Contact deletion of " << email << " failed on api " << apiIndex;

    delete u;
}

void SdkTest::shareFolder(MegaNode *n, const char *email, int action, int timeout)
{
    int apiIndex = 0;
    ASSERT_EQ(API_OK, synchronousShare(apiIndex, n, email, action)) << "Folder sharing failed" << "User: " << email << " Action: " << action;
}

string SdkTest::createPublicLink(unsigned apiIndex, MegaNode *n, m_time_t expireDate, int timeout, bool isFreeAccount, bool writable, bool megaHosted)
{
    RequestTracker rt(megaApi[apiIndex].get());

    mApi[apiIndex].megaApi->exportNode(n, expireDate, writable, megaHosted, &rt);

    rt.waitForResult();

    if (!expireDate || !isFreeAccount)
    {
        EXPECT_EQ(API_OK, rt.result.load()) << "Public link creation failed (error: " << mApi[apiIndex].lastError << ")";
    }
    else
    {
        bool res = API_OK != rt.result && rt.result != -999;
        EXPECT_TRUE(res) << "Public link creation with expire time on free account (" << mApi[apiIndex].email << ") succeed, and it mustn't";
    }

    return rt.getLink();
}

MegaHandle SdkTest::importPublicLink(unsigned apiIndex, string link, MegaNode *parent)
{
    RequestTracker rt(megaApi[apiIndex].get());

    mApi[apiIndex].megaApi->importFileLink(link.c_str(), parent, &rt);

    EXPECT_EQ(API_OK, rt.waitForResult()) << "Public link import failed";

    return rt.getNodeHandle();
}

unique_ptr<MegaNode> SdkTest::getPublicNode(unsigned apiIndex, string link)
{
    RequestTracker rt(megaApi[apiIndex].get());

    mApi[apiIndex].megaApi->getPublicNode(link.c_str(), &rt);

    EXPECT_EQ(API_OK, rt.waitForResult()) << "Public link retrieval failed";

    return rt.getPublicMegaNode();
}

MegaHandle SdkTest::removePublicLink(unsigned apiIndex, MegaNode *n)
{
    RequestTracker rt(megaApi[apiIndex].get());

    mApi[apiIndex].megaApi->disableExport(n, &rt);

    EXPECT_EQ(API_OK, rt.waitForResult()) << "Public link removal failed";

    return rt.getNodeHandle();
}

void SdkTest::getContactRequest(unsigned int apiIndex, bool outgoing, int expectedSize)
{
    unique_ptr<MegaContactRequestList> crl;
    unsigned timeoutMs = 8000;

    if (outgoing)
    {
        auto predicate = [&]() {
            crl.reset(mApi[apiIndex].megaApi->getOutgoingContactRequests());
            return crl->size() == expectedSize;
        };

        ASSERT_TRUE(WaitFor(predicate, timeoutMs))
          << "Too many outgoing contact requests in account: "
          << apiIndex;
    }
    else
    {
        auto predicate = [&]() {
            crl.reset(mApi[apiIndex].megaApi->getIncomingContactRequests());
            return crl->size() == expectedSize;
        };

        ASSERT_TRUE(WaitFor(predicate, timeoutMs))
          << "Too many incoming contact requests in account: "
          << apiIndex;
    }

    if (!expectedSize) return;

    mApi[apiIndex].cr.reset(crl->get(0)->copy());
}

MegaHandle SdkTest::createFolder(unsigned int apiIndex, const char *name, MegaNode *parent, int timeout)
{
    RequestTracker tracker(megaApi[apiIndex].get());

    megaApi[apiIndex]->createFolder(name, parent, &tracker);

    if (tracker.waitForResult() != API_OK) return UNDEF;

    return tracker.request->getNodeHandle();
}

void SdkTest::getRegisteredContacts(const std::map<std::string, std::string>& contacts)
{
    int apiIndex = 0;

    auto contactsStringMap = std::unique_ptr<MegaStringMap>{MegaStringMap::createInstance()};
    for  (const auto& pair : contacts)
    {
        contactsStringMap->set(pair.first.c_str(), pair.second.c_str());
    }

    ASSERT_EQ(API_OK, synchronousGetRegisteredContacts(apiIndex, contactsStringMap.get(), this)) << "Get registered contacts failed";
}

void SdkTest::getCountryCallingCodes(const int timeout)
{
    int apiIndex = 0;
    ASSERT_EQ(API_OK, synchronousGetCountryCallingCodes(apiIndex, this)) << "Get country calling codes failed";
}

void SdkTest::setUserAttribute(int type, string value, int timeout)
{
    int apiIndex = 0;
    mApi[apiIndex].requestFlags[MegaRequest::TYPE_SET_ATTR_USER] = false;

    if (type == MegaApi::USER_ATTR_AVATAR)
    {
        megaApi[apiIndex]->setAvatar(value.empty() ? NULL : value.c_str());
    }
    else
    {
        megaApi[apiIndex]->setUserAttribute(type, value.c_str());
    }

    ASSERT_TRUE( waitForResponse(&mApi[apiIndex].requestFlags[MegaRequest::TYPE_SET_ATTR_USER], timeout) )
            << "User attribute setup not finished after " << timeout  << " seconds";
    ASSERT_EQ(API_OK, mApi[apiIndex].lastError) << "User attribute setup failed (error: " << mApi[apiIndex].lastError << ")";
}

void SdkTest::getUserAttribute(MegaUser *u, int type, int timeout, int apiIndex)
{
    mApi[apiIndex].requestFlags[MegaRequest::TYPE_GET_ATTR_USER] = false;

    int err;
    if (type == MegaApi::USER_ATTR_AVATAR)
    {
        err = synchronousGetUserAvatar(apiIndex, u, AVATARDST.c_str());
    }
    else
    {
        err = synchronousGetUserAttribute(apiIndex, u, type);
    }
    bool result = (err == API_OK) || (err == API_ENOENT);
    ASSERT_TRUE(result) << "User attribute retrieval failed (error: " << err << ")";
}

void SdkTest::synchronousMediaUpload(unsigned int apiIndex, int64_t fileSize, const char* filename, const char* fileEncrypted, const char* fileOutput, const char* fileThumbnail = nullptr, const char* filePreview = nullptr)
{
    // Create a "media upload" instance
    std::unique_ptr<MegaBackgroundMediaUpload> req(MegaBackgroundMediaUpload::createInstance(megaApi[apiIndex].get()));

    // Request a media upload URL
    auto err = synchronousMediaUploadRequestURL(apiIndex, fileSize, req.get(), nullptr);
    ASSERT_EQ(API_OK, err) << "Cannot request media upload URL (error: " << err << ")";

    // Get the generated media upload URL
    std::unique_ptr<char[]> url(req->getUploadURL());
    ASSERT_NE(nullptr, url) << "Got NULL media upload URL";
    ASSERT_NE('\0', url[0]) << "Got empty media upload URL";

    // encrypt file contents and get URL suffix
    std::unique_ptr<char[]> suffix(req->encryptFile(filename, 0, &fileSize, fileEncrypted, false));
    ASSERT_NE(nullptr, suffix) << "Got NULL suffix after encryption";

    std::unique_ptr<char[]> fingerprint(megaApi[apiIndex]->getFingerprint(fileEncrypted));
    std::unique_ptr<char[]> fingerprintOrig(megaApi[apiIndex]->getFingerprint(filename));

    // PUT thumbnail and preview if params exists
    if (fileThumbnail)
    {
        ASSERT_EQ(true, megaApi[apiIndex]->createThumbnail(filename, fileThumbnail));
        ASSERT_EQ(API_OK, doPutThumbnail(apiIndex, req.get(), fileThumbnail)) << "ERROR putting thumbnail";
    }
    if (filePreview)
    {
        ASSERT_EQ(true, megaApi[apiIndex]->createPreview(filename, filePreview));
        ASSERT_EQ(API_OK, doPutPreview(apiIndex, req.get(), filePreview)) << "ERROR putting preview";
    }

    std::unique_ptr<MegaNode> rootnode(megaApi[apiIndex]->getRootNode());

    string finalurl(url.get());
    if (suffix) finalurl.append(suffix.get());

    string binaryUploadToken;
    synchronousHttpPOSTFile(finalurl, fileEncrypted, binaryUploadToken);

    ASSERT_NE(binaryUploadToken.size(), 0u);
    ASSERT_GT(binaryUploadToken.size(), 3u) << "POST failed, fa server error: " << binaryUploadToken;

    std::unique_ptr<char[]> base64UploadToken(megaApi[0]->binaryToBase64(binaryUploadToken.data(), binaryUploadToken.length()));

    err = synchronousMediaUploadComplete(apiIndex, req.get(), fileOutput, rootnode.get(), fingerprint.get(), fingerprintOrig.get(), base64UploadToken.get(), nullptr);

    ASSERT_EQ(API_OK, err) << "Cannot complete media upload (error: " << err << ")";
}

string getLinkFromMailbox(const string& exe,         // Python
                          const string& script,      // email_processor.py
                          const string& realAccount, // user
                          const string& realPswd,    // password for user@host.domain
                          const string& toAddr,      // user+testnewaccount@host.domain
                          const string& intent,      // confirm / delete
                          const chrono::system_clock::time_point& timeOfEmail)
{
    string command = exe + " \"" + script + "\" \"" + realAccount + "\" \"" + realPswd + "\" \"" + toAddr + "\" " + intent;
    string output;

    // Wait for the link to be sent
    constexpr int deltaMs = 10000; // 10 s interval to check for the email
    for (int i = 0; ; i += deltaMs)
    {
        WaitMillisec(deltaMs);

        // get time interval to look for emails, add some seconds to account for the connection and other delays
        const auto& attemptTime = std::chrono::system_clock::now();
        auto timeSinceEmail = std::chrono::duration_cast<std::chrono::seconds>(attemptTime - timeOfEmail).count() + 20;
        output = runProgram(command + ' ' + to_string(timeSinceEmail), PROG_OUTPUT_TYPE::TEXT); // Run Python script
        if (!output.empty() || i > 180000 / deltaMs) // 3 minute maximum wait
            break;
    }

    // Print whatever was fetched from the mailbox
    LOG_debug << "Link from email (" << intent << "):" << (output.empty() ? "[empty]" : output);

    // Validate the link
    constexpr char expectedLinkPrefix[] = "https://";
    return output.substr(0, sizeof(expectedLinkPrefix) - 1) == expectedLinkPrefix ?
           output : string();
}

string getUniqueAlias()
{
    // use n random chars
    int n = 4;
    string alias;
    auto t = std::time(nullptr);
    srand((unsigned int)t);
    for (int i = 0; i < n; ++i)
    {
        alias += static_cast<char>('a' + rand() % 26);
    }

    // add a timestamp
    auto tm = *std::localtime(&t);
    std::ostringstream oss;
    oss << std::put_time(&tm, "%Y%m%d%H%M%S");
    alias += oss.str();

    return alias;
}

std::string getCurrentTimestamp(bool includeDate);

///////////////////////////__ Tests using SdkTest __//////////////////////////////////

/**
 * @brief TEST_F SdkTestCreateAccount
 *
 * It tests the creation of a new account for a random user.
 *  - Create account and send confirmation link
 *  - Logout and resume the create-account process
 *  - Extract confirmation link from the mailbox
 *  - Use the link to confirm the account
 *  - Login to the new account
 *  - Request cancel account link
 *  - Extract cancel account link from the mailbox
 *  - Use the link to cancel the account
 */
TEST_F(SdkTest, SdkTestCreateAccount)
{
    LOG_info << "___TEST Create account___";

    // Make sure the new account details have been set up
    const char* bufRealEmail = getenv("MEGA_REAL_EMAIL"); // user@host.domain
    const char* bufRealPswd = getenv("MEGA_REAL_PWD"); // email password of user@host.domain
    const char* bufScript = getenv("MEGA_LINK_EXTRACT_SCRIPT"); // full path to the link extraction script
    ASSERT_TRUE(bufRealEmail && bufRealPswd && bufScript) <<
        "MEGA_REAL_EMAIL, MEGA_REAL_PWD, MEGA_LINK_EXTRACT_SCRIPT env vars must all be defined";

    // Test that Python was installed
    string pyExe = "python";
    const string pyOpt = " -V";
    const string pyExpected = "Python 3.";
    string output = runProgram(pyExe + pyOpt, PROG_OUTPUT_TYPE::TEXT);  // Python -V
    if (output.substr(0, pyExpected.length()) != pyExpected)
    {
        pyExe += "3";
        output = runProgram(pyExe + pyOpt, PROG_OUTPUT_TYPE::TEXT);  // Python3 -V
        ASSERT_EQ(pyExpected, output.substr(0, pyExpected.length())) << "Python 3 was not found.";
    }
    LOG_debug << "Using " << output;

    ASSERT_NO_FATAL_FAILURE(getAccountsForTest());

    const string realEmail(bufRealEmail); // user@host.domain
    auto pos = realEmail.find('@');
    const string realAccount = realEmail.substr(0, pos); // user
    const string newTestAcc = realAccount + '+' +
                              mApi[0].email.substr(0, mApi[0].email.find("@")) + '+' +
                              getUniqueAlias() + realEmail.substr(pos); // user+testUser+rand20210919@host.domain
    LOG_info << "Using Mega account " << newTestAcc;
    const char* newTestPwd = "TestPswd!@#$"; // maybe this should be logged too

    // save point in time for account init
    auto timeOfEmail = std::chrono::system_clock::now();

    // Create an ephemeral session internally and send a confirmation link to email
    ASSERT_EQ(API_OK, synchronousCreateAccount(0, newTestAcc.c_str(), newTestPwd, "MyFirstname", "MyLastname"));

    // Logout from ephemeral session and resume session
    ASSERT_NO_FATAL_FAILURE( locallogout() );
    ASSERT_EQ(API_OK, synchronousResumeCreateAccount(0, sid.c_str()));

    // Get confirmation link from the email
    output = getLinkFromMailbox(pyExe, bufScript, realAccount, bufRealPswd, newTestAcc, MegaClient::confirmLinkPrefix(), timeOfEmail);
    ASSERT_FALSE(output.empty()) << "Confirmation link was not found.";

    // Use confirmation link
    ASSERT_EQ(API_OK, synchronousConfirmSignupLink(0, output.c_str(), newTestPwd));

    // Create a separate megaApi instance
    std::unique_ptr<MegaApi> testMegaApi(newMegaApi(APP_KEY.c_str(), megaApiCacheFolder((int)mApi.size()).c_str(), USER_AGENT.c_str(), unsigned(THREADS_PER_MEGACLIENT)));
    testMegaApi->setLogLevel(MegaApi::LOG_LEVEL_MAX);
    testMegaApi->setLoggingName(to_string(mApi.size()).c_str());

    // Login to the new account
    auto loginTracker = ::mega::make_unique<RequestTracker>(testMegaApi.get());
    testMegaApi->login(newTestAcc.c_str(), newTestPwd, loginTracker.get());
    ASSERT_EQ(API_OK, loginTracker->waitForResult()) << " Failed to login to account " << newTestAcc.c_str();

    // fetchnodes // needed internally to fill in user details, including email
    auto fetchnodesTracker = ::mega::make_unique<RequestTracker>(testMegaApi.get());
    testMegaApi->fetchNodes(fetchnodesTracker.get());
    ASSERT_EQ(API_OK, fetchnodesTracker->waitForResult()) << " Failed to fetchnodes for account " << newTestAcc.c_str();

    // Request cancel account link
    timeOfEmail = std::chrono::system_clock::now();
    auto cancelLinkTracker = ::mega::make_unique<RequestTracker>(testMegaApi.get());
    testMegaApi->cancelAccount(cancelLinkTracker.get());
    ASSERT_EQ(API_OK, cancelLinkTracker->waitForResult()) << " Failed to request cancel link for account " << newTestAcc.c_str();

    // Get cancel account link from the mailbox
    output = getLinkFromMailbox(pyExe, bufScript, realAccount, bufRealPswd, newTestAcc, "delete", timeOfEmail);
    ASSERT_FALSE(output.empty()) << "Cancel account link was not found.";

    // Use cancel account link
    auto useCancelLinkTracker = ::mega::make_unique<RequestTracker>(testMegaApi.get());
    testMegaApi->confirmCancelAccount(output.c_str(), newTestPwd, useCancelLinkTracker.get());
    // Allow API_ESID beside API_OK, due to the race between sc and cs channels
    ASSERT_PRED3([](int t, int v1, int v2) { return t == v1 || t == v2; }, useCancelLinkTracker->waitForResult(), API_OK, API_ESID)
        << " Failed to confirm cancel account " << newTestAcc.c_str();
}

/**
 * @brief TEST_F SdkTestCreateEphmeralPlusPlusAccount
 *
 * It tests the creation of a new account for a random user.
 *  - Create account
 *  - Check existence for Welcome pdf
 */
TEST_F(SdkTest, SdkTestCreateEphmeralPlusPlusAccount)
{
    ASSERT_NO_FATAL_FAILURE(getAccountsForTest(1));

    LOG_info << "___TEST Create ephemeral account plus plus___";

    // Create an ephemeral plus plus session internally
    synchronousCreateEphemeralAccountPlusPlus(0, "MyFirstname", "MyLastname");
    ASSERT_EQ(API_OK, mApi[0].lastError) << "Account creation failed (error: " << mApi[0].lastError << ")";

    // Wait, for 10 seconds, for the pdf to be imported
    std::unique_ptr<MegaNode> rootnode{ megaApi[0]->getRootNode() };
    constexpr int deltaMs = 200;
    for (int i = 0; i <= 10000 && !megaApi[0]->getNumChildren(rootnode.get()); i += deltaMs)
    {
        WaitMillisec(deltaMs);
    }

    // Get children of rootnode
    std::unique_ptr<MegaNodeList> children{ megaApi[0]->getChildren(rootnode.get()) };

    // Test that there is only one file, with .pdf extension
    EXPECT_EQ(megaApi[0]->getNumChildren(rootnode.get()), children->size()) << "Wrong number of child nodes";
    ASSERT_EQ(1, children->size()) << "Wrong number of children nodes found";
    const char* name = children->get(0)->getName();
    size_t len = name ? strlen(name) : 0;
    ASSERT_TRUE(len > 4 && !strcasecmp(name + len - 4, ".pdf"));
    LOG_info << "Welcome pdf: " << name;

    // Logout from ephemeral plus plus session and resume session
    ASSERT_NO_FATAL_FAILURE(locallogout());
    synchronousResumeCreateAccountEphemeralPlusPlus(0, sid.c_str());
    ASSERT_EQ(API_OK, mApi[0].lastError) << "Account creation failed after resume (error: " << mApi[0].lastError << ")";

    gSessionIDs[0] = "invalid";
}

bool veryclose(double a, double b)
{
    double diff = b - a;
    double denom = fabs(a) + fabs(b);
    if (denom == 0)
    {
        return diff == 0;
    }
    double ratio = fabs(diff / denom);
    return ratio * 1000000 < 1;
}

TEST_F(SdkTest, SdkTestKillSession)
{
    // Convenience.
    using MegaAccountSessionPtr =
      std::unique_ptr<MegaAccountSession>;

    // Make sure environment variable are restored.
    auto accounts = makeScopedValue(envVarAccount, string_vector(2, "MEGA_EMAIL"));
    auto passwords = makeScopedValue(envVarPass, string_vector(2, "MEGA_PWD"));

    // prevent reusing a session for the wrong client
    gSessionIDs[1] = "invalid";

    // Get two sessions for the same account.
    ASSERT_NO_FATAL_FAILURE(getAccountsForTest(2));

    // Confirm they really are using the same account
    unique_ptr<char[]> client0userhandle(megaApi[0]->getMyUserHandle());
    unique_ptr<char[]> client1userhandle(megaApi[1]->getMyUserHandle());
    ASSERT_EQ(string(client0userhandle.get()), string(client1userhandle.get()));

    // Make sure the sessions aren't reused.
    gSessionIDs[0] = "invalid";
    gSessionIDs[1] = "invalid";

    // Get our hands on the second client's session.
    MegaHandle sessionHandle = UNDEF;

    auto result = synchronousGetExtendedAccountDetails(1, true);
    ASSERT_EQ(result, API_OK)
      << "GetExtendedAccountDetails failed (error: "
      << result
      << ")";

    unique_ptr<char[]> client0session(dumpSession());

    int matches = 0;
    for (int i = 0; i < mApi[1].accountDetails->getNumSessions(); )
    {
        MegaAccountSessionPtr session;

        session.reset(mApi[1].accountDetails->getSession(i++));

        if (session->isAlive() && session->isCurrent())
        {
            sessionHandle = session->getHandle();
            matches += 1;
        }
    }

    if (matches > 1)
    {
        // kill the other sessions so that we succeed on the next test run
        synchronousKillSession(0, INVALID_HANDLE);
    }

    ASSERT_EQ(matches, 1) << "There were more alive+current sessions for client 1 than expected. Those should have been killed now for the next run";

    // Were we able to retrieve the second client's session handle?
    ASSERT_NE(sessionHandle, UNDEF)
      << "Unable to get second client's session handle.";

    // Kill the second client's session (via the first.)
    result = synchronousKillSession(0, sessionHandle);
    ASSERT_EQ(result, API_OK)
      << "Unable to kill second client's session (error: "
      << result
      << ")";

    // Wait for the second client to become logged out (to confirm it does).
    ASSERT_TRUE(WaitFor([&]()
                        {
                            return mApi[1].megaApi->isLoggedIn()  == 0;
                        },
                        80 * 1000));

    // Log out the primary account.
    logout(0, false, maxTimeout);
    gSessionIDs[0] = "invalid";
}

/**
 * @brief TEST_F SdkTestNodeAttributes
 *
 *
 */
TEST_F(SdkTest, SdkTestNodeAttributes)
{
    LOG_info << "___TEST Node attributes___";
    ASSERT_NO_FATAL_FAILURE(getAccountsForTest(2));

    std::unique_ptr<MegaNode> rootnode{megaApi[0]->getRootNode()};

    string filename1 = UPFILE;
    ASSERT_TRUE(createFile(filename1, false)) << "Couldn't create " << UPFILE;

    FileFingerprint ffp;
    {
        auto fsa = ::mega::make_unique<FSACCESS_CLASS>();
        auto fa = fsa->newfileaccess();
        ASSERT_TRUE(fa->fopen(LocalPath::fromAbsolutePath(filename1.c_str())));
        ASSERT_TRUE(ffp.genfingerprint(fa.get()));
    }

    MegaHandle uploadedNode = UNDEF;
    ASSERT_EQ(MegaError::API_OK, doStartUpload(0, &uploadedNode, filename1.c_str(),
                                                       rootnode.get(),
                                                       nullptr /*fileName*/,
                                                       ::mega::MegaApi::INVALID_CUSTOM_MOD_TIME,
                                                       nullptr /*appData*/,
                                                       false   /*isSourceTemporary*/,
                                                       false   /*startFirst*/,
                                                       nullptr /*cancelToken*/)) << "Cannot upload a test file";

    std::unique_ptr<MegaNode> n1(megaApi[0]->getNodeByHandle(uploadedNode));
    ASSERT_TRUE(!!n1) << "Cannot initialize test scenario (error: " << mApi[0].lastError << ")";


    // ___ also try upload with the overload that specifies an mtime ___

    auto test_mtime = m_time() - 3600; // one hour ago

    MegaHandle uploadedNode_mtime = UNDEF;
    ASSERT_EQ(MegaError::API_OK, doStartUpload(0, &uploadedNode_mtime, filename1.c_str(),
        rootnode.get(),
        (filename1+"_mtime").c_str(),  // upload to a different name
        test_mtime, // specify mtime
        nullptr /*appData*/,
        false   /*isSourceTemporary*/,
        false   /*startFirst*/,
        nullptr /*cancelToken*/)) << "Cannot upload a test file 2";

    std::unique_ptr<MegaNode> n1_mtime(megaApi[0]->getNodeByHandle(uploadedNode_mtime));
    ASSERT_TRUE(!!n1_mtime) << "Cannot initialize test scenario (error: " << mApi[0].lastError << ")";
    ASSERT_EQ(test_mtime, n1_mtime->getModificationTime()) << "Could not set the mtime of a file upload";
    ASSERT_EQ(ffp.mtime, n1->getModificationTime()) << "Normal file upload did not get the right mtime of the file";


    // ___ Set invalid duration of a node ___

    gTestingInvalidArgs = true;

    ASSERT_EQ(API_EARGS, synchronousSetNodeDuration(0, n1.get(), -14)) << "Unexpected error setting invalid node duration";

    gTestingInvalidArgs = false;


    // ___ Set duration of a node ___

    ASSERT_EQ(API_OK, synchronousSetNodeDuration(0, n1.get(), 929734)) << "Cannot set node duration";


    megaApi[0]->log(2, "test postlog", __FILE__, __LINE__);

    n1.reset(megaApi[0]->getNodeByHandle(n1->getHandle()));
    ASSERT_EQ(929734, n1->getDuration()) << "Duration value does not match";


    // ___ Reset duration of a node ___

    ASSERT_EQ(API_OK, synchronousSetNodeDuration(0, n1.get(), -1)) << "Cannot reset node duration";

    n1.reset(megaApi[0]->getNodeByHandle(n1->getHandle()));
    ASSERT_EQ(-1, n1->getDuration()) << "Duration value does not match";

    // set several values that the requests will need to consolidate, some will be in the same batch
    megaApi[0]->setCustomNodeAttribute(n1.get(), "custom1", "value1");
    megaApi[0]->setCustomNodeAttribute(n1.get(), "custom1", "value12");
    megaApi[0]->setCustomNodeAttribute(n1.get(), "custom1", "value13");
    megaApi[0]->setCustomNodeAttribute(n1.get(), "custom2", "value21");
    WaitMillisec(100);
    megaApi[0]->setCustomNodeAttribute(n1.get(), "custom2", "value22");
    megaApi[0]->setCustomNodeAttribute(n1.get(), "custom2", "value23");
    megaApi[0]->setCustomNodeAttribute(n1.get(), "custom3", "value31");
    megaApi[0]->setCustomNodeAttribute(n1.get(), "custom3", "value32");
    megaApi[0]->setCustomNodeAttribute(n1.get(), "custom3", "value33");
    ASSERT_EQ(API_OK, doSetNodeDuration(0, n1.get(), 929734)) << "Cannot set node duration";
    n1.reset(megaApi[0]->getNodeByHandle(n1->getHandle()));

    ASSERT_STREQ("value13", n1->getCustomAttr("custom1"));
    ASSERT_STREQ("value23", n1->getCustomAttr("custom2"));
    ASSERT_STREQ("value33", n1->getCustomAttr("custom3"));


    // ___ Set invalid coordinates of a node (out of range) ___

    gTestingInvalidArgs = true;

    ASSERT_EQ(API_EARGS, synchronousSetNodeCoordinates(0, n1.get(), -1523421.8719987255814, +6349.54)) << "Unexpected error setting invalid node coordinates";


    // ___ Set invalid coordinates of a node (out of range) ___

    ASSERT_EQ(API_EARGS, synchronousSetNodeCoordinates(0, n1.get(), -160.8719987255814, +49.54)) << "Unexpected error setting invalid node coordinates";


    // ___ Set invalid coordinates of a node (out of range) ___

    ASSERT_EQ(API_EARGS, synchronousSetNodeCoordinates(0, n1.get(), MegaNode::INVALID_COORDINATE, +69.54)) << "Unexpected error trying to reset only one coordinate";

    gTestingInvalidArgs = false;

    // ___ Set coordinates of a node ___

    double lat = -51.8719987255814;
    double lon = +179.54;

    ASSERT_EQ(API_OK, synchronousSetNodeCoordinates(0, n1.get(), lat, lon)) << "Cannot set node coordinates";

    n1.reset(megaApi[0]->getNodeByHandle(n1->getHandle()));

    // do same conversions to lose the same precision
    int buf = int(((lat + 90) / 180) * 0xFFFFFF);
    double res = -90 + 180 * (double) buf / 0xFFFFFF;

    ASSERT_EQ(res, n1->getLatitude()) << "Latitude value does not match";

    buf = int((lon == 180) ? 0 : (lon + 180) / 360 * 0x01000000);
    res = -180 + 360 * (double) buf / 0x01000000;

    ASSERT_EQ(res, n1->getLongitude()) << "Longitude value does not match";


    // ___ Set coordinates of a node to origin (0,0) ___

    lon = 0;
    lat = 0;

    ASSERT_EQ(API_OK, synchronousSetNodeCoordinates(0, n1.get(), 0, 0)) << "Cannot set node coordinates";

    n1.reset(megaApi[0]->getNodeByHandle(n1->getHandle()));

    // do same conversions to lose the same precision
    buf = int(((lat + 90) / 180) * 0xFFFFFF);
    res = -90 + 180 * (double) buf / 0xFFFFFF;

    ASSERT_EQ(res, n1->getLatitude()) << "Latitude value does not match";
    ASSERT_EQ(lon, n1->getLongitude()) << "Longitude value does not match";


    // ___ Set coordinates of a node to border values (90,180) ___

    lat = 90;
    lon = 180;

    ASSERT_EQ(API_OK, synchronousSetNodeCoordinates(0, n1.get(), lat, lon)) << "Cannot set node coordinates";

    n1.reset(megaApi[0]->getNodeByHandle(n1->getHandle()));

    ASSERT_EQ(lat, n1->getLatitude()) << "Latitude value does not match";
    bool value_ok = ((n1->getLongitude() == lon) || (n1->getLongitude() == -lon));
    ASSERT_TRUE(value_ok) << "Longitude value does not match";


    // ___ Set coordinates of a node to border values (-90,-180) ___

    lat = -90;
    lon = -180;

    ASSERT_EQ(API_OK, synchronousSetNodeCoordinates(0, n1.get(), lat, lon)) << "Cannot set node coordinates";

    n1.reset(megaApi[0]->getNodeByHandle(n1->getHandle()));

    ASSERT_EQ(lat, n1->getLatitude()) << "Latitude value does not match";
    value_ok = ((n1->getLongitude() == lon) || (n1->getLongitude() == -lon));
    ASSERT_TRUE(value_ok) << "Longitude value does not match";


    // ___ Reset coordinates of a node ___

    lat = lon = MegaNode::INVALID_COORDINATE;

    synchronousSetNodeCoordinates(0, n1.get(), lat, lon);

    n1.reset(megaApi[0]->getNodeByHandle(n1->getHandle()));
    ASSERT_EQ(lat, n1->getLatitude()) << "Latitude value does not match";
    ASSERT_EQ(lon, n1->getLongitude()) << "Longitude value does not match";


    // ******************    also test shareable / unshareable versions:

    ASSERT_EQ(API_OK, synchronousGetSpecificAccountDetails(0, true, true, true)) << "Cannot get account details";

    // ___ set the coords  (shareable)
    lat = -51.8719987255814;
    lon = +179.54;
    ASSERT_EQ(API_OK, synchronousSetNodeCoordinates(0, n1.get(), lat, lon)) << "Cannot set node coordinates";

    // ___ get a link to the file node
    string nodelink = createPublicLink(0, n1.get(), 0, maxTimeout, mApi[0].accountDetails->getProLevel() == 0);

    // ___ import the link
    auto importHandle = importPublicLink(1, nodelink, std::unique_ptr<MegaNode>{megaApi[1]->getRootNode()}.get());
    std::unique_ptr<MegaNode> nimported{megaApi[1]->getNodeByHandle(importHandle)};

    ASSERT_TRUE(veryclose(lat, nimported->getLatitude())) << "Latitude " << n1->getLatitude() << " value does not match " << lat;
    ASSERT_TRUE(veryclose(lon, nimported->getLongitude())) << "Longitude " << n1->getLongitude() << " value does not match " << lon;

    // ___ remove the imported node, for a clean next test
    ASSERT_EQ(API_OK, synchronousRemove(1, nimported.get())) << "Cannot remove a node";

    // ___ again but unshareable this time - totally separate new node - set the coords  (unshareable)

    string filename2 = "a"+UPFILE;
    ASSERT_TRUE(createFile(filename2, false)) << "Couldn't create " << filename2;
    MegaHandle uploadedNodeHande = UNDEF;
    ASSERT_EQ(MegaError::API_OK, doStartUpload(0, &uploadedNodeHande, filename2.c_str(),
                                                        rootnode.get(),
                                                        nullptr /*fileName*/,
                                                        ::mega::MegaApi::INVALID_CUSTOM_MOD_TIME,
                                                        nullptr /*appData*/,
                                                        false   /*isSourceTemporary*/,
                                                        false   /*startFirst*/,
                                                        nullptr /*cancelToken*/)) << "Cannot upload a test file";
    MegaNode *n2 = megaApi[0]->getNodeByHandle(uploadedNodeHande);
    ASSERT_NE(n2, ((void*)NULL)) << "Cannot initialize second node for scenario (error: " << mApi[0].lastError << ")";

    lat = -5 + -51.8719987255814;
    lon = -5 + +179.54;
    mApi[0].requestFlags[MegaRequest::TYPE_SET_ATTR_NODE] = false;
    megaApi[0]->setUnshareableNodeCoordinates(n2, lat, lon);
    waitForResponse(&mApi[0].requestFlags[MegaRequest::TYPE_SET_ATTR_NODE]);
    ASSERT_EQ(API_OK, mApi[0].lastError) << "Cannot set unshareable node coordinates (error: " << mApi[0].lastError << ")";

    // ___ confirm this user can read them
    MegaNode* selfread = megaApi[0]->getNodeByHandle(n2->getHandle());
    ASSERT_TRUE(veryclose(lat, selfread->getLatitude())) << "Latitude " << n2->getLatitude() << " value does not match " << lat;
    ASSERT_TRUE(veryclose(lon, selfread->getLongitude())) << "Longitude " << n2->getLongitude() << " value does not match " << lon;

    // ___ get a link to the file node
    string nodelink2 = createPublicLink(0, n2, 0, maxTimeout, mApi[0].accountDetails->getProLevel() == 0);

    // ___ import the link
    importHandle = importPublicLink(1, nodelink2, std::unique_ptr<MegaNode>{megaApi[1]->getRootNode()}.get());
    nimported = std::unique_ptr<MegaNode>{megaApi[1]->getNodeByHandle(importHandle)};

    // ___ confirm other user cannot read them
    lat = nimported->getLatitude();
    lon = nimported->getLongitude();
    ASSERT_EQ(MegaNode::INVALID_COORDINATE, lat) << "Latitude value does not match";
    ASSERT_EQ(MegaNode::INVALID_COORDINATE, lon) << "Longitude value does not match";

    // exercise all the cases for 'l' command:

    // delete existing link on node
    ASSERT_EQ(API_OK, doDisableExport(0, n2));

    // create on existing node, no link yet
    ASSERT_EQ(API_OK, doExportNode(0, n2));

    // create on existing node, with link already  (different command response)
    ASSERT_EQ(API_OK, doExportNode(0, n2));

    gTestingInvalidArgs = true;
    // create on non existent node
    ASSERT_EQ(API_EARGS, doExportNode(0, nullptr));
    gTestingInvalidArgs = false;

}


TEST_F(SdkTest, SdkTestExerciseOtherCommands)
{
    LOG_info << "___TEST SdkTestExerciseOtherCommands___";
    ASSERT_NO_FATAL_FAILURE(getAccountsForTest(2));

    /*bool HttpReqCommandPutFA::procresult(Result r)
    bool CommandGetFA::procresult(Result r)
    bool CommandAttachFA::procresult(Result r)
    bool CommandPutFileBackgroundURL::procresult(Result r)
    bool CommandPutNodes::procresult(Result r)
    bool CommandDelVersions::procresult(Result r)
    bool CommandKillSessions::procresult(Result r)
    bool CommandEnumerateQuotaItems::procresult(Result r)
    bool CommandPurchaseAddItem::procresult(Result r)
    bool CommandPurchaseCheckout::procresult(Result r)
    bool CommandPutMultipleUAVer::procresult(Result r)
    bool CommandPutUAVer::procresult(Result r)
    bool CommandDelUA::procresult(Result r)
    bool CommandSendDevCommand::procresult(Result r)
    bool CommandGetUserEmail::procresult(Result r)
    bool CommandGetMiscFlags::procresult(Result r)
    bool CommandQueryTransferQuota::procresult(Result r)
    bool CommandGetUserTransactions::procresult(Result r)
    bool CommandGetUserPurchases::procresult(Result r)
    bool CommandGetUserSessions::procresult(Result r)
    bool CommandSetMasterKey::procresult(Result r)
    bool CommandCreateEphemeralSession::procresult(Result r)
    bool CommandResumeEphemeralSession::procresult(Result r)
    bool CommandCancelSignup::procresult(Result r)
    bool CommandWhyAmIblocked::procresult(Result r)
    bool CommandSendSignupLink2::procresult(Result r)
    bool CommandConfirmSignupLink2::procresult(Result r)
    bool CommandSetKeyPair::procresult(Result r)
    bool CommandSubmitPurchaseReceipt::procresult(Result r)
    bool CommandCreditCardStore::procresult(Result r)
    bool CommandCreditCardQuerySubscriptions::procresult(Result r)
    bool CommandCreditCardCancelSubscriptions::procresult(Result r)
    bool CommandCopySession::procresult(Result r)
    bool CommandGetPaymentMethods::procresult(Result r)
    bool CommandSendReport::procresult(Result r)
    bool CommandSupportTicket::procresult(Result r)
    bool CommandCleanRubbishBin::procresult(Result r)
    bool CommandGetRecoveryLink::procresult(Result r)
    bool CommandQueryRecoveryLink::procresult(Result r)
    bool CommandGetPrivateKey::procresult(Result r)
    bool CommandConfirmRecoveryLink::procresult(Result r)
    bool CommandConfirmCancelLink::procresult(Result r)
    bool CommandResendVerificationEmail::procresult(Result r)
    bool CommandResetSmsVerifiedPhoneNumber::procresult(Result r)
    bool CommandValidatePassword::procresult(Result r)
    bool CommandGetEmailLink::procresult(Result r)
    bool CommandConfirmEmailLink::procresult(Result r)
    bool CommandGetVersion::procresult(Result r)
    bool CommandGetLocalSSLCertificate::procresult(Result r)
    bool CommandChatGrantAccess::procresult(Result r)
    bool CommandChatRemoveAccess::procresult(Result r)
    bool CommandChatTruncate::procresult(Result r)
    bool CommandChatSetTitle::procresult(Result r)
    bool CommandChatPresenceURL::procresult(Result r)
    bool CommandRegisterPushNotification::procresult(Result r)
    bool CommandArchiveChat::procresult(Result r)
    bool CommandSetChatRetentionTime::procresult(Result r)
    bool CommandRichLink::procresult(Result r)
    bool CommandChatLink::procresult(Result r)
    bool CommandChatLinkURL::procresult(Result r)
    bool CommandChatLinkClose::procresult(Result r)
    bool CommandChatLinkJoin::procresult(Result r)
    bool CommandGetMegaAchievements::procresult(Result r)
    bool CommandGetWelcomePDF::procresult(Result r)
    bool CommandMediaCodecs::procresult(Result r)
    bool CommandContactLinkCreate::procresult(Result r)
    bool CommandContactLinkQuery::procresult(Result r)
    bool CommandContactLinkDelete::procresult(Result r)
    bool CommandKeepMeAlive::procresult(Result r)
    bool CommandMultiFactorAuthSetup::procresult(Result r)
    bool CommandMultiFactorAuthCheck::procresult(Result r)
    bool CommandMultiFactorAuthDisable::procresult(Result r)
    bool CommandGetPSA::procresult(Result r)
    bool CommandSetLastAcknowledged::procresult(Result r)
    bool CommandSMSVerificationSend::procresult(Result r)
    bool CommandSMSVerificationCheck::procresult(Result r)
    bool CommandFolderLinkInfo::procresult(Result r)
    bool CommandBackupPut::procresult(Result r)
    bool CommandBackupPutHeartBeat::procresult(Result r)
    bool CommandBackupRemove::procresult(Result r)*/

}

/**
 * @brief TEST_F SdkTestResumeSession
 *
 * It creates a local cache, logs out of the current session and tries to resume it later.
 */
TEST_F(SdkTest, SdkTestResumeSession)
{
    LOG_info << "___TEST Resume session___";
    ASSERT_NO_FATAL_FAILURE(getAccountsForTest(2));

    unique_ptr<char[]> session(dumpSession());

    ASSERT_NO_FATAL_FAILURE( locallogout() );
    ASSERT_NO_FATAL_FAILURE( resumeSession(session.get()) );
    ASSERT_NO_FATAL_FAILURE( fetchnodes(0) );
}

/**
 * @brief TEST_F SdkTestNodeOperations
 *
 * It performs different operations with nodes, assuming the Cloud folder is empty at the beginning.
 *
 * - Create a new folder
 * - Rename a node
 * - Copy a node
 * - Get child nodes of given node
 * - Get child node by name
 * - Get node by path
 * - Get node by name
 * - Move a node
 * - Get parent node
 * - Move a node to Rubbish bin
 * - Remove a node
 */
TEST_F(SdkTest, SdkTestNodeOperations)
{
    LOG_info <<  "___TEST Node operations___";
    ASSERT_NO_FATAL_FAILURE(getAccountsForTest(2));

    // --- Create a new folder ---

    MegaNode *rootnode = megaApi[0]->getRootNode();
    char name1[64] = "New folder";

    auto nh = createFolder(0, name1, rootnode);
    ASSERT_NE(nh, UNDEF);

    // --- Rename a node ---

    MegaNode *n1 = megaApi[0]->getNodeByHandle(nh);
    strcpy(name1, "Folder renamed");

    ASSERT_EQ(API_OK, doRenameNode(0, n1, name1));

    // --- Copy a node ---

    MegaNode *n2;
    char name2[64] = "Folder copy";

    MegaHandle nodeCopiedHandle = UNDEF;
    ASSERT_EQ(API_OK, doCopyNode(0, &nodeCopiedHandle, n1, rootnode, name2)) << "Cannot create a copy of a node";
    n2 = megaApi[0]->getNodeByHandle(nodeCopiedHandle);


    // --- Get child nodes ---

    MegaNodeList *children;
    children = megaApi[0]->getChildren(rootnode);

    EXPECT_EQ(megaApi[0]->getNumChildren(rootnode), children->size()) << "Wrong number of child nodes";
    ASSERT_LE(2, children->size()) << "Wrong number of children nodes found";
    EXPECT_STREQ(name2, children->get(0)->getName()) << "Wrong name of child node"; // "Folder copy"
    EXPECT_STREQ(name1, children->get(1)->getName()) << "Wrong name of child node"; // "Folder rename"

    delete children;


    // --- Get child node by name ---

    MegaNode *n3;
    n3 = megaApi[0]->getChildNode(rootnode, name2);

    bool null_pointer = (n3 == NULL);
    EXPECT_FALSE(null_pointer) << "Child node by name not found";
//    ASSERT_EQ(n2->getHandle(), n3->getHandle());  This test may fail due to multiple nodes with the same name


    // --- Get node by path ---

    char path[128] = "/Folder copy";
    MegaNode *n4;
    n4 = megaApi[0]->getNodeByPath(path);

    null_pointer = (n4 == NULL);
    EXPECT_FALSE(null_pointer) << "Node by path not found";


    // --- Search for a node ---
    MegaNodeList *nlist;
    nlist = megaApi[0]->search(rootnode, "copy");

    ASSERT_EQ(1, nlist->size());
    EXPECT_EQ(n4->getHandle(), nlist->get(0)->getHandle()) << "Search node by pattern failed";

    delete nlist;


    // --- Move a node ---
    ASSERT_EQ(API_OK, doMoveNode(0, nullptr, n1, n2)) << "Cannot move node";


    // --- Get parent node ---

    MegaNode *n5;
    n5 = megaApi[0]->getParentNode(n1);

    ASSERT_EQ(n2->getHandle(), n5->getHandle()) << "Wrong parent node";


    // --- Send to Rubbish bin ---
    ASSERT_EQ(API_OK, doMoveNode(0, nullptr, n2, megaApi[0]->getRubbishNode())) << "Cannot move node to Rubbish bin";


    // --- Remove a node ---
    ASSERT_EQ(API_OK, synchronousRemove(0, n2)) << "Cannot remove a node";

    delete rootnode;
    delete n1;
    delete n2;
    delete n3;
    delete n4;
    delete n5;
}

/**
 * @brief TEST_F SdkTestTransfers
 *
 * It performs different operations related to transfers in both directions: up and down.
 *
 * - Starts an upload transfer and cancel it
 * - Starts an upload transfer, pause it, resume it and complete it
 * - Get node by fingerprint
 * - Get size of a node
 * - Download a file
 */
TEST_F(SdkTest, SdkTestTransfers)
{
    LOG_info << "___TEST Transfers___";
    ASSERT_NO_FATAL_FAILURE(getAccountsForTest(2));

    LOG_info << cwd();

    MegaNode *rootnode = megaApi[0]->getRootNode();
    string filename1 = UPFILE;
    ASSERT_TRUE(createFile(filename1)) << "Couldn't create " << filename1;


    // --- Cancel a transfer ---
    TransferTracker ttc(megaApi[0].get());
    megaApi[0]->startUpload(filename1.c_str(),
                            rootnode,
                            nullptr /*fileName*/,
                            ::mega::MegaApi::INVALID_CUSTOM_MOD_TIME,
                            nullptr /*appData*/,
                            false   /*isSourceTemporary*/,
                            false   /*startFirst*/,
                            nullptr /*cancelToken*/,
                            &ttc);

    ASSERT_EQ(API_OK, synchronousCancelTransfers(0, MegaTransfer::TYPE_UPLOAD));
    ASSERT_EQ(API_EINCOMPLETE, ttc.waitForResult());

    // --- Upload a file (part 1) ---
    TransferTracker tt(megaApi[0].get());
    mApi[0].transferFlags[MegaTransfer::TYPE_UPLOAD] = false;
    megaApi[0]->startUpload(filename1.c_str(),
                            rootnode,
                            nullptr /*fileName*/,
                            ::mega::MegaApi::INVALID_CUSTOM_MOD_TIME,
                            nullptr /*appData*/,
                            false   /*isSourceTemporary*/,
                            false   /*startFirst*/,
                            nullptr /*cancelToken*/,
                            &tt);   /*MegaTransferListener*/

    // do not wait yet for completion

    // --- Pause a transfer ---

    mApi[0].requestFlags[MegaRequest::TYPE_PAUSE_TRANSFERS] = false;
    megaApi[0]->pauseTransfers(true, MegaTransfer::TYPE_UPLOAD);
    ASSERT_TRUE( waitForResponse(&mApi[0].requestFlags[MegaRequest::TYPE_PAUSE_TRANSFERS]) )
            << "Pause of transfers failed after " << maxTimeout << " seconds";
    EXPECT_EQ(API_OK, mApi[0].lastError) << "Cannot pause transfer (error: " << mApi[0].lastError << ")";
    EXPECT_TRUE(megaApi[0]->areTransfersPaused(MegaTransfer::TYPE_UPLOAD)) << "Upload transfer not paused";


    // --- Resume a transfer ---

    mApi[0].requestFlags[MegaRequest::TYPE_PAUSE_TRANSFERS] = false;
    megaApi[0]->pauseTransfers(false, MegaTransfer::TYPE_UPLOAD);
    ASSERT_TRUE( waitForResponse(&mApi[0].requestFlags[MegaRequest::TYPE_PAUSE_TRANSFERS]) )
            << "Resumption of transfers after pause has failed after " << maxTimeout << " seconds";
    EXPECT_EQ(API_OK, mApi[0].lastError) << "Cannot resume transfer (error: " << mApi[0].lastError << ")";
    EXPECT_FALSE(megaApi[0]->areTransfersPaused(MegaTransfer::TYPE_UPLOAD)) << "Upload transfer not resumed";


    // --- Upload a file (part 2) ---

    ASSERT_EQ(API_OK,tt.waitForResult()) << "Cannot upload file (error: " << mApi[0].lastError << ")";

    MegaNode *n1 = megaApi[0]->getNodeByHandle(tt.resultNodeHandle);
    bool null_pointer = (n1 == NULL);

    ASSERT_FALSE(null_pointer) << "Cannot upload file (error: " << mApi[0].lastError << ")";
    ASSERT_STREQ(filename1.c_str(), n1->getName()) << "Uploaded file with wrong name (error: " << mApi[0].lastError << ")";


    ASSERT_EQ(API_OK, doSetFileVersionsOption(0, false));  // false = not disabled

    // Upload a file over an existing one to make a version
    {
        ofstream f(filename1);
        f << "edited";
    }

    ASSERT_EQ(API_OK, doStartUpload(0, nullptr, filename1.c_str(),
                                    rootnode,
                                    nullptr /*fileName*/,
                                    ::mega::MegaApi::INVALID_CUSTOM_MOD_TIME,
                                    nullptr /*appData*/,
                                    false   /*isSourceTemporary*/,
                                    false   /*startFirst*/,
                                    nullptr /*cancelToken*/));

    // Upload a file over an existing one to make a version
    {
        ofstream f(filename1);
        f << "edited2";
    }

    ASSERT_EQ(API_OK, doStartUpload(0, nullptr, filename1.c_str(),
                                    rootnode,
                                    nullptr /*fileName*/,
                                    ::mega::MegaApi::INVALID_CUSTOM_MOD_TIME,
                                    nullptr /*appData*/,
                                    false   /*isSourceTemporary*/,
                                    false   /*startFirst*/,
                                    nullptr /*cancelToken*/));

    // copy a node with versions to a new name (exercises the multi node putndoes_result)
    MegaNode* nodeToCopy1 = megaApi[0]->getNodeByPath(("/" + filename1).c_str());
    ASSERT_EQ(API_OK, doCopyNode(0, nullptr, nodeToCopy1, rootnode, "some_other_name"));

    // put original filename1 back
    fs::remove(filename1);
    ASSERT_TRUE(createFile(filename1)) << "Couldn't create " << filename1;
    ASSERT_EQ(API_OK, doStartUpload(0, nullptr, filename1.c_str(),
                                    rootnode,
                                    nullptr /*fileName*/,
                                    ::mega::MegaApi::INVALID_CUSTOM_MOD_TIME,
                                    nullptr /*appData*/,
                                    false   /*isSourceTemporary*/,
                                    false   /*startFirst*/,
                                    nullptr /*cancelToken*/));

    n1 = megaApi[0]->getNodeByPath(("/" + filename1).c_str());

    // --- Get node by fingerprint (needs to be a file, not a folder) ---

    std::unique_ptr<char[]> fingerprint{megaApi[0]->getFingerprint(n1)};
    MegaNode *n2 = megaApi[0]->getNodeByFingerprint(fingerprint.get());

    null_pointer = (n2 == NULL);
    EXPECT_FALSE(null_pointer) << "Node by fingerprint not found";
//    ASSERT_EQ(n2->getHandle(), n4->getHandle());  This test may fail due to multiple nodes with the same name

    // --- Get the size of a file ---

    int64_t filesize = getFilesize(filename1);
    int64_t nodesize = megaApi[0]->getSize(n2);
    EXPECT_EQ(filesize, nodesize) << "Wrong size of uploaded file";


    // --- Download a file ---

    string filename2 = DOTSLASH + DOWNFILE;

    mApi[0].transferFlags[MegaTransfer::TYPE_DOWNLOAD] = false;
    megaApi[0]->startDownload(n2,
                              filename2.c_str(),
                              nullptr  /*customName*/,
                              nullptr  /*appData*/,
                              false    /*startFirst*/,
                              nullptr  /*cancelToken*/);

    ASSERT_TRUE( waitForResponse(&mApi[0].transferFlags[MegaTransfer::TYPE_DOWNLOAD], 600) )
            << "Download transfer failed after " << maxTimeout << " seconds";
    ASSERT_EQ(API_OK, mApi[0].lastError) << "Cannot download the file (error: " << mApi[0].lastError << ")";

    MegaNode *n3 = megaApi[0]->getNodeByHandle(n2->getHandle());
    null_pointer = (n3 == NULL);

    ASSERT_FALSE(null_pointer) << "Cannot download node";
    ASSERT_EQ(n2->getHandle(), n3->getHandle()) << "Cannot download node (error: " << mApi[0].lastError << ")";


    // --- Upload a 0-bytes file ---

    string filename3 = EMPTYFILE;
    FILE *fp = fopen(filename3.c_str(), "w");
    fclose(fp);

    MegaHandle uploadedNodeHande = UNDEF;
    ASSERT_EQ(MegaError::API_OK, doStartUpload(0, &uploadedNodeHande, filename3.c_str(),
                                                        rootnode,
                                                        nullptr /*fileName*/,
                                                        ::mega::MegaApi::INVALID_CUSTOM_MOD_TIME,
                                                        nullptr /*appData*/,
                                                        false   /*isSourceTemporary*/,
                                                        false   /*startFirst*/,
                                                        nullptr /*cancelToken*/)) << "Cannot upload a test file";

    MegaNode *n4 = megaApi[0]->getNodeByHandle(uploadedNodeHande);
    null_pointer = (n4 == NULL);

    ASSERT_FALSE(null_pointer) << "Cannot upload file (error: " << mApi[0].lastError << ")";
    ASSERT_STREQ(filename3.c_str(), n4->getName()) << "Uploaded file with wrong name (error: " << mApi[0].lastError << ")";


    // --- Download a 0-byte file ---

    filename3 = DOTSLASH +  EMPTYFILE;

    mApi[0].transferFlags[MegaTransfer::TYPE_DOWNLOAD] = false;
    megaApi[0]->startDownload(n4,
                              filename3.c_str(),
                              nullptr  /*customName*/,
                              nullptr  /*appData*/,
                              false    /*startFirst*/,
                              nullptr  /*cancelToken*/);

    ASSERT_TRUE( waitForResponse(&mApi[0].transferFlags[MegaTransfer::TYPE_DOWNLOAD], 600) )
            << "Download 0-byte file failed after " << maxTimeout << " seconds";
    ASSERT_EQ(API_OK, mApi[0].lastError) << "Cannot download the file (error: " << mApi[0].lastError << ")";

    MegaNode *n5 = megaApi[0]->getNodeByHandle(n4->getHandle());
    null_pointer = (n5 == NULL);

    ASSERT_FALSE(null_pointer) << "Cannot download node";
    ASSERT_EQ(n4->getHandle(), n5->getHandle()) << "Cannot download node (error: " << mApi[0].lastError << ")";


    delete rootnode;
    delete n1;
    delete n2;
    delete n3;
    delete n4;
    delete n5;
}

/**
 * @brief TEST_F SdkTestContacts
 *
 * Creates an auxiliar 'MegaApi' object to interact with the main MEGA account.
 *
 * - Invite a contact
 * = Ignore the invitation
 * - Delete the invitation
 *
 * - Invite a contact
 * = Deny the invitation
 *
 * - Invite a contact
 * = Accept the invitation
 *
 * - Modify firstname
 * = Check firstname of a contact
 * = Set master key as exported
 * = Get preferred language
 * - Load avatar
 * = Check avatar of a contact
 * - Delete avatar
 * = Check non-existing avatar of a contact
 *
 * - Remove contact
 *
 * TODO:
 * - Invite a contact not registered in MEGA yet (requires validation of account)
 * - Remind an existing invitation (requires 2 weeks wait)
 */
TEST_F(SdkTest, SdkTestContacts)
{
    LOG_info << "___TEST Contacts___";
    ASSERT_NO_FATAL_FAILURE(getAccountsForTest(2));


    // --- Check my email and the email of the contact ---

    EXPECT_STRCASEEQ(mApi[0].email.c_str(), std::unique_ptr<char[]>{megaApi[0]->getMyEmail()}.get());
    EXPECT_STRCASEEQ(mApi[1].email.c_str(), std::unique_ptr<char[]>{megaApi[1]->getMyEmail()}.get());


    // --- Send a new contact request ---

    string message = "Hi contact. This is a testing message";

    mApi[0].contactRequestUpdated = mApi[1].contactRequestUpdated = false;
    ASSERT_NO_FATAL_FAILURE( inviteContact(0, mApi[1].email, message, MegaContactRequest::INVITE_ACTION_ADD) );
    // if there were too many invitations within a short period of time, the invitation can be rejected by
    // the API with `API_EOVERQUOTA = -17` as counter spamming meassure (+500 invites in the last 50 days)


    // --- Check the sent contact request ---

    ASSERT_TRUE( waitForResponse(&mApi[0].contactRequestUpdated) )   // at the source side (main account)
            << "Contact request update not received after " << maxTimeout << " seconds";

    ASSERT_NO_FATAL_FAILURE( getContactRequest(0, true) );

    ASSERT_STREQ(message.c_str(), mApi[0].cr->getSourceMessage()) << "Message sent is corrupted";
    ASSERT_STRCASEEQ(mApi[0].email.c_str(), mApi[0].cr->getSourceEmail()) << "Wrong source email";
    ASSERT_STRCASEEQ(mApi[1].email.c_str(), mApi[0].cr->getTargetEmail()) << "Wrong target email";
    ASSERT_EQ(MegaContactRequest::STATUS_UNRESOLVED, mApi[0].cr->getStatus()) << "Wrong contact request status";
    ASSERT_TRUE(mApi[0].cr->isOutgoing()) << "Wrong direction of the contact request";

    mApi[0].cr.reset();


    // --- Check received contact request ---

    ASSERT_TRUE( waitForResponse(&mApi[1].contactRequestUpdated) )   // at the target side (auxiliar account)
            << "Contact request update not received after " << maxTimeout << " seconds";

    ASSERT_NO_FATAL_FAILURE( getContactRequest(1, false) );

    // There isn't message when a user invites the same user too many times, to avoid spamming
    if (mApi[1].cr->getSourceMessage())
    {
        ASSERT_STREQ(message.c_str(), mApi[1].cr->getSourceMessage()) << "Message received is corrupted";
    }
    ASSERT_STRCASEEQ(mApi[0].email.c_str(), mApi[1].cr->getSourceEmail()) << "Wrong source email";
    ASSERT_STREQ(NULL, mApi[1].cr->getTargetEmail()) << "Wrong target email";    // NULL according to MegaApi documentation
    ASSERT_EQ(MegaContactRequest::STATUS_UNRESOLVED, mApi[1].cr->getStatus()) << "Wrong contact request status";
    ASSERT_FALSE(mApi[1].cr->isOutgoing()) << "Wrong direction of the contact request";

    mApi[1].cr.reset();


    // --- Ignore received contact request ---

    ASSERT_NO_FATAL_FAILURE( getContactRequest(1, false) );

    mApi[1].contactRequestUpdated = false;
    ASSERT_NO_FATAL_FAILURE( replyContact(mApi[1].cr.get(), MegaContactRequest::REPLY_ACTION_IGNORE) );
    ASSERT_TRUE( waitForResponse(&mApi[1].contactRequestUpdated) )   // at the target side (auxiliar account)
            << "Contact request update not received after " << maxTimeout << " seconds";

    // Ignoring a PCR does not generate actionpackets for the account sending the invitation

    mApi[1].cr.reset();

    ASSERT_NO_FATAL_FAILURE( getContactRequest(1, false, 0) );
    mApi[1].cr.reset();


    // --- Cancel the invitation ---

    message = "I don't wanna be your contact anymore";

    mApi[0].contactRequestUpdated = false;
    ASSERT_NO_FATAL_FAILURE( inviteContact(0, mApi[1].email, message, MegaContactRequest::INVITE_ACTION_DELETE) );
    ASSERT_TRUE( waitForResponse(&mApi[0].contactRequestUpdated) )   // at the target side (auxiliar account), where the deletion is checked
            << "Contact request update not received after " << maxTimeout << " seconds";

    ASSERT_NO_FATAL_FAILURE( getContactRequest(0, true, 0) );
    mApi[0].cr.reset();


    // --- Remind a contact invitation (cannot until 2 weeks after invitation/last reminder) ---

//    mApi[1].contactRequestUpdated = false;
//    megaApi->inviteContact(mApi[1].email.c_str(), message.c_str(), MegaContactRequest::INVITE_ACTION_REMIND);
//    waitForResponse(&mApi[1].contactRequestUpdated, 0);    // only at auxiliar account, where the deletion is checked

//    ASSERT_TRUE(mApi[1].contactRequestUpdated) << "Contact invitation reminder not received after " << timeout  << " seconds";


    // --- Invite a new contact (again) ---

    mApi[1].contactRequestUpdated = false;
    ASSERT_NO_FATAL_FAILURE( inviteContact(0, mApi[1].email, message, MegaContactRequest::INVITE_ACTION_ADD) );
    ASSERT_TRUE( waitForResponse(&mApi[1].contactRequestUpdated) )   // at the target side (auxiliar account)
            << "Contact request creation not received after " << maxTimeout << " seconds";


    // --- Deny a contact invitation ---

    ASSERT_NO_FATAL_FAILURE( getContactRequest(1, false) );

    mApi[0].contactRequestUpdated = mApi[1].contactRequestUpdated = false;
    ASSERT_NO_FATAL_FAILURE( replyContact(mApi[1].cr.get(), MegaContactRequest::REPLY_ACTION_DENY) );
    ASSERT_TRUE( waitForResponse(&mApi[1].contactRequestUpdated) )   // at the target side (auxiliar account)
            << "Contact request creation not received after " << maxTimeout << " seconds";
    ASSERT_TRUE( waitForResponse(&mApi[0].contactRequestUpdated) )   // at the source side (main account)
            << "Contact request creation not received after " << maxTimeout << " seconds";

    mApi[1].cr.reset();

    ASSERT_NO_FATAL_FAILURE( getContactRequest(0, true, 0) );
    mApi[0].cr.reset();

    ASSERT_NO_FATAL_FAILURE( getContactRequest(1, false, 0) );
    mApi[1].cr.reset();


    // --- Invite a new contact (again) ---

    mApi[1].contactRequestUpdated = false;
    ASSERT_NO_FATAL_FAILURE( inviteContact(0, mApi[1].email, message, MegaContactRequest::INVITE_ACTION_ADD) );
    ASSERT_TRUE( waitForResponse(&mApi[1].contactRequestUpdated) )   // at the target side (auxiliar account)
            << "Contact request creation not received after " << maxTimeout << " seconds";


    // --- Accept a contact invitation ---

    ASSERT_NO_FATAL_FAILURE( getContactRequest(1, false) );

    mApi[0].contactRequestUpdated = mApi[1].contactRequestUpdated = false;
    ASSERT_NO_FATAL_FAILURE( replyContact(mApi[1].cr.get(), MegaContactRequest::REPLY_ACTION_ACCEPT) );
    ASSERT_TRUE( waitForResponse(&mApi[0].contactRequestUpdated) )   // at the target side (main account)
            << "Contact request creation not received after " << maxTimeout << " seconds";
    ASSERT_TRUE( waitForResponse(&mApi[1].contactRequestUpdated) )   // at the target side (auxiliar account)
            << "Contact request creation not received after " << maxTimeout << " seconds";

    mApi[1].cr.reset();

    ASSERT_NO_FATAL_FAILURE( getContactRequest(0, true, 0) );
    mApi[0].cr.reset();

    ASSERT_NO_FATAL_FAILURE( getContactRequest(1, false, 0) );
    mApi[1].cr.reset();


    // --- Modify firstname ---

    string firstname = "My firstname";

    mApi[1].userUpdated = false;
    ASSERT_NO_FATAL_FAILURE( setUserAttribute(MegaApi::USER_ATTR_FIRSTNAME, firstname));
    ASSERT_TRUE( waitForResponse(&mApi[1].userUpdated) )   // at the target side (auxiliar account)
            << "User attribute update not received after " << maxTimeout << " seconds";


    // --- Check firstname of a contact

    MegaUser *u = megaApi[0]->getMyUser();

    bool null_pointer = (u == NULL);
    ASSERT_FALSE(null_pointer) << "Cannot find the MegaUser for email: " << mApi[0].email;

    ASSERT_NO_FATAL_FAILURE( getUserAttribute(u, MegaApi::USER_ATTR_FIRSTNAME));
    ASSERT_EQ( firstname, attributeValue) << "Firstname is wrong";

    delete u;


    // --- Set master key already as exported

    u = megaApi[0]->getMyUser();

    mApi[0].requestFlags[MegaRequest::TYPE_SET_ATTR_USER] = false;
    megaApi[0]->masterKeyExported();
    ASSERT_TRUE( waitForResponse(&mApi[0].requestFlags[MegaRequest::TYPE_SET_ATTR_USER]) );

    ASSERT_NO_FATAL_FAILURE( getUserAttribute(u, MegaApi::USER_ATTR_PWD_REMINDER, maxTimeout, 0));
    string pwdReminder = attributeValue;
    size_t offset = pwdReminder.find(':');
    offset = pwdReminder.find(':', offset+1);
    ASSERT_EQ( pwdReminder.at(offset+1), '1' ) << "Password reminder attribute not updated";

    delete u;


    // --- Get language preference

    u = megaApi[0]->getMyUser();

    string langCode = "es";
    ASSERT_NO_FATAL_FAILURE( setUserAttribute(MegaApi::USER_ATTR_LANGUAGE, langCode));
    ASSERT_NO_FATAL_FAILURE( getUserAttribute(u, MegaApi::USER_ATTR_LANGUAGE, maxTimeout, 0));
    string language = attributeValue;
    ASSERT_TRUE(!strcmp(langCode.c_str(), language.c_str())) << "Language code is wrong";

    delete u;


    // --- Load avatar ---

    ASSERT_TRUE(fileexists(AVATARSRC)) <<  "File " +AVATARSRC+ " is needed in folder " << cwd();

    mApi[1].userUpdated = false;
    ASSERT_NO_FATAL_FAILURE( setUserAttribute(MegaApi::USER_ATTR_AVATAR, AVATARSRC));
    ASSERT_TRUE( waitForResponse(&mApi[1].userUpdated) )   // at the target side (auxiliar account)
            << "User attribute update not received after " << maxTimeout << " seconds";


    // --- Get avatar of a contact ---

    u = megaApi[0]->getMyUser();

    null_pointer = (u == NULL);
    ASSERT_FALSE(null_pointer) << "Cannot find the MegaUser for email: " << mApi[0].email;

    attributeValue = "";

    ASSERT_NO_FATAL_FAILURE( getUserAttribute(u, MegaApi::USER_ATTR_AVATAR));
    ASSERT_STREQ( "Avatar changed", attributeValue.c_str()) << "Failed to change avatar";

    int64_t filesizeSrc = getFilesize(AVATARSRC);
    int64_t filesizeDst = getFilesize(AVATARDST);
    ASSERT_EQ(filesizeDst, filesizeSrc) << "Received avatar differs from uploaded avatar";

    delete u;


    // --- Delete avatar ---

    mApi[1].userUpdated = false;
    ASSERT_NO_FATAL_FAILURE( setUserAttribute(MegaApi::USER_ATTR_AVATAR, ""));
    ASSERT_TRUE( waitForResponse(&mApi[1].userUpdated) )   // at the target side (auxiliar account)
            << "User attribute update not received after " << maxTimeout << " seconds";


    // --- Get non-existing avatar of a contact ---

    u = megaApi[0]->getMyUser();

    null_pointer = (u == NULL);
    ASSERT_FALSE(null_pointer) << "Cannot find the MegaUser for email: " << mApi[0].email;

    attributeValue = "";

    ASSERT_NO_FATAL_FAILURE( getUserAttribute(u, MegaApi::USER_ATTR_AVATAR));
    ASSERT_STREQ("Avatar not found", attributeValue.c_str()) << "Failed to remove avatar";

    delete u;


    // --- Delete an existing contact ---

    mApi[0].userUpdated = false;
    ASSERT_NO_FATAL_FAILURE( removeContact(mApi[1].email) );
    ASSERT_TRUE( waitForResponse(&mApi[0].userUpdated) )   // at the target side (main account)
            << "User attribute update not received after " << maxTimeout << " seconds";

    u = megaApi[0]->getContact(mApi[1].email.c_str());
    null_pointer = (u == NULL);

    ASSERT_FALSE(null_pointer) << "Cannot find the MegaUser for email: " << mApi[1].email;
    ASSERT_EQ(MegaUser::VISIBILITY_HIDDEN, u->getVisibility()) << "New contact is still visible";

    delete u;
}

bool SdkTest::checkAlert(int apiIndex, const string& title, const string& path)
{
    bool ok = false;
    for (int i = 0; !ok && i < 10; ++i)
    {

        MegaUserAlertList* list = mApi[apiIndex].megaApi->getUserAlerts();
        if (list->size() > 0)
        {
            MegaUserAlert* a = list->get(list->size() - 1);
            ok = title == a->getTitle() && path == a->getPath() && !ISUNDEF(a->getNodeHandle());

            if (!ok && i == 9)
            {
                EXPECT_STREQ(title.c_str(), a->getTitle());
                EXPECT_STREQ(path.c_str(), a->getPath());
                EXPECT_NE(a->getNodeHandle(), UNDEF);
            }
        }
        delete list;

        if (!ok)
        {
            LOG_info << "Waiting some more for the alert";
            WaitMillisec(USERALERT_ARRIVAL_MILLISEC);
        }
    }
    return ok;
}

bool SdkTest::checkAlert(int apiIndex, const string& title, handle h, int64_t n, MegaHandle mh)
{
    bool ok = false;
    for (int i = 0; !ok && i < 10; ++i)
    {

        MegaUserAlertList* list = megaApi[apiIndex]->getUserAlerts();
        if (list->size() > 0)
        {
            MegaUserAlert* a = list->get(list->size() - 1);
            ok = title == a->getTitle() && a->getNodeHandle() == h;
            if (n != -1)
                ok = ok && a->getNumber(0) == n;
            if (mh != INVALID_HANDLE)
                ok = ok && a->getHandle(0) == mh;

            if (!ok && i == 9)
            {
                EXPECT_STREQ(a->getTitle(), title.c_str());
                EXPECT_EQ(a->getNodeHandle(), h);
                if (n != -1)
                {
                    EXPECT_EQ(a->getNumber(0), n);
                }
                if (mh != INVALID_HANDLE)
                {
                    EXPECT_EQ(a->getHandle(0), mh);
                }
            }
        }
        delete list;

        if (!ok)
        {
            LOG_info << "Waiting some more for the alert";
            WaitMillisec(USERALERT_ARRIVAL_MILLISEC);
        }
    }
    return ok;
}

/**
 * @brief TEST_F SdkTestShares
 *
 * Initialize a test scenario by:
 *
 * - Creating/uploading some folders/files to share
 * - Creating a new contact to share to
 *
 * Performs different operations related to sharing:
 *
 * - Share a folder with an existing contact
 * - Check the correctness of the outgoing share
 * - Check the reception and correctness of the incoming share
 * - Move a shared file (not owned) to Rubbish bin
 * - Modify the access level
 * - Revoke the access to the share
 * - Share a folder with a non registered email
 * - Check the correctness of the pending outgoing share
 * - Create a file public link
 * - Import a file public link
 * - Get a node from a file public link
 * - Remove a public link
 * - Create a folder public link
 */
TEST_F(SdkTest, SdkTestShares)
{
    LOG_info << "___TEST Shares___";
    ASSERT_NO_FATAL_FAILURE(getAccountsForTest(2));

    MegaShareList *sl;
    MegaShare *s;
    MegaNodeList *nl;
    MegaNode *n;
    MegaNode *n1;

    // Initialize a test scenario : create some folders/files to share

    // Create some nodes to share
    //  |--Shared-folder
    //    |--subfolder
    //      |--file.txt
    //    |--file.txt

    std::unique_ptr<MegaNode> rootnode{megaApi[0]->getRootNode()};
    char foldername1[64] = "Shared-folder";
    MegaHandle hfolder1 = createFolder(0, foldername1, rootnode.get());
    ASSERT_NE(hfolder1, UNDEF);

    n1 = megaApi[0]->getNodeByHandle(hfolder1);
    ASSERT_NE(n1, nullptr);

    char foldername2[64] = "subfolder";
    MegaHandle hfolder2 = createFolder(0, foldername2, std::unique_ptr<MegaNode>{megaApi[0]->getNodeByHandle(hfolder1)}.get());
    ASSERT_NE(hfolder2, UNDEF);

    MegaHandle hfile1 = UNDEF;

    // not a large file since don't need to test transfers here
    ASSERT_TRUE(createFile(PUBLICFILE.c_str(), false)) << "Couldn't create " << PUBLICFILE.c_str();

    ASSERT_EQ(MegaError::API_OK, doStartUpload(0, &hfile1, PUBLICFILE.c_str(),
                                                        std::unique_ptr<MegaNode>{megaApi[0]->getNodeByHandle(hfolder1)}.get(),
                                                        nullptr /*fileName*/,
                                                        ::mega::MegaApi::INVALID_CUSTOM_MOD_TIME,
                                                        nullptr /*appData*/,
                                                        false   /*isSourceTemporary*/,
                                                        false   /*startFirst*/,
                                                        nullptr /*cancelToken*/)) << "Cannot upload a test file";

    MegaHandle hfile2 = UNDEF;
    ASSERT_EQ(MegaError::API_OK, doStartUpload(0, &hfile2, PUBLICFILE.c_str(),
                                                        std::unique_ptr<MegaNode>{megaApi[0]->getNodeByHandle(hfolder2)}.get(),
                                                        nullptr /*fileName*/,
                                                        ::mega::MegaApi::INVALID_CUSTOM_MOD_TIME,
                                                        nullptr /*appData*/,
                                                        false   /*isSourceTemporary*/,
                                                        false   /*startFirst*/,
                                                        nullptr /*cancelToken*/)) << "Cannot upload a second test file";

    // --- Download authorized node from another account ---

    MegaNode *nNoAuth = megaApi[0]->getNodeByHandle(hfile1);

    int transferError = doStartDownload(1, nNoAuth,
                                                 "unauthorized_node",
                                                 nullptr  /*customName*/,
                                                 nullptr  /*appData*/,
                                                 false    /*startFirst*/,
                                                 nullptr  /*cancelToken*/);


    bool hasFailed = (transferError != API_OK);
    ASSERT_TRUE(hasFailed) << "Download of node without authorization successful! (it should fail): " << transferError;

    MegaNode *nAuth = megaApi[0]->authorizeNode(nNoAuth);

    // make sure target download file doesn't already exist:
    deleteFile("authorized_node");

    transferError = doStartDownload(1, nAuth,
                                             "authorized_node",
                                             nullptr  /*customName*/,
                                             nullptr  /*appData*/,
                                             false    /*startFirst*/,
                                             nullptr  /*cancelToken*/);

    ASSERT_EQ(API_OK, transferError) << "Cannot download authorized node (error: " << mApi[1].lastError << ")";
    delete nNoAuth;
    delete nAuth;

    // Initialize a test scenario: create a new contact to share to

    string message = "Hi contact. Let's share some stuff";

    mApi[1].contactRequestUpdated = false;
    ASSERT_NO_FATAL_FAILURE( inviteContact(0, mApi[1].email, message, MegaContactRequest::INVITE_ACTION_ADD) );
    ASSERT_TRUE( waitForResponse(&mApi[1].contactRequestUpdated) )   // at the target side (auxiliar account)
            << "Contact request creation not received after " << maxTimeout << " seconds";


    ASSERT_NO_FATAL_FAILURE( getContactRequest(1, false) );

    mApi[0].contactRequestUpdated = mApi[1].contactRequestUpdated = false;
    ASSERT_NO_FATAL_FAILURE( replyContact(mApi[1].cr.get(), MegaContactRequest::REPLY_ACTION_ACCEPT) );
    ASSERT_TRUE( waitForResponse(&mApi[1].contactRequestUpdated) )   // at the target side (auxiliar account)
            << "Contact request creation not received after " << maxTimeout << " seconds";
    ASSERT_TRUE( waitForResponse(&mApi[0].contactRequestUpdated) )   // at the source side (main account)
            << "Contact request creation not received after " << maxTimeout << " seconds";

    mApi[1].cr.reset();


    // --- Create a new outgoing share ---
    mApi[0].nodeUpdated = mApi[1].nodeUpdated = false; // reset flags expected to be true in asserts below
    mApi[0].mOnNodesUpdateCompletion = createOnNodesUpdateLambda(hfolder1, MegaNode::CHANGE_TYPE_OUTSHARE);
    mApi[1].mOnNodesUpdateCompletion = createOnNodesUpdateLambda(hfolder1, MegaNode::CHANGE_TYPE_INSHARE);

    ASSERT_NO_FATAL_FAILURE( shareFolder(n1, mApi[1].email.c_str(), MegaShare::ACCESS_FULL) );
    ASSERT_TRUE( waitForResponse(&mApi[0].nodeUpdated) )   // at the target side (main account)
            << "Node update not received after " << maxTimeout << " seconds";
    ASSERT_TRUE( waitForResponse(&mApi[1].nodeUpdated) )   // at the target side (auxiliar account)
            << "Node update not received after " << maxTimeout << " seconds";

    // important to reset
    resetOnNodeUpdateCompletionCBs();

    // --- Check the outgoing share ---

    sl = megaApi[0]->getOutShares();
    ASSERT_EQ(1, sl->size()) << "Outgoing share failed";
    s = sl->get(0);

    n1 = megaApi[0]->getNodeByHandle(hfolder1);    // get an updated version of the node

    ASSERT_EQ(MegaShare::ACCESS_FULL, s->getAccess()) << "Wrong access level of outgoing share";
    ASSERT_EQ(hfolder1, s->getNodeHandle()) << "Wrong node handle of outgoing share";
    ASSERT_STREQ(mApi[1].email.c_str(), s->getUser()) << "Wrong email address of outgoing share";
    ASSERT_TRUE(n1->isShared()) << "Wrong sharing information at outgoing share";
    ASSERT_TRUE(n1->isOutShare()) << "Wrong sharing information at outgoing share";

    delete sl;


    // --- Check the incoming share ---

    sl = megaApi[1]->getInSharesList();
    ASSERT_EQ(1, sl->size()) << "Incoming share not received in auxiliar account";

    nl = megaApi[1]->getInShares(megaApi[1]->getContact(mApi[0].email.c_str()));
    ASSERT_EQ(1, nl->size()) << "Incoming share not received in auxiliar account";
    n = nl->get(0);

    ASSERT_EQ(hfolder1, n->getHandle()) << "Wrong node handle of incoming share";
    ASSERT_STREQ(foldername1, n->getName()) << "Wrong folder name of incoming share";
    ASSERT_EQ(API_OK, megaApi[1]->checkAccess(n, MegaShare::ACCESS_FULL).getErrorCode()) << "Wrong access level of incoming share";
    ASSERT_TRUE(n->isInShare()) << "Wrong sharing information at incoming share";
    ASSERT_TRUE(n->isShared()) << "Wrong sharing information at incoming share";

    // --- Move share file from different subtree, same file and fingerprint ---
    // Pre-requisite, the movement finds a file with same name and fp at target folder
    // Since the source and target folders belong to different trees, it will attempt to copy+delete
    // (hfile1 copied to rubbish, renamed to "copy", copied back to hfolder2, move
    // Since there is a file with same name and fingerprint, it will skip the copy and will do delete
    mApi[0].nodeUpdated = mApi[1].nodeUpdated = false; // reset flags expected to be true in asserts below
    mApi[0].mOnNodesUpdateCompletion = createOnNodesUpdateLambda(INVALID_HANDLE, MegaNode::CHANGE_TYPE_NEW);
    mApi[1].mOnNodesUpdateCompletion = createOnNodesUpdateLambda(INVALID_HANDLE, MegaNode::CHANGE_TYPE_NEW);
    MegaHandle copiedNodeHandle = INVALID_HANDLE;
    ASSERT_EQ(API_OK, doCopyNode(1, &copiedNodeHandle, megaApi[1]->getNodeByHandle(hfile2), megaApi[1]->getNodeByHandle(hfolder1), "copy")) << "Copying shared file (not owned) to same place failed";
    ASSERT_TRUE( waitForResponse(&mApi[0].nodeUpdated) )   // at the target side (main account)
            << "Node update not received after " << maxTimeout << " seconds";
    ASSERT_TRUE( waitForResponse(&mApi[1].nodeUpdated) )   // at the target side (auxiliar account)
            << "Node update not received after " << maxTimeout << " seconds";

    resetOnNodeUpdateCompletionCBs();

    mApi[1].nodeUpdated = false; // reset flags expected to be true in asserts below
    mApi[1].mOnNodesUpdateCompletion = createOnNodesUpdateLambda(INVALID_HANDLE, MegaNode::CHANGE_TYPE_NEW);
    MegaHandle copiedNodeHandleInRubbish = INVALID_HANDLE;
    ASSERT_EQ(API_OK, doCopyNode(1, &copiedNodeHandleInRubbish, megaApi[1]->getNodeByHandle(copiedNodeHandle), megaApi[1]->getRubbishNode())) << "Copying shared file (not owned) to Rubbish bin failed";
    ASSERT_TRUE( waitForResponse(&mApi[1].nodeUpdated) )   // at the target side (auxiliar account)
            << "Node update not received after " << maxTimeout << " seconds";

    resetOnNodeUpdateCompletionCBs();

    mApi[0].nodeUpdated = mApi[1].nodeUpdated = false; // reset flags expected to be true in asserts below
    mApi[0].mOnNodesUpdateCompletion = createOnNodesUpdateLambda(copiedNodeHandle, MegaNode::CHANGE_TYPE_REMOVED);
    mApi[1].mOnNodesUpdateCompletion = createOnNodesUpdateLambda(copiedNodeHandle, MegaNode::CHANGE_TYPE_REMOVED);
    MegaHandle copyAndDeleteNodeHandle = INVALID_HANDLE;
    ASSERT_EQ(API_OK, doMoveNode(1, &copyAndDeleteNodeHandle, megaApi[0]->getNodeByHandle(copiedNodeHandle), megaApi[1]->getRubbishNode())) << "Moving shared file, same name and fingerprint";
    ASSERT_EQ(megaApi[1]->getNodeByHandle(copiedNodeHandle), nullptr) << "Move didn't delete source file";
    ASSERT_TRUE( waitForResponse(&mApi[0].nodeUpdated) )   // at the target side (main account)
            << "Node update not received after " << maxTimeout << " seconds";
    ASSERT_TRUE( waitForResponse(&mApi[1].nodeUpdated) )   // at the target side (auxiliar account)
            << "Node update not received after " << maxTimeout << " seconds";

    resetOnNodeUpdateCompletionCBs();


    // --- Move shared file (not owned) to Rubbish bin ---
    MegaHandle movedNodeHandle = UNDEF;
    ASSERT_EQ(API_OK, doMoveNode(1, &movedNodeHandle, megaApi[0]->getNodeByHandle(hfile2), megaApi[1]->getRubbishNode())) << "Moving shared file (not owned) to Rubbish bin failed";

    // --- Test that file in Rubbish bin can be restored ---
    MegaNode* nodeMovedFile = megaApi[1]->getNodeByHandle(movedNodeHandle);  // Different handle! the node must have been copied due to differing accounts
    ASSERT_EQ(nodeMovedFile->getRestoreHandle(), hfolder2) << "Incorrect restore handle for file in Rubbish Bin";

    delete nl;

    // check the corresponding user alert
    ASSERT_TRUE(checkAlert(1, "New shared folder from " + mApi[0].email, mApi[0].email + ":Shared-folder"));

    // add a folder under the share
    char foldernameA[64] = "dummyname1";
    char foldernameB[64] = "dummyname2";

    MegaHandle fh = UNDEF;
    ASSERT_NE(fh = createFolder(0, foldernameA, std::unique_ptr<MegaNode>{megaApi[0]->getNodeByHandle(hfolder2)}.get()), UNDEF);
    ASSERT_NE(createFolder(0, foldernameB, std::unique_ptr<MegaNode>{megaApi[0]->getNodeByHandle(hfolder2)}.get()), UNDEF);

    // check the corresponding user alert
    ASSERT_TRUE(checkAlert(1, mApi[0].email + " added 2 folders", std::unique_ptr<MegaNode>{megaApi[0]->getNodeByHandle(hfolder2)}->getHandle(), 2, fh));

    // --- Modify the access level of an outgoing share ---
    mApi[0].nodeUpdated = mApi[1].nodeUpdated = false; // reset flags expected to be true in asserts below
    mApi[0].mOnNodesUpdateCompletion = createOnNodesUpdateLambda(hfolder1, MegaNode::CHANGE_TYPE_OUTSHARE);
    mApi[1].mOnNodesUpdateCompletion = createOnNodesUpdateLambda(hfolder1, MegaNode::CHANGE_TYPE_INSHARE);

    ASSERT_NO_FATAL_FAILURE(shareFolder(megaApi[0]->getNodeByHandle(hfolder1), mApi[1].email.c_str(), MegaShare::ACCESS_READWRITE) );
    ASSERT_TRUE( waitForResponse(&mApi[0].nodeUpdated) )   // at the target side (main account)
            << "Node update not received after " << maxTimeout << " seconds";
    ASSERT_TRUE( waitForResponse(&mApi[1].nodeUpdated) )   // at the target side (auxiliar account)
            << "Node update not received after " << maxTimeout << " seconds";

    // important to reset
    resetOnNodeUpdateCompletionCBs();

    nl = megaApi[1]->getInShares(megaApi[1]->getContact(mApi[0].email.c_str()));
    ASSERT_EQ(1, nl->size()) << "Incoming share not received in auxiliar account";
    n = nl->get(0);

    ASSERT_EQ(API_OK, megaApi[1]->checkAccess(n, MegaShare::ACCESS_READWRITE).getErrorCode()) << "Wrong access level of incoming share";

    delete nl;


    // --- Revoke access to an outgoing share ---

    mApi[0].nodeUpdated = mApi[1].nodeUpdated = false; // reset flags expected to be true in asserts below
    mApi[0].mOnNodesUpdateCompletion = createOnNodesUpdateLambda(hfolder1, MegaNode::CHANGE_TYPE_OUTSHARE);
    mApi[1].mOnNodesUpdateCompletion = createOnNodesUpdateLambda(hfolder1, MegaNode::CHANGE_TYPE_REMOVED);
    ASSERT_NO_FATAL_FAILURE( shareFolder(n1, mApi[1].email.c_str(), MegaShare::ACCESS_UNKNOWN) );
    ASSERT_TRUE( waitForResponse(&mApi[0].nodeUpdated) )   // at the target side (main account)
            << "Node update not received after " << maxTimeout << " seconds";
    ASSERT_TRUE( waitForResponse(&mApi[1].nodeUpdated) )   // at the target side (auxiliar account)
            << "Node update not received after " << maxTimeout << " seconds";

    // important to reset
    resetOnNodeUpdateCompletionCBs();

    delete sl;
    sl = megaApi[0]->getOutShares();
    ASSERT_EQ(0, sl->size()) << "Outgoing share revocation failed";
    delete sl;

    nl = megaApi[1]->getInShares(megaApi[1]->getContact(mApi[0].email.c_str()));
    ASSERT_EQ(0, nl->size()) << "Incoming share revocation failed";
    delete nl;

    // check the corresponding user alert
    {
        MegaUserAlertList* list = megaApi[1]->getUserAlerts();
        ASSERT_TRUE(list->size() > 0);
        MegaUserAlert* a = list->get(list->size() - 1);
        ASSERT_STREQ(a->getTitle(), ("Access to folders shared by " + mApi[0].email + " was removed").c_str());
        ASSERT_STREQ(a->getPath(), (mApi[0].email + ":Shared-folder").c_str());
        ASSERT_NE(a->getNodeHandle(), UNDEF);
        delete list;
    }

    // --- Get pending outgoing shares ---

    char emailfake[64];
    srand(unsigned(time(NULL)));
    sprintf(emailfake, "%d@nonexistingdomain.com", rand()%1000000);
    // carefull, antispam rejects too many tries without response for the same address

    n = megaApi[0]->getNodeByHandle(hfolder2);

    mApi[0].contactRequestUpdated = false;
    mApi[0].nodeUpdated = false; // reset flags expected to be true in asserts below
    mApi[0].mOnNodesUpdateCompletion = createOnNodesUpdateLambda(hfolder2, MegaNode::CHANGE_TYPE_PENDINGSHARE);

    ASSERT_NO_FATAL_FAILURE( shareFolder(n, emailfake, MegaShare::ACCESS_FULL) );
    ASSERT_TRUE( waitForResponse(&mApi[0].nodeUpdated) )   // at the target side (main account)
            << "Node update not received after " << maxTimeout << " seconds";
    ASSERT_TRUE( waitForResponse(&mApi[0].contactRequestUpdated) )   // at the target side (main account)
            << "Contact request update not received after " << maxTimeout << " seconds";

    sl = megaApi[0]->getPendingOutShares(n);   delete n;
    ASSERT_EQ(1, sl->size()) << "Pending outgoing share failed";
    s = sl->get(0);
    n = megaApi[0]->getNodeByHandle(s->getNodeHandle());

//    ASSERT_STREQ(emailfake, s->getUser()) << "Wrong email address of outgoing share"; User is not created yet
    ASSERT_FALSE(n->isShared()) << "Node is already shared, must be pending";
    ASSERT_FALSE(n->isOutShare()) << "Node is already shared, must be pending";
    ASSERT_FALSE(n->isInShare()) << "Node is already shared, must be pending";

    delete sl;
    delete n;


    // --- Create a file public link ---

    ASSERT_EQ(API_OK, synchronousGetSpecificAccountDetails(0, true, true, true)) << "Cannot get account details";

    std::unique_ptr<MegaNode> nfile1{megaApi[0]->getNodeByHandle(hfile1)};

    string nodelink3 = createPublicLink(0, nfile1.get(), 0, maxTimeout, mApi[0].accountDetails->getProLevel() == 0);
    // The created link is stored in this->link at onRequestFinish()

    // Get a fresh snapshot of the node and check it's actually exported
    nfile1 = std::unique_ptr<MegaNode>{megaApi[0]->getNodeByHandle(hfile1)};
    ASSERT_TRUE(nfile1->isExported()) << "Node is not exported, must be exported";
    ASSERT_FALSE(nfile1->isTakenDown()) << "Public link is taken down, it mustn't";

    // Regenerate the same link should not trigger a new request
    nfile1 = std::unique_ptr<MegaNode>{megaApi[0]->getNodeByHandle(hfile1)};
    string nodelink4 = createPublicLink(0, nfile1.get(), 0, maxTimeout, mApi[0].accountDetails->getProLevel() == 0);
    ASSERT_STREQ(nodelink3.c_str(), nodelink4.c_str()) << "Wrong public link after link update";


    // Try to update the expiration time of an existing link (only for PRO accounts are allowed, otherwise -11
    string nodelinkN = createPublicLink(0, nfile1.get(), m_time() + 30*86400, maxTimeout, mApi[0].accountDetails->getProLevel() == 0);
    nfile1 = std::unique_ptr<MegaNode>{megaApi[0]->getNodeByHandle(hfile1)};
    if (mApi[0].accountDetails->getProLevel() == 0)
    {
        ASSERT_EQ(0, nfile1->getExpirationTime()) << "Expiration time successfully set, when it shouldn't";
    }
    ASSERT_FALSE(nfile1->isExpired()) << "Public link is expired, it mustn't";


    // --- Import a file public link ---

    auto importHandle = importPublicLink(0, nodelink4, rootnode.get());

    MegaNode *nimported = megaApi[0]->getNodeByHandle(importHandle);

    ASSERT_STREQ(nfile1->getName(), nimported->getName()) << "Imported file with wrong name";
    ASSERT_EQ(rootnode->getHandle(), nimported->getParentHandle()) << "Imported file in wrong path";


    // --- Get node from file public link ---

    auto nodeUP = getPublicNode(1, nodelink4);

    ASSERT_TRUE(nodeUP && nodeUP->isPublic()) << "Cannot get a node from public link";


    // --- Remove a public link ---

    MegaHandle removedLinkHandle = removePublicLink(0, nfile1.get());

    nfile1 = std::unique_ptr<MegaNode>{megaApi[0]->getNodeByHandle(removedLinkHandle)};
    ASSERT_FALSE(nfile1->isPublic()) << "Public link removal failed (still public)";

    delete nimported;


    // --- Create a folder public link ---

    MegaNode *nfolder1 = megaApi[0]->getNodeByHandle(hfolder1);

    string nodelink5 = createPublicLink(0, nfolder1, 0, maxTimeout, mApi[0].accountDetails->getProLevel() == 0);
    // The created link is stored in this->link at onRequestFinish()

    delete nfolder1;

    // Get a fresh snapshot of the node and check it's actually exported
    nfolder1 = megaApi[0]->getNodeByHandle(hfolder1);
    ASSERT_TRUE(nfolder1->isExported()) << "Node is not exported, must be exported";
    ASSERT_FALSE(nfolder1->isTakenDown()) << "Public link is taken down, it mustn't";

    delete nfolder1;

    nfolder1 = megaApi[0]->getNodeByHandle(hfolder1);
    ASSERT_STREQ(nodelink5.c_str(), nfolder1->getPublicLink()) << "Wrong public link from MegaNode";

    // Regenerate the same link should not trigger a new request
    string nodelink6 = createPublicLink(0, nfolder1, 0, maxTimeout, mApi[0].accountDetails->getProLevel() == 0);
    ASSERT_STREQ(nodelink5.c_str(), nodelink6.c_str()) << "Wrong public link after link update";

    delete nfolder1;

}


TEST_F(SdkTest, SdkTestShareKeys)
{
    LOG_info << "___TEST ShareKeys___";
    ASSERT_NO_FATAL_FAILURE(getAccountsForTest(3));

    // Three user scenario, with nested shares and new nodes created that need keys to be shared to the other users.
    // User A creates folder and shares it with user B
    // User A creates folders / subfolder and shares it with user C
    // When user C adds files to subfolder, does B receive the keys ?

    unique_ptr<MegaNode> rootnodeA(megaApi[0]->getRootNode());
    unique_ptr<MegaNode> rootnodeB(megaApi[1]->getRootNode());
    unique_ptr<MegaNode> rootnodeC(megaApi[2]->getRootNode());

    ASSERT_TRUE(rootnodeA &&rootnodeB &&rootnodeC);

    auto nh = createFolder(0, "share-folder-A", rootnodeA.get());
    ASSERT_NE(nh, UNDEF);
    unique_ptr<MegaNode> shareFolderA(megaApi[0]->getNodeByHandle(nh));
    ASSERT_TRUE(!!shareFolderA);

    nh = createFolder(0, "sub-folder-A", shareFolderA.get());
    ASSERT_NE(nh, UNDEF);
    unique_ptr<MegaNode> subFolderA(megaApi[0]->getNodeByHandle(nh));
    ASSERT_TRUE(!!subFolderA);

    // Initialize a test scenario: create a new contact to share to

    ASSERT_EQ(API_OK, synchronousInviteContact(0, mApi[1].email.c_str(), "SdkTestShareKeys contact request A to B", MegaContactRequest::INVITE_ACTION_ADD));
    ASSERT_EQ(API_OK, synchronousInviteContact(0, mApi[2].email.c_str(), "SdkTestShareKeys contact request A to C", MegaContactRequest::INVITE_ACTION_ADD));

    ASSERT_TRUE(WaitFor([this]() {return unique_ptr<MegaContactRequestList>(megaApi[1]->getIncomingContactRequests())->size() == 1
                                      && unique_ptr<MegaContactRequestList>(megaApi[2]->getIncomingContactRequests())->size() == 1;}, 60000));
    ASSERT_NO_FATAL_FAILURE(getContactRequest(1, false));
    ASSERT_NO_FATAL_FAILURE(getContactRequest(2, false));

    ASSERT_EQ(API_OK, synchronousReplyContactRequest(1, mApi[1].cr.get(), MegaContactRequest::REPLY_ACTION_ACCEPT));
    ASSERT_EQ(API_OK, synchronousReplyContactRequest(2, mApi[2].cr.get(), MegaContactRequest::REPLY_ACTION_ACCEPT));

    WaitMillisec(3000);

    ASSERT_EQ(unsigned(unique_ptr<MegaShareList>(megaApi[1]->getInSharesList())->size()), 0u);
    ASSERT_EQ(unsigned(unique_ptr<MegaShareList>(megaApi[2]->getInSharesList())->size()), 0u);

    ASSERT_EQ(API_OK, synchronousShare(0, shareFolderA.get(), mApi[1].email.c_str(), MegaShare::ACCESS_READ));
    ASSERT_TRUE(WaitFor([this]() { return unique_ptr<MegaShareList>(megaApi[1]->getInSharesList())->size() == 1; }, 60000));

    ASSERT_EQ(API_OK, synchronousShare(0, subFolderA.get(), mApi[2].email.c_str(), MegaShare::ACCESS_FULL));
    ASSERT_TRUE(WaitFor([this]() { return unique_ptr<MegaShareList>(megaApi[2]->getInSharesList())->size() == 1; }, 60000));

    ASSERT_EQ(unsigned(unique_ptr<MegaShareList>(megaApi[1]->getInSharesList())->size()), 1u);
    ASSERT_EQ(unsigned(unique_ptr<MegaShareList>(megaApi[2]->getInSharesList())->size()), 1u);

    unique_ptr<MegaNodeList> nl1(megaApi[1]->getInShares(megaApi[1]->getContact(mApi[0].email.c_str())));
    unique_ptr<MegaNodeList> nl2(megaApi[2]->getInShares(megaApi[2]->getContact(mApi[0].email.c_str())));

    ASSERT_EQ(1, nl1->size());
    ASSERT_EQ(1, nl2->size());

    MegaNode* receivedShareNodeB = nl1->get(0);
    MegaNode* receivedShareNodeC = nl2->get(0);

    ASSERT_NE(createFolder(2, "folderByC1", receivedShareNodeC), UNDEF);
    ASSERT_NE(createFolder(2, "folderByC2", receivedShareNodeC), UNDEF);

    ASSERT_TRUE(WaitFor([this, &subFolderA]() { unique_ptr<MegaNodeList> aView(megaApi[0]->getChildren(subFolderA.get()));
                                   return aView->size() == 2; }, 60000));

    WaitMillisec(10000);  // make it shorter once we do actually get the keys (seems to need a bug fix)

    // can A see the added folders?

    unique_ptr<MegaNodeList> aView(megaApi[0]->getChildren(subFolderA.get()));
    ASSERT_EQ(2, aView->size());
    ASSERT_STREQ(aView->get(0)->getName(), "folderByC1");
    ASSERT_STREQ(aView->get(1)->getName(), "folderByC2");

    // Can B see the added folders?
    unique_ptr<MegaNodeList> bView(megaApi[1]->getChildren(receivedShareNodeB));
    ASSERT_EQ(1, bView->size());
    ASSERT_STREQ(bView->get(0)->getName(), "sub-folder-A");
    unique_ptr<MegaNodeList> bView2(megaApi[1]->getChildren(bView->get(0)));
    ASSERT_EQ(2, bView2->size());
    ASSERT_STREQ(bView2->get(0)->getName(), "NO_KEY");  // TODO: This is technically not correct but a current side effect of avoiding going back to the servers frequently - to be fixed soon.  For now choose the value that matches production
    ASSERT_STREQ(bView2->get(1)->getName(), "NO_KEY");
}

string localpathToUtf8Leaf(const LocalPath& itemlocalname)
{
    return itemlocalname.leafName().toPath(false);
}

LocalPath fspathToLocal(const fs::path& p)
{
    string path(p.u8string());
    return LocalPath::fromAbsolutePath(path);
}


// TODO: SDK-1505
#ifndef __APPLE__
TEST_F(SdkTest, SdkTestFolderIteration)
#else
TEST_F(SdkTest, DISABLED_SdkTestFolderIteration)
#endif
{
    ASSERT_NO_FATAL_FAILURE(getAccountsForTest(2));

    for (int testcombination = 0; testcombination < 2; testcombination++)
    {
        bool openWithNameOrUseFileAccess = testcombination == 0;

        error_code ec;
        if (fs::exists("test_SdkTestFolderIteration"))
        {
            fs::remove_all("test_SdkTestFolderIteration", ec);
            ASSERT_TRUE(!ec) << "could not remove old test folder";
        }

        fs::create_directory("test_SdkTestFolderIteration", ec);
        ASSERT_TRUE(!ec) << "could not create test folder";

        fs::path iteratePath = fs::current_path() / "test_SdkTestFolderIteration";

        // make a directory
        fs::create_directory(iteratePath / "folder");

        // make a file
        {
            ofstream f( (iteratePath / "file.txt").u8string().c_str());
            f << "file content";
        }

        // make some content to test the glob flag
        {
            fs::create_directory(iteratePath / "glob1folder");
            fs::create_directory(iteratePath / "glob2folder");
            ofstream f1( (iteratePath / "glob1file.txt").u8string().c_str());
            ofstream f2( (iteratePath / "glob2file.txt").u8string().c_str());
            f1 << "file content";
            f2 << "file content";
        }
        unsigned glob_entries = 4;

        // make a symlink to a folder (not recoginised by our dnext() on windows currently)
        fs::create_directory_symlink(iteratePath / "folder", iteratePath / "folderlink", ec);
        ASSERT_TRUE(!ec) << "could not create folder symlink";

        // make a symlinnk to a file
        fs::create_symlink(iteratePath / "file.txt", iteratePath / "filelink.txt", ec);
        ASSERT_TRUE(!ec) << "could not create folder symlink";

        // note on windows:  symlinks are excluded by skipAttributes for FILE_ATTRIBUTE_REPARSE_POINT (also see https://docs.microsoft.com/en-us/windows/win32/fileio/determining-whether-a-directory-is-a-volume-mount-point)

        struct FileAccessFields
        {
            m_off_t size = -2;
            m_time_t mtime = 2;
            handle fsid = 3;
            bool fsidvalid = false;
            nodetype_t type = nodetype_t::TYPE_UNKNOWN;
            bool mIsSymLink = false;
            bool retry = false;
            int errorcode = -998;

            FileAccessFields() = default;

            FileAccessFields(const FileAccess& f)
            {
                size = f.size;
                mtime = f.mtime;
                fsid = f.fsid;
                fsidvalid = f.fsidvalid;
                type = f.type;
                mIsSymLink = f.mIsSymLink;
                retry = f.retry;
                errorcode = f.errorcode;
            }
            bool operator == (const FileAccessFields& f) const
            {
                if (size != f.size) { EXPECT_EQ(size, f.size); return false; }
                if (mtime != f.mtime) { EXPECT_EQ(mtime, f.mtime); return false; }

                if (!mIsSymLink)
                {
                    // do we need fsid to be correct for symlink?  Seems on mac plain vs iterated differ
                    if (fsid != f.fsid) { EXPECT_EQ(fsid, f.fsid); return false; }
                }

                if (fsidvalid != f.fsidvalid) { EXPECT_EQ(fsidvalid, f.fsidvalid); return false; }
                if (type != f.type) { EXPECT_EQ(type, f.type); return false; }
                if (mIsSymLink != f.mIsSymLink) { EXPECT_EQ(mIsSymLink, f.mIsSymLink); return false; }
                if (retry != f.retry) { EXPECT_EQ(retry, f.retry); return false; }
                if (errorcode != f.errorcode) { EXPECT_EQ(errorcode, f.errorcode); return false; }
                return true;
            }
        };

        // capture results from the ways of gettnig the file info
        std::map<std::string, FileAccessFields > plain_fopen;
        std::map<std::string, FileAccessFields > iterate_fopen;
        std::map<std::string, FileAccessFields > plain_follow_fopen;
        std::map<std::string, FileAccessFields > iterate_follow_fopen;

        auto fsa = ::mega::make_unique<FSACCESS_CLASS>();
        auto localdir = fspathToLocal(iteratePath);

        std::unique_ptr<FileAccess> fopen_directory(fsa->newfileaccess(false));  // false = don't follow symlinks
        ASSERT_TRUE(fopen_directory->fopen(localdir, true, false));

        // now open and iterate the directory, not following symlinks (either by name or fopen'd directory)
        std::unique_ptr<DirAccess> da(fsa->newdiraccess());
        if (da->dopen(openWithNameOrUseFileAccess ? &localdir : NULL, openWithNameOrUseFileAccess ? NULL : fopen_directory.get(), false))
        {
            nodetype_t type;
            LocalPath itemlocalname;
            while (da->dnext(localdir, itemlocalname, false, &type))
            {
                string leafNameUtf8 = localpathToUtf8Leaf(itemlocalname);

                std::unique_ptr<FileAccess> plain_fopen_fa(fsa->newfileaccess(false));
                std::unique_ptr<FileAccess> iterate_fopen_fa(fsa->newfileaccess(false));

                LocalPath localpath = localdir;
                localpath.appendWithSeparator(itemlocalname, true);

                ASSERT_TRUE(plain_fopen_fa->fopen(localpath, true, false));
                plain_fopen[leafNameUtf8] = *plain_fopen_fa;

                ASSERT_TRUE(iterate_fopen_fa->fopen(localpath, true, false, da.get()));
                iterate_fopen[leafNameUtf8] = *iterate_fopen_fa;
            }
        }

        std::unique_ptr<FileAccess> fopen_directory2(fsa->newfileaccess(true));  // true = follow symlinks
        ASSERT_TRUE(fopen_directory2->fopen(localdir, true, false));

        // now open and iterate the directory, following symlinks (either by name or fopen'd directory)
        std::unique_ptr<DirAccess> da_follow(fsa->newdiraccess());
        if (da_follow->dopen(openWithNameOrUseFileAccess ? &localdir : NULL, openWithNameOrUseFileAccess ? NULL : fopen_directory2.get(), false))
        {
            nodetype_t type;
            LocalPath itemlocalname;
            while (da_follow->dnext(localdir, itemlocalname, true, &type))
            {
                string leafNameUtf8 = localpathToUtf8Leaf(itemlocalname);

                std::unique_ptr<FileAccess> plain_follow_fopen_fa(fsa->newfileaccess(true));
                std::unique_ptr<FileAccess> iterate_follow_fopen_fa(fsa->newfileaccess(true));

                LocalPath localpath = localdir;
                localpath.appendWithSeparator(itemlocalname, true);

                ASSERT_TRUE(plain_follow_fopen_fa->fopen(localpath, true, false));
                plain_follow_fopen[leafNameUtf8] = *plain_follow_fopen_fa;

                ASSERT_TRUE(iterate_follow_fopen_fa->fopen(localpath, true, false, da_follow.get()));
                iterate_follow_fopen[leafNameUtf8] = *iterate_follow_fopen_fa;
            }
        }

    #ifdef WIN32
        std::set<std::string> plain_names { "folder", "file.txt" }; // currently on windows, any type of symlink is ignored when iterating directories
        std::set<std::string> follow_names { "folder", "file.txt"};
    #else
        std::set<std::string> plain_names { "folder", "file.txt" };
        std::set<std::string> follow_names { "folder", "file.txt", "folderlink", "filelink.txt" };
    #endif

        ASSERT_EQ(plain_fopen.size(), plain_names.size() + glob_entries);
        ASSERT_EQ(iterate_fopen.size(), plain_names.size() + glob_entries);
        ASSERT_EQ(plain_follow_fopen.size(), follow_names.size() + glob_entries);
        ASSERT_EQ(iterate_follow_fopen.size(), follow_names.size() + glob_entries);

        for (auto& name : follow_names)
        {
            bool expected_non_follow = plain_names.find(name) != plain_names.end();
            bool issymlink = name.find("link") != string::npos;

            if (expected_non_follow)
            {
                ASSERT_TRUE(plain_fopen.find(name) != plain_fopen.end()) << name;
                ASSERT_TRUE(iterate_fopen.find(name) != iterate_fopen.end()) << name;

                auto& plain = plain_fopen[name];
                auto& iterate = iterate_fopen[name];

                ASSERT_EQ(plain, iterate)  << name;
                ASSERT_TRUE(plain.mIsSymLink == issymlink);
            }

            ASSERT_TRUE(plain_follow_fopen.find(name) != plain_follow_fopen.end()) << name;
            ASSERT_TRUE(iterate_follow_fopen.find(name) != iterate_follow_fopen.end()) << name;

            auto& plain_follow = plain_follow_fopen[name];
            auto& iterate_follow = iterate_follow_fopen[name];

            ASSERT_EQ(plain_follow, iterate_follow) << name;
            ASSERT_TRUE(plain_follow.mIsSymLink == issymlink);
        }

        //ASSERT_EQ(plain_fopen["folder"].size, 0);  size field is not set for folders
        ASSERT_EQ(plain_fopen["folder"].type, FOLDERNODE);
        ASSERT_EQ(plain_fopen["folder"].fsidvalid, true);
        ASSERT_EQ(plain_fopen["folder"].mIsSymLink, false);

        ASSERT_EQ(plain_fopen["file.txt"].size, 12);
        ASSERT_EQ(plain_fopen["file.txt"].fsidvalid, true);
        ASSERT_EQ(plain_fopen["file.txt"].type, FILENODE);
        ASSERT_EQ(plain_fopen["file.txt"].mIsSymLink, false);

// on windows and mac and linux, without the follow flag on, directory iteration does not report symlinks (currently)
//
//        //ASSERT_EQ(plain_fopen["folder"].size, 0);  size field is not set for folders
//        ASSERT_EQ(plain_fopen["folderlink"].type, FOLDERNODE);
//        ASSERT_EQ(plain_fopen["folderlink"].fsidvalid, true);
//        ASSERT_EQ(plain_fopen["folderlink"].mIsSymLink, true);
//
//        ASSERT_EQ(plain_fopen["filelink.txt"].size, 12);
//        ASSERT_EQ(plain_fopen["filelink.txt"].fsidvalid, true);
//        ASSERT_EQ(plain_fopen["filelink.txt"].type, FILENODE);
//        ASSERT_EQ(plain_fopen["filelink.txt"].mIsSymLink, true);
//
        ASSERT_TRUE(plain_fopen.find("folderlink") == plain_fopen.end());
        ASSERT_TRUE(plain_fopen.find("filelink.txt") == plain_fopen.end());

        // check the glob flag
        auto localdirGlob = fspathToLocal(iteratePath / "glob1*");
        std::unique_ptr<DirAccess> da2(fsa->newdiraccess());
        if (da2->dopen(&localdirGlob, NULL, true))
        {
            nodetype_t type;
            LocalPath itemlocalname;
            set<string> remainingExpected { "glob1folder", "glob1file.txt" };
            while (da2->dnext(localdir, itemlocalname, true, &type))
            {
                string leafNameUtf8 = localpathToUtf8Leaf(itemlocalname);
                ASSERT_EQ(leafNameUtf8.substr(0, 5), string("glob1"));
                ASSERT_TRUE(remainingExpected.find(leafNameUtf8) != remainingExpected.end());
                remainingExpected.erase(leafNameUtf8);
            }
            ASSERT_EQ(remainingExpected.size(), 0u);
        }

    }
}



/**
* @brief TEST_F SdkTestConsoleAutocomplete
*
* Run various tests confirming the console autocomplete will work as expected
*
*/
#ifdef _WIN32

bool cmp(const autocomplete::CompletionState& c, std::vector<std::string>& s)
{
    bool result = true;
    if (c.completions.size() != s.size())
    {
        result = false;
    }
    else
    {
        std::sort(s.begin(), s.end());
        for (size_t i = c.completions.size(); i--; )
        {
            if (c.completions[i].s != s[i])
            {
                result = false;
                break;
            }
        }
    }
    if (!result)
    {
        for (size_t i = 0; i < c.completions.size() || i < s.size(); ++i)
        {
            out() << (i < s.size() ? s[i] : "") << "/" << (i < c.completions.size() ? c.completions[i].s : "");
        }
    }
    return result;
}

TEST_F(SdkTest, SdkTestConsoleAutocomplete)
{
    ASSERT_NO_FATAL_FAILURE(getAccountsForTest(2));
    using namespace autocomplete;

    {
        std::unique_ptr<Either> p(new Either);
        p->Add(sequence(text("cd")));
        p->Add(sequence(text("lcd")));
        p->Add(sequence(text("ls"), opt(flag("-R"))));
        p->Add(sequence(text("lls"), opt(flag("-R")), param("folder")));
        ACN syntax(std::move(p));

        {
            auto r = autoComplete("", 0, syntax, false);
            std::vector<std::string> e{ "cd", "lcd", "ls", "lls" };
            ASSERT_TRUE(cmp(r, e));
        }

        {
            auto r = autoComplete("l", 1, syntax, false);
            std::vector<std::string> e{ "lcd", "ls", "lls" };
            ASSERT_TRUE(cmp(r, e));
        }

        {
            auto r = autoComplete("ll", 2, syntax, false);
            std::vector<std::string> e{ "lls" };
            ASSERT_TRUE(cmp(r, e));
        }

        {
            auto r = autoComplete("lls", 3, syntax, false);
            std::vector<std::string> e{ "lls" };
            ASSERT_TRUE(cmp(r, e));
        }

        {
            auto r = autoComplete("lls ", 4, syntax, false);
            std::vector<std::string> e{ "<folder>" };
            ASSERT_TRUE(cmp(r, e));
        }

        {
            auto r = autoComplete("lls -", 5, syntax, false);
            std::vector<std::string> e{ "-R" };
            ASSERT_TRUE(cmp(r, e));
        }

        {
            auto r = autoComplete("x", 1, syntax, false);
            std::vector<std::string> e{};
            ASSERT_TRUE(cmp(r, e));
        }

        {
            auto r = autoComplete("x ", 2, syntax, false);
            std::vector<std::string> e{};
            ASSERT_TRUE(cmp(r, e));
        }
    }

    ::mega::NodeHandle megaCurDir;

    MegaApiImpl* impl = *((MegaApiImpl**)(((char*)megaApi[0].get()) + sizeof(*megaApi[0].get())) - 1); //megaApi[0]->pImpl;
    MegaClient* client = impl->getMegaClient();


    std::unique_ptr<Either> p(new Either);
    p->Add(sequence(text("cd")));
    p->Add(sequence(text("lcd")));
    p->Add(sequence(text("ls"), opt(flag("-R")), opt(ACN(new MegaFS(true, true, client, &megaCurDir, "")))));
    p->Add(sequence(text("lls"), opt(flag("-R")), opt(ACN(new LocalFS(true, true, "")))));
    ACN syntax(std::move(p));

    error_code e;
    fs::remove_all("test_autocomplete_files", e);

    fs::create_directory("test_autocomplete_files");
    fs::path old_cwd = fs::current_path();
    fs::current_path("test_autocomplete_files");

    fs::create_directory("dir1");
    fs::create_directory("dir1\\sub11");
    fs::create_directory("dir1\\sub12");
    fs::create_directory("dir2");
    fs::create_directory("dir2\\sub21");
    fs::create_directory("dir2\\sub22");
    fs::create_directory("dir2a");
    fs::create_directory("dir2a\\dir space");
    fs::create_directory("dir2a\\dir space\\next");
    fs::create_directory("dir2a\\dir space2");
    fs::create_directory("dir2a\\nospace");

    {
        auto r = autoComplete("ls -R", 5, syntax, false);
        std::vector<std::string> e{"-R"};
        ASSERT_TRUE(cmp(r, e));
    }

    // dos style file completion, local fs
    CompletionTextOut s;

    {
        auto r = autoComplete("lls ", 4, syntax, false);
        std::vector<std::string> e{ "dir1", "dir2", "dir2a" };
        ASSERT_TRUE(cmp(r, e));
        applyCompletion(r, true, 100, s);
        ASSERT_EQ(r.line, "lls dir1");
    }

    {
        auto r = autoComplete("lls di", 6, syntax, false);
        std::vector<std::string> e{ "dir1", "dir2", "dir2a" };
        ASSERT_TRUE(cmp(r, e));
    }

    {
        auto r = autoComplete("lls dir2", 8, syntax, false);
        std::vector<std::string> e{ "dir2", "dir2a" };
        ASSERT_TRUE(cmp(r, e));
    }

    {
        auto r = autoComplete("lls dir2a", 9, syntax, false);
        std::vector<std::string> e{ "dir2a" };
        ASSERT_TRUE(cmp(r, e));
    }

    {
        auto r = autoComplete("lls dir2 something after", 8, syntax, false);
        std::vector<std::string> e{ "dir2", "dir2a" };
        ASSERT_TRUE(cmp(r, e));
    }

    {
        auto r = autoComplete("lls dir2something immeditely after", 8, syntax, false);
        std::vector<std::string> e{ "dir2", "dir2a" };
        ASSERT_TRUE(cmp(r, e));
    }

    {
        auto r = autoComplete("lls dir2\\", 9, syntax, false);
        std::vector<std::string> e{ "dir2\\sub21", "dir2\\sub22" };
        ASSERT_TRUE(cmp(r, e));
    }

    {
        auto r = autoComplete("lls dir2\\.\\", 11, syntax, false);
        std::vector<std::string> e{ "dir2\\.\\sub21", "dir2\\.\\sub22" };
        ASSERT_TRUE(cmp(r, e));
    }

    {
        auto r = autoComplete("lls dir2\\..", 11, syntax, false);
        std::vector<std::string> e{ "dir2\\.." };
        ASSERT_TRUE(cmp(r, e));
    }

    {
        auto r = autoComplete("lls dir2\\..\\", 12, syntax, false);
        std::vector<std::string> e{ "dir2\\..\\dir1", "dir2\\..\\dir2", "dir2\\..\\dir2a" };
        ASSERT_TRUE(cmp(r, e));
        applyCompletion(r, true, 100, s);
        ASSERT_EQ(r.line, "lls dir2\\..\\dir1");
        applyCompletion(r, true, 100, s);
        ASSERT_EQ(r.line, "lls dir2\\..\\dir2");
        applyCompletion(r, true, 100, s);
        ASSERT_EQ(r.line, "lls dir2\\..\\dir2a");
        applyCompletion(r, true, 100, s);
        ASSERT_EQ(r.line, "lls dir2\\..\\dir1");
        applyCompletion(r, false, 100, s);
        ASSERT_EQ(r.line, "lls dir2\\..\\dir2a");
        applyCompletion(r, false, 100, s);
        ASSERT_EQ(r.line, "lls dir2\\..\\dir2");
    }

    {
        auto r = autoComplete("lls dir2a\\", 10, syntax, false);
        applyCompletion(r, false, 100, s);
        ASSERT_EQ(r.line, "lls dir2a\\nospace");
        applyCompletion(r, false, 100, s);
        ASSERT_EQ(r.line, "lls \"dir2a\\dir space2\"");
        applyCompletion(r, false, 100, s);
        ASSERT_EQ(r.line, "lls \"dir2a\\dir space\"");
        applyCompletion(r, false, 100, s);
        ASSERT_EQ(r.line, "lls dir2a\\nospace");
    }

    {
        auto r = autoComplete("lls \"dir\"1\\", 11, syntax, false);
        applyCompletion(r, true, 100, s);
        ASSERT_EQ(r.line, "lls \"dir1\\sub11\"");
    }

    {
        auto r = autoComplete("lls dir1\\\"..\\dir2\\\"", std::string::npos, syntax, false);
        applyCompletion(r, true, 100, s);
        ASSERT_EQ(r.line, "lls \"dir1\\..\\dir2\\sub21\"");
    }

    {
        auto r = autoComplete("lls c:\\prog", std::string::npos, syntax, false);
        applyCompletion(r, true, 100, s);
        ASSERT_EQ(r.line, "lls \"c:\\Program Files\"");
        applyCompletion(r, true, 100, s);
        ASSERT_EQ(r.line, "lls \"c:\\Program Files (x86)\"");
    }

    {
        auto r = autoComplete("lls \"c:\\program files \"", std::string::npos, syntax, false);
        applyCompletion(r, true, 100, s);
        ASSERT_EQ(r.line, "lls \"c:\\Program Files (x86)\"");
    }

    // unix style completions, local fs

    {
        auto r = autoComplete("lls ", 4, syntax, true);
        std::vector<std::string> e{ "dir1\\", "dir2\\", "dir2a\\" };
        ASSERT_TRUE(cmp(r, e));
        applyCompletion(r, true, 100, s);
        ASSERT_EQ(r.line, "lls dir");
    }

    {
        auto r = autoComplete("lls di", 6, syntax, true);
        std::vector<std::string> e{ "dir1\\", "dir2\\", "dir2a\\" };
        ASSERT_TRUE(cmp(r, e));
        applyCompletion(r, true, 100, s);
        ASSERT_EQ(r.line, "lls dir");
    }

    {
        auto r = autoComplete("lls dir2", 8, syntax, true);
        std::vector<std::string> e{ "dir2\\", "dir2a\\" };
        ASSERT_TRUE(cmp(r, e));
        applyCompletion(r, true, 100, s);
        ASSERT_EQ(r.line, "lls dir2");
    }

    {
        auto r = autoComplete("lls dir2a", 9, syntax, true);
        std::vector<std::string> e{ "dir2a\\" };
        ASSERT_TRUE(cmp(r, e));
        applyCompletion(r, true, 100, s);
        ASSERT_EQ(r.line, "lls dir2a\\");
    }

    {
        auto r = autoComplete("lls dir2 something after", 8, syntax, true);
        std::vector<std::string> e{ "dir2\\", "dir2a\\" };
        ASSERT_TRUE(cmp(r, e));
        applyCompletion(r, true, 100, s);
        ASSERT_EQ(r.line, "lls dir2 something after");
    }

    {
        auto r = autoComplete("lls dir2asomething immediately after", 9, syntax, true);
        std::vector<std::string> e{ "dir2a\\" };
        ASSERT_TRUE(cmp(r, e));
        applyCompletion(r, true, 100, s);
        ASSERT_EQ(r.line, "lls dir2a\\something immediately after");
    }

    {
        auto r = autoComplete("lls dir2\\", 9, syntax, true);
        std::vector<std::string> e{ "dir2\\sub21\\", "dir2\\sub22\\" };
        ASSERT_TRUE(cmp(r, e));
        applyCompletion(r, true, 100, s);
        ASSERT_EQ(r.line, "lls dir2\\sub2");
        auto rr = autoComplete("lls dir2\\sub22", 14, syntax, true);
        applyCompletion(rr, true, 100, s);
        ASSERT_EQ(rr.line, "lls dir2\\sub22\\");
    }

    {
        auto r = autoComplete("lls dir2\\.\\", 11, syntax, true);
        std::vector<std::string> e{ "dir2\\.\\sub21\\", "dir2\\.\\sub22\\" };
        ASSERT_TRUE(cmp(r, e));
        applyCompletion(r, true, 100, s);
        ASSERT_EQ(r.line, "lls dir2\\.\\sub2");
    }

    {
        auto r = autoComplete("lls dir2\\..", 11, syntax, true);
        std::vector<std::string> e{ "dir2\\..\\" };
        ASSERT_TRUE(cmp(r, e));
        applyCompletion(r, true, 100, s);
        ASSERT_EQ(r.line, "lls dir2\\..\\");
    }

    {
        auto r = autoComplete("lls dir2\\..\\", 12, syntax, true);
        std::vector<std::string> e{ "dir2\\..\\dir1\\", "dir2\\..\\dir2\\", "dir2\\..\\dir2a\\" };
        ASSERT_TRUE(cmp(r, e));
        applyCompletion(r, true, 100, s);
        ASSERT_EQ(r.line, "lls dir2\\..\\dir");
    }

    {
        auto r = autoComplete("lls dir2\\..\\", 12, syntax, true);
        std::vector<std::string> e{ "dir2\\..\\dir1\\", "dir2\\..\\dir2\\", "dir2\\..\\dir2a\\" };
        ASSERT_TRUE(cmp(r, e));
        applyCompletion(r, true, 100, s);
        ASSERT_EQ(r.line, "lls dir2\\..\\dir");
    }

    {
        auto r = autoComplete("lls dir2a\\d", 11, syntax, true);
        applyCompletion(r, true, 100, s);
        ASSERT_EQ(r.line, "lls \"dir2a\\dir space\"");
        auto rr = autoComplete("lls \"dir2a\\dir space\"\\", std::string::npos, syntax, false);
        applyCompletion(rr, true, 100, s);
        ASSERT_EQ(rr.line, "lls \"dir2a\\dir space\\next\"");
    }

    {
        auto r = autoComplete("lls \"dir\"1\\", std::string::npos, syntax, true);
        applyCompletion(r, true, 100, s);
        ASSERT_EQ(r.line, "lls \"dir1\\sub1\"");
    }

    {
        auto r = autoComplete("lls dir1\\\"..\\dir2\\\"", std::string::npos, syntax, true);
        applyCompletion(r, true, 100, s);
        ASSERT_EQ(r.line, "lls \"dir1\\..\\dir2\\sub2\"");
    }

    {
        auto r = autoComplete("lls c:\\prog", std::string::npos, syntax, true);
        applyCompletion(r, true, 100, s);
        ASSERT_EQ(r.line, "lls c:\\program");
    }

    {
        auto r = autoComplete("lls \"c:\\program files \"", std::string::npos, syntax, true);
        applyCompletion(r, true, 100, s);
        ASSERT_EQ(r.line, "lls \"c:\\program files (x86)\\\"");
    }

    {
        auto r = autoComplete("lls 'c:\\program files '", std::string::npos, syntax, true);
        applyCompletion(r, true, 100, s);
        ASSERT_EQ(r.line, "lls 'c:\\program files (x86)\\'");
    }

    // mega dir setup

    MegaNode *rootnode = megaApi[0]->getRootNode();
    auto nh = createFolder(0, "test_autocomplete_megafs", rootnode);
    ASSERT_NE(nh, UNDEF);
    MegaNode *n0 = megaApi[0]->getNodeByHandle(nh);

    megaCurDir = NodeHandle().set6byte(nh);

    nh = createFolder(0, "dir1", n0);
    ASSERT_NE(nh, UNDEF);
    MegaNode *n1 = megaApi[0]->getNodeByHandle(nh);
    ASSERT_NE(createFolder(0, "sub11", n1), UNDEF);
    ASSERT_NE(createFolder(0, "sub12", n1), UNDEF);

    nh = createFolder(0, "dir2", n0);
    ASSERT_NE(nh, UNDEF);
    MegaNode *n2 = megaApi[0]->getNodeByHandle(nh);
    ASSERT_NE(createFolder(0, "sub21", n2), UNDEF);
    ASSERT_NE(createFolder(0, "sub22", n2), UNDEF);

    nh = createFolder(0, "dir2a", n0);
    ASSERT_NE(nh, UNDEF);
    MegaNode *n3 = megaApi[0]->getNodeByHandle(nh);

    nh = createFolder(0, "dir space", n3);
    ASSERT_NE(nh, UNDEF);

    MegaNode *n31 = megaApi[0]->getNodeByHandle(nh);

    ASSERT_NE(createFolder(0, "dir space2", n3), UNDEF);
    ASSERT_NE(createFolder(0, "nospace", n3), UNDEF);
    ASSERT_NE(createFolder(0, "next", n31), UNDEF);


    // dos style mega FS completions

    {
        auto r = autoComplete("ls ", std::string::npos, syntax, false);
        std::vector<std::string> e{ "dir1", "dir2", "dir2a" };
        ASSERT_TRUE(cmp(r, e));
        applyCompletion(r, true, 100, s);
        ASSERT_EQ(r.line, "ls dir1");
    }

    {
        auto r = autoComplete("ls di", std::string::npos, syntax, false);
        std::vector<std::string> e{ "dir1", "dir2", "dir2a" };
        ASSERT_TRUE(cmp(r, e));
    }

    {
        auto r = autoComplete("ls dir2", std::string::npos, syntax, false);
        std::vector<std::string> e{ "dir2", "dir2a" };
        ASSERT_TRUE(cmp(r, e));
    }

    {
        auto r = autoComplete("ls dir2a", std::string::npos, syntax, false);
        std::vector<std::string> e{ "dir2a" };
        ASSERT_TRUE(cmp(r, e));
    }

    {
        auto r = autoComplete("ls dir2 something after", 7, syntax, false);
        std::vector<std::string> e{ "dir2", "dir2a" };
        ASSERT_TRUE(cmp(r, e));
    }

    {
        auto r = autoComplete("ls dir2something immeditely after", 7, syntax, false);
        std::vector<std::string> e{ "dir2", "dir2a" };
        ASSERT_TRUE(cmp(r, e));
    }

    {
        auto r = autoComplete("ls dir2/", std::string::npos, syntax, false);
        std::vector<std::string> e{ "dir2/sub21", "dir2/sub22" };
        ASSERT_TRUE(cmp(r, e));
    }

    {
        auto r = autoComplete("ls dir2/./", std::string::npos, syntax, false);
        std::vector<std::string> e{ "dir2/./sub21", "dir2/./sub22" };
        ASSERT_TRUE(cmp(r, e));
    }

    {
        auto r = autoComplete("ls dir2/..", std::string::npos, syntax, false);
        std::vector<std::string> e{ "dir2/.." };
        ASSERT_TRUE(cmp(r, e));
    }

    {
        auto r = autoComplete("ls dir2/../", std::string::npos, syntax, false);
        std::vector<std::string> e{ "dir2/../dir1", "dir2/../dir2", "dir2/../dir2a" };
        ASSERT_TRUE(cmp(r, e));
        applyCompletion(r, true, 100, s);
        ASSERT_EQ(r.line, "ls dir2/../dir1");
        applyCompletion(r, true, 100, s);
        ASSERT_EQ(r.line, "ls dir2/../dir2");
        applyCompletion(r, true, 100, s);
        ASSERT_EQ(r.line, "ls dir2/../dir2a");
        applyCompletion(r, true, 100, s);
        ASSERT_EQ(r.line, "ls dir2/../dir1");
        applyCompletion(r, false, 100, s);
        ASSERT_EQ(r.line, "ls dir2/../dir2a");
        applyCompletion(r, false, 100, s);
        ASSERT_EQ(r.line, "ls dir2/../dir2");
    }

    {
        auto r = autoComplete("ls dir2a/", std::string::npos, syntax, false);
        applyCompletion(r, false, 100, s);
        ASSERT_EQ(r.line, "ls dir2a/nospace");
        applyCompletion(r, false, 100, s);
        ASSERT_EQ(r.line, "ls \"dir2a/dir space2\"");
        applyCompletion(r, false, 100, s);
        ASSERT_EQ(r.line, "ls \"dir2a/dir space\"");
        applyCompletion(r, false, 100, s);
        ASSERT_EQ(r.line, "ls dir2a/nospace");
    }

    {
        auto r = autoComplete("ls \"dir\"1/", std::string::npos, syntax, false);
        applyCompletion(r, true, 100, s);
        ASSERT_EQ(r.line, "ls \"dir1/sub11\"");
    }

    {
        auto r = autoComplete("ls dir1/\"../dir2/\"", std::string::npos, syntax, false);
        applyCompletion(r, true, 100, s);
        ASSERT_EQ(r.line, "ls \"dir1/../dir2/sub21\"");
    }

    {
        auto r = autoComplete("ls /test_autocomplete_meg", std::string::npos, syntax, false);
        applyCompletion(r, true, 100, s);
        ASSERT_EQ(r.line, "ls /test_autocomplete_megafs");
    }

    // unix style mega FS completions

    {
        auto r = autoComplete("ls ", std::string::npos, syntax, true);
        std::vector<std::string> e{ "dir1/", "dir2/", "dir2a/" };
        ASSERT_TRUE(cmp(r, e));
        applyCompletion(r, true, 100, s);
        ASSERT_EQ(r.line, "ls dir");
    }

    {
        auto r = autoComplete("ls di", std::string::npos, syntax, true);
        std::vector<std::string> e{ "dir1/", "dir2/", "dir2a/" };
        ASSERT_TRUE(cmp(r, e));
        applyCompletion(r, true, 100, s);
        ASSERT_EQ(r.line, "ls dir");
    }

    {
        auto r = autoComplete("ls dir2", std::string::npos, syntax, true);
        std::vector<std::string> e{ "dir2/", "dir2a/" };
        ASSERT_TRUE(cmp(r, e));
        applyCompletion(r, true, 100, s);
        ASSERT_EQ(r.line, "ls dir2");
    }

    {
        auto r = autoComplete("ls dir2a", std::string::npos, syntax, true);
        std::vector<std::string> e{ "dir2a/" };
        ASSERT_TRUE(cmp(r, e));
        applyCompletion(r, true, 100, s);
        ASSERT_EQ(r.line, "ls dir2a/");
    }

    {
        auto r = autoComplete("ls dir2 something after", 7, syntax, true);
        std::vector<std::string> e{ "dir2/", "dir2a/" };
        ASSERT_TRUE(cmp(r, e));
        applyCompletion(r, true, 100, s);
        ASSERT_EQ(r.line, "ls dir2 something after");
    }

    {
        auto r = autoComplete("ls dir2asomething immediately after", 8, syntax, true);
        std::vector<std::string> e{ "dir2a/" };
        ASSERT_TRUE(cmp(r, e));
        applyCompletion(r, true, 100, s);
        ASSERT_EQ(r.line, "ls dir2a/something immediately after");
    }

    {
        auto r = autoComplete("ls dir2/", std::string::npos, syntax, true);
        std::vector<std::string> e{ "dir2/sub21/", "dir2/sub22/" };
        ASSERT_TRUE(cmp(r, e));
        applyCompletion(r, true, 100, s);
        ASSERT_EQ(r.line, "ls dir2/sub2");
        auto rr = autoComplete("ls dir2/sub22", std::string::npos, syntax, true);
        applyCompletion(rr, true, 100, s);
        ASSERT_EQ(rr.line, "ls dir2/sub22/");
    }

    {
        auto r = autoComplete("ls dir2/./", std::string::npos, syntax, true);
        std::vector<std::string> e{ "dir2/./sub21/", "dir2/./sub22/" };
        ASSERT_TRUE(cmp(r, e));
        applyCompletion(r, true, 100, s);
        ASSERT_EQ(r.line, "ls dir2/./sub2");
    }

    {
        auto r = autoComplete("ls dir2/..", std::string::npos, syntax, true);
        std::vector<std::string> e{ "dir2/../" };
        ASSERT_TRUE(cmp(r, e));
        applyCompletion(r, true, 100, s);
        ASSERT_EQ(r.line, "ls dir2/../");
    }

    {
        auto r = autoComplete("ls dir2/../", std::string::npos, syntax, true);
        std::vector<std::string> e{ "dir2/../dir1/", "dir2/../dir2/", "dir2/../dir2a/" };
        ASSERT_TRUE(cmp(r, e));
        applyCompletion(r, true, 100, s);
        ASSERT_EQ(r.line, "ls dir2/../dir");
    }

    {
        auto r = autoComplete("ls dir2/../", std::string::npos, syntax, true);
        std::vector<std::string> e{ "dir2/../dir1/", "dir2/../dir2/", "dir2/../dir2a/" };
        ASSERT_TRUE(cmp(r, e));
        applyCompletion(r, true, 100, s);
        ASSERT_EQ(r.line, "ls dir2/../dir");
    }

    {
        auto r = autoComplete("ls dir2a/d", std::string::npos, syntax, true);
        applyCompletion(r, true, 100, s);
        ASSERT_EQ(r.line, "ls \"dir2a/dir space\"");
        auto rr = autoComplete("ls \"dir2a/dir space\"/", std::string::npos, syntax, false);
        applyCompletion(rr, true, 100, s);
        ASSERT_EQ(rr.line, "ls \"dir2a/dir space/next\"");
    }

    {
        auto r = autoComplete("ls \"dir\"1/", std::string::npos, syntax, true);
        applyCompletion(r, true, 100, s);
        ASSERT_EQ(r.line, "ls \"dir1/sub1\"");
    }

    {
        auto r = autoComplete("ls dir1/\"../dir2/\"", std::string::npos, syntax, true);
        applyCompletion(r, true, 100, s);
        ASSERT_EQ(r.line, "ls \"dir1/../dir2/sub2\"");
    }

    {
        auto r = autoComplete("ls /test_autocomplete_meg", std::string::npos, syntax, true);
        applyCompletion(r, true, 100, s);
        ASSERT_EQ(r.line, "ls /test_autocomplete_megafs/");
        r = autoComplete(r.line + "dir2a", std::string::npos, syntax, true);
        applyCompletion(r, true, 100, s);
        ASSERT_EQ(r.line, "ls /test_autocomplete_megafs/dir2a/");
        r = autoComplete(r.line + "d", std::string::npos, syntax, true);
        applyCompletion(r, true, 100, s);
        ASSERT_EQ(r.line, "ls \"/test_autocomplete_megafs/dir2a/dir space\"");
    }

    fs::current_path(old_cwd);

}
#endif

#ifdef ENABLE_CHAT

/**
 * @brief TEST_F SdkTestChat
 *
 * Initialize a test scenario by:
 *
 * - Setting a new contact to chat with
 *
 * Performs different operations related to chats:
 *
 * - Fetch the list of available chats
 * - Create a group chat
 * - Remove a peer from the chat
 * - Invite a contact to a chat
 * - Get the user-specific URL for the chat
 * - Update permissions of an existing peer in a chat
 */
TEST_F(SdkTest, SdkTestChat)
{
    LOG_info << "___TEST Chat___";
    ASSERT_NO_FATAL_FAILURE(getAccountsForTest(2));

    // --- Send a new contact request ---

    string message = "Hi contact. This is a testing message";

    mApi[1].contactRequestUpdated = false;
    ASSERT_NO_FATAL_FAILURE( inviteContact(0, mApi[1].email, message, MegaContactRequest::INVITE_ACTION_ADD) );
    ASSERT_TRUE( waitForResponse(&mApi[1].contactRequestUpdated) )   // at the target side (auxiliar account)
            << "Contact request update not received after " << maxTimeout << " seconds";
    // if there were too many invitations within a short period of time, the invitation can be rejected by
    // the API with `API_EOVERQUOTA = -17` as counter spamming meassure (+500 invites in the last 50 days)

    // --- Accept a contact invitation ---

    ASSERT_NO_FATAL_FAILURE( getContactRequest(1, false) );

    mApi[0].contactRequestUpdated = mApi[1].contactRequestUpdated = false;
    ASSERT_NO_FATAL_FAILURE( replyContact(mApi[1].cr.get(), MegaContactRequest::REPLY_ACTION_ACCEPT) );
    ASSERT_TRUE( waitForResponse(&mApi[1].contactRequestUpdated) )   // at the target side (auxiliar account)
            << "Contact request update not received after " << maxTimeout << " seconds";
    ASSERT_TRUE( waitForResponse(&mApi[0].contactRequestUpdated) )   // at the target side (main account)
            << "Contact request update not received after " << maxTimeout << " seconds";

    mApi[1].cr.reset();


    // --- Check list of available chats --- (fetch is done at SetUp())

    size_t numChats = mApi[0].chats.size();      // permanent chats cannot be deleted, so they're kept forever


    // --- Create a group chat ---

    MegaTextChatPeerList *peers;
    handle h;
    bool group;

    h = megaApi[1]->getMyUser()->getHandle();
    peers = MegaTextChatPeerList::createInstance();//new MegaTextChatPeerListPrivate();
    peers->addPeer(h, PRIV_STANDARD);
    group = true;

    mApi[1].chatUpdated = false;
    mApi[0].requestFlags[MegaRequest::TYPE_CHAT_CREATE] = false;
    ASSERT_NO_FATAL_FAILURE( createChat(group, peers) );
    ASSERT_TRUE( waitForResponse(&mApi[0].requestFlags[MegaRequest::TYPE_CHAT_CREATE]) )
            << "Cannot create a new chat";
    ASSERT_EQ(API_OK, mApi[0].lastError) << "Chat creation failed (error: " << mApi[0].lastError << ")";
    ASSERT_TRUE( waitForResponse(&mApi[1].chatUpdated ))   // at the target side (auxiliar account)
            << "Chat update not received after " << maxTimeout << " seconds";

    MegaHandle chatid = mApi[0].chatid;   // set at onRequestFinish() of chat creation request

    delete peers;

    // check the new chat information
    ASSERT_EQ(mApi[0].chats.size(), ++numChats) << "Unexpected received number of chats";
    ASSERT_TRUE(mApi[1].chatUpdated) << "The peer didn't receive notification of the chat creation";


    // --- Remove a peer from the chat ---

    mApi[1].chatUpdated = false;
    mApi[0].requestFlags[MegaRequest::TYPE_CHAT_REMOVE] = false;
    megaApi[0]->removeFromChat(chatid, h);
    ASSERT_TRUE( waitForResponse(&mApi[0].requestFlags[MegaRequest::TYPE_CHAT_REMOVE]) )
            << "Chat remove failed after " << maxTimeout << " seconds";
    ASSERT_EQ(API_OK, mApi[0].lastError) << "Removal of chat peer failed (error: " << mApi[0].lastError << ")";
    int numpeers = mApi[0].chats[chatid]->getPeerList() ? mApi[0].chats[chatid]->getPeerList()->size() : 0;
    ASSERT_EQ(numpeers, 0) << "Wrong number of peers in the list of peers";
    ASSERT_TRUE( waitForResponse(&mApi[1].chatUpdated) )   // at the target side (auxiliar account)
            << "Didn't receive notification of the peer removal after " << maxTimeout << " seconds";


    // --- Invite a contact to a chat ---

    mApi[1].chatUpdated = false;
    mApi[0].requestFlags[MegaRequest::TYPE_CHAT_INVITE] = false;
    megaApi[0]->inviteToChat(chatid, h, PRIV_STANDARD);
    ASSERT_TRUE( waitForResponse(&mApi[0].requestFlags[MegaRequest::TYPE_CHAT_INVITE]) )
            << "Chat invitation failed after " << maxTimeout << " seconds";
    ASSERT_EQ(API_OK, mApi[0].lastError) << "Invitation of chat peer failed (error: " << mApi[0].lastError << ")";
    numpeers = mApi[0].chats[chatid]->getPeerList() ? mApi[0].chats[chatid]->getPeerList()->size() : 0;
    ASSERT_EQ(numpeers, 1) << "Wrong number of peers in the list of peers";
    ASSERT_TRUE( waitForResponse(&mApi[1].chatUpdated) )   // at the target side (auxiliar account)
            << "The peer didn't receive notification of the invitation after " << maxTimeout << " seconds";


    // --- Get the user-specific URL for the chat ---

    mApi[0].requestFlags[MegaRequest::TYPE_CHAT_URL] = false;
    megaApi[0]->getUrlChat(chatid);
    ASSERT_TRUE( waitForResponse(&mApi[0].requestFlags[MegaRequest::TYPE_CHAT_URL]) )
            << "Retrieval of chat URL failed after " << maxTimeout << " seconds";
    ASSERT_EQ(API_OK, mApi[0].lastError) << "Retrieval of chat URL failed (error: " << mApi[0].lastError << ")";


    // --- Update Permissions of an existing peer in the chat

    mApi[1].chatUpdated = false;
    mApi[0].requestFlags[MegaRequest::TYPE_CHAT_UPDATE_PERMISSIONS] = false;
    megaApi[0]->updateChatPermissions(chatid, h, PRIV_RO);
    ASSERT_TRUE( waitForResponse(&mApi[0].requestFlags[MegaRequest::TYPE_CHAT_UPDATE_PERMISSIONS]) )
            << "Update chat permissions failed after " << maxTimeout << " seconds";
    ASSERT_EQ(API_OK, mApi[0].lastError) << "Update of chat permissions failed (error: " << mApi[0].lastError << ")";
    ASSERT_TRUE( waitForResponse(&mApi[1].chatUpdated) )   // at the target side (auxiliar account)
            << "The peer didn't receive notification of the invitation after " << maxTimeout << " seconds";

}
#endif

class myMIS : public MegaInputStream
{
public:
    int64_t size;
    ifstream ifs;

    myMIS(const char* filename)
        : ifs(filename, ios::binary)
    {
        ifs.seekg(0, ios::end);
        size = ifs.tellg();
        ifs.seekg(0, ios::beg);
    }
    virtual int64_t getSize() { return size; }

    virtual bool read(char *buffer, size_t size) {
        if (buffer)
        {
            ifs.read(buffer, size);
        }
        else
        {
            ifs.seekg(size, ios::cur);
        }
        return !ifs.fail();
    }
};


TEST_F(SdkTest, SdkTestFingerprint)
{
    LOG_info << "___TEST fingerprint stream/file___";
    ASSERT_NO_FATAL_FAILURE(getAccountsForTest(2));

    int filesizes[] = { 10, 100, 1000, 10000, 100000, 10000000 };
    string expected[] = {
        "DAQoBAMCAQQDAgEEAwAAAAAAAAQAypo7",
        "DAWQjMO2LBXoNwH_agtF8CX73QQAypo7",
        "EAugDFlhW_VTCMboWWFb9VMIxugQAypo7",
        "EAhAnWCqOGBx0gGOWe7N6wznWRAQAypo7",
        "GA6CGAQFLOwb40BGchttx22PvhZ5gQAypo7",
        "GA4CWmAdW1TwQ-bddEIKTmSDv0b2QQAypo7",
    };

    auto fsa = ::mega::make_unique<FSACCESS_CLASS>();
    string name = "testfile";
    LocalPath localname = LocalPath::fromAbsolutePath(name);

    int value = 0x01020304;
    for (int i = sizeof filesizes / sizeof filesizes[0]; i--; )
    {
        {
            ofstream ofs(name.c_str(), ios::binary);
            char s[8192];
            ofs.rdbuf()->pubsetbuf(s, sizeof s);
            for (auto j = filesizes[i] / sizeof(value); j-- ; ) ofs.write((char*)&value, sizeof(value));
            ofs.write((char*)&value, filesizes[i] % sizeof(value));
        }

        fsa->setmtimelocal(localname, 1000000000);

        string streamfp, filefp;
        {
            m_time_t mtime = 0;
            {
                auto nfa = fsa->newfileaccess();
                nfa->fopen(localname);
                mtime = nfa->mtime;
            }

            myMIS mis(name.c_str());
            streamfp.assign(megaApi[0]->getFingerprint(&mis, mtime));
        }

        filefp = megaApi[0]->getFingerprint(name.c_str());

        ASSERT_EQ(streamfp, filefp);
        ASSERT_EQ(streamfp, expected[i]);
    }
}


static void incrementFilename(string& s)
{
    if (s.size() > 2)
    {
        if (isdigit(s[s.size() - 2]) | !isdigit(s[s.size() - 1]))
        {
            s += "00";
        }
        else
        {
            s[s.size() - 1] = static_cast<string::value_type>(s[s.size()-1] + 1);
            if (s[s.size() - 1] > '9')
            {
                s[s.size() - 1] = static_cast<string::value_type>(s[s.size()-1] - 1);
                s[s.size() - 2] = static_cast<string::value_type>(s[s.size()-2] + 1);
            }
        }
    }
}

struct second_timer
{
    m_time_t t;
    m_time_t pause_t;
    second_timer() { t = m_time(); }
    void reset () { t = m_time(); }
    void pause() { pause_t = m_time(); }
    void resume() { t += m_time() - pause_t; }
    size_t elapsed() { return size_t(m_time() - t); }
};

namespace mega
{
    class DebugTestHook
    {
    public:
        static int countdownToOverquota;
        static int countdownTo404;
        static int countdownTo403;
        static int countdownToTimeout;
        static bool isRaid;
        static bool isRaidKnown;

        static void onSetIsRaid_morechunks(::mega::RaidBufferManager* tbm)
        {

            unsigned oldvalue = tbm->raidLinesPerChunk;
            tbm->raidLinesPerChunk /= 4;
            LOG_info << "adjusted raidlinesPerChunk from " << oldvalue << " to " << tbm->raidLinesPerChunk;
        }

        static bool  onHttpReqPost509(HttpReq* req)
        {
            if (req->type == REQ_BINARY)
            {
                if (countdownToOverquota-- == 0) {
                    req->httpstatus = 509;
                    req->timeleft = 30;  // in seconds
                    req->status = REQ_FAILURE;

                    LOG_info << "SIMULATING HTTP GET 509 OVERQUOTA";
                    return true;
                }
            }
            return false;
        }

        static bool  onHttpReqPost404Or403(HttpReq* req)
        {
            if (req->type == REQ_BINARY)
            {
                if (countdownTo404-- == 0) {
                    req->httpstatus = 404;
                    req->status = REQ_FAILURE;

                    LOG_info << "SIMULATING HTTP GET 404";
                    return true;
                }
                if (countdownTo403-- == 0) {
                    req->httpstatus = 403;
                    req->status = REQ_FAILURE;

                    LOG_info << "SIMULATING HTTP GET 403";
                    return true;
                }
            }
            return false;
        }


        static bool  onHttpReqPostTimeout(HttpReq* req)
        {
            if (req->type == REQ_BINARY)
            {
                if (countdownToTimeout-- == 0) {
                    req->lastdata = Waiter::ds;
                    req->status = REQ_INFLIGHT;

                    LOG_info << "SIMULATING HTTP TIMEOUT (timeout period begins now)";
                    return true;
                }
            }
            return false;
        }

        static void onSetIsRaid(::mega::RaidBufferManager* tbm)
        {
            isRaid = tbm->isRaid();
            isRaidKnown = true;
        }

        static bool resetForTests()
        {
#ifdef MEGASDK_DEBUG_TEST_HOOKS_ENABLED
            globalMegaTestHooks = MegaTestHooks(); // remove any callbacks set in other tests
            countdownToOverquota = 3;
            countdownTo404 = 5;
            countdownTo403 = 10;
            countdownToTimeout = 15;
            isRaid = false;
            isRaidKnown = false;
            return true;
#else
            return false;
#endif
        }

        static void onSetIsRaid_smallchunks10(::mega::RaidBufferManager* tbm)
        {
            tbm->raidLinesPerChunk = 10;
        }

    };

    int DebugTestHook::countdownToOverquota = 3;
    bool DebugTestHook::isRaid = false;
    bool DebugTestHook::isRaidKnown = false;
    int DebugTestHook::countdownTo404 = 5;
    int DebugTestHook::countdownTo403 = 10;
    int DebugTestHook::countdownToTimeout = 15;

}


/**
* @brief TEST_F SdkTestCloudraidTransfers
*
* - Download our well-known cloudraid file with standard settings
* - Download our well-known cloudraid file, but this time with small chunk sizes and periodically pausing and unpausing
* - Download our well-known cloudraid file, but this time with small chunk sizes and periodically destrying the megaApi object, then recreating and Resuming (with session token)
*
*/

#ifdef DEBUG
TEST_F(SdkTest, SdkTestCloudraidTransfers)
{
    LOG_info << "___TEST Cloudraid transfers___";
    ASSERT_NO_FATAL_FAILURE(getAccountsForTest(2));

    ASSERT_TRUE(DebugTestHook::resetForTests()) << "SDK test hooks are not enabled in release mode";

    MegaNode *rootnode = megaApi[0]->getRootNode();

    auto importHandle = importPublicLink(0, MegaClient::MEGAURL+"/#!zAJnUTYD!8YE5dXrnIEJ47NdDfFEvqtOefhuDMphyae0KY5zrhns", rootnode);
    MegaHandle imported_file_handle = importHandle;

    MegaNode *nimported = megaApi[0]->getNodeByHandle(imported_file_handle);


    string filename = DOTSLASH "cloudraid_downloaded_file.sdktest";
    deleteFile(filename.c_str());

    // plain cloudraid download
    mApi[0].transferFlags[MegaTransfer::TYPE_DOWNLOAD] = false;
    megaApi[0]->startDownload(nimported,
                              filename.c_str(),
                              nullptr  /*customName*/,
                              nullptr  /*appData*/,
                              false    /*startFirst*/,
                              nullptr  /*cancelToken*/);

    ASSERT_TRUE(waitForResponse(&mApi[0].transferFlags[MegaTransfer::TYPE_DOWNLOAD], 600))
        << "Download cloudraid transfer failed after " << maxTimeout << " seconds";
    ASSERT_EQ(API_OK, mApi[0].lastError) << "Cannot download the cloudraid file (error: " << mApi[0].lastError << ")";


    // cloudraid download with periodic pause and resume

    incrementFilename(filename);
    deleteFile(filename.c_str());

    // smaller chunk sizes so we can get plenty of pauses
    #ifdef MEGASDK_DEBUG_TEST_HOOKS_ENABLED
    globalMegaTestHooks.onSetIsRaid = ::mega::DebugTestHook::onSetIsRaid_morechunks;
    #endif

    // plain cloudraid download
    {
        onTransferUpdate_progress = 0;
        onTransferUpdate_filesize = 0;
        mApi[0].transferFlags[MegaTransfer::TYPE_DOWNLOAD] = false;
        megaApi[0]->startDownload(nimported,
                                  filename.c_str(),
                                  nullptr  /*customName*/,
                                  nullptr  /*appData*/,
                                  false    /*startFirst*/,
                                  nullptr  /*cancelToken*/);

        m_off_t lastprogress = 0, pausecount = 0;
        second_timer t;
        while (t.elapsed() < 60 && (onTransferUpdate_filesize == 0 || onTransferUpdate_progress < onTransferUpdate_filesize))
        {
            if (onTransferUpdate_progress > lastprogress)
            {
                megaApi[0]->pauseTransfers(true);
                pausecount += 1;
                WaitMillisec(100);
                megaApi[0]->pauseTransfers(false);
                lastprogress = onTransferUpdate_progress;
            }
            WaitMillisec(100);
        }
        ASSERT_LT(t.elapsed(), 60u) << "timed out downloading cloudraid file";
        ASSERT_GE(onTransferUpdate_filesize, 0u);
        ASSERT_TRUE(onTransferUpdate_progress == onTransferUpdate_filesize);
        ASSERT_GE(pausecount, 3);
        ASSERT_TRUE(waitForResponse(&mApi[0].transferFlags[MegaTransfer::TYPE_DOWNLOAD], 30))<< "Download cloudraid transfer with pauses failed";
        ASSERT_EQ(API_OK, mApi[0].lastError) << "Cannot download the cloudraid file (error: " << mApi[0].lastError << ")";
    }


    incrementFilename(filename);
    deleteFile(filename.c_str());

    // cloudraid download with periodic full exit and resume from session ID
    // plain cloudraid download
    {
        megaApi[0]->setMaxDownloadSpeed(32 * 1024 * 1024 * 8 / 30); // should take 30 seconds, not counting exit/resume session
        mApi[0].transferFlags[MegaTransfer::TYPE_DOWNLOAD] = false;
        megaApi[0]->startDownload(nimported,
                                  filename.c_str(),
                                  nullptr  /*customName*/,
                                  nullptr  /*appData*/,
                                  false    /*startFirst*/,
                                  nullptr  /*cancelToken*/);

        std::string sessionId = megaApi[0]->dumpSession();

        onTransferUpdate_progress = 0;// updated in callbacks
        onTransferUpdate_filesize = 0;
        m_off_t lastprogress = 0;
        unsigned exitresumecount = 0;
        second_timer t;
        auto initialOnTranferFinishedCount = onTranferFinishedCount;
        auto lastOnTranferFinishedCount = onTranferFinishedCount;
        while (t.elapsed() < 180 && onTranferFinishedCount < initialOnTranferFinishedCount + 2)
        {
            if (onTranferFinishedCount > lastOnTranferFinishedCount)
            {
                t.reset();
                lastOnTranferFinishedCount = onTranferFinishedCount;
                deleteFile(filename.c_str());
                onTransferUpdate_progress = 0;
                onTransferUpdate_filesize = 0;
                lastprogress = 0;
                mApi[0].transferFlags[MegaTransfer::TYPE_DOWNLOAD] = false;
                megaApi[0]->startDownload(nimported,
                                          filename.c_str(),
                                          nullptr  /*customName*/,
                                          nullptr  /*appData*/,
                                          false    /*startFirst*/,
                                          nullptr  /*cancelToken*/);
            }
            else if (onTransferUpdate_progress > lastprogress + onTransferUpdate_filesize/10 )
            {
                if (exitresumecount < 3*(onTranferFinishedCount - initialOnTranferFinishedCount + 1))
                {
                    megaApi[0].reset();
                    exitresumecount += 1;
                    WaitMillisec(100);

                    megaApi[0].reset(newMegaApi(APP_KEY.c_str(), megaApiCacheFolder(0).c_str(), USER_AGENT.c_str(), unsigned(THREADS_PER_MEGACLIENT)));
                    mApi[0].megaApi = megaApi[0].get();
                    megaApi[0]->addListener(this);
                    megaApi[0]->setMaxDownloadSpeed(32 * 1024 * 1024 * 8 / 30); // should take 30 seconds, not counting exit/resume session

                    t.pause();
                    ASSERT_NO_FATAL_FAILURE(resumeSession(sessionId.c_str()));
                    ASSERT_NO_FATAL_FAILURE(fetchnodes(0));
                    t.resume();

                    lastprogress = onTransferUpdate_progress;
                }
            }
            WaitMillisec(1);
        }
        ASSERT_EQ(onTransferUpdate_progress, onTransferUpdate_filesize);
        ASSERT_EQ(initialOnTranferFinishedCount + 2, onTranferFinishedCount);
        ASSERT_GE(exitresumecount, 6u);
        ASSERT_TRUE(waitForResponse(&mApi[0].transferFlags[MegaTransfer::TYPE_DOWNLOAD], 1)) << "Download cloudraid transfer with pauses failed";
        ASSERT_EQ(API_OK, mApi[0].lastError) << "Cannot download the cloudraid file (error: " << mApi[0].lastError << ")";
    }

    ASSERT_TRUE(DebugTestHook::resetForTests()) << "SDK test hooks are not enabled in release mode";
}
#endif


/**
* @brief TEST_F SdkTestCloudraidTransferWithConnectionFailures
*
* Download a cloudraid file but with a connection failing with http errors 404 and 403.   The download should recover from the problems in 5 channel mode
*
*/

#ifdef DEBUG
TEST_F(SdkTest, SdkTestCloudraidTransferWithConnectionFailures)
{
    LOG_info << "___TEST Cloudraid transfers___";
    ASSERT_NO_FATAL_FAILURE(getAccountsForTest(2));

    ASSERT_TRUE(DebugTestHook::resetForTests()) << "SDK test hooks are not enabled in release mode";

    std::unique_ptr<MegaNode> rootnode{megaApi[0]->getRootNode()};

    auto importHandle = importPublicLink(0, MegaClient::MEGAURL+"/#!zAJnUTYD!8YE5dXrnIEJ47NdDfFEvqtOefhuDMphyae0KY5zrhns", rootnode.get());
    std::unique_ptr<MegaNode> nimported{megaApi[0]->getNodeByHandle(importHandle)};


    string filename = DOTSLASH "cloudraid_downloaded_file.sdktest";
    deleteFile(filename.c_str());

    // set up for 404 and 403 errors
    // smaller chunk sizes so we can get plenty of pauses
    DebugTestHook::countdownTo404 = 5;
    DebugTestHook::countdownTo403 = 12;
#ifdef MEGASDK_DEBUG_TEST_HOOKS_ENABLED
    globalMegaTestHooks.onHttpReqPost = DebugTestHook::onHttpReqPost404Or403;
    globalMegaTestHooks.onSetIsRaid = DebugTestHook::onSetIsRaid_morechunks;
#endif

    // plain cloudraid download
    {
        onTransferUpdate_progress = 0;
        onTransferUpdate_filesize = 0;
        mApi[0].transferFlags[MegaTransfer::TYPE_DOWNLOAD] = false;
        megaApi[0]->startDownload(nimported.get(),
                                  filename.c_str(),
                                  nullptr  /*customName*/,
                                  nullptr  /*appData*/,
                                  false    /*startFirst*/,
                                  nullptr  /*cancelToken*/);

        ASSERT_TRUE(waitForResponse(&mApi[0].transferFlags[MegaTransfer::TYPE_DOWNLOAD], 180)) << "Cloudraid download with 404 and 403 errors time out (180 seconds)";
        ASSERT_EQ(API_OK, mApi[0].lastError) << "Cannot download the cloudraid file (error: " << mApi[0].lastError << ")";
        ASSERT_GE(onTransferUpdate_filesize, 0u);
        ASSERT_TRUE(onTransferUpdate_progress == onTransferUpdate_filesize);
        ASSERT_LT(DebugTestHook::countdownTo404, 0);
        ASSERT_LT(DebugTestHook::countdownTo403, 0);
    }


    ASSERT_TRUE(DebugTestHook::resetForTests()) << "SDK test hooks are not enabled in release mode";
}
#endif


/**
* @brief TEST_F SdkTestCloudraidTransferWithConnectionFailures
*
* Download a cloudraid file but with a connection failing with http errors 404 and 403.   The download should recover from the problems in 5 channel mode
*
*/

#ifdef DEBUG
TEST_F(SdkTest, SdkTestCloudraidTransferWithSingleChannelTimeouts)
{
    LOG_info << "___TEST Cloudraid transfers___";
    ASSERT_NO_FATAL_FAILURE(getAccountsForTest(2));

    ASSERT_TRUE(DebugTestHook::resetForTests()) << "SDK test hooks are not enabled in release mode";

    std::unique_ptr<MegaNode> rootnode{megaApi[0]->getRootNode()};

    auto importHandle = importPublicLink(0, MegaClient::MEGAURL+"/#!zAJnUTYD!8YE5dXrnIEJ47NdDfFEvqtOefhuDMphyae0KY5zrhns", rootnode.get());
    std::unique_ptr<MegaNode> nimported{megaApi[0]->getNodeByHandle(importHandle)};


    string filename = DOTSLASH "cloudraid_downloaded_file.sdktest";
    deleteFile(filename.c_str());

    // set up for 404 and 403 errors
    // smaller chunk sizes so we can get plenty of pauses
    DebugTestHook::countdownToTimeout = 15;
#ifdef MEGASDK_DEBUG_TEST_HOOKS_ENABLED
    globalMegaTestHooks.onHttpReqPost = DebugTestHook::onHttpReqPostTimeout;
    globalMegaTestHooks.onSetIsRaid = DebugTestHook::onSetIsRaid_morechunks;
#endif

    // plain cloudraid download
    {
        onTransferUpdate_progress = 0;
        onTransferUpdate_filesize = 0;
        mApi[0].transferFlags[MegaTransfer::TYPE_DOWNLOAD] = false;
        megaApi[0]->startDownload(nimported.get(),
                                  filename.c_str(),
                                  nullptr  /*customName*/,
                                  nullptr  /*appData*/,
                                  false    /*startFirst*/,
                                  nullptr  /*cancelToken*/);

        ASSERT_TRUE(waitForResponse(&mApi[0].transferFlags[MegaTransfer::TYPE_DOWNLOAD], 180)) << "Cloudraid download with timeout errors timed out (180 seconds)";
        ASSERT_EQ(API_OK, mApi[0].lastError) << "Cannot download the cloudraid file (error: " << mApi[0].lastError << ")";
        ASSERT_GE(onTransferUpdate_filesize, 0u);
        ASSERT_EQ(onTransferUpdate_progress, onTransferUpdate_filesize);
        ASSERT_LT(DebugTestHook::countdownToTimeout, 0);
    }
    ASSERT_TRUE(DebugTestHook::resetForTests()) << "SDK test hooks are not enabled in release mode";
}
#endif



/**
* @brief TEST_F SdkTestOverquotaNonCloudraid
*
* Induces a simulated overquota error during a conventional download.  Confirms the download stops, pauses, and resumes.
*
*/

#ifdef DEBUG
TEST_F(SdkTest, SdkTestOverquotaNonCloudraid)
{
    LOG_info << "___TEST SdkTestOverquotaNonCloudraid";
    ASSERT_NO_FATAL_FAILURE(getAccountsForTest(2));

    //for (int i = 0; i < 1000; ++i) {
    ASSERT_TRUE(DebugTestHook::resetForTests()) << "SDK test hooks are not enabled in release mode";

    // make a file to download, and upload so we can pull it down
    std::unique_ptr<MegaNode> rootnode{megaApi[0]->getRootNode()};
    deleteFile(UPFILE);

    ASSERT_TRUE(createFile(UPFILE, true)) << "Couldn't create " << UPFILE;
    MegaHandle uploadedNodeHandle = UNDEF;
    ASSERT_EQ(MegaError::API_OK, doStartUpload(0, &uploadedNodeHandle, UPFILE.c_str(),
                                                        rootnode.get(),
                                                        nullptr /*fileName*/,
                                                        ::mega::MegaApi::INVALID_CUSTOM_MOD_TIME,
                                                        nullptr /*appData*/,
                                                        false   /*isSourceTemporary*/,
                                                        false   /*startFirst*/,
                                                        nullptr /*cancelToken*/)) << "Upload transfer failed";

    std::unique_ptr<MegaNode> n1{megaApi[0]->getNodeByHandle(uploadedNodeHandle)};

    ASSERT_NE(n1.get(), ((::mega::MegaNode *)NULL));

    // set up to simulate 509 error
    DebugTestHook::isRaid = false;
    DebugTestHook::isRaidKnown = false;
    DebugTestHook::countdownToOverquota = 3;
    #ifdef MEGASDK_DEBUG_TEST_HOOKS_ENABLED
    globalMegaTestHooks.onHttpReqPost = DebugTestHook::onHttpReqPost509;
    globalMegaTestHooks.onSetIsRaid = DebugTestHook::onSetIsRaid;
    #endif

    // download - we should see a 30 second pause for 509 processing in the middle
    string filename2 = DOTSLASH + DOWNFILE;
    deleteFile(filename2);
    mApi[0].transferFlags[MegaTransfer::TYPE_DOWNLOAD] = false;
    megaApi[0]->startDownload(n1.get(),
                              filename2.c_str(),
                              nullptr  /*customName*/,
                              nullptr  /*appData*/,
                              false    /*startFirst*/,
                              nullptr  /*cancelToken*/);

    // get to 30 sec pause point
    second_timer t;
    while (t.elapsed() < 30 && DebugTestHook::countdownToOverquota >= 0)
    {
        WaitMillisec(1000);
    }
    ASSERT_TRUE(DebugTestHook::isRaidKnown);
    ASSERT_FALSE(DebugTestHook::isRaid);

    // ok so now we should see no more http requests sent for 30 seconds. Test 20 for reliable testing
    int originalcount = DebugTestHook::countdownToOverquota;
    second_timer t2;
    while (t2.elapsed() < 20)
    {
        WaitMillisec(1000);
    }
    ASSERT_TRUE(DebugTestHook::countdownToOverquota == originalcount);

    // Now wait for the file to finish

    ASSERT_TRUE(waitForResponse(&mApi[0].transferFlags[MegaTransfer::TYPE_DOWNLOAD], 600))
        << "Download transfer failed after " << maxTimeout << " seconds";
    ASSERT_EQ(API_OK, mApi[0].lastError) << "Cannot download the file (error: " << mApi[0].lastError << ")";

    ASSERT_LT(DebugTestHook::countdownToOverquota, 0);
    ASSERT_LT(DebugTestHook::countdownToOverquota, originalcount);  // there should have been more http activity after the wait

    ASSERT_TRUE(DebugTestHook::resetForTests()) << "SDK test hooks are not enabled in release mode";

    //cout << "Passed round " << i; }

}
#endif


/**
* @brief TEST_F SdkTestOverquotaNonCloudraid
*
* use the hooks to simulate an overquota condition while running a raid download transfer, and check the handling
*
*/

#ifdef DEBUG
TEST_F(SdkTest, SdkTestOverquotaCloudraid)
{
    LOG_info << "___TEST SdkTestOverquotaCloudraid";
    ASSERT_NO_FATAL_FAILURE(getAccountsForTest(2));

    ASSERT_TRUE(DebugTestHook::resetForTests()) << "SDK test hooks are not enabled in release mode";

    auto importHandle = importPublicLink(0, MegaClient::MEGAURL+"/#!zAJnUTYD!8YE5dXrnIEJ47NdDfFEvqtOefhuDMphyae0KY5zrhns", megaApi[0]->getRootNode());
    MegaNode *nimported = megaApi[0]->getNodeByHandle(importHandle);

    // set up to simulate 509 error
    DebugTestHook::isRaid = false;
    DebugTestHook::isRaidKnown = false;
    DebugTestHook::countdownToOverquota = 8;
    #ifdef MEGASDK_DEBUG_TEST_HOOKS_ENABLED
    globalMegaTestHooks.onHttpReqPost = DebugTestHook::onHttpReqPost509;
    globalMegaTestHooks.onSetIsRaid = DebugTestHook::onSetIsRaid;
    #endif

    // download - we should see a 30 second pause for 509 processing in the middle
    string filename2 = DOTSLASH + DOWNFILE;
    deleteFile(filename2);
    mApi[0].transferFlags[MegaTransfer::TYPE_DOWNLOAD] = false;
    megaApi[0]->startDownload(nimported,
                              filename2.c_str(),
                              nullptr  /*customName*/,
                              nullptr  /*appData*/,
                              false    /*startFirst*/,
                              nullptr  /*cancelToken*/);

    // get to 30 sec pause point
    second_timer t;
    while (t.elapsed() < 30 && DebugTestHook::countdownToOverquota >= 0)
    {
        WaitMillisec(1000);
    }
    ASSERT_TRUE(DebugTestHook::isRaidKnown);
    ASSERT_TRUE(DebugTestHook::isRaid);

    // ok so now we should see no more http requests sent for 30 seconds.  Test 20 for reliablilty
    int originalcount = DebugTestHook::countdownToOverquota;
    second_timer t2;
    while (t2.elapsed() < 20)
    {
        WaitMillisec(1000);
    }
    ASSERT_EQ(DebugTestHook::countdownToOverquota, originalcount);

    // Now wait for the file to finish

    ASSERT_TRUE(waitForResponse(&mApi[0].transferFlags[MegaTransfer::TYPE_DOWNLOAD], 600))
        << "Download transfer failed after " << maxTimeout << " seconds";
    ASSERT_EQ(API_OK, mApi[0].lastError) << "Cannot download the file (error: " << mApi[0].lastError << ")";

    ASSERT_LT(DebugTestHook::countdownToOverquota, 0);
    ASSERT_LT(DebugTestHook::countdownToOverquota, originalcount);  // there should have been more http activity after the wait

    ASSERT_TRUE(DebugTestHook::resetForTests()) << "SDK test hooks are not enabled in release mode";
}
#endif


struct CheckStreamedFile_MegaTransferListener : public MegaTransferListener
{
    typedef ::mega::byte byte;

    size_t reserved;
    size_t receiveBufPos;
    size_t file_start_offset;
    byte* receiveBuf;
    bool completedSuccessfully;
    bool completedUnsuccessfully;
    MegaError* completedUnsuccessfullyError;
    byte* compareDecryptedData;
    bool comparedEqual;


    CheckStreamedFile_MegaTransferListener(size_t receiveStartPoint, size_t receiveSizeExpected, byte* fileCompareData)
        : reserved(0)
        , receiveBufPos(0)
        , file_start_offset(0)
        , receiveBuf(NULL)
        , completedSuccessfully(false)
        , completedUnsuccessfully(false)
        , completedUnsuccessfullyError(NULL)
        , compareDecryptedData(fileCompareData)
        , comparedEqual(true)
    {
        file_start_offset = receiveStartPoint;
        reserved = receiveSizeExpected;
        receiveBuf = new byte[reserved];
        compareDecryptedData = fileCompareData;
    }

    ~CheckStreamedFile_MegaTransferListener()
    {
        delete[] receiveBuf;
    }

    void onTransferStart(MegaApi *api, MegaTransfer *transfer) override
    {
    }
    void onTransferFinish(MegaApi* api, MegaTransfer *transfer, MegaError* error) override
    {
        if (error && error->getErrorCode() != API_OK)
        {
            ((error->getErrorCode() == API_EARGS && reserved == 0) ? completedSuccessfully : completedUnsuccessfully) = true;
            completedUnsuccessfullyError = error->copy();
        }
        else
        {
            if (0 != memcmp(receiveBuf, compareDecryptedData + file_start_offset, receiveBufPos))
                comparedEqual = false;
            completedSuccessfully = true;
        }
    }
    void onTransferUpdate(MegaApi *api, MegaTransfer *transfer) override
    {
    }
    void onTransferTemporaryError(MegaApi *api, MegaTransfer * /*transfer*/, MegaError* error) override
    {
        ostringstream msg;
        msg << "onTransferTemporaryError: " << (error ? error->getErrorString() : "NULL");
        api->log(MegaApi::LOG_LEVEL_WARNING, msg.str().c_str());
    }
    bool onTransferData(MegaApi *api, MegaTransfer *transfer, char *buffer, size_t size) override
    {
        assert(receiveBufPos + size <= reserved);
        memcpy(receiveBuf + receiveBufPos, buffer, size);
        receiveBufPos += size;

        if (0 != memcmp(receiveBuf, compareDecryptedData + file_start_offset, receiveBufPos))
            comparedEqual = false;

        return true;
    }
};


CheckStreamedFile_MegaTransferListener* StreamRaidFilePart(MegaApi* megaApi, m_off_t start, m_off_t end, bool raid, bool smallpieces, MegaNode* raidFileNode, MegaNode*nonRaidFileNode, ::mega::byte* filecomparedata)
{
    assert(raidFileNode && nonRaidFileNode);
    LOG_info << "stream test ---------------------------------------------------" << start << " to " << end << "(len " << end - start << ") " << (raid ? " RAID " : " non-raid ") << (raid ? (smallpieces ? " smallpieces " : "normalpieces") : "");

#ifdef MEGASDK_DEBUG_TEST_HOOKS_ENABLED
    globalMegaTestHooks.onSetIsRaid = smallpieces ? &DebugTestHook::onSetIsRaid_smallchunks10 : NULL;
#endif

    CheckStreamedFile_MegaTransferListener* p = new CheckStreamedFile_MegaTransferListener(size_t(start), size_t(end - start), filecomparedata);
    megaApi->setStreamingMinimumRate(0);
    megaApi->startStreaming(raid ? raidFileNode : nonRaidFileNode, start, end - start, p);
    return p;
}



/**
* @brief TEST_F SdkCloudraidStreamingSoakTest
*
* Stream random portions of the well-known file for 10 minutes, while randomly varying
*       raid / non-raid
*       front/end/middle  (especial attention to first and last raidlines, and varying start/end within a raidline)
*       large piece / small piece
*       small raid chunk sizes (so small pieces of file don't just load in one request per connection) / normal sizes
*
*/


TEST_F(SdkTest, SdkCloudraidStreamingSoakTest)
{
    LOG_info << "___TEST SdkCloudraidStreamingSoakTest";
    ASSERT_NO_FATAL_FAILURE(getAccountsForTest(2));

#ifdef MEGASDK_DEBUG_TEST_HOOKS_ENABLED
    ASSERT_TRUE(DebugTestHook::resetForTests()) << "SDK test hooks are not enabled in release mode";
#endif

    // ensure we have our standard raid test file
    auto importHandle = importPublicLink(0, MegaClient::MEGAURL+"/#!zAJnUTYD!8YE5dXrnIEJ47NdDfFEvqtOefhuDMphyae0KY5zrhns", std::unique_ptr<MegaNode>{megaApi[0]->getRootNode()}.get());
    MegaNode *nimported = megaApi[0]->getNodeByHandle(importHandle);

    MegaNode *rootnode = megaApi[0]->getRootNode();

    // get the file, and upload as non-raid
    string filename2 = DOTSLASH + DOWNFILE;
    deleteFile(filename2);

    mApi[0].transferFlags[MegaTransfer::TYPE_DOWNLOAD] = false;
    megaApi[0]->startDownload(nimported,
                              filename2.c_str(),
                              nullptr  /*customName*/,
                              nullptr  /*appData*/,
                              false    /*startFirst*/,
                              nullptr  /*cancelToken*/);

    ASSERT_TRUE(waitForResponse(&mApi[0].transferFlags[MegaTransfer::TYPE_DOWNLOAD])) << "Setup transfer failed after " << maxTimeout << " seconds";
    ASSERT_EQ(API_OK, mApi[0].lastError) << "Cannot download the initial file (error: " << mApi[0].lastError << ")";

    char raidchar = 0;
    char nonraidchar = 'M';

    string filename3 = filename2;
    incrementFilename(filename3);
    filename3 += ".neverseenbefore";
    deleteFile(filename3);
    copyFile(filename2, filename3);
    {
        fstream fs(filename3.c_str(), ios::in | ios::out | ios::binary);
        raidchar = (char)fs.get();
        fs.seekg(0);
        fs.put('M');  // we have to edit the file before upload, as Mega is too clever and will skip actual upload otherwise
        fs.flush();
    }

    // actual upload
    MegaHandle uploadedNodeHandle = UNDEF;
    ASSERT_EQ(MegaError::API_OK, doStartUpload(0, &uploadedNodeHandle, filename3.c_str(),
                                                        rootnode,
                                                        nullptr /*fileName*/,
                                                        ::mega::MegaApi::INVALID_CUSTOM_MOD_TIME,
                                                        nullptr /*appData*/,
                                                        false   /*isSourceTemporary*/,
                                                        false   /*startFirst*/,
                                                        nullptr /*cancelToken*/)) << "Upload transfer failed";

    MegaNode *nonRaidNode = megaApi[0]->getNodeByHandle(uploadedNodeHandle);

    int64_t filesize = getFilesize(filename2);
    std::ifstream compareDecryptedFile(filename2.c_str(), ios::binary);
    std::vector<::mega::byte> compareDecryptedData(static_cast<size_t>(filesize));
    compareDecryptedFile.read((char*)compareDecryptedData.data(), filesize);

    m_time_t starttime = m_time();
    int seconds_to_test_for = 60; //gRunningInCI ? 60 : 60 * 10;

    // ok loop for 10 minutes  (one munite under jenkins)
    srand(unsigned(starttime));
    int randomRunsDone = 0;
    m_off_t randomRunsBytes = 0;
    for (; m_time() - starttime < seconds_to_test_for; ++randomRunsDone)
    {

        int testtype = rand() % 10;
        int smallpieces = rand() % 2;
        int nonraid = rand() % 4 == 1;

        compareDecryptedData[0] = ::mega::byte(nonraid ? nonraidchar : raidchar);

        m_off_t start = 0, end = 0;

        if (testtype < 3)  // front of file
        {
            start = std::max<int>(0, rand() % 5 * 10240 - 1024);
            end = start + rand() % 5 * 10240;
        }
        else if (testtype == 3)  // within 1, 2, or 3 raidlines
        {
            start = std::max<int>(0, rand() % 5 * 10240 - 1024);
            end = start + rand() % (3 * RAIDLINE);
        }
        else if (testtype < 8) // end of file
        {
            end = std::min<m_off_t>(32620740, 32620740 + RAIDLINE - rand() % (2 * RAIDLINE));
            start = end - rand() % 5 * 10240;
        }
        else if (testtype == 8) // 0 size [seems this is not allowed at intermediate layer now - EARGS]
        {
            start = rand() % 32620740;
            end = start;
        }
        else // decent piece of the file
        {
            int pieceSize = 50000; //gRunningInCI ? 50000 : 5000000;
            start = rand() % pieceSize;
            int n = pieceSize / (smallpieces ? 100 : 1);
            end = start + n + rand() % n;
        }

        // seems 0 size not allowed now - make sure we get at least 1 byte
        if (start == end)
        {
            if (start > 0) start -= 1;
            else end += 1;
        }
        randomRunsBytes += end - start;

        LOG_info << "beginning stream test, " << start << " to " << end << "(len " << end - start << ") " << (nonraid ? " non-raid " : " RAID ") << (!nonraid ? (smallpieces ? " smallpieces " : "normalpieces") : "");

        CheckStreamedFile_MegaTransferListener* p = StreamRaidFilePart(megaApi[0].get(), start, end, !nonraid, smallpieces, nimported, nonRaidNode, compareDecryptedData.data());

        for (unsigned i = 0; p->comparedEqual; ++i)
        {
            WaitMillisec(100);
            if (p->completedUnsuccessfully)
            {
                ASSERT_FALSE(p->completedUnsuccessfully) << " on random run " << randomRunsDone << ", download failed: " << start << " to " << end << ", "
                    << (nonraid?"nonraid":"raid") <<  ", " << (smallpieces?"small pieces":"normal size pieces")
                    << ", reported error: " << (p->completedUnsuccessfullyError ? p->completedUnsuccessfullyError->getErrorCode() : 0)
                    << " " << (p->completedUnsuccessfullyError ? p->completedUnsuccessfullyError->getErrorString() : "NULL");
                break;
            }
            else if (p->completedSuccessfully)
            {
                break;
            }
            else if (i > maxTimeout * 10)
            {
                ASSERT_TRUE(i <= maxTimeout * 10) << "download took too long, more than " << maxTimeout << " seconds.  Is the free transfer quota exhausted?";
                break;
            }
        }
        ASSERT_TRUE(p->comparedEqual);

        delete p;

    }

    ASSERT_GT(randomRunsDone, 10 /*(gRunningInCI ? 10 : 100)*/ );

    ostringstream msg;
    msg << "Streaming test downloaded " << randomRunsDone << " samples of the file from random places and sizes, " << randomRunsBytes << " bytes total";
    megaApi[0]->log(MegaApi::LOG_LEVEL_DEBUG, msg.str().c_str());

    delete nimported;
    delete nonRaidNode;
    delete rootnode;

#ifdef MEGASDK_DEBUG_TEST_HOOKS_ENABLED
    ASSERT_TRUE(DebugTestHook::resetForTests()) << "SDK test hooks are not enabled in release mode";
#endif
}

TEST_F(SdkTest, SdkRecentsTest)
{
    LOG_info << "___TEST SdkRecentsTest___";
    ASSERT_NO_FATAL_FAILURE(getAccountsForTest(2));

    MegaNode *rootnode = megaApi[0]->getRootNode();

    deleteFile(UPFILE);
    deleteFile(DOWNFILE);

    string filename1 = UPFILE;
    ASSERT_TRUE(createFile(filename1, false)) << "Couldn't create " << filename1;

    auto err = doStartUpload(0, nullptr, filename1.c_str(),
                                      rootnode,
                                      nullptr /*fileName*/,
                                      ::mega::MegaApi::INVALID_CUSTOM_MOD_TIME,
                                      nullptr /*appData*/,
                                      false   /*isSourceTemporary*/,
                                      false   /*startFirst*/,
                                      nullptr /*cancelToken*/);
    ASSERT_EQ(API_OK, err) << "Cannot upload a test file (error: " << err << ")";
    WaitMillisec(1000);

    ofstream f(filename1);
    f << "update";
    f.close();

    err = doStartUpload(0, nullptr, filename1.c_str(),
                                 rootnode,
                                 nullptr /*fileName*/,
                                 ::mega::MegaApi::INVALID_CUSTOM_MOD_TIME,
                                 nullptr /*appData*/,
                                 false   /*isSourceTemporary*/,
                                 false   /*startFirst*/,
                                 nullptr /*cancelToken*/);

    ASSERT_EQ(API_OK, err) << "Cannot upload an updated test file (error: " << err << ")";
    WaitMillisec(1000);

    synchronousCatchup(0);

    string filename2 = DOWNFILE;
    ASSERT_TRUE(createFile(filename2, false)) << "Couldn't create " << filename2;
    err = doStartUpload(0, nullptr, filename2.c_str(),
                                 rootnode,
                                 nullptr /*fileName*/,
                                 ::mega::MegaApi::INVALID_CUSTOM_MOD_TIME,
                                 nullptr /*appData*/,
                                 false   /*isSourceTemporary*/,
                                 false   /*startFirst*/,
                                 nullptr /*cancelToken*/);
    ASSERT_EQ(API_OK, err) << "Cannot upload a test file2 (error: " << err << ")";
    WaitMillisec(1000);

    ofstream f2(filename2);
    f2 << "update";
    f2.close();

    err = doStartUpload(0, nullptr, filename2.c_str(),
                                 rootnode,
                                 nullptr /*fileName*/,
                                 ::mega::MegaApi::INVALID_CUSTOM_MOD_TIME,
                                 nullptr /*appData*/,
                                 false   /*isSourceTemporary*/,
                                 false   /*startFirst*/,
                                 nullptr /*cancelToken*/);

    ASSERT_EQ(API_OK, err) << "Cannot upload an updated test file2 (error: " << err << ")";

    synchronousCatchup(0);


    std::unique_ptr<MegaRecentActionBucketList> buckets{megaApi[0]->getRecentActions(1, 10)};

    ostringstream logMsg;
    for (int i = 0; i < buckets->size(); ++i)
    {
        logMsg << "bucket " << to_string(i);
        megaApi[0]->log(MegaApi::LOG_LEVEL_INFO, logMsg.str().c_str());
        auto bucket = buckets->get(i);
        for (int j = 0; j < buckets->get(i)->getNodes()->size(); ++j)
        {
            auto node = bucket->getNodes()->get(j);
            logMsg << node->getName() << " " << node->getCreationTime() << " " << bucket->getTimestamp() << " " << bucket->getParentHandle() << " " << bucket->isUpdate() << " " << bucket->isMedia();
            megaApi[0]->log(MegaApi::LOG_LEVEL_DEBUG, logMsg.str().c_str());
        }
    }

    ASSERT_TRUE(buckets != nullptr);
    ASSERT_TRUE(buckets->size() > 0);
    ASSERT_TRUE(buckets->get(0)->getNodes()->size() > 1);
    ASSERT_EQ(DOWNFILE, string(buckets->get(0)->getNodes()->get(0)->getName()));
    ASSERT_EQ(UPFILE, string(buckets->get(0)->getNodes()->get(1)->getName()));
}

#ifdef USE_FREEIMAGE
TEST_F(SdkTest, SdkHttpReqCommandPutFATest)
{
    LOG_info << "___TEST SdkHttpReqCommandPutFATest___";
    ASSERT_NO_FATAL_FAILURE(getAccountsForTest(1));

    // SCENARIO 1: Upload image file and check thumbnail and preview
    std::unique_ptr<MegaNode> rootnode(megaApi[0]->getRootNode());
    MegaHandle uploadResultHandle = UNDEF;
    ASSERT_EQ(MegaError::API_OK, doStartUpload(0, &uploadResultHandle, IMAGEFILE.c_str(),
                                                        rootnode.get(),
                                                        nullptr /*fileName*/,
                                                        ::mega::MegaApi::INVALID_CUSTOM_MOD_TIME,
                                                        nullptr /*appData*/,
                                                        false   /*isSourceTemporary*/,
                                                        false   /*startFirst*/,
                                                        nullptr /*cancelToken*/))  << "Uploaded file with wrong name (error: " << mApi[0].lastError << ")";



    std::unique_ptr<MegaNode> n1(megaApi[0]->getNodeByHandle(uploadResultHandle));
    ASSERT_NE(n1, nullptr);
    ASSERT_STREQ(IMAGEFILE.c_str(), n1->getName()) << "Uploaded file with wrong name (error: " << mApi[0].lastError << ")";

    // Get the thumbnail of the uploaded image
    std::string thumbnailPath = "logo_thumbnail.png";
    ASSERT_EQ(API_OK, doGetThumbnail(0, n1.get(), thumbnailPath.c_str()));

    // Get the preview of the uploaded image
    std::string previewPath = "logo_preview.png";
    ASSERT_EQ(API_OK, doGetPreview(0, n1.get(), previewPath.c_str()));

    // SCENARIO 2: Request FA upload URLs (thumbnail and preview)
    int64_t fileSize_thumbnail = 2295;
    int64_t fileSize_preview = 2376;

    // Request a thumbnail upload URL
    std::string thumbnailURL;
    ASSERT_EQ(API_OK, doGetThumbnailUploadURL(0, thumbnailURL, n1->getHandle(), fileSize_thumbnail, true)) << "Cannot request thumbnail upload URL";
    ASSERT_FALSE(thumbnailURL.empty()) << "Got empty thumbnail upload URL";

    // Request a preview upload URL
    std::string previewURL;
    ASSERT_EQ(API_OK, doGetPreviewUploadURL(0, previewURL, n1->getHandle(), fileSize_preview, true)) << "Cannot request preview upload URL";
    ASSERT_FALSE(previewURL.empty()) << "Got empty preview upload URL";
}
#endif

#ifndef __APPLE__ // todo: enable for Mac (needs work in synchronousMediaUploadComplete)
TEST_F(SdkTest, SdkMediaImageUploadTest)
{
    LOG_info << "___TEST MediaUploadRequestURL___";
    ASSERT_NO_FATAL_FAILURE(getAccountsForTest(1));

    unsigned int apiIndex = 0;
    int64_t fileSize = 1304;
    const char* outputImage = "newlogo.png";
    synchronousMediaUpload(apiIndex, fileSize, IMAGEFILE.c_str(), IMAGEFILE_C.c_str(), outputImage, THUMBNAIL.c_str(), PREVIEW.c_str());

}

TEST_F(SdkTest, SdkMediaUploadTest)
{
    LOG_info << "___TEST MediaUploadRequestURL___";
    ASSERT_NO_FATAL_FAILURE(getAccountsForTest(1));

    unsigned int apiIndex = 0;
    int64_t fileSize = 10000;
    string filename = UPFILE;
    ASSERT_TRUE(createFile(filename, false)) << "Couldnt create " << filename;
    const char* outputFile = "newfile.txt";
    synchronousMediaUpload(apiIndex, fileSize, filename.c_str(), DOWNFILE.c_str(), outputFile);

}
#endif

TEST_F(SdkTest, SdkGetPricing)
{
    ASSERT_NO_FATAL_FAILURE(getAccountsForTest(1));
    LOG_info << "___TEST GetPricing___";

    auto err = synchronousGetPricing(0);
    ASSERT_TRUE(err == API_OK) << "Get pricing failed (error: " << err << ")";

    ASSERT_TRUE(strcmp(mApi[0].mMegaCurrency->getCurrencyName(), "EUR") == 0) << "Unexpected currency";
}

TEST_F(SdkTest, SdkGetBanners)
{
    ASSERT_NO_FATAL_FAILURE(getAccountsForTest(1));
    LOG_info << "___TEST GetBanners___";

    auto err = synchronousGetBanners(0);
    ASSERT_TRUE(err == API_OK || err == API_ENOENT) << "Get banners failed (error: " << err << ")";
}

TEST_F(SdkTest, SdkLocalPath_leafOrParentName)
{
    char pathSep = LocalPath::localPathSeparator_utf8;

    string rootName;
    string rootDrive;
#ifdef WIN32
    rootName = "D";
    rootDrive = rootName + ':';
#endif

    // "D:\\foo\\bar.txt" or "/foo/bar.txt"
    LocalPath lp = LocalPath::fromAbsolutePath(rootDrive + pathSep + "foo" + pathSep + "bar.txt");
    ASSERT_EQ(lp.leafOrParentName(), "bar.txt");

    // "D:\\foo\\" or "/foo/"
    lp = LocalPath::fromAbsolutePath(rootDrive + pathSep + "foo" + pathSep);
    ASSERT_EQ(lp.leafOrParentName(), "foo");

    // "D:\\foo" or "/foo"
    lp = LocalPath::fromAbsolutePath(rootDrive + pathSep + "foo");
    ASSERT_EQ(lp.leafOrParentName(), "foo");

    // "D:\\" or "/"
    lp = LocalPath::fromAbsolutePath(rootDrive + pathSep);
    ASSERT_EQ(lp.leafOrParentName(), rootName);

#ifdef WIN32
    // "D:"
    lp = LocalPath::fromAbsolutePath(rootDrive);
    ASSERT_EQ(lp.leafOrParentName(), rootName);

    // "D"
    lp = LocalPath::fromAbsolutePath(rootName);
    ASSERT_EQ(lp.leafOrParentName(), rootName);

    // Current implementation prevents the following from working correctly on *nix platforms

    // "D:\\foo\\bar\\.\\" or "/foo/bar/./"
    lp = LocalPath::fromAbsolutePath(rootDrive + pathSep + "foo" + pathSep + "bar" + pathSep + '.' + pathSep);
    ASSERT_EQ(lp.leafOrParentName(), "bar");

    // "D:\\foo\\bar\\." or "/foo/bar/."
    lp = LocalPath::fromAbsolutePath(rootDrive + pathSep + "foo" + pathSep + "bar" + pathSep + '.');
    ASSERT_EQ(lp.leafOrParentName(), "bar");

    // "D:\\foo\\bar\\..\\" or "/foo/bar/../"
    lp = LocalPath::fromAbsolutePath(rootDrive + pathSep + "foo" + pathSep + "bar" + pathSep + ".." + pathSep);
    ASSERT_EQ(lp.leafOrParentName(), "foo");

    // "D:\\foo\\bar\\.." or "/foo/bar/.."
    lp = LocalPath::fromAbsolutePath(rootDrive + pathSep + "foo" + pathSep + "bar" + pathSep + "..");
    ASSERT_EQ(lp.leafOrParentName(), "foo");
#endif

    // ".\\foo\\" or "./foo/"
    lp = LocalPath::fromRelativePath(string(".") + pathSep + "foo" + pathSep);
    ASSERT_EQ(lp.leafOrParentName(), "foo");

    // ".\\foo" or "./foo"
    lp = LocalPath::fromRelativePath(string(".") + pathSep + "foo");
    ASSERT_EQ(lp.leafOrParentName(), "foo");
}

TEST_F(SdkTest, SdkSimpleCommands)
{
    ASSERT_NO_FATAL_FAILURE(getAccountsForTest(1));
    LOG_info << "___TEST SimpleCommands___";

    // fetchTimeZone() test
    auto err = synchronousFetchTimeZone(0);
    ASSERT_EQ(API_OK, err) << "Fetch time zone failed (error: " << err << ")";
    ASSERT_TRUE(mApi[0].tzDetails && mApi[0].tzDetails->getNumTimeZones()) << "Invalid Time Zone details"; // some simple validation

    // getMiscFlags() -- not logged in
    logout(0, false, maxTimeout);
    gSessionIDs[0] = "invalid";
    err = synchronousGetMiscFlags(0);
    ASSERT_EQ(API_OK, err) << "Get misc flags failed (error: " << err << ")";

    // getUserEmail() test
    ASSERT_NO_FATAL_FAILURE(getAccountsForTest(1));
    std::unique_ptr<MegaUser> user(megaApi[0]->getMyUser());
    ASSERT_TRUE(!!user); // some simple validation

    err = synchronousGetUserEmail(0, user->getHandle());
    ASSERT_EQ(API_OK, err) << "Get user email failed (error: " << err << ")";
    ASSERT_NE(mApi[0].email.find('@'), std::string::npos); // some simple validation

    // cleanRubbishBin() test (accept both success and already empty statuses)
    err = synchronousCleanRubbishBin(0);
    ASSERT_TRUE(err == API_OK || err == API_ENOENT) << "Clean rubbish bin failed (error: " << err << ")";

    // getMiscFlags() -- not logged in
    logout(0, false, maxTimeout);
    gSessionIDs[0] = "invalid";
    err = synchronousGetMiscFlags(0);
    ASSERT_EQ(API_OK, err) << "Get misc flags failed (error: " << err << ")";
}

TEST_F(SdkTest, SdkHeartbeatCommands)
{
    ASSERT_NO_FATAL_FAILURE(getAccountsForTest(1));
    LOG_info << "___TEST HeartbeatCommands___";
    std::vector<std::pair<string, MegaHandle>> backupNameToBackupId;

    // setbackup test
    fs::path localtestroot = makeNewTestRoot();
    string localFolder = localtestroot.string();
    std::unique_ptr<MegaNode> rootnode{ megaApi[0]->getRootNode() };
    int backupType = BackupType::CAMERA_UPLOAD;
    int state = 1;
    int subState = 3;

    size_t numBackups = 3;
    vector<string> backupNames {"/SdkBackupNamesTest1", "/SdkBackupNamesTest2", "/SdkBackupNamesTest3" };
    vector<string> folderNames {"CommandBackupPutTest1", "CommandBackupPutTest2", "CommandBackupPutTest3" };
    vector<MegaHandle> targetNodes;

    // create remote folders for each backup
    for (size_t i = 0; i < numBackups; i++)
    {
        auto h = createFolder(0, folderNames[i].c_str(), rootnode.get());
        ASSERT_NE(h, UNDEF);
        targetNodes.push_back(h);
    }

    // set all backups, only wait for completion of the third one
    size_t lastIndex = numBackups - 1;
    for (size_t i = 0; i < lastIndex; i++)
    {
        megaApi[0]->setBackup(backupType, targetNodes[i], localFolder.c_str(), backupNames[i].c_str(), state, subState,
            new OneShotListener([&](MegaError& e, MegaRequest& r) {
                if (e.getErrorCode() == API_OK)
                {
                    backupNameToBackupId.emplace_back(r.getName(), r.getParentHandle());
                }
            }));
    }

    auto err = synchronousSetBackup(0,
        [&](MegaError& e, MegaRequest& r) {
            if (e.getErrorCode() == API_OK)
            {
                backupNameToBackupId.emplace_back(r.getName(), r.getParentHandle());
            }
        },
        backupType, targetNodes[lastIndex], localFolder.c_str(), backupNames[lastIndex].c_str(), state, subState);

    ASSERT_EQ(API_OK, err) << "setBackup failed (error: " << err << ")";
    ASSERT_EQ(backupNameToBackupId.size(), numBackups) << "setBackup didn't register all the backups";

    // update backup
    err = synchronousUpdateBackup(0, mBackupId, MegaApi::BACKUP_TYPE_INVALID, UNDEF, nullptr, nullptr, -1, -1);
    ASSERT_EQ(API_OK, err) << "updateBackup failed (error: " << err << ")";

    // now remove all backups, only wait for completion of the third one
    // (automatically updates the user's attribute, removing the entry for the backup id)
    for (size_t i = 0; i < lastIndex; i++)
    {
        megaApi[0]->removeBackup(backupNameToBackupId[i].second);
    }
    synchronousRemoveBackup(0, backupNameToBackupId[lastIndex].second);

    // add a backup again
    err = synchronousSetBackup(0,
            [&](MegaError& e, MegaRequest& r) {
                if (e.getErrorCode() == API_OK) backupNameToBackupId.emplace_back(r.getName(), r.getParentHandle());
            },
            backupType, targetNodes[0], localFolder.c_str(), backupNames[0].c_str(), state, subState);
    ASSERT_EQ(API_OK, err) << "setBackup failed (error: " << err << ")";

    // check heartbeat
    err = synchronousSendBackupHeartbeat(0, mBackupId, 1, 10, 1, 1, 0, targetNodes[0]);
    ASSERT_EQ(API_OK, err) << "sendBackupHeartbeat failed (error: " << err << ")";


    // --- negative test cases ---
    gTestingInvalidArgs = true;

    // register the same backup twice: should work fine
    err = synchronousSetBackup(0,
        [&](MegaError& e, MegaRequest& r) {
            if (e.getErrorCode() == API_OK) backupNameToBackupId.emplace_back(r.getName(), r.getParentHandle());
        },
        backupType, targetNodes[0], localFolder.c_str(), backupNames[0].c_str(), state, subState);

    ASSERT_EQ(API_OK, err) << "setBackup failed (error: " << err << ")";

    // update a removed backup: should throw an error
    err = synchronousRemoveBackup(0, mBackupId, nullptr);
    ASSERT_EQ(API_OK, err) << "removeBackup failed (error: " << err << ")";
    err = synchronousUpdateBackup(0, mBackupId, BackupType::INVALID, UNDEF, nullptr, nullptr, -1, -1);
    ASSERT_EQ(API_ENOENT, err) << "updateBackup for deleted backup should have produced ENOENT but got error: " << err;

    // We can't test this, as reviewer wants an assert to fire for EARGS
    //// create a backup with a big status: should report an error
    //err = synchronousSetBackup(0,
    //        nullptr,
    //        backupType, targetNodes[0], localFolder.c_str(), backupNames[0].c_str(), 255/*state*/, subState);
    //ASSERT_NE(API_OK, err) << "setBackup failed (error: " << err << ")";

    gTestingInvalidArgs = false;
}

TEST_F(SdkTest, SdkFavouriteNodes)
{
    ASSERT_NO_FATAL_FAILURE(getAccountsForTest(1));
    LOG_info << "___TEST SDKFavourites___";

    unique_ptr<MegaNode> rootnodeA(megaApi[0]->getRootNode());

    ASSERT_TRUE(rootnodeA);

    auto nh = createFolder(0, "folder-A", rootnodeA.get());
    ASSERT_NE(nh, UNDEF);
    unique_ptr<MegaNode> folderA(megaApi[0]->getNodeByHandle(nh));
    ASSERT_TRUE(!!folderA);

    nh = createFolder(0, "sub-folder-A", folderA.get());
    ASSERT_NE(nh, UNDEF);
    unique_ptr<MegaNode> subFolderA(megaApi[0]->getNodeByHandle(nh));
    ASSERT_TRUE(!!subFolderA);

    string filename1 = UPFILE;
    ASSERT_TRUE(createFile(filename1, false)) << "Couldn't create " << filename1;

    MegaHandle h = UNDEF;
    ASSERT_EQ(MegaError::API_OK, doStartUpload(0, &h, filename1.c_str(),
                                                        subFolderA.get(),
                                                        nullptr /*fileName*/,
                                                        ::mega::MegaApi::INVALID_CUSTOM_MOD_TIME,
                                                        nullptr /*appData*/,
                                                        false   /*isSourceTemporary*/,
                                                        false   /*startFirst*/,
                                                        nullptr /*cancelToken*/)) << "Cannot upload a test file";

    std::unique_ptr<MegaNode> n1(megaApi[0]->getNodeByHandle(h));

    bool null_pointer = (n1.get() == nullptr);
    ASSERT_FALSE(null_pointer) << "Cannot initialize test scenario (error: " << mApi[0].lastError << ")";

    auto err = synchronousSetNodeFavourite(0, subFolderA.get(), true);
    err = synchronousSetNodeFavourite(0, n1.get(), true);

    err = synchronousGetFavourites(0, subFolderA.get(), 0);
    ASSERT_EQ(API_OK, err) << "synchronousGetFavourites (error: " << err << ")";
    ASSERT_EQ(mMegaFavNodeList->size(), 2u) << "synchronousGetFavourites failed...";
    err = synchronousGetFavourites(0, nullptr, 1);
    ASSERT_EQ(mMegaFavNodeList->size(), 1u) << "synchronousGetFavourites failed...";
    unique_ptr<MegaNode> favNode(megaApi[0]->getNodeByHandle(mMegaFavNodeList->get(0)));
    ASSERT_EQ(favNode->getName(), UPFILE) << "synchronousGetFavourites failed with node passed nullptr";
}

TEST_F(SdkTest, SdkDeviceNames)
{
    /// Run this before other tests that use device name, like SdkBackupFolder

    ASSERT_NO_FATAL_FAILURE(getAccountsForTest(1));
    LOG_info << "___TEST SdkDeviceNames___";

    // test setter/getter
    string deviceName = string("SdkDeviceNamesTest_") + getCurrentTimestamp(true);
    auto err = synchronousSetDeviceName(0, deviceName.c_str());
    ASSERT_EQ(API_OK, err) << "setDeviceName failed (error: " << err << ")";
    err = synchronousGetDeviceName(0);
    ASSERT_EQ(API_OK, err) << "getDeviceName failed (error: " << err << ")";
    ASSERT_EQ(attributeValue, deviceName) << "getDeviceName returned incorrect value";
}


TEST_F(SdkTest, SdkBackupFolder)
{
    /// Run this after SdkDeviceNames test that changes device name.

    ASSERT_NO_FATAL_FAILURE(getAccountsForTest(1));
    LOG_info << "___TEST BackupFolder___";

    // get timestamp
    string timestamp = getCurrentTimestamp(true);

    // look for Device Name attr
    string deviceName;
    bool deviceNameWasSetByCurrentTest = false;
    if (synchronousGetDeviceName(0) == API_OK && !attributeValue.empty())
    {
        deviceName = attributeValue;
    }
    else
    {
        deviceName = "Jenkins " + timestamp;
        synchronousSetDeviceName(0, deviceName.c_str());

        // make sure Device Name attr was set
        int err = synchronousGetDeviceName(0);
        ASSERT_TRUE(err == API_OK) << "Getting device name attr failed (error: " << err << ")";
        ASSERT_EQ(deviceName, attributeValue) << "Getting device name attr failed (wrong value)";
        deviceNameWasSetByCurrentTest = true;
    }

#ifdef ENABLE_SYNC
    // create My Backups folder
    syncTestMyBackupsRemoteFolder(0);
    MegaHandle mh = mApi[0].lastSyncBackupId;

    // Create a test root directory
    fs::path localBasePath = makeNewTestRoot();

    // request to backup a folder
    fs::path localFolderPath = localBasePath / "LocalBackedUpFolder";
    fs::create_directories(localFolderPath);
    const string backupNameStr = string("RemoteBackupFolder_") + timestamp;
    const char* backupName = backupNameStr.c_str();
    MegaHandle newSyncRootNodeHandle = UNDEF;
    int err = synchronousSyncFolder(0, &newSyncRootNodeHandle, MegaSync::TYPE_BACKUP, localFolderPath.u8string().c_str(), backupName, INVALID_HANDLE, nullptr);
    ASSERT_TRUE(err == API_OK) << "Backup folder failed (error: " << err << ")";

    // verify node attribute
    std::unique_ptr<MegaNode> backupNode(megaApi[0]->getNodeByHandle(newSyncRootNodeHandle));
    const char* deviceIdFromNode = backupNode->getDeviceId();
    ASSERT_TRUE(!deviceIdFromNode || !*deviceIdFromNode);

    unique_ptr<char[]> actualRemotePath{ megaApi[0]->getNodePathByNodeHandle(newSyncRootNodeHandle) };
    // TODO: always verify the remote path was created as expected,
    // even if it needs to create a new public interface that allows
    // to retrieve the handle of the device-folder
    if (deviceNameWasSetByCurrentTest)
    {
        // Verify that the remote path was created as expected.
        // Only check this if current test has actually set the device name, otherwise the device name may have changed
        // since the backup folder has been created.
        unique_ptr<char[]> myBackupsFolder{ megaApi[0]->getNodePathByNodeHandle(mh) };
        string expectedRemotePath = string(myBackupsFolder.get()) + '/' + deviceName + '/' + backupName;
        ASSERT_EQ(expectedRemotePath, actualRemotePath.get()) << "Wrong remote path for backup";
    }

    // So we can detect when the node database has been committed.
    resetlastEvent();

    // Verify that the sync was added
    unique_ptr<MegaSyncList> allSyncs{ megaApi[0]->getSyncs() };
    ASSERT_TRUE(allSyncs && allSyncs->size()) << "API reports 0 Sync instances";
    bool found = false;
    for (int i = 0; i < allSyncs->size(); ++i)
    {
        MegaSync* megaSync = allSyncs->get(i);
        if (megaSync->getType() == MegaSync::TYPE_BACKUP &&
            megaSync->getMegaHandle() == newSyncRootNodeHandle &&
            !strcmp(megaSync->getName(), backupName) &&
            !strcmp(megaSync->getLastKnownMegaFolder(), actualRemotePath.get()))
        {
            // Make sure the sync's actually active.
            ASSERT_TRUE(megaSync->getRunState() == MegaSync::RUNSTATE_RUNNING) << "Sync instance found but not active.";

            found = true;
            break;
        }
    }
    ASSERT_EQ(found, true) << "Sync instance could not be found";

    // Wait for the node database to be updated.
    ASSERT_TRUE(WaitFor([&](){ return lastEventsContains(MegaEvent::EVENT_COMMIT_DB); }, 8192));

    // Verify sync after logout / login
    string session = dumpSession();
    locallogout();
    auto tracker = asyncRequestFastLogin(0, session.c_str());
    ASSERT_EQ(API_OK, tracker->waitForResult()) << " Failed to establish a login/session for account " << 0;
    fetchnodes(0, maxTimeout); // auto-resumes one active backup
    // Verify the sync again
    allSyncs.reset(megaApi[0]->getSyncs());
    ASSERT_TRUE(allSyncs && allSyncs->size()) << "API reports 0 Sync instances, after relogin";
    found = false;

    for (int i = 0; i < allSyncs->size(); ++i)
    {
        MegaSync* megaSync = allSyncs->get(i);
        if (megaSync->getType() == MegaSync::TYPE_BACKUP &&
            megaSync->getMegaHandle() == newSyncRootNodeHandle &&
            !strcmp(megaSync->getName(), backupName) &&
            !strcmp(megaSync->getLastKnownMegaFolder(), actualRemotePath.get()))
        {
            // Make sure the sync's actually active.
            ASSERT_TRUE(megaSync->getRunState() == MegaSync::RUNSTATE_RUNNING) << "Sync instance found but not active.";

            found = true;
            break;
        }
    }
    ASSERT_EQ(found, true) << "Sync instance could not be found, after logout & login";

    // Remove registered backup
    RequestTracker removeTracker(megaApi[0].get());
    megaApi[0]->removeSync(allSyncs->get(0)->getBackupId(), &removeTracker);
    ASSERT_EQ(API_OK, removeTracker.waitForResult());

    RequestTracker removeNodesTracker(megaApi[0].get());
    megaApi[0]->moveOrRemoveDeconfiguredBackupNodes(allSyncs->get(0)->getMegaHandle(), INVALID_HANDLE, &removeNodesTracker);
    ASSERT_EQ(API_OK, removeNodesTracker.waitForResult());

    allSyncs.reset(megaApi[0]->getSyncs());
    ASSERT_TRUE(!allSyncs || !allSyncs->size()) << "Registered backup was not removed";

    // Request to backup another folder
    // this time, the remote folder structure is already there
    fs::path localFolderPath2 = localBasePath / "LocalBackedUpFolder2";
    fs::create_directories(localFolderPath2);
    const string backupName2Str = string("RemoteBackupFolder2_") + timestamp;
    const char* backupName2 = backupName2Str.c_str();
    err = synchronousSyncFolder(0, nullptr, MegaSync::TYPE_BACKUP, localFolderPath2.u8string().c_str(), backupName2, INVALID_HANDLE, nullptr);
    ASSERT_TRUE(err == API_OK) << "Backup folder 2 failed (error: " << err << ")";
    allSyncs.reset(megaApi[0]->getSyncs());
    ASSERT_TRUE(allSyncs && allSyncs->size() == 1) << "Sync not found for second backup";

    // Create remote folder to be used as destination when removing second backup
    std::unique_ptr<MegaNode> remoteRootNode(megaApi[0]->getRootNode());
    auto nhrb = createFolder(0, "DestinationOfRemovedBackup", remoteRootNode.get());
    ASSERT_NE(nhrb, UNDEF) << "Error creating remote DestinationOfRemovedBackup";
    std::unique_ptr<MegaNode> remoteDestNode(megaApi[0]->getNodeByHandle(nhrb));
    ASSERT_NE(remoteDestNode.get(), nullptr) << "Error getting remote node of DestinationOfRemovedBackup";
    std::unique_ptr<MegaNodeList> destChildren(megaApi[0]->getChildren(remoteDestNode.get()));
    ASSERT_TRUE(!destChildren || !destChildren->size());

    // Remove second backup, using the option to move the contents rather than delete them
    RequestTracker removeTracker2(megaApi[0].get());
    megaApi[0]->removeSync(allSyncs->get(0)->getBackupId(), &removeTracker2);
    ASSERT_EQ(API_OK, removeTracker2.waitForResult());

    RequestTracker moveNodesTracker(megaApi[0].get());
    megaApi[0]->moveOrRemoveDeconfiguredBackupNodes(allSyncs->get(0)->getMegaHandle(), nhrb, &moveNodesTracker);
    ASSERT_EQ(API_OK, moveNodesTracker.waitForResult());

    allSyncs.reset(megaApi[0]->getSyncs());
    ASSERT_TRUE(!allSyncs || !allSyncs->size()) << "Sync not removed for second backup";
    destChildren.reset(megaApi[0]->getChildren(remoteDestNode.get()));
    ASSERT_TRUE(destChildren && destChildren->size() == 1);
    ASSERT_STREQ(destChildren->get(0)->getName(), backupName2);
#endif
}

#ifdef ENABLE_SYNC
TEST_F(SdkTest, SdkExternalDriveFolder)
{
    ASSERT_NO_FATAL_FAILURE(getAccountsForTest(1));
    LOG_info << "___TEST SdkExternalDriveFolder___";

    // dummy path to drive
    fs::path basePath = makeNewTestRoot();
    fs::path pathToDrive = basePath / "ExtDrive";
    fs::create_directory(pathToDrive);

    // drive name
    string driveName = "SdkExternalDriveTest_" + getCurrentTimestamp(true);

    // set drive name
    const string& pathToDriveStr = pathToDrive.u8string();
    auto err = synchronousSetDriveName(0, pathToDriveStr.c_str(), driveName.c_str());
    ASSERT_EQ(API_OK, err) << "setDriveName failed (error: " << err << ")";

    // attempt to set the same name to another drive
    fs::path pathToDrive2 = basePath / "ExtDrive2";
    fs::create_directory(pathToDrive2);
    const string& pathToDriveStr2 = pathToDrive2.u8string();
    bool oldTestLogVal = gTestingInvalidArgs;
    gTestingInvalidArgs = true;
    err = synchronousSetDriveName(0, pathToDriveStr2.c_str(), driveName.c_str());
    ASSERT_EQ(API_EEXIST, err) << "setDriveName allowed duplicated name. Should not have.";
    gTestingInvalidArgs = oldTestLogVal;

    // get drive name
    err = synchronousGetDriveName(0, pathToDriveStr.c_str());
    ASSERT_EQ(API_OK, err) << "getDriveName failed (error: " << err << ")";
    ASSERT_EQ(attributeValue, driveName) << "getDriveName returned incorrect value";

    // create My Backups folder
    syncTestMyBackupsRemoteFolder(0);
    MegaHandle mh = mApi[0].lastSyncBackupId;

    // add backup
    string bkpName = "Bkp";
    const fs::path& pathToBkp = pathToDrive / bkpName;
    fs::create_directory(pathToBkp);
    const string& pathToBkpStr = pathToBkp.u8string();
    MegaHandle backupFolderHandle = UNDEF;
    err = synchronousSyncFolder(0, &backupFolderHandle, MegaSync::SyncType::TYPE_BACKUP, pathToBkpStr.c_str(), nullptr, INVALID_HANDLE, pathToDriveStr.c_str());
    ASSERT_EQ(API_OK, err) << "sync folder failed (error: " << err << ")";
    auto backupId = mApi[0].lastSyncBackupId;

    // Verify that the remote path was created as expected
    unique_ptr<char[]> myBackupsFolder{ megaApi[0]->getNodePathByNodeHandle(mh) };
    string expectedRemotePath = string(myBackupsFolder.get()) + '/' + driveName + '/' + bkpName;
    unique_ptr<char[]> actualRemotePath{ megaApi[0]->getNodePathByNodeHandle(backupFolderHandle) };
    ASSERT_EQ(expectedRemotePath, actualRemotePath.get()) << "Wrong remote path for backup";

    // disable backup
    std::unique_ptr<MegaNode> backupNode(megaApi[0]->getNodeByHandle(backupFolderHandle));
    err = synchronousSetSyncRunState(0, backupId, MegaSync::RUNSTATE_DISABLED);
    ASSERT_EQ(API_OK, err) << "Disable sync failed (error: " << err << ")";

    // remove backup
    err = synchronousRemoveSync(0, backupId);
    ASSERT_EQ(MegaError::API_OK, err) << "Remove sync failed (error: " << err << ")";

    ASSERT_EQ(MegaError::API_OK, synchronousRemoveBackupNodes(0, backupFolderHandle));

    // reset DriveName value, before a future test
    err = synchronousSetDriveName(0, pathToDriveStr.c_str(), "");
    ASSERT_EQ(API_OK, err) << "setDriveName failed when resetting (error: " << err << ")";

    // attempt to get drive name (after being deleted)
    err = synchronousGetDriveName(0, pathToDriveStr.c_str());
    ASSERT_EQ(API_ENOENT, err) << "getDriveName not failed as it should (error: " << err << ")";
}
#endif

void SdkTest::syncTestMyBackupsRemoteFolder(unsigned apiIdx)
{
    mApi[apiIdx].lastSyncBackupId = UNDEF;
    int err = synchronousGetUserAttribute(apiIdx, MegaApi::USER_ATTR_MY_BACKUPS_FOLDER);
    EXPECT_TRUE(err == MegaError::API_OK
                || err == MegaError::API_ENOENT) << "Failed to get USER_ATTR_MY_BACKUPS_FOLDER";

    if (mApi[apiIdx].lastSyncBackupId == UNDEF)
    {
        const char* folderName = "My Backups";

        mApi[apiIdx].userUpdated = false;
        int err = synchronousSetMyBackupsFolder(apiIdx, folderName);
        EXPECT_EQ(err, MegaError::API_OK) << "Failed to set backups folder to " << folderName;
        EXPECT_TRUE(waitForResponse(&mApi[apiIdx].userUpdated)) << "User attribute update not received after " << maxTimeout << " seconds";

        unique_ptr<MegaUser> myUser(megaApi[apiIdx]->getMyUser());
        err = synchronousGetUserAttribute(apiIdx, myUser.get(), MegaApi::USER_ATTR_MY_BACKUPS_FOLDER);
        EXPECT_EQ(err, MegaError::API_OK) << "Failed to get user attribute USER_ATTR_MY_BACKUPS_FOLDER";
    }

    EXPECT_NE(mApi[apiIdx].lastSyncBackupId, UNDEF);
    unique_ptr<MegaNode> n(megaApi[apiIdx]->getNodeByHandle(mApi[apiIdx].lastSyncBackupId));
    EXPECT_NE(n, nullptr);
}

void SdkTest::resetOnNodeUpdateCompletionCBs()
{
    for_each(begin(mApi), end(mApi),
             [](PerApi& api) { if (api.mOnNodesUpdateCompletion) api.mOnNodesUpdateCompletion = nullptr; });
}

onNodesUpdateCompletion_t SdkTest::createOnNodesUpdateLambda(const MegaHandle& hfolder, int change)
{
    return [this, hfolder, change](size_t apiIndex, MegaNodeList* nodes)
           { onNodesUpdateCheck(apiIndex, hfolder, nodes, change); };
}

TEST_F(SdkTest, SdkUserAlias)
{
    ASSERT_NO_FATAL_FAILURE(getAccountsForTest(1));
    LOG_info << "___TEST SdkUserAlias___";

    // setup
    MegaHandle uh = UNDEF;
    if (auto u = megaApi[0]->getMyUser())
    {
        uh = u->getHandle();
    }
    else
    {
        ASSERT_TRUE(false) << "Cannot find the MegaUser for email: " << mApi[0].email;
    }

    if (uh == UNDEF)
    {
        ASSERT_TRUE(false) << "failed to get user handle for email:" << mApi[0].email;
    }

    // test setter/getter
    string alias = "UserAliasTest";
    auto err = synchronousSetUserAlias(0, uh, alias.c_str());
    ASSERT_EQ(API_OK, err) << "setUserAlias failed (error: " << err << ")";
    err = synchronousGetUserAlias(0, uh);
    ASSERT_EQ(API_OK, err) << "getUserAlias failed (error: " << err << ")";
    ASSERT_EQ(attributeValue, alias) << "getUserAlias returned incorrect value";
}

TEST_F(SdkTest, SdkGetCountryCallingCodes)
{
    LOG_info << "___TEST SdkGetCountryCallingCodes___";
    ASSERT_NO_FATAL_FAILURE(getAccountsForTest(2));

    getCountryCallingCodes();
    ASSERT_NE(nullptr, stringListMap);
    ASSERT_GT(stringListMap->size(), 0);
    // sanity check a few country codes
    const MegaStringList* const nz = stringListMap->get("NZ");
    ASSERT_NE(nullptr, nz);
    ASSERT_EQ(1, nz->size());
    ASSERT_EQ(0, strcmp("64", nz->get(0)));
    const MegaStringList* const de = stringListMap->get("DE");
    ASSERT_NE(nullptr, de);
    ASSERT_EQ(1, de->size());
    ASSERT_EQ(0, strcmp("49", de->get(0)));
}

TEST_F(SdkTest, SdkGetRegisteredContacts)
{
    LOG_info << "___TEST SdkGetRegisteredContacts___";
    ASSERT_NO_FATAL_FAILURE(getAccountsForTest(2));

    const std::string js1 = "+0000000010";
    const std::string js2 = "+0000000011";
    const std::map<std::string, std::string> contacts{
        {js1, "John Smith"}, // sms verified
        {js2, "John Smith"}, // sms verified
        {"+640", "John Smith"}, // not sms verified
    };
    getRegisteredContacts(contacts);
    ASSERT_NE(nullptr, stringTable);
    ASSERT_EQ(2, stringTable->size());

    // repacking and sorting result
    using row_t = std::tuple<std::string, std::string, std::string>;
    std::vector<row_t> table;
    for (int i = 0; i < stringTable->size(); ++i)
    {
        const MegaStringList* const stringList = stringTable->get(i);
        ASSERT_EQ(3, stringList->size());
        table.emplace_back(stringList->get(0), stringList->get(1), stringList->get(2));
    }

    std::sort(table.begin(), table.end(), [](const row_t& lhs, const row_t& rhs)
                                          {
                                              return std::get<0>(lhs) < std::get<0>(rhs);
                                          });

    // Check johnsmith1
    ASSERT_EQ(js1, std::get<0>(table[0])); // eud
    ASSERT_GT(std::get<1>(table[0]).size(), 0u); // id
    ASSERT_EQ(js1, std::get<2>(table[0])); // ud

    // Check johnsmith2
    ASSERT_EQ(js2, std::get<0>(table[1])); // eud
    ASSERT_GT(std::get<1>(table[1]).size(), 0u); // id
    ASSERT_EQ(js2, std::get<2>(table[1])); // ud
}

TEST_F(SdkTest, DISABLED_invalidFileNames)
{
    LOG_info << "___TEST invalidFileNames___";
    ASSERT_NO_FATAL_FAILURE(getAccountsForTest(2));

    auto aux = LocalPath::fromAbsolutePath(fs::current_path().u8string());

#if defined (__linux__) || defined (__ANDROID__)
    if (fileSystemAccess.getlocalfstype(aux) == FS_EXT)
    {
        // Escape set of characters and check if it's the expected one
        const char *name = megaApi[0]->escapeFsIncompatible("!\"#$%&'()*+,-./:;<=>?@[\\]^_`{|}~", fs::current_path().c_str());
        ASSERT_TRUE (!strcmp(name, "!\"#$%&'()*+,-.%2f:;<=>?@[\\]^_`{|}~"));
        delete [] name;

        // Unescape set of characters and check if it's the expected one
        name = megaApi[0]->unescapeFsIncompatible("%21%22%23%24%25%26%27%28%29%2a%2b%2c%2d"
                                                            "%2e%2f%30%31%32%33%34%35%36%37"
                                                            "%38%39%3a%3b%3c%3d%3e%3f%40%5b"
                                                            "%5c%5d%5e%5f%60%7b%7c%7d%7e",
                                                            fs::current_path().c_str());

        ASSERT_TRUE(!strcmp(name, "%21%22%23%24%25%26%27%28%29%2a%2b%2c%2d%2e"
                                  "/%30%31%32%33%34%35%36%37%38%39%3a%3b%3c%3d%3e"
                                  "%3f%40%5b%5c%5d%5e%5f%60%7b%7c%7d%7e"));
        delete [] name;
    }
#elif defined  (__APPLE__) || defined (USE_IOS)
    if (fileSystemAccess.getlocalfstype(aux) == FS_APFS
            || fileSystemAccess.getlocalfstype(aux) == FS_HFS)
    {
        // Escape set of characters and check if it's the expected one
        const char *name = megaApi[0]->escapeFsIncompatible("!\"#$%&'()*+,-./:;<=>?@[\\]^_`{|}~", fs::current_path().c_str());
        ASSERT_TRUE (!strcmp(name, "!\"#$%&'()*+,-./%3a;<=>?@[\\]^_`{|}~"));
        delete [] name;

        // Unescape set of characters and check if it's the expected one
        name = megaApi[0]->unescapeFsIncompatible("%21%22%23%24%25%26%27%28%29%2a%2b%2c%2d"
                                                            "%2e%2f%30%31%32%33%34%35%36%37"
                                                            "%38%39%3a%3b%3c%3d%3e%3f%40%5b"
                                                            "%5c%5d%5e%5f%60%7b%7c%7d%7e",
                                                            fs::current_path().c_str());

        ASSERT_TRUE(!strcmp(name, "%21%22%23%24%25%26%27%28%29%2a%2b%2c%2d%2e"
                                  "%2f%30%31%32%33%34%35%36%37%38%39:%3b%3c%3d%3e"
                                  "%3f%40%5b%5c%5d%5e%5f%60%7b%7c%7d%7e"));
        delete [] name;
    }
#elif defined(_WIN32) || defined(_WIN64)
    if (fileSystemAccess.getlocalfstype(aux) == FS_NTFS)
    {
        // Escape set of characters and check if it's the expected one
        const char *name = megaApi[0]->escapeFsIncompatible("!\"#$%&'()*+,-./:;<=>?@[\\]^_`{|}~", fs::current_path().u8string().c_str());
        ASSERT_TRUE (!strcmp(name, "!%22#$%&'()%2a+,-.%2f%3a;%3c=%3e%3f@[%5c]^_`{%7c}~"));
        delete [] name;

        // Unescape set of characters and check if it's the expected one
        name = megaApi[0]->unescapeFsIncompatible("%21%22%23%24%25%26%27%28%29%2a%2b%2c%2d"
                                                            "%2e%2f%30%31%32%33%34%35%36%37"
                                                            "%38%39%3a%3b%3c%3d%3e%3f%40%5b"
                                                            "%5c%5d%5e%5f%60%7b%7c%7d%7e",
                                                            fs::current_path().u8string().c_str());

        ASSERT_TRUE(!strcmp(name, "%21\"%23%24%25%26%27%28%29*%2b%2c%2d"
                                  "%2e/%30%31%32%33%34%35%36%37"
                                  "%38%39:%3b<%3d>?%40%5b"
                                  "\\%5d%5e%5f%60%7b|%7d%7e"));

        delete [] name;
    }
#endif

    // Maps filename unescaped (original) to filename escaped (expected result): f%2ff => f/f
    std::unique_ptr<MegaStringMap> fileNamesStringMap = std::unique_ptr<MegaStringMap>{MegaStringMap::createInstance()};
    fs::path uploadPath = fs::current_path() / "upload_invalid_filenames";
    if (fs::exists(uploadPath))
    {
        fs::remove_all(uploadPath);
    }
    fs::create_directories(uploadPath);

    for (int i = 0x01; i <= 0xA0; i++)
    {
        // skip [0-9] [A-Z] [a-z]
        if ((i >= 0x30 && i <= 0x39)
                || (i >= 0x41 && i <= 0x5A)
                || (i >= 0x61 && i <= 0x7A))
        {
            continue;
        }

        // Create file with unescaped character ex: f%5cf
        char unescapedName[6];
        sprintf(unescapedName, "f%%%02xf", i);
        if (createLocalFile(uploadPath, unescapedName))
        {
            const char *unescapedFileName = megaApi[0]->unescapeFsIncompatible(unescapedName, uploadPath.u8string().c_str());
            fileNamesStringMap->set(unescapedName, unescapedFileName);
            delete [] unescapedFileName;
        }

        // Create another file with the original character if supported f\f
        if ((i >= 0x01 && i <= 0x20)
                || (i >= 0x7F && i <= 0xA0))
        {
            // Skip control characters
            continue;
        }

        char escapedName[4];
        sprintf(escapedName, "f%cf", i);
        const char *escapedFileName = megaApi[0]->escapeFsIncompatible(escapedName, uploadPath.u8string().c_str());
        if (escapedFileName && !strcmp(escapedName, escapedFileName))
        {
            // Only create those files with supported characters, those ones that need unescaping
            // has been created above
            if (createLocalFile(uploadPath, escapedName))
            {
                const char * unescapedFileName = megaApi[0]->unescapeFsIncompatible(escapedName, uploadPath.u8string().c_str());
                fileNamesStringMap->set(escapedName, unescapedFileName);
                delete [] unescapedFileName;
            }
        }
        delete [] escapedFileName;
    }

    TransferTracker uploadListener(megaApi[0].get());
    megaApi[0]->startUpload(uploadPath.u8string().c_str(),
                            std::unique_ptr<MegaNode>{megaApi[0]->getRootNode()}.get(),
                            nullptr /*fileName*/,
                            ::mega::MegaApi::INVALID_CUSTOM_MOD_TIME,
                            nullptr /*appData*/,
                            false   /*isSourceTemporary*/,
                            false   /*startFirst*/,
                            nullptr /*cancelToken*/,
                            &uploadListener);

    ASSERT_EQ(API_OK, uploadListener.waitForResult());

    ::mega::unique_ptr <MegaNode> n(megaApi[0]->getNodeByPath("/upload_invalid_filenames"));
    ASSERT_TRUE(n.get());
    ::mega::unique_ptr <MegaNode> authNode(megaApi[0]->authorizeNode(n.get()));
    ASSERT_TRUE(authNode.get());
    MegaNodeList *children(authNode->getChildren());
    ASSERT_TRUE(children && children->size());

    for (int i = 0; i < children->size(); i++)
    {
        MegaNode *child = children->get(i);
        const char *uploadedName = child->getName();
        const char *uploadedNameEscaped = megaApi[0]->escapeFsIncompatible(child->getName(), uploadPath.u8string().c_str());
        const char *expectedName = fileNamesStringMap->get(uploadedNameEscaped);
        delete [] uploadedNameEscaped;

        // Conditions to check if uploaded fileName is correct:
        // 1) Escaped uploaded filename must be found in fileNamesStringMap (original filename found)
        // 2) Uploaded filename must be equal than the expected value (original filename unescaped)
        ASSERT_TRUE (uploadedName && expectedName && !strcmp(uploadedName, expectedName));
    }

    // Download files
    fs::path downloadPath = fs::current_path() / "download_invalid_filenames";
    if (fs::exists(downloadPath))
    {
        fs::remove_all(downloadPath);
    }
    fs::create_directories(downloadPath);
    TransferTracker downloadListener(megaApi[0].get());
    megaApi[0]->startDownload(authNode.get(),
                              downloadPath.u8string().c_str(),
                              nullptr  /*customName*/,
                              nullptr  /*appData*/,
                              false    /*startFirst*/,
                              nullptr  /*cancelToken*/,
                              &downloadListener);

    ASSERT_EQ(API_OK, downloadListener.waitForResult());

    for (fs::directory_iterator itpath (downloadPath); itpath != fs::directory_iterator(); ++itpath)
    {
        std::string downloadedName = itpath->path().filename().u8string();
        if (!downloadedName.compare(".") || !downloadedName.compare(".."))
        {
            continue;
        }

        // Conditions to check if downloaded fileName is correct:
        // download filename must be found in fileNamesStringMap (original filename found)
        ASSERT_TRUE(fileNamesStringMap->get(downloadedName.c_str()));
    }

#ifdef WIN32
    // double check a few well known paths
    ASSERT_EQ(fileSystemAccess.getlocalfstype(LocalPath::fromAbsolutePath("c:")), FS_NTFS);
    ASSERT_EQ(fileSystemAccess.getlocalfstype(LocalPath::fromAbsolutePath("c:\\")), FS_NTFS);
    ASSERT_EQ(fileSystemAccess.getlocalfstype(LocalPath::fromAbsolutePath("C:\\")), FS_NTFS);
    ASSERT_EQ(fileSystemAccess.getlocalfstype(LocalPath::fromAbsolutePath("C:\\Program Files")), FS_NTFS);
    ASSERT_EQ(fileSystemAccess.getlocalfstype(LocalPath::fromAbsolutePath("c:\\Program Files\\Windows NT")), FS_NTFS);
#endif

}

TEST_F(SdkTest, RecursiveUploadWithLogout)
{
    LOG_info << "___TEST RecursiveUploadWithLogout___";
    ASSERT_NO_FATAL_FAILURE(getAccountsForTest(1));

    // this one used to cause a double-delete

    // make new folders (and files) in the local filesystem - approx 90
    fs::path p = fs::current_path() / "uploadme_mega_auto_test_sdk";
    if (fs::exists(p))
    {
        fs::remove_all(p);
    }
    fs::create_directories(p);
    ASSERT_TRUE(buildLocalFolders(p.u8string().c_str(), "newkid", 3, 2, 10));

    string filename1 = UPFILE;
    ASSERT_TRUE(createFile(filename1, false)) << "Couldnt create " << filename1;
    ASSERT_EQ(MegaError::API_OK, doStartUpload(0, nullptr, filename1.c_str(),
                                                                std::unique_ptr<MegaNode>{megaApi[0]->getRootNode()}.get(),
                                                                p.filename().u8string().c_str() /*fileName*/,
                                                                ::mega::MegaApi::INVALID_CUSTOM_MOD_TIME,
                                                                nullptr /*appData*/,
                                                                false   /*isSourceTemporary*/,
                                                                false   /*startFirst*/,
                                                                nullptr /*cancelToken*/)) << "Cannot upload a test file";

    // first check that uploading a folder to overwrite a file fails
    auto uploadListener1 = std::make_shared<TransferTracker>(megaApi[0].get());
    uploadListener1->selfDeleteOnFinalCallback = uploadListener1;

    megaApi[0]->startUpload(p.u8string().c_str(),
                            std::unique_ptr<MegaNode>{megaApi[0]->getRootNode()}.get(),
                            nullptr /*fileName*/,
                            ::mega::MegaApi::INVALID_CUSTOM_MOD_TIME,
                            nullptr /*appData*/,
                            false   /*isSourceTemporary*/,
                            false   /*startFirst*/,
                            nullptr /*cancelToken*/,
                            uploadListener1.get());

    ASSERT_EQ(uploadListener1->waitForResult(), API_EEXIST);

    // remove the file so nothing is in the way anymore

    ASSERT_EQ(MegaError::API_OK, doDeleteNode(0, std::unique_ptr<MegaNode>{megaApi[0]->getNodeByPath(("/" + p.filename().u8string()).c_str())}.get())) << "Cannot delete a test node";



    int currentMaxUploadSpeed = megaApi[0]->getMaxUploadSpeed();
    ASSERT_EQ(true, megaApi[0]->setMaxUploadSpeed(1)); // set a small value for max upload speed (bytes per second)


    // start uploading
    // uploadListener may have to live after this function exits if the logout test below fails
    auto uploadListener = std::make_shared<TransferTracker>(megaApi[0].get());
    uploadListener->selfDeleteOnFinalCallback = uploadListener;

    megaApi[0]->startUpload(p.u8string().c_str(),
                            std::unique_ptr<MegaNode>{megaApi[0]->getRootNode()}.get(),
                            nullptr /*fileName*/,
                            ::mega::MegaApi::INVALID_CUSTOM_MOD_TIME,
                            nullptr /*appData*/,
                            false   /*isSourceTemporary*/,
                            false   /*startFirst*/,
                            nullptr /*cancelToken*/,
                            uploadListener.get());
    WaitMillisec(500);

    // logout while the upload (which consists of many transfers) is ongoing
    gSessionIDs[0].clear();
#ifdef ENABLE_SYNC
    ASSERT_EQ(API_OK, doRequestLogout(0, false));
#else
    ASSERT_EQ(API_OK, doRequestLogout(0));
#endif
    gSessionIDs[0] = "invalid";

    int result = uploadListener->waitForResult();
    ASSERT_TRUE(result == API_EACCESS || result == API_EINCOMPLETE);

    auto tracker = asyncRequestLogin(0, mApi[0].email.c_str(), mApi[0].pwd.c_str());
    ASSERT_EQ(API_OK, tracker->waitForResult()) << " Failed to establish a login/session for account " << 0;
    ASSERT_EQ(true, megaApi[0]->setMaxUploadSpeed(currentMaxUploadSpeed)); // restore previous max upload speed (bytes per second)
}

TEST_F(SdkTest, RecursiveDownloadWithLogout)
{
    LOG_info << "___TEST RecursiveDownloadWithLogout";
    ASSERT_NO_FATAL_FAILURE(getAccountsForTest(2));

    // this one used to cause a double-delete

    // make new folders (and files) in the local filesystem - approx 130 - we must upload in order to have something to download
    fs::path uploadpath = fs::current_path() / "uploadme_mega_auto_test_sdk";
    fs::path downloadpath = fs::current_path() / "downloadme_mega_auto_test_sdk";

    std::error_code ec;
    fs::remove_all(uploadpath, ec);
    fs::remove_all(downloadpath, ec);
    ASSERT_TRUE(!fs::exists(uploadpath));
    ASSERT_TRUE(!fs::exists(downloadpath));
    fs::create_directories(uploadpath);


    ASSERT_TRUE(buildLocalFolders(uploadpath.u8string().c_str(), "newkid", 3, 2, 10));

    out() << " uploading tree so we can download it";

    // upload all of those
    TransferTracker uploadListener(megaApi[0].get());
    megaApi[0]->startUpload(uploadpath.u8string().c_str(), std::unique_ptr<MegaNode>{megaApi[0]->getRootNode()}.get(),
                            nullptr /*fileName*/,
                            ::mega::MegaApi::INVALID_CUSTOM_MOD_TIME,
                            nullptr /*appData*/,
                            false   /*isSourceTemporary*/,
                            false   /*startFirst*/,
                            nullptr /*cancelToken*/,
                            &uploadListener);

    ASSERT_EQ(API_OK, uploadListener.waitForResult());

    int currentMaxDownloadSpeed = megaApi[0]->getMaxDownloadSpeed();
    ASSERT_EQ(true, megaApi[0]->setMaxDownloadSpeed(1)); // set a small value for max download speed (bytes per second)

    out() << " checking download of folder to overwrite file fails";

    ASSERT_TRUE(createFile(downloadpath.u8string(), false)) << "Couldn't create " << downloadpath << " as a file";

    // ok now try the download to overwrite file
    TransferTracker downloadListener1(megaApi[0].get());
    megaApi[0]->startDownload(megaApi[0]->getNodeByPath("/uploadme_mega_auto_test_sdk"),
            downloadpath.u8string().c_str(),
            nullptr  /*customName*/,
            nullptr  /*appData*/,
            false    /*startFirst*/,
            nullptr  /*cancelToken*/,
            &downloadListener1);

    ASSERT_TRUE(downloadListener1.waitForResult() == API_EEXIST);

    fs::remove_all(downloadpath, ec);

    out() << " downloading tree and logout while it's ongoing";

    // ok now try the download
    TransferTracker downloadListener2(megaApi[0].get());
    megaApi[0]->startDownload(megaApi[0]->getNodeByPath("/uploadme_mega_auto_test_sdk"),
            downloadpath.u8string().c_str(),
            nullptr  /*customName*/,
            nullptr  /*appData*/,
            false    /*startFirst*/,
            nullptr  /*cancelToken*/,
            &downloadListener2);

    for (int i = 1000; i-- && !downloadListener2.started; ) WaitMillisec(1);
    ASSERT_TRUE(downloadListener2.started);
    ASSERT_TRUE(!downloadListener2.finished);

    // logout while the download (which consists of many transfers) is ongoing

#ifdef ENABLE_SYNC
    ASSERT_EQ(API_OK, doRequestLogout(0, false));
#else
    ASSERT_EQ(API_OK, doRequestLogout(0));
#endif
    gSessionIDs[0] = "invalid";

    int result = downloadListener2.waitForResult();
    ASSERT_TRUE(result == API_EACCESS || result == API_EINCOMPLETE);
    fs::remove_all(uploadpath, ec);
    fs::remove_all(downloadpath, ec);

    auto tracker = asyncRequestLogin(0, mApi[0].email.c_str(), mApi[0].pwd.c_str());
    ASSERT_EQ(API_OK, tracker->waitForResult()) << " Failed to establish a login/session for account " << 0;
    ASSERT_EQ(true, megaApi[0]->setMaxDownloadSpeed(currentMaxDownloadSpeed)); // restore previous max download speed (bytes per second)
}

#ifdef ENABLE_SYNC

void cleanUp(::mega::MegaApi* megaApi, const fs::path &basePath)
{
    unique_ptr<MegaSyncList> allSyncs{ megaApi->getSyncs() };
    for (int i = 0; i < allSyncs->size(); ++i)
    {
        RequestTracker rt1(megaApi);
        megaApi->removeSync(allSyncs->get(i)->getBackupId(), &rt1);
        ASSERT_EQ(API_OK, rt1.waitForResult());

        if (allSyncs->get(i)->getType() == MegaSync::TYPE_BACKUP)
        {
            RequestTracker rt2(megaApi);
            megaApi->moveOrRemoveDeconfiguredBackupNodes(allSyncs->get(i)->getMegaHandle(), INVALID_HANDLE, &rt2);
            ASSERT_EQ(API_OK, rt2.waitForResult());
        }
    }

    std::unique_ptr<MegaNode> baseNode{megaApi->getNodeByPath(("/" + basePath.u8string()).c_str())};
    if (baseNode)
    {
        RequestTracker removeTracker(megaApi);
        megaApi->remove(baseNode.get(), &removeTracker);
        ASSERT_EQ(API_OK, removeTracker.waitForResult());
    }

    std::unique_ptr<MegaNode> binNode{megaApi->getNodeByPath("//bin")};
    if (binNode)
    {
        unique_ptr<MegaNodeList> cs(megaApi->getChildren(binNode.get()));
        for (int i = 0; i < (cs ? cs->size() : 0); ++i)
        {
            RequestTracker removeTracker(megaApi);
            megaApi->remove(cs->get(i), &removeTracker);
            ASSERT_EQ(API_OK, removeTracker.waitForResult());
        }
    }

    std::error_code ignoredEc;
    fs::remove_all(basePath, ignoredEc);

}

std::unique_ptr<::mega::MegaSync> waitForSyncState(::mega::MegaApi* megaApi, ::mega::MegaNode* remoteNode, ::mega::MegaSync::SyncRunningState runState, MegaSync::Error err)
{
    std::unique_ptr<MegaSync> sync;
    WaitFor([&megaApi, &remoteNode, &sync, runState, err]() -> bool
    {
        sync.reset(megaApi->getSyncByNode(remoteNode));
        return (sync && sync->getRunState() == runState && sync->getError() == err);
    }, 30*1000);

    if (sync && sync->getRunState() == runState && sync->getError() == err)
    {
        if (!sync)
        {
            LOG_debug << "sync is now null";
        }
        else
        {
            LOG_debug << "sync exists but state is " << sync->getRunState() << " and error is " << sync->getError();
        }
        return sync;
    }
    else
    {
        return nullptr; // signal that the sync never reached the expected/required state
    }
}

std::unique_ptr<::mega::MegaSync> waitForSyncState(::mega::MegaApi* megaApi, handle backupID, ::mega::MegaSync::SyncRunningState runState, MegaSync::Error err)
{
    std::unique_ptr<MegaSync> sync;
    WaitFor([&megaApi, backupID, &sync, runState, err]() -> bool
    {
        sync.reset(megaApi->getSyncByBackupId(backupID));
        return (sync && sync->getRunState() == runState && sync->getError() == err);
    }, 30*1000);

    if (sync && sync->getRunState() == runState && sync->getError() == err)
    {
        return sync;
    }
    else
    {
        return nullptr; // signal that the sync never reached the expected/required state
    }
}


TEST_F(SdkTest, SyncBasicOperations)
{
    // What we are going to test here:
    // - add syncs
    // - add sync that fails
    // - disable a sync
    // - disable a sync that fails
    // - disable a disabled sync
    // - Enable a sync
    // - Enable a sync that fails
    // - Enable an enabled sync
    // - Remove a sync
    // - Remove a sync that doesn't exist
    // - Remove a removed sync

    LOG_info << "___TEST SyncBasicOperations___";
    ASSERT_NO_FATAL_FAILURE(getAccountsForTest(1));

    fs::path basePath = "SyncBasicOperations";
    std::string syncFolder1 = "sync1";
    std::string syncFolder2 = "sync2";
    std::string syncFolder3 = "sync3";
    fs::path basePath1 = basePath / syncFolder1;
    fs::path basePath2 = basePath / syncFolder2;
    fs::path basePath3 = basePath / syncFolder3;
    const auto localPath1 = fs::current_path() / basePath1;
    const auto localPath2 = fs::current_path() / basePath2;
    const auto localPath3 = fs::current_path() / basePath3;

    ASSERT_NO_FATAL_FAILURE(cleanUp(this->megaApi[0].get(), basePath));

    // Create local directories and a files.
    fs::create_directories(localPath1);
    ASSERT_TRUE(createFile((localPath1 / "fileTest1").u8string(), false));
    fs::create_directories(localPath2);
    ASSERT_TRUE(createFile((localPath2 / "fileTest2").u8string(), false));
    fs::create_directories(localPath3);

    LOG_verbose << "SyncBasicOperations :  Creating the remote folders to be synced to.";
    std::unique_ptr<MegaNode> remoteRootNode(megaApi[0]->getRootNode());
    ASSERT_NE(remoteRootNode.get(), nullptr);
    // Sync 1
    auto nh = createFolder(0, syncFolder1.c_str(), remoteRootNode.get());
    ASSERT_NE(nh, UNDEF) << "Error creating remote folders";
    std::unique_ptr<MegaNode> remoteBaseNode1(megaApi[0]->getNodeByHandle(nh));
    ASSERT_NE(remoteBaseNode1.get(), nullptr);
    // Sync 2
    nh = createFolder(0, syncFolder2.c_str(), remoteRootNode.get());
    ASSERT_NE(nh, UNDEF) << "Error creating remote folders";
    std::unique_ptr<MegaNode> remoteBaseNode2(megaApi[0]->getNodeByHandle(nh));
    ASSERT_NE(remoteBaseNode2.get(), nullptr);
    // Sync 3
    nh = createFolder(0, syncFolder3.c_str(), remoteRootNode.get());
    ASSERT_NE(nh, UNDEF) << "Error creating remote folders";
    std::unique_ptr<MegaNode> remoteBaseNode3(megaApi[0]->getNodeByHandle(nh));
    ASSERT_NE(remoteBaseNode3.get(), nullptr);

    LOG_verbose << "SyncRemoveRemoteNode :  Add syncs";
    // Sync 1
    const auto& lp1 = localPath1.u8string();
    ASSERT_EQ(API_OK, synchronousSyncFolder(0, nullptr, MegaSync::TYPE_TWOWAY, lp1.c_str(), nullptr, remoteBaseNode1->getHandle(), nullptr)) << "API Error adding a new sync";
    ASSERT_EQ(MegaSync::NO_SYNC_ERROR, mApi[0].lastSyncError);
    std::unique_ptr<MegaSync> sync = waitForSyncState(megaApi[0].get(), remoteBaseNode1.get(), MegaSync::RUNSTATE_RUNNING, MegaSync::NO_SYNC_ERROR);
    ASSERT_TRUE(sync && sync->getRunState() == MegaSync::RUNSTATE_RUNNING);
    ASSERT_EQ(MegaSync::NO_SYNC_ERROR, sync->getError());
    // Sync2
    const auto& lp2 = localPath2.u8string();
    ASSERT_EQ(API_OK, synchronousSyncFolder(0, nullptr, MegaSync::TYPE_TWOWAY, lp2.c_str(), nullptr, remoteBaseNode2->getHandle(), nullptr)) << "API Error adding a new sync";
    ASSERT_EQ(MegaSync::NO_SYNC_ERROR, mApi[0].lastSyncError);
    std::unique_ptr<MegaSync> sync2 = waitForSyncState(megaApi[0].get(), remoteBaseNode2.get(), MegaSync::RUNSTATE_RUNNING, MegaSync::NO_SYNC_ERROR);
    ASSERT_TRUE(sync2 && sync2->getRunState() == MegaSync::RUNSTATE_RUNNING);
    ASSERT_EQ(MegaSync::NO_SYNC_ERROR, sync->getError());

    handle backupId = sync->getBackupId();
    handle backupId2 = sync2->getBackupId();

    LOG_verbose << "SyncRemoveRemoteNode :  Add syncs that fail";
    {
        TestingWithLogErrorAllowanceGuard g;
        const auto& lp3 = localPath3.u8string();
        ASSERT_EQ(API_EEXIST, synchronousSyncFolder(0, nullptr, MegaSync::TYPE_TWOWAY, lp3.c_str(), nullptr, remoteBaseNode1->getHandle(), nullptr)); // Remote node is currently synced.
        ASSERT_EQ(MegaSync::ACTIVE_SYNC_SAME_PATH, mApi[0].lastSyncError);
        ASSERT_EQ(API_EEXIST, synchronousSyncFolder(0, nullptr, MegaSync::TYPE_TWOWAY, lp3.c_str(), nullptr, remoteBaseNode2->getHandle(), nullptr)); // Remote node is currently synced.
        ASSERT_EQ(MegaSync::ACTIVE_SYNC_SAME_PATH, mApi[0].lastSyncError);
        const auto& lp4 = (localPath3 / fs::path("xxxyyyzzz")).u8string();
        ASSERT_EQ(API_ENOENT, synchronousSyncFolder(0, nullptr, MegaSync::TYPE_TWOWAY, lp4.c_str(), nullptr, remoteBaseNode3->getHandle(), nullptr)); // Local resource doesn't exists.
        ASSERT_EQ(MegaSync::LOCAL_PATH_UNAVAILABLE, mApi[0].lastSyncError);
    }

    LOG_verbose << "SyncRemoveRemoteNode :  Disable a sync";
    // Sync 1
    ASSERT_EQ(API_OK, synchronousSetSyncRunState(0, backupId, MegaSync::RUNSTATE_DISABLED));
    sync = waitForSyncState(megaApi[0].get(), remoteBaseNode1.get(), MegaSync::RUNSTATE_DISABLED, MegaSync::NO_SYNC_ERROR);
    ASSERT_TRUE(sync && sync->getRunState() == MegaSync::RUNSTATE_DISABLED);
    ASSERT_EQ(MegaSync::NO_SYNC_ERROR, sync->getError());

    //  Sync 2
    ASSERT_EQ(API_OK, synchronousSetSyncRunState(0, sync2->getBackupId(), MegaSync::RUNSTATE_DISABLED));
    sync2 = waitForSyncState(megaApi[0].get(), remoteBaseNode2.get(), MegaSync::RUNSTATE_DISABLED, MegaSync::NO_SYNC_ERROR);
    ASSERT_TRUE(sync2 && sync2->getRunState() == MegaSync::RUNSTATE_DISABLED);
    ASSERT_EQ(MegaSync::NO_SYNC_ERROR, sync->getError());

    LOG_verbose << "SyncRemoveRemoteNode :  Disable disabled syncs";
    ASSERT_EQ(API_OK, synchronousSetSyncRunState(0, sync->getBackupId(), MegaSync::RUNSTATE_DISABLED)); // Currently disabled.
    ASSERT_EQ(API_OK, synchronousSetSyncRunState(0, backupId, MegaSync::RUNSTATE_DISABLED)); // Currently disabled.

    LOG_verbose << "SyncRemoveRemoteNode :  Enable Syncs";
    // Sync 1
    ASSERT_EQ(API_OK, synchronousSetSyncRunState(0, backupId, MegaSync::RUNSTATE_RUNNING));
    ASSERT_EQ(MegaSync::NO_SYNC_ERROR, mApi[0].lastSyncError);
    sync = waitForSyncState(megaApi[0].get(), remoteBaseNode1.get(), MegaSync::RUNSTATE_RUNNING, MegaSync::NO_SYNC_ERROR);
    ASSERT_TRUE(sync && sync->getRunState() == MegaSync::RUNSTATE_RUNNING);
    // Sync 2
    ASSERT_EQ(API_OK, synchronousSetSyncRunState(0, sync2->getBackupId(), MegaSync::RUNSTATE_RUNNING));
    ASSERT_EQ(MegaSync::NO_SYNC_ERROR, mApi[0].lastSyncError);
    sync2 = waitForSyncState(megaApi[0].get(), remoteBaseNode2.get(), MegaSync::RUNSTATE_RUNNING, MegaSync::NO_SYNC_ERROR);
    ASSERT_TRUE(sync2 && sync2->getRunState() == MegaSync::RUNSTATE_RUNNING);

    LOG_verbose << "SyncRemoveRemoteNode :  Enable syncs that fail";
    {
        TestingWithLogErrorAllowanceGuard g;

        ASSERT_EQ(API_ENOENT, synchronousSetSyncRunState(0, 999999, MegaSync::RUNSTATE_RUNNING)); // Hope it doesn't exist.
        ASSERT_EQ(MegaSync::UNKNOWN_ERROR, mApi[0].lastSyncError); // MegaApi.h specifies that this contains the error code (not the tag)
        ASSERT_EQ(API_OK, synchronousSetSyncRunState(0, sync2->getBackupId(), MegaSync::RUNSTATE_RUNNING)); // Currently enabled, already running.
        ASSERT_EQ(MegaSync::NO_SYNC_ERROR, mApi[0].lastSyncError);  // since the sync is active, we should see its real state, and it should not have had any error code stored in it
    }

    LOG_verbose << "SyncRemoveRemoteNode :  Remove Syncs";
    // Sync 1
    ASSERT_EQ(API_OK, synchronousRemoveSync(0, backupId)) << "API Error removing the sync";
    sync.reset(megaApi[0]->getSyncByNode(remoteBaseNode1.get()));
    ASSERT_EQ(nullptr, sync.get());
    // Sync 2
    ASSERT_EQ(API_OK, synchronousRemoveSync(0, sync2->getBackupId())) << "API Error removing the sync";
    // Keep sync2 not updated. Will be used later to test another removal attemp using a non-updated object.

    LOG_verbose << "SyncRemoveRemoteNode :  Remove Syncs that fail";
    {
        TestingWithLogErrorAllowanceGuard g;

        ASSERT_EQ(API_ENOENT, synchronousRemoveSync(0, 9999999)); // Hope id doesn't exist
        ASSERT_EQ(API_ENOENT, synchronousRemoveSync(0, backupId)); // already removed.
        ASSERT_EQ(API_ENOENT, synchronousRemoveSync(0, backupId2)); // already removed.
    }

    ASSERT_NO_FATAL_FAILURE(cleanUp(this->megaApi[0].get(), basePath));
}

TEST_F(SdkTest, SyncIsNodeSyncable)
{
    LOG_info << "___TEST SyncIsNodeSyncable___";
    ASSERT_NO_FATAL_FAILURE(getAccountsForTest(1));

    fs::path basePath = "SyncIsNodeSyncable";
    std::string syncFolder1 =   "sync1";
    std::string syncFolder2 =   "sync2"; // <-- synced
    std::string  syncFolder2a =   "2a";
    std::string  syncFolder2b =   "2b";
    std::string syncFolder3 =   "sync3";

    fs::path basePath1 = basePath / syncFolder1;
    fs::path basePath2 = basePath / syncFolder2;
    fs::path basePath2a = basePath / syncFolder2 / syncFolder2a;
    fs::path basePath2b = basePath / syncFolder2 / syncFolder2b;
    fs::path basePath3 = basePath / syncFolder3;
    const auto localPath1 = fs::current_path() / basePath1;
    const auto localPath2 = fs::current_path() / basePath2;
    const auto localPath2a = fs::current_path() / basePath2a;
    const auto localPath2b = fs::current_path() / basePath2b;
    const auto localPath3 = fs::current_path() / basePath3;

    ASSERT_NO_FATAL_FAILURE(cleanUp(this->megaApi[0].get(), basePath));

    // Create local directories and a files.
    fs::create_directories(localPath1);
    ASSERT_TRUE(createFile((localPath1 / "fileTest1").u8string(), false));
    fs::create_directories(localPath2);
    ASSERT_TRUE(createFile((localPath2 / "fileTest2").u8string(), false));
    fs::create_directories(localPath2a);
    ASSERT_TRUE(createFile((localPath2a / "fileTest2a").u8string(), false));
    fs::create_directories(localPath2b);
    ASSERT_TRUE(createFile((localPath2b / "fileTest2b").u8string(), false));
    fs::create_directories(localPath3);

    LOG_verbose << "Sync.IsNodeSyncable:  Creating the remote folders to be synced to.";
    std::unique_ptr<MegaNode> remoteRootNode(megaApi[0]->getRootNode());
    ASSERT_NE(remoteRootNode.get(), nullptr);

    // SyncIsNodeSyncable
    MegaHandle nh = createFolder(0, basePath.string().c_str(), remoteRootNode.get());
    ASSERT_NE(nh, UNDEF) << "Error creating remote folders";
    std::unique_ptr<MegaNode> remoteBaseNode(megaApi[0]->getNodeByHandle(nh));
    ASSERT_NE(remoteBaseNode.get(), nullptr);
    // Sync 1
    nh = createFolder(0, syncFolder1.c_str(), remoteBaseNode.get());
    ASSERT_NE(nh, UNDEF) << "Error creating remote folders";
    std::unique_ptr<MegaNode> remoteBaseNode1(megaApi[0]->getNodeByHandle(nh));
    ASSERT_NE(remoteBaseNode1.get(), nullptr);
    // Sync 2
    nh = createFolder(0, syncFolder2.c_str(), remoteBaseNode.get());
    ASSERT_NE(nh, UNDEF) << "Error creating remote folders";
    std::unique_ptr<MegaNode> remoteBaseNode2(megaApi[0]->getNodeByHandle(nh));
    ASSERT_NE(remoteBaseNode2.get(), nullptr);
    // Sync 3
    nh = createFolder(0, syncFolder3.c_str(), remoteBaseNode.get());
    ASSERT_NE(nh, UNDEF) << "Error creating remote folders";
    std::unique_ptr<MegaNode> remoteBaseNode3(megaApi[0]->getNodeByHandle(nh));
    ASSERT_NE(remoteBaseNode3.get(), nullptr);
    // Sync 2a
    nh = createFolder(0, syncFolder2a.c_str(), remoteBaseNode2.get());
    ASSERT_NE(nh, UNDEF) << "Error creating remote folders";
    std::unique_ptr<MegaNode> remoteBaseNode2a(megaApi[0]->getNodeByHandle(nh));
    ASSERT_NE(remoteBaseNode2a.get(), nullptr);
    // Sync 2b
    nh = createFolder(0, syncFolder2b.c_str(), remoteBaseNode2.get());
    ASSERT_NE(nh, UNDEF) << "Error creating remote folders";
    std::unique_ptr<MegaNode> remoteBaseNode2b(megaApi[0]->getNodeByHandle(nh));
    ASSERT_NE(remoteBaseNode2b.get(), nullptr);

    MegaHandle handle2 = INVALID_HANDLE;
    int err = synchronousSyncFolder(0, &handle2,  MegaSync::SyncType::TYPE_TWOWAY, localPath2.u8string().c_str(), "sync test", remoteBaseNode2.get()->getHandle(), nullptr);
    /// <summary>
    ASSERT_TRUE(err == API_OK) << "Backup folder 2 failed (error: " << err << ")";

    MegaNode* node3 = megaApi[0].get()->getNodeByPath((string("/") + Utils::replace(basePath3.string(), '\\', '/')).c_str());
    ASSERT_NE(node3, (MegaNode*)NULL);
    unique_ptr<MegaError> error(megaApi[0]->isNodeSyncableWithError(node3));
    ASSERT_EQ(error->getErrorCode(), API_OK);
    ASSERT_EQ(error->getSyncError(), NO_SYNC_ERROR);

    MegaNode* node2a = megaApi[0].get()->getNodeByPath((string("/") + Utils::replace(basePath2a.string(), '\\', '/')).c_str());
    // on Windows path separator is \ but API takes /
    ASSERT_NE(node2a, (MegaNode*)NULL);
    error.reset(megaApi[0]->isNodeSyncableWithError(node2a));
    ASSERT_EQ(error->getErrorCode(), API_EEXIST);
    ASSERT_EQ(error->getSyncError(), ACTIVE_SYNC_ABOVE_PATH);

    MegaNode* baseNode = megaApi[0].get()->getNodeByPath((string("/") + Utils::replace(basePath.string(), '\\', '/')).c_str());
    // on Windows path separator is \ but API takes /
    ASSERT_NE(baseNode, (MegaNode*)NULL);
    error.reset(megaApi[0]->isNodeSyncableWithError(baseNode));
    ASSERT_EQ(error->getErrorCode(), API_EEXIST);
    ASSERT_EQ(error->getSyncError(), ACTIVE_SYNC_BELOW_PATH);
}

struct SyncListener : MegaListener
{
    // make sure callbacks are consistent - added() first, nothing after deleted(), etc.

    // map by tag for now, should be backupId when that is available

    enum syncstate_t { nonexistent, added, deleted};

    std::map<handle, syncstate_t> stateMap;

    syncstate_t& state(MegaSync* sync)
    {
        if (stateMap.find(sync->getBackupId()) == stateMap.end())
        {
            stateMap[sync->getBackupId()] = nonexistent;
        }
        return stateMap[sync->getBackupId()];
    }

    std::vector<std::string> mErrors;

    bool anyErrors = false;

    bool hasAnyErrors()
    {
        for (auto &s: mErrors)
        {
            out() << "SyncListener error: " << s;
        }
        return anyErrors;
    }

    void check(bool b, std::string e = std::string())
    {
        if (!b)
        {
            anyErrors = true;
            if (!e.empty())
            {
                mErrors.push_back(e);
                out() << "SyncListener added error: " << e;
            }
        }
    }

    void clear()
    {
        // session was logged out (locally)
        stateMap.clear();
    }

    void onSyncFileStateChanged(MegaApi* api, MegaSync* sync, std::string* localPath, int newState) override
    {
        // probably too frequent to output
        //out() << "onSyncFileStateChanged " << sync << newState;
    }

    void onSyncAdded(MegaApi* api, MegaSync* sync) override
    {
        out() << "onSyncAdded " << toHandle(sync->getBackupId());
        check(sync->getBackupId() != UNDEF, "sync added with undef backup Id");

        check(state(sync) == nonexistent);
        state(sync) = added;
    }

    void onSyncDeleted(MegaApi* api, MegaSync* sync) override
    {
        out() << "onSyncDeleted " << toHandle(sync->getBackupId());
        check(state(sync) != nonexistent && state(sync) != deleted);
        state(sync) = nonexistent;
    }

    void onSyncStateChanged(MegaApi* api, MegaSync* sync) override
    {
        out() << "onSyncStateChanged " << toHandle(sync->getBackupId()) << " runState: " << sync->getRunState();

        check(sync->getBackupId() != UNDEF, "onSyncStateChanged with undef backup Id");

        // MegaApi doco says: "Notice that adding a sync will not cause onSyncStateChanged to be called."
        // And also: "for changes that imply other callbacks, expect that the SDK
        // will call onSyncStateChanged first, so that you can update your model only using this one."
        check(state(sync) != nonexistent);
    }

    void onGlobalSyncStateChanged(MegaApi* api) override
    {
        // just too frequent for out() really
        //out() << "onGlobalSyncStateChanged ";
    }
};

struct MegaListenerDeregisterer
{
    // register the listener on constructions
    // deregister on destruction (ie, whenever we exit the function - we may exit early if a test fails

    MegaApi* api = nullptr;
    MegaListener* listener;


    MegaListenerDeregisterer(MegaApi* a, SyncListener* l)
        : api(a), listener(l)
    {
        api->addListener(listener);
    }
    ~MegaListenerDeregisterer()
    {
        api->removeListener(listener);
    }
};


TEST_F(SdkTest, SyncResumptionAfterFetchNodes)
{
    LOG_info << "___TEST SyncResumptionAfterFetchNodes___";
    ASSERT_NO_FATAL_FAILURE(getAccountsForTest(2));

    // This test has several issues:
    // 1. Remote nodes may not be committed to the sctable database in time for fetchnodes which
    //    then fails adding syncs because the remotes are missing. For this reason we wait until
    //    we receive the EVENT_COMMIT_DB event after transferring the nodes.
    // 2. Syncs are deleted some time later leading to error messages (like local fingerprint mismatch)
    //    if we don't wait for long enough after we get called back. A sync only gets flagged but
    //    is deleted later.

    const std::string session = dumpSession();

    const fs::path basePath = "SyncResumptionAfterFetchNodes";
    const auto sync1Path = fs::current_path() / basePath / "sync1"; // stays active
    const auto sync2Path = fs::current_path() / basePath / "sync2"; // will be made inactive
    const auto sync3Path = fs::current_path() / basePath / "sync3"; // will be deleted
    const auto sync4Path = fs::current_path() / basePath / "sync4"; // stays active

    ASSERT_NO_FATAL_FAILURE(cleanUp(this->megaApi[0].get(), basePath));

    SyncListener syncListener0, syncListener1;
    MegaListenerDeregisterer mld1(megaApi[0].get(), &syncListener0), mld2(megaApi[1].get(), &syncListener1);

    fs::create_directories(sync1Path);
    fs::create_directories(sync2Path);
    fs::create_directories(sync3Path);
    fs::create_directories(sync4Path);

    resetlastEvent();

    // transfer the folder and its subfolders
    TransferTracker uploadListener(megaApi[0].get());
    megaApi[0]->startUpload(basePath.u8string().c_str(),
                            megaApi[0]->getRootNode(),
                            nullptr /*fileName*/,
                            ::mega::MegaApi::INVALID_CUSTOM_MOD_TIME,
                            nullptr /*appData*/,
                            false   /*isSourceTemporary*/,
                            false   /*startFirst*/,
                            nullptr /*cancelToken*/,
                            &uploadListener);

    ASSERT_EQ(API_OK, uploadListener.waitForResult());

    // loop until we get a commit to the sctable to ensure we cached the new remote nodes
    ASSERT_TRUE(WaitFor([&](){ return lastEventsContains(MegaEvent::EVENT_COMMIT_DB); }, 10000));

    auto megaNode = [this, &basePath](const std::string& p)
    {
        const auto path = "/" + basePath.u8string() + "/" + p;
        return std::unique_ptr<MegaNode>{megaApi[0]->getNodeByPath(path.c_str())};
    };

    auto syncFolder = [this, &megaNode](const fs::path& p) -> handle
    {
        RequestTracker syncTracker(megaApi[0].get());
        auto node = megaNode(p.filename().u8string());
        megaApi[0]->syncFolder(MegaSync::TYPE_TWOWAY, p.u8string().c_str(), nullptr, node ? node->getHandle() : INVALID_HANDLE, nullptr, &syncTracker);
        EXPECT_EQ(API_OK, syncTracker.waitForResult());

        return syncTracker.request->getParentHandle();
    };

    auto disableSyncByBackupId = [this](handle backupId)
    {
        RequestTracker syncTracker(megaApi[0].get());
        megaApi[0]->setSyncRunState(backupId, MegaSync::RUNSTATE_DISABLED, &syncTracker);
        ASSERT_EQ(API_OK, syncTracker.waitForResult());
    };

    auto resumeSyncByBackupId = [this](handle backupId)
    {
        RequestTracker syncTracker(megaApi[0].get());
        megaApi[0]->setSyncRunState(backupId, MegaSync::RUNSTATE_RUNNING, &syncTracker);
        ASSERT_EQ(API_OK, syncTracker.waitForResult());
    };

    auto removeSyncByBackupId = [this, &megaNode](handle backupId)
    {
        RequestTracker syncTracker(megaApi[0].get());
        megaApi[0]->removeSync(backupId, &syncTracker);
        ASSERT_EQ(API_OK, syncTracker.waitForResult());
    };

    auto checkSyncOK = [this, &megaNode](const fs::path& p)
    {
        auto node = megaNode(p.filename().u8string());
        //return std::unique_ptr<MegaSync>{megaApi[0]->getSyncByNode(node.get())} != nullptr; //disabled syncs are not OK but foundable

        LOG_verbose << "checkSyncOK " << p.filename().u8string() << " node found: " << bool(node);

        std::unique_ptr<MegaSync> sync{megaApi[0]->getSyncByNode(node.get())};

        LOG_verbose << "checkSyncOK " << p.filename().u8string() << " sync found: " << bool(sync);

        if (!sync) return false;

        LOG_verbose << "checkSyncOK " << p.filename().u8string() << " sync is: " << sync->getLocalFolder();


        LOG_verbose << "checkSyncOK " << p.filename().u8string() << " runState: " << sync->getRunState();

        return sync->getRunState() == MegaSync::RUNSTATE_RUNNING;

    };

    auto checkSyncDisabled = [this, &megaNode](const fs::path& p)
    {
        auto node = megaNode(p.filename().u8string());
        std::unique_ptr<MegaSync> sync{megaApi[0]->getSyncByNode(node.get())};
        if (!sync) return false;
        return sync->getRunState() == MegaSync::RUNSTATE_DISABLED;
    };


    auto reloginViaSession = [this, &session, &syncListener0]()
    {
        locallogout();  // only logs out 0
        syncListener0.clear();

        //loginBySessionId(0, session);
        auto tracker = asyncRequestFastLogin(0, session.c_str());
        ASSERT_EQ(API_OK, tracker->waitForResult()) << " Failed to establish a login/session for account " << 0;
    };

    LOG_verbose << " SyncResumptionAfterFetchNodes : syncying folders";

    handle backupId1 = syncFolder(sync1Path);  (void)backupId1;
    handle backupId2 = syncFolder(sync2Path);
    handle backupId3 = syncFolder(sync3Path);  (void)backupId3;
    handle backupId4 = syncFolder(sync4Path);  (void)backupId4;

    ASSERT_TRUE(checkSyncOK(sync1Path));
    ASSERT_TRUE(checkSyncOK(sync2Path));
    ASSERT_TRUE(checkSyncOK(sync3Path));
    ASSERT_TRUE(checkSyncOK(sync4Path));

    LOG_verbose << " SyncResumptionAfterFetchNodes : disabling sync 2";
    disableSyncByBackupId(backupId2);
    LOG_verbose << " SyncResumptionAfterFetchNodes : disabling sync 4";
    disableSyncByBackupId(backupId4);
    LOG_verbose << " SyncResumptionAfterFetchNodes : removing sync";
    removeSyncByBackupId(backupId3);

    // wait for the sync removals to actually take place
    std::this_thread::sleep_for(std::chrono::seconds{3});

    ASSERT_TRUE(checkSyncOK(sync1Path));
    ASSERT_TRUE(checkSyncDisabled(sync2Path));
    ASSERT_FALSE(checkSyncOK(sync3Path));
    ASSERT_TRUE(checkSyncDisabled(sync4Path));

    reloginViaSession();

    ASSERT_FALSE(checkSyncOK(sync1Path));
    ASSERT_FALSE(checkSyncOK(sync2Path));
    ASSERT_FALSE(checkSyncOK(sync3Path));
    ASSERT_FALSE(checkSyncOK(sync4Path));

    resetlastEvent();
    fetchnodes(0, maxTimeout); // auto-resumes two active syncs
    ASSERT_TRUE(WaitFor([&](){ return lastEventsContains(MegaEvent::EVENT_SYNCS_RESTORED); }, 10000));

    WaitMillisec(1000); // give them a chance to start on the sync thread

    ASSERT_TRUE(checkSyncOK(sync1Path));
    ASSERT_FALSE(checkSyncOK(sync2Path));
    ASSERT_TRUE(checkSyncDisabled(sync2Path));
    ASSERT_FALSE(checkSyncOK(sync3Path));
    ASSERT_FALSE(checkSyncOK(sync4Path));
    ASSERT_TRUE(checkSyncDisabled(sync4Path));

    // check if we can still resume manually
    LOG_verbose << " SyncResumptionAfterFetchNodes : resuming syncs";
    resumeSyncByBackupId(backupId2);
    resumeSyncByBackupId(backupId4);

    ASSERT_TRUE(checkSyncOK(sync1Path));
    ASSERT_TRUE(checkSyncOK(sync2Path));
    ASSERT_FALSE(checkSyncOK(sync3Path));
    ASSERT_TRUE(checkSyncOK(sync4Path));

    // check if resumeSync re-activated the sync
    reloginViaSession();

    ASSERT_FALSE(checkSyncOK(sync1Path));
    ASSERT_FALSE(checkSyncOK(sync2Path));
    ASSERT_FALSE(checkSyncOK(sync3Path));
    ASSERT_FALSE(checkSyncOK(sync4Path));

    resetlastEvent();
    fetchnodes(0, maxTimeout); // auto-resumes three active syncs
    ASSERT_TRUE(WaitFor([&](){ return lastEventsContains(MegaEvent::EVENT_SYNCS_RESTORED); }, 10000));

    WaitMillisec(1000); // give them a chance to start on the sync thread

    ASSERT_TRUE(checkSyncOK(sync1Path));
    ASSERT_TRUE(checkSyncOK(sync2Path));
    ASSERT_FALSE(checkSyncOK(sync3Path));
    ASSERT_TRUE(checkSyncOK(sync4Path));

    LOG_verbose << " SyncResumptionAfterFetchNodes : removing syncs";
    removeSyncByBackupId(backupId1);
    removeSyncByBackupId(backupId2);
    removeSyncByBackupId(backupId4);

    // wait for the sync removals to actually take place
    std::this_thread::sleep_for(std::chrono::seconds{5});

    ASSERT_FALSE(syncListener0.hasAnyErrors());
    ASSERT_FALSE(syncListener1.hasAnyErrors());

    ASSERT_NO_FATAL_FAILURE(cleanUp(this->megaApi[0].get(), basePath));
}

/**
 * @brief TEST_F SyncRemoteNode
 *
 * Testing remote node rename, move and remove.
 */
TEST_F(SdkTest, SyncRemoteNode)
{

    // What we are going to test here:
    // - rename remote -> Sync Fail
    // - move remote -> Sync fail
    // - remove remote -> Sync fail
    // - remove a failing sync

    LOG_info << "___TEST SyncRemoteNode___";
    ASSERT_NO_FATAL_FAILURE(getAccountsForTest(1));

    fs::path basePath = "SyncRemoteNode";
    const auto localPath = fs::current_path() / basePath;

    ASSERT_NO_FATAL_FAILURE(cleanUp(this->megaApi[0].get(), basePath));

    // Create local directory and file.
    fs::create_directories(localPath);
    ASSERT_TRUE(createFile((localPath / "fileTest1").u8string(), false));

    LOG_verbose << "SyncRemoteNode :  Creating remote folder";
    std::unique_ptr<MegaNode> remoteRootNode(megaApi[0]->getRootNode());
    ASSERT_NE(remoteRootNode.get(), nullptr);
    auto nh = createFolder(0, basePath.u8string().c_str(), remoteRootNode.get());
    ASSERT_NE(nh, UNDEF) << "Error creating remote basePath";
    std::unique_ptr<MegaNode> remoteBaseNode(megaApi[0]->getNodeByHandle(nh));
    ASSERT_NE(remoteBaseNode.get(), nullptr);

    LOG_verbose << "SyncRemoteNode :  Enabling sync";
    ASSERT_EQ(API_OK, synchronousSyncFolder(0, nullptr, MegaSync::TYPE_TWOWAY, localPath.u8string().c_str(), nullptr, remoteBaseNode->getHandle(), nullptr)) << "API Error adding a new sync";
    std::unique_ptr<MegaSync> sync = waitForSyncState(megaApi[0].get(), remoteBaseNode.get(), MegaSync::RUNSTATE_RUNNING, MegaSync::NO_SYNC_ERROR);
    ASSERT_TRUE(sync && sync->getRunState() == MegaSync::RUNSTATE_RUNNING);
    handle backupId = sync->getBackupId();

    {
        TestingWithLogErrorAllowanceGuard g;

        // Rename remote folder --> Sync fail
        LOG_verbose << "SyncRemoteNode :  Rename remote node with sync active.";
        std::string basePathRenamed = "SyncRemoteNodeRenamed";
        ASSERT_EQ(API_OK, doRenameNode(0, remoteBaseNode.get(), basePathRenamed.c_str()));
        sync = waitForSyncState(megaApi[0].get(), backupId, MegaSync::RUNSTATE_DISABLED, MegaSync::REMOTE_PATH_HAS_CHANGED);
        ASSERT_TRUE(sync && sync->getRunState() == MegaSync::RUNSTATE_DISABLED);
        ASSERT_EQ(MegaSync::REMOTE_PATH_HAS_CHANGED, sync->getError());

        LOG_verbose << "SyncRemoteNode :  Restoring remote folder name.";
        ASSERT_EQ(API_OK, doRenameNode(0, remoteBaseNode.get(), basePath.u8string().c_str()));
    }

    LOG_verbose << "SyncRemoteNode :  Enabling sync again.";
    ASSERT_EQ(API_OK, synchronousSetSyncRunState(0, backupId, MegaSync::RUNSTATE_RUNNING)) << "API Error enabling the sync";

    WaitMillisec(1000);

    sync = waitForSyncState(megaApi[0].get(), remoteBaseNode.get(), MegaSync::RUNSTATE_RUNNING, MegaSync::NO_SYNC_ERROR);
    ASSERT_TRUE(sync && sync->getRunState() == MegaSync::RUNSTATE_RUNNING);
    ASSERT_EQ(MegaSync::NO_SYNC_ERROR, sync->getError());

    // Move remote folder --> Sync fail

    LOG_verbose << "SyncRemoteNode :  Creating secondary folder";
    std::string movedBasePath = basePath.u8string() + "Moved";
    nh = createFolder(0, movedBasePath.c_str(), remoteRootNode.get());
    ASSERT_NE(nh, UNDEF) << "Error creating remote movedBasePath";
    std::unique_ptr<MegaNode> remoteMoveNodeParent(megaApi[0]->getNodeByHandle(nh));
    ASSERT_NE(remoteMoveNodeParent.get(), nullptr);

    {
        TestingWithLogErrorAllowanceGuard g;
        LOG_verbose << "SyncRemoteNode :  Move remote node with sync active to the secondary folder.";
        ASSERT_EQ(API_OK, doMoveNode(0, nullptr, remoteBaseNode.get(), remoteMoveNodeParent.get()));
        sync = waitForSyncState(megaApi[0].get(), backupId, MegaSync::RUNSTATE_DISABLED, MegaSync::REMOTE_PATH_HAS_CHANGED);
        ASSERT_TRUE(sync && sync->getRunState() == MegaSync::RUNSTATE_DISABLED);
        ASSERT_EQ(MegaSync::REMOTE_PATH_HAS_CHANGED, sync->getError());

        LOG_verbose << "SyncRemoteNode :  Moving back the remote node.";
        ASSERT_EQ(API_OK, doMoveNode(0, nullptr, remoteBaseNode.get(), remoteRootNode.get()));

        WaitMillisec(1000);

        ASSERT_NE(remoteBaseNode.get(), nullptr);
        sync = waitForSyncState(megaApi[0].get(), backupId, MegaSync::RUNSTATE_DISABLED, MegaSync::REMOTE_PATH_HAS_CHANGED);
        ASSERT_TRUE(sync && sync->getRunState() == MegaSync::RUNSTATE_DISABLED);
        ASSERT_EQ(MegaSync::REMOTE_PATH_HAS_CHANGED, sync->getError());
    }


    LOG_verbose << "SyncRemoteNode :  Enabling sync again.";
    ASSERT_EQ(API_OK, synchronousSetSyncRunState(0, backupId, MegaSync::RUNSTATE_RUNNING)) << "API Error enabling the sync";

    WaitMillisec(1000);

    sync = waitForSyncState(megaApi[0].get(), remoteBaseNode.get(), MegaSync::RUNSTATE_RUNNING, MegaSync::NO_SYNC_ERROR);
    ASSERT_TRUE(sync && sync->getRunState() == MegaSync::RUNSTATE_RUNNING);
    ASSERT_EQ(MegaSync::NO_SYNC_ERROR, sync->getError());


    // Rename remote folder --> Sync fail
    {
        TestingWithLogErrorAllowanceGuard g;
        LOG_verbose << "SyncRemoteNode :  Rename remote node.";
        std::string renamedBasePath = basePath.u8string() + "Renamed";
        ASSERT_EQ(API_OK, doRenameNode(0, remoteBaseNode.get(), renamedBasePath.c_str()));
        sync = waitForSyncState(megaApi[0].get(), backupId, MegaSync::RUNSTATE_DISABLED, MegaSync::REMOTE_PATH_HAS_CHANGED);
        ASSERT_TRUE(sync && sync->getRunState() == MegaSync::RUNSTATE_DISABLED);
        ASSERT_EQ(MegaSync::REMOTE_PATH_HAS_CHANGED, sync->getError());

        LOG_verbose << "SyncRemoteNode :  Renaming back the remote node.";
        ASSERT_EQ(API_OK, doRenameNode(0, remoteBaseNode.get(), basePath.u8string().c_str()));

        WaitMillisec(1000);

        ASSERT_NE(remoteBaseNode.get(), nullptr);
        sync = waitForSyncState(megaApi[0].get(), backupId, MegaSync::RUNSTATE_DISABLED, MegaSync::REMOTE_PATH_HAS_CHANGED);
        ASSERT_TRUE(sync && sync->getRunState() == MegaSync::RUNSTATE_DISABLED);

        unique_ptr<char[]> pathFromNode{ megaApi[0]->getNodePath(remoteBaseNode.get()) };
        string actualPath{ pathFromNode.get() };
        string pathFromSync(sync->getLastKnownMegaFolder());
        ASSERT_EQ(actualPath, pathFromSync) << "Wrong updated path";

        ASSERT_EQ(MegaSync::REMOTE_PATH_HAS_CHANGED, sync->getError()); //the error stays until re-enabled
    }

    LOG_verbose << "SyncRemoteNode :  Enabling sync again.";
    ASSERT_EQ(API_OK, synchronousSetSyncRunState(0, backupId, MegaSync::RUNSTATE_RUNNING)) << "API Error enabling the sync";
    sync = waitForSyncState(megaApi[0].get(), remoteBaseNode.get(), MegaSync::RUNSTATE_RUNNING, MegaSync::NO_SYNC_ERROR);
    ASSERT_TRUE(sync && sync->getRunState() == MegaSync::RUNSTATE_RUNNING);
    ASSERT_EQ(MegaSync::NO_SYNC_ERROR, sync->getError());


    {
        TestingWithLogErrorAllowanceGuard g;
        // Remove remote folder --> Sync fail
        LOG_verbose << "SyncRemoteNode :  Removing remote node with sync active.";
        ASSERT_EQ(API_OK, doDeleteNode(0, remoteBaseNode.get()));                                //  <--- remote node deleted!!
        sync = waitForSyncState(megaApi[0].get(), backupId, MegaSync::RUNSTATE_DISABLED, MegaSync::REMOTE_NODE_NOT_FOUND);
        ASSERT_TRUE(sync && sync->getRunState() == MegaSync::RUNSTATE_DISABLED);
        ASSERT_EQ(MegaSync::REMOTE_NODE_NOT_FOUND, sync->getError());

        LOG_verbose << "SyncRemoteNode :  Recreating remote folder.";
        nh = createFolder(0, basePath.u8string().c_str(), remoteRootNode.get());

        WaitMillisec(1000);

        ASSERT_NE(nh, UNDEF) << "Error creating remote basePath";
        remoteBaseNode.reset(megaApi[0]->getNodeByHandle(nh));
        ASSERT_NE(remoteBaseNode.get(), nullptr);
        sync = waitForSyncState(megaApi[0].get(), backupId, MegaSync::RUNSTATE_DISABLED, MegaSync::REMOTE_NODE_NOT_FOUND);
        ASSERT_TRUE(sync && sync->getRunState() == MegaSync::RUNSTATE_DISABLED);
        ASSERT_EQ(MegaSync::REMOTE_NODE_NOT_FOUND, sync->getError());
    }

    {
        TestingWithLogErrorAllowanceGuard g;
        LOG_verbose << "SyncRemoteNode :  Enabling sync again.";
        ASSERT_EQ(API_ENOENT, synchronousSetSyncRunState(0, backupId, MegaSync::RUNSTATE_RUNNING)) << "API Error enabling the sync";  //  <--- remote node has been deleted, we should not be able to resume!!
    }
    //sync = waitForSyncState(megaApi[0].get(), remoteBaseNode.get(), true, true, MegaSync::NO_SYNC_ERROR);
    //ASSERT_TRUE(sync && sync->isActive());
    //ASSERT_EQ(MegaSync::NO_SYNC_ERROR, sync->getError());

    //{
    //    TestingWithLogErrorAllowanceGuard g;

    //    // Check if a locallogout keeps the sync configuration if the remote is removed.
    //    LOG_verbose << "SyncRemoteNode :  Removing remote node with sync active.";
    //    ASSERT_NO_FATAL_FAILURE(deleteNode(0, remoteBaseNode.get())) << "Error deleting remote basePath";;
    //    sync = waitForSyncState(megaApi[0].get(), tagID, MegaSync::SYNC_FAILED);
    //    ASSERT_TRUE(sync && !sync->isEnabled() && !sync->isActive());
    //    ASSERT_EQ(MegaSync::REMOTE_NODE_NOT_FOUND, sync->getError());
    //}

    std::string session = dumpSession();
    ASSERT_NO_FATAL_FAILURE(locallogout());
    //loginBySessionId(0, session);

    resetlastEvent();

    auto tracker = asyncRequestFastLogin(0, session.c_str());
    ASSERT_EQ(API_OK, tracker->waitForResult()) << " Failed to establish a login/session for account " << 0;
    ASSERT_NO_FATAL_FAILURE(fetchnodes(0));

    // since the node was deleted, path is irrelevant
    //sync.reset(megaApi[0]->getSyncByBackupId(tagID));
    //ASSERT_EQ(string(sync->getLastKnownMegaFolder()), ("/" / basePath).u8string());

    // wait for the event that says all syncs (if any) have been reloaded
    ASSERT_TRUE(WaitFor([&](){ return lastEventsContains(MegaEvent::EVENT_SYNCS_RESTORED); }, 10000));

    // Remove a failing sync.
    LOG_verbose << "SyncRemoteNode :  Remove failed sync";
    ASSERT_EQ(API_OK, synchronousRemoveSync(0, sync->getBackupId())) << "API Error removing the sync";
    sync.reset(megaApi[0]->getSyncByBackupId(backupId));
    ASSERT_EQ(nullptr, sync.get());

    // Wait for sync to be effectively removed.
    std::this_thread::sleep_for(std::chrono::seconds{5});

    ASSERT_NO_FATAL_FAILURE(cleanUp(this->megaApi[0].get(), basePath));
}

/**
 * @brief TEST_F SyncPersistence
 *
 * Testing configured syncs persitence
 */
TEST_F(SdkTest, SyncPersistence)
{
    // What we are going to test here:
    // - locallogut -> Syncs kept
    // - logout with setKeepSyncsAfterLogout(true) -> Syncs kept
    // - logout -> Syncs removed

    LOG_info << "___TEST SyncPersistence___";
    ASSERT_NO_FATAL_FAILURE(getAccountsForTest(1));

    // Make sure session ID is invalidated.
    gSessionIDs[0] = "invalid";

    fs::path basePath = "SyncPersistence";
    const auto localPath = fs::current_path() / basePath;

    ASSERT_NO_FATAL_FAILURE(cleanUp(this->megaApi[0].get(), basePath));

    // Create local directory and file.
    fs::create_directories(localPath);
    ASSERT_TRUE(createFile((localPath / "fileTest1").u8string(), false));

    LOG_verbose << "SyncPersistence :  Creating remote folder";
    std::unique_ptr<MegaNode> remoteRootNode(megaApi[0]->getRootNode());
    ASSERT_NE(remoteRootNode.get(), nullptr);

    resetlastEvent();

    auto nh = createFolder(0, basePath.u8string().c_str(), remoteRootNode.get());
    ASSERT_NE(nh, UNDEF) << "Error creating remote basePath";
    std::unique_ptr<MegaNode> remoteBaseNode(megaApi[0]->getNodeByHandle(nh));
    ASSERT_NE(remoteBaseNode.get(), nullptr);

    // make sure there are no outstanding cs requests in case
    // "Postponing DB commit until cs requests finish"
    // means our Sync's cloud Node is not in the db
    ASSERT_TRUE(WaitFor([&](){ return lastEventsContains(MegaEvent::EVENT_COMMIT_DB); }, 10000));


    LOG_verbose << "SyncPersistence :  Enabling sync";
    ASSERT_EQ(API_OK, synchronousSyncFolder(0, nullptr, MegaSync::TYPE_TWOWAY, localPath.u8string().c_str(), nullptr, remoteBaseNode->getHandle(), nullptr)) << "API Error adding a new sync";
    std::unique_ptr<MegaSync> sync = waitForSyncState(megaApi[0].get(), remoteBaseNode.get(), MegaSync::RUNSTATE_RUNNING, MegaSync::NO_SYNC_ERROR);
    ASSERT_TRUE(sync && sync->getRunState() == MegaSync::RUNSTATE_RUNNING);
    handle backupId = sync->getBackupId();
    std::string remoteFolder(sync->getLastKnownMegaFolder());

    // Check if a locallogout keeps the sync configured.
    std::string session = dumpSession();
    ASSERT_NO_FATAL_FAILURE(locallogout());
    auto trackerFastLogin = asyncRequestFastLogin(0, session.c_str());
    ASSERT_EQ(API_OK, trackerFastLogin->waitForResult()) << " Failed to establish a login/session for account " << 0;

    resetlastEvent();
    ASSERT_NO_FATAL_FAILURE(fetchnodes(0));

    // wait for the event that says all syncs (if any) have been reloaded
    ASSERT_TRUE(WaitFor([&](){ return lastEventsContains(MegaEvent::EVENT_SYNCS_RESTORED); }, 10000));

    sync = waitForSyncState(megaApi[0].get(), backupId, MegaSync::RUNSTATE_RUNNING, MegaSync::NO_SYNC_ERROR);
    ASSERT_TRUE(sync && sync->getRunState() == MegaSync::RUNSTATE_RUNNING);
    ASSERT_EQ(remoteFolder, string(sync->getLastKnownMegaFolder()));

    // Check if a logout with keepSyncsAfterLogout keeps the sync configured.
    ASSERT_NO_FATAL_FAILURE(logout(0, true, maxTimeout));
    gSessionIDs[0] = "invalid";
    auto trackerLogin = asyncRequestLogin(0, mApi[0].email.c_str(), mApi[0].pwd.c_str());
    ASSERT_EQ(API_OK, trackerLogin->waitForResult()) << " Failed to establish a login/session for account " << 0;
    ASSERT_NO_FATAL_FAILURE(fetchnodes(0));
    sync = waitForSyncState(megaApi[0].get(), backupId, MegaSync::RUNSTATE_DISABLED, MegaSync::LOGGED_OUT);
    ASSERT_TRUE(sync && sync->getRunState() == MegaSync::RUNSTATE_DISABLED);
    ASSERT_EQ(remoteFolder, string(sync->getLastKnownMegaFolder()));

    // Check if a logout without keepSyncsAfterLogout doesn't keep the sync configured.
    ASSERT_NO_FATAL_FAILURE(logout(0, false, maxTimeout));
    gSessionIDs[0] = "invalid";
    trackerLogin = asyncRequestLogin(0, mApi[0].email.c_str(), mApi[0].pwd.c_str());
    ASSERT_EQ(API_OK, trackerLogin->waitForResult()) << " Failed to establish a login/session for account " << 0;
    ASSERT_NO_FATAL_FAILURE(fetchnodes(0));
    sync.reset(megaApi[0]->getSyncByBackupId(backupId));
    ASSERT_EQ(sync, nullptr);

    ASSERT_NO_FATAL_FAILURE(cleanUp(this->megaApi[0].get(), basePath));
}

/**
 * @brief TEST_F SyncPaths
 *
 * Testing non ascii paths and symlinks
 */
TEST_F(SdkTest, SyncPaths)
{
    // What we are going to test here:
    // - Check paths with non ascii chars and check that sync works.
    // - (No WIN32) Add a sync with non canonical path and check that it works,
    //   that symlinks are not followed and that sync path collision with
    //   symlinks involved works.

    LOG_info << "___TEST SyncPaths___";
    ASSERT_NO_FATAL_FAILURE(getAccountsForTest(1));

    string basePathStr = "SyncPaths-синхронизация";
    string fileNameStr = "fileTest1-файл";

    fs::path basePath = fs::u8path(basePathStr.c_str());
    const auto localPath = fs::current_path() / basePath;
    fs::path filePath = localPath / fs::u8path(fileNameStr.c_str());
    fs::path fileDownloadPath = fs::current_path() / fs::u8path(fileNameStr.c_str());

    ASSERT_NO_FATAL_FAILURE(cleanUp(this->megaApi[0].get(), basePath));
    ASSERT_NO_FATAL_FAILURE(cleanUp(this->megaApi[0].get(), "symlink_1A"));
    deleteFile(fileDownloadPath.u8string());

    // Create local directories

    std::error_code ignoredEc;
    fs::remove_all(localPath, ignoredEc);

    fs::create_directory(localPath);
    fs::create_directory(localPath / "level_1A");
    fs::create_directory_symlink(localPath / "level_1A", localPath / "symlink_1A");
    fs::create_directory_symlink(localPath / "level_1A", fs::current_path() / "symlink_1A");

    LOG_verbose << "SyncPaths :  Creating remote folder";
    std::unique_ptr<MegaNode> remoteRootNode(megaApi[0]->getRootNode());
    ASSERT_NE(remoteRootNode.get(), nullptr);
    auto nh = createFolder(0, basePath.u8string().c_str(), remoteRootNode.get());
    ASSERT_NE(nh, UNDEF) << "Error creating remote basePath";
    std::unique_ptr<MegaNode> remoteBaseNode(megaApi[0]->getNodeByHandle(nh));
    ASSERT_NE(remoteBaseNode.get(), nullptr);

    LOG_verbose << "SyncPersistence :  Creating sync";
    ASSERT_EQ(API_OK, synchronousSyncFolder(0, nullptr, MegaSync::TYPE_TWOWAY, localPath.u8string().c_str(), nullptr, remoteBaseNode->getHandle(), nullptr)) << "API Error adding a new sync";
    std::unique_ptr<MegaSync> sync = waitForSyncState(megaApi[0].get(), remoteBaseNode.get(), MegaSync::RUNSTATE_RUNNING, MegaSync::NO_SYNC_ERROR);
    ASSERT_TRUE(sync && sync->getRunState() == MegaSync::RUNSTATE_RUNNING);

    LOG_verbose << "SyncPersistence :  Adding a file and checking if it is synced: " << filePath.u8string();
    ASSERT_TRUE(createFile(filePath.u8string(), false)) << "Couldnt create " << filePath.u8string();
    std::unique_ptr<MegaNode> remoteNode;
    WaitFor([this, &remoteNode, &remoteBaseNode, fileNameStr]() -> bool
    {
        remoteNode.reset(megaApi[0]->getNodeByPath(("/" + string(remoteBaseNode->getName()) + "/" + fileNameStr).c_str()));
        return (remoteNode.get() != nullptr);
    },50*1000);
    ASSERT_NE(remoteNode.get(), nullptr);
    ASSERT_EQ(MegaError::API_OK, doStartDownload(0, remoteNode.get(),
                                                         fileDownloadPath.u8string().c_str(),
                                                         nullptr  /*customName*/,
                                                         nullptr  /*appData*/,
                                                         false    /*startFirst*/,
                                                         nullptr  /*cancelToken*/));

    ASSERT_TRUE(fileexists(fileDownloadPath.u8string()));
    deleteFile(fileDownloadPath.u8string());

#if !defined(__APPLE__)
    LOG_verbose << "SyncPersistence :  Check that symlinks are not synced.";
    std::unique_ptr<MegaNode> remoteNodeSym(megaApi[0]->getNodeByPath(("/" + string(remoteBaseNode->getName()) + "/symlink_1A").c_str()));
    ASSERT_EQ(remoteNodeSym.get(), nullptr);

    nh = createFolder(0, "symlink_1A", remoteRootNode.get());
    ASSERT_NE(nh, UNDEF) << "Error creating remote basePath";
    remoteNodeSym.reset(megaApi[0]->getNodeByHandle(nh));
    ASSERT_NE(remoteNodeSym.get(), nullptr);

#ifndef WIN32
    {
        TestingWithLogErrorAllowanceGuard g;

        LOG_verbose << "SyncPersistence :  Check that symlinks are considered when creating a sync.";
        ASSERT_EQ(API_EARGS, synchronousSyncFolder(0, nullptr, MegaSync::TYPE_TWOWAY, (fs::current_path() / "symlink_1A").u8string().c_str(), nullptr, remoteNodeSym->getHandle(), nullptr)) << "API Error adding a new sync";
        ASSERT_EQ(MegaSync::LOCAL_PATH_SYNC_COLLISION, mApi[0].lastSyncError);
    }
#endif

    // Disable the first one, create again the one with the symlink, check that it is working and check if the first fails when enabled.
    auto tagID = sync->getBackupId();
    ASSERT_EQ(API_OK, synchronousSetSyncRunState(0, tagID, MegaSync::RUNSTATE_DISABLED)) << "API Error disabling sync";
    sync = waitForSyncState(megaApi[0].get(), tagID, MegaSync::RUNSTATE_DISABLED, MegaSync::NO_SYNC_ERROR);
    ASSERT_TRUE(sync && sync->getRunState() == MegaSync::RUNSTATE_DISABLED);

    ASSERT_EQ(API_OK, synchronousSyncFolder(0, nullptr, MegaSync::TYPE_TWOWAY, (fs::current_path() / "symlink_1A").u8string().c_str(), nullptr, remoteNodeSym->getHandle(), nullptr)) << "API Error adding a new sync";
    std::unique_ptr<MegaSync> syncSym = waitForSyncState(megaApi[0].get(), remoteNodeSym.get(), MegaSync::RUNSTATE_RUNNING, MegaSync::NO_SYNC_ERROR);
    ASSERT_TRUE(syncSym && syncSym->getRunState() == MegaSync::RUNSTATE_RUNNING);

    LOG_verbose << "SyncPersistence :  Adding a file and checking if it is synced,";
    ASSERT_TRUE(createFile((localPath / "level_1A" / fs::u8path(fileNameStr.c_str())).u8string(), false));
    WaitFor([this, &remoteNode, &remoteNodeSym, fileNameStr]() -> bool
    {
        remoteNode.reset(megaApi[0]->getNodeByPath(("/" + string(remoteNodeSym->getName()) + "/" + fileNameStr).c_str()));
        return (remoteNode.get() != nullptr);
    },50*1000);
    ASSERT_NE(remoteNode.get(), nullptr);
    ASSERT_EQ(MegaError::API_OK, doStartDownload(0,remoteNode.get(),
                                                         fileDownloadPath.u8string().c_str(),
                                                         nullptr  /*customName*/,
                                                         nullptr  /*appData*/,
                                                         false    /*startFirst*/,
                                                         nullptr  /*cancelToken*/));

    ASSERT_TRUE(fileexists(fileDownloadPath.u8string()));
    deleteFile(fileDownloadPath.u8string());

#ifndef WIN32
{
        TestingWithLogErrorAllowanceGuard g;

        ASSERT_EQ(API_EARGS, synchronousSetSyncRunState(0, tagID, MegaSync::RUNSTATE_RUNNING)) << "API Error enabling a sync";
        ASSERT_EQ(MegaSync::LOCAL_PATH_SYNC_COLLISION, mApi[0].lastSyncError);
    }
#endif

#endif

    ASSERT_NO_FATAL_FAILURE(cleanUp(this->megaApi[0].get(), basePath));
    ASSERT_NO_FATAL_FAILURE(cleanUp(this->megaApi[0].get(), "symlink_1A"));
}

/**
 * @brief TEST_F SyncOQTransitions
 *
 * Testing OQ Transitions
 */
TEST_F(SdkTest, SyncOQTransitions)
{

    // What we are going to test here:
    // - Online transitions: Sync is disabled when in OQ and enabled after OQ
    // - Offline transitions: Sync is disabled when in OQ and enabled after OQ
    // - Enabling a sync temporarily disabled.

    LOG_info << "___TEST SyncOQTransitions___";
    ASSERT_NO_FATAL_FAILURE(getAccountsForTest(2));

    string fileNameStr = "fileTest";

    fs::path basePath = "SyncOQTransitions";
    fs::path fillPath = "OQFolder";

    const auto localPath = fs::current_path() / basePath;
    fs::path filePath = localPath / fs::u8path(fileNameStr.c_str());

    ASSERT_NO_FATAL_FAILURE(cleanUp(this->megaApi[0].get(), basePath));
    ASSERT_NO_FATAL_FAILURE(cleanUp(this->megaApi[0].get(), fillPath));

    // Create local directory
    fs::create_directories(localPath);

    LOG_verbose << "SyncOQTransitions :  Creating remote folder";
    std::unique_ptr<MegaNode> remoteRootNode(megaApi[0]->getRootNode());
    ASSERT_NE(remoteRootNode.get(), nullptr);
    auto nh = createFolder(0, basePath.u8string().c_str(), remoteRootNode.get());
    ASSERT_NE(nh, UNDEF) << "Error creating remote basePath";
    std::unique_ptr<MegaNode> remoteBaseNode(megaApi[0]->getNodeByHandle(nh));
    ASSERT_NE(remoteBaseNode.get(), nullptr);
    nh = createFolder(0, fillPath.u8string().c_str(), remoteRootNode.get());
    ASSERT_NE(nh, UNDEF) << "Error creating remote fillPath";
    std::unique_ptr<MegaNode> remoteFillNode(megaApi[0]->getNodeByHandle(nh));
    ASSERT_NE(remoteFillNode.get(), nullptr);

    LOG_verbose << "SyncOQTransitions :  Creating sync";
    ASSERT_EQ(API_OK, synchronousSyncFolder(0, nullptr, MegaSync::TYPE_TWOWAY, localPath.u8string().c_str(), nullptr, remoteBaseNode->getHandle(), nullptr)) << "API Error adding a new sync";
    std::unique_ptr<MegaSync> sync = waitForSyncState(megaApi[0].get(), remoteBaseNode.get(), MegaSync::RUNSTATE_RUNNING, MegaSync::NO_SYNC_ERROR);
    ASSERT_TRUE(sync && sync->getRunState() == MegaSync::RUNSTATE_RUNNING);
    handle backupId = sync->getBackupId();

    LOG_verbose << "SyncOQTransitions :  Filling up storage space";
    auto importHandle = importPublicLink(0, MegaClient::MEGAURL+"/file/D4AGlbqY#Ak-OW4MP7lhnQxP9nzBU1bOP45xr_7sXnIz8YYqOBUg", remoteFillNode.get());
    std::unique_ptr<MegaNode> remote1GBFile(megaApi[0]->getNodeByHandle(importHandle));

    ASSERT_NO_FATAL_FAILURE(synchronousGetSpecificAccountDetails(0, true, false, false)); // Get account size.
    ASSERT_NE(mApi[0].accountDetails, nullptr);
    int filesNeeded = int(mApi[0].accountDetails->getStorageMax() / remote1GBFile->getSize());

    for (int i=1; i < filesNeeded; i++)
    {
        ASSERT_EQ(API_OK, doCopyNode(0, nullptr, remote1GBFile.get(), remoteFillNode.get(), (remote1GBFile->getName() + to_string(i)).c_str()));
    }
    std::unique_ptr<MegaNode> last1GBFileNode(megaApi[0]->getChildNode(remoteFillNode.get(), (remote1GBFile->getName() + to_string(filesNeeded-1)).c_str()));

    {
        TestingWithLogErrorAllowanceGuard g;

        LOG_verbose << "SyncOQTransitions :  Check that Sync is disabled due to OQ.";
        ASSERT_NO_FATAL_FAILURE(synchronousGetSpecificAccountDetails(0, true, false, false)); // Needed to ensure we know we are in OQ
        sync = waitForSyncState(megaApi[0].get(), backupId, MegaSync::RUNSTATE_DISABLED, MegaSync::STORAGE_OVERQUOTA);
        ASSERT_TRUE(sync && sync->getRunState() == MegaSync::RUNSTATE_DISABLED);
        ASSERT_EQ(MegaSync::STORAGE_OVERQUOTA, sync->getError());

        LOG_verbose << "SyncOQTransitions :  Check that Sync could not be enabled while disabled due to OQ.";
        ASSERT_EQ(API_EFAILED, synchronousSetSyncRunState(0, backupId, MegaSync::RUNSTATE_RUNNING))  << "API Error enabling a sync";
        sync = waitForSyncState(megaApi[0].get(), backupId, MegaSync::RUNSTATE_DISABLED, MegaSync::STORAGE_OVERQUOTA);  // fresh snapshot of sync state
        ASSERT_TRUE(sync && sync->getRunState() == MegaSync::RUNSTATE_DISABLED);
        ASSERT_EQ(MegaSync::STORAGE_OVERQUOTA, sync->getError());
    }

    LOG_verbose << "SyncOQTransitions :  Free up space and check that Sync is not active again.";
    ASSERT_EQ(API_OK, synchronousRemove(0, last1GBFileNode.get()));
    ASSERT_NO_FATAL_FAILURE(synchronousGetSpecificAccountDetails(0, true, false, false)); // Needed to ensure we know we are not in OQ
    sync = waitForSyncState(megaApi[0].get(), backupId, MegaSync::RUNSTATE_DISABLED, MegaSync::STORAGE_OVERQUOTA);  // of course the error stays as OverQuota.  Sync still not re-enabled.
    ASSERT_TRUE(sync && sync->getRunState() == MegaSync::RUNSTATE_DISABLED);

    LOG_verbose << "SyncOQTransitions :  Share big files folder with another account.";

    ASSERT_EQ(API_OK, synchronousInviteContact(0, mApi[1].email.c_str(), "SdkTestShareKeys contact request A to B", MegaContactRequest::INVITE_ACTION_ADD));
    ASSERT_TRUE(WaitFor([this]()
    {
        return unique_ptr<MegaContactRequestList>(megaApi[1]->getIncomingContactRequests())->size() == 1;
    }, 60*1000));
    ASSERT_NO_FATAL_FAILURE(getContactRequest(1, false));
    ASSERT_EQ(API_OK, synchronousReplyContactRequest(1, mApi[1].cr.get(), MegaContactRequest::REPLY_ACTION_ACCEPT));
    ASSERT_EQ(API_OK, synchronousShare(0, remoteFillNode.get(), mApi[1].email.c_str(), MegaShare::ACCESS_FULL)) << "Folder sharing failed";
    ASSERT_TRUE(WaitFor([this]()
    {
        return unique_ptr<MegaShareList>(megaApi[1]->getInSharesList())->size() == 1;
    }, 60*1000));

    unique_ptr<MegaNodeList> nodeList(megaApi[1]->getInShares(megaApi[1]->getContact(mApi[0].email.c_str())));
    ASSERT_EQ(nodeList->size(), 1);
    MegaNode* inshareNode = nodeList->get(0);

    LOG_verbose << "SyncOQTransitions :  Check for transition to OQ while offline.";
    std::string session = dumpSession();
    ASSERT_NO_FATAL_FAILURE(locallogout());

    std::unique_ptr<MegaNode> remote1GBFile2nd(megaApi[1]->getChildNode(inshareNode, remote1GBFile->getName()));
    ASSERT_EQ(API_OK, doCopyNode(1, nullptr, remote1GBFile2nd.get(), inshareNode, (remote1GBFile2nd->getName() + to_string(filesNeeded-1)).c_str()));

    {
        TestingWithLogErrorAllowanceGuard g;

        ASSERT_NO_FATAL_FAILURE(resumeSession(session.c_str()));   // sync not actually resumed here though (though it would be if it was still enabled)
        ASSERT_NO_FATAL_FAILURE(fetchnodes(0));
        ASSERT_NO_FATAL_FAILURE(synchronousGetSpecificAccountDetails(0, true, false, false)); // Needed to ensure we know we are in OQ
        sync = waitForSyncState(megaApi[0].get(), backupId, MegaSync::RUNSTATE_DISABLED, MegaSync::STORAGE_OVERQUOTA);
        ASSERT_TRUE(sync && sync->getRunState() == MegaSync::RUNSTATE_DISABLED);
        ASSERT_EQ(MegaSync::STORAGE_OVERQUOTA, sync->getError());
    }

    LOG_verbose << "SyncOQTransitions :  Check for transition from OQ while offline.";
    ASSERT_NO_FATAL_FAILURE(locallogout());

    std::unique_ptr<MegaNode> toRemoveNode(megaApi[1]->getChildNode(inshareNode, (remote1GBFile->getName() + to_string(filesNeeded-1)).c_str()));
    ASSERT_EQ(API_OK, synchronousRemove(1, toRemoveNode.get()));

    ASSERT_NO_FATAL_FAILURE(resumeSession(session.c_str()));
    ASSERT_NO_FATAL_FAILURE(fetchnodes(0));
    ASSERT_NO_FATAL_FAILURE(synchronousGetSpecificAccountDetails(0, true, false, false)); // Needed to ensure we know we are no longer in OQ
    sync = waitForSyncState(megaApi[0].get(), backupId, MegaSync::RUNSTATE_DISABLED, MegaSync::STORAGE_OVERQUOTA);
    ASSERT_TRUE(sync && sync->getRunState() == MegaSync::RUNSTATE_DISABLED);

    ASSERT_NO_FATAL_FAILURE(cleanUp(this->megaApi[0].get(), basePath));
    ASSERT_NO_FATAL_FAILURE(cleanUp(this->megaApi[0].get(), fillPath));
}

/**
 * @brief TEST_F StressTestSDKInstancesOverWritableFolders
 *
 * Testing multiple SDK instances working in parallel
 */

// dgw: This test will consistently fail on Linux unless we raise the
//      maximum number of open file descriptors.
//
//      This is necessary as a great many PosixWaiters are created for each
//      API object. Each waiter requires us to create a pipe pair.
//
//      As such, we quickly exhaust the default limit on descriptors.
//
//      If we raise the limit, the test will run but will still encounter
//      other limits, say memory exhaustion.
TEST_F(SdkTest, DISABLED_StressTestSDKInstancesOverWritableFoldersOverWritableFolders)
{
    // What we are going to test here:
    // - Creating multiple writable folders
    // - Login and fetch nodes in separated MegaApi instances
    //   and hence in multiple SDK instances running in parallel.

    LOG_info << "___TEST StressTestSDKInstancesOverWritableFolders___";
    ASSERT_NO_FATAL_FAILURE(getAccountsForTest(1));

    std::string baseFolder = "StressTestSDKInstancesOverWritableFoldersFolder";

    int numFolders = 90;

    ASSERT_NO_FATAL_FAILURE(cleanUp(this->megaApi[0].get(), baseFolder));

    LOG_verbose << "StressTestSDKInstancesOverWritableFolders :  Creating remote folder";
    std::unique_ptr<MegaNode> remoteRootNode(megaApi[0]->getRootNode());
    ASSERT_NE(remoteRootNode.get(), nullptr);
    auto nh = createFolder(0, baseFolder.c_str(), remoteRootNode.get());
    ASSERT_NE(nh, UNDEF) << "Error creating remote basePath";
    std::unique_ptr<MegaNode> remoteBaseNode(megaApi[0]->getNodeByHandle(nh));
    ASSERT_NE(remoteBaseNode.get(), nullptr);

    // create subfolders ...
    for (int index = 0 ; index < numFolders; index++ )
    {
        string subFolderPath = string("subfolder_").append(SSTR(index));
        nh = createFolder(0, subFolderPath.c_str(), remoteBaseNode.get());
        ASSERT_NE(nh, UNDEF) << "Error creating remote subfolder";
        std::unique_ptr<MegaNode> remoteSubFolderNode(megaApi[0]->getNodeByHandle(nh));
        ASSERT_NE(remoteSubFolderNode.get(), nullptr);

        // ... with a file in it
        string filename1 = UPFILE;
        ASSERT_TRUE(createFile(filename1, false)) << "Couldnt create " << filename1;
        ASSERT_EQ(MegaError::API_OK, doStartUpload(0, nullptr, filename1.c_str(),
                                                                  remoteSubFolderNode.get(),
                                                                  nullptr /*fileName*/,
                                                                  ::mega::MegaApi::INVALID_CUSTOM_MOD_TIME,
                                                                  nullptr /*appData*/,
                                                                  false   /*isSourceTemporary*/,
                                                                  false   /*startFirst*/,
                                                                  nullptr /*cancelToken*/)) << "Cannot upload a test file";
    }

    auto howMany = numFolders;

    std::vector<std::unique_ptr<RequestTracker>> trackers;
    trackers.resize(howMany);

    std::vector<std::unique_ptr<MegaApi>> exportedFolderApis;
    exportedFolderApis.resize(howMany);

    std::vector<std::string> exportedLinks;
    exportedLinks.resize(howMany);

    std::vector<std::string> authKeys;
    authKeys.resize(howMany);

    // export subfolders
    for (int index = 0 ; index < howMany; index++ )
    {
        string subFolderPath = string("subfolder_").append(SSTR(index));
        std::unique_ptr<MegaNode> remoteSubFolderNode(megaApi[0]->getNodeByPath(subFolderPath.c_str(), remoteBaseNode.get()));
        ASSERT_NE(remoteSubFolderNode.get(), nullptr);

        // ___ get a link to the file node
        string nodelink = createPublicLink(0, remoteSubFolderNode.get(), 0, 0, false/*mApi[0].accountDetails->getProLevel() == 0)*/, true/*writable*/);
        // The created link is stored in this->link at onRequestFinish()
        LOG_verbose << "StressTestSDKInstancesOverWritableFolders : " << subFolderPath << " link = " << nodelink;

        exportedLinks[index] = nodelink;

        std::unique_ptr<MegaNode> nexported(megaApi[0]->getNodeByHandle(remoteSubFolderNode->getHandle()));
        ASSERT_NE(nexported.get(), nullptr);

        if (nexported)
        {
            if (nexported->getWritableLinkAuthKey())
            {
                string authKey(nexported->getWritableLinkAuthKey());
                ASSERT_FALSE(authKey.empty());
                authKeys[index] = authKey;
            }
        }
    }

    // create apis to exported folders
    for (int index = 0 ; index < howMany; index++ )
    {
        exportedFolderApis[index].reset(
            newMegaApi(APP_KEY.c_str(),
                       megaApiCacheFolder(index + 10).c_str(),
                       USER_AGENT.c_str(),
                       static_cast<unsigned>(THREADS_PER_MEGACLIENT)));

        // reduce log level to something beareable
        exportedFolderApis[index]->setLogLevel(MegaApi::LOG_LEVEL_WARNING);
    }

    // login to exported folders
    for (int index = 0 ; index < howMany; index++ )
    {
        string nodelink = exportedLinks[index];
        string authKey = authKeys[index];

        out() << "login to exported folder " << index;
        trackers[index] = asyncRequestLoginToFolder(exportedFolderApis[index].get(), nodelink.c_str(), authKey.c_str());
    }

    // wait for login to complete:
    for (int index = 0; index < howMany; ++index)
    {
        ASSERT_EQ(API_OK, trackers[index]->waitForResult()) << " Failed to fetchnodes for accout " << index;
    }

    // perform parallel fetchnodes for each
    for (int index = 0; index < howMany; ++index)
    {
        out() << "Fetching nodes for account " << index;
        trackers[index] = asyncRequestFetchnodes(exportedFolderApis[index].get());
    }

    // wait for fetchnodes to complete:
    for (int index = 0; index < howMany; ++index)
    {
        ASSERT_EQ(API_OK, trackers[index]->waitForResult()) << " Failed to fetchnodes for accout " << index;
    }

    // In case the last test exited without cleaning up (eg, debugging etc)
    Cleanup();
}

/**
 * @brief TEST_F StressTestSDKInstancesOverWritableFolders
 *
 * Testing multiple SDK instances working in parallel
 */
TEST_F(SdkTest, WritableFolderSessionResumption)
{
    // What we are going to test here:
    // - Creating multiple writable folders
    // - Login and fetch nodes in separated MegaApi instances
    //   and hence in multiple SDK instances running in parallel.

    LOG_info << "___TEST WritableFolderSessionResumption___";
    ASSERT_NO_FATAL_FAILURE(getAccountsForTest(1));

    std::string baseFolder = "WritableFolderSessionResumption";

    unsigned numFolders = 1;

    ASSERT_NO_FATAL_FAILURE(cleanUp(this->megaApi[0].get(), baseFolder));

    LOG_verbose << "WritableFolderSessionResumption :  Creating remote folder";
    std::unique_ptr<MegaNode> remoteRootNode(megaApi[0]->getRootNode());
    ASSERT_NE(remoteRootNode.get(), nullptr);
    auto nh = createFolder(0, baseFolder.c_str(), remoteRootNode.get());
    ASSERT_NE(nh, UNDEF) << "Error creating remote basePath";
    std::unique_ptr<MegaNode> remoteBaseNode(megaApi[0]->getNodeByHandle(nh));
    ASSERT_NE(remoteBaseNode.get(), nullptr);

    // create subfolders ...
    for (unsigned index = 0 ; index < numFolders; index++ )
    {
        string subFolderPath = string("subfolder_").append(SSTR(index));
        nh = createFolder(0, subFolderPath.c_str(), remoteBaseNode.get());
        ASSERT_NE(nh, UNDEF) << "Error creating remote subfolder";
        std::unique_ptr<MegaNode> remoteSubFolderNode(megaApi[0]->getNodeByHandle(nh));
        ASSERT_NE(remoteSubFolderNode.get(), nullptr);

        // ... with a file in it
        string filename1 = UPFILE;
        ASSERT_TRUE(createFile(filename1, false)) << "Couldnt create " << filename1;
        ASSERT_EQ(MegaError::API_OK, doStartUpload(0, nullptr, filename1.c_str(),
                                                            remoteSubFolderNode.get(),
                                                            nullptr /*fileName*/,
                                                            ::mega::MegaApi::INVALID_CUSTOM_MOD_TIME,
                                                            nullptr /*appData*/,
                                                            false   /*isSourceTemporary*/,
                                                            false   /*startFirst*/,
                                                            nullptr /*cancelToken*/)) << "Cannot upload a test file";
    }

    auto howMany = numFolders;

    std::vector<std::unique_ptr<RequestTracker>> trackers;
    trackers.resize(howMany);

    std::vector<std::unique_ptr<MegaApi>> exportedFolderApis;
    exportedFolderApis.resize(howMany);

    std::vector<std::string> exportedLinks;
    exportedLinks.resize(howMany);

    std::vector<std::string> authKeys;
    authKeys.resize(howMany);

    std::vector<std::string> sessions;
    sessions.resize(howMany);

    // export subfolders
    for (unsigned index = 0 ; index < howMany; index++ )
    {
        string subFolderPath = string("subfolder_").append(SSTR(index));
        std::unique_ptr<MegaNode> remoteSubFolderNode(megaApi[0]->getNodeByPath(subFolderPath.c_str(), remoteBaseNode.get()));
        ASSERT_NE(remoteSubFolderNode.get(), nullptr);

        // ___ get a link to the file node
        string nodelink = createPublicLink(0, remoteSubFolderNode.get(), 0, 0, false/*mApi[0].accountDetails->getProLevel() == 0)*/, true/*writable*/);
        // The created link is stored in this->link at onRequestFinish()
        LOG_verbose << "WritableFolderSessionResumption : " << subFolderPath << " link = " << nodelink;

        exportedLinks[index] = nodelink;

        std::unique_ptr<MegaNode> nexported(megaApi[0]->getNodeByHandle(remoteSubFolderNode->getHandle()));
        ASSERT_NE(nexported.get(), nullptr);

        if (nexported)
        {
            if (nexported->getWritableLinkAuthKey())
            {
                string authKey(nexported->getWritableLinkAuthKey());
                ASSERT_FALSE(authKey.empty());
                authKeys[index] = authKey;
            }
        }
    }

    ASSERT_NO_FATAL_FAILURE( logout(0, false, maxTimeout) );
    gSessionIDs[0] = "invalid";

    // create apis to exported folders
    for (unsigned index = 0 ; index < howMany; index++ )
    {
        exportedFolderApis[index].reset(
            newMegaApi(APP_KEY.c_str(),
                       megaApiCacheFolder(static_cast<int>(index) + 10).c_str(),
                       USER_AGENT.c_str(),
                       static_cast<unsigned>(THREADS_PER_MEGACLIENT)));

        // reduce log level to something beareable
        exportedFolderApis[index]->setLogLevel(MegaApi::LOG_LEVEL_WARNING);
    }

    // login to exported folders
    for (unsigned index = 0 ; index < howMany; index++ )
    {
        string nodelink = exportedLinks[index];
        string authKey = authKeys[index];

        out() << logTime() << "login to exported folder " << index;
        trackers[index] = asyncRequestLoginToFolder(exportedFolderApis[index].get(), nodelink.c_str(), authKey.c_str());
    }

    // wait for login to complete:
    for (unsigned index = 0; index < howMany; ++index)
    {
        ASSERT_EQ(API_OK, trackers[index]->waitForResult()) << " Failed to fetchnodes for account " << index;
    }

    // perform parallel fetchnodes for each
    for (unsigned index = 0; index < howMany; ++index)
    {
        out() << logTime() << "Fetching nodes for account " << index;
        trackers[index] = asyncRequestFetchnodes(exportedFolderApis[index].get());
    }

    // wait for fetchnodes to complete:
    for (unsigned index = 0; index < howMany; ++index)
    {
        ASSERT_EQ(API_OK, trackers[index]->waitForResult()) << " Failed to fetchnodes for account " << index;
    }

    // get session
    for (unsigned index = 0 ; index < howMany; index++ )
    {
        out() << logTime() << "dump session of exported folder " << index;
        sessions[index] = exportedFolderApis[index]->dumpSession();
    }

    // local logout
    for (unsigned index = 0 ; index < howMany; index++ )
    {
        out() << logTime() << "local logout of exported folder " << index;
        trackers[index] = asyncRequestLocalLogout(exportedFolderApis[index].get());

    }
    // wait for logout to complete:
    for (unsigned index = 0; index < howMany; ++index)
    {
        ASSERT_EQ(API_OK, trackers[index]->waitForResult()) << " Failed to local logout for folder " << index;
    }

    // resume session
    for (unsigned index = 0 ; index < howMany; index++ )
    {
        out() << logTime() << "fast login to exported folder " << index;
        trackers[index] = asyncRequestFastLogin(exportedFolderApis[index].get(), sessions[index].c_str());
    }
    // wait for fast login to complete:
    for (unsigned index = 0; index < howMany; ++index)
    {
        ASSERT_EQ(API_OK, trackers[index]->waitForResult()) << " Failed to fast login for folder " << index;
    }

    // perform parallel fetchnodes for each
    for (unsigned index = 0; index < howMany; ++index)
    {
        out() << logTime() << "Fetching nodes for account " << index;
        trackers[index] = asyncRequestFetchnodes(exportedFolderApis[index].get());
    }

    // wait for fetchnodes to complete:
    for (unsigned index = 0; index < howMany; ++index)
    {
        ASSERT_EQ(API_OK, trackers[index]->waitForResult()) << " Failed to fetchnodes for account " << index;
    }

    // get root node to confirm all went well
    for (unsigned index = 0; index < howMany; ++index)
    {
        std::unique_ptr<MegaNode> root{exportedFolderApis[index]->getRootNode()};
        ASSERT_TRUE(root != nullptr);
    }

    // In case the last test exited without cleaning up (eg, debugging etc)
    Cleanup();
}

/**
 * @brief TEST_F SdkTargetOverwriteTest
 *
 * Testing to upload a file into an inshare with read only privileges.
 * API must put node into rubbish bin, instead of fail putnodes with API_EACCESS
 */
TEST_F(SdkTest, SdkTargetOverwriteTest)
{
    LOG_info << "___TEST SdkTargetOverwriteTest___";
    ASSERT_NO_FATAL_FAILURE(getAccountsForTest(2));

    //--- Add secondary account as contact ---
    string message = "Hi contact. Let's share some stuff";
    mApi[1].contactRequestUpdated = false;
    ASSERT_NO_FATAL_FAILURE( inviteContact(0, mApi[1].email, message, MegaContactRequest::INVITE_ACTION_ADD) );
    ASSERT_TRUE( waitForResponse(&mApi[1].contactRequestUpdated) )   // at the target side (auxiliar account)
            << "Contact request creation not received after " << maxTimeout << " seconds";

    ASSERT_NO_FATAL_FAILURE( getContactRequest(1, false) );
    mApi[0].contactRequestUpdated = mApi[1].contactRequestUpdated = false;
    ASSERT_NO_FATAL_FAILURE( replyContact(mApi[1].cr.get(), MegaContactRequest::REPLY_ACTION_ACCEPT) );
    ASSERT_TRUE( waitForResponse(&mApi[1].contactRequestUpdated) )   // at the target side (auxiliar account)
            << "Contact request creation not received after " << maxTimeout << " seconds";
    ASSERT_TRUE( waitForResponse(&mApi[0].contactRequestUpdated) )   // at the source side (main account)
            << "Contact request creation not received after " << maxTimeout << " seconds";
    mApi[1].cr.reset();

    //--- Create a new folder in cloud drive ---
    std::unique_ptr<MegaNode> rootnode{megaApi[0]->getRootNode()};
    char foldername1[64] = "Shared-folder";
    MegaHandle hfolder1 = createFolder(0, foldername1, rootnode.get());
    ASSERT_NE(hfolder1, UNDEF);
    MegaNode *n1 = megaApi[0]->getNodeByHandle(hfolder1);
    ASSERT_NE(n1, nullptr);

    // --- Create a new outgoing share ---
    mApi[0].nodeUpdated = mApi[1].nodeUpdated = false; // reset flags expected to be true in asserts below
    mApi[0].mOnNodesUpdateCompletion = createOnNodesUpdateLambda(hfolder1, MegaNode::CHANGE_TYPE_OUTSHARE);
    mApi[1].mOnNodesUpdateCompletion = createOnNodesUpdateLambda(hfolder1, MegaNode::CHANGE_TYPE_INSHARE);

    ASSERT_NO_FATAL_FAILURE(shareFolder(n1, mApi[1].email.c_str(), MegaShare::ACCESS_READWRITE));
    ASSERT_TRUE( waitForResponse(&mApi[0].nodeUpdated) )   // at the target side (main account)
            << "Node update not received after " << maxTimeout << " seconds";
    ASSERT_TRUE( waitForResponse(&mApi[1].nodeUpdated) )   // at the target side (auxiliar account)
            << "Node update not received after " << maxTimeout << " seconds";

    MegaShareList *sl = megaApi[1]->getInSharesList(::MegaApi::ORDER_NONE);
    ASSERT_EQ(1, sl->size()) << "Incoming share not received in auxiliar account";
    MegaShare *share = sl->get(0);

    ASSERT_TRUE(share->getNodeHandle() == n1->getHandle())
            << "Wrong inshare handle: " << Base64Str<MegaClient::NODEHANDLE>(share->getNodeHandle())
            << ", expected: " << Base64Str<MegaClient::NODEHANDLE>( n1->getHandle());

    ASSERT_TRUE(share->getAccess() >=::MegaShare::ACCESS_READWRITE)
             << "Insufficient permissions: " << MegaShare::ACCESS_READWRITE  << " over created share";

    // important to reset
    resetOnNodeUpdateCompletionCBs();

    // --- Create local file and start upload from secondary account into inew InShare ---
    onTransferUpdate_progress = 0;
    onTransferUpdate_filesize = 0;
    mApi[1].transferFlags[MegaTransfer::TYPE_UPLOAD] = false;
    std::string fileName = std::to_string(time(nullptr));
    ASSERT_TRUE(createLocalFile(fs::current_path(), fileName.c_str(), 1024));
    fs::path fp = fs::current_path() / fileName;

    TransferTracker tt(megaApi[1].get());
    megaApi[1]->startUpload(fp.u8string().c_str(),
                            n1,
                            nullptr /*fileName*/,
                            ::mega::MegaApi::INVALID_CUSTOM_MOD_TIME,
                            nullptr /*appData*/,
                            false   /*isSourceTemporary*/,
                            false   /*startFirst*/,
                            nullptr /*cancelToken*/,
                            &tt);   /*MegaTransferListener*/

    // --- Pause transfer, revoke out-share permissions for secondary account and resume transfer ---
    megaApi[1]->pauseTransfers(true);

    mApi[0].nodeUpdated = mApi[1].nodeUpdated = false; // reset flags expected to be true in asserts below
    mApi[0].mOnNodesUpdateCompletion = createOnNodesUpdateLambda(hfolder1, MegaNode::CHANGE_TYPE_OUTSHARE);
    mApi[1].mOnNodesUpdateCompletion = createOnNodesUpdateLambda(hfolder1, MegaNode::CHANGE_TYPE_REMOVED);

    ASSERT_NO_FATAL_FAILURE(shareFolder(n1, mApi[1].email.c_str(), MegaShare::ACCESS_UNKNOWN));
    ASSERT_TRUE( waitForResponse(&mApi[0].nodeUpdated) )   // at the target side (main account)
            << "Node update not received after " << maxTimeout << " seconds";
    ASSERT_TRUE( waitForResponse(&mApi[1].nodeUpdated) )   // at the target side (auxiliar account)
            << "Node update not received after " << maxTimeout << " seconds";
    megaApi[1]->pauseTransfers(false);
    // --- Wait for transfer completion

    // in fact we get EACCESS - maybe this API feature is not migrated to live yet?
    ASSERT_EQ(API_OK, ErrorCodes(tt.waitForResult(600))) << "Upload transfer failed";

    // --- Check that node has been created in rubbish bin ---
    std::unique_ptr <MegaNode> n (mApi[1].megaApi->getNodeByHandle(tt.resultNodeHandle));
    ASSERT_TRUE(n) << "Error retrieving new created node";

    std::unique_ptr <MegaNode> rubbishNode (mApi[1].megaApi->getRubbishNode());
    ASSERT_TRUE(rubbishNode) << "Error retrieving rubbish bin node";

    ASSERT_TRUE(n->getParentHandle() == rubbishNode->getHandle())
            << "Error: new node parent handle: " << Base64Str<MegaClient::NODEHANDLE>(n->getParentHandle())
            << " doesn't match with rubbish bin node handle: " << Base64Str<MegaClient::NODEHANDLE>(rubbishNode->getHandle());

    // --- Clean rubbish bin for secondary account ---
    auto err = synchronousCleanRubbishBin(1);
    ASSERT_TRUE(err == API_OK || err == API_ENOENT) << "Clean rubbish bin failed (error: " << err << ")";
}

/**
 * @brief TEST_F SdkTestAudioFileThumbnail
 *
 * Tests extracting thumbnail for uploaded audio file.
 *
 * The file to be uploaded must exist or the test will fail.
 * If environment variable MEGA_DIR_PATH_TO_INPUT_FILES is defined, the file is expected to be in that folder. Otherwise,
 * a relative path will be checked. Currently, the relative path is dependent on the building tool
 */
#if !USE_FREEIMAGE || !USE_MEDIAINFO
TEST_F(SdkTest, DISABLED_SdkTestAudioFileThumbnail)
#else
TEST_F(SdkTest, SdkTestAudioFileThumbnail)
#endif
{
    LOG_info << "___TEST Audio File Thumbnail___";

    const char* bufPathToMp3 = getenv("MEGA_DIR_PATH_TO_INPUT_FILES"); // needs platform-specific path separators
    static const std::string AUDIO_FILENAME = "test_cover_png.mp3";

    // Attempt to get the test audio file from these locations:
    // 1. dedicated env var;
    // 2. subtree location, like the one in the repo;
    // 3. current working directory
    LocalPath mp3LP;

    if (bufPathToMp3)
    {
        mp3LP = LocalPath::fromAbsolutePath(bufPathToMp3);
        mp3LP.appendWithSeparator(LocalPath::fromRelativePath(AUDIO_FILENAME), false);
    }
    else
    {
        mp3LP.append(LocalPath::fromRelativePath("."));
        mp3LP.appendWithSeparator(LocalPath::fromRelativePath("tests"), false);
        mp3LP.appendWithSeparator(LocalPath::fromRelativePath("integration"), false);
        mp3LP.appendWithSeparator(LocalPath::fromRelativePath(AUDIO_FILENAME), false);

        if (!fileexists(mp3LP.toPath(false)))
            mp3LP = LocalPath::fromRelativePath(AUDIO_FILENAME);
    }

    const std::string& mp3 = mp3LP.toPath(false);

    ASSERT_TRUE(fileexists(mp3)) << mp3 << " file does not exist";

    ASSERT_NO_FATAL_FAILURE(getAccountsForTest());

    std::unique_ptr<MegaNode> rootnode{ megaApi[0]->getRootNode() };
    ASSERT_EQ(MegaError::API_OK, doStartUpload(0, nullptr, mp3.c_str(),
                                                       rootnode.get(),
                                                       nullptr /*fileName*/,
                                                       ::mega::MegaApi::INVALID_CUSTOM_MOD_TIME,
                                                       nullptr /*appData*/,
                                                       false   /*isSourceTemporary*/,
                                                       false   /*startFirst*/,
                                                       nullptr /*cancelToken*/)) << "Cannot upload test file " << mp3;
    std::unique_ptr<MegaNode> node(megaApi[0]->getNodeByPath(AUDIO_FILENAME.c_str(), rootnode.get()));
    ASSERT_TRUE(node->hasPreview() && node->hasThumbnail());
}
#endif

/**
 * @brief TEST_F SdkTestSetsAndElements
 *
 * Tests creating, modifying and removing Sets and Elements.
 */
TEST_F(SdkTest, SdkTestSetsAndElements)
{
    LOG_info << "___TEST Sets and Elements___";
    ASSERT_NO_FATAL_FAILURE(getAccountsForTest(1));

    //  1. Create Set
    //  2. Update Set name
    //  3. Upload test file
    //  4. Add Element
    //  5. Fetch Set
    //  6. Update Element order
    //  7. Update Element name
    //  8. Remove Element
    //  9. Add another element
    // 10. Logout / login
    // 11. Remove all Sets

    // Use another connection with the same credentials
    megaApi.emplace_back(newMegaApi(APP_KEY.c_str(), megaApiCacheFolder(0).c_str(), USER_AGENT.c_str(), unsigned(THREADS_PER_MEGACLIENT)));
    auto& differentApi = *megaApi.back();
    differentApi.addListener(this);
    PerApi pa; // make a copy
    pa.email = mApi.back().email;
    pa.pwd = mApi.back().pwd;
    mApi.push_back(move(pa));
    auto& differentApiDtls = mApi.back();
    differentApiDtls.megaApi = &differentApi;
    int differentApiIdx = int(megaApi.size() - 1);

    auto loginTracker = asyncRequestLogin(differentApiIdx, differentApiDtls.email.c_str(), differentApiDtls.pwd.c_str());
    ASSERT_EQ(API_OK, loginTracker->waitForResult()) << " Failed to establish a login/session for account " << differentApiIdx;
    loginTracker = asyncRequestFetchnodes(differentApiIdx);
    ASSERT_EQ(API_OK, loginTracker->waitForResult()) << " Failed to fetch nodes for account " << differentApiIdx;

    // 1. Create Set
    string name = u8"Set name ideograms: 讓我們打破這個"; // "讓我們打破這個"
    differentApiDtls.setUpdated = false;
    MegaSet* newSet = nullptr;
    int err = doCreateSet(0, &newSet, name.c_str());
    ASSERT_EQ(err, API_OK);

    unique_ptr<MegaSet> s1p(newSet);
    ASSERT_NE(s1p, nullptr);
    ASSERT_NE(s1p->id(), INVALID_HANDLE);
    ASSERT_EQ(s1p->name(), name);
    ASSERT_NE(s1p->ts(), 0);
    ASSERT_NE(s1p->user(), INVALID_HANDLE);
    MegaHandle sh = s1p->id();

    // test action packets
    ASSERT_TRUE(waitForResponse(&differentApiDtls.setUpdated)) << "Set create AP not received after " << maxTimeout << " seconds";
    unique_ptr<MegaSet> s2p(differentApi.getSet(sh));
    ASSERT_NE(s2p, nullptr);
    ASSERT_EQ(s2p->id(), s1p->id());
    ASSERT_EQ(s2p->name(), name);
    ASSERT_EQ(s2p->ts(), s1p->ts());
    ASSERT_EQ(s2p->user(), s1p->user());

    // Clear Set name
    differentApiDtls.setUpdated = false;
    err = doUpdateSetName(0, nullptr, sh, "");
    ASSERT_EQ(err, API_OK);
    unique_ptr<MegaSet> s1clearname(megaApi[0]->getSet(sh));
    ASSERT_NE(s1clearname, nullptr);
    ASSERT_STREQ(s1clearname->name(), "");
    // test action packets
    ASSERT_TRUE(waitForResponse(&differentApiDtls.setUpdated)) << "Set update AP not received after " << maxTimeout << " seconds";
    s2p.reset(differentApi.getSet(sh));
    ASSERT_NE(s2p, nullptr);
    ASSERT_STREQ(s2p->name(), "");

    // 2. Update Set name
    MegaHandle shu = INVALID_HANDLE;
    name += u8" updated";
    differentApiDtls.setUpdated = false;
    err = doUpdateSetName(0, &shu, sh, name.c_str());
    ASSERT_EQ(err, API_OK);
    ASSERT_EQ(shu, sh);

    unique_ptr<MegaSet> s1up(megaApi[0]->getSet(shu));
    ASSERT_NE(s1up, nullptr);
    ASSERT_EQ(s1up->id(), sh);
    ASSERT_EQ(s1up->name(), name);
    ASSERT_EQ(s1up->user(), s1p->user());
    //ASSERT_NE(s1up->ts(), s1p->ts()); // apparently this is not always updated

    // test action packets
    ASSERT_TRUE(waitForResponse(&differentApiDtls.setUpdated)) << "Set update AP not received after " << maxTimeout << " seconds";
    s2p.reset(differentApi.getSet(sh));
    ASSERT_NE(s2p, nullptr);
    ASSERT_EQ(s2p->name(), name);
    ASSERT_EQ(s2p->ts(), s1up->ts());

    // 3. Upload test file
    std::unique_ptr<MegaNode> rootnode{ megaApi[0]->getRootNode() };
    ASSERT_TRUE(createFile(UPFILE, false)) << "Couldn't create " << UPFILE;
    MegaHandle uploadedNode = INVALID_HANDLE;
    ASSERT_EQ(MegaError::API_OK, doStartUpload(0, &uploadedNode, UPFILE.c_str(),
        rootnode.get(),
        nullptr /*fileName*/,
        ::mega::MegaApi::INVALID_CUSTOM_MOD_TIME,
        nullptr /*appData*/,
        false   /*isSourceTemporary*/,
        false   /*startFirst*/,
        nullptr /*cancelToken*/)) << "Cannot upload a test file";

    // 4. Add Element
    string elattrs = u8"Element name emoji: 📞🎉❤️"; // "📞🎉❤️"
    differentApiDtls.setElementUpdated = false;
    MegaSetElementList* newEll = nullptr;
    err = doCreateSetElement(0, &newEll, sh, uploadedNode, elattrs.c_str());
    ASSERT_EQ(err, API_OK);

    unique_ptr<MegaSetElementList> els(newEll);
    ASSERT_NE(els, nullptr);
    ASSERT_EQ(els->size(), 1u);
    ASSERT_EQ(els->get(0)->node(), uploadedNode);
    ASSERT_EQ(els->get(0)->name(), elattrs);
    ASSERT_NE(els->get(0)->ts(), 0);
    ASSERT_EQ(els->get(0)->order(), 1000);
    MegaHandle eh = els->get(0)->id();
    unique_ptr<MegaSetElement> elp(megaApi[0]->getSetElement(sh, eh));
    ASSERT_NE(elp, nullptr);
    ASSERT_EQ(elp->id(), eh);
    ASSERT_EQ(elp->node(), uploadedNode);
    ASSERT_EQ(elp->name(), elattrs);
    ASSERT_NE(elp->ts(), 0);
    ASSERT_EQ(elp->order(), 1000); // first default value, according to specs

    // test action packets
    ASSERT_TRUE(waitForResponse(&differentApiDtls.setElementUpdated)) << "Element add AP not received after " << maxTimeout << " seconds";
    s2p.reset(differentApi.getSet(sh));
    ASSERT_NE(s2p, nullptr);
    unique_ptr<MegaSetElementList> els2(differentApi.getSetElements(sh));
    ASSERT_NE(els2, nullptr);
    ASSERT_EQ(els2->size(), els->size());
    unique_ptr<MegaSetElement> elp2(differentApi.getSetElement(sh, eh));
    ASSERT_NE(elp2, nullptr);
    ASSERT_EQ(elp2->id(), elp->id());
    ASSERT_EQ(elp2->node(), elp->node());
    ASSERT_EQ(elp2->name(), elattrs);
    ASSERT_EQ(elp2->ts(), elp->ts());
    ASSERT_EQ(elp2->order(), elp->order());

    // Clear Element name
    differentApiDtls.setElementUpdated = false;
    err = doUpdateSetElementName(0, nullptr, sh, eh, "");
    ASSERT_EQ(err, API_OK);
    unique_ptr<MegaSetElement> elclearname(megaApi[0]->getSetElement(sh, eh));
    ASSERT_NE(elclearname, nullptr);
    ASSERT_STREQ(elclearname->name(), "");
    // test action packets
    ASSERT_TRUE(waitForResponse(&differentApiDtls.setElementUpdated)) << "Element update AP not received after " << maxTimeout << " seconds";
    elp2.reset(differentApi.getSetElement(sh, eh));
    ASSERT_NE(elp2, nullptr);
    ASSERT_STREQ(elp2->name(), "");

    // Add cover to Set
    differentApiDtls.setUpdated = false;
    err = doPutSetCover(0, nullptr, sh, eh);
    ASSERT_EQ(err, API_OK);
    s1up.reset(megaApi[0]->getSet(sh));
    ASSERT_EQ(s1up->name(), name);
    ASSERT_EQ(s1up->cover(), eh);
    ASSERT_EQ(megaApi[0]->getSetCover(sh), eh);
    // test action packets
    ASSERT_TRUE(waitForResponse(&differentApiDtls.setUpdated)) << "Set cover update AP not received after " << maxTimeout << " seconds";
    s2p.reset(differentApi.getSet(sh));
    ASSERT_NE(s2p, nullptr);
    ASSERT_EQ(s2p->name(), name);
    ASSERT_EQ(s2p->cover(), eh);

    // Remove cover from Set
    differentApiDtls.setUpdated = false;
    err = doPutSetCover(0, nullptr, sh, INVALID_HANDLE);
    ASSERT_EQ(err, API_OK);
    s1up.reset(megaApi[0]->getSet(sh));
    ASSERT_EQ(s1up->name(), name);
    ASSERT_EQ(s1up->cover(), INVALID_HANDLE);
    ASSERT_EQ(megaApi[0]->getSetCover(sh), INVALID_HANDLE);
    // test action packets
    ASSERT_TRUE(waitForResponse(&differentApiDtls.setUpdated)) << "Set cover removal AP not received after " << maxTimeout << " seconds";
    s2p.reset(differentApi.getSet(sh));
    ASSERT_NE(s2p, nullptr);
    ASSERT_EQ(s2p->name(), name);
    ASSERT_EQ(s2p->cover(), INVALID_HANDLE);

    // 5. Fetch Set
    MegaSet* fetchedSet = nullptr;
    MegaSetElementList* fetchedEls = nullptr;
    err = doFetchSet(0, &fetchedSet, &fetchedEls, sh);
    ASSERT_EQ(err, API_OK);
    ASSERT_NE(fetchedSet, nullptr);
    ASSERT_NE(fetchedEls, nullptr);
    unique_ptr<MegaSet> sf(fetchedSet);
    unique_ptr<MegaSetElementList> elsf(fetchedEls);

    ASSERT_EQ(sf->id(), sh);
    ASSERT_EQ(sf->name(), name);
    ASSERT_EQ(sf->ts(), s1up->ts());
    ASSERT_EQ(sf->user(), s1up->user());

    ASSERT_EQ(elsf->size(), 1u);
    const MegaSetElement* elfp = elsf->get(0);
    ASSERT_NE(elfp, nullptr);
    ASSERT_EQ(elfp->id(), eh);
    ASSERT_EQ(elfp->node(), uploadedNode);
    ASSERT_STREQ(elfp->name(), "");
    ASSERT_EQ(elfp->ts(), elp2->ts());
    ASSERT_EQ(elfp->order(), elp2->order());

    // 6. Update Element order
    MegaHandle el1 = INVALID_HANDLE;
    int64_t order = 222;
    differentApiDtls.setElementUpdated = false;
    err = doUpdateSetElementOrder(0, &el1, sh, eh, order);
    ASSERT_EQ(err, API_OK);
    ASSERT_EQ(el1, eh);

    unique_ptr<MegaSetElement> elu1p(megaApi[0]->getSetElement(sh, eh));
    ASSERT_NE(elu1p, nullptr);
    ASSERT_EQ(elu1p->id(), eh);
    ASSERT_EQ(elu1p->node(), uploadedNode);
    ASSERT_STREQ(elu1p->name(), "");
    ASSERT_EQ(elu1p->order(), order);
    ASSERT_NE(elu1p->ts(), 0);

    // test action packets
    ASSERT_TRUE(waitForResponse(&differentApiDtls.setElementUpdated)) << "Element order change AP not received after " << maxTimeout << " seconds";
    elp2.reset(differentApi.getSetElement(sh, eh));
    ASSERT_NE(elp2, nullptr);
    ASSERT_STREQ(elp2->name(), "");
    ASSERT_EQ(elp2->order(), elu1p->order());

    // 7. Update Element name
    MegaHandle el2 = INVALID_HANDLE;
    elattrs += u8" updated";
    differentApiDtls.setElementUpdated = false;
    err = doUpdateSetElementName(0, &el2, sh, eh, elattrs.c_str());
    ASSERT_EQ(err, API_OK);
    ASSERT_EQ(el2, eh);
    elu1p.reset(megaApi[0]->getSetElement(sh, eh));
    ASSERT_EQ(elu1p->id(), eh);
    ASSERT_EQ(elu1p->name(), elattrs);

    // test action packets
    ASSERT_TRUE(waitForResponse(&differentApiDtls.setElementUpdated)) << "Element name change AP not received after " << maxTimeout << " seconds";
    elp2.reset(differentApi.getSetElement(sh, eh));
    ASSERT_NE(elp2, nullptr);
    ASSERT_EQ(elp2->name(), elattrs);

    // 8. Remove Element
    differentApiDtls.setElementUpdated = false;
    err = doRemoveSetElement(0, sh, eh);
    ASSERT_EQ(err, API_OK);

    elp.reset(megaApi[0]->getSetElement(sh, eh));
    ASSERT_EQ(elp, nullptr);

    // test action packets
    ASSERT_TRUE(waitForResponse(&differentApiDtls.setElementUpdated)) << "Element remove AP not received after " << maxTimeout << " seconds";
    s2p.reset(differentApi.getSet(sh));
    ASSERT_NE(s2p, nullptr);
    els2.reset(differentApi.getSetElements(sh));
    ASSERT_EQ(els2->size(), 0u);
    elp2.reset(differentApi.getSetElement(sh, eh));
    ASSERT_EQ(elp2, nullptr);

    // 9. Add another element
    differentApiDtls.setElementUpdated = false;
    elattrs += u8" again";
    MegaSetElementList* newEll2 = nullptr;
    err = doCreateSetElement(0, &newEll2, sh, uploadedNode, elattrs.c_str());
    ASSERT_EQ(err, API_OK);
    ASSERT_NE(newEll2, nullptr);
    ASSERT_EQ(newEll2->size(), 1u);
    ASSERT_EQ(newEll2->get(0)->name(), elattrs);
    eh = newEll2->get(0)->id();
    ASSERT_NE(eh, INVALID_HANDLE);
    delete newEll2;
    unique_ptr<MegaSetElement> elp_b4lo(megaApi[0]->getSetElement(sh, eh));
    ASSERT_NE(elp_b4lo, nullptr);
    ASSERT_EQ(elp_b4lo->id(), eh);
    ASSERT_EQ(elp_b4lo->name(), elattrs);
    // test action packets
    ASSERT_TRUE(waitForResponse(&differentApiDtls.setElementUpdated)) << "Element add AP not received after " << maxTimeout << " seconds";

    // 10. Logout / login
    unique_ptr<char[]> session(dumpSession());
    ASSERT_NO_FATAL_FAILURE(locallogout());
    s1p.reset(megaApi[0]->getSet(sh));
    ASSERT_EQ(s1p, nullptr);
    ASSERT_NO_FATAL_FAILURE(resumeSession(session.get()));
    ASSERT_NO_FATAL_FAILURE(fetchnodes(0)); // load cached Sets

    s1p.reset(megaApi[0]->getSet(sh));
    ASSERT_NE(s1p, nullptr);
    ASSERT_EQ(s1p->id(), sh);
    ASSERT_EQ(s1p->user(), s1up->user());
    ASSERT_EQ(s1p->ts(), s1up->ts());
    ASSERT_EQ(s1p->name(), name);

    unique_ptr<MegaSetElement> ellp(megaApi[0]->getSetElement(sh, eh));
    ASSERT_NE(ellp, nullptr);
    ASSERT_EQ(ellp->id(), elp_b4lo->id());
    ASSERT_EQ(ellp->node(), elp_b4lo->node());
    ASSERT_EQ(ellp->ts(), elp_b4lo->ts());
    ASSERT_EQ(ellp->name(), elattrs);

    // 11. Remove all Sets
    unique_ptr<MegaSetList> sets(megaApi[0]->getSets());
    unique_ptr<MegaSetList> sets2(differentApi.getSets());
    ASSERT_EQ(sets->size(), sets2->size());
    for (unsigned i = 0; i < sets->size(); ++i)
    {
        handle setId = sets->get(i)->id();
        differentApiDtls.setUpdated = false;
        err = doRemoveSet(0, setId);
        ASSERT_EQ(err, API_OK);

        s1p.reset(megaApi[0]->getSet(setId));
        ASSERT_EQ(s1p, nullptr);

        // test action packets
        ASSERT_TRUE(waitForResponse(&differentApiDtls.setUpdated)) << "Set remove AP not received after " << maxTimeout << " seconds";
        s2p.reset(differentApi.getSet(setId));
        ASSERT_EQ(s2p, nullptr);
    }

    sets.reset(megaApi[0]->getSets());
    ASSERT_EQ(sets->size(), 0u);

    sets2.reset(differentApi.getSets());
    ASSERT_EQ(sets2->size(), 0u);
}

<<<<<<< HEAD
/**
 * @brief TEST_F SdkTestSetsAndElementsPublicLink
 *
 * Tests creating, modifying and removing Sets and Elements.
 */
TEST_F(SdkTest, SdkTestSetsAndElementsPublicLink)
{
    LOG_info << "___TEST Sets and Elements Public Link___";

    // U1: Create set
    // U1: Upload test file
    // U1: Add Element to Set
    // U1: Fetch Set
    // U1: Check if Set is exported
    // U1: Enable Set export (creates public link)
    // U1: Check if Set is exported
    // U1: Logout / login to retrieve Set
    // U1: Check if Set is exported
    // U1: Get public Set URL
    // U1: Start Public Set preview mode
    // U1: Fetch Set in public Set mode
    // U1: Stop Public Set preview mode
    // U2: Fetch Set (-11 expected)
    // U2: Start Public Set preview mode
    // U2: Fetch Set (OK expected)
    // U2: Download foreing Set Element in preview set mode
    // U2: Stop Public Set preview mode
    // U2: Download foreign Set Element not in preview set mode (-11 and -9 expected)
    // Releasing MegaApi instances and loging in again U1 and U2
    // U1: Disable Set export (invalidates public link)
    // U1: Get public Set URL (-9 expected)
    // U1: Check if Set is exported
    // U1: Remove all Sets

    ASSERT_NO_FATAL_FAILURE(getAccountsForTest(2));
    // Use another connection with the same credentials as U1
    auto lCopyConnection = [this](MegaApi** difApi, PerApi** difApiDtls)
    {
        int userIdx = 0;
        megaApi.emplace_back(newMegaApi(APP_KEY.c_str(), megaApiCacheFolder(userIdx).c_str(), USER_AGENT.c_str(), unsigned(THREADS_PER_MEGACLIENT)));
        *difApi = &(*megaApi.back());
        (*difApi)->addListener(this);
        PerApi pa; // make a copy
        auto& aux = mApi[userIdx];
        pa.email = aux.email;
        pa.pwd = aux.pwd;
        mApi.push_back(move(pa));
        *difApiDtls = &(mApi.back());
        (*difApiDtls)->megaApi = *difApi;
        int difApiIdx = static_cast<int>(megaApi.size() - 1);

        auto loginTracker = asyncRequestLogin(difApiIdx, (*difApiDtls)->email.c_str(), (*difApiDtls)->pwd.c_str());
        ASSERT_EQ(API_OK, loginTracker->waitForResult()) << " Failed to establish a login/session for account " << difApiIdx;
        loginTracker = asyncRequestFetchnodes(difApiIdx);
        ASSERT_EQ(API_OK, loginTracker->waitForResult()) << " Failed to fetch nodes for account " << difApiIdx;
    };

    MegaApi* differentApiPtr = nullptr; PerApi* differentApiDtlsPtr = nullptr;
    lCopyConnection(&differentApiPtr, &differentApiDtlsPtr);


    LOG_debug << "# U1: Create set";
    const string name = u8"qq-001";
    MegaSet* newSet = nullptr;
    ASSERT_EQ(API_OK, doCreateSet(0, &newSet, name.c_str()));
    ASSERT_NE(newSet, nullptr);
    const unique_ptr<MegaSet> s1p(newSet);
    const MegaHandle sh = s1p->id();


    LOG_debug << "# U1: Upload test file"; int userIdx = 0;
    unique_ptr<MegaNode> rootnode{ megaApi[userIdx]->getRootNode() };
    ASSERT_TRUE(createFile(UPFILE, false)) << "Couldn't create " << UPFILE;
    MegaHandle uploadedNode = INVALID_HANDLE;
    ASSERT_EQ(API_OK, doStartUpload(userIdx, &uploadedNode, UPFILE.c_str(),
                                    rootnode.get(),
                                    nullptr /*fileName*/,
                                    ::mega::MegaApi::INVALID_CUSTOM_MOD_TIME,
                                    nullptr /*appData*/,
                                    false   /*isSourceTemporary*/,
                                    false   /*startFirst*/,
                                    nullptr /*cancelToken*/)
             ) << "Cannot upload a test file";


    LOG_debug << "# U1: Add Element to Set"; userIdx = 0;
    const string elattrs = u8"Element name emoji: 🐧";
    MegaSetElementList* newEll = nullptr;
    ASSERT_EQ(API_OK, doCreateSetElement(userIdx, &newEll, sh, uploadedNode, elattrs.c_str()));
    ASSERT_NE(newEll, nullptr);
    const unique_ptr<MegaSetElementList> els(newEll);
    const MegaHandle eh = els->get(0)->id();
    const unique_ptr<MegaSetElement> elp(megaApi[userIdx]->getSetElement(sh, eh));
    ASSERT_NE(elp, nullptr);


    LOG_debug << "# U1: Fetch Set"; userIdx = 0;
    auto lIsSameSet = [&s1p](const MegaSet* s, bool isExported)
    {
        ASSERT_NE(s, nullptr);
        ASSERT_EQ(s1p->id(), s->id());
        ASSERT_STREQ(s1p->name(), s->name());
        ASSERT_EQ(isExported, s->isExportedSet());
    };
    auto lIsSameElement = [&elp](const MegaSetElement* el)
    {
        ASSERT_EQ(el->id(), elp->id());
        ASSERT_EQ(el->node(), elp->node());
        ASSERT_STREQ(el->name(), elp->name());
        ASSERT_EQ(el->ts(), elp->ts());
        ASSERT_EQ(el->order(), elp->order());
    };
    auto lIsSameElementList = [&els, &lIsSameElement](const MegaSetElementList* ell)
    {
        ASSERT_NE(ell, nullptr);
        ASSERT_EQ(ell->size(), els->size());
        lIsSameElement(ell->get(0));
    };
    auto lFetchSet = [this, sh, &lIsSameSet, &lIsSameElementList]
                     (int apiIdx, bool isExported, int expectedResult = API_OK)
    {
        MegaSet* fetchedSet = nullptr;
        MegaSetElementList* fetchedEls = nullptr;
        bool isSuccessExpected = expectedResult == API_OK;
        gTestingInvalidArgs = !isSuccessExpected;
        ASSERT_EQ(expectedResult, doFetchSet(apiIdx, &fetchedSet, &fetchedEls, sh));
        gTestingInvalidArgs = false;
        unique_ptr<MegaSet> s(fetchedSet);
        unique_ptr<MegaSetElementList> ell(fetchedEls);

        if (isSuccessExpected)
        {
            lIsSameSet(s.get(), isExported);
            lIsSameElementList(ell.get());
        }
        else
        {
            ASSERT_EQ(s, nullptr);
            ASSERT_EQ(ell, nullptr);
        }
    };

    bool isExpectedToBeExported = false;
    lFetchSet(userIdx, isExpectedToBeExported);


    LOG_debug << "# U1: Check if Set is exported";
    ASSERT_FALSE(megaApi[0]->isExportedSet(sh));


    LOG_debug << "# U1: Enable Set export (creates public link)"; userIdx = 0;
    ASSERT_FALSE(megaApi[userIdx]->isExportedSet(sh));
    MegaSet* exportedSet = nullptr;
    string exportedSetURL;
    differentApiDtlsPtr->setUpdated = false;
    ASSERT_EQ(API_OK, doExportSet(userIdx, &exportedSet, exportedSetURL, sh));
    isExpectedToBeExported = true;
    ASSERT_FALSE(exportedSetURL.empty());
    unique_ptr<MegaSet> s1pEnabledExport(exportedSet);
    lIsSameSet(s1pEnabledExport.get(), isExpectedToBeExported);
    s1pEnabledExport.reset(megaApi[userIdx]->getSet(sh));
    lIsSameSet(s1pEnabledExport.get(), isExpectedToBeExported);
    // test action packets
    ASSERT_TRUE(waitForResponse(&differentApiDtlsPtr->setUpdated))
        << "Set export updated note received after " << maxTimeout << " seconds";
    s1pEnabledExport.reset(differentApiPtr->getSet(sh));
    lIsSameSet(s1pEnabledExport.get(), isExpectedToBeExported);


    LOG_debug << "# U1: Check if Set is exported";
    ASSERT_TRUE(megaApi[0]->isExportedSet(sh));


    LOG_debug << "# U1: Logout / login to retrieve Set";  userIdx = 0;
    unique_ptr<char[]> session(dumpSession());
    ASSERT_NO_FATAL_FAILURE(locallogout());
    ASSERT_NO_FATAL_FAILURE(resumeSession(session.get()));
    ASSERT_NO_FATAL_FAILURE(fetchnodes(userIdx)); // load cached Sets

    unique_ptr<MegaSet> reloadedSessionSet(megaApi[userIdx]->getSet(sh));
    lIsSameSet(reloadedSessionSet.get(), isExpectedToBeExported);
    unique_ptr<MegaSetElement> reloadedSessionElement(megaApi[userIdx]->getSetElement(sh, eh));
    lIsSameElement(reloadedSessionElement.get());


    LOG_debug << "# U1: Check if Set is exported";
    ASSERT_TRUE(megaApi[0]->isExportedSet(sh));


    LOG_debug << "# U1: Get public Set URL";
    auto lCheckSetLink = [this, sh, &exportedSetURL](int expectedResult)
    {
        char* publicSetURL = nullptr;
        bool isSuccessExpected = expectedResult == API_OK;
        gTestingInvalidArgs = !isSuccessExpected;
        ASSERT_EQ(expectedResult, megaApi[0]->getPublicLinkForExportedSet(sh, &publicSetURL));
        gTestingInvalidArgs = false;
        unique_ptr<char[]> publicSetLink(publicSetURL);
        if (isSuccessExpected)
        {
            ASSERT_NE(publicSetLink, nullptr);
            ASSERT_EQ(publicSetLink.get(), exportedSetURL);
        }
        else
        {
            ASSERT_EQ(publicSetLink, nullptr);
        }
    };

    lCheckSetLink(API_OK);


    LOG_debug << "# U1: Start Public Set preview mode";
    auto lStartSetPreviewMode = [this, &exportedSetURL, &lIsSameSet, &lIsSameElementList]
                                (int apiIdx, bool isSetExportExpected)
    {
        MegaSet* exportedSet = nullptr; MegaSetElementList* exportedEls = nullptr;
        ASSERT_EQ(API_OK,
                  doStartPublicSetPreview(apiIdx, &exportedSet, &exportedEls,
                                          exportedSetURL.c_str()));
        unique_ptr<MegaSet> s(exportedSet);
        unique_ptr<MegaSetElementList> els(exportedEls);
        lIsSameSet(s.get(), isSetExportExpected);
        lIsSameElementList(els.get());

        ASSERT_TRUE(megaApi[apiIdx]->inPublicSetPreview());
    };

    lStartSetPreviewMode(0, isExpectedToBeExported);


    LOG_debug << "# U1: Fetch Set in public Set mode";
    lFetchSet(0, isExpectedToBeExported);


    LOG_debug << "# U1: Stop Public Set preview mode"; userIdx = 0;
    megaApi[userIdx]->stopPublicSetPreview();
    ASSERT_FALSE(megaApi[userIdx]->inPublicSetPreview());


    LOG_debug << "# U2: Fetch Set (-11 expected)"; userIdx = 1;
    lFetchSet(1, isExpectedToBeExported, API_EACCESS);


    LOG_debug << "# U2: Start Public Set preview mode"; userIdx = 1;
    lStartSetPreviewMode(1, isExpectedToBeExported);


    LOG_debug << "# U2: Fetch Set (OK expected)"; userIdx = 1;
    lFetchSet(1, isExpectedToBeExported);


    LOG_debug << "# U2: Download foreing Set Element in preview set mode";
    unique_ptr<MegaNode> foreignNode;
    auto lFetchForeignNode = [this, &foreignNode, &uploadedNode, &elp](int expectedResult)
    {
        ASSERT_EQ(elp->node(), uploadedNode);
        MegaNode* fNode = nullptr;

        gTestingInvalidArgs = expectedResult != API_OK;
        ASSERT_EQ(expectedResult, doGetPublicSetPreviewElementMegaNode(1, &fNode, elp->id()));
        gTestingInvalidArgs = false;

        foreignNode.reset(fNode);
        if (expectedResult == API_OK) { ASSERT_NE(foreignNode, nullptr); }
        else                          { ASSERT_EQ(foreignNode, nullptr); }
    };
    auto lDownloadForeignElement = [this] (int expectedResult, MegaNode* validForeignNode)
    {
        string downloadPath = (fs::current_path() / "willBeTrimmed").u8string();
        gTestingInvalidArgs = expectedResult != API_OK;
        ASSERT_EQ(expectedResult,
                  doStartDownload(1, validForeignNode,
                                  downloadPath.c_str(), // trims from end to first separator
                                  nullptr  /*customName*/,
                                  nullptr  /*appData*/,
                                  false    /*startFirst*/,
                                  nullptr  /*cancelToken*/));
        gTestingInvalidArgs = false;
    };

    lFetchForeignNode(API_OK);
    lDownloadForeignElement(API_OK, foreignNode.get());


    LOG_debug << "# U2: Stop Public Set preview mode"; userIdx = 1;
    megaApi[userIdx]->stopPublicSetPreview();
    ASSERT_FALSE(megaApi[userIdx]->inPublicSetPreview());


    LOG_debug << "# U2: Download foreign Set Element not in preview set mode (-11 and -9 expected)";
    lFetchForeignNode(API_EACCESS);
    lDownloadForeignElement(API_ENOENT, foreignNode.get());
    //lFetchForeignNode(API_EARGS);


    // at this point both MegaApi sessions are invalidated due to start/stopPublicSetPreview
    LOG_debug << "# Releasing MegaApi instances and loging in again U1 and U2";
    for (int i = int(megaApi.size()); --i >= 0;) releaseMegaApi(i);
    getAccountsForTest(2);
    differentApiPtr = nullptr; differentApiDtlsPtr = nullptr;
    lCopyConnection(&differentApiPtr, &differentApiDtlsPtr);


    LOG_debug << "# U1: Disable Set export (invalidates public link)"; userIdx = 0;
    ASSERT_TRUE(megaApi[userIdx]->isExportedSet(sh));
    //differentApiDtls2.setUpdated = false;
    differentApiDtlsPtr->setUpdated = false;
    ASSERT_EQ(API_OK, doDisableExportSet(userIdx, sh));
    isExpectedToBeExported = false;
    unique_ptr<MegaSet> s1pDisabledExport(megaApi[userIdx]->getSet(sh));
    lIsSameSet(s1pDisabledExport.get(), isExpectedToBeExported);
    // test action packets
    //ASSERT_TRUE(waitForResponse(&differentApiDtls2.setUpdated))
    ASSERT_TRUE(waitForResponse(&differentApiDtlsPtr->setUpdated))
        << "Set export updated note received after " << maxTimeout << " seconds";
    //s1pDisabledExport.reset(differentApi2.getSet(sh));
    s1pDisabledExport.reset(differentApiPtr->getSet(sh));
    lIsSameSet(s1pDisabledExport.get(), isExpectedToBeExported);


    LOG_debug << "# U1: Check if Set is exported";
    ASSERT_FALSE(megaApi[0]->isExportedSet(sh));

    LOG_debug << "# U1: Get public Set URL (expect -9)";
    lCheckSetLink(API_ENOENT);

    LOG_debug << "# U1: Remove all Sets"; userIdx = 0;
    unique_ptr<MegaSetList> sets(megaApi[userIdx]->getSets());
    for (unsigned i = 0; i < sets->size(); ++i)
    {
        handle setId = sets->get(i)->id();
        ASSERT_EQ(API_OK, doRemoveSet(userIdx, setId));

        unique_ptr<MegaSet> s(megaApi[userIdx]->getSet(setId));
        ASSERT_EQ(s, nullptr);
    }
    sets.reset(megaApi[userIdx]->getSets());
    ASSERT_EQ(sets->size(), 0u);
=======

/**
 * @brief TEST_F SdkUserAlerts
 *
 * Generate User Alerts and check that they are received as expected.
 *
 * Generated so far:
 *      IncomingPendingContact  --  request created
 *      ContactChange  --  contact request accepted
 *      NewShare
 *      RemovedSharedNode
 *      NewSharedNodes
 *      UpdatedSharedNode
 *      UpdatedSharedNode (combined with previous one)
 *      DeletedShare
 *      ContactChange  --  contact deleted
 *
 * Not generated:
 *      UpdatedPendingContactIncoming   skipped (requires a 2 week wait)
 *      UpdatedPendingContactOutgoing   skipped (requires a 2 week wait)
 *      Payment                         skipped (out of user control)
 *      PaymentReminder                 skipped (out of user control)
 *      Takedown                        skipped (out of user control)
 */
TEST_F(SdkTest, SdkUserAlerts)
{
    LOG_info << "___TEST SdkUserAlerts___";
    ASSERT_NO_FATAL_FAILURE(getAccountsForTest(2));

    int A1idx = 0;
    int B1idx = 1;

    // Alerts generated by the actions in this test should be compared with the ones received through sc50 request.
    // However, for now we kept code dealing with sc50 disabled because sc50 request times out very often in Jenkins.
#define MEGA_TEST_SC50_ALERTS 0

#if MEGA_TEST_SC50_ALERTS
    // B2 (uses the same credentials as B1)
    // Create this here, in order to keep valid references to the others throughout the entire test
    megaApi.emplace_back(newMegaApi(APP_KEY.c_str(), megaApiCacheFolder(B1idx).c_str(), string(USER_AGENT+"SC50").c_str(), unsigned(THREADS_PER_MEGACLIENT)));
    auto& B2 = *megaApi.back();
    B2.addListener(this);
    PerApi pa; // make a copy
    pa.email = mApi.back().email;
    pa.pwd = mApi.back().pwd;
    mApi.push_back(move(pa));
    auto& B2dtls = mApi.back();
    B2dtls.megaApi = &B2;
#endif

    // A1
    auto& A1dtls = mApi[A1idx];
    auto& A1 = *megaApi[A1idx];
    ASSERT_EQ(API_OK, doAckUserAlerts(A1idx)) << " Failed to acknowledge user alerts for A1";

    // B1
    auto& B1dtls = mApi[B1idx];
    auto& B1 = *megaApi[B1idx];
    ASSERT_EQ(API_OK, doAckUserAlerts(B1idx)) << " Failed to acknowledge user alerts for B1";

#if MEGA_TEST_SC50_ALERTS
    // B2
    B2dtls.userAlertsUpdated = false;
    B2dtls.userAlertList.reset();

    int B2idx = int(megaApi.size() - 1);
    auto loginTracker = asyncRequestLogin(B2idx, B2dtls.email.c_str(), B2dtls.pwd.c_str());
    ASSERT_EQ(API_OK, loginTracker->waitForResult()) << " Failed to establish a login/session for account " << B2idx << " (B2)";
    loginTracker = asyncRequestFetchnodes(B2idx);
    ASSERT_EQ(API_OK, loginTracker->waitForResult()) << " Failed to fetch nodes for account " << B2idx << " (B2)";
    // test sc50 after login
    unsigned sc50Timeout = 120; // seconds
    ASSERT_TRUE(waitForResponse(&B2dtls.userAlertsUpdated, sc50Timeout))
        << "sc50 alerts after login not received by B2 after " << sc50Timeout << " seconds";
    ASSERT_EQ(B2dtls.userAlertList, nullptr) << "sc50";
    unique_ptr<MegaUserAlertList> sc50List(B2.getUserAlerts());
    ASSERT_TRUE(sc50List);
    ASSERT_NE(sc50List->size(), 0);
    // save session
    unique_ptr<char[]> B2session(B2.dumpSession());
    auto logoutErr = doRequestLocalLogout(B2idx);
    ASSERT_EQ(API_OK, logoutErr) << "Local logout failed (error: " << logoutErr << ") for account " << B2idx << " (B2)";
#endif

    vector<unique_ptr<MegaUserAlert>> bkpList; // used for comparing existing alerts with ones received through sc50

    // IncomingPendingContact  --  request created
    //--------------------------------------------

    // reset User Alerts for B1
    B1dtls.userAlertsUpdated = false;
    B1dtls.userAlertList.reset();

    // --- Send a contact request ---
    A1dtls.contactRequestUpdated = B1dtls.contactRequestUpdated = false;
    ASSERT_NO_FATAL_FAILURE(inviteContact(A1idx, B1dtls.email, "test: A1 invited B1", MegaContactRequest::INVITE_ACTION_ADD));
    ASSERT_TRUE(waitForResponse(&A1dtls.contactRequestUpdated))
        << "Contact request creation not received by A1 after " << maxTimeout << " seconds";
    ASSERT_TRUE(waitForResponse(&B1dtls.contactRequestUpdated))
        << "Contact request creation not received by B1 after " << maxTimeout << " seconds";
    B1dtls.cr.reset();
    ASSERT_NO_FATAL_FAILURE(getContactRequest(B1idx, false));
    ASSERT_NE(B1dtls.cr, nullptr);

    // IncomingPendingContact  --  request created
    ASSERT_TRUE(waitForResponse(&B1dtls.userAlertsUpdated))
        << "Alert about contact request creation not received by B1 after " << maxTimeout << " seconds";
    ASSERT_NE(B1dtls.userAlertList, nullptr) << "IncomingPendingContact  --  request created";
    ASSERT_EQ(B1dtls.userAlertList->size(), 1) << "IncomingPendingContact  --  request created";
    const auto* a = B1dtls.userAlertList->get(0);
    ASSERT_STRCASEEQ(a->getEmail(), A1dtls.email.c_str()) << "IncomingPendingContact  --  request created";
    ASSERT_STRCASEEQ(a->getTitle(), "Sent you a contact request") << "IncomingPendingContact  --  request created";
    ASSERT_GT(a->getId(), 0u) << "IncomingPendingContact  --  request created";
    ASSERT_EQ(a->getType(), MegaUserAlert::TYPE_INCOMINGPENDINGCONTACT_REQUEST) << "IncomingPendingContact  --  request created";
    ASSERT_STREQ(a->getTypeString(), "NEW_CONTACT_REQUEST") << "IncomingPendingContact  --  request created";
    ASSERT_STRCASEEQ(a->getHeading(), A1dtls.email.c_str()) << "IncomingPendingContact  --  request created";
    ASSERT_NE(a->getTimestamp(0), 0) << "IncomingPendingContact  --  request created";
    ASSERT_FALSE(a->isOwnChange()) << "IncomingPendingContact  --  request created";
    ASSERT_EQ(a->getPcrHandle(), B1dtls.cr->getHandle()) << "IncomingPendingContact  --  request created";
    bkpList.emplace_back(a->copy());


    // ContactChange  --  contact request accepted
    //--------------------------------------------

    // reset User Alerts for A1
    A1dtls.userAlertsUpdated = false;
    A1dtls.userAlertList.reset();

    // --- Accept contact request ---
    A1dtls.contactRequestUpdated = B1dtls.contactRequestUpdated = false;
    ASSERT_NO_FATAL_FAILURE(replyContact(B1dtls.cr.get(), MegaContactRequest::REPLY_ACTION_ACCEPT));
    ASSERT_TRUE(waitForResponse(&A1dtls.contactRequestUpdated))
        << "Contact request accept not received by A1 after " << maxTimeout << " seconds";
    ASSERT_TRUE(waitForResponse(&B1dtls.contactRequestUpdated))
        << "Contact request accept not received by B1 after " << maxTimeout << " seconds";
    B1dtls.cr.reset();

    // ContactChange  --  contact request accepted
    ASSERT_TRUE(waitForResponse(&A1dtls.userAlertsUpdated))
        << "Alert about contact request accepted not received by A1 after " << maxTimeout << " seconds";
    ASSERT_NE(A1dtls.userAlertList, nullptr) << "ContactChange  --  contact request accepted";
    ASSERT_EQ(A1dtls.userAlertList->size(), 1) << "ContactChange  --  contact request accepted";
    a = A1dtls.userAlertList->get(0);
    ASSERT_STRCASEEQ(a->getEmail(), B1dtls.email.c_str()) << "ContactChange  --  contact request accepted";
    ASSERT_STRCASEEQ(a->getTitle(), "Contact relationship established") << "ContactChange  --  contact request accepted";
    ASSERT_GT(a->getId(), 0u) << "ContactChange  --  contact request accepted";
    ASSERT_EQ(a->getType(), MegaUserAlert::TYPE_CONTACTCHANGE_CONTACTESTABLISHED) << "ContactChange  --  contact request accepted";
    ASSERT_STREQ(a->getTypeString(), "CONTACT_ESTABLISHED") << "ContactChange  --  contact request accepted";
    ASSERT_STRCASEEQ(a->getHeading(), B1dtls.email.c_str()) << "ContactChange  --  contact request accepted";
    ASSERT_NE(a->getTimestamp(0), 0) << "ContactChange  --  contact request accepted";
    ASSERT_FALSE(a->isOwnChange()) << "ContactChange  --  contact request accepted";
    ASSERT_EQ(a->getUserHandle(), B1.getMyUserHandleBinary()) << "ContactChange  --  contact request accepted";
    // received by A1, do not keep it for comparing with B2's sc50


    // create some folders / files to share

        // Create some nodes to share
        //  |--Shared-folder
        //    |--subfolder
        //    |--file.txt       // PUBLICFILE
        //  |--file1.txt        // UPFILE

    std::unique_ptr<MegaNode> rootnode{ A1.getRootNode() };
    char sharedFolder[] = "Shared-folder";
    MegaHandle hSharedFolder = createFolder(A1idx, sharedFolder, rootnode.get());
    ASSERT_NE(hSharedFolder, UNDEF);

    std::unique_ptr<MegaNode> nSharedFolder(A1.getNodeByHandle(hSharedFolder));
    ASSERT_NE(nSharedFolder, nullptr);

    char subfolder[] = "subfolder";
    MegaHandle hSubfolder = createFolder(A1idx, subfolder, nSharedFolder.get());
    ASSERT_NE(hSubfolder, UNDEF);


    // not a large file since don't need to test transfers here
    ASSERT_TRUE(createFile(PUBLICFILE.c_str(), false)) << "Couldn't create " << PUBLICFILE.c_str();
    MegaHandle hPublicfile = UNDEF;
    ASSERT_EQ(MegaError::API_OK, doStartUpload(A1idx, &hPublicfile, PUBLICFILE.c_str(), nSharedFolder.get(),
        nullptr /*fileName*/,
        ::mega::MegaApi::INVALID_CUSTOM_MOD_TIME,
        nullptr /*appData*/,
        false   /*isSourceTemporary*/,
        false   /*startFirst*/,
        nullptr /*cancelToken*/)) << "Cannot upload a test file";

    std::unique_ptr<MegaNode> nSubfolder(A1.getNodeByHandle(hSubfolder));
    ASSERT_NE(nSubfolder, nullptr);
    std::unique_ptr<MegaNode> rootA1(A1.getRootNode());
    ASSERT_NE(rootA1, nullptr);
    ASSERT_TRUE(createFile(UPFILE.c_str(), false)) << "Couldn't create " << UPFILE.c_str();
    MegaHandle hUpfile = UNDEF;
    ASSERT_EQ(MegaError::API_OK, doStartUpload(A1idx, &hUpfile, UPFILE.c_str(), rootA1.get(),
        nullptr /*fileName*/,
        ::mega::MegaApi::INVALID_CUSTOM_MOD_TIME,
        nullptr /*appData*/,
        false   /*isSourceTemporary*/,
        false   /*startFirst*/,
        nullptr /*cancelToken*/)) << "Cannot upload a second test file";


    // NewShare
    //--------------------------------------------

    // reset User Alerts for B1
    B1dtls.userAlertsUpdated = false;
    B1dtls.userAlertList.reset();

    // --- Create a new outgoing share ---
    A1dtls.nodeUpdated = B1dtls.nodeUpdated = false; // reset flags expected to be true in asserts below
    A1dtls.mOnNodesUpdateCompletion = [&A1dtls, A1idx](size_t apiIndex, MegaNodeList*) { if (A1idx == int(apiIndex)) A1dtls.nodeUpdated = true; };
    B1dtls.mOnNodesUpdateCompletion = [&B1dtls, B1idx](size_t apiIndex, MegaNodeList*) { if (B1idx == int(apiIndex)) B1dtls.nodeUpdated = true; };

    ASSERT_NO_FATAL_FAILURE(shareFolder(nSharedFolder.get(), B1dtls.email.c_str(), MegaShare::ACCESS_FULL));
    ASSERT_TRUE(waitForResponse(&A1dtls.nodeUpdated))   // at the target side (main account)
        << "Node update not received by A1 after " << maxTimeout << " seconds";
    ASSERT_TRUE(waitForResponse(&B1dtls.nodeUpdated))   // at the target side (auxiliar account)
        << "Node update not received by B1 after " << maxTimeout << " seconds";
    // important to reset
    resetOnNodeUpdateCompletionCBs();

    // NewShare
    ASSERT_TRUE(waitForResponse(&B1dtls.userAlertsUpdated))
        << "Alert about new share not received by B1 after " << maxTimeout << " seconds";
    ASSERT_NE(B1dtls.userAlertList, nullptr) << "NewShare";
    ASSERT_EQ(B1dtls.userAlertList->size(), 1) << "NewShare";
    a = B1dtls.userAlertList->get(0);
    ASSERT_STRCASEEQ(a->getEmail(), A1dtls.email.c_str()) << "NewShare";
    string title = "New shared folder from " + A1dtls.email;
    ASSERT_STRCASEEQ(a->getTitle(), title.c_str()) << "NewShare";
    ASSERT_GT(a->getId(), 0u) << "NewShare";
    ASSERT_EQ(a->getType(), MegaUserAlert::TYPE_NEWSHARE) << "NewShare";
    ASSERT_STREQ(a->getTypeString(), "NEW_SHARE") << "NewShare";
    ASSERT_STRCASEEQ(a->getHeading(), A1dtls.email.c_str()) << "NewShare";
    ASSERT_NE(a->getTimestamp(0), 0) << "NewShare";
    ASSERT_FALSE(a->isOwnChange()) << "NewShare";
    ASSERT_EQ(a->getUserHandle(), A1.getMyUserHandleBinary()) << "NewShare";
    ASSERT_EQ(a->getNodeHandle(), nSharedFolder->getHandle()) << "NewShare";
    string path = A1dtls.email + ':' + sharedFolder;
    ASSERT_STRCASEEQ(a->getPath(), path.c_str()) << "NewShare";
    ASSERT_STREQ(a->getName(), sharedFolder) << "NewShare";
    bkpList.emplace_back(a->copy());


    // RemovedSharedNode
    //--------------------------------------------

    // reset User Alerts for B1
    B1dtls.userAlertsUpdated = false;
    B1dtls.userAlertList.reset();

    // --- Move shared sub-folder (owned) to Root ---
    ASSERT_EQ(API_OK, doMoveNode(A1idx, nullptr, nSubfolder.get(), rootA1.get())) << "Moving subfolder out of (owned) share failed";

    // RemovedSharedNode
    ASSERT_TRUE(waitForResponse(&B1dtls.userAlertsUpdated))
        << "Alert about removed shared node not received by B1 after " << maxTimeout << " seconds";
    ASSERT_NE(B1dtls.userAlertList, nullptr) << "RemovedSharedNode";
    ASSERT_EQ(B1dtls.userAlertList->size(), 1) << "RemovedSharedNode";
    a = B1dtls.userAlertList->get(0);
    ASSERT_STRCASEEQ(a->getEmail(), A1dtls.email.c_str()) << "RemovedSharedNode";
    title = "Removed item from shared folder";
    ASSERT_STRCASEEQ(a->getTitle(), title.c_str()) << "RemovedSharedNode";
    ASSERT_GT(a->getId(), 0u) << "RemovedSharedNode";
    ASSERT_EQ(a->getType(), MegaUserAlert::TYPE_REMOVEDSHAREDNODES) << "RemovedSharedNode";
    ASSERT_STREQ(a->getTypeString(), "NODES_IN_SHARE_REMOVED") << "RemovedSharedNode";
    ASSERT_STRCASEEQ(a->getHeading(), A1dtls.email.c_str()) << "RemovedSharedNode";
    ASSERT_NE(a->getTimestamp(0), 0) << "RemovedSharedNode";
    ASSERT_FALSE(a->isOwnChange()) << "RemovedSharedNode";
    ASSERT_EQ(a->getUserHandle(), A1.getMyUserHandleBinary()) << "RemovedSharedNode";
    ASSERT_EQ(a->getNumber(0), 1) << "RemovedSharedNode";
    //bkpList.emplace_back(a->copy());  // this wasa not received in sc50 response


    // NewSharedNodes
    //--------------------------------------------

    // reset User Alerts for B1
    B1dtls.userAlertsUpdated = false;
    B1dtls.userAlertList.reset();
    A1dtls.userAlertsUpdated = false;
    A1dtls.userAlertList.reset();

    // --- Move sub-folder from Root (owned) back to share ---
    ASSERT_EQ(API_OK, doMoveNode(A1idx, nullptr, nSubfolder.get(), nSharedFolder.get())) << "Moving sub-folder from Root (owned) to share failed";
    // NOTE: This did not create a NewSharedNodes alert (even when it contained files). Notified as a potential bug.

    // --- Move file from Root (owned) to share ---
    std::unique_ptr<MegaNode> nfile2(A1.getNodeByHandle(hUpfile));
    ASSERT_NE(nfile2, nullptr);
    ASSERT_EQ(API_OK, doMoveNode(A1idx, nullptr, nfile2.get(), nSubfolder.get())) << "Moving file from Root (owned) to shared folder failed";

    // NewSharedNodes
    ASSERT_TRUE(waitForResponse(&B1dtls.userAlertsUpdated))
        << "Alert about node added to share not received by B1 after " << maxTimeout << " seconds";
    ASSERT_NE(B1dtls.userAlertList, nullptr) << "NewSharedNodes";
    ASSERT_EQ(B1dtls.userAlertList->size(), 1) << "NewSharedNodes";
    a = B1dtls.userAlertList->get(0);
    ASSERT_STRCASEEQ(a->getEmail(), A1dtls.email.c_str()) << "NewSharedNodes";
    title = A1dtls.email + " added 1 file";
    ASSERT_STRCASEEQ(a->getTitle(), title.c_str()) << "NewSharedNodes";
    ASSERT_GT(a->getId(), 0u) << "NewSharedNodes";
    ASSERT_EQ(a->getType(), MegaUserAlert::TYPE_NEWSHAREDNODES) << "NewSharedNodes";
    ASSERT_STREQ(a->getTypeString(), "NEW_NODES_IN_SHARE") << "NewSharedNodes";
    ASSERT_STRCASEEQ(a->getHeading(), A1dtls.email.c_str()) << "NewSharedNodes";
    ASSERT_NE(a->getTimestamp(0), 0) << "NewSharedNodes";
    ASSERT_FALSE(a->isOwnChange()) << "NewSharedNodes";
    ASSERT_EQ(a->getUserHandle(), A1.getMyUserHandleBinary()) << "NewSharedNodes";
    ASSERT_EQ(a->getNumber(0), 0) << "NewSharedNodes"; // folder count
    ASSERT_EQ(a->getNumber(1), 1) << "NewSharedNodes"; // file count
    ASSERT_EQ(a->getNodeHandle(), hSubfolder) << "NewSharedNodes"; // parent handle
    ASSERT_EQ(a->getHandle(0), hUpfile) << "NewSharedNodes";
    //bkpList.emplace_back(a->copy());  // this was not received in sc50 response


    // UpdatedSharedNode
    //--------------------------------------------

    // reset User Alerts for B1
    B1dtls.userAlertsUpdated = false;
    B1dtls.userAlertList.reset();

    // --- Modify shared file ---
    {
        ofstream f(UPFILE);
        f << "edited";
    }
    // Upload a file over an existing one to update
    ASSERT_EQ(API_OK, doStartUpload(0, nullptr, UPFILE.c_str(), nSubfolder.get(),
        nullptr /*fileName*/,
        ::mega::MegaApi::INVALID_CUSTOM_MOD_TIME,
        nullptr /*appData*/,
        false   /*isSourceTemporary*/,
        false   /*startFirst*/,
        nullptr /*cancelToken*/));

    // UpdatedSharedNode
    ASSERT_TRUE(waitForResponse(&B1dtls.userAlertsUpdated))
        << "Alert about node updated in share not received by B1 after " << maxTimeout << " seconds";
    ASSERT_NE(B1dtls.userAlertList, nullptr) << "UpdatedSharedNode";
    ASSERT_EQ(B1dtls.userAlertList->size(), 1) << "UpdatedSharedNode";
    a = B1dtls.userAlertList->get(0);
    ASSERT_STRCASEEQ(a->getEmail(), A1dtls.email.c_str()) << "UpdatedSharedNode";
    ASSERT_STRCASEEQ(a->getTitle(), "Updated 1 item in shared folder") << "UpdatedSharedNode";
    ASSERT_GT(a->getId(), 0u) << "UpdatedSharedNode";
    ASSERT_EQ(a->getType(), MegaUserAlert::TYPE_UPDATEDSHAREDNODES) << "UpdatedSharedNode";
    ASSERT_STREQ(a->getTypeString(), "NODES_IN_SHARE_UPDATED") << "UpdatedSharedNode";
    ASSERT_STRCASEEQ(a->getHeading(), A1dtls.email.c_str()) << "UpdatedSharedNode";
    ASSERT_NE(a->getTimestamp(0), 0) << "UpdatedSharedNode";
    ASSERT_FALSE(a->isOwnChange()) << "UpdatedSharedNode";
    ASSERT_EQ(a->getUserHandle(), A1.getMyUserHandleBinary()) << "UpdatedSharedNode";
    ASSERT_EQ(a->getNumber(0), 1) << "UpdatedSharedNode"; // item count
    // this will be combined with the next one, do not keep it for comparing with B2's sc50


    // UpdatedSharedNode  --  combined with the previous one
    //--------------------------------------------

    // reset User Alerts for B1
    B1dtls.userAlertsUpdated = false;
    B1dtls.userAlertList.reset();

    // --- Modify shared file ---
    {
        ofstream f(UPFILE);
        f << " AND edited again";
    }
    // Upload a file over an existing one to update
    ASSERT_EQ(API_OK, doStartUpload(0, nullptr, UPFILE.c_str(), nSubfolder.get(),
        nullptr /*fileName*/,
        ::mega::MegaApi::INVALID_CUSTOM_MOD_TIME,
        nullptr /*appData*/,
        false   /*isSourceTemporary*/,
        false   /*startFirst*/,
        nullptr /*cancelToken*/));

    // UpdatedSharedNode (combined)
    ASSERT_TRUE(waitForResponse(&B1dtls.userAlertsUpdated))
        << "Alert about node updated, again, in share not received by B1 after " << maxTimeout << " seconds";
    ASSERT_NE(B1dtls.userAlertList, nullptr) << "UpdatedSharedNode (combined)";
    ASSERT_EQ(B1dtls.userAlertList->size(), 1) << "UpdatedSharedNode (combined)";
    a = B1dtls.userAlertList->get(0);
    ASSERT_STRCASEEQ(a->getEmail(), A1dtls.email.c_str()) << "UpdatedSharedNode (combined)";
    ASSERT_STRCASEEQ(a->getTitle(), "Updated 2 items in shared folder") << "UpdatedSharedNode (combined)";
    ASSERT_GT(a->getId(), 0u) << "UpdatedSharedNode (combined)";
    ASSERT_EQ(a->getType(), MegaUserAlert::TYPE_UPDATEDSHAREDNODES) << "UpdatedSharedNode (combined)";
    ASSERT_STREQ(a->getTypeString(), "NODES_IN_SHARE_UPDATED") << "UpdatedSharedNode (combined)";
    ASSERT_STRCASEEQ(a->getHeading(), A1dtls.email.c_str()) << "UpdatedSharedNode (combined)";
    ASSERT_NE(a->getTimestamp(0), 0) << "UpdatedSharedNode (combined)";
    ASSERT_FALSE(a->isOwnChange()) << "UpdatedSharedNode (combined)";
    ASSERT_EQ(a->getUserHandle(), A1.getMyUserHandleBinary()) << "UpdatedSharedNode (combined)";
    ASSERT_EQ(a->getNumber(0), 2) << "UpdatedSharedNode (combined)"; // item count
    //bkpList.emplace_back(a->copy());  // this was not received in sc50 response


    // DeletedShare
    //--------------------------------------------

    // reset User Alerts for B1
    B1dtls.userAlertsUpdated = false;
    B1dtls.userAlertList.reset();

    // --- Revoke access to an outgoing share ---
    A1dtls.nodeUpdated = B1dtls.nodeUpdated = false; // reset flags expected to be true in asserts below
    A1dtls.mOnNodesUpdateCompletion = [&A1dtls, A1idx](size_t apiIndex, MegaNodeList*) { if (A1idx == int(apiIndex)) A1dtls.nodeUpdated = true; };
    B1dtls.mOnNodesUpdateCompletion = [&B1dtls, B1idx](size_t apiIndex, MegaNodeList*) { if (B1idx == int(apiIndex)) B1dtls.nodeUpdated = true; };
    ASSERT_NO_FATAL_FAILURE(shareFolder(nSharedFolder.get(), B1dtls.email.c_str(), MegaShare::ACCESS_UNKNOWN));
    ASSERT_TRUE(waitForResponse(&A1dtls.nodeUpdated))   // at the target side (main account)
        << "Node update not received by A1 after " << maxTimeout << " seconds";
    ASSERT_TRUE(waitForResponse(&B1dtls.nodeUpdated))   // at the target side (auxiliar account)
        << "Node update not received by B1 after " << maxTimeout << " seconds";
    // important to reset
    resetOnNodeUpdateCompletionCBs();

    // DeletedShare
    ASSERT_TRUE(waitForResponse(&B1dtls.userAlertsUpdated))
        << "Alert about deleted share not received by B1 after " << maxTimeout << " seconds";
    ASSERT_NE(B1dtls.userAlertList, nullptr) << "DeletedShare";
    ASSERT_EQ(B1dtls.userAlertList->size(), 1) << "DeletedShare";
    a = B1dtls.userAlertList->get(0);
    ASSERT_STRCASEEQ(a->getEmail(), A1dtls.email.c_str()) << "DeletedShare";
    title = "Access to folders shared by " + A1dtls.email + " was removed";
    ASSERT_STRCASEEQ(a->getTitle(), title.c_str()) << "DeletedShare";
    ASSERT_GT(a->getId(), 0u) << "DeletedShare";
    ASSERT_EQ(a->getType(), MegaUserAlert::TYPE_DELETEDSHARE) << "DeletedShare";
    ASSERT_STREQ(a->getTypeString(), "SHARE_UNSHARED") << "DeletedShare";
    ASSERT_STRCASEEQ(a->getHeading(), A1dtls.email.c_str()) << "DeletedShare";
    ASSERT_NE(a->getTimestamp(0), 0) << "DeletedShare";
    ASSERT_FALSE(a->isOwnChange()) << "DeletedShare";
    ASSERT_EQ(a->getUserHandle(), A1.getMyUserHandleBinary()) << "DeletedShare";
    ASSERT_EQ(a->getNodeHandle(), nSharedFolder->getHandle()) << "DeletedShare";
    path = A1dtls.email + ':' + sharedFolder;
    ASSERT_STRCASEEQ(a->getPath(), path.c_str()) << "DeletedShare";
    ASSERT_STREQ(a->getName(), sharedFolder) << "DeletedShare";
    ASSERT_EQ(a->getNumber(0), 1) << "DeletedShare";
    bkpList.emplace_back(a->copy());


    // ContactChange  --  contact deleted
    //--------------------------------------------

    // reset User Alerts for B1
    B1dtls.userAlertsUpdated = false;
    B1dtls.userAlertList.reset();

    // --- Delete an existing contact ---
    A1dtls.userUpdated = false;
    ASSERT_NO_FATAL_FAILURE(removeContact(B1dtls.email));
    ASSERT_TRUE(waitForResponse(&A1dtls.userUpdated))   // at the target side (main account)
        << "Delete contact update not received by A1 after " << maxTimeout << " seconds";

    // ContactChange  --  contact deleted
    ASSERT_TRUE(waitForResponse(&B1dtls.userAlertsUpdated))
        << "Alert about contact removal not received by B1 after " << maxTimeout << " seconds";
    ASSERT_NE(B1dtls.userAlertList, nullptr) << "ContactChange  --  contact deleted";
    ASSERT_EQ(B1dtls.userAlertList->size(), 1) << "ContactChange  --  contact deleted";
    a = B1dtls.userAlertList->get(0);
    ASSERT_STRCASEEQ(a->getEmail(), A1dtls.email.c_str()) << "ContactChange  --  contact deleted";
    ASSERT_STRCASEEQ(a->getTitle(), "Deleted you as a contact") << "ContactChange  --  contact deleted";
    ASSERT_GT(a->getId(), 0u) << "ContactChange  --  contact deleted";
    ASSERT_EQ(a->getType(), MegaUserAlert::TYPE_CONTACTCHANGE_DELETEDYOU) << "ContactChange  --  contact deleted";
    ASSERT_STREQ(a->getTypeString(), "CONTACT_DISCONNECTED") << "ContactChange  --  contact deleted";
    ASSERT_STRCASEEQ(a->getHeading(), A1dtls.email.c_str()) << "ContactChange  --  contact deleted";
    ASSERT_NE(a->getTimestamp(0), 0) << "ContactChange  --  contact deleted";
    ASSERT_FALSE(a->isOwnChange()) << "ContactChange  --  contact deleted";
    ASSERT_EQ(a->getUserHandle(), A1.getMyUserHandleBinary()) << "ContactChange  --  contact deleted";
    bkpList.emplace_back(a->copy());


#if MEGA_TEST_SC50_ALERTS
    // reset User Alerts for B2
    B2dtls.userAlertsUpdated = false;
    B2dtls.userAlertList.reset();

    // resume session for B2
    ASSERT_EQ(API_OK, synchronousFastLogin(B2idx, B2session.get(), this)) << "Resume session failed for B2 (error: " << B2dtls.lastError << ")";
    ASSERT_NO_FATAL_FAILURE(fetchnodes(B2idx));
    // test sc50 after session resume
    ASSERT_TRUE(waitForResponse(&B2dtls.userAlertsUpdated, sc50Timeout))
        << "sc50 alerts after resumeSession() not received by B2 after " << sc50Timeout << " seconds";
    ASSERT_EQ(B2dtls.userAlertList, nullptr) << "sc50";
    sc50List.reset(B2.getUserAlerts());
    ASSERT_TRUE(sc50List);
    ASSERT_NE(sc50List->size(), 0);
    ASSERT_GE(sc50List->size(), (int)bkpList.size());

    // sort sc50 alerts by timestamp
    // this shoud not be needed, but is here to show that not all alerts have been received
    map<int64_t, const MegaUserAlert*> sc50alerts;
    for (int i = 0; i < sc50List->size(); ++i)
    {
        const auto* sc50a = sc50List->get(i);
        sc50alerts[sc50a->getTimestamp(0)] = sc50a;
    }

    // compare last sc50 alerts with the ones generated by the actions above
    // WARNING: At least in this scenario (resume session after the share has been removed), sc50 returned only the following alerts:
    //  - TYPE_INCOMINGPENDINGCONTACT_REQUEST (0),
    //  - TYPE_NEWSHARE (12),
    //  - TYPE_DELETEDSHARE (13)
    //  - TYPE_CONTACTCHANGE_DELETEDYOU (3),

    size_t count = 0;
    for (auto it = sc50alerts.rbegin(); it != sc50alerts.rend() && count < bkpList.size(); ++it)
    {
        const auto* sc50a = it->second;
        const auto* bkp = (bkpList.rbegin() + count)->get();

        ASSERT_EQ(bkp->getType(), sc50a->getType()) << "sc50";
        ASSERT_STREQ(bkp->getTypeString(), sc50a->getTypeString()) << "sc50";
        ASSERT_EQ(bkp->getUserHandle(), sc50a->getUserHandle()) << "sc50";
        ASSERT_EQ(bkp->getNodeHandle(), sc50a->getNodeHandle()) << "sc50";
        ASSERT_EQ(bkp->getPcrHandle(), sc50a->getPcrHandle()) << "sc50";
        ASSERT_STRCASEEQ(bkp->getEmail(), sc50a->getEmail()) << "sc50";
        if (sc50a->getPath()) // the node might not be there when sc50 alerts arrive
        {
            ASSERT_STRCASEEQ(bkp->getPath(), sc50a->getPath()) << "sc50";
        }
        if (sc50a->getName()) // the node might not be there when sc50 alerts arrive
        {
            ASSERT_STREQ(bkp->getName(), sc50a->getName()) << "sc50";
        }
        ASSERT_STRCASEEQ(bkp->getHeading(), sc50a->getHeading()) << "sc50";
        ASSERT_STRCASEEQ(bkp->getTitle(), sc50a->getTitle()) << "sc50";
        ASSERT_EQ(bkp->getNumber(0), sc50a->getNumber(0)) << "sc50";
        ASSERT_EQ(bkp->getNumber(1), sc50a->getNumber(1)) << "sc50";
        // ASSERT_EQ(bkp->getTimestamp(0), sc50a->getTimestamp(0)) << "sc50"; // timestamp will differ, because for sc50 alerts it gets calculated
        ASSERT_STRCASEEQ(bkp->getString(0), sc50a->getString(0)) << "sc50";
        ASSERT_EQ(bkp->getHandle(0), sc50a->getHandle(0)) << "sc50";
        ASSERT_EQ(bkp->getHandle(1), sc50a->getHandle(1)) << "sc50";

        ++count;
    }
#endif
>>>>>>> 0932cacc
}

/*
TEST_F(SdkTest, CheckRecoveryKey_MANUAL)
{
    ASSERT_NO_FATAL_FAILURE(getAccountsForTest(1));
    const char* email = megaApi[0]->getMyEmail();
    cout << "email: " << email << endl;
    const char* masterKey = megaApi[0]->getMyRSAPrivateKey();

    mApi[0].requestFlags[MegaRequest::TYPE_GET_RECOVERY_LINK] = false;
    megaApi[0]->resetPassword(email, true);
    ASSERT_TRUE(waitForResponse(&mApi[0].requestFlags[MegaRequest::TYPE_GET_RECOVERY_LINK]))
        << "get recovery link/reset password failed after " << maxTimeout << " seconds";
    ASSERT_EQ(mApi[0].lastError, MegaError::API_OK);

    cout << "input link: ";
    string link;
    getline(cin, link);

    cout << "input recovery key: ";
    string recoverykey;
    getline(cin, recoverykey);

    mApi[0].requestFlags[MegaRequest::TYPE_CHECK_RECOVERY_KEY] = false;
    megaApi[0]->checkRecoveryKey(link.c_str(), recoverykey.c_str());
    ASSERT_TRUE(waitForResponse(&mApi[0].requestFlags[MegaRequest::TYPE_CHECK_RECOVERY_KEY]))
        << "check recovery key failed after " << maxTimeout << " seconds";
    ASSERT_EQ(mApi[0].lastError, MegaError::API_OK); // API_EKEY

    // set to the same password
    const char* password = getenv("MEGA_PWD");
    ASSERT_TRUE(password);
    mApi[0].requestFlags[MegaRequest::TYPE_CONFIRM_RECOVERY_LINK] = false;
    megaApi[0]->confirmResetPassword(link.c_str(), password, masterKey);
    ASSERT_TRUE(waitForResponse(&mApi[0].requestFlags[MegaRequest::TYPE_CONFIRM_RECOVERY_LINK]))
        << "confirm recovery link failed after " << maxTimeout << " seconds";
    ASSERT_EQ(mApi[0].lastError, MegaError::API_OK);
}
*/<|MERGE_RESOLUTION|>--- conflicted
+++ resolved
@@ -8496,7 +8496,6 @@
     ASSERT_EQ(sets2->size(), 0u);
 }
 
-<<<<<<< HEAD
 /**
  * @brief TEST_F SdkTestSetsAndElementsPublicLink
  *
@@ -8836,7 +8835,7 @@
     }
     sets.reset(megaApi[userIdx]->getSets());
     ASSERT_EQ(sets->size(), 0u);
-=======
+}
 
 /**
  * @brief TEST_F SdkUserAlerts
@@ -9373,7 +9372,6 @@
         ++count;
     }
 #endif
->>>>>>> 0932cacc
 }
 
 /*

/**
 * @file tests/synctests.cpp
 * @brief Mega SDK test file
 *
 * (c) 2018 by Mega Limited, Wellsford, New Zealand
 *
 * This file is part of the MEGA SDK - Client Access Engine.
 *
 * Applications using the MEGA API must present a valid application key
 * and comply with the the rules set forth in the Terms of Service.
 *
 * The MEGA SDK is distributed in the hope that it will be useful,
 * but WITHOUT ANY WARRANTY; without even the implied warranty of
 * MERCHANTABILITY or FITNESS FOR A PARTICULAR PURPOSE.
 *
 * @copyright Simplified (2-clause) BSD License.
 *
 * You should have received a copy of the license along with this
 * program.
 */

// Many of these tests are still being worked on.
// The file uses some C++17 mainly for the very convenient std::filesystem library, though the main SDK must still build with C++11 (and prior)


#include "test.h"
#include "stdfs.h"
#include <mega.h>
#include "gtest/gtest.h"
#include <stdio.h>
#include <map>
#include <future>
//#include <mega/tsthooks.h>
#include <fstream>
#include <atomic>
#include <random>

#include <megaapi_impl.h>

#define DEFAULTWAIT std::chrono::seconds(20)

using namespace ::mega;
using namespace ::std;


template<typename T>
using shared_promise = std::shared_ptr<promise<T>>;

using PromiseBoolSP   = shared_promise<bool>;
using PromiseHandleSP = shared_promise<handle>;
using PromiseStringSP = shared_promise<string>;

PromiseBoolSP newPromiseBoolSP()
{
    return PromiseBoolSP(new promise<bool>());
}



#ifdef ENABLE_SYNC

namespace {

bool suppressfiles = false;

typedef ::mega::byte byte;

// Creates a temporary directory in the current path
fs::path makeTmpDir(const int maxTries = 1000)
{
    const auto cwd = fs::current_path();
    std::random_device dev;
    std::mt19937 prng{dev()};
    std::uniform_int_distribution<uint64_t> rand{0};
    fs::path path;
    for (int i = 0;; ++i)
    {
        std::ostringstream os;
        os << std::hex << rand(prng);
        path = cwd / os.str();
        if (fs::create_directory(path))
        {
            break;
        }
        if (i == maxTries)
        {
            throw std::runtime_error{"Couldn't create tmp dir"};
        }
    }
    return path;
}

// Copies a file while maintaining the write time.
void copyFile(const fs::path& source, const fs::path& target)
{
    assert(fs::is_regular_file(source));
    const auto tmpDir = makeTmpDir();
    const auto tmpFile = tmpDir / "copied_file";
    fs::copy_file(source, tmpFile);
    fs::last_write_time(tmpFile, fs::last_write_time(source));
    fs::rename(tmpFile, target);
    fs::remove(tmpDir);
}

string leafname(const string& p)
{
    auto n = p.find_last_of("/");
    return n == string::npos ? p : p.substr(n+1);
}

string parentpath(const string& p)
{
    auto n = p.find_last_of("/");
    return n == string::npos ? "" : p.substr(0, n-1);
}

void WaitMillisec(unsigned n)
{
#ifdef _WIN32
    if (n > 1000)
    {
        for (int i = 0; i < 10; ++i)
        {
            // better for debugging, with breakpoints, pauses, etc
            Sleep(n/10);
        }
    }
    else
    {
        Sleep(n);
    }
#else
    usleep(n * 1000);
#endif
}

bool createFile(const fs::path &path, const void *data, const size_t data_length)
{
#if (__cplusplus >= 201700L)
    ofstream ostream(path, ios::binary);
#else
    ofstream ostream(path.u8string(), ios::binary);
#endif

    ostream.write(reinterpret_cast<const char *>(data), data_length);

    return ostream.good();
}

bool createDataFile(const fs::path &path, const std::string &data)
{
    return createFile(path, data.data(), data.size());
}

struct Model
{
    // records what we think the tree should look like after sync so we can confirm it

    struct ModelNode
    {
        enum nodetype { file, folder };
        nodetype type = folder;
        string mCloudName;
        string mFsName;
        string name;
        string content;
        vector<unique_ptr<ModelNode>> kids;
        ModelNode* parent = nullptr;
        bool changed = false;

        ModelNode() = default;

        ModelNode(const ModelNode& other)
          : type(other.type)
          , mCloudName()
          , mFsName()
          , name(other.name)
          , content(other.content)
          , kids()
          , parent()
          , changed(other.changed)
        {
            for (auto& child : other.kids)
            {
                addkid(child->clone());
            }
        }

        ModelNode& fsName(const string& name)
        {
            return mFsName = name, *this;
        }

        const string& fsName() const
        {
            return mFsName.empty() ? name : mFsName;
        }

        ModelNode& cloudName(const string& name)
        {
            return mCloudName = name, *this;
        }

        const string& cloudName() const
        {
            return mCloudName.empty() ? name : mCloudName;
        }

        void generate(const fs::path& path, bool force)
        {
            const fs::path ourPath = path / fsName();

            if (type == file)
            {
                if (changed || force)
                {
                    ASSERT_TRUE(createDataFile(ourPath, content));
                    changed = false;
                }
            }
            else
            {
                fs::create_directory(ourPath);

                for (auto& child : kids)
                {
                    child->generate(ourPath, force);
                }
            }
        }

        string path()
        {
            string s;
            for (auto p = this; p; p = p->parent)
                s = "/" + p->name + s;
            return s;
        }

        ModelNode* addkid()
        {
            return addkid(::mega::make_unique<ModelNode>());
        }

        ModelNode* addkid(unique_ptr<ModelNode>&& p)
        {
            p->parent = this;
            kids.emplace_back(move(p));

            return kids.back().get();
        }

        bool typematchesnodetype(nodetype_t nodetype)
        {
            switch (type)
            {
            case file: return nodetype == FILENODE;
            case folder: return nodetype == FOLDERNODE;
            }
            return false;
        }

        void print(string prefix="")
        {
            out() << prefix << name << endl;
            prefix.append(name).append("/");
            for (const auto &in: kids)
            {
                in->print(prefix);
            }
        }

        std::unique_ptr<ModelNode> clone()
        {
            return ::mega::make_unique<ModelNode>(*this);
        }
    };

    Model()
      : root(makeModelSubfolder("root"))
    {
    }

    Model(const Model& other)
      : root(other.root->clone())
    {
    }

    Model& operator=(const Model& rhs)
    {
        Model temp(rhs);

        swap(temp);

        return *this;
    }

    ModelNode* addfile(const string& path, const string& content)
    {
        auto* node = addnode(path, ModelNode::file);

        node->content = content;
        node->changed = true;

        return node;
    }

    ModelNode* addfile(const string& path)
    {
        return addfile(path, path);
    }

    ModelNode* addfolder(const string& path)
    {
        return addnode(path, ModelNode::folder);
    }

    ModelNode* addnode(const string& path, ModelNode::nodetype type)
    {
        ModelNode* child;
        ModelNode* node = root.get();
        string name;
        size_t current = 0;
        size_t end = path.size();

        while (current < end)
        {
            size_t delimiter = path.find('/', current);

            if (delimiter == path.npos)
            {
                break;
            }

            name = path.substr(current, delimiter - current);

            if (!(child = childnodebyname(node, name)))
            {
                child = node->addkid();

                child->name = name;
                child->type = ModelNode::folder;
            }

            assert(child->type == ModelNode::folder);

            current = delimiter + 1;
            node = child;
        }

        assert(current < end);

        name = path.substr(current);

        if (!(child = childnodebyname(node, name)))
        {
            child = node->addkid();

            child->name = name;
            child->type = type;
        }

        assert(child->type == type);

        return child;
    }

    ModelNode* copynode(const string& src, const string& dst)
    {
        const ModelNode* source = findnode(src);
        ModelNode* destination = addnode(dst, source->type);

        destination->content = source->content;
        destination->kids.clear();

        for (auto& child : source->kids)
        {
            destination->addkid(child->clone());
        }

        return destination;
    }

    unique_ptr<ModelNode> makeModelSubfolder(const string& utf8Name)
    {
        unique_ptr<ModelNode> n(new ModelNode);
        n->name = utf8Name;
        return n;
    }

    unique_ptr<ModelNode> makeModelSubfile(const string& utf8Name, string content = {})
    {
        unique_ptr<ModelNode> n(new ModelNode);
        n->name = utf8Name;
        n->type = ModelNode::file;
        n->content = content.empty() ? utf8Name : std::move(content);
        return n;
    }

    unique_ptr<ModelNode> buildModelSubdirs(const string& prefix, int n, int recurselevel, int filesperdir)
    {
        if (suppressfiles) filesperdir = 0;

        unique_ptr<ModelNode> nn = makeModelSubfolder(prefix);

        for (int i = 0; i < filesperdir; ++i)
        {
            nn->addkid(makeModelSubfile("file" + to_string(i) + "_" + prefix));
        }

        if (recurselevel > 0)
        {
            for (int i = 0; i < n; ++i)
            {
                unique_ptr<ModelNode> sn = buildModelSubdirs(prefix + "_" + to_string(i), n, recurselevel - 1, filesperdir);
                sn->parent = nn.get();
                nn->addkid(move(sn));
            }
        }
        return nn;
    }

    ModelNode* childnodebyname(ModelNode* n, const std::string& s)
    {
        for (auto& m : n->kids)
        {
            if (m->name == s)
            {
                return m.get();
            }
        }
        return nullptr;
    }

    ModelNode* findnode(string path, ModelNode* startnode = nullptr)
    {
        ModelNode* n = startnode ? startnode : root.get();
        while (n && !path.empty())
        {
            auto pos = path.find("/");
            n = childnodebyname(n, path.substr(0, pos));
            path.erase(0, pos == string::npos ? path.size() : pos + 1);
        }
        return n;
    }

    unique_ptr<ModelNode> removenode(const string& path)
    {
        ModelNode* n = findnode(path);
        if (n && n->parent)
        {
            unique_ptr<ModelNode> extracted;
            ModelNode* parent = n->parent;
            auto newend = std::remove_if(parent->kids.begin(), parent->kids.end(), [&extracted, n](unique_ptr<ModelNode>& v) { if (v.get() == n) return extracted = move(v), true; else return false; });
            parent->kids.erase(newend, parent->kids.end());
            return extracted;
        }
        return nullptr;
    }

    bool movenode(const string& sourcepath, const string& destpath)
    {
        ModelNode* source = findnode(sourcepath);
        ModelNode* dest = findnode(destpath);
        if (source && source && source->parent && dest)
        {
            auto replaced_node = removenode(destpath + "/" + source->name);

            unique_ptr<ModelNode> n;
            ModelNode* parent = source->parent;
            auto newend = std::remove_if(parent->kids.begin(), parent->kids.end(), [&n, source](unique_ptr<ModelNode>& v) { if (v.get() == source) return n = move(v), true; else return false; });
            parent->kids.erase(newend, parent->kids.end());
            if (n)
            {
                dest->addkid(move(n));
                return true;
            }
        }
        return false;
    }

    bool movetosynctrash(const string& path, const string& syncrootpath)
    {
        ModelNode* syncroot;
        if (!(syncroot = findnode(syncrootpath)))
        {
            return false;
        }

        ModelNode* trash;
        if (!(trash = childnodebyname(syncroot, DEBRISFOLDER)))
        {
            auto uniqueptr = makeModelSubfolder(DEBRISFOLDER);
            trash = uniqueptr.get();
            syncroot->addkid(move(uniqueptr));
        }

        char today[50];
        auto rawtime = time(NULL);
        strftime(today, sizeof today, "%F", localtime(&rawtime));

        ModelNode* dayfolder;
        if (!(dayfolder = findnode(today, trash)))
        {
            auto uniqueptr = makeModelSubfolder(today);
            dayfolder = uniqueptr.get();
            trash->addkid(move(uniqueptr));
        }

        if (auto uniqueptr = removenode(path))
        {
            dayfolder->addkid(move(uniqueptr));
            return true;
        }
        return false;
    }

    void ensureLocalDebrisTmpLock(const string& syncrootpath)
    {
        // if we've downloaded a file then it's put in debris/tmp initially, and there is a lock file
        if (ModelNode* syncroot = findnode(syncrootpath))
        {
            ModelNode* trash;
            if (!(trash = childnodebyname(syncroot, DEBRISFOLDER)))
            {
                auto uniqueptr = makeModelSubfolder(DEBRISFOLDER);
                trash = uniqueptr.get();
                syncroot->addkid(move(uniqueptr));
            }

            ModelNode* tmpfolder;
            if (!(tmpfolder = findnode("tmp", trash)))
            {
                auto uniqueptr = makeModelSubfolder("tmp");
                tmpfolder = uniqueptr.get();
                trash->addkid(move(uniqueptr));
            }

            ModelNode* lockfile;
            if (!(lockfile = findnode("lock", tmpfolder)))
            {
                tmpfolder->addkid(makeModelSubfile("lock"));
            }
        }
    }

    bool removesynctrash(const string& syncrootpath, const string& subpath = "")
    {
        if (subpath.empty())
        {
            return removenode(syncrootpath + "/" + DEBRISFOLDER).get();
        }
        else
        {
            char today[50];
            auto rawtime = time(NULL);
            strftime(today, sizeof today, "%F", localtime(&rawtime));

            return removenode(syncrootpath + "/" + DEBRISFOLDER + "/" + today + "/" + subpath).get();
        }
    }

    void emulate_rename(std::string nodepath, std::string newname)
    {
        auto node = findnode(nodepath);
        ASSERT_TRUE(!!node);
        if (node) node->name = newname;
    }

    void emulate_move(std::string nodepath, std::string newparentpath)
    {
        auto removed = removenode(newparentpath + "/" + leafname(nodepath));

        ASSERT_TRUE(movenode(nodepath, newparentpath));
    }

    void emulate_copy(std::string nodepath, std::string newparentpath)
    {
        auto node = findnode(nodepath);
        auto newparent = findnode(newparentpath);
        ASSERT_TRUE(!!node);
        ASSERT_TRUE(!!newparent);
        newparent->addkid(node->clone());
    }

    void emulate_rename_copy(std::string nodepath, std::string newparentpath, std::string newname)
    {
        auto node = findnode(nodepath);
        auto newparent = findnode(newparentpath);
        ASSERT_TRUE(!!node);
        ASSERT_TRUE(!!newparent);
        auto newnode = node->clone();
        newnode->name = newname;
        newparent->addkid(std::move(newnode));
    }

    void emulate_delete(std::string nodepath)
    {
        auto removed = removenode(nodepath);
       // ASSERT_TRUE(!!removed);
    }

    void generate(const fs::path& path, bool force = false)
    {
        fs::create_directories(path);

        for (auto& child : root->kids)
        {
            child->generate(path, force);
        }
    }

    void swap(Model& other)
    {
        using std::swap;

        swap(root, other.root);
    }

    unique_ptr<ModelNode> root;
};


bool waitonresults(future<bool>* r1 = nullptr, future<bool>* r2 = nullptr, future<bool>* r3 = nullptr, future<bool>* r4 = nullptr)
{
    if (r1) r1->wait();
    if (r2) r2->wait();
    if (r3) r3->wait();
    if (r4) r4->wait();
    return (!r1 || r1->get()) && (!r2 || r2->get()) && (!r3 || r3->get()) && (!r4 || r4->get());
}

atomic<int> next_request_tag{ 1 << 30 };

struct StandardClient : public MegaApp
{
    WAIT_CLASS waiter;
#ifdef GFX_CLASS
    GFX_CLASS gfx;
#endif

    string client_dbaccess_path;
    std::unique_ptr<HttpIO> httpio;
    std::unique_ptr<FileSystemAccess> fsaccess;
    std::recursive_mutex clientMutex;
    MegaClient client;
    std::atomic<bool> clientthreadexit{false};
    bool fatalerror = false;
    string clientname;
    std::function<void()> nextfunctionMC;
    std::function<void()> nextfunctionSC;
    std::condition_variable functionDone;
    std::mutex functionDoneMutex;
    std::string salt;
    std::set<fs::path> localFSFilesThatMayDiffer;

    fs::path fsBasePath;

    handle basefolderhandle = UNDEF;

    enum resultprocenum { PRELOGIN, LOGIN, FETCHNODES, PUTNODES, UNLINK, MOVENODE, CATCHUP, SETATTR,
                          COMPLETION };  // use COMPLETION when we use a completion function, rather than trying to match tags on callbacks

    struct ResultProc
    {
        StandardClient& client;
        ResultProc(StandardClient& c) : client(c) {}

        struct id_callback
        {
            int request_tag = 0;
            handle h = UNDEF;
            std::function<bool(error)> f;
            id_callback(std::function<bool(error)> cf, int tag, handle ch) : request_tag(tag), h(ch), f(cf) {}
        };

        recursive_mutex mtx;  // recursive because sometimes we need to set up new operations during a completion callback
        map<resultprocenum, deque<id_callback>> m;

        void prepresult(resultprocenum rpe, int tag, std::function<void()>&& requestfunc, std::function<bool(error)>&& f, handle h = UNDEF)
        {
            if (rpe != COMPLETION)
            {
                lock_guard<recursive_mutex> g(mtx);
                auto& entry = m[rpe];
                entry.emplace_back(move(f), tag, h);
            }

            std::lock_guard<std::recursive_mutex> lg(client.clientMutex);

            assert(tag > 0);
            int oldtag = client.client.reqtag;
            client.client.reqtag = tag;
            requestfunc();
            client.client.reqtag = oldtag;

            client.client.waiter->notify();
        }

        void processresult(resultprocenum rpe, error e, handle h = UNDEF)
        {
            int tag = client.client.restag;
            if (tag == 0 && rpe != CATCHUP)
            {
                //out() << "received notification of SDK initiated operation " << rpe << " tag " << tag << endl; // too many of those to output
                return;
            }

            if (tag < (2 << 30))
            {
                out() << "ignoring callback from SDK internal sync operation " << rpe << " tag " << tag << endl;
                return;
            }

            lock_guard<recursive_mutex> g(mtx);
            auto& entry = m[rpe];

            if (rpe == CATCHUP)
            {
                while (!entry.empty())
                {
                    entry.front().f(e);
                    entry.pop_front();
                }
                return;
            }

            if (entry.empty())
            {
                //out() << client.client.clientname
                //      << "received notification of operation type " << rpe << " completion but we don't have a record of it.  tag: " << tag << endl;
                return;
            }

            if (tag != entry.front().request_tag)
            {
                out() << client.client.clientname
                      << "tag mismatch for operation completion of " << rpe << " tag " << tag << ", we expected " << entry.front().request_tag << endl;
                return;
            }

            if (entry.front().f(e))
            {
                entry.pop_front();
            }
        }
    } resultproc;

    // thread as last member so everything else is initialised before we start it
    std::thread clientthread;

    string ensureDir(const fs::path& p)
    {
        fs::create_directories(p);

        string result = p.u8string();

        if (result.back() != fs::path::preferred_separator)
        {
            result += fs::path::preferred_separator;
        }

        return result;
    }

    StandardClient(const fs::path& basepath, const string& name)
        : client_dbaccess_path(ensureDir(basepath / name))
        , httpio(new HTTPIO_CLASS)
        , fsaccess(new FSACCESS_CLASS(makeFsAccess_<FSACCESS_CLASS>()))
        , client(this,
                 &waiter,
                 httpio.get(),
                 fsaccess.get(),
#ifdef DBACCESS_CLASS
                 new DBACCESS_CLASS(LocalPath::fromPath(client_dbaccess_path, *fsaccess)),
#else
                 NULL,
#endif
#ifdef GFX_CLASS
                 &gfx,
#else
                 NULL,
#endif
                 "N9tSBJDC",
                 USER_AGENT.c_str(),
                 THREADS_PER_MEGACLIENT)
        , clientname(name)
        , fsBasePath(basepath / fs::u8path(name))
        , resultproc(*this)
        , clientthread([this]() { threadloop(); })
    {
        client.clientname = clientname + " ";
#ifdef GFX_CLASS
        gfx.startProcessingThread();
#endif
    }

    ~StandardClient()
    {
        // shut down any syncs on the same thread, or they stall the client destruction (CancelIo instead of CancelIoEx on the WinDirNotify)
        auto result =
          thread_do<bool>([](MegaClient& mc, PromiseBoolSP result)
                          {
                              mc.logout(false);
                              result->set_value(true);
                          });

        // Make sure logout completes before we escape.
        result.get();

        clientthreadexit = true;
        waiter.notify();
        clientthread.join();
    }

    void localLogout()
    {
        auto result =
          thread_do<bool>([](MegaClient& mc, PromiseBoolSP result)
                          {
                              mc.locallogout(false, true);
                              result->set_value(true);
                          });

        // Make sure logout completes before we escape.
        result.get();
    }

    static mutex om;
    bool logcb = false;
    chrono::steady_clock::time_point lastcb = std::chrono::steady_clock::now();

    string lp(LocalNode* ln) { return ln->getLocalPath().toName(*client.fsaccess); }

    void onCallback() { lastcb = chrono::steady_clock::now(); };

    void syncupdate_stateconfig(handle backupId) override { onCallback(); if (logcb) { lock_guard<mutex> g(om);  out() << clientname << " syncupdate_stateconfig() " << backupId << endl; } }
    void syncupdate_scanning(bool b) override { if (logcb) { onCallback(); lock_guard<mutex> g(om); out() << clientname << " syncupdate_scanning()" << b << endl; } }
    void syncupdate_stalled(bool b) override { if (logcb) { onCallback(); lock_guard<mutex> g(om); out() << clientname << " syncupdate_stalled()" << b << endl; } }
    void syncupdate_local_folder_addition(Sync* s, const LocalPath& path) override { onCallback(); if (logcb) { lock_guard<mutex> g(om); out() << clientname << " yncupdate_local_folder_addition() " << path.toPath(*client.fsaccess) << endl; }}
    void syncupdate_local_folder_deletion(Sync*, const LocalPath& path) override { if (logcb) { onCallback(); lock_guard<mutex> g(om);  out() << clientname << "syncupdate_local_folder_deletion() " << path.toPath(*client.fsaccess) << endl; }}
    void syncupdate_local_file_addition(Sync*, const LocalPath& path) override { onCallback(); if (logcb) {
        lock_guard<mutex> g(om); out() << clientname << "syncupdate_local_file_addition() " << path.toPath(*client.fsaccess) << " " << endl;
    }}
    void syncupdate_local_file_deletion(Sync*, const LocalPath& path) override { if (logcb) { onCallback(); lock_guard<mutex> g(om); out() << clientname << "syncupdate_local_file_deletion() " << path.toPath(*client.fsaccess) << endl; }}
    void syncupdate_local_file_change(Sync*, const LocalPath& path) override { onCallback(); if (logcb) { lock_guard<mutex> g(om); out() << clientname << "syncupdate_local_file_change() " << path.toPath(*client.fsaccess) << endl; }}
    void syncupdate_local_move(Sync*, const LocalPath& oldPath, const LocalPath& newPath) override
    {
        onCallback();
        if (logcb) {
            lock_guard<mutex> g(om);
            out() << clientname << " syncupdate_local_move() from:" << oldPath.toPath(*client.fsaccess) << " to:" << newPath.toPath(*client.fsaccess) << endl;
        }
    }
    void syncupdate_local_lockretry(bool b) override { if (logcb) { onCallback(); lock_guard<mutex> g(om); out() << clientname << "syncupdate_local_lockretry() " << b << endl; }}
    void syncupdate_get(Sync*, Node* n, const char* cp) override { onCallback(); if (logcb) { lock_guard<mutex> g(om); out() << clientname << "syncupdate_get()" << n->displaypath() << " " << cp << endl; }}
    void syncupdate_put(Sync*, const char* cp) override { onCallback(); if (logcb) { lock_guard<mutex> g(om); out() << clientname << "syncupdate_put()" << cp << endl; }}
    void syncupdate_remote_file_addition(Sync*, Node* n) override { onCallback(); if (logcb) { lock_guard<mutex> g(om); out() << clientname << "syncupdate_remote_file_addition() " << n->displaypath() << endl; }}
    void syncupdate_remote_file_deletion(Sync*, Node* n) override { onCallback(); if (logcb) { lock_guard<mutex> g(om); out() << clientname << "syncupdate_remote_file_deletion() " << n->displaypath() << endl; }}
    void syncupdate_remote_folder_addition(Sync*, Node* n) override { onCallback(); if (logcb) { lock_guard<mutex> g(om); out() << clientname << "syncupdate_remote_folder_addition() " << n->displaypath() << endl; }}
    void syncupdate_remote_folder_deletion(Sync*, Node* n) override { onCallback(); if (logcb) { lock_guard<mutex> g(om); out() << clientname << "syncupdate_remote_folder_deletion() " << n->displaypath() << endl; }}
    void syncupdate_remote_copy(Sync*, const char* cp) override { onCallback(); if (logcb) { lock_guard<mutex> g(om); out() << clientname << "syncupdate_remote_copy() " << cp << endl; }}
    void syncupdate_remote_move(Sync*, Node* n1, Node* n2) override
    {
        onCallback();
        if (logcb) {
            lock_guard<mutex> g(om);
            out() << clientname << "syncupdate_remote_move() to:" << n1->displaypath() << " from:" << n2->displaypath() << endl;
        }
    }
    void syncupdate_remote_rename(Sync*, Node* n, const char* cp) override { onCallback(); if (logcb) {
        lock_guard<mutex> g(om);
        out() << clientname << "syncupdate_remote_rename() new: " << n->displaypath() << " old: " << cp << endl;
    }}
    //void syncupdate_treestate(LocalNode* ln) override { onCallback(); if (logcb) { lock_guard<mutex> g(om);   out() << clientname << " syncupdate_treestate() " << ln->ts << " " << ln->dts << " " << lp(ln) << endl; }}

    bool sync_syncable(Sync* sync, const char* name, LocalPath& path, Node*) override
    {
        return sync_syncable(sync, name, path);
    }

    bool sync_syncable(Sync*, const char*, LocalPath&) override
    {
        onCallback();

        return true;
    }

    std::atomic<unsigned> transfersAdded{0}, transfersRemoved{0}, transfersPrepared{0}, transfersFailed{0}, transfersUpdated{0}, transfersComplete{0};

    void transfer_added(Transfer*) override { onCallback(); ++transfersAdded; }
    void transfer_removed(Transfer*) override { onCallback(); ++transfersRemoved; }
    void transfer_prepare(Transfer*) override { onCallback(); ++transfersPrepared; }
    void transfer_failed(Transfer*,  const Error&, dstime = 0) override { onCallback(); ++transfersFailed; }
    void transfer_update(Transfer*) override { onCallback(); ++transfersUpdated; }
    void transfer_complete(Transfer*) override { onCallback(); ++transfersComplete; }

    void threadloop()
        try
    {
        while (!clientthreadexit)
        {
            int r;

            {
                std::lock_guard<std::recursive_mutex> lg(clientMutex);
                r = client.preparewait();
            }

            if (!r)
            {
                r |= client.dowait();
            }

            std::lock_guard<std::recursive_mutex> lg(clientMutex);
            r |= client.checkevents();

            {
                std::lock_guard<mutex> g(functionDoneMutex);
                if (nextfunctionMC)
                {
                    nextfunctionMC();
                    nextfunctionMC = nullptr;
                    functionDone.notify_all();
                    r |= Waiter::NEEDEXEC;
                }
                if (nextfunctionSC)
                {
                    nextfunctionSC();
                    nextfunctionSC = nullptr;
                    functionDone.notify_all();
                    r |= Waiter::NEEDEXEC;
                }
            }
            if ((r & Waiter::NEEDEXEC))
            {
                client.exec();
            }
        }
        out() << clientname << " thread exiting naturally" << endl;
    }
    catch (std::exception& e)
    {
        out() << clientname << " thread exception, StandardClient " << clientname << " terminated: " << e.what() << endl;
    }
    catch (...)
    {
        out() << clientname << " thread exception, StandardClient " << clientname << " terminated" << endl;
    }

    static bool debugging;  // turn this on to prevent the main thread timing out when stepping in the MegaClient

    template <class PROMISE_VALUE>
    future<PROMISE_VALUE> thread_do(std::function<void(MegaClient&, shared_promise<PROMISE_VALUE>)> f)
    {
        unique_lock<mutex> guard(functionDoneMutex);
        std::shared_ptr<promise<PROMISE_VALUE>> promiseSP(new promise<PROMISE_VALUE>());
        nextfunctionMC = [this, promiseSP, f](){ f(this->client, promiseSP); };
        waiter.notify();
        while (!functionDone.wait_until(guard, chrono::steady_clock::now() + chrono::seconds(600), [this]() { return !nextfunctionMC; }))
        {
            if (!debugging)
            {
                promiseSP->set_value(PROMISE_VALUE());
                break;
            }
        }
        return promiseSP->get_future();
    }

    template <class PROMISE_VALUE>
    future<PROMISE_VALUE> thread_do(std::function<void(StandardClient&, shared_promise<PROMISE_VALUE>)> f)
    {
        unique_lock<mutex> guard(functionDoneMutex);
        std::shared_ptr<promise<PROMISE_VALUE>> promiseSP(new promise<PROMISE_VALUE>());
        nextfunctionMC = [this, promiseSP, f]() { f(*this, promiseSP); };
        waiter.notify();
        while (!functionDone.wait_until(guard, chrono::steady_clock::now() + chrono::seconds(600), [this]() { return !nextfunctionSC; }))
        {
            if (!debugging)
            {
                promiseSP->set_value(PROMISE_VALUE());
                break;
            }
        }
        return promiseSP->get_future();
    }

    void preloginFromEnv(const string& userenv, PromiseBoolSP pb)
    {
        string user = getenv(userenv.c_str());

        ASSERT_FALSE(user.empty());

        resultproc.prepresult(PRELOGIN, ++next_request_tag,
            [&](){ client.prelogin(user.c_str()); },
            [pb](error e) { pb->set_value(!e); return true; });

    }

    void loginFromEnv(const string& userenv, const string& pwdenv, PromiseBoolSP pb)
    {
        string user = getenv(userenv.c_str());
        string pwd = getenv(pwdenv.c_str());

        ASSERT_FALSE(user.empty());
        ASSERT_FALSE(pwd.empty());

        byte pwkey[SymmCipher::KEYLENGTH];

        resultproc.prepresult(LOGIN, ++next_request_tag,
            [&](){
                if (client.accountversion == 1)
                {
                    if (error e = client.pw_key(pwd.c_str(), pwkey))
                    {
                        ASSERT_TRUE(false) << "login error: " << e;
                    }
                    else
                    {
                        client.login(user.c_str(), pwkey);
                    }
                }
                else if (client.accountversion == 2 && !salt.empty())
                {
                    client.login2(user.c_str(), pwd.c_str(), &salt);
                }
                else
                {
                    ASSERT_TRUE(false) << "Login unexpected error";
                }
            },
            [pb](error e) { pb->set_value(!e); return true; });

    }

    void loginFromSession(const string& session, PromiseBoolSP pb)
    {
        resultproc.prepresult(LOGIN, ++next_request_tag,
            [&](){ client.login(session); },
            [pb](error e) { pb->set_value(!e);  return true; });
    }

    void cloudCopyTreeAs(Node* n1, Node* n2, std::string newname, PromiseBoolSP pb)
    {
        resultproc.prepresult(PUTNODES, ++next_request_tag,
            [&](){
                TreeProcCopy tc;
                client.proctree(n1, &tc, false, true);
                tc.allocnodes();
                client.proctree(n1, &tc, false, true);
                tc.nn[0].parenthandle = UNDEF;

                SymmCipher key;
                AttrMap attrs;
                string attrstring;
                key.setkey((const ::mega::byte*)tc.nn[0].nodekey.data(), n1->type);
                attrs = n1->attrs;
                client.fsaccess->normalize(&newname);
                attrs.map['n'] = newname;
                attrs.getjson(&attrstring);
                client.makeattr(&key, tc.nn[0].attrstring, attrstring.c_str());
                client.putnodes(n2->nodehandle, move(tc.nn), nullptr, client.reqtag);
            },
            [pb](error e) {
                pb->set_value(!e);
                return true;
            });
    }

    void putnodes(const handle parentHandle, std::vector<NewNode>&& nodes, PromiseBoolSP pb)
    {
        resultproc.prepresult(PUTNODES,
                              ++next_request_tag,
                              [&]()
                              {
                                  client.putnodes(parentHandle, std::move(nodes), nullptr, client.reqtag);
                              },
                              [pb](error e)
                              {
                                  pb->set_value(!e);
                                  return !e;
                              });
    }

    bool putnodes(const handle parentHandle, std::vector<NewNode>&& nodes)
    {
        auto result =
          thread_do<bool>([&](StandardClient& client, PromiseBoolSP pb)
                    {
                        client.putnodes(parentHandle, std::move(nodes), pb);
                    });

        return result.get();
    }

    void uploadFolderTree_recurse(handle parent, handle& h, const fs::path& p, vector<NewNode>& newnodes)
    {
        NewNode n;
        client.putnodes_prepareOneFolder(&n, p.filename().u8string());
        handle thishandle = n.nodehandle = h++;
        n.parenthandle = parent;
        newnodes.emplace_back(std::move(n));

        for (fs::directory_iterator i(p); i != fs::directory_iterator(); ++i)
        {
            if (fs::is_directory(*i))
            {
                uploadFolderTree_recurse(thishandle, h, *i, newnodes);
            }
        }
    }

    void uploadFolderTree(fs::path p, Node* n2, PromiseBoolSP pb)
    {
        resultproc.prepresult(PUTNODES, ++next_request_tag,
            [&](){
                vector<NewNode> newnodes;
                handle h = 1;
                uploadFolderTree_recurse(UNDEF, h, p, newnodes);
                client.putnodes(n2->nodehandle, move(newnodes), nullptr, client.reqtag);
            },
            [pb](error e) { pb->set_value(!e);  return true; });
    }

    // Necessary to make sure we release the file once we're done with it.
    struct FileGet : public File {
        void completed(Transfer* t, LocalNode* n) override
        {
            File::completed(t, n);
            result->set_value(true);
            delete this;
        }

        void terminated() override
        {
            result->set_value(false);
            delete this;
        }

        PromiseBoolSP result;
    }; // FileGet

    void downloadFile(const Node& node, const fs::path& destination, PromiseBoolSP result)
    {
        unique_ptr<FileGet> file(new FileGet());

        file->h = node.nodeHandle();
        file->hprivate = true;
        file->localname = LocalPath::fromPath(destination.u8string(), *client.fsaccess);
        file->name = node.displayname();
        file->result = std::move(result);

        reinterpret_cast<FileFingerprint&>(*file) = node;

        DBTableTransactionCommitter committer(client.tctable);
        client.startxfer(GET, file.release(), committer);
    }

    bool downloadFile(const Node& node, const fs::path& destination)
    {
        auto result =
          thread_do<bool>([&](StandardClient& client, PromiseBoolSP result)
                          {
                              client.downloadFile(node, destination, result);
                          });

        return result.get();
    }

    struct FilePut : public File {
        void completed(Transfer* t, LocalNode* n) override
        {
            File::completed(t, n);
            delete this;
        }

        void terminated() override
        {
            delete this;
        }
    }; // FilePut

    bool uploadFolderTree(fs::path p, Node* n2)
    {
        auto result =
          thread_do<bool>([&](StandardClient& sc, PromiseBoolSP pb)
                    {
                        sc.uploadFolderTree(p, n2, pb);
                    });

        return result.get();
    }

    void uploadFile(const fs::path& path, const string& name, Node* parent, DBTableTransactionCommitter& committer)
    {
        unique_ptr<File> file(new FilePut());

        file->h = parent->nodeHandle();
        file->localname = LocalPath::fromPath(path.u8string(), *client.fsaccess);
        file->name = name;

        client.startxfer(PUT, file.release(), committer);
    }

    void uploadFile(const fs::path& path, const string& name, Node* parent, PromiseBoolSP pb)
    {
        resultproc.prepresult(PUTNODES,
                              ++next_request_tag,
                              [&]()
                              {
                                  DBTableTransactionCommitter committer(client.tctable);
                                  uploadFile(path, name, parent, committer);
                              },
                              [pb](error e)
                              {
                                  pb->set_value(!e);
                                  return !e;
                              });
    }

    bool uploadFile(const fs::path& path, const string& name, Node* parent)
    {
        auto result =
          thread_do<bool>([&](StandardClient& client, PromiseBoolSP pb)
                    {
                        client.uploadFile(path, name, parent, pb);
                    });

        return result.get();
    }

    bool uploadFile(const fs::path& path, Node* parent)
    {
        return uploadFile(path, path.filename().u8string(), parent);
    }

    void uploadFilesInTree_recurse(Node* target, const fs::path& p, std::atomic<int>& inprogress, DBTableTransactionCommitter& committer)
    {
        if (fs::is_regular_file(p))
        {
            ++inprogress;
            uploadFile(p, p.filename().u8string(), target, committer);
        }
        else if (fs::is_directory(p))
        {
            if (auto newtarget = client.childnodebyname(target, p.filename().u8string().c_str()))
            {
                for (fs::directory_iterator i(p); i != fs::directory_iterator(); ++i)
                {
                    uploadFilesInTree_recurse(newtarget, *i, inprogress, committer);
                }
            }
        }
    }


    void uploadFilesInTree(fs::path p, Node* n2, std::atomic<int>& inprogress, PromiseBoolSP pb)
    {
        resultproc.prepresult(PUTNODES, ++next_request_tag,
            [&](){
                DBTableTransactionCommitter committer(client.tctable);
                uploadFilesInTree_recurse(n2, p, inprogress, committer);
            },
            [pb, &inprogress](error e)
            {
                if (!--inprogress)
                    pb->set_value(true);
                return !inprogress;
            });
    }



    class TreeProcPrintTree : public TreeProc
    {
    public:
        void proc(MegaClient* client, Node* n) override
        {
            //out() << "fetchnodes tree: " << n->displaypath() << endl;;
        }
    };

    // mark node as removed and notify

    std::function<void (StandardClient& mc, PromiseBoolSP pb)> onFetchNodes;

    void fetchnodes(bool noCache, PromiseBoolSP pb)
    {
        resultproc.prepresult(FETCHNODES, ++next_request_tag,
            [&](){ client.fetchnodes(noCache); },
            [this, pb](error e)
            {
                if (e)
                {
                    pb->set_value(false);
                }
                else
                {
                    TreeProcPrintTree tppt;
                    client.proctree(client.nodebyhandle(client.rootnodes[0]), &tppt);

                    if (onFetchNodes)
                    {
                        onFetchNodes(*this, pb);
                    }
                    else
                    {
                        pb->set_value(true);
                    }
                }
                onFetchNodes = nullptr;
                return true;
            });
    }

    bool fetchnodes(bool noCache = false)
    {
        auto result =
          thread_do<bool>([=](StandardClient& client, PromiseBoolSP result)
                          {
                              client.fetchnodes(noCache, result);
                          });

        return result.get();
    }

    NewNode makeSubfolder(const string& utf8Name)
    {
        NewNode newnode;
        client.putnodes_prepareOneFolder(&newnode, utf8Name);
        return newnode;
    }

    void catchup(PromiseBoolSP pb)
    {
        resultproc.prepresult(CATCHUP, ++next_request_tag,
            [&](){
                client.catchup();
            },
            [pb](error e) {
                if (e)
                {
                    out() << "catchup reports: " << e << endl;
                }
                pb->set_value(!e);
                return true;
            });
    }

    void deleteTestBaseFolder(bool mayneeddeleting, PromiseBoolSP pb)
    {
        if (Node* root = client.nodebyhandle(client.rootnodes[0]))
        {
            if (Node* basenode = client.childnodebyname(root, "mega_test_sync", false))
            {
                if (mayneeddeleting)
                {
                    //out() << "old test base folder found, deleting" << endl;
                    resultproc.prepresult(UNLINK, ++next_request_tag,
                        [&](){ client.unlink(basenode, false, client.reqtag); },
                        [this, pb](error e) {
                            if (e)
                            {
                                out() << "delete of test base folder reply reports: " << e << endl;
                            }
                            deleteTestBaseFolder(false, pb);
                            return true;
                        });
                    return;
                }
                out() << "base folder found, but not expected, failing" << endl;
                pb->set_value(false);
                return;
            }
            else
            {
                //out() << "base folder not found, wasn't present or delete successful" << endl;
                pb->set_value(true);
                return;
            }
        }
        out() << "base folder not found, as root was not found!" << endl;
        pb->set_value(false);
    }

    void ensureTestBaseFolder(bool mayneedmaking, PromiseBoolSP pb)
    {
        if (Node* root = client.nodebyhandle(client.rootnodes[0]))
        {
            if (Node* basenode = client.childnodebyname(root, "mega_test_sync", false))
            {
                if (basenode->type == FOLDERNODE)
                {
                    basefolderhandle = basenode->nodehandle;
                    //out() << clientname << " Base folder: " << Base64Str<MegaClient::NODEHANDLE>(basefolderhandle) << endl;
                    //parentofinterest = Base64Str<MegaClient::NODEHANDLE>(basefolderhandle);
                    pb->set_value(true);
                    return;
                }
            }
            else if (mayneedmaking)
            {
                vector<NewNode> nn(1);
                nn[0] = makeSubfolder("mega_test_sync");

                resultproc.prepresult(PUTNODES, ++next_request_tag,
                    [&](){ client.putnodes(root->nodehandle, move(nn), nullptr, client.reqtag); },
                    [this, pb](error e) { ensureTestBaseFolder(false, pb); return true; });

                return;
            }
        }
        pb->set_value(false);
    }

    NewNode* buildSubdirs(list<NewNode>& nodes, const string& prefix, int n, int recurselevel)
    {
        nodes.emplace_back(makeSubfolder(prefix));
        auto& nn = nodes.back();
        nn.nodehandle = nodes.size();

        if (recurselevel > 0)
        {
            for (int i = 0; i < n; ++i)
            {
                buildSubdirs(nodes, prefix + "_" + to_string(i), n, recurselevel - 1)->parenthandle = nn.nodehandle;
            }
        }

        return &nn;
    }

    bool makeCloudSubdirs(const string& prefix, int depth, int fanout)
    {
        auto result =
          thread_do<bool>([=](StandardClient& client, PromiseBoolSP result)
                          {
                              client.makeCloudSubdirs(prefix, depth, fanout, result);
                          });

        return result.get();
    }

    void makeCloudSubdirs(const string& prefix, int depth, int fanout, PromiseBoolSP pb, const string& atpath = "")
    {
        assert(basefolderhandle != UNDEF);

        std::list<NewNode> nodes;
        NewNode* nn = buildSubdirs(nodes, prefix, fanout, depth);
        nn->parenthandle = UNDEF;
        nn->ovhandle = UNDEF;

        Node* atnode = client.nodebyhandle(basefolderhandle);
        if (atnode && !atpath.empty())
        {
            atnode = drillchildnodebyname(atnode, atpath);
        }
        if (!atnode)
        {
            out() << "path not found: " << atpath << endl;
            pb->set_value(false);
        }
        else
        {
            auto nodearray = vector<NewNode>(nodes.size());
            size_t i = 0;
            for (auto n = nodes.begin(); n != nodes.end(); ++n, ++i)
            {
                nodearray[i] = std::move(*n);
            }

            resultproc.prepresult(PUTNODES, ++next_request_tag,
                [&](){ client.putnodes(atnode->nodehandle, move(nodearray), nullptr, client.reqtag); },
                [pb](error e) {
                    pb->set_value(!e);
                    if (e)
                    {
                        out() << "putnodes result: " << e << endl;
                    }
                    return true;
                });
        }
    }

    struct SyncInfo
    {
        NodeHandle h;
        fs::path localpath;
    };

    SyncConfig syncConfigByBackupID(handle backupID) const
    {
        auto* config = client.syncs.syncConfigByBackupId(backupID);

        assert(config);

        return *config;
    }

    bool syncSet(handle backupId, SyncInfo& info) const
    {
        if (auto* config = client.syncs.syncConfigByBackupId(backupId))
        {
            info.h = config->getRemoteNode();
            info.localpath = config->getLocalPath().toPath(*client.fsaccess);

            return true;
        }

        return false;
    }

    SyncInfo syncSet(handle backupId)
    {
        SyncInfo result;

        out() << "looking up id " << backupId << '\n';

        client.syncs.forEachUnifiedSync([](UnifiedSync& us){
            out() << " ids are: " << us.mConfig.mBackupId << " with local path '" << us.mConfig.getLocalPath().toPath(*us.mClient.fsaccess) << "'\n";
        });

        bool found = syncSet(backupId, result);
        assert(found);

        return result;
    }

    Node* getcloudrootnode()
    {
        return client.nodebyhandle(client.rootnodes[0]);
    }

    Node* gettestbasenode()
    {
        return client.childnodebyname(getcloudrootnode(), "mega_test_sync", false);
    }

    Node* getcloudrubbishnode()
    {
        return client.nodebyhandle(client.rootnodes[RUBBISHNODE - ROOTNODE]);
    }

    Node* drillchildnodebyname(Node* n, const string& path)
    {
        for (size_t p = 0; n && p < path.size(); )
        {
            auto pos = path.find("/", p);
            if (pos == string::npos) pos = path.size();
            n = client.childnodebyname(n, path.substr(p, pos - p).c_str(), false);
            p = pos == string::npos ? path.size() : pos + 1;
        }
        return n;
    }

    vector<Node*> drillchildnodesbyname(Node* n, const string& path)
    {
        auto pos = path.find("/");
        if (pos == string::npos)
        {
            return client.childnodesbyname(n, path.c_str(), false);
        }
        else
        {
            vector<Node*> results, subnodes = client.childnodesbyname(n, path.c_str(), false);
            for (size_t i = subnodes.size(); i--; )
            {
                if (subnodes[i]->type != FILENODE)
                {
                    vector<Node*> v = drillchildnodesbyname(subnodes[i], path.substr(pos + 1));
                    results.insert(results.end(), v.begin(), v.end());
                }
            }
            return results;
        }
    }

    bool backupAdd_inthread(const string& drivePath,
                            string sourcePath,
                            const string& targetPath,
                            SyncCompletionFunction completion)
    {
        auto* rootNode = client.nodebyhandle(basefolderhandle);

        // Root isn't in the cloud.
        if (!rootNode)
        {
            return false;
        }

        auto* targetNode = drillchildnodebyname(rootNode, targetPath);

        // Target path doesn't exist.
        if (!targetNode)
        {
            return false;
        }

        // Generate drive ID if necessary.
        auto id = UNDEF;
        auto result = client.readDriveId(drivePath.c_str(), id);

        if (result == API_ENOENT)
        {
            id = client.generateDriveId();
            result = client.writeDriveId(drivePath.c_str(), id);
        }

        if (result != API_OK)
        {
            completion(nullptr, NO_SYNC_ERROR, result);
            return false;
        }

        auto config =
          SyncConfig(LocalPath::fromPath(sourcePath, *client.fsaccess),
                     sourcePath,
                     targetNode->nodeHandle(),
                     targetPath,
                     0,
                     LocalPath::fromPath(drivePath, *client.fsaccess),
                     //string_vector(),
                     true,
                     SyncConfig::TYPE_BACKUP);

        // Try and add the backup.
        return client.addsync(config, true, completion) == API_OK;
    }

    handle backupAdd_mainthread(const string& drivePath,
                                const string& sourcePath,
                                const string& targetPath)
    {
        const fs::path dp = fsBasePath / fs::u8path(drivePath);
        const fs::path sp = fsBasePath / fs::u8path(sourcePath);

        fs::create_directories(dp);
        fs::create_directories(sp);

        auto result =
          thread_do<handle>(
            [&](StandardClient& client, PromiseHandleSP result)
            {
                auto completion =
                  [=](UnifiedSync* us, const SyncError& se, error e)
                  {
                    auto success = !!us && !se && !e;
                    result->set_value(success ? us->mConfig.mBackupId : UNDEF);
                  };

                  client.backupAdd_inthread(dp.u8string(),
                                            sp.u8string(),
                                            targetPath,
                                            std::move(completion));
            });

        return result.get();
    }

    bool setupSync_inthread(const string& subfoldername, const fs::path& localpath, const bool isBackup,
                            SyncCompletionFunction addSyncCompletion)
    {
        if (Node* n = client.nodebyhandle(basefolderhandle))
        {
            if (Node* m = drillchildnodebyname(n, subfoldername))
            {
<<<<<<< HEAD
                cout << clientname << "Setting up sync from " << m->displaypath() << " to " << localpath << endl;
=======
                out() << clientname << "Setting up sync from " << m->displaypath() << " to " << localpath << endl;
>>>>>>> b2f4cbcf
                auto syncConfig =
                    SyncConfig(LocalPath::fromPath(localpath.u8string(), *client.fsaccess),
                               localpath.u8string(),
                               NodeHandle().set6byte(m->nodehandle),
                               subfoldername,
                               0,
                               LocalPath(),
                               //string_vector(),
                               true,
                               isBackup ? SyncConfig::TYPE_BACKUP : SyncConfig::TYPE_TWOWAY);

                error e = client.addsync(syncConfig, true, addSyncCompletion);
                return !e;
            }
        }
        assert(false);
        return false;
    }

    void importSyncConfigs(string configs, PromiseBoolSP result)
    {
        auto completion = [result](error e) { result->set_value(!e); };
        client.importSyncConfigs(configs.c_str(), std::move(completion));
    }

    bool importSyncConfigs(string configs)
    {
        auto result =
          thread_do<bool>([=](StandardClient& client, PromiseBoolSP result)
                          {
                              client.importSyncConfigs(configs, result);
                          });

        return result.get();
    }

    string exportSyncConfigs()
    {
        auto result =
          thread_do<string>([](MegaClient& client, PromiseStringSP result)
                            {
                                auto configs = client.syncs.exportSyncConfigs();
                                result->set_value(configs);
                            });

        return result.get();
    }

    bool delSync_inthread(handle backupId, const bool keepCache)
    {
        const auto handle = syncSet(backupId).h;
        bool removed = false;

        client.syncs.removeSelectedSyncs(
          [&](SyncConfig& c, Sync*)
          {
              const bool matched = c.getRemoteNode() == handle;

              removed |= matched;

              return matched;
          });

        return removed;
    }

    bool recursiveConfirm(Model::ModelNode* mn, Node* n, int& descendants, const string& identifier, int depth, bool& firstreported)
    {
        // top level names can differ so we don't check those
        if (!mn || !n) return false;

        if (depth)
        {
            if (0 != compareUtf(mn->cloudName(), false, n->displayname(), false, false))
            {
                out() << "Node name mismatch: " << mn->path() << " " << n->displaypath() << endl;
                return false;
            }
        }

        if (!mn->typematchesnodetype(n->type))
        {
            out() << "Node type mismatch: " << mn->path() << ":" << mn->type << " " << n->displaypath() << ":" << n->type << endl;
            return false;
        }

        if (n->type == FILENODE)
        {
            // not comparing any file versioning (for now)
            return true;
        }

        multimap<string, Model::ModelNode*> ms;
        multimap<string, Node*> ns;
        for (auto& m : mn->kids)
        {
            ms.emplace(m->cloudName(), m.get());
        }
        for (auto& n2 : n->children)
        {
            ns.emplace(n2->displayname(), n2);
        }

        int matched = 0;
        vector<string> matchedlist;
        for (auto m_iter = ms.begin(); m_iter != ms.end(); )
        {
            if (!depth && m_iter->first == DEBRISFOLDER)
            {
                m_iter = ms.erase(m_iter); // todo: add checks of the remote debris folder later
                continue;
            }

            auto er = ns.equal_range(m_iter->first);
            auto next_m = m_iter;
            ++next_m;
            bool any_equal_matched = false;
            for (auto i = er.first; i != er.second; ++i)
            {
                int rdescendants = 0;
                if (recursiveConfirm(m_iter->second, i->second, rdescendants, identifier, depth+1, firstreported))
                {
                    ++matched;
                    matchedlist.push_back(m_iter->first);
                    ns.erase(i);
                    ms.erase(m_iter);
                    descendants += rdescendants;
                    any_equal_matched = true;
                    break;
                }
            }
            if (!any_equal_matched)
            {
                break;
            }
            m_iter = next_m;
        }
        if (ns.empty() && ms.empty())
        {
            descendants += matched;
            return true;
        }
        else if (!firstreported)
        {
            firstreported = true;
            out() << clientname << " " << identifier << " after matching " << matched << " child nodes [";
            for (auto& ml : matchedlist) out() << ml << " ";
            out(false) << "](with " << descendants << " descendants) in " << mn->path() << ", ended up with unmatched model nodes:";
            for (auto& m : ms) out(false) << " " << m.first;
            out(false) << " and unmatched remote nodes:";
            for (auto& i : ns) out(false) << " " << i.first;
            out(false) << endl;
        };
        return false;
    }

    bool localNodesMustHaveNodes = true;

    bool recursiveConfirm(Model::ModelNode* mn, LocalNode* n, int& descendants, const string& identifier, int depth, bool& firstreported)
    {
        // top level names can differ so we don't check those
        if (!mn || !n) return false;

        if (depth)
        {
            if (0 != compareUtf(mn->cloudName(), false, n->name, false, false))
            {
                out() << "LocalNode name mismatch: " << mn->path() << " " << n->name << endl;
                return false;
            }
        }

        if (!mn->typematchesnodetype(n->type))
        {
            out() << "LocalNode type mismatch: " << mn->path() << ":" << mn->type << " " << n->name << ":" << n->type << endl;
            return false;
        }

        auto localpath = n->getLocalPath().toName(*client.fsaccess);
        string n_localname = n->localname.toName(*client.fsaccess);
        if (n_localname.size())
        {
            EXPECT_EQ(n->name, n_localname);
        }
        if (localNodesMustHaveNodes)
        {
            if (n->syncedCloudNodeHandle.isUndef())
            {
                EXPECT_TRUE(!n->syncedCloudNodeHandle.isUndef()) << "expected synced non-undef handle at localnode: " << n->localnodedisplaypath(*client.fsaccess);
            }
            if (!client.nodeByHandle(n->syncedCloudNodeHandle))
            {
                EXPECT_TRUE(!!client.nodeByHandle(n->syncedCloudNodeHandle)) << "expected synced handle that looks up node at localnode: " << n->localnodedisplaypath(*client.fsaccess);;
            }
        }
        Node* syncedNode = client.nodeByHandle(n->syncedCloudNodeHandle);
        if (depth && syncedNode)
        {
            EXPECT_TRUE(0 == compareUtf(syncedNode->displayname(), false, n->name, false, false)) << "Localnode's associated Node vs model node name mismatch: '" << syncedNode->displayname() << "', '" << n->name << "'";
        }
        if (depth && mn->parent)
        {
            EXPECT_EQ(mn->parent->type, Model::ModelNode::folder);
            EXPECT_EQ(n->parent->type, FOLDERNODE);

            string parentpath = n->parent->getLocalPath().toName(*client.fsaccess);
            EXPECT_EQ(localpath.substr(0, parentpath.size()), parentpath);
        }
        Node* parentSyncedNode = n->parent ? client.nodeByHandle(n->parent->syncedCloudNodeHandle) : nullptr;
        if (syncedNode && n->parent && parentSyncedNode)
        {
            string p = syncedNode->displaypath();
            string pp = parentSyncedNode->displaypath();
            EXPECT_EQ(p.substr(0, pp.size()), pp);
            EXPECT_EQ(parentSyncedNode, syncedNode->parent);
        }

        multimap<string, Model::ModelNode*> ms;
        multimap<string, LocalNode*> ns;
        for (auto& m : mn->kids)
        {
            ms.emplace(m->cloudName(), m.get());
        }
        for (auto& n2 : n->children)
        {
            ns.emplace(n2.second->name, n2.second); // todo: should LocalNodes marked as deleted actually have been removed by now?
        }

        int matched = 0;
        vector<string> matchedlist;
        for (auto m_iter = ms.begin(); m_iter != ms.end(); )
        {
            if (!depth && m_iter->first == DEBRISFOLDER)
            {
                m_iter = ms.erase(m_iter); // todo: are there LocalNodes representing the trash?
                continue;
            }

            auto er = ns.equal_range(m_iter->first);
            auto next_m = m_iter;
            ++next_m;
            bool any_equal_matched = false;
            for (auto i = er.first; i != er.second; ++i)
            {
                int rdescendants = 0;
                if (recursiveConfirm(m_iter->second, i->second, rdescendants, identifier, depth+1, firstreported))
                {
                    ++matched;
                    matchedlist.push_back(m_iter->first);
                    ns.erase(i);
                    ms.erase(m_iter);
                    descendants += rdescendants;
                    any_equal_matched = true;
                    break;
                }
            }
            if (!any_equal_matched)
            {
                break;
            }
            m_iter = next_m;
        }
        if (ns.empty() && ms.empty())
        {
            return true;
        }
        else if (!firstreported)
        {
            firstreported = true;
            out() << clientname << " " << identifier << " after matching " << matched << " child nodes [";
            for (auto& ml : matchedlist) out() << ml << " ";
            out(false) << "](with " << descendants << " descendants) in " << mn->path() << ", ended up with unmatched model nodes:";
            for (auto& m : ms) out(false) << " " << m.first;
            out(false) << " and unmatched LocalNodes:";
            for (auto& i : ns) out(false) << " " << i.first;
            out(false) << endl;
        };
        return false;
    }


    bool recursiveConfirm(Model::ModelNode* mn, fs::path p, int& descendants, const string& identifier, int depth, bool ignoreDebris, bool& firstreported)
    {
        struct Comparator
        {
            bool operator()(const string& lhs, const string& rhs) const
            {
                return compare(lhs, rhs) < 0;
            }

            int compare(const string& lhs, const string& rhs) const
            {
                return compareUtf(lhs, true, rhs, true, false);
            }
        }; // Comparator

        static Comparator comparator;

        if (!mn) return false;

        if (depth)
        {
            if (comparator.compare(p.filename().u8string(), mn->fsName()))
            {
                out() << "filesystem name mismatch: " << mn->path() << " " << p << endl;
                return false;
            }
        }

        nodetype_t pathtype = fs::is_directory(p) ? FOLDERNODE : fs::is_regular_file(p) ? FILENODE : TYPE_UNKNOWN;
        if (!mn->typematchesnodetype(pathtype))
        {
            out() << "Path type mismatch: " << mn->path() << ":" << mn->type << " " << p.u8string() << ":" << pathtype << endl;
            return false;
        }

        if (pathtype == FILENODE && p.filename().u8string() != "lock")
        {
            if (localFSFilesThatMayDiffer.find(p) == localFSFilesThatMayDiffer.end())
            {
                ifstream fs(p, ios::binary);
                std::vector<char> buffer;
                buffer.resize(mn->content.size() + 1024);
                fs.read(reinterpret_cast<char *>(buffer.data()), buffer.size());
                EXPECT_EQ(size_t(fs.gcount()), mn->content.size()) << " file is not expected size " << p;
                EXPECT_TRUE(!memcmp(buffer.data(), mn->content.data(), mn->content.size())) << " file data mismatch " << p;
            }
        }

        if (pathtype != FOLDERNODE)
        {
            return true;
        }

        multimap<string, Model::ModelNode*, Comparator> ms;
        multimap<string, fs::path, Comparator> ps;

        for (auto& m : mn->kids)
        {
            ms.emplace(m->fsName(), m.get());
        }

        for (fs::directory_iterator pi(p); pi != fs::directory_iterator(); ++pi)
        {
            ps.emplace(pi->path().filename().u8string(), pi->path());
        }

        if (ignoreDebris)
        {
            ms.erase(DEBRISFOLDER);
            ps.erase(DEBRISFOLDER);
        }

        int matched = 0;
        vector<string> matchedlist;
        for (auto m_iter = ms.begin(); m_iter != ms.end(); )
        {
            auto er = ps.equal_range(m_iter->first);
            auto next_m = m_iter;
            ++next_m;
            bool any_equal_matched = false;
            for (auto i = er.first; i != er.second; ++i)
            {
                int rdescendants = 0;
                if (recursiveConfirm(m_iter->second, i->second, rdescendants, identifier, depth+1, ignoreDebris, firstreported))
                {
                    ++matched;
                    matchedlist.push_back(m_iter->first);
                    ps.erase(i);
                    ms.erase(m_iter);
                    descendants += rdescendants;
                    any_equal_matched = true;
                    break;
                }
            }
            if (!any_equal_matched)
            {
                break;
            }
            m_iter = next_m;
        }
        //if (ps.size() == 1 && !mn->parent && ps.begin()->first == DEBRISFOLDER)
        //{
        //    ps.clear();
        //}
        if (ps.empty() && ms.empty())
        {
            return true;
        }
        else if (!firstreported)
        {
            firstreported = true;
            out() << clientname << " " << identifier << " after matching " << matched << " child nodes [";
            for (auto& ml : matchedlist) out() << ml << " ";
            out(false) << "](with " << descendants << " descendants) in " << mn->path() << ", ended up with unmatched model nodes:";
            for (auto& m : ms) out(false) << " " << m.first;
            out(false) << " and unmatched filesystem paths:";
            for (auto& i : ps) out(false) << " " << i.second.filename();
            out(false) << " in " << p << endl;
        };
        return false;
    }

    Sync* syncByBackupId(handle backupId)
    {
        return client.syncs.runningSyncByBackupId(backupId);
    }

    void enableSyncByBackupId(handle id, PromiseBoolSP result)
    {
        UnifiedSync* sync;
        result->set_value(!client.syncs.enableSyncByBackupId(id, false, sync));
    }

    bool enableSyncByBackupId(handle id)
    {
        auto result =
          thread_do<bool>([=](StandardClient& client, PromiseBoolSP result)
                          {
                              client.enableSyncByBackupId(id, result);
                          });

        return result.get();
    }

    void backupIdForSyncPath(const fs::path& path, PromiseHandleSP result)
    {
        auto localPath = LocalPath::fromPath(path.u8string(), *client.fsaccess);
        auto id = UNDEF;

        client.syncs.forEachSyncConfig(
          [&](const SyncConfig& config)
          {
              if (config.mLocalPath != localPath) return;
              if (id != UNDEF) return;

              id = config.mBackupId;
          });

        result->set_value(id);
    }

    handle backupIdForSyncPath(fs::path path)
    {
        auto result =
          thread_do<handle>([=](StandardClient& client, PromiseHandleSP result)
                            {
                                client.backupIdForSyncPath(path, result);
                            });

        return result.get();
    }

    enum Confirm
    {
        CONFIRM_LOCALFS = 0x01,
        CONFIRM_LOCALNODE = 0x02,
        CONFIRM_LOCAL = CONFIRM_LOCALFS | CONFIRM_LOCALNODE,
        CONFIRM_REMOTE = 0x04,
        CONFIRM_ALL = CONFIRM_LOCAL | CONFIRM_REMOTE,
    };

    bool confirmModel_mainthread(handle id, Model::ModelNode* mRoot, Node* rRoot)
    {
        auto result =
          thread_do<bool>(
            [=](StandardClient& client, PromiseBoolSP result)
            {
                result->set_value(client.confirmModel(id, mRoot, rRoot));
            });

        return result.get();
    }

    bool confirmModel_mainthread(handle id, Model::ModelNode* mRoot, LocalNode* lRoot)
    {
        auto result =
          thread_do<bool>(
            [=](StandardClient& client, PromiseBoolSP result)
            {
                result->set_value(client.confirmModel(id, mRoot, lRoot));
            });

        return result.get();
    }

    bool confirmModel_mainthread(handle id, Model::ModelNode* mRoot, fs::path lRoot, const bool ignoreDebris = false)
    {
        auto result =
          thread_do<bool>(
            [=](StandardClient& client, PromiseBoolSP result)
            {
                result->set_value(client.confirmModel(id, mRoot, lRoot, ignoreDebris));
            });

        return result.get();
    }

    bool confirmModel(handle id, Model::ModelNode* mRoot, Node* rRoot)
    {
        string name = "Sync " + toHandle(id);
        int descendents = 0;
        bool reported = false;

        if (!recursiveConfirm(mRoot, rRoot, descendents, name, 0, reported))
        {
            out() << clientname << " syncid " << toHandle(id) << " comparison against remote nodes failed" << endl;
            return false;
        }

        return true;
    }

    bool confirmModel(handle id, Model::ModelNode* mRoot, LocalNode* lRoot)
    {
        string name = "Sync " + toHandle(id);
        int descendents = 0;
        bool reported = false;

        if (!recursiveConfirm(mRoot, lRoot, descendents, name, 0, reported))
        {
            out() << clientname << " syncid " << toHandle(id) << " comparison against LocalNodes failed" << endl;
            return false;
        }

        return true;
    }

    bool confirmModel(handle id, Model::ModelNode* mRoot, fs::path lRoot, const bool ignoreDebris = false)
    {
        string name = "Sync " + toHandle(id);
        int descendents = 0;
        bool reported = false;

        if (!recursiveConfirm(mRoot, lRoot, descendents, name, 0, ignoreDebris, reported))
        {
            out() << clientname << " syncid " << toHandle(id) << " comparison against local filesystem failed" << endl;
            return false;
        }

        return true;
    }

    bool confirmModel(handle backupId, Model::ModelNode* mnode, const int confirm, const bool ignoreDebris)
    {
        SyncInfo si;

        if (!syncSet(backupId, si))
        {
            out() << clientname << " backupId " << toHandle(backupId) << " not found " << endl;
            return false;
        }

        // compare model against nodes representing remote state
        if ((confirm & CONFIRM_REMOTE) && !confirmModel(backupId, mnode, client.nodeByHandle(si.h)))
        {
            return false;
        }

        // compare model against LocalNodes
        if (Sync* sync = syncByBackupId(backupId))
        {
            if ((confirm & CONFIRM_LOCALNODE) && !confirmModel(backupId, mnode, sync->localroot.get()))
            {
                return false;
            }
        }

        // compare model against local filesystem
        if ((confirm & CONFIRM_LOCALFS) && !confirmModel(backupId, mnode, si.localpath, ignoreDebris))
        {
            return false;
        }

        return true;
    }

    void prelogin_result(int, string*, string* salt, error e) override
    {
        out() << clientname << " Prelogin: " << e << endl;
        if (!e)
        {
            this->salt = *salt;
        }
        resultproc.processresult(PRELOGIN, e, UNDEF);
    }

    void login_result(error e) override
    {
        out() << clientname << " Login: " << e << endl;
        resultproc.processresult(LOGIN, e, UNDEF);
    }

    void fetchnodes_result(const Error& e) override
    {
        out() << clientname << " Fetchnodes: " << e << endl;
        resultproc.processresult(FETCHNODES, e, client.restag);
    }

    bool setattr(Node* node, attr_map&& updates)
    {
        auto result =
          thread_do<bool>(
            [=](StandardClient& client, PromiseBoolSP result) mutable
            {
                client.setattr(node, std::move(updates), result);
            });

        return result.get();
    }

    void setattr(Node* node, attr_map&& updates, PromiseBoolSP result)
    {
        resultproc.prepresult(SETATTR,
                              ++next_request_tag,
                              [=]()
                              {
                                  client.setattr(node, attr_map(updates), client.reqtag);
                              },
                              [result](error e)
                              {
                                  result->set_value(!e);
                                  return true;
                              });
    }

    void setattr_result(handle h, Error e) override
    {
        resultproc.processresult(SETATTR, e, h);
    }

    void unlink_result(handle h, error e) override
<<<<<<< HEAD
    {
        resultproc.processresult(UNLINK, e, h);
    }

    handle lastPutnodesResultFirstHandle = UNDEF;

    void putnodes_result(const Error& e, targettype_t tt, vector<NewNode>& nn, bool targetOverride) override
    {
        if (!nn.empty() && nn[0].mError == API_OK)
        {
            lastPutnodesResultFirstHandle = nn[0].mAddedHandle;
        }
        else
        {
            lastPutnodesResultFirstHandle = UNDEF;
        }

        resultproc.processresult(PUTNODES, e, client.restag);
    }

    void rename_result(handle h, error e)  override
    {
        resultproc.processresult(MOVENODE, e, h);
=======
    {
        resultproc.processresult(UNLINK, e, h);
>>>>>>> b2f4cbcf
    }

    handle lastPutnodesResultFirstHandle = UNDEF;

    void putnodes_result(const Error& e, targettype_t tt, vector<NewNode>& nn, bool targetOverride) override
    {
        if (!nn.empty()) //TODO: restore this after sync rework is merged: && nn[0].mError == API_OK)
        {
            lastPutnodesResultFirstHandle = nn[0].mAddedHandle;
        }
        else
        {
            lastPutnodesResultFirstHandle = UNDEF;
        }

        resultproc.processresult(PUTNODES, e, client.restag);
    }

<<<<<<< HEAD
    void disableSync(handle id, SyncError error, bool enabled, PromiseBoolSP result)
    {
        auto matched = false;

        client.syncs.disableSelectedSyncs(
          [&](SyncConfig& config, Sync*)
          {
              matched |= config.mBackupId == id;
              return matched;
          },
          error,
          enabled);

        result->set_value(matched);
    }

    bool disableSync(handle id, SyncError error, bool enabled)
    {
        auto result =
            thread_do<bool>([=](StandardClient& client, PromiseBoolSP result)
                            {
                                client.disableSync(id, error, enabled, result);
                            });

        return result.get();
    }

    // already existing line 1071
    //
    //void putnodes(handle parent, vector<NewNode>&& nodes, PromiseBoolSP result)
    //{
    //    resultproc.prepresult(PUTNODES,
    //                          ++next_request_tag,
    //                          [&]()
    //                          {
    //                              client.putnodes(parent, move(nodes));
    //                          },
    //                          [result](error e)
    //                          {
    //                              result->set_value(!e);
    //                              return true;
    //                          });
    //}

    //bool putnodes(handle parent, vector<NewNode>&& nodes)
    //{
    //    auto result =
    //      thread_do<bool>([&](StandardClient& client, PromiseBoolSP result)
    //                      {
    //                          client.putnodes(parent, move(nodes), result);
    //                      });

    //    return result.get();
    //}

    //void putnodes_result(const Error& e, targettype_t tt, vector<NewNode>& nn, bool targetOverride) override
    //{
    //    resultproc.processresult(PUTNODES, e, UNDEF);
    //}

    //void rename_result(handle h, error e)  override
    //{
    //    resultproc.processresult(MOVENODE, e, h);
    //}
=======
    void rename_result(handle h, error e)  override
    {
        resultproc.processresult(MOVENODE, e, h);
    }

    void catchup_result() override
    {
        resultproc.processresult(CATCHUP, error(API_OK));
    }

    void disableSync(handle id, SyncError error, bool enabled, PromiseBoolSP result)
    {
        auto matched = false;

        client.syncs.disableSelectedSyncs(
          [&](SyncConfig& config, Sync*)
          {
              matched |= config.mBackupId == id;
              return matched;
          },
          error,
          enabled);

        result->set_value(matched);
    }

    bool disableSync(handle id, SyncError error, bool enabled)
    {
        auto result =
            thread_do<bool>([=](StandardClient& client, PromiseBoolSP result)
                            {
                                client.disableSync(id, error, enabled, result);
                            });

        return result.get();
    }
>>>>>>> b2f4cbcf


    void deleteremote(string path, PromiseBoolSP pb)
    {
        if (Node* n = drillchildnodebyname(gettestbasenode(), path))
        {
            auto f = [pb](handle h, error e){ pb->set_value(!e); }; // todo: probably need better lifetime management for the promise, so multiple things can be tracked at once
            resultproc.prepresult(UNLINK, ++next_request_tag,
                [&](){ client.unlink(n, false, 0, f); },
                [pb](error e) { pb->set_value(!e); return true; });
        }
        else
        {
            pb->set_value(false);
        }
    }

    bool deleteremote(string path)
    {
        auto result =
          thread_do<bool>([&](StandardClient& sc, PromiseBoolSP pb)
                    {
                        sc.deleteremote(path, pb);
                    });

        return result.get();
    }

    void deleteremotenodes(vector<Node*> ns, PromiseBoolSP pb)
    {
        if (ns.empty())
        {
            pb->set_value(true);
        }
        else
        {
            for (size_t i = ns.size(); i--; )
            {
                resultproc.prepresult(UNLINK, ++next_request_tag,
                    [&](){ client.unlink(ns[i], false, client.reqtag); },
                    [pb, i](error e) { if (!i) pb->set_value(!e); return true; });
            }
        }
    }

    bool movenode(string path, string newParentPath)
    {
        using std::future_status;

        auto promise = newPromiseBoolSP();
        auto future = promise->get_future();

        movenode(std::move(path),
                 std::move(newParentPath),
                 std::move(promise));

        auto status = future.wait_for(DEFAULTWAIT);

        return status == future_status::ready && future.get();
    }

    void movenode(string path, string newparentpath, PromiseBoolSP pb)
    {
        Node* n = drillchildnodebyname(gettestbasenode(), path);
        Node* p = drillchildnodebyname(gettestbasenode(), newparentpath);
        if (n && p)
        {
            resultproc.prepresult(MOVENODE, ++next_request_tag,
                [&](){ client.rename(n, p); },
                [pb](error e) { pb->set_value(!e); return true; });
            return;
        }
        out() << "node or new parent not found" << endl;
        pb->set_value(false);
    }

    void movenode(handle h1, handle h2, PromiseBoolSP pb)
    {
        Node* n = client.nodebyhandle(h1);
        Node* p = client.nodebyhandle(h2);
        if (n && p)
        {
            resultproc.prepresult(MOVENODE, ++next_request_tag,
                [&](){ client.rename(n, p);},
                [pb](error e) { pb->set_value(!e); return true; });
            return;
        }
        out() << "node or new parent not found by handle" << endl;
        pb->set_value(false);
    }

    void movenodetotrash(string path, PromiseBoolSP pb)
    {
        Node* n = drillchildnodebyname(gettestbasenode(), path);
        Node* p = getcloudrubbishnode();
        if (n && p && n->parent)
        {
            resultproc.prepresult(MOVENODE, ++next_request_tag,
                [&](){ client.rename(n, p, SYNCDEL_NONE, n->parent->nodehandle); },
                [pb](error e) { pb->set_value(!e);  return true; });
            return;
        }
        out() << "node or rubbish or node parent not found" << endl;
        pb->set_value(false);
    }

    void exportnode(Node* n, int del, m_time_t expiry, bool writable, promise<Error>& pb)
    {
        resultproc.prepresult(COMPLETION, ++next_request_tag,
            [&](){
                error e = client.exportnode(n, del, expiry, writable, client.reqtag, [&](Error e, handle, handle){ pb.set_value(e); });
                if (e)
                {
                    pb.set_value(e);
                }
            }, nullptr);  // no need to match callbacks with requests when we use completion functions
    }

    void getpubliclink(Node* n, int del, m_time_t expiry, bool writable, promise<Error>& pb)
    {
        resultproc.prepresult(COMPLETION, ++next_request_tag,
            [&](){ client.requestPublicLink(n, del, expiry, writable, client.reqtag, [&](Error e, handle, handle){ pb.set_value(e); }); },
            nullptr);
    }


    void waitonsyncs(chrono::seconds d = chrono::seconds(2))
    {
        auto start = chrono::steady_clock::now();
        for (;;)
        {
            bool any_add_del = false;;
            vector<int> syncstates;

            thread_do<bool>([&syncstates, &any_add_del, this](StandardClient& mc, PromiseBoolSP pb)
            {
                mc.client.syncs.forEachRunningSync(
                  [&](Sync* s)
                  {
                      syncstates.push_back(s->state);
                      any_add_del |= !s->deleteq.empty();
                      any_add_del |= !s->insertq.empty();
                  });

                if (!(client.todebris.empty() && client.tounlink.empty() /*&& client.synccreate.empty()*/))
                {
                    any_add_del = true;
                }
                if (!client.transfers[GET].empty() || !client.transfers[PUT].empty())
                {
                    any_add_del = true;
                }
                pb->set_value(true);
            }).get();
            bool allactive = true;
            {
                lock_guard<mutex> g(StandardClient::om);
                //std::out() << "sync state: ";
                //for (auto n : syncstates)
                //{
                //    out() << n;
                //    if (n != SYNC_ACTIVE) allactive = false;
                //}
                //out() << endl;
            }

            if (any_add_del || debugging)
            {
                start = chrono::steady_clock::now();
            }

            if (allactive && ((chrono::steady_clock::now() - start) > d) && ((chrono::steady_clock::now() - lastcb) > d))
            {
               break;
            }
//out() << "waiting 500" << endl;
            WaitMillisec(500);
        }

    }

<<<<<<< HEAD
    bool conflictsDetected(list<NameConflict>& conflicts)
    {
        auto result =
          thread_do<bool>([&](StandardClient& client, PromiseBoolSP pb)
                    {
                        pb->set_value(
                          client.client.conflictsDetected(conflicts));
                    });

        return result.get();
    }

    bool conflictsDetected()
    {
        auto result =
          thread_do<bool>([](StandardClient& client, PromiseBoolSP pb)
                    {
                        pb->set_value(client.client.conflictsDetected());
                    });

        return result.get();
    }

=======
>>>>>>> b2f4cbcf
    bool login_reset(const string& user, const string& pw, bool noCache = false)
    {
        future<bool> p1;
        p1 = thread_do<bool>([=](StandardClient& sc, PromiseBoolSP pb) { sc.preloginFromEnv(user, pb); });
        if (!waitonresults(&p1))
        {
            out() << "preloginFromEnv failed" << endl;
            return false;
        }
        p1 = thread_do<bool>([=](StandardClient& sc, PromiseBoolSP pb) { sc.loginFromEnv(user, pw, pb); });
        if (!waitonresults(&p1))
        {
            out() << "loginFromEnv failed" << endl;
            return false;
        }
        p1 = thread_do<bool>([=](StandardClient& sc, PromiseBoolSP pb) { sc.fetchnodes(noCache, pb); });
        if (!waitonresults(&p1)) {
            out() << "fetchnodes failed" << endl;
            return false;
        }
        p1 = thread_do<bool>([](StandardClient& sc, PromiseBoolSP pb) { sc.deleteTestBaseFolder(true, pb); });  // todo: do we need to wait for server response now
        if (!waitonresults(&p1)) {
            out() << "deleteTestBaseFolder failed" << endl;
            return false;
        }
        p1 = thread_do<bool>([](StandardClient& sc, PromiseBoolSP pb) { sc.ensureTestBaseFolder(true, pb); });
        if (!waitonresults(&p1)) {
            out() << "ensureTestBaseFolder failed" << endl;
            return false;
        }
        return true;
    }

    bool login_reset_makeremotenodes(const string& user, const string& pw, const string& prefix, int depth, int fanout, bool noCache = false)
    {
        if (!login_reset(user, pw, noCache))
        {
            out() << "login_reset failed" << endl;
            return false;
        }
        future<bool> p1 = thread_do<bool>([=](StandardClient& sc, PromiseBoolSP pb) { sc.makeCloudSubdirs(prefix, depth, fanout, pb); });
        if (!waitonresults(&p1))
        {
            out() << "makeCloudSubdirs failed" << endl;
            return false;
        }
        return true;
    }

    void ensureSyncUserAttributes(PromiseBoolSP result)
    {
        auto completion = [result](Error e) { result->set_value(!e); };
        client.ensureSyncUserAttributes(std::move(completion));
    }

    bool ensureSyncUserAttributes()
    {
        auto result =
          thread_do<bool>([](StandardClient& client, PromiseBoolSP result)
                          {
                              client.ensureSyncUserAttributes(result);
                          });

        return result.get();
    }

    void copySyncConfig(SyncConfig config, PromiseHandleSP result)
    {
        auto completion =
          [result](handle id, error e)
          {
              result->set_value(e ? UNDEF : id);
          };

        client.copySyncConfig(config, std::move(completion));
    }

    handle copySyncConfig(const SyncConfig& config)
    {
        auto result =
          thread_do<handle>([=](StandardClient& client, PromiseHandleSP result)
                          {
                              client.copySyncConfig(config, result);
                          });

        return result.get();
    }

    bool login(const string& user, const string& pw)
    {
        future<bool> p;
        p = thread_do<bool>([=](StandardClient& sc, PromiseBoolSP pb) { sc.preloginFromEnv(user, pb); });
        if (!waitonresults(&p)) return false;
        p = thread_do<bool>([=](StandardClient& sc, PromiseBoolSP pb) { sc.loginFromEnv(user, pw, pb); });
        return waitonresults(&p);
    }

    bool login_fetchnodes(const string& user, const string& pw, bool makeBaseFolder = false, bool noCache = false)
    {
        future<bool> p2;
        p2 = thread_do<bool>([=](StandardClient& sc, PromiseBoolSP pb) { sc.preloginFromEnv(user, pb); });
        if (!waitonresults(&p2)) return false;
        p2 = thread_do<bool>([=](StandardClient& sc, PromiseBoolSP pb) { sc.loginFromEnv(user, pw, pb); });
        if (!waitonresults(&p2)) return false;
        p2 = thread_do<bool>([=](StandardClient& sc, PromiseBoolSP pb) { sc.fetchnodes(noCache, pb); });
        if (!waitonresults(&p2)) return false;
        p2 = thread_do<bool>([makeBaseFolder](StandardClient& sc, PromiseBoolSP pb) { sc.ensureTestBaseFolder(makeBaseFolder, pb); });
        if (!waitonresults(&p2)) return false;
        return true;
    }

    bool login_fetchnodes(const string& session)
    {
        future<bool> p2;
        p2 = thread_do<bool>([=](StandardClient& sc, PromiseBoolSP pb) { sc.loginFromSession(session, pb); });
        if (!waitonresults(&p2)) return false;
        p2 = thread_do<bool>([](StandardClient& sc, PromiseBoolSP pb) { sc.fetchnodes(false, pb); });
        if (!waitonresults(&p2)) return false;
        p2 = thread_do<bool>([](StandardClient& sc, PromiseBoolSP pb) { sc.ensureTestBaseFolder(false, pb); });
        if (!waitonresults(&p2)) return false;
        return true;
    }

    //bool setupSync_mainthread(const std::string& localsyncrootfolder, const std::string& remotesyncrootfolder, handle syncid)
    //{
    //    //SyncConfig config{(fsBasePath / fs::u8path(localsyncrootfolder)).u8string(), drillchildnodebyname(gettestbasenode(), remotesyncrootfolder)->nodehandle, 0};
    //    return setupSync_mainthread(localsyncrootfolder, remotesyncrootfolder, syncid);
    //}

    handle setupSync_mainthread(const std::string& localsyncrootfolder, const std::string& remotesyncrootfolder, const bool isBackup = false)
    {
        fs::path syncdir = fsBasePath / fs::u8path(localsyncrootfolder);
        fs::create_directory(syncdir);
        auto fb = thread_do<handle>([=](StandardClient& mc, PromiseHandleSP pb)
            {
                mc.setupSync_inthread(remotesyncrootfolder, syncdir, isBackup,
                    [pb](UnifiedSync* us, const SyncError& se, error e)
                    {
                        pb->set_value(us != nullptr && !e && !se ? us->mConfig.getBackupId() : UNDEF);
                    });
            });
        return fb.get();
    }

    bool delSync_mainthread(handle backupId, bool keepCache = false)
    {
        future<bool> fb = thread_do<bool>([=](StandardClient& mc, PromiseBoolSP pb) { pb->set_value(mc.delSync_inthread(backupId, keepCache)); });
        return fb.get();
    }

    bool confirmModel_mainthread(Model::ModelNode* mnode, handle backupId, const bool ignoreDebris = false, const int confirm = CONFIRM_ALL)
    {
        future<bool> fb;
        fb = thread_do<bool>([backupId, mnode, ignoreDebris, confirm](StandardClient& sc, PromiseBoolSP pb) { pb->set_value(sc.confirmModel(backupId, mnode, confirm, ignoreDebris)); });
        return fb.get();
    }

    void wouldBeEscapedOnDownload(fs::path root, string remoteName, PromiseBoolSP result)
    {
        auto fsAccess = client.fsaccess;
        auto localRoot = LocalPath::fromPath(root.u8string(), *fsAccess);
        auto type = fsAccess->getlocalfstype(localRoot);
        auto localName = LocalPath::fromName(remoteName, *fsAccess, type);

        result->set_value(localName.toPath() != remoteName);
    }

    bool wouldBeEscapedOnDownload(fs::path root, string remoteName)
    {
        auto result =
          thread_do<bool>(
            [=](StandardClient& client, PromiseBoolSP result)
            {
                client.wouldBeEscapedOnDownload(root, remoteName, result);
            });

        return result.get();
    }
};


void waitonsyncs(std::function<bool(int64_t millisecNoActivity, int64_t millisecNoSyncing)> endCondition, StandardClient* c1 = nullptr, StandardClient* c2 = nullptr, StandardClient* c3 = nullptr, StandardClient* c4 = nullptr)
{
    auto totalTimeoutStart = chrono::steady_clock::now();
    auto startNoActivity = chrono::steady_clock::now();
    auto startNoSyncing = chrono::steady_clock::now();
    std::vector<StandardClient*> v{ c1, c2, c3, c4 };
    for (;;)
    {
        bool any_activity = false;
        bool any_still_syncing = false;
        vector<int> syncstates;

        for (auto vn : v) if (vn)
        {
            vn->thread_do<bool>([&syncstates, &any_activity, &any_still_syncing](StandardClient& mc, PromiseBoolSP pb)
                {
                mc.client.syncs.forEachRunningSync(
                  [&](Sync* s)
                  {
                      syncstates.push_back(s->state);
                      if (s->deleteq.size() || s->insertq.size())
                          any_activity = true;
                  });

                    if (!(mc.client.todebris.empty() && mc.client.tounlink.empty() //&& mc.client.synccreate.empty()
                        && mc.client.transferlist.transfers[GET].empty() && mc.client.transferlist.transfers[PUT].empty()))
                    {
                        any_activity = true;
                    }
                    if (mc.client.isAnySyncSyncing())
                    {
                        any_still_syncing = true;
                    }
                    if (mc.client.reqs.cmdsInflight())
                    {
                        // helps with waiting for 500s to pass
                        any_activity = true;
                    }
                    pb->set_value(true);
                }).get();
        }

        if (any_activity || StandardClient::debugging)
        {
            startNoActivity = chrono::steady_clock::now();
        }
        if (any_still_syncing || StandardClient::debugging)
        {
            startNoSyncing = chrono::steady_clock::now();
        }

        auto minNoActivityTime = std::chrono::milliseconds(6 * 60 * 1000);
        auto minNoSyncingTime = std::chrono::milliseconds(6 * 60 * 1000);
        for (auto vn : v) if (vn)
        {
            auto t1 = chrono::duration_cast<chrono::milliseconds>(chrono::steady_clock::now() - startNoActivity);
            auto t2 = chrono::duration_cast<chrono::milliseconds>(chrono::steady_clock::now() - vn->lastcb);
            if (t1 < minNoActivityTime) minNoActivityTime = t1;
            if (t2 < minNoActivityTime) minNoActivityTime = t2;

            auto t3 = chrono::duration_cast<chrono::milliseconds>(chrono::steady_clock::now() - startNoSyncing);
            if (t3 < minNoSyncingTime) minNoSyncingTime = t3;
        }
        if (endCondition(minNoActivityTime.count(), minNoSyncingTime.count()))
        {
            return;
        }

        WaitMillisec(400);

        if ((chrono::steady_clock::now() - totalTimeoutStart) > std::chrono::minutes(5))
        {
            out() << "Waiting for syncing to stop timed out at 5 minutes" << endl;
            return;
        }
    }
}

void waitonsyncs(chrono::seconds d = std::chrono::seconds(4), StandardClient* c1 = nullptr, StandardClient* c2 = nullptr, StandardClient* c3 = nullptr, StandardClient* c4 = nullptr)
{
    auto endCondition = [d](int64_t millisecNoActivity, int64_t millisecNoSyncing) {
        return std::chrono::duration_cast<chrono::milliseconds>(d).count() < millisecNoActivity
            && std::chrono::duration_cast<chrono::milliseconds>(d).count() < millisecNoSyncing;
    };

    waitonsyncs(endCondition, c1, c2, c3, c4);
}





mutex StandardClient::om;
bool StandardClient::debugging = false;



//std::atomic<int> fileSizeCount = 20;

bool createNameFile(const fs::path &p, const string &filename)
{
    return createFile(p / fs::u8path(filename), filename.data(), filename.size());
}

bool createDataFileWithTimestamp(const fs::path &path,
                             const std::string &data,
                             const fs::file_time_type &timestamp)
{
    const bool result = createDataFile(path, data);

    if (result)
    {
        fs::last_write_time(path, timestamp);
    }

    return result;
}

bool buildLocalFolders(fs::path targetfolder, const string& prefix, int n, int recurselevel, int filesperfolder)
{
    if (suppressfiles) filesperfolder = 0;

    fs::path p = targetfolder / fs::u8path(prefix);
    if (!fs::create_directory(p))
        return false;

    for (int i = 0; i < filesperfolder; ++i)
    {
        string filename = "file" + to_string(i) + "_" + prefix;
        createNameFile(p, filename);
        //int thisSize = (++fileSizeCount)/2;
        //for (int j = 0; j < thisSize; ++j) fs << ('0' + j % 10);
    }

    if (recurselevel > 0)
    {
        for (int i = 0; i < n; ++i)
        {
            if (!buildLocalFolders(p, prefix + "_" + to_string(i), n, recurselevel - 1, filesperfolder))
                return false;
        }
    }

    return true;
}

void renameLocalFolders(fs::path targetfolder, const string& newprefix)
{
    std::list<fs::path> toRename;
    for (fs::directory_iterator i(targetfolder); i != fs::directory_iterator(); ++i)
    {
        if (fs::is_directory(i->path()))
        {
            renameLocalFolders(i->path(), newprefix);
        }
        toRename.push_back(i->path());
    }

    for (auto p : toRename)
    {
        auto newpath = p.parent_path() / (newprefix + p.filename().u8string());
        fs::rename(p, newpath);
    }
}


#ifdef __linux__
bool createSpecialFiles(fs::path targetfolder, const string& prefix, int n = 1)
{
    fs::path p = targetfolder;
    for (int i = 0; i < n; ++i)
    {
        string filename = "file" + to_string(i) + "_" + prefix;
        fs::path fp = p / fs::u8path(filename);

        int fdtmp = openat(AT_FDCWD, p.c_str(), O_RDWR|O_CLOEXEC|O_TMPFILE, 0600);
        write(fdtmp, filename.data(), filename.size());

        stringstream fdproc;
        fdproc << "/proc/self/fd/";
        fdproc << fdtmp;

        int r = linkat(AT_FDCWD, fdproc.str().c_str() , AT_FDCWD, fp.c_str(), AT_SYMLINK_FOLLOW);
        if (r)
        {
            cerr << " errno =" << errno << endl;
            return false;
        }
        close(fdtmp);
    }
    return true;
}
#endif

} // anonymous

class SyncFingerprintCollision
  : public ::testing::Test
{
public:
    SyncFingerprintCollision()
      : client0()
      , client1()
      , model0()
      , model1()
      , arbitraryFileLength(16384)
    {
        const fs::path root = makeNewTestRoot();

        client0 = ::mega::make_unique<StandardClient>(root, "c0");
        client1 = ::mega::make_unique<StandardClient>(root, "c1");

        client0->logcb = true;
        client1->logcb = true;
    }

    ~SyncFingerprintCollision()
    {
    }

    void SetUp() override
    {
        ASSERT_TRUE(client0->login_reset_makeremotenodes("MEGA_EMAIL", "MEGA_PWD", "d", 1, 2));
        ASSERT_TRUE(client1->login_fetchnodes("MEGA_EMAIL", "MEGA_PWD"));
        ASSERT_EQ(client0->basefolderhandle, client1->basefolderhandle);

        model0.root->addkid(model0.buildModelSubdirs("d", 2, 1, 0));
        model1.root->addkid(model1.buildModelSubdirs("d", 2, 1, 0));

        startSyncs();
        waitOnSyncs();
        confirmModels();
    }

    void addModelFile(Model &model,
                      const std::string &directory,
                      const std::string &file,
                      const std::string &content)
    {
        auto *node = model.findnode(directory);
        ASSERT_NE(node, nullptr);

        node->addkid(model.makeModelSubfile(file, content));
    }

    void confirmModel(StandardClient &client, Model &model, handle backupId)
    {
        ASSERT_TRUE(client.confirmModel_mainthread(model.findnode("d"), backupId));
    }

    void confirmModels()
    {
        confirmModel(*client0, model0, backupId0);
        confirmModel(*client1, model1, backupId1);
    }

    const fs::path localRoot0() const
    {
        return client0->syncSet(backupId0).localpath;
    }

    const fs::path localRoot1() const
    {
        return client1->syncSet(backupId1).localpath;
    }

    std::string randomData(const std::size_t length) const
    {
        std::vector<uint8_t> data(length);

        std::generate_n(data.begin(), data.size(), [](){ return (uint8_t)std::rand(); });

        return std::string((const char*)data.data(), data.size());
    }

    void startSyncs()
    {
        backupId0 = client0->setupSync_mainthread("s0", "d");
        ASSERT_NE(backupId0, UNDEF);
        backupId1 = client1->setupSync_mainthread("s1", "d");
        ASSERT_NE(backupId1, UNDEF);
    }

    void waitOnSyncs()
    {
        waitonsyncs(chrono::seconds(4), client0.get(), client1.get());
    }

    handle backupId0 = UNDEF;
    handle backupId1 = UNDEF;

    std::unique_ptr<StandardClient> client0;
    std::unique_ptr<StandardClient> client1;
    Model model0;
    Model model1;
    const std::size_t arbitraryFileLength;
}; /* SyncFingerprintCollision */

// todo: re-enable
TEST_F(SyncFingerprintCollision, DISABLED_DifferentMacSameName)
{
    auto data0 = randomData(arbitraryFileLength);
    auto data1 = data0;
    const auto path0 = localRoot0() / "d_0" / "a";
    const auto path1 = localRoot0() / "d_1" / "a";

    // Alter MAC but leave fingerprint untouched.
    data1[0x41] = static_cast<uint8_t>(~data1[0x41]);

    ASSERT_TRUE(createDataFile(path0, data0));
    waitOnSyncs();

    auto result0 =
      client0->thread_do<bool>([&](StandardClient &sc, PromiseBoolSP p)
                         {
                             p->set_value(
                                 createDataFileWithTimestamp(
                                 path1,
                                 data1,
                                 fs::last_write_time(path0)));
                         });

    ASSERT_TRUE(waitonresults(&result0));
    waitOnSyncs();

    addModelFile(model0, "d/d_0", "a", data0);
    addModelFile(model0, "d/d_1", "a", data1);
    addModelFile(model1, "d/d_0", "a", data0);
    addModelFile(model1, "d/d_1", "a", data0);
    model1.ensureLocalDebrisTmpLock("d");

    confirmModels();
}

TEST_F(SyncFingerprintCollision, DifferentMacDifferentName)
{
    auto data0 = randomData(arbitraryFileLength);
    auto data1 = data0;
    const auto path0 = localRoot0() / "d_0" / "a";
    const auto path1 = localRoot0() / "d_0" / "b";

    data1[0x41] = static_cast<uint8_t>(~data1[0x41]);

    ASSERT_TRUE(createDataFile(path0, data0));
    waitOnSyncs();

    auto result0 =
      client0->thread_do<bool>([&](StandardClient &sc, PromiseBoolSP p)
                         {
                             p->set_value(
                                 createDataFileWithTimestamp(
                                 path1,
                                 data1,
                                 fs::last_write_time(path0)));
                         });

    ASSERT_TRUE(waitonresults(&result0));
    waitOnSyncs();

    addModelFile(model0, "d/d_0", "a", data0);
    addModelFile(model0, "d/d_0", "b", data1);
    addModelFile(model1, "d/d_0", "a", data0);
    addModelFile(model1, "d/d_0", "b", data1);
    model1.ensureLocalDebrisTmpLock("d");

    confirmModels();
}

TEST_F(SyncFingerprintCollision, SameMacDifferentName)
{
    auto data0 = randomData(arbitraryFileLength);
    const auto path0 = localRoot0() / "d_0" / "a";
    const auto path1 = localRoot0() / "d_0" / "b";

    ASSERT_TRUE(createDataFile(path0, data0));
    waitOnSyncs();

    auto result0 =
      client0->thread_do<bool>([&](StandardClient &sc, PromiseBoolSP p)
                         {
                            p->set_value(
                                 createDataFileWithTimestamp(
                                 path1,
                                 data0,
                                 fs::last_write_time(path0)));
                         });

    ASSERT_TRUE(waitonresults(&result0));
    waitOnSyncs();

    addModelFile(model0, "d/d_0", "a", data0);
    addModelFile(model0, "d/d_0", "b", data0);
    addModelFile(model1, "d/d_0", "a", data0);
    addModelFile(model1, "d/d_0", "b", data0);
    model1.ensureLocalDebrisTmpLock("d");

    confirmModels();
}

class SyncTest
    : public ::testing::Test
{
public:

    // Sets up the test fixture.
    void SetUp() override
    {
        LOG_info << "____TEST SetUp: " << ::testing::UnitTest::GetInstance()->current_test_info()->name();
    }

    // Tears down the test fixture.
    void TearDown() override
    {
        LOG_info << "____TEST TearDown: " << ::testing::UnitTest::GetInstance()->current_test_info()->name();
    }

}; // SqliteDBTest

TEST_F(SyncTest, BasicSync_DelRemoteFolder)
{
    // delete a remote folder and confirm the client sending the request and another also synced both correctly update the disk
    fs::path localtestroot = makeNewTestRoot();
    StandardClient clientA1(localtestroot, "clientA1");   // user 1 client 1
    StandardClient clientA2(localtestroot, "clientA2");   // user 1 client 2


    ASSERT_TRUE(clientA1.login_reset_makeremotenodes("MEGA_EMAIL", "MEGA_PWD", "f", 3, 3));
    ASSERT_TRUE(clientA2.login_fetchnodes("MEGA_EMAIL", "MEGA_PWD"));
    ASSERT_EQ(clientA1.basefolderhandle, clientA2.basefolderhandle);

    handle backupId1 = clientA1.setupSync_mainthread("sync1", "f");
    ASSERT_NE(backupId1, UNDEF);
    handle backupId2 = clientA2.setupSync_mainthread("sync2", "f");
    ASSERT_NE(backupId2, UNDEF);
    waitonsyncs(std::chrono::seconds(4), &clientA1, &clientA2);
    clientA1.logcb = clientA2.logcb = true;

    Model model;
    model.root->addkid(model.buildModelSubdirs("f", 3, 3, 0));

    // check everything matches (model has expected state of remote and local)
    ASSERT_TRUE(clientA1.confirmModel_mainthread(model.findnode("f"), backupId1));
    ASSERT_TRUE(clientA2.confirmModel_mainthread(model.findnode("f"), backupId2));

    // delete something remotely and let sync catch up
    future<bool> fb = clientA1.thread_do<bool>([](StandardClient& sc, PromiseBoolSP pb) { sc.deleteremote("f/f_2/f_2_1", pb); });
    ASSERT_TRUE(waitonresults(&fb));
    waitonsyncs(std::chrono::seconds(4), &clientA1, &clientA2);

    // check everything matches in both syncs (model has expected state of remote and local)
    ASSERT_TRUE(model.movetosynctrash("f/f_2/f_2_1", "f"));
    ASSERT_TRUE(clientA1.confirmModel_mainthread(model.findnode("f"), backupId1));
    ASSERT_TRUE(clientA2.confirmModel_mainthread(model.findnode("f"), backupId2));
}

TEST_F(SyncTest, BasicSync_DelLocalFolder)
{
    // confirm change is synced to remote, and also seen and applied in a second client that syncs the same folder
    fs::path localtestroot = makeNewTestRoot();
    StandardClient clientA1(localtestroot, "clientA1");   // user 1 client 1
    StandardClient clientA2(localtestroot, "clientA2");   // user 1 client 2

    ASSERT_TRUE(clientA1.login_reset_makeremotenodes("MEGA_EMAIL", "MEGA_PWD", "f", 3, 3));
    ASSERT_TRUE(clientA2.login_fetchnodes("MEGA_EMAIL", "MEGA_PWD"));
    ASSERT_EQ(clientA1.basefolderhandle, clientA2.basefolderhandle);

    // set up sync for A1, it should build matching local folders
    handle backupId1 = clientA1.setupSync_mainthread("sync1", "f");
    ASSERT_NE(backupId1, UNDEF);
    handle backupId2 = clientA2.setupSync_mainthread("sync2", "f");
    ASSERT_NE(backupId2, UNDEF);
    waitonsyncs(std::chrono::seconds(4), &clientA1, &clientA2);
    clientA1.logcb = clientA2.logcb = true;

    // check everything matches (model has expected state of remote and local)
    Model model;
    model.root->addkid(model.buildModelSubdirs("f", 3, 3, 0));
    ASSERT_TRUE(clientA1.confirmModel_mainthread(model.findnode("f"), backupId1));
    ASSERT_TRUE(clientA2.confirmModel_mainthread(model.findnode("f"), backupId2));

    auto checkpath = clientA1.syncSet(backupId1).localpath.u8string();
    out() << "checking paths " << checkpath << '\n';
    LOG_debug << "checking paths" << checkpath;
    for(auto& p: fs::recursive_directory_iterator(TestFS::GetTestFolder()))
    {
        out() << "checking path is present: " << p.path().u8string() << '\n';
        LOG_debug << "checking path is present: " << p.path().u8string();
    }
    // delete something in the local filesystem and see if we catch up in A1 and A2 (deleter and observer syncs)
    error_code e;
    auto nRemoved = fs::remove_all(clientA1.syncSet(backupId1).localpath / "f_2" / "f_2_1", e);
    ASSERT_TRUE(!e) << "remove failed " << (clientA1.syncSet(backupId1).localpath / "f_2" / "f_2_1").u8string() << " error " << e;
    ASSERT_GT(nRemoved, 0) << e;

    // let them catch up
    waitonsyncs(std::chrono::seconds(4), &clientA1, &clientA2);

    // check everything matches (model has expected state of remote and local)
    ASSERT_TRUE(model.movetosynctrash("f/f_2/f_2_1", "f"));
    ASSERT_TRUE(clientA2.confirmModel_mainthread(model.findnode("f"), backupId2));
    ASSERT_TRUE(model.removesynctrash("f"));
    ASSERT_TRUE(clientA1.confirmModel_mainthread(model.findnode("f"), backupId1));
}

TEST_F(SyncTest, BasicSync_MoveLocalFolder)
{
    // confirm change is synced to remote, and also seen and applied in a second client that syncs the same folder
    fs::path localtestroot = makeNewTestRoot();
    StandardClient clientA1(localtestroot, "clientA1");   // user 1 client 1
    StandardClient clientA2(localtestroot, "clientA2");   // user 1 client 2

    ASSERT_TRUE(clientA1.login_reset_makeremotenodes("MEGA_EMAIL", "MEGA_PWD", "f", 3, 3));
    ASSERT_TRUE(clientA2.login_fetchnodes("MEGA_EMAIL", "MEGA_PWD"));
    ASSERT_EQ(clientA1.basefolderhandle, clientA2.basefolderhandle);

    Model model;
    model.root->addkid(model.buildModelSubdirs("f", 3, 3, 0));

    // set up sync for A1, it should build matching local folders
    handle backupId1 = clientA1.setupSync_mainthread("sync1", "f");
    ASSERT_NE(backupId1, UNDEF);
    handle backupId2 = clientA2.setupSync_mainthread("sync2", "f");
    ASSERT_NE(backupId2, UNDEF);
    waitonsyncs(std::chrono::seconds(4), &clientA1, &clientA2);
    clientA1.logcb = clientA2.logcb = true;

    // check everything matches (model has expected state of remote and local)
    ASSERT_TRUE(clientA1.confirmModel_mainthread(model.findnode("f"), backupId1));
    ASSERT_TRUE(clientA2.confirmModel_mainthread(model.findnode("f"), backupId2));

    // move something in the local filesystem and see if we catch up in A1 and A2 (deleter and observer syncs)
    error_code rename_error;
    fs::rename(clientA1.syncSet(backupId1).localpath / "f_2" / "f_2_1", clientA1.syncSet(backupId1).localpath / "f_2_1", rename_error);
    ASSERT_TRUE(!rename_error) << rename_error;

    // let them catch up
    waitonsyncs(std::chrono::seconds(4), &clientA1, &clientA2);

    // check everything matches (model has expected state of remote and local)
    ASSERT_TRUE(model.movenode("f/f_2/f_2_1", "f"));
    ASSERT_TRUE(clientA1.confirmModel_mainthread(model.findnode("f"), backupId1));
    ASSERT_TRUE(clientA2.confirmModel_mainthread(model.findnode("f"), backupId2));
}

TEST_F(SyncTest, BasicSync_MoveLocalFolderBetweenSyncs)
{
    // confirm change is synced to remote, and also seen and applied in a second client that syncs the same folder
    fs::path localtestroot = makeNewTestRoot();
    StandardClient clientA1(localtestroot, "clientA1");   // user 1 client 1
    StandardClient clientA2(localtestroot, "clientA2");   // user 1 client 2
    StandardClient clientA3(localtestroot, "clientA3");   // user 1 client 3

    ASSERT_TRUE(clientA1.login_reset_makeremotenodes("MEGA_EMAIL", "MEGA_PWD", "f", 3, 3));
    ASSERT_TRUE(clientA2.login_fetchnodes("MEGA_EMAIL", "MEGA_PWD"));
    ASSERT_TRUE(clientA3.login_fetchnodes("MEGA_EMAIL", "MEGA_PWD"));
    ASSERT_EQ(clientA1.basefolderhandle, clientA2.basefolderhandle);

    // set up sync for A1 and A2, it should build matching local folders
    handle backupId11 = clientA1.setupSync_mainthread("sync1", "f/f_0");
    ASSERT_NE(backupId11, UNDEF);
    handle backupId12 = clientA1.setupSync_mainthread("sync2", "f/f_2");
    ASSERT_NE(backupId12, UNDEF);
    handle backupId21 = clientA2.setupSync_mainthread("syncA2_1", "f/f_0");
    ASSERT_NE(backupId21, UNDEF);
    handle backupId22 = clientA2.setupSync_mainthread("syncA2_2", "f/f_2");
    ASSERT_NE(backupId22, UNDEF);
    handle backupId31 = clientA3.setupSync_mainthread("syncA3", "f");
    ASSERT_NE(backupId31, UNDEF);
    waitonsyncs(std::chrono::seconds(4), &clientA1, &clientA2, &clientA3);
    clientA1.logcb = clientA2.logcb = clientA3.logcb = true;

    // check everything matches (model has expected state of remote and local)
    Model model;
    model.root->addkid(model.buildModelSubdirs("f", 3, 3, 0));
    ASSERT_TRUE(clientA1.confirmModel_mainthread(model.findnode("f/f_0"), backupId11));
    ASSERT_TRUE(clientA1.confirmModel_mainthread(model.findnode("f/f_2"), backupId12));
    ASSERT_TRUE(clientA2.confirmModel_mainthread(model.findnode("f/f_0"), backupId21));
    ASSERT_TRUE(clientA2.confirmModel_mainthread(model.findnode("f/f_2"), backupId22));
    ASSERT_TRUE(clientA3.confirmModel_mainthread(model.findnode("f"), backupId31));

    // move a folder form one local synced folder to another local synced folder and see if we sync correctly and catch up in A2 and A3 (mover and observer syncs)
    error_code rename_error;
    fs::path path1 = clientA1.syncSet(backupId11).localpath / "f_0_1";
    fs::path path2 = clientA1.syncSet(backupId12).localpath / "f_2_1" / "f_2_1_0" / "f_0_1";
    fs::rename(path1, path2, rename_error);
    ASSERT_TRUE(!rename_error) << rename_error;

    // let them catch up
    waitonsyncs(std::chrono::seconds(4), &clientA1, &clientA2, &clientA3);

    // check everything matches (model has expected state of remote and local)
    ASSERT_TRUE(model.movenode("f/f_0/f_0_1", "f/f_2/f_2_1/f_2_1_0"));
    ASSERT_TRUE(clientA1.confirmModel_mainthread(model.findnode("f/f_0"), backupId11));
    ASSERT_TRUE(clientA1.confirmModel_mainthread(model.findnode("f/f_2"), backupId12));
    ASSERT_TRUE(clientA2.confirmModel_mainthread(model.findnode("f/f_0"), backupId21));
    ASSERT_TRUE(clientA2.confirmModel_mainthread(model.findnode("f/f_2"), backupId22));
    ASSERT_TRUE(clientA3.confirmModel_mainthread(model.findnode("f"), backupId31));
}

TEST_F(SyncTest, BasicSync_RenameLocalFile)
{
    static auto TIMEOUT = std::chrono::seconds(4);

    const fs::path root = makeNewTestRoot();

    // Primary client.
    StandardClient client0(root, "c0");
    // Observer.
    StandardClient client1(root, "c1");

    // Log callbacks.
    client0.logcb = true;
    client1.logcb = true;

    // Log clients in.
    ASSERT_TRUE(client0.login_reset_makeremotenodes("MEGA_EMAIL", "MEGA_PWD", "x", 0, 0));
    ASSERT_TRUE(client1.login_fetchnodes("MEGA_EMAIL", "MEGA_PWD"));
    ASSERT_EQ(client0.basefolderhandle, client1.basefolderhandle);

    // Set up syncs.
    handle backupId0 = client0.setupSync_mainthread("s0", "x");
    ASSERT_NE(backupId0, UNDEF);
    handle backupId1 = client1.setupSync_mainthread("s1", "x");
    ASSERT_NE(backupId1, UNDEF);

    // Wait for initial sync to complete.
    waitonsyncs(TIMEOUT, &client0, &client1);

    // Add x/f.
    ASSERT_TRUE(createNameFile(client0.syncSet(backupId0).localpath, "f"));

    // Wait for sync to complete.
    waitonsyncs(TIMEOUT, &client0, &client1);

    // Confirm model.
    Model model1, model2;
    model1.root->addkid(model1.makeModelSubfolder("x"));
    model1.findnode("x")->addkid(model1.makeModelSubfile("f"));
    model2.root->addkid(model2.makeModelSubfolder("x"));
    model2.findnode("x")->addkid(model2.makeModelSubfile("f"));
    model2.ensureLocalDebrisTmpLock("x"); // since it downloaded f (uploaded by sync 1)

    ASSERT_TRUE(client0.confirmModel_mainthread(model1.findnode("x"), backupId0));
    ASSERT_TRUE(client1.confirmModel_mainthread(model2.findnode("x"), backupId1, true));

    // Rename x/f to x/g.
    fs::rename(client0.syncSet(backupId0).localpath / "f",
               client0.syncSet(backupId0).localpath / "g");

    // Wait for sync to complete.
    waitonsyncs(TIMEOUT, &client0, &client1);

    // Update and confirm model.
    model1.findnode("x/f")->name = "g";
    model2.findnode("x/f")->name = "g";

    ASSERT_TRUE(client0.confirmModel_mainthread(model1.findnode("x"), backupId0));
    ASSERT_TRUE(client1.confirmModel_mainthread(model2.findnode("x"), backupId1, true));
}

TEST_F(SyncTest, BasicSync_AddLocalFolder)
{
    // confirm change is synced to remote, and also seen and applied in a second client that syncs the same folder
    fs::path localtestroot = makeNewTestRoot();
    StandardClient clientA1(localtestroot, "clientA1");   // user 1 client 1
    StandardClient clientA2(localtestroot, "clientA2");   // user 1 client 2

    ASSERT_TRUE(clientA1.login_reset_makeremotenodes("MEGA_EMAIL", "MEGA_PWD", "f", 3, 3));
    ASSERT_TRUE(clientA2.login_fetchnodes("MEGA_EMAIL", "MEGA_PWD"));
    ASSERT_EQ(clientA1.basefolderhandle, clientA2.basefolderhandle);

    Model model1, model2;
    model1.root->addkid(model1.buildModelSubdirs("f", 3, 3, 0));
    model2.root->addkid(model2.buildModelSubdirs("f", 3, 3, 0));

    // set up sync for A1, it should build matching local folders
    handle backupId1 = clientA1.setupSync_mainthread("sync1", "f");
    ASSERT_NE(backupId1, UNDEF);
    handle backupId2 = clientA2.setupSync_mainthread("sync2", "f");
    ASSERT_NE(backupId2, UNDEF);
    waitonsyncs(std::chrono::seconds(4), &clientA1, &clientA2);
    clientA1.logcb = clientA2.logcb = true;

    // check everything matches (model has expected state of remote and local)
    ASSERT_TRUE(clientA1.confirmModel_mainthread(model1.findnode("f"), backupId1));
    ASSERT_TRUE(clientA2.confirmModel_mainthread(model2.findnode("f"), backupId2));

    // make new folders (and files) in the local filesystem and see if we catch up in A1 and A2 (adder and observer syncs)
    ASSERT_TRUE(buildLocalFolders(clientA1.syncSet(backupId1).localpath / "f_2", "newkid", 2, 2, 2));

    // let them catch up
    waitonsyncs(std::chrono::seconds(4), &clientA1, &clientA2);  // two minutes should be long enough to get past API_ETEMPUNAVAIL == -18 for sync2 downloading the files uploaded by sync1

    // check everything matches (model has expected state of remote and local)
    model1.findnode("f/f_2")->addkid(model1.buildModelSubdirs("newkid", 2, 2, 2));
    model2.findnode("f/f_2")->addkid(model2.buildModelSubdirs("newkid", 2, 2, 2));
    model2.ensureLocalDebrisTmpLock("f"); // since we downloaded files

    ASSERT_TRUE(clientA1.confirmModel_mainthread(model1.findnode("f"), backupId1));
    ASSERT_TRUE(clientA2.confirmModel_mainthread(model2.findnode("f"), backupId2));
}


// todo: add this test once the sync can keep up with file system notifications - at the moment
// it's too slow because we wait for the cloud before processing the next layer of files+folders.
// So if we add enough changes to exercise the notification queue, we can't check the results because
// it's far too slow at the syncing stage.
TEST_F(SyncTest, BasicSync_MassNotifyFromLocalFolderTree)
{
    // confirm change is synced to remote, and also seen and applied in a second client that syncs the same folder
    fs::path localtestroot = makeNewTestRoot();
    StandardClient clientA1(localtestroot, "clientA1");   // user 1 client 1
    //StandardClient clientA2(localtestroot, "clientA2");   // user 1 client 2

    ASSERT_TRUE(clientA1.login_reset_makeremotenodes("MEGA_EMAIL", "MEGA_PWD", "f", 0, 0));
    //ASSERT_TRUE(clientA2.login_fetchnodes("MEGA_EMAIL", "MEGA_PWD"));
    //ASSERT_EQ(clientA1.basefolderhandle, clientA2.basefolderhandle);

    // set up sync for A1, it should build matching local folders
    handle backupId1 = clientA1.setupSync_mainthread("sync1", "f");
    ASSERT_NE(backupId1, UNDEF);
    //ASSERT_TRUE(clientA2.setupSync_mainthread("sync2", "f", 2));
    waitonsyncs(std::chrono::seconds(4), &clientA1/*, &clientA2*/);
    //clientA1.logcb = clientA2.logcb = true;

    // Create a directory tree in one sync, it should be synced to the cloud and back to the other
    // Create enough files and folders that we put a strain on the notification logic: 3k entries
    ASSERT_TRUE(buildLocalFolders(clientA1.syncSet(backupId1).localpath, "initial", 0, 0, 16000));

    //waitonsyncs(std::chrono::seconds(10), &clientA1 /*, &clientA2*/);
    std::this_thread::sleep_for(std::chrono::seconds(5));

    // wait until the notify queues subside, it shouldn't take too long.  Limit of 5 minutes
    auto startTime = std::chrono::steady_clock::now();
    while (std::chrono::steady_clock::now() - startTime < std::chrono::seconds(5 * 60))
    {
        size_t remaining = 0;
        auto result0 = clientA1.thread_do<bool>([&](StandardClient &sc, PromiseBoolSP p)
        {
            //sc.client.syncs.forEachRunningSync(
            //  [&](Sync* s)
            //  {
            //    remaining += s->dirnotify->fsEventq.size();
            //    remaining += s->dirnotify->fsDelayedNetworkEventq.size();
            //  });

            remaining += sc.client.isAnySyncScanning() ? 1 : 0;

            p->set_value(true);
        });
        result0.get();
        if (!remaining) break;
        std::this_thread::sleep_for(std::chrono::seconds(1));
    }

    Model model;
    model.root->addkid(model.buildModelSubdirs("initial", 0, 0, 16000));

    // check everything matches (just local since it'll still be uploading files)
    clientA1.localNodesMustHaveNodes = false;
    ASSERT_TRUE(clientA1.confirmModel_mainthread(model.root.get(), backupId1, false, StandardClient::CONFIRM_LOCAL));
    //ASSERT_TRUE(clientA2.confirmModel_mainthread(model.findnode("f"), 2));

    WaitMillisec(2000);  // give it a chance to rescan the folder.  todo:  why so long tho

    ASSERT_GT(clientA1.transfersAdded.load(), 0u);
    clientA1.transfersAdded = 0;

    // rename all those files and folders, put a strain on the notify system again.
    // Also, no downloads (or uploads) should occur as a result of this.
 //   renameLocalFolders(clientA1.syncSet(backupId1).localpath, "renamed_");

    // let them catch up
    //waitonsyncs(std::chrono::seconds(10), &clientA1 /*, &clientA2*/);

    // rename is too slow to check, even just in localnodes, for now.

    //ASSERT_EQ(clientA1.transfersAdded.load(), 0u);

    //Model model2;
    //model2.root->addkid(model.buildModelSubdirs("renamed_initial", 0, 0, 100));

    //// check everything matches (model has expected state of remote and local)
    //ASSERT_TRUE(clientA1.confirmModel_mainthread(model2.root.get(), 1));
    ////ASSERT_TRUE(clientA2.confirmModel_mainthread(model2.findnode("f"), 2));
}



/* this one is too slow for regular testing with the current algorithm
TEST_F(SyncTest, BasicSync_MAX_NEWNODES1)
{
    // create more nodes than we can upload in one putnodes.
    // this tree is 5x5 and the algorithm ends up creating nodes one at a time so it's pretty slow (and doesn't hit MAX_NEWNODES as a result)
    fs::path localtestroot = makeNewTestRoot();
    StandardClient clientA1(localtestroot, "clientA1");   // user 1 client 1
    StandardClient clientA2(localtestroot, "clientA2");   // user 1 client 2

    ASSERT_TRUE(clientA1.login_reset_makeremotenodes("MEGA_EMAIL", "MEGA_PWD", "f", 3, 3));
    ASSERT_TRUE(clientA2.login_fetchnodes("MEGA_EMAIL", "MEGA_PWD"));
    ASSERT_EQ(clientA1.basefolderhandle, clientA2.basefolderhandle);

    Model model;
    model.root->addkid(model.buildModelSubdirs("f", 3, 3, 0));

    // set up sync for A1, it should build matching local folders
    ASSERT_TRUE(clientA1.setupSync_mainthread("sync1", "f", 1));
    ASSERT_TRUE(clientA2.setupSync_mainthread("sync2", "f", 2));
    waitonsyncs(std::chrono::seconds(4), &clientA1, &clientA2);
    clientA1.logcb = clientA2.logcb = true;

    // check everything matches (model has expected state of remote and local)
    ASSERT_TRUE(clientA1.confirmModel_mainthread(model.findnode("f"), 1));
    ASSERT_TRUE(clientA2.confirmModel_mainthread(model.findnode("f"), 2));

    // make new folders in the local filesystem and see if we catch up in A1 and A2 (adder and observer syncs)
    assert(MegaClient::MAX_NEWNODES < 3125);
    ASSERT_TRUE(buildLocalFolders(clientA1.syncSet(backupId1).localpath, "g", 5, 5, 0));  // 5^5=3125 leaf folders, 625 pre-leaf etc

    // let them catch up
    waitonsyncs(std::chrono::seconds(30), &clientA1, &clientA2);

    // check everything matches (model has expected state of remote and local)
    model.findnode("f")->addkid(model.buildModelSubdirs("g", 5, 5, 0));
    ASSERT_TRUE(clientA1.confirmModel_mainthread(model.findnode("f"), 1));
    ASSERT_TRUE(clientA2.confirmModel_mainthread(model.findnode("f"), 2));
}
*/

/* this one is too slow for regular testing with the current algorithm
TEST_F(SyncTest, BasicSync_MAX_NEWNODES2)
{
    // create more nodes than we can upload in one putnodes.
    // this tree is 5x5 and the algorithm ends up creating nodes one at a time so it's pretty slow (and doesn't hit MAX_NEWNODES as a result)
    fs::path localtestroot = makeNewTestRoot();
    StandardClient clientA1(localtestroot, "clientA1");   // user 1 client 1
    StandardClient clientA2(localtestroot, "clientA2");   // user 1 client 2

    ASSERT_TRUE(clientA1.login_reset_makeremotenodes("MEGA_EMAIL", "MEGA_PWD", "f", 3, 3));
    ASSERT_TRUE(clientA2.login_fetchnodes("MEGA_EMAIL", "MEGA_PWD"));
    ASSERT_EQ(clientA1.basefolderhandle, clientA2.basefolderhandle);

    Model model;
    model.root->addkid(model.buildModelSubdirs("f", 3, 3, 0));

    // set up sync for A1, it should build matching local folders
    ASSERT_TRUE(clientA1.setupSync_mainthread("sync1", "f", 1));
    ASSERT_TRUE(clientA2.setupSync_mainthread("sync2", "f", 2));
    waitonsyncs(std::chrono::seconds(4), &clientA1, &clientA2);
    clientA1.logcb = clientA2.logcb = true;

    // check everything matches (model has expected state of remote and local)
    ASSERT_TRUE(clientA1.confirmModel_mainthread(model.findnode("f"), 1));
    ASSERT_TRUE(clientA2.confirmModel_mainthread(model.findnode("f"), 2));

    // make new folders in the local filesystem and see if we catch up in A1 and A2 (adder and observer syncs)
    assert(MegaClient::MAX_NEWNODES < 3000);
    ASSERT_TRUE(buildLocalFolders(clientA1.syncSet(backupId1).localpath, "g", 3000, 1, 0));

    // let them catch up
    waitonsyncs(std::chrono::seconds(30), &clientA1, &clientA2);

    // check everything matches (model has expected state of remote and local)
    model.findnode("f")->addkid(model.buildModelSubdirs("g", 3000, 1, 0));
    ASSERT_TRUE(clientA1.confirmModel_mainthread(model.findnode("f"), 1));
    ASSERT_TRUE(clientA2.confirmModel_mainthread(model.findnode("f"), 2));
}
*/

TEST_F(SyncTest, BasicSync_MoveExistingIntoNewLocalFolder)
{
    // historic case:  in the local filesystem, create a new folder then move an existing file/folder into it
    fs::path localtestroot = makeNewTestRoot();
    StandardClient clientA1(localtestroot, "clientA1");   // user 1 client 1
    StandardClient clientA2(localtestroot, "clientA2");   // user 1 client 2

    ASSERT_TRUE(clientA1.login_reset_makeremotenodes("MEGA_EMAIL", "MEGA_PWD", "f", 3, 3));
    ASSERT_TRUE(clientA2.login_fetchnodes("MEGA_EMAIL", "MEGA_PWD"));
    ASSERT_EQ(clientA1.basefolderhandle, clientA2.basefolderhandle);

    Model model;
    model.root->addkid(model.buildModelSubdirs("f", 3, 3, 0));

    // set up sync for A1, it should build matching local folders
    handle backupId1 = clientA1.setupSync_mainthread("sync1", "f");
    ASSERT_NE(backupId1, UNDEF);
    handle backupId2 = clientA2.setupSync_mainthread("sync2", "f");
    ASSERT_NE(backupId2, UNDEF);
    waitonsyncs(std::chrono::seconds(4), &clientA1, &clientA2);
    clientA1.logcb = clientA2.logcb = true;

    // check everything matches (model has expected state of remote and local)
    ASSERT_TRUE(clientA1.confirmModel_mainthread(model.findnode("f"), backupId1));
    ASSERT_TRUE(clientA2.confirmModel_mainthread(model.findnode("f"), backupId2));

    // make new folder in the local filesystem
    ASSERT_TRUE(buildLocalFolders(clientA1.syncSet(backupId1).localpath, "new", 1, 0, 0));
    // move an already synced folder into it
    error_code rename_error;
    fs::path path1 = clientA1.syncSet(backupId1).localpath / "f_2"; // / "f_2_0" / "f_2_0_0";
    fs::path path2 = clientA1.syncSet(backupId1).localpath / "new" / "f_2"; // "f_2_0_0";
    fs::rename(path1, path2, rename_error);
    ASSERT_TRUE(!rename_error) << rename_error;

    // let them catch up
    waitonsyncs(std::chrono::seconds(10), &clientA1, &clientA2);

    // check everything matches (model has expected state of remote and local)
    auto f = model.makeModelSubfolder("new");
    f->addkid(model.removenode("f/f_2")); // / f_2_0 / f_2_0_0"));
    model.findnode("f")->addkid(move(f));
    ASSERT_TRUE(clientA1.confirmModel_mainthread(model.findnode("f"), backupId1));
    ASSERT_TRUE(clientA2.confirmModel_mainthread(model.findnode("f"), backupId2));
}

<<<<<<< HEAD
GTEST_TEST(Sync, BasicSync_MoveSeveralExistingIntoDeepNewLocalFolders)
=======
TEST_F(SyncTest, DISABLED_BasicSync_MoveSeveralExistingIntoDeepNewLocalFolders)
>>>>>>> b2f4cbcf
{
    // historic case:  in the local filesystem, create a new folder then move an existing file/folder into it
    fs::path localtestroot = makeNewTestRoot();
    StandardClient clientA1(localtestroot, "clientA1");   // user 1 client 1
    StandardClient clientA2(localtestroot, "clientA2");   // user 1 client 2

    ASSERT_TRUE(clientA1.login_reset_makeremotenodes("MEGA_EMAIL", "MEGA_PWD", "f", 3, 3));
    ASSERT_TRUE(clientA2.login_fetchnodes("MEGA_EMAIL", "MEGA_PWD"));
    ASSERT_EQ(clientA1.basefolderhandle, clientA2.basefolderhandle);

    Model model;
    model.root->addkid(model.buildModelSubdirs("f", 3, 3, 0));

    // set up sync for A1, it should build matching local folders
    handle backupId1 = clientA1.setupSync_mainthread("sync1", "f");
    ASSERT_NE(backupId1, UNDEF);
    handle backupId2 = clientA2.setupSync_mainthread("sync2", "f");
    ASSERT_NE(backupId2, UNDEF);
    waitonsyncs(std::chrono::seconds(4), &clientA1, &clientA2);
    clientA1.logcb = clientA2.logcb = true;

    // check everything matches (model has expected state of remote and local)
    ASSERT_TRUE(clientA1.confirmModel_mainthread(model.findnode("f"), backupId1));
    ASSERT_TRUE(clientA2.confirmModel_mainthread(model.findnode("f"), backupId2));

    // make new folder tree in the local filesystem
    ASSERT_TRUE(buildLocalFolders(clientA1.syncSet(backupId1).localpath, "new", 3, 3, 3));

    // move already synced folders to serveral parts of it - one under another moved folder too
    error_code rename_error;
    fs::rename(clientA1.syncSet(backupId1).localpath / "f_0", clientA1.syncSet(backupId1).localpath / "new" / "new_0" / "new_0_1" / "new_0_1_2" / "f_0", rename_error);
    ASSERT_TRUE(!rename_error) << rename_error;
    fs::rename(clientA1.syncSet(backupId1).localpath / "f_1", clientA1.syncSet(backupId1).localpath / "new" / "new_1" / "new_1_2" / "f_1", rename_error);
    ASSERT_TRUE(!rename_error) << rename_error;
    fs::rename(clientA1.syncSet(backupId1).localpath / "f_2", clientA1.syncSet(backupId1).localpath / "new" / "new_1" / "new_1_2" / "f_1" / "f_1_2" / "f_2", rename_error);
    ASSERT_TRUE(!rename_error) << rename_error;

    // let them catch up
    waitonsyncs(std::chrono::seconds(7), &clientA1, &clientA2);

    // check everything matches (model has expected state of remote and local)
    model.findnode("f")->addkid(model.buildModelSubdirs("new", 3, 3, 3));
    model.findnode("f/new/new_0/new_0_1/new_0_1_2")->addkid(model.removenode("f/f_0"));
    model.findnode("f/new/new_1/new_1_2")->addkid(model.removenode("f/f_1"));
    model.findnode("f/new/new_1/new_1_2/f_1/f_1_2")->addkid(model.removenode("f/f_2"));
    ASSERT_TRUE(clientA1.confirmModel_mainthread(model.findnode("f"), backupId1));
    model.ensureLocalDebrisTmpLock("f"); // since we downloaded files
    ASSERT_TRUE(clientA2.confirmModel_mainthread(model.findnode("f"), backupId2));
}

/* not expected to work yet
TEST_F(SyncTest, BasicSync_SyncDuplicateNames)
{
    fs::path localtestroot = makeNewTestRoot();
    StandardClient clientA1(localtestroot, "clientA1");   // user 1 client 1
    StandardClient clientA2(localtestroot, "clientA2");   // user 1 client 2

    ASSERT_TRUE(clientA1.login_reset("MEGA_EMAIL", "MEGA_PWD"));
    ASSERT_TRUE(clientA2.login_fetchnodes("MEGA_EMAIL", "MEGA_PWD"));
    ASSERT_EQ(clientA1.basefolderhandle, clientA2.basefolderhandle);


    NewNode* nodearray = new NewNode[3];
    nodearray[0] = *clientA1.makeSubfolder("samename");
    nodearray[1] = *clientA1.makeSubfolder("samename");
    nodearray[2] = *clientA1.makeSubfolder("Samename");
    clientA1.resultproc.prepresult(StandardClient::PUTNODES, [this](error e) {
    });
    clientA1.client.putnodes(clientA1.basefolderhandle, nodearray, 3);

    // set up syncs, they should build matching local folders
    ASSERT_TRUE(clientA1.setupSync_mainthread("sync1", "", 1));
    ASSERT_TRUE(clientA2.setupSync_mainthread("sync2", "", 2));
    waitonsyncs(std::chrono::seconds(4), &clientA1, &clientA2);
    clientA1.logcb = clientA2.logcb = true;

    // check everything matches (model has expected state of remote and local)
    Model model;
    model.root->addkid(model.makeModelSubfolder("samename"));
    model.root->addkid(model.makeModelSubfolder("samename"));
    model.root->addkid(model.makeModelSubfolder("Samename"));
    ASSERT_TRUE(clientA1.confirmModel_mainthread(model.root.get(), 1));
    ASSERT_TRUE(clientA2.confirmModel_mainthread(model.root.get(), 2));
}*/

TEST_F(SyncTest, BasicSync_RemoveLocalNodeBeforeSessionResume)
{
    fs::path localtestroot = makeNewTestRoot();
    auto pclientA1 = ::mega::make_unique<StandardClient>(localtestroot, "clientA1");   // user 1 client 1
    StandardClient clientA2(localtestroot, "clientA2");   // user 1 client 2

    ASSERT_TRUE(pclientA1->login_reset_makeremotenodes("MEGA_EMAIL", "MEGA_PWD", "f", 3, 3));
    ASSERT_TRUE(clientA2.login_fetchnodes("MEGA_EMAIL", "MEGA_PWD"));
    ASSERT_EQ(pclientA1->basefolderhandle, clientA2.basefolderhandle);

    Model model;
    model.root->addkid(model.buildModelSubdirs("f", 3, 3, 0));

    // set up sync for A1, it should build matching local folders
    handle backupId1 = pclientA1->setupSync_mainthread("sync1", "f");
    ASSERT_NE(backupId1, UNDEF);
    handle backupId2 = clientA2.setupSync_mainthread("sync2", "f");
    ASSERT_NE(backupId2, UNDEF);
    waitonsyncs(std::chrono::seconds(4), pclientA1.get(), &clientA2);
    pclientA1->logcb = clientA2.logcb = true;

    // check everything matches (model has expected state of remote and local)
    ASSERT_TRUE(pclientA1->confirmModel_mainthread(model.findnode("f"), backupId1));
    ASSERT_TRUE(clientA2.confirmModel_mainthread(model.findnode("f"), backupId2));

    // save session
    string session;
    pclientA1->client.dumpsession(session);

    // logout (but keep caches)
    fs::path sync1path = pclientA1->syncSet(backupId1).localpath;
    pclientA1->localLogout();

    // remove local folders
    error_code e;
    ASSERT_TRUE(fs::remove_all(sync1path / "f_2", e) != static_cast<std::uintmax_t>(-1)) << e;

    // resume session, see if nodes and localnodes get in sync
    pclientA1.reset(new StandardClient(localtestroot, "clientA1"));
    ASSERT_TRUE(pclientA1->login_fetchnodes(session));

    waitonsyncs(std::chrono::seconds(4), pclientA1.get(), &clientA2);

    // check everything matches (model has expected state of remote and local)
    ASSERT_TRUE(model.movetosynctrash("f/f_2", "f"));
    ASSERT_TRUE(clientA2.confirmModel_mainthread(model.findnode("f"), backupId2));
    ASSERT_TRUE(model.removesynctrash("f"));
    ASSERT_TRUE(pclientA1->confirmModel_mainthread(model.findnode("f"), backupId1));
}

/* not expected to work yet
TEST_F(SyncTest, BasicSync_RemoteFolderCreationRaceSamename)
{
    // confirm change is synced to remote, and also seen and applied in a second client that syncs the same folder
    // SN tagging needed for this one
    fs::path localtestroot = makeNewTestRoot();
    StandardClient clientA1(localtestroot, "clientA1");   // user 1 client 1
    StandardClient clientA2(localtestroot, "clientA2");   // user 1 client 2

    ASSERT_TRUE(clientA1.login_reset("MEGA_EMAIL", "MEGA_PWD"));
    ASSERT_TRUE(clientA2.login_fetchnodes("MEGA_EMAIL", "MEGA_PWD"));
    ASSERT_EQ(clientA1.basefolderhandle, clientA2.basefolderhandle);

    // set up sync for both, it should build matching local folders (empty initially)
    ASSERT_TRUE(clientA1.setupSync_mainthread("sync1", "", 1));
    ASSERT_TRUE(clientA2.setupSync_mainthread("sync2", "", 2));
    waitonsyncs(std::chrono::seconds(4), &clientA1, &clientA2);
    clientA1.logcb = clientA2.logcb = true;

    // now have both clients create the same remote folder structure simultaneously.  We should end up with just one copy of it on the server and in both syncs
    future<bool> p1 = clientA1.thread_do<bool>([=](StandardClient& sc, PromiseBoolSP pb) { sc.makeCloudSubdirs("f", 3, 3, pb); });
    future<bool> p2 = clientA2.thread_do<bool>([=](StandardClient& sc, PromiseBoolSP pb) { sc.makeCloudSubdirs("f", 3, 3, pb); });
    ASSERT_TRUE(waitonresults(&p1, &p2));

    // let them catch up
    waitonsyncs(std::chrono::seconds(4), &clientA1, &clientA2);

    // check everything matches (model has expected state of remote and local)
    Model model;
    model.root->addkid(model.buildModelSubdirs("f", 3, 3, 0));
    ASSERT_TRUE(clientA1.confirmModel_mainthread(model.root.get(), 1));
    ASSERT_TRUE(clientA2.confirmModel_mainthread(model.root.get(), 2));
}*/

/* not expected to work yet
TEST_F(SyncTest, BasicSync_LocalFolderCreationRaceSamename)
{
    // confirm change is synced to remote, and also seen and applied in a second client that syncs the same folder
    // SN tagging needed for this one
    fs::path localtestroot = makeNewTestRoot();
    StandardClient clientA1(localtestroot, "clientA1");   // user 1 client 1
    StandardClient clientA2(localtestroot, "clientA2");   // user 1 client 2

    ASSERT_TRUE(clientA1.login_reset("MEGA_EMAIL", "MEGA_PWD"));
    ASSERT_TRUE(clientA2.login_fetchnodes("MEGA_EMAIL", "MEGA_PWD"));
    ASSERT_EQ(clientA1.basefolderhandle, clientA2.basefolderhandle);

    // set up sync for both, it should build matching local folders (empty initially)
    ASSERT_TRUE(clientA1.setupSync_mainthread("sync1", "", 1));
    ASSERT_TRUE(clientA2.setupSync_mainthread("sync2", "", 2));
    waitonsyncs(std::chrono::seconds(4), &clientA1, &clientA2);
    clientA1.logcb = clientA2.logcb = true;

    // now have both clients create the same folder structure simultaneously.  We should end up with just one copy of it on the server and in both syncs
    future<bool> p1 = clientA1.thread_do<bool>([=](StandardClient& sc, PromiseBoolSP pb) { buildLocalFolders(sc.syncSet(backupId1).localpath, "f", 3, 3, 0); pb->set_value(true); });
    future<bool> p2 = clientA2.thread_do<bool>([=](StandardClient& sc, PromiseBoolSP pb) { buildLocalFolders(sc.syncSet(backupId2).localpath, "f", 3, 3, 0); pb->set_value(true); });
    ASSERT_TRUE(waitonresults(&p1, &p2));

    // let them catch up
    waitonsyncs(std::chrono::seconds(30), &clientA1, &clientA2);

    // check everything matches (model has expected state of remote and local)
    Model model;
    model.root->addkid(model.buildModelSubdirs("f", 3, 3, 0));
    ASSERT_TRUE(clientA1.confirmModel_mainthread(model.root.get(), 1));
    ASSERT_TRUE(clientA2.confirmModel_mainthread(model.root.get(), 2));
}*/


TEST_F(SyncTest, BasicSync_ResumeSyncFromSessionAfterNonclashingLocalAndRemoteChanges )
{
    fs::path localtestroot = makeNewTestRoot();
    unique_ptr<StandardClient> pclientA1(new StandardClient(localtestroot, "clientA1"));   // user 1 client 1
    StandardClient clientA2(localtestroot, "clientA2");   // user 1 client 2

    ASSERT_TRUE(pclientA1->login_reset_makeremotenodes("MEGA_EMAIL", "MEGA_PWD", "f", 3, 3));
    ASSERT_TRUE(clientA2.login_fetchnodes("MEGA_EMAIL", "MEGA_PWD"));
    ASSERT_EQ(pclientA1->basefolderhandle, clientA2.basefolderhandle);

    // set up sync for A1, it should build matching local folders
    handle backupId1 = pclientA1->setupSync_mainthread("sync1", "f");
    ASSERT_NE(backupId1, UNDEF);
    handle backupId2 = clientA2.setupSync_mainthread("sync2", "f");
    ASSERT_NE(backupId2, UNDEF);
    waitonsyncs(std::chrono::seconds(4), pclientA1.get(), &clientA2);
    pclientA1->logcb = clientA2.logcb = true;

    // check everything matches (model has expected state of remote and local)
    Model model1, model2;
    model1.root->addkid(model1.buildModelSubdirs("f", 3, 3, 0));
    model2.root->addkid(model2.buildModelSubdirs("f", 3, 3, 0));
    ASSERT_TRUE(pclientA1->confirmModel_mainthread(model1.findnode("f"), backupId1));
    ASSERT_TRUE(clientA2.confirmModel_mainthread(model2.findnode("f"), backupId2));

    out() << "********************* save session A1" << endl;
    string session;
    pclientA1->client.dumpsession(session);

    out() << "*********************  logout A1 (but keep caches on disk)" << endl;
    fs::path sync1path = pclientA1->syncSet(backupId1).localpath;
    pclientA1->localLogout();

    out() << "*********************  add remote folders via A2" << endl;
    future<bool> p1 = clientA2.thread_do<bool>([](StandardClient& sc, PromiseBoolSP pb) { sc.makeCloudSubdirs("newremote", 2, 2, pb, "f/f_1/f_1_0"); });
    model1.findnode("f/f_1/f_1_0")->addkid(model1.buildModelSubdirs("newremote", 2, 2, 0));
    model2.findnode("f/f_1/f_1_0")->addkid(model2.buildModelSubdirs("newremote", 2, 2, 0));
    ASSERT_TRUE(waitonresults(&p1));

    out() << "*********************  remove remote folders via A2" << endl;
    p1 = clientA2.thread_do<bool>([](StandardClient& sc, PromiseBoolSP pb) { sc.deleteremote("f/f_0", pb); });
    model1.movetosynctrash("f/f_0", "f");
    model2.movetosynctrash("f/f_0", "f");
    ASSERT_TRUE(waitonresults(&p1));

    out() << "*********************  add local folders in A1" << endl;
    ASSERT_TRUE(buildLocalFolders(sync1path / "f_1/f_1_2", "newlocal", 2, 2, 2));
    model1.findnode("f/f_1/f_1_2")->addkid(model1.buildModelSubdirs("newlocal", 2, 2, 2));
    model2.findnode("f/f_1/f_1_2")->addkid(model2.buildModelSubdirs("newlocal", 2, 2, 2));

    out() << "*********************  remove local folders in A1" << endl;
    error_code e;
    ASSERT_TRUE(fs::remove_all(sync1path / "f_2", e) != static_cast<std::uintmax_t>(-1)) << e;
    model1.removenode("f/f_2");
    model2.movetosynctrash("f/f_2", "f");

    out() << "*********************  get sync2 activity out of the way" << endl;
    waitonsyncs(DEFAULTWAIT, &clientA2);

    out() << "*********************  resume A1 session (with sync), see if A2 nodes and localnodes get in sync again" << endl;
    pclientA1.reset(new StandardClient(localtestroot, "clientA1"));
    ASSERT_TRUE(pclientA1->login_fetchnodes(session));
    ASSERT_EQ(pclientA1->basefolderhandle, clientA2.basefolderhandle);
    waitonsyncs(DEFAULTWAIT, pclientA1.get(), &clientA2);

    out() << "*********************  check everything matches (model has expected state of remote and local)" << endl;
    ASSERT_TRUE(pclientA1->confirmModel_mainthread(model1.findnode("f"), backupId1));
    model2.ensureLocalDebrisTmpLock("f"); // since we downloaded files
    ASSERT_TRUE(clientA2.confirmModel_mainthread(model2.findnode("f"), backupId2));
}

TEST_F(SyncTest, BasicSync_ResumeSyncFromSessionAfterClashingLocalAddRemoteDelete)
{
    fs::path localtestroot = makeNewTestRoot();
    unique_ptr<StandardClient> pclientA1(new StandardClient(localtestroot, "clientA1"));   // user 1 client 1
    StandardClient clientA2(localtestroot, "clientA2");   // user 1 client 2

    ASSERT_TRUE(pclientA1->login_reset_makeremotenodes("MEGA_EMAIL", "MEGA_PWD", "f", 3, 3));
    ASSERT_TRUE(clientA2.login_fetchnodes("MEGA_EMAIL", "MEGA_PWD"));
    ASSERT_EQ(pclientA1->basefolderhandle, clientA2.basefolderhandle);

    Model model;
    model.root->addkid(model.buildModelSubdirs("f", 3, 3, 0));

    // set up sync for A1, it should build matching local folders
    handle backupId1 = pclientA1->setupSync_mainthread("sync1", "f");
    ASSERT_NE(backupId1, UNDEF);
    handle backupId2 = clientA2.setupSync_mainthread("sync2", "f");
    ASSERT_NE(backupId2, UNDEF);
    waitonsyncs(std::chrono::seconds(4), pclientA1.get(), &clientA2);
    pclientA1->logcb = clientA2.logcb = true;

    // check everything matches (model has expected state of remote and local)
    ASSERT_TRUE(pclientA1->confirmModel_mainthread(model.findnode("f"), backupId1));
    ASSERT_TRUE(clientA2.confirmModel_mainthread(model.findnode("f"), backupId2));

    // save session A1
    string session;
    pclientA1->client.dumpsession(session);
    fs::path sync1path = pclientA1->syncSet(backupId1).localpath;

    // logout A1 (but keep caches on disk)
    pclientA1->localLogout();

    // remove remote folder via A2
    future<bool> p1 = clientA2.thread_do<bool>([](StandardClient& sc, PromiseBoolSP pb) { sc.deleteremote("f/f_1", pb); });
    ASSERT_TRUE(waitonresults(&p1));

    // add local folders in A1 on disk folder
    ASSERT_TRUE(buildLocalFolders(sync1path / "f_1/f_1_2", "newlocal", 2, 2, 2));

    // get sync2 activity out of the way
    waitonsyncs(std::chrono::seconds(4), &clientA2);

    // resume A1 session (with sync), see if A2 nodes and localnodes get in sync again
    pclientA1.reset(new StandardClient(localtestroot, "clientA1"));
    ASSERT_TRUE(pclientA1->login_fetchnodes(session));
    ASSERT_EQ(pclientA1->basefolderhandle, clientA2.basefolderhandle);
    waitonsyncs([&pclientA1](int64_t millisecNoActivity, int64_t millisecNoSyncing){
            map<string, SyncWaitReason> stalledNodePaths;
            map<LocalPath, SyncWaitReason> stalledLocalPaths;
            std::lock_guard<std::recursive_mutex> lg(pclientA1->clientMutex);
            return millisecNoActivity > 3000 && pclientA1->client.syncStallDetected(stalledNodePaths, stalledLocalPaths);
            },
        pclientA1.get(), &clientA2);

    ASSERT_EQ(1, pclientA1->client.mSyncFlags->stalledNodePaths.size());
    ASSERT_EQ(1, pclientA1->client.mSyncFlags->stalledLocalPaths.size());


    Model modelLocal1;
    modelLocal1.root->addkid(model.buildModelSubdirs("f", 3, 3, 0));
    modelLocal1.findnode("f/f_1/f_1_2")->addkid(model.buildModelSubdirs("newlocal", 2, 2, 2));
    pclientA1->localNodesMustHaveNodes = false;

    Model modelRemote1;
    modelRemote1.root->addkid(model.buildModelSubdirs("f", 3, 3, 0));
    ASSERT_TRUE(modelRemote1.movetosynctrash("f/f_1", "f"));

    ASSERT_TRUE(pclientA1->confirmModel_mainthread(modelLocal1.findnode("f"), backupId1, false, StandardClient::CONFIRM_LOCAL));
    ASSERT_TRUE(pclientA1->confirmModel_mainthread(modelRemote1.findnode("f"), backupId1, false, StandardClient::CONFIRM_REMOTE));
    //ASSERT_TRUE(modelRemote1.removesynctrash("f", "f_1/f_1_2/newlocal"));
    ASSERT_TRUE(clientA2.confirmModel_mainthread(modelRemote1.findnode("f"), backupId2));
}


TEST_F(SyncTest, CmdChecks_RRAttributeAfterMoveNode)
{
    fs::path localtestroot = makeNewTestRoot();
    unique_ptr<StandardClient> pclientA1(new StandardClient(localtestroot, "clientA1"));   // user 1 client 1

    ASSERT_TRUE(pclientA1->login_reset_makeremotenodes("MEGA_EMAIL", "MEGA_PWD", "f", 3, 3));

    Node* f = pclientA1->drillchildnodebyname(pclientA1->gettestbasenode(), "f");
    handle original_f_handle = f->nodehandle;
    handle original_f_parent_handle = f->parent->nodehandle;

    // make sure there are no 'f' in the rubbish
    auto fv = pclientA1->drillchildnodesbyname(pclientA1->getcloudrubbishnode(), "f");
    future<bool> fb = pclientA1->thread_do<bool>([&fv](StandardClient& sc, PromiseBoolSP pb) { sc.deleteremotenodes(fv, pb); });
    ASSERT_TRUE(waitonresults(&fb));

    f = pclientA1->drillchildnodebyname(pclientA1->getcloudrubbishnode(), "f");
    ASSERT_TRUE(f == nullptr);


    // remove remote folder via A2
    future<bool> p1 = pclientA1->thread_do<bool>([](StandardClient& sc, PromiseBoolSP pb)
        {
            sc.movenodetotrash("f", pb);
        });
    ASSERT_TRUE(waitonresults(&p1));

    WaitMillisec(3000);  // allow for attribute delivery too

    f = pclientA1->drillchildnodebyname(pclientA1->getcloudrubbishnode(), "f");
    ASSERT_TRUE(f != nullptr);

    // check the restore-from-trash handle got set, and correctly
    nameid rrname = AttrMap::string2nameid("rr");
    ASSERT_EQ(f->nodehandle, original_f_handle);
    ASSERT_EQ(f->attrs.map[rrname], string(Base64Str<MegaClient::NODEHANDLE>(original_f_parent_handle)));
    ASSERT_EQ(f->attrs.map[rrname], string(Base64Str<MegaClient::NODEHANDLE>(pclientA1->gettestbasenode()->nodehandle)));

    // move it back

    p1 = pclientA1->thread_do<bool>([&](StandardClient& sc, PromiseBoolSP pb)
    {
        sc.movenode(f->nodehandle, pclientA1->basefolderhandle, pb);
    });
    ASSERT_TRUE(waitonresults(&p1));

    WaitMillisec(3000);  // allow for attribute delivery too

    // check it's back and the rr attribute is gone
    f = pclientA1->drillchildnodebyname(pclientA1->gettestbasenode(), "f");
    ASSERT_TRUE(f != nullptr);
    ASSERT_EQ(f->attrs.map[rrname], string());
}


#ifdef __linux__
TEST_F(SyncTest, BasicSync_SpecialCreateFile)
{
    // confirm change is synced to remote, and also seen and applied in a second client that syncs the same folder
    fs::path localtestroot = makeNewTestRoot();
    StandardClient clientA1(localtestroot, "clientA1");   // user 1 client 1
    StandardClient clientA2(localtestroot, "clientA2");   // user 1 client 2

    ASSERT_TRUE(clientA1.login_reset_makeremotenodes("MEGA_EMAIL", "MEGA_PWD", "f", 2, 2));
    ASSERT_TRUE(clientA2.login_fetchnodes("MEGA_EMAIL", "MEGA_PWD"));
    ASSERT_EQ(clientA1.basefolderhandle, clientA2.basefolderhandle);

    Model model;
    model.root->addkid(model.buildModelSubdirs("f", 2, 2, 0));

    // set up sync for A1, it should build matching local folders
    handle backupId1 = clientA1.setupSync_mainthread("sync1", "f");
    ASSERT_NE(backupId1, UNDEF);
    handle backupId2 = clientA2.setupSync_mainthread("sync2", "f");
    ASSERT_NE(backupId2, UNDEF);

    waitonsyncs(std::chrono::seconds(4), &clientA1, &clientA2);
    clientA1.logcb = clientA2.logcb = true;
    // check everything matches (model has expected state of remote and local)
    ASSERT_TRUE(clientA1.confirmModel_mainthread(model.findnode("f"), backupId1));
    ASSERT_TRUE(clientA2.confirmModel_mainthread(model.findnode("f"), backupId2));

    // make new folders (and files) in the local filesystem and see if we catch up in A1 and A2 (adder and observer syncs)
    ASSERT_TRUE(createSpecialFiles(clientA1.syncSet(backupId1).localpath / "f_0", "newkid", 2));

    for (int i = 0; i < 2; ++i)
    {
        string filename = "file" + to_string(i) + "_" + "newkid";
        model.findnode("f/f_0")->addkid(model.makeModelSubfile(filename));
    }

    // let them catch up
    waitonsyncs(DEFAULTWAIT, &clientA1, &clientA2);

    // check everything matches (model has expected state of remote and local)
    ASSERT_TRUE(clientA1.confirmModel_mainthread(model.findnode("f"), backupId1));
    model.ensureLocalDebrisTmpLock("f"); // since we downloaded files
    ASSERT_TRUE(clientA2.confirmModel_mainthread(model.findnode("f"), backupId2));
}
#endif

<<<<<<< HEAD
GTEST_TEST(Sync, BasicSync_moveAndDeleteLocalFile)
=======
TEST_F(SyncTest, DISABLED_BasicSync_moveAndDeleteLocalFile)
>>>>>>> b2f4cbcf
{
    // confirm change is synced to remote, and also seen and applied in a second client that syncs the same folder
    fs::path localtestroot = makeNewTestRoot();
    StandardClient clientA1(localtestroot, "clientA1");   // user 1 client 1
    StandardClient clientA2(localtestroot, "clientA2");   // user 1 client 2

    ASSERT_TRUE(clientA1.login_reset_makeremotenodes("MEGA_EMAIL", "MEGA_PWD", "f", 1, 1));
    ASSERT_TRUE(clientA2.login_fetchnodes("MEGA_EMAIL", "MEGA_PWD"));
    ASSERT_EQ(clientA1.basefolderhandle, clientA2.basefolderhandle);

    Model model;
    model.root->addkid(model.buildModelSubdirs("f", 1, 1, 0));

    // set up sync for A1, it should build matching local folders
    handle backupId1 = clientA1.setupSync_mainthread("sync1", "f");
    ASSERT_NE(backupId1, UNDEF);
    handle backupId2 = clientA2.setupSync_mainthread("sync2", "f");
    ASSERT_NE(backupId2, UNDEF);

    waitonsyncs(std::chrono::seconds(4), &clientA1, &clientA2);
    clientA1.logcb = clientA2.logcb = true;
    // check everything matches (model has expected state of remote and local)
    ASSERT_TRUE(clientA1.confirmModel_mainthread(model.findnode("f"), backupId1));
    ASSERT_TRUE(clientA2.confirmModel_mainthread(model.findnode("f"), backupId2));


    // move something in the local filesystem and see if we catch up in A1 and A2 (deleter and observer syncs)
    error_code rename_error;
    fs::rename(clientA1.syncSet(backupId1).localpath / "f_0", clientA1.syncSet(backupId1).localpath / "renamed", rename_error);
    ASSERT_TRUE(!rename_error) << rename_error;
    fs::remove(clientA1.syncSet(backupId1).localpath / "renamed");

    // let them catch up
    waitonsyncs(DEFAULTWAIT, &clientA1, &clientA2);

    // check everything matches (model has expected state of remote and local)
    ASSERT_TRUE(model.movetosynctrash("f/f_0", "f"));
    ASSERT_TRUE(clientA2.confirmModel_mainthread(model.findnode("f"), backupId2));
    ASSERT_TRUE(model.removesynctrash("f"));
    ASSERT_TRUE(clientA1.confirmModel_mainthread(model.findnode("f"), backupId1));
}

namespace {

string makefa(const string& name, int fakecrc, int mtime)
{
    AttrMap attrs;
    attrs.map['n'] = name;

    FileFingerprint ff;
    ff.crc[0] = ff.crc[1] = ff.crc[2] = ff.crc[3] = fakecrc;
    ff.mtime = mtime;
    ff.serializefingerprint(&attrs.map['c']);

    string attrjson;
    attrs.getjson(&attrjson);
    return attrjson;
}

Node* makenode(MegaClient& mc, handle parent, ::mega::nodetype_t type, m_off_t size, handle owner, const string& attrs, ::mega::byte* key)
{
    static handle handlegenerator = 10;
    std::vector<Node*> dp;
    auto newnode = new Node(&mc, &dp, ++handlegenerator, parent, type, size, owner, nullptr, 1);

    newnode->setkey(key);
    newnode->attrstring.reset(new string);

    SymmCipher sc;
    sc.setkey(key, type);
    mc.makeattr(&sc, newnode->attrstring, attrs.c_str());

    int attrlen = int(newnode->attrstring->size());
    string base64attrstring;
    base64attrstring.resize(static_cast<size_t>(attrlen * 4 / 3 + 4));
    base64attrstring.resize(static_cast<size_t>(Base64::btoa((::mega::byte *)newnode->attrstring->data(), int(newnode->attrstring->size()), (char *)base64attrstring.data())));

    *newnode->attrstring = base64attrstring;

    return newnode;
}

} // anonymous

TEST_F(SyncTest, NodeSorting_forPhotosAndVideos)
{
    fs::path localtestroot = makeNewTestRoot();
    StandardClient standardclient(localtestroot, "sortOrderTests");
    auto& client = standardclient.client;

    handle owner = 99999;

    ::mega::byte key[] = { 0x01, 0x02, 0x03, 0x04, 0x01, 0x02, 0x03, 0x04, 0x01, 0x02, 0x03, 0x04, 0x01, 0x02, 0x03, 0x04, 0x01, 0x02, 0x03, 0x04, 0x01, 0x02, 0x03, 0x04, 0x01, 0x02, 0x03, 0x04, 0x01, 0x02, 0x03, 0x04 };

    // first 3 are root nodes:
    auto cloudroot = makenode(client, UNDEF, ROOTNODE, -1, owner, makefa("root", 1, 1), key);
    makenode(client, UNDEF, INCOMINGNODE, -1, owner, makefa("inbox", 1, 1), key);
    makenode(client, UNDEF, RUBBISHNODE, -1, owner, makefa("bin", 1, 1), key);

    // now some files to sort
    auto photo1 = makenode(client, cloudroot->nodehandle, FILENODE, 9999, owner, makefa("abc.jpg", 1, 1570673890), key);
    auto photo2 = makenode(client, cloudroot->nodehandle, FILENODE, 9999, owner, makefa("cba.png", 1, 1570673891), key);
    auto video1 = makenode(client, cloudroot->nodehandle, FILENODE, 9999, owner, makefa("xyz.mov", 1, 1570673892), key);
    auto video2 = makenode(client, cloudroot->nodehandle, FILENODE, 9999, owner, makefa("zyx.mp4", 1, 1570673893), key);
    auto otherfile = makenode(client, cloudroot->nodehandle, FILENODE, 9999, owner, makefa("ASDF.fsda", 1, 1570673894), key);
    auto otherfolder = makenode(client, cloudroot->nodehandle, FOLDERNODE, -1, owner, makefa("myfolder", 1, 1570673895), key);

    node_vector v{ photo1, photo2, video1, video2, otherfolder, otherfile };
    for (auto n : v) n->setkey(key);

    MegaApiImpl::sortByComparatorFunction(v, MegaApi::ORDER_PHOTO_ASC, client);
    node_vector v2{ photo1, photo2, video1, video2, otherfolder, otherfile };
    ASSERT_EQ(v, v2);

    MegaApiImpl::sortByComparatorFunction(v, MegaApi::ORDER_PHOTO_DESC, client);
    node_vector v3{ photo2, photo1, video2, video1, otherfolder, otherfile };
    ASSERT_EQ(v, v3);

    MegaApiImpl::sortByComparatorFunction(v, MegaApi::ORDER_VIDEO_ASC, client);
    node_vector v4{ video1, video2, photo1, photo2, otherfolder, otherfile };
    ASSERT_EQ(v, v4);

    MegaApiImpl::sortByComparatorFunction(v, MegaApi::ORDER_VIDEO_DESC, client);
    node_vector v5{ video2, video1, photo2, photo1, otherfolder, otherfile };
    ASSERT_EQ(v, v5);
}


TEST_F(SyncTest, PutnodesForMultipleFolders)
{
    fs::path localtestroot = makeNewTestRoot();
    StandardClient standardclient(localtestroot, "PutnodesForMultipleFolders");
    ASSERT_TRUE(standardclient.login_fetchnodes("MEGA_EMAIL", "MEGA_PWD", true));

    vector<NewNode> newnodes(4);

    standardclient.client.putnodes_prepareOneFolder(&newnodes[0], "folder1");
    standardclient.client.putnodes_prepareOneFolder(&newnodes[1], "folder2");
    standardclient.client.putnodes_prepareOneFolder(&newnodes[2], "folder2.1");
    standardclient.client.putnodes_prepareOneFolder(&newnodes[3], "folder2.2");

    newnodes[1].nodehandle = newnodes[2].parenthandle = newnodes[3].parenthandle = 2;

    handle targethandle = standardclient.client.rootnodes[0];

    std::atomic<bool> putnodesDone{false};
    standardclient.resultproc.prepresult(StandardClient::PUTNODES,  ++next_request_tag,
        [&](){ standardclient.client.putnodes(targethandle, move(newnodes), nullptr, standardclient.client.reqtag); },
        [&putnodesDone](error e) { putnodesDone = true; return true; });

    while (!putnodesDone)
    {
        WaitMillisec(100);
    }

    Node* cloudRoot = standardclient.client.nodebyhandle(targethandle);

    ASSERT_TRUE(nullptr != standardclient.drillchildnodebyname(cloudRoot, "folder1"));
    ASSERT_TRUE(nullptr != standardclient.drillchildnodebyname(cloudRoot, "folder2"));
    ASSERT_TRUE(nullptr != standardclient.drillchildnodebyname(cloudRoot, "folder2/folder2.1"));
    ASSERT_TRUE(nullptr != standardclient.drillchildnodebyname(cloudRoot, "folder2/folder2.2"));
}

<<<<<<< HEAD
GTEST_TEST(SdkCore, ExerciseCommands)
=======
TEST_F(SyncTest, ExerciseCommands)
>>>>>>> b2f4cbcf
{
    fs::path localtestroot = makeNewTestRoot();
    StandardClient standardclient(localtestroot, "ExerciseCommands");
    ASSERT_TRUE(standardclient.login_fetchnodes("MEGA_EMAIL", "MEGA_PWD", true));

    // Using this set setup to execute commands direct in the SDK Core
    // so that we can test things that the MegaApi interface would
    // disallow or shortcut.

    // make sure it's a brand new folder
    future<bool> p1 = standardclient.thread_do<bool>([=](StandardClient& sc, PromiseBoolSP pb) { sc.makeCloudSubdirs("testlinkfolder_brandnew3", 1, 1, pb); });
    ASSERT_TRUE(waitonresults(&p1));

    assert(standardclient.lastPutnodesResultFirstHandle != UNDEF);
    Node* n2 = standardclient.client.nodebyhandle(standardclient.lastPutnodesResultFirstHandle);

    out() << "Testing make public link for node: " << n2->displaypath();

    // try to get a link on an existing unshared folder
    promise<Error> pe1, pe1a, pe2, pe3, pe4;
    standardclient.getpubliclink(n2, 0, 0, false, pe1);
    ASSERT_EQ(API_EACCESS, pe1.get_future().get());

    // create on existing node
    standardclient.exportnode(n2, 0, 0, false, pe1a);
    ASSERT_EQ(API_OK, pe1a.get_future().get());

    // get link on existing shared folder node, with link already  (different command response)
    standardclient.getpubliclink(n2, 0, 0, false, pe2);
    ASSERT_EQ(API_OK, pe2.get_future().get());

    // delete existing link on node
    standardclient.getpubliclink(n2, 1, 0, false, pe3);
    ASSERT_EQ(API_OK, pe3.get_future().get());

    // create on non existent node
    n2->nodehandle = UNDEF;
    standardclient.getpubliclink(n2, 0, 0, false, pe4);
    ASSERT_EQ(API_EACCESS, pe4.get_future().get());
}

#ifndef _WIN32_SUPPORTS_SYMLINKS_IT_JUST_NEEDS_TURNING_ON
TEST_F(SyncTest, BasicSync_CreateAndDeleteLink)
{
    // confirm change is synced to remote, and also seen and applied in a second client that syncs the same folder
    fs::path localtestroot = makeNewTestRoot();
    StandardClient clientA1(localtestroot, "clientA1");   // user 1 client 1
    StandardClient clientA2(localtestroot, "clientA2");   // user 1 client 2

    ASSERT_TRUE(clientA1.login_reset_makeremotenodes("MEGA_EMAIL", "MEGA_PWD", "f", 1, 1));
    ASSERT_TRUE(clientA2.login_fetchnodes("MEGA_EMAIL", "MEGA_PWD"));
    ASSERT_EQ(clientA1.basefolderhandle, clientA2.basefolderhandle);

    Model model;
    model.root->addkid(model.buildModelSubdirs("f", 1, 1, 0));

    // set up sync for A1, it should build matching local folders
    handle backupId1 = clientA1.setupSync_mainthread("sync1", "f");
    ASSERT_NE(backupId1, UNDEF);
    handle backupId2 = clientA2.setupSync_mainthread("sync2", "f");
    ASSERT_NE(backupId2, UNDEF);

    waitonsyncs(std::chrono::seconds(4), &clientA1, &clientA2);
    clientA1.logcb = clientA2.logcb = true;
    // check everything matches (model has expected state of remote and local)
    ASSERT_TRUE(clientA1.confirmModel_mainthread(model.findnode("f"), backupId1));
    ASSERT_TRUE(clientA2.confirmModel_mainthread(model.findnode("f"), backupId2));


    // move something in the local filesystem and see if we catch up in A1 and A2 (deleter and observer syncs)
    error_code linkage_error;
    fs::create_symlink(clientA1.syncSet(backupId1).localpath / "f_0", clientA1.syncSet(backupId1).localpath / "linked", linkage_error);
    ASSERT_TRUE(!linkage_error) << linkage_error;

    // let them catch up
    waitonsyncs(DEFAULTWAIT, &clientA1, &clientA2);

    //check client 2 is unaffected
    ASSERT_TRUE(clientA2.confirmModel_mainthread(model.findnode("f"), backupId2));


    fs::remove(clientA1.syncSet(backupId1).localpath / "linked");
    // let them catch up
    waitonsyncs(DEFAULTWAIT, &clientA1, &clientA2);

    //check client 2 is unaffected
    ASSERT_TRUE(clientA2.confirmModel_mainthread(model.findnode("f"), backupId2));
}

TEST_F(SyncTest, BasicSync_CreateRenameAndDeleteLink)
{
    // confirm change is synced to remote, and also seen and applied in a second client that syncs the same folder
    fs::path localtestroot = makeNewTestRoot();
    StandardClient clientA1(localtestroot, "clientA1");   // user 1 client 1
    StandardClient clientA2(localtestroot, "clientA2");   // user 1 client 2

    ASSERT_TRUE(clientA1.login_reset_makeremotenodes("MEGA_EMAIL", "MEGA_PWD", "f", 1, 1));
    ASSERT_TRUE(clientA2.login_fetchnodes("MEGA_EMAIL", "MEGA_PWD"));
    ASSERT_EQ(clientA1.basefolderhandle, clientA2.basefolderhandle);

    Model model;
    model.root->addkid(model.buildModelSubdirs("f", 1, 1, 0));

    // set up sync for A1, it should build matching local folders
    handle backupId1 = clientA1.setupSync_mainthread("sync1", "f");
    ASSERT_NE(backupId1, UNDEF);
    handle backupId2 = clientA2.setupSync_mainthread("sync2", "f");
    ASSERT_NE(backupId2, UNDEF);

    waitonsyncs(std::chrono::seconds(4), &clientA1, &clientA2);
    clientA1.logcb = clientA2.logcb = true;
    // check everything matches (model has expected state of remote and local)
    ASSERT_TRUE(clientA1.confirmModel_mainthread(model.findnode("f"), backupId1));
    ASSERT_TRUE(clientA2.confirmModel_mainthread(model.findnode("f"), backupId2));


    // move something in the local filesystem and see if we catch up in A1 and A2 (deleter and observer syncs)
    error_code linkage_error;
    fs::create_symlink(clientA1.syncSet(backupId1).localpath / "f_0", clientA1.syncSet(backupId1).localpath / "linked", linkage_error);
    ASSERT_TRUE(!linkage_error) << linkage_error;

    // let them catch up
    waitonsyncs(DEFAULTWAIT, &clientA1, &clientA2);

    //check client 2 is unaffected
    ASSERT_TRUE(clientA2.confirmModel_mainthread(model.findnode("f"), backupId2));

    fs::rename(clientA1.syncSet(backupId1).localpath / "linked", clientA1.syncSet(backupId1).localpath / "linkrenamed", linkage_error);

    // let them catch up
    waitonsyncs(DEFAULTWAIT, &clientA1, &clientA2);

    //check client 2 is unaffected
    ASSERT_TRUE(clientA2.confirmModel_mainthread(model.findnode("f"), backupId2));

    fs::remove(clientA1.syncSet(backupId1).localpath / "linkrenamed");

    // let them catch up
    waitonsyncs(DEFAULTWAIT, &clientA1, &clientA2);

    //check client 2 is unaffected
    ASSERT_TRUE(clientA2.confirmModel_mainthread(model.findnode("f"), backupId2));
}

#ifndef WIN32

// what is supposed to happen for this one?  It seems that the `linked` symlink is no longer ignored on windows?  client2 is affected!

TEST_F(SyncTest, BasicSync_CreateAndReplaceLinkLocally)
{
    // confirm change is synced to remote, and also seen and applied in a second client that syncs the same folder
    fs::path localtestroot = makeNewTestRoot();
    StandardClient clientA1(localtestroot, "clientA1");   // user 1 client 1
    StandardClient clientA2(localtestroot, "clientA2");   // user 1 client 2

    ASSERT_TRUE(clientA1.login_reset_makeremotenodes("MEGA_EMAIL", "MEGA_PWD", "f", 1, 1));
    ASSERT_TRUE(clientA2.login_fetchnodes("MEGA_EMAIL", "MEGA_PWD"));
    ASSERT_EQ(clientA1.basefolderhandle, clientA2.basefolderhandle);

    Model model;
    model.root->addkid(model.buildModelSubdirs("f", 1, 1, 0));

    // set up sync for A1, it should build matching local folders
    handle backupId1 = clientA1.setupSync_mainthread("sync1", "f");
    ASSERT_NE(backupId1, UNDEF);
    handle backupId2 = clientA2.setupSync_mainthread("sync2", "f");
    ASSERT_NE(backupId2, UNDEF);

    waitonsyncs(std::chrono::seconds(4), &clientA1, &clientA2);
    clientA1.logcb = clientA2.logcb = true;
    // check everything matches (model has expected state of remote and local)
    ASSERT_TRUE(clientA1.confirmModel_mainthread(model.findnode("f"), backupId1));
    ASSERT_TRUE(clientA2.confirmModel_mainthread(model.findnode("f"), backupId2));


    // move something in the local filesystem and see if we catch up in A1 and A2 (deleter and observer syncs)
    error_code linkage_error;
    fs::create_symlink(clientA1.syncSet(backupId1).localpath / "f_0", clientA1.syncSet(backupId1).localpath / "linked", linkage_error);
    ASSERT_TRUE(!linkage_error) << linkage_error;

    // let them catch up
    waitonsyncs(DEFAULTWAIT, &clientA1, &clientA2);

    //check client 2 is unaffected
    ASSERT_TRUE(clientA2.confirmModel_mainthread(model.findnode("f"), backupId2));
    fs::rename(clientA1.syncSet(backupId1).localpath / "f_0", clientA1.syncSet(backupId1).localpath / "linked", linkage_error);

    // let them catch up
    waitonsyncs(DEFAULTWAIT, &clientA1, &clientA2);

    //check client 2 is unaffected
    ASSERT_TRUE(clientA2.confirmModel_mainthread(model.findnode("f"), backupId2));

    fs::remove(clientA1.syncSet(backupId1).localpath / "linked");
    ASSERT_TRUE(createNameFile(clientA1.syncSet(backupId1).localpath, "linked"));

    // let them catch up
    waitonsyncs(DEFAULTWAIT, &clientA1, &clientA2);

    model.findnode("f")->addkid(model.makeModelSubfile("linked"));
    model.ensureLocalDebrisTmpLock("f"); // since we downloaded files

    //check client 2 is as expected
    ASSERT_TRUE(clientA2.confirmModel_mainthread(model.findnode("f"), backupId2));
}


TEST_F(SyncTest, BasicSync_CreateAndReplaceLinkUponSyncDown)
{
    // confirm change is synced to remote, and also seen and applied in a second client that syncs the same folder
    fs::path localtestroot = makeNewTestRoot();
    StandardClient clientA1(localtestroot, "clientA1");   // user 1 client 1
    StandardClient clientA2(localtestroot, "clientA2");   // user 1 client 2

    ASSERT_TRUE(clientA1.login_reset_makeremotenodes("MEGA_EMAIL", "MEGA_PWD", "f", 1, 1));
    ASSERT_TRUE(clientA2.login_fetchnodes("MEGA_EMAIL", "MEGA_PWD"));
    ASSERT_EQ(clientA1.basefolderhandle, clientA2.basefolderhandle);

    Model model;
    model.root->addkid(model.buildModelSubdirs("f", 1, 1, 0));

    // set up sync for A1, it should build matching local folders
    handle backupId1 = clientA1.setupSync_mainthread("sync1", "f");
    ASSERT_NE(backupId1, UNDEF);
    handle backupId2 = clientA2.setupSync_mainthread("sync2", "f");
    ASSERT_NE(backupId2, UNDEF);

    waitonsyncs(std::chrono::seconds(4), &clientA1, &clientA2);
    clientA1.logcb = clientA2.logcb = true;
    // check everything matches (model has expected state of remote and local)
    ASSERT_TRUE(clientA1.confirmModel_mainthread(model.findnode("f"), backupId1));
    ASSERT_TRUE(clientA2.confirmModel_mainthread(model.findnode("f"), backupId2));

    // move something in the local filesystem and see if we catch up in A1 and A2 (deleter and observer syncs)
    error_code linkage_error;
    fs::create_symlink(clientA1.syncSet(backupId1).localpath / "f_0", clientA1.syncSet(backupId1).localpath / "linked", linkage_error);
    ASSERT_TRUE(!linkage_error) << linkage_error;

    // let them catch up
    waitonsyncs(DEFAULTWAIT, &clientA1, &clientA2);

    //check client 2 is unaffected
    ASSERT_TRUE(clientA2.confirmModel_mainthread(model.findnode("f"), backupId2));

    ASSERT_TRUE(createNameFile(clientA2.syncSet(backupId2).localpath, "linked"));

    // let them catch up
    waitonsyncs(DEFAULTWAIT, &clientA1, &clientA2);

    model.findnode("f")->addkid(model.makeModelSubfolder("linked")); //notice: the deleted here is folder because what's actually deleted is a symlink that points to a folder
                                                                     //ideally we could add full support for symlinks in this tests suite

    model.movetosynctrash("f/linked","f");
    model.findnode("f")->addkid(model.makeModelSubfile("linked"));
    model.ensureLocalDebrisTmpLock("f"); // since we downloaded files

    //check client 2 is as expected
    ASSERT_TRUE(clientA1.confirmModel_mainthread(model.findnode("f"), backupId1));
}
#endif

#endif

TEST_F(SyncTest, BasicSync_NewVersionsCreatedWhenFilesModified)
{
    // Convenience.
    using FileFingerprintPtr = unique_ptr<FileFingerprint>;

    const auto TESTROOT = makeNewTestRoot();
    const auto TIMEOUT  = std::chrono::seconds(4);

    StandardClient c(TESTROOT, "c");

    // Log callbacks.
    c.logcb = true;

    // Helper for generating fingerprints.
    auto fingerprint =
      [&c](const fs::path& fsPath) -> FileFingerprintPtr
      {
          // Convenience.
          auto& fsAccess = *c.client.fsaccess;

          // Needed so we can access the filesystem.
          auto fileAccess = fsAccess.newfileaccess(false);

          // Translate input path into something useful.
          auto path = LocalPath::fromPath(fsPath.u8string(), fsAccess);

          // Try and open file for reading.
          if (fileAccess->fopen(path, true, false))
          {
              auto fingerprint = ::mega::make_unique<FileFingerprint>();

              // Generate fingerprint.
              if (fingerprint->genfingerprint(fileAccess.get()))
              {
                  return fingerprint;
              }
          }

          return nullptr;
      };

    // Fingerprints for each revision.
    vector<FileFingerprintPtr> fingerprints;

    // Log client in.
    ASSERT_TRUE(c.login_reset_makeremotenodes("MEGA_EMAIL", "MEGA_PWD", "x", 0, 0));

    // Add and start sync.
    const auto id = c.setupSync_mainthread("s", "x");
    ASSERT_NE(id, UNDEF);

    const auto SYNCROOT = c.syncSet(id).localpath;

    // Create and populate model.
    Model model;

    model.addfile("f", "a");
    model.generate(SYNCROOT);

    // Keep track of fingerprint.
    fingerprints.emplace_back(fingerprint(SYNCROOT / "f"));
    ASSERT_TRUE(fingerprints.back());

    // Wait for initial sync to complete.
    waitonsyncs(TIMEOUT, &c);

    // Check that the file made it to the cloud.
    ASSERT_TRUE(c.confirmModel_mainthread(model.root.get(), id));

    // Create a new revision of f.
    model.addfile("f", "b");
    model.generate(SYNCROOT);

    // Update fingerprint.
    fingerprints.emplace_back(fingerprint(SYNCROOT / "f"));
    ASSERT_TRUE(fingerprints.back());

    // Wait for change to propagate.
    waitonsyncs(TIMEOUT, &c);

    // Validate model.
    ASSERT_TRUE(c.confirmModel_mainthread(model.root.get(), id));

    // Create yet anothet revision of f.
    model.addfile("f", "c");
    model.generate(SYNCROOT);

    // Update fingerprint.
    fingerprints.emplace_back(fingerprint(SYNCROOT / "f"));
    ASSERT_TRUE(fingerprints.back());

    // Wait for change to propagate.
    waitonsyncs(TIMEOUT, &c);

    // Validate model.
    ASSERT_TRUE(c.confirmModel_mainthread(model.root.get(), id));

    // Get our hands on f's node.
    auto *f = c.drillchildnodebyname(c.gettestbasenode(), "x/f");
    ASSERT_TRUE(f);

    // Validate the version chain.
    auto i = fingerprints.crbegin();
    auto matched = true;

    while (f && i != fingerprints.crend())
    {
        matched &= *f == **i++;

        f = f->children.empty() ? nullptr : f->children.front();
    }

    matched &= !f && i == fingerprints.crend();
    ASSERT_TRUE(matched);
}

TEST_F(SyncTest, BasicSync_ClientToSDKConfigMigration)
{
    const auto TESTROOT = makeNewTestRoot();
    const auto TIMEOUT  = std::chrono::seconds(4);

    SyncConfig config0;
    SyncConfig config1;
    Model model;

    // Create some syncs for us to migrate.
    {
        StandardClient c0(TESTROOT, "c0");

        // Log callbacks.
        c0.logcb = true;

        // Log in client.
        ASSERT_TRUE(c0.login_reset_makeremotenodes("MEGA_EMAIL", "MEGA_PWD", "s", 1, 2));

        // Add syncs.
        auto id0 = c0.setupSync_mainthread("s0", "s/s_0");
        ASSERT_NE(id0, UNDEF);

        auto id1 = c0.setupSync_mainthread("s1", "s/s_1");
        ASSERT_NE(id1, UNDEF);

        // Populate filesystem.
        auto root0 = c0.syncSet(id0).localpath;
        auto root1 = c0.syncSet(id1).localpath;

        model.addfile("d/f");
        model.addfile("f");
        model.generate(root0);
        model.generate(root1, true);

        // Wait for sync to complete.
        waitonsyncs(TIMEOUT, &c0);

        // Make sure everything arrived safely.
        ASSERT_TRUE(c0.confirmModel_mainthread(model.root.get(), id0));
        ASSERT_TRUE(c0.confirmModel_mainthread(model.root.get(), id1));

        // Get our hands on the configs.
        config0 = c0.syncConfigByBackupID(id0);
        config1 = c0.syncConfigByBackupID(id1);
    }

    // Migrate the configs.
    StandardClient c1(TESTROOT, "c1");

    // Log callbacks.
    c1.logcb = true;

    // Log in the client.
    ASSERT_TRUE(c1.login("MEGA_EMAIL", "MEGA_PWD"));

    // Make sure sync user attributes are present.
    ASSERT_TRUE(c1.ensureSyncUserAttributes());

    // Update configs so they're useful for this client.
    {
        FSACCESS_CLASS fsAccess;
        auto root0 = TESTROOT / "c1" / "s0";
        auto root1 = TESTROOT / "c1" / "s1";

        // Issue new backup IDs.
        config0.mBackupId = UNDEF;
        config1.mBackupId = UNDEF;

        // Update path for c1.
        config0.mLocalPath = LocalPath::fromPath(root0.u8string(), fsAccess);
        config1.mLocalPath = LocalPath::fromPath(root1.u8string(), fsAccess);

        // Make sure local sync roots exist.
        fs::create_directories(root0);
        fs::create_directories(root1);
    }

    // Migrate the configs.
    auto id0 = c1.copySyncConfig(config0);
    ASSERT_NE(id0, UNDEF);
    auto id1 = c1.copySyncConfig(config1);
    ASSERT_NE(id1, UNDEF);

    // Fetch nodes (and resume syncs.)
    ASSERT_TRUE(c1.fetchnodes());

    // Wait for sync to complete.
    waitonsyncs(TIMEOUT, &c1);

    // Check that all files from the cloud were downloaded.
    model.ensureLocalDebrisTmpLock("");
    ASSERT_TRUE(c1.confirmModel_mainthread(model.root.get(), id0));
    model.removenode(DEBRISFOLDER);
    ASSERT_TRUE(c1.confirmModel_mainthread(model.root.get(), id1));
}

<<<<<<< HEAD
TEST(Sync, DetectsAndReportsNameClashes)
=======
/*
TEST_F(SyncTest, DetectsAndReportsNameClashes)
>>>>>>> b2f4cbcf
{
    const auto TESTFOLDER = makeNewTestRoot();
    const auto TIMEOUT = chrono::seconds(4);

    StandardClient client(TESTFOLDER, "c");

    // Log in client.
    ASSERT_TRUE(client.login_reset_makeremotenodes("MEGA_EMAIL", "MEGA_PWD", "x", 0, 0));

    // Needed so that we can create files with the same name.
    client.client.versions_disabled = true;

    // Populate local filesystem.
    const auto root = TESTFOLDER / "c" / "s";

    fs::create_directories(root / "d" / "e");

    createNameFile(root / "d", "f0");
    createNameFile(root / "d", "f%30");
    createNameFile(root / "d" / "e", "g0");
    createNameFile(root / "d" / "e", "g%30");

    // Start the sync.
    handle backupId1 = client.setupSync_mainthread("s", "x");
    ASSERT_NE(backupId1, UNDEF);

    // Give the client time to synchronize.
    waitonsyncs(TIMEOUT, &client);

    // Helpers.
    auto localConflictDetected = [](const NameConflict& nc, const LocalPath& name)
    {
        auto i = nc.clashingLocalNames.begin();
        auto j = nc.clashingLocalNames.end();

        return std::find(i, j, name) != j;
    };

    // Were any conflicts detected?
    ASSERT_TRUE(client.conflictsDetected());

    // Can we obtain a list of the conflicts?
    list<NameConflict> conflicts;
    ASSERT_TRUE(client.conflictsDetected(conflicts));
    ASSERT_EQ(conflicts.size(), 2u);
    ASSERT_EQ(conflicts.back().localPath, LocalPath::fromPath("d", *client.fsaccess).prependNewWithSeparator(client.syncByBackupId(backupId1)->localroot->localname));
    ASSERT_EQ(conflicts.back().clashingLocalNames.size(), 2u);
    ASSERT_TRUE(localConflictDetected(conflicts.back(), LocalPath::fromPath("f%30", *client.fsaccess)));
    ASSERT_TRUE(localConflictDetected(conflicts.back(), LocalPath::fromPath("f0", *client.fsaccess)));
    ASSERT_EQ(conflicts.back().clashingCloudNames.size(), 0u);

    // Resolve the f0 / f%30 conflict.
    ASSERT_TRUE(fs::remove(root / "d" / "f%30"));

    // Give the sync some time to think.
    waitonsyncs(TIMEOUT, &client);

    // We should still detect conflicts.
    ASSERT_TRUE(client.conflictsDetected());

    // Has the list of conflicts changed?
    conflicts.clear();
    ASSERT_TRUE(client.conflictsDetected(conflicts));
    ASSERT_GE(conflicts.size(), 1u);
    ASSERT_EQ(conflicts.front().localPath, LocalPath::fromPath("e", *client.fsaccess)
        .prependNewWithSeparator(LocalPath::fromPath("d", *client.fsaccess))
        .prependNewWithSeparator(client.syncByBackupId(backupId1)->localroot->localname));
    ASSERT_EQ(conflicts.front().clashingLocalNames.size(), 2u);
    ASSERT_TRUE(localConflictDetected(conflicts.front(), LocalPath::fromPath("g%30", *client.fsaccess)));
    ASSERT_TRUE(localConflictDetected(conflicts.front(), LocalPath::fromPath("g0", *client.fsaccess)));
    ASSERT_EQ(conflicts.front().clashingCloudNames.size(), 0u);

    // Resolve the g / g%30 conflict.
    ASSERT_TRUE(fs::remove(root / "d" / "e" / "g%30"));

    // Give the sync some time to think.
    waitonsyncs(TIMEOUT, &client);

    // No conflicts should be reported.
    ASSERT_FALSE(client.conflictsDetected());

    // Is the list of conflicts empty?
    conflicts.clear();
    ASSERT_FALSE(client.conflictsDetected(conflicts));
    ASSERT_EQ(conflicts.size(), 0u);

    // Create a remote name clash.
    auto* node = client.drillchildnodebyname(client.gettestbasenode(), "x/d");
    ASSERT_TRUE(!!node);
    ASSERT_TRUE(client.uploadFile(root / "d" / "f0", "h", node));
    ASSERT_TRUE(client.uploadFile(root / "d" / "f0", "h", node));

    // Let the client attempt to synchronize.
    waitonsyncs(TIMEOUT, &client);

    // Have we detected any conflicts?
    conflicts.clear();
    ASSERT_TRUE(client.conflictsDetected(conflicts));

    // Does our list of conflicts include remotes?
    ASSERT_GE(conflicts.size(), 1u);
    ASSERT_EQ(conflicts.front().cloudPath, string("/mega_test_sync/x/d"));
    ASSERT_EQ(conflicts.front().clashingCloudNames.size(), 2u);
    ASSERT_EQ(conflicts.front().clashingCloudNames[0], string("h"));
    ASSERT_EQ(conflicts.front().clashingCloudNames[1], string("h"));
    ASSERT_EQ(conflicts.front().clashingLocalNames.size(), 0u);

    // Resolve the remote conflict.
    ASSERT_TRUE(client.deleteremote("x/d/h"));

    // Wait for the client to process our changes.
    waitonsyncs(TIMEOUT, &client);

    conflicts.clear();
    client.conflictsDetected(conflicts);
    ASSERT_EQ(0, conflicts.size());

    // Conflicts should be resolved.
    ASSERT_FALSE(client.conflictsDetected());
}
<<<<<<< HEAD

TEST(Sync, DoesntDownloadFilesWithClashingNames)
{
    const auto TESTFOLDER = makeNewTestRoot();
    const auto TIMEOUT = chrono::seconds(4);

=======
*/

// TODO: re-enable after sync rework is merged
TEST_F(SyncTest, DISABLED_DoesntDownloadFilesWithClashingNames)
{
    const auto TESTFOLDER = makeNewTestRoot();
    const auto TIMEOUT = chrono::seconds(4);

>>>>>>> b2f4cbcf
    // Populate cloud.
    {
        StandardClient cu(TESTFOLDER, "cu");

        // Log callbacks.
        cu.logcb = true;

        // Log client in.
        ASSERT_TRUE(cu.login_reset_makeremotenodes("MEGA_EMAIL", "MEGA_PWD", "x", 0, 0));

        // Needed so that we can create files with the same name.
        cu.client.versions_disabled = true;

        // Create local test hierarchy.
        const auto root = TESTFOLDER / "cu" / "x";

        // d will be duplicated and generate a clash.
        fs::create_directories(root / "d");

        // dd will be singular, no clash.
        fs::create_directories(root / "dd");

        // f will be duplicated and generate a clash.
        ASSERT_TRUE(createNameFile(root, "f"));

        // ff will be singular, no clash.
        ASSERT_TRUE(createNameFile(root, "ff"));

        auto* node = cu.drillchildnodebyname(cu.gettestbasenode(), "x");
        ASSERT_TRUE(!!node);

        // Upload d twice, generate clash.
        ASSERT_TRUE(cu.uploadFolderTree(root / "d", node));
        ASSERT_TRUE(cu.uploadFolderTree(root / "d", node));

        // Upload dd once.
        ASSERT_TRUE(cu.uploadFolderTree(root / "dd", node));

        // Upload f twice, generate clash.
        ASSERT_TRUE(cu.uploadFile(root / "f", node));
        ASSERT_TRUE(cu.uploadFile(root / "f", node));

        // Upload ff once.
        ASSERT_TRUE(cu.uploadFile(root / "ff", node));
    }

    StandardClient cd(TESTFOLDER, "cd");

    // Log callbacks.
    cd.logcb = true;

    // Log in client.
    ASSERT_TRUE(cd.login_fetchnodes("MEGA_EMAIL", "MEGA_PWD"));

    // Add and start sync.
    handle backupId1 = cd.setupSync_mainthread("sd", "x");
    ASSERT_NE(backupId1, UNDEF);

    // Wait for initial sync to complete.
    waitonsyncs(TIMEOUT, &cd);

    // Populate and confirm model.
    Model model;

    // d and f are missing due to name collisions in the cloud.
    model.root->addkid(model.makeModelSubfolder("x"));
    model.findnode("x")->addkid(model.makeModelSubfolder("dd"));
    model.findnode("x")->addkid(model.makeModelSubfile("ff"));

    // Needed because we've downloaded files.
    model.ensureLocalDebrisTmpLock("x");

    // Confirm the model.
    ASSERT_TRUE(cd.confirmModel_mainthread(
                  model.findnode("x"),
                  backupId1,
                  false,
                  StandardClient::CONFIRM_LOCAL));

    // Resolve the name collisions.
    ASSERT_TRUE(cd.deleteremote("x/d"));
    ASSERT_TRUE(cd.deleteremote("x/f"));

    // Wait for the sync to update.
    waitonsyncs(TIMEOUT, &cd);

    // Confirm that d and f have now been downloaded.
    model.findnode("x")->addkid(model.makeModelSubfolder("d"));
    model.findnode("x")->addkid(model.makeModelSubfile("f"));

    // Local FS, Local Tree and Remote Tree should now be consistent.
    ASSERT_TRUE(cd.confirmModel_mainthread(model.findnode("x"), backupId1));
}

<<<<<<< HEAD
TEST(Sync, DoesntUploadFilesWithClashingNames)
=======
// TODO: re-enable after sync rework is merged
TEST_F(SyncTest, DISABLED_DoesntUploadFilesWithClashingNames)
>>>>>>> b2f4cbcf
{
    const auto TESTFOLDER = makeNewTestRoot();
    const auto TIMEOUT = chrono::seconds(4);

    // Download client.
    StandardClient cd(TESTFOLDER, "cd");
    // Upload client.
    StandardClient cu(TESTFOLDER, "cu");

    // Log callbacks.
    cd.logcb = true;
    cu.logcb = true;
<<<<<<< HEAD

    // Log in the clients.
    ASSERT_TRUE(cu.login_reset_makeremotenodes("MEGA_EMAIL", "MEGA_PWD", "x", 0, 0));
    ASSERT_TRUE(cd.login_fetchnodes("MEGA_EMAIL", "MEGA_PWD"));
    ASSERT_EQ(cd.basefolderhandle, cu.basefolderhandle);

    // Populate the local filesystem.
    const auto root = TESTFOLDER / "cu" / "su";

    // Make sure clashing directories are skipped.
    fs::create_directories(root / "d0");
    fs::create_directories(root / "d%30");

    // Make sure other directories are uploaded.
    fs::create_directories(root / "d1");

    // Make sure clashing files are skipped.
    createNameFile(root, "f0");
    createNameFile(root, "f%30");

    // Make sure other files are uploaded.
    createNameFile(root, "f1");
    createNameFile(root / "d1", "f0");

    // Start the syncs.
    handle backupId1 = cd.setupSync_mainthread("sd", "x");
    handle backupId2 = cu.setupSync_mainthread("su", "x");
    ASSERT_NE(backupId1, UNDEF);
    ASSERT_NE(backupId2, UNDEF);

    // Wait for the initial sync to complete.
    waitonsyncs(TIMEOUT, &cu, &cd);

    // Populate and confirm model.
    Model model;

    model.root->addkid(model.makeModelSubfolder("root"));
    model.findnode("root")->addkid(model.makeModelSubfolder("d1"));
    model.findnode("root")->addkid(model.makeModelSubfile("f1"));
    model.findnode("root/d1")->addkid(model.makeModelSubfile("f0"));

    model.ensureLocalDebrisTmpLock("root");

    ASSERT_TRUE(cd.confirmModel_mainthread(model.findnode("root"), backupId1));

    // Remove the clashing nodes.
    fs::remove_all(root / "d0");
    fs::remove_all(root / "f0");

    // Wait for the sync to complete.
    waitonsyncs(TIMEOUT, &cd, &cu);

    // Confirm that d0 and f0 have been downloaded.
    model.findnode("root")->addkid(model.makeModelSubfolder("d0"));
    model.findnode("root")->addkid(model.makeModelSubfile("f0", "f%30"));

    ASSERT_TRUE(cu.confirmModel_mainthread(model.findnode("root"), backupId2, true));
}

TEST(Sync, DISABLED_RemotesWithControlCharactersSynchronizeCorrectly)
{
    const auto TESTROOT = makeNewTestRoot();
    const auto TIMEOUT = chrono::seconds(4);

    // Populate cloud.
    {
        // Upload client.
        StandardClient cu(TESTROOT, "cu");

        // Log callbacks.
        cu.logcb = true;

        // Log in client and clear remote contents.
        ASSERT_TRUE(cu.login_reset_makeremotenodes("MEGA_EMAIL", "MEGA_PWD", "x", 0, 0));

        auto* node = cu.drillchildnodebyname(cu.gettestbasenode(), "x");
        ASSERT_TRUE(!!node);

        // Create some directories containing control characters.
        vector<NewNode> nodes(2);

        // Only some platforms will escape BEL.
        cu.client.putnodes_prepareOneFolder(&nodes[0], "d\7");
        cu.client.putnodes_prepareOneFolder(&nodes[1], "d");

        ASSERT_TRUE(cu.putnodes(node->nodehandle, std::move(nodes)));

        // Do the same but with some files.
        auto root = TESTROOT / "cu" / "x";
        fs::create_directories(root);

        // Placeholder name.
        ASSERT_TRUE(createNameFile(root, "f"));

        // Upload files.
        ASSERT_TRUE(cu.uploadFile(root / "f", "f\7", node));
        ASSERT_TRUE(cu.uploadFile(root / "f", node));
    }

    // Download client.
    StandardClient cd(TESTROOT, "cd");

    // Log callbacks.
    cd.logcb = true;

    // Log in client.
    ASSERT_TRUE(cd.login_fetchnodes("MEGA_EMAIL", "MEGA_PWD"));

    // Add and start sync.
    handle backupId1 = cd.setupSync_mainthread("sd", "x");
    ASSERT_NE(backupId1, UNDEF);

    // Wait for initial sync to complete.
    waitonsyncs(TIMEOUT, &cd);

    // Populate and confirm model.
    Model model;

    model.addfolder("x/d\7");
    model.addfolder("x/d");
    model.addfile("x/f\7", "f");
    model.addfile("x/f", "f");

    // Needed because we've downloaded files.
    model.ensureLocalDebrisTmpLock("x");

    ASSERT_TRUE(cd.confirmModel_mainthread(model.findnode("x"), backupId1));

    // Remotely remove d\7.
    ASSERT_TRUE(cd.deleteremote("x/d\7"));
    ASSERT_TRUE(model.movetosynctrash("x/d\7", "x"));

    // Locally remove f\7.
    auto syncRoot = TESTROOT / "cd" / "sd";
#ifdef _WIN32
    ASSERT_TRUE(fs::remove(syncRoot / "f%07"));
#else /* _WIN32 */
    ASSERT_TRUE(fs::remove(syncRoot / "f\7"));
#endif /* ! _WIN32 */
    ASSERT_TRUE(!!model.removenode("x/f\7"));

    // Wait for synchronization to complete.
    waitonsyncs(TIMEOUT, &cd);

    // Confirm models.
    ASSERT_TRUE(cd.confirmModel_mainthread(model.findnode("x"), backupId1));

    // Locally create some files with escapes in their names.
#ifdef _WIN32
    ASSERT_TRUE(fs::create_directories(syncRoot / "dd%07"));
    ASSERT_TRUE(createDataFile(syncRoot / "ff%07", "ff"));
#else
    ASSERT_TRUE(fs::create_directories(syncRoot / "dd\7"));
    ASSERT_TRUE(createDataFile(syncRoot / "ff\7", "ff"));
#endif /* ! _WIN32 */

    // Wait for synchronization to complete.
    waitonsyncs(TIMEOUT, &cd);

    // Update and confirm models.
    model.addfolder("x/dd\7");
    model.addfile("x/ff\7", "ff");

    ASSERT_TRUE(cd.confirmModel_mainthread(model.findnode("x"), backupId1));
}

TEST(Sync, RemotesWithEscapesSynchronizeCorrectly)
{
    const auto TESTROOT = makeNewTestRoot();
    const auto TIMEOUT = chrono::seconds(4);

    // Populate cloud.
    {
        // Upload client.
        StandardClient cu(TESTROOT, "cu");

        // Log callbacks.
        cu.logcb = true;

        // Log in client and clear remote contents.
        ASSERT_TRUE(cu.login_reset_makeremotenodes("MEGA_EMAIL", "MEGA_PWD", "x", 0, 0));

        // Build test hierarchy.
        const auto root = TESTROOT / "cu" / "x";

        // Escapes will not be decoded as we're uploading directly.
        fs::create_directories(root / "d0");
        fs::create_directories(root / "d%30");

        ASSERT_TRUE(createNameFile(root, "f0"));
        ASSERT_TRUE(createNameFile(root, "f%30"));

        auto* node = cu.drillchildnodebyname(cu.gettestbasenode(), "x");
        ASSERT_TRUE(!!node);

        // Upload directories.
        ASSERT_TRUE(cu.uploadFolderTree(root / "d0", node));
        ASSERT_TRUE(cu.uploadFolderTree(root / "d%30", node));

        // Upload files.
        ASSERT_TRUE(cu.uploadFile(root / "f0", node));
        ASSERT_TRUE(cu.uploadFile(root / "f%30", node));
    }

    // Download client.
    StandardClient cd(TESTROOT, "cd");

    // Log callbacks.
    cd.logcb = true;

    // Log in client.
    ASSERT_TRUE(cd.login_fetchnodes("MEGA_EMAIL", "MEGA_PWD"));

    // Add and start sync.
    handle backupId1 = cd.setupSync_mainthread("sd", "x");

    // Wait for initial sync to complete.
    waitonsyncs(TIMEOUT, &cd);

    // Populate and confirm local fs.
    Model model;

    model.addfolder("x/d0");
    model.addfolder("x/d%30")->fsName("d%2530");
    model.addfile("x/f0", "f0");
    model.addfile("x/f%30", "f%30")->fsName("f%2530");

    // Needed as we've downloaded files.
    model.ensureLocalDebrisTmpLock("x");

    ASSERT_TRUE(cd.confirmModel_mainthread(model.findnode("x"), backupId1));

    // Locally remove an escaped node.
    const auto syncRoot = cd.syncSet(backupId1).localpath;

    fs::remove_all(syncRoot / "d%2530");
    ASSERT_TRUE(!!model.removenode("x/d%30"));

    // Remotely remove an escaped file.
    ASSERT_TRUE(cd.deleteremote("x/f%30"));
    ASSERT_TRUE(model.movetosynctrash("x/f%30", "x"));

    // Wait for sync up to complete.
    waitonsyncs(TIMEOUT, &cd);

    // Confirm models.
    ASSERT_TRUE(cd.confirmModel_mainthread(model.findnode("x"), backupId1));

    // Locally create some files with escapes in their names.
    {
        // Bogus escapes.
        ASSERT_TRUE(fs::create_directories(syncRoot / "dd%"));
        model.addfolder("x/dd%");

        ASSERT_TRUE(createNameFile(syncRoot, "ff%"));
        model.addfile("x/ff%", "ff%");

        // Sane character escapes.
        ASSERT_TRUE(fs::create_directories(syncRoot / "dd%31"));
        model.addfolder("x/dd1")->fsName("dd%31");

        ASSERT_TRUE(createNameFile(syncRoot, "ff%31"));
        model.addfile("x/ff1", "ff%31")->fsName("ff%31");

    }

    // Wait for synchronization to complete.
    waitonsyncs(TIMEOUT, &cd);

    // Confirm model.
    ASSERT_TRUE(cd.confirmModel_mainthread(model.findnode("x"), backupId1));

    // Let's try with escaped control sequences.
    ASSERT_TRUE(fs::create_directories(syncRoot / "dd%250a"));
    model.addfolder("x/dd%0a")->fsName("dd%250a");

    ASSERT_TRUE(createNameFile(syncRoot, "ff%250a"));
    model.addfile("x/ff%0a", "ff%250a")->fsName("ff%250a");

    // Wait for sync and confirm model.
    waitonsyncs(TIMEOUT, &cd);
    ASSERT_TRUE(cd.confirmModel_mainthread(model.findnode("x"), backupId1));

    // Remotely delete the nodes with control sequences.
    ASSERT_TRUE(cd.deleteremote("x/dd%0a"));
    model.movetosynctrash("x/dd%0a", "x");

    ASSERT_TRUE(cd.deleteremote("x/ff%0a"));
    model.movetosynctrash("x/ff%0a", "x");

    // Wait for sync and confirm model.
    waitonsyncs(TIMEOUT, &cd);
    ASSERT_TRUE(cd.confirmModel_mainthread(model.findnode("x"), backupId1));
}

#ifdef _WIN32
#define SEP "\\"
#else // _WIN32
#define SEP "/"
#endif // ! _WIN32

class AnomalyReporter
  : public FilenameAnomalyReporter
{
public:
    struct Anomaly
    {
        string localPath;
        string remotePath;
        int type;
    }; // Anomaly

    AnomalyReporter(const string& localRoot, const string& remoteRoot)
      : mAnomalies()
      , mLocalRoot(localRoot)
      , mRemoteRoot(remoteRoot)
    {
        assert(!mLocalRoot.empty());
        assert(!mRemoteRoot.empty());

        // Add trailing separators if necessary.
        if (string(1, mLocalRoot.back()) != SEP)
        {
            mLocalRoot.append(SEP);
        }

        if (mRemoteRoot.back() != '/')
        {
            mRemoteRoot.push_back('/');
        }
    }

    void anomalyDetected(FilenameAnomalyType type,
                         const string& localPath,
                         const string& remotePath) override
    {
        assert(startsWith(localPath, mLocalRoot));
        assert(startsWith(remotePath, mRemoteRoot));

        mAnomalies.emplace_back();

        auto& anomaly = mAnomalies.back();
        anomaly.localPath = localPath.substr(mLocalRoot.size());
        anomaly.remotePath = remotePath.substr(mRemoteRoot.size());
        anomaly.type = type;
    }

    vector<Anomaly> mAnomalies;

private:
    bool startsWith(const string& lhs, const string& rhs) const
    {
        return lhs.compare(0, rhs.size(), rhs) == 0;
    }

    string mLocalRoot;
    string mRemoteRoot;
}; // AnomalyReporter

TEST(Sync, AnomalousManualDownload)
{
    auto TESTROOT = makeNewTestRoot();
    auto TIMEOUT  = chrono::seconds(4);

    // Upload two files for us to download.
    {
        StandardClient cu(TESTROOT, "cu");

        // Log callbacks.
        cu.logcb = true;

        // Log client in.
        ASSERT_TRUE(cu.login_reset_makeremotenodes("MEGA_EMAIL", "MEGA_PWD", "s", 0, 0));

        // Create a sync so we can upload some files.
        auto id = cu.setupSync_mainthread("s", "s");
        ASSERT_NE(id, UNDEF);

        // Get our hands on the sync root.
        auto root = cu.syncSet(id).localpath;

        // Create the test files.
        Model model;

        model.addfile("f");
        model.addfile("g:0")->fsName("g%3a0");
        model.generate(root);

        // Wait for the upload to complete.
        waitonsyncs(TIMEOUT, &cu);

        // Make sure the files were uploaded.
        ASSERT_TRUE(cu.confirmModel_mainthread(model.root.get(), id));
    }

    StandardClient cd(TESTROOT, "cd");

    // Log callbacks.
    cd.logcb = true;

    // Log client in.
    ASSERT_TRUE(cd.login_fetchnodes("MEGA_EMAIL", "MEGA_PWD"));

    // Determine root paths.
    auto root = TESTROOT / "cd";

    // Set anomalous filename reporter.
    AnomalyReporter* reporter =
      new AnomalyReporter(root.u8string(),
                          cd.gettestbasenode()->displaypath());

    cd.client.mFilenameAnomalyReporter.reset(reporter);

    // cu's sync root.
    auto* s = cd.drillchildnodebyname(cd.gettestbasenode(), "s");
    ASSERT_TRUE(s);

    // Simple validation helper.
    auto read_string = [](const fs::path& path) {
        // How much buffer space do we need?
        auto length = fs::file_size(path);
        assert(length > 0);

        // Read in the file's contents.
        ifstream istream(path.u8string(), ios::binary);
        string buffer(length, 0);

        istream.read(&buffer[0], length);

        // Make sure the read was successful.
        assert(istream.good());

        return buffer;
    };

    // Download a regular file.
    {
        // Regular file, s/f.
        auto* f = cd.drillchildnodebyname(s, "f");
        ASSERT_TRUE(f);

        // Download.
        auto destination = root / "f";
        ASSERT_TRUE(cd.downloadFile(*f, destination));

        // Make sure the file was downloaded.
        ASSERT_TRUE(fs::is_regular_file(destination));
        ASSERT_EQ(read_string(destination), "f");

        // No anomalies should be reported.
        ASSERT_TRUE(reporter->mAnomalies.empty());
    }

    // Download an anomalous file.
    {
        // Anomalous file, s/g:0.
        auto* g0 = cd.drillchildnodebyname(s, "g:0");
        ASSERT_TRUE(g0);

        // Download.
        auto destination = root / "g%3a0";
        ASSERT_TRUE(cd.downloadFile(*g0, destination));

        // Make sure the file was downloaded.
        ASSERT_TRUE(fs::is_regular_file(destination));
        ASSERT_EQ(read_string(destination), "g:0");

        // A single anomaly should be reported.
        ASSERT_EQ(reporter->mAnomalies.size(), 1);

        auto& anomaly = reporter->mAnomalies.front();

        ASSERT_EQ(anomaly.localPath, "g%3a0");
        ASSERT_EQ(anomaly.remotePath, "s/g:0");
        ASSERT_EQ(anomaly.type, FILENAME_ANOMALY_NAME_MISMATCH);
    }
}

TEST(Sync, AnomalousManualUpload)
{
    auto TESTROOT = makeNewTestRoot();
    auto TIMEOUT  = chrono::seconds(4);

    // Upload client.
    StandardClient cu(TESTROOT, "cu");

    // Verification client.
    StandardClient cv(TESTROOT, "cv");

    // Log callbacks.
    cu.logcb = true;
    cv.logcb = true;

    // Log in clients.
    ASSERT_TRUE(cu.login_reset_makeremotenodes("MEGA_EMAIL", "MEGA_PWD", "s", 0, 0));
    ASSERT_TRUE(cv.login_fetchnodes("MEGA_EMAIL", "MEGA_PWD"));

    // Determine local root.
    auto root = TESTROOT / "cu";

    // Set up anomalous name reporter.
    AnomalyReporter* reporter =
      new AnomalyReporter(root.u8string(),
                          cu.gettestbasenode()->displaypath());

    cu.client.mFilenameAnomalyReporter.reset(reporter);

    // Create a sync so we can verify uploads.
    auto id = cv.setupSync_mainthread("s", "s");
    ASSERT_NE(id, UNDEF);

    Model model;

    // Upload a regular file.
    {
        // Add file to model.
        model.addfile("f0");
        model.generate(root);

        // Upload file.
        auto* s = cu.client.nodeByHandle(cv.syncSet(id).h);
        ASSERT_TRUE(s);
        ASSERT_TRUE(cu.uploadFile(root / "f0", s));

        // Necessary as cv has downloaded a file.
        model.ensureLocalDebrisTmpLock("");

        // Make sure the file uploaded successfully.
        waitonsyncs(TIMEOUT, &cv);

        ASSERT_TRUE(cv.confirmModel_mainthread(model.root.get(), id));

        // No anomalies should be reported.
        ASSERT_TRUE(reporter->mAnomalies.empty());
    }

    // Upload an anomalous file.
    {
        // Add an anomalous file.
        model.addfile("f:0")->fsName("f%3a0");
        model.generate(root);

        // Upload file.
        auto* s = cu.client.nodeByHandle(cv.syncSet(id).h);
        ASSERT_TRUE(s);
        ASSERT_TRUE(cu.uploadFile(root / "f%3a0", "f:0", s));

        // Make sure the file uploaded ok.
        waitonsyncs(TIMEOUT, &cv);

        ASSERT_TRUE(cv.confirmModel_mainthread(model.root.get(), id));

        // A single anomaly should've been reported.
        ASSERT_EQ(reporter->mAnomalies.size(), 1);

        auto& anomaly = reporter->mAnomalies.front();

        ASSERT_EQ(anomaly.localPath, "f%3a0");
        ASSERT_EQ(anomaly.remotePath, "s/f:0");
        ASSERT_EQ(anomaly.type, FILENAME_ANOMALY_NAME_MISMATCH);
    }
}

TEST(Sync, AnomalousSyncDownload)
{
    auto TESTROOT = makeNewTestRoot();
    auto TIMEOUT  = chrono::seconds(4);

    // For verification.
    Model model;

    // Upload test files.
    {
        // Upload client.
        StandardClient cu(TESTROOT, "cu");

        // Log callbacks.
        cu.logcb = true;

        // Log in client.
        ASSERT_TRUE(cu.login_reset_makeremotenodes("MEGA_EMAIL", "MEGA_PWD", "s", 0, 0));

        // Add and start sync.
        auto id = cu.setupSync_mainthread("s", "s");
        ASSERT_NE(id, UNDEF);

        // Add test files for upload.
        auto root = cu.syncSet(id).localpath;

        model.addfile("f");
        model.addfile("f:0")->fsName("f%3a0");
        model.addfolder("d");
        model.addfolder("d:0")->fsName("d%3a0");
        model.generate(root);

        // Wait for sync to complete.
        waitonsyncs(TIMEOUT, &cu);

        // Did the files upload okay?
        ASSERT_TRUE(cu.confirmModel_mainthread(model.root.get(), id));
    }

    // Download test files.
    StandardClient cd(TESTROOT, "cd");

    // Log client in.
    ASSERT_TRUE(cd.login_fetchnodes("MEGA_EMAIL", "MEGA_PWD"));

    // Set anomalous filename reporter.
    AnomalyReporter* reporter;
    {
        auto* root = cd.gettestbasenode();
        ASSERT_TRUE(root);

        auto* s = cd.drillchildnodebyname(root, "s");
        ASSERT_TRUE(s);

        auto local = (TESTROOT / "cd" / "s").u8string();
        auto remote = s->displaypath();

        reporter = new AnomalyReporter(local, remote);
        cd.client.mFilenameAnomalyReporter.reset(reporter);
    }

    // Add and start sync.
    auto id = cd.setupSync_mainthread("s", "s");
    ASSERT_NE(id, UNDEF);

    // Get our hands on the sync root.
    auto root = cd.syncSet(id).localpath;

    // Wait for sync to complete.
    waitonsyncs(TIMEOUT, &cd);

    // Necessary as cd has downloaded files.
    model.ensureLocalDebrisTmpLock("");

    // Were all the files downloaded okay?
    ASSERT_TRUE(cd.confirmModel_mainthread(model.root.get(), id));

    // Are we on a filesystem where : would be escaped?
    if (cd.wouldBeEscapedOnDownload(root, ":"))
    {
        // Yep so two anomalies should be reported.
        ASSERT_EQ(reporter->mAnomalies.size(), 2);

        auto anomaly = reporter->mAnomalies.begin();

        // d:0
        ASSERT_EQ(anomaly->localPath, "d%3a0");
        ASSERT_EQ(anomaly->remotePath, "d:0");
        ASSERT_EQ(anomaly->type, FILENAME_ANOMALY_NAME_MISMATCH);

        ++anomaly;

        // f:0
        ASSERT_EQ(anomaly->localPath, "f%3a0");
        ASSERT_EQ(anomaly->remotePath, "f:0");
        ASSERT_EQ(anomaly->type, FILENAME_ANOMALY_NAME_MISMATCH);
    }
    else
    {
        // Nope so there should be no anomalies.
        ASSERT_TRUE(reporter->mAnomalies.empty());
    }
}

TEST(Sync, AnomalousSyncLocalRename)
{
    auto TESTROOT = makeNewTestRoot();
    auto TIMEOUT = chrono::seconds(4);

    // Sync client.
    StandardClient cx(TESTROOT, "cx");

    // Log in client.
    ASSERT_TRUE(cx.login_reset_makeremotenodes("MEGA_EMAIL", "MEGA_PWD", "s", 0, 0));

    // Add and start sync.
    auto id = cx.setupSync_mainthread("s", "s");
    ASSERT_NE(id, UNDEF);

    auto root = cx.syncSet(id).localpath;

    // Set anomalous filename reporter.
    AnomalyReporter* reporter =
      new AnomalyReporter(root.u8string(), "/mega_test_sync/s");

    cx.client.mFilenameAnomalyReporter.reset(reporter);

    // Populate filesystem.
    Model model;

    model.addfile("d/f");
    model.addfile("f");
    model.generate(root);

    // Wait for synchronization to complete.
    waitonsyncs(TIMEOUT, &cx);

    // Make sure everything uploaded okay.
    ASSERT_TRUE(cx.confirmModel_mainthread(model.root.get(), id));

    // Rename d/f -> d/g.
    model.findnode("d/f")->name = "g";
    fs::rename(root / "d" / "f", root / "d" / "g");

    // Wait for synchronization to complete.
    waitonsyncs(TIMEOUT, &cx);

    // Confirm move.
    ASSERT_TRUE(cx.confirmModel_mainthread(model.root.get(), id));

    // There should be no anomalies.
    ASSERT_TRUE(reporter->mAnomalies.empty());

    // Rename d/g -> d/g:0.
    model.findnode("d/g")->fsName("g%3a0").name = "g:0";
    fs::rename(root / "d" / "g", root / "d" / "g%3a0");

    // Wait for synchronization to complete.
    waitonsyncs(TIMEOUT, &cx);

    // Confirm move.
    ASSERT_TRUE(cx.confirmModel_mainthread(model.root.get(), id));

    // There should be a single anomaly.
    ASSERT_EQ(reporter->mAnomalies.size(), 1);
    {
        auto& anomaly = reporter->mAnomalies.back();

        ASSERT_EQ(anomaly.localPath, "d" SEP "g%3a0");
        ASSERT_EQ(anomaly.remotePath, "d/g:0");
        ASSERT_EQ(anomaly.type, FILENAME_ANOMALY_NAME_MISMATCH);
    }
    reporter->mAnomalies.clear();

    // Move f -> d/g:0.
    model.findnode("d/g:0")->content = "f";
    model.removenode("f");
    fs::rename(root / "f", root / "d" / "g%3a0");

    // Wait for sync to complete.
    waitonsyncs(TIMEOUT, &cx);

    // Confirm move.
    ASSERT_TRUE(cx.confirmModel_mainthread(model.root.get(), id));

    // No anomalies should be reported.
    ASSERT_TRUE(reporter->mAnomalies.empty());
}

TEST(Sync, AnomalousSyncRemoteRename)
{
    auto TESTROOT = makeNewTestRoot();
    auto TIMEOUT = chrono::seconds(4);

    // Sync client.
    StandardClient cx(TESTROOT, "cx");

    // Rename client.
    StandardClient cr(TESTROOT, "cr");

    // Log in clients.
    ASSERT_TRUE(cx.login_reset_makeremotenodes("MEGA_EMAIL", "MEGA_PWD", "s", 0, 0));
    ASSERT_TRUE(cr.login_fetchnodes("MEGA_EMAIL", "MEGA_PWD"));

    // Add and start sync.
    auto id = cx.setupSync_mainthread("s", "s");
    ASSERT_NE(id, UNDEF);

    auto root = cx.syncSet(id).localpath;

    // Set up anomalous filename reporter.
    auto* reporter = new AnomalyReporter(root.u8string(), "/mega_test_sync/s");
    cx.client.mFilenameAnomalyReporter.reset(reporter);

    // Populate filesystem.
    Model model;

    model.addfile("d/f");
    model.addfile("f");
    model.generate(root);

    // Wait for sync to complete.
    waitonsyncs(TIMEOUT, &cx);

    // Verify upload.
    ASSERT_TRUE(cx.confirmModel_mainthread(model.root.get(), id));

    // Rename d/f -> d/g.
    auto* s = cr.client.nodeByHandle(cx.syncSet(id).h);
    ASSERT_TRUE(s);

    auto* d = cr.drillchildnodebyname(s, "d");
    ASSERT_TRUE(d);

    {
        auto* f = cr.drillchildnodebyname(d, "f");
        ASSERT_TRUE(f);

        ASSERT_TRUE(cr.setattr(f, attr_map('n', "g")));
    }

    // Wait for sync to complete.
    waitonsyncs(TIMEOUT, &cx);

    // Update model.
    model.findnode("d/f")->name = "g";

    // Verify rename.
    ASSERT_TRUE(cx.confirmModel_mainthread(model.root.get(), id));

    // There should be no anomalies.
    ASSERT_TRUE(reporter->mAnomalies.empty());

    // Rename d/g -> d/g:0.
    {
        auto* g = cr.drillchildnodebyname(d, "g");
        ASSERT_TRUE(g);

        ASSERT_TRUE(cr.setattr(g, attr_map('n', "g:0")));
    }

    // Wait for sync to complete.
    waitonsyncs(TIMEOUT, &cx);

    // Update model.
    model.findnode("d/g")->fsName("g%3a0").name = "g:0";

    // Verify rename.
    ASSERT_TRUE(cx.confirmModel_mainthread(model.root.get(), id));

    // Are we on a filesystem where : would be escaped?
    if (cx.wouldBeEscapedOnDownload(root, ":"))
    {
        // Yep so there should be a single anomaly.
        ASSERT_EQ(reporter->mAnomalies.size(), 1);

        auto& anomaly = reporter->mAnomalies.back();

        ASSERT_EQ(anomaly.localPath, "d" SEP "g%3a0");
        ASSERT_EQ(anomaly.remotePath, "d/g:0");
        ASSERT_EQ(anomaly.type, FILENAME_ANOMALY_NAME_MISMATCH);

        reporter->mAnomalies.clear();
    }
    else
    {
        // Nope so there should be no anomalies.
        ASSERT_TRUE(reporter->mAnomalies.empty());
    }
}

TEST(Sync, AnomalousSyncUpload)
{
    auto TESTROOT = makeNewTestRoot();
    auto TIMEOUT = chrono::seconds(4);

    // Upload client.
    StandardClient cu(TESTROOT, "cu");

    // Log client in.
    ASSERT_TRUE(cu.login_reset_makeremotenodes("MEGA_EMAIL", "MEGA_PWD", "s", 0, 0));

    // Add and start sync.
    auto id = cu.setupSync_mainthread("s", "s");
    ASSERT_NE(id, UNDEF);

    auto root = cu.syncSet(id).localpath;

    // Set up anomalous filename reporter.
    AnomalyReporter* reporter =
      new AnomalyReporter(root.u8string(), "/mega_test_sync/s");

    cu.client.mFilenameAnomalyReporter.reset(reporter);

    // Populate filesystem.
    Model model;

    model.addfile("f");
    model.addfile("f:0")->fsName("f%3a0");
    model.addfolder("d");
    model.addfolder("d:0")->fsName("d%3a0");
    model.generate(root);

    // Wait for synchronization to complete.
    waitonsyncs(TIMEOUT, &cu);

    // Ensure everything uploaded okay.
    ASSERT_TRUE(cu.confirmModel_mainthread(model.root.get(), id));

    // Two anomalies should've been reported.
    ASSERT_EQ(reporter->mAnomalies.size(), 2);

    auto anomaly = reporter->mAnomalies.begin();

    // d:0
    ASSERT_EQ(anomaly->localPath, "d%3a0");
    ASSERT_EQ(anomaly->remotePath, "d:0");
    ASSERT_EQ(anomaly->type, FILENAME_ANOMALY_NAME_MISMATCH);

    ++anomaly;

    // f:0
    ASSERT_EQ(anomaly->localPath, "f%3a0");
    ASSERT_EQ(anomaly->remotePath, "f:0");
    ASSERT_EQ(anomaly->type, FILENAME_ANOMALY_NAME_MISMATCH);
}

#undef SEP

TEST(Sync, BasicSyncExportImport)
{
    auto TESTROOT = makeNewTestRoot();
    auto TIMEOUT  = chrono::seconds(4);

    // Sync client.
    unique_ptr<StandardClient> cx(new StandardClient(TESTROOT, "cx"));

    // Log callbacks.
    cx->logcb = true;

    // Log in client.
    ASSERT_TRUE(cx->login_reset_makeremotenodes("MEGA_EMAIL", "MEGA_PWD", "s", 1, 3));

    // Create and start syncs.
    auto id0 = cx->setupSync_mainthread("s0", "s/s_0");
    ASSERT_NE(id0, UNDEF);

    auto id1 = cx->setupSync_mainthread("s1", "s/s_1");
    ASSERT_NE(id1, UNDEF);

    auto id2 = cx->setupSync_mainthread("s2", "s/s_2");
    ASSERT_NE(id2, UNDEF);

    // Get our hands on the sync's local root.
    auto root0 = cx->syncSet(id0).localpath;
    auto root1 = cx->syncSet(id1).localpath;
    auto root2 = cx->syncSet(id2).localpath;

    // Give the syncs something to synchronize.
    Model model0;
    Model model1;
    Model model2;

    model0.addfile("d0/f0");
    model0.addfile("f0");
    model0.generate(root0);

    model1.addfile("d0/f0");
    model1.addfile("d0/f1");
    model1.addfile("d1/f0");
    model1.addfile("d1/f1");
    model1.generate(root1);

    model2.addfile("f0");
    model2.addfile("f1");
    model2.generate(root2);

    // Wait for synchronization to complete.
    waitonsyncs(TIMEOUT, cx.get());

    // Make sure everything was uploaded okay.
    ASSERT_TRUE(cx->confirmModel_mainthread(model0.root.get(), id0));
    ASSERT_TRUE(cx->confirmModel_mainthread(model1.root.get(), id1));
    ASSERT_TRUE(cx->confirmModel_mainthread(model2.root.get(), id2));

    // Export the syncs.
    auto configs = cx->exportSyncConfigs();
    ASSERT_FALSE(configs.empty());

    // Log out client, don't keep caches.
    cx.reset();

    // Recreate client.
    cx.reset(new StandardClient(TESTROOT, "cx"));

    // Log client back in.
    ASSERT_TRUE(cx->login_fetchnodes("MEGA_EMAIL", "MEGA_PWD"));

    // Import the syncs.
    ASSERT_TRUE(cx->importSyncConfigs(std::move(configs)));

    // Determine the imported sync's backup IDs.
    id0 = cx->backupIdForSyncPath(root0);
    ASSERT_NE(id0, UNDEF);

    id1 = cx->backupIdForSyncPath(root1);
    ASSERT_NE(id1, UNDEF);

    id2 = cx->backupIdForSyncPath(root2);
    ASSERT_NE(id2, UNDEF);

    // Make sure nothing's changed since we exported the syncs.
    ASSERT_TRUE(cx->confirmModel_mainthread(model0.root.get(), id0));
    ASSERT_TRUE(cx->confirmModel_mainthread(model1.root.get(), id1));
    ASSERT_TRUE(cx->confirmModel_mainthread(model2.root.get(), id2));

    // Make some changes.
    model0.addfile("d0/f1");
    model0.generate(root0);

    model1.addfile("f0");
    model1.generate(root1);

    model2.addfile("d0/d0f0");
    model2.generate(root2);

    // Imported syncs should be disabled.
    // So, we're waiting for the syncs to do precisely nothing.
    waitonsyncs(TIMEOUT, cx.get());

    // Confirm should fail.
    ASSERT_FALSE(cx->confirmModel_mainthread(model0.root.get(), id0));
    ASSERT_FALSE(cx->confirmModel_mainthread(model1.root.get(), id1));
    ASSERT_FALSE(cx->confirmModel_mainthread(model2.root.get(), id2));

    // Enable the imported syncs.
    ASSERT_TRUE(cx->enableSyncByBackupId(id0));
    ASSERT_TRUE(cx->enableSyncByBackupId(id1));
    ASSERT_TRUE(cx->enableSyncByBackupId(id2));

    // Wait for sync to complete.
    waitonsyncs(TIMEOUT, cx.get());

    // Changes should now be in the cloud.
    ASSERT_TRUE(cx->confirmModel_mainthread(model0.root.get(), id0));
    ASSERT_TRUE(cx->confirmModel_mainthread(model1.root.get(), id1));
    ASSERT_TRUE(cx->confirmModel_mainthread(model2.root.get(), id2));
}
TEST(Sync, RenameReplaceFileBetweenSyncs)
{
    const auto TESTROOT = makeNewTestRoot();
    const auto TIMEOUT  = chrono::seconds(4);

    StandardClient c0(TESTROOT, "c0");

    // Log callbacks.
    c0.logcb = true;

    // Log in client.
    ASSERT_TRUE(c0.login_reset_makeremotenodes("MEGA_EMAIL", "MEGA_PWD", "s0", 0, 0));
    ASSERT_TRUE(c0.makeCloudSubdirs("s1", 0, 0));

    // Set up syncs.
    const auto id0 = c0.setupSync_mainthread("s0", "s0");
    ASSERT_NE(id0, UNDEF);

    const auto id1 = c0.setupSync_mainthread("s1", "s1");
    ASSERT_NE(id1, UNDEF);

    // Convenience.
    const auto SYNCROOT0 = TESTROOT / "c0" / "s0";
    const auto SYNCROOT1 = TESTROOT / "c0" / "s1";

    // Set up models.
    Model model0;
    Model model1;

    model0.addfile("f0", "x");
    model0.generate(SYNCROOT0);

    // Wait for synchronization to complete.
    waitonsyncs(TIMEOUT, &c0);

    // Confirm models.
    ASSERT_TRUE(c0.confirmModel_mainthread(model0.root.get(), id0));
    ASSERT_TRUE(c0.confirmModel_mainthread(model1.root.get(), id1));

    // Move s0/f0 to s1/f0.
    model1 = model0;

    fs::rename(SYNCROOT0 / "f0", SYNCROOT1 / "f0");

    // Replace s0/f0.
    model0.removenode("f0");
    model0.addfile("f0", "y");

    ASSERT_TRUE(createDataFile(SYNCROOT0 / "f0", "y"));

    // Wait for synchronization to complete.
    waitonsyncs(TIMEOUT, &c0);

    // Confirm models.
    ASSERT_TRUE(c0.confirmModel_mainthread(model0.root.get(), id0));
    ASSERT_TRUE(c0.confirmModel_mainthread(model1.root.get(), id1));

    // Disable s0.
    ASSERT_TRUE(c0.disableSync(id0, NO_SYNC_ERROR, false));

    // Make sure s0 is disabled.
    ASSERT_TRUE(createDataFile(SYNCROOT0 / "f1", "z"));

    // Wait for synchronization to complete.
    waitonsyncs(TIMEOUT, &c0);

    // Confirm models.
    ASSERT_TRUE(c0.confirmModel_mainthread(
                  model0.root.get(),
                  id0,
                  false,
                  StandardClient::CONFIRM_REMOTE));

    // Move s1/f0 to s0/f2.
    model1.removenode("f0");

    fs::rename(SYNCROOT1 / "f0", SYNCROOT0 / "f2");

    // Replace s1/f0.
    model1.addfile("f0", "q");

    ASSERT_TRUE(createDataFile(SYNCROOT1 / "f0", "q"));

    // Wait for synchronization to complete.
    waitonsyncs(TIMEOUT, &c0);

    // Confirm models.
    ASSERT_TRUE(c0.confirmModel_mainthread(
                  model0.root.get(),
                  id0,
                  false,
                  StandardClient::CONFIRM_REMOTE));

    ASSERT_TRUE(c0.confirmModel_mainthread(model1.root.get(), id1));
}

TEST(Sync, RenameReplaceFileWithinSync)
{
    const auto TESTROOT = makeNewTestRoot();
    const auto TIMEOUT  = chrono::seconds(4);

    StandardClient c0(TESTROOT, "c0");

    // Log callbacks.
    c0.logcb = true;

    // Log in client and clear remote contents.
    ASSERT_TRUE(c0.login_reset_makeremotenodes("MEGA_EMAIL", "MEGA_PWD", "s0", 0, 0));

    // Set up sync.
    const auto id = c0.setupSync_mainthread("s0", "s0");
    ASSERT_NE(id, UNDEF);

    // Populate local FS.
    const auto SYNCROOT = TESTROOT / "c0" / "s0";

    Model model;

    model.addfile("f1");
    model.generate(SYNCROOT);

    // Wait for synchronization to complete.
    waitonsyncs(TIMEOUT, &c0);

    // Confirm model.
    ASSERT_TRUE(c0.confirmModel_mainthread(model.root.get(), id));

    // Rename /f1 to /f2.
    // This tests the case where the target is processed after the source.
    model.addfile("f2", "f1");
    model.removenode("f1");

    fs::rename(SYNCROOT / "f1", SYNCROOT / "f2");

    // Replace /d1.
    model.addfile("f1", "x");

    ASSERT_TRUE(createDataFile(SYNCROOT / "f1", "x"));

    // Wait for synchronization to complete.
    waitonsyncs(TIMEOUT, &c0);

    // Confirm model.
    ASSERT_TRUE(c0.confirmModel_mainthread(model.root.get(), id));

    // Rename /f2 to /f0.
    // This tests the case where the target is processed before the source.
    model.addfile("f0", "f1");
    model.removenode("f2");

    fs::rename(SYNCROOT / "f2", SYNCROOT / "f0");

    // Replace /d2.
    model.addfile("f2", "y");

    ASSERT_TRUE(createDataFile(SYNCROOT / "f2", "y"));

    // Wait for synchronization to complete.
    waitonsyncs(TIMEOUT, &c0);

    // Confirm model.
    ASSERT_TRUE(c0.confirmModel_mainthread(model.root.get(), id));
}

TEST(Sync, RenameReplaceFolderBetweenSyncs)
{
    const auto TESTROOT = makeNewTestRoot();
    const auto TIMEOUT  = chrono::seconds(4);

    StandardClient c0(TESTROOT, "c0");

    // Log callbacks.
    c0.logcb = true;

    // Log in client.
    ASSERT_TRUE(c0.login_reset_makeremotenodes("MEGA_EMAIL", "MEGA_PWD", "s0", 0, 0));
    ASSERT_TRUE(c0.makeCloudSubdirs("s1", 0, 0));

    // Set up syncs.
    const auto id0 = c0.setupSync_mainthread("s0", "s0");
    ASSERT_NE(id0, UNDEF);

    const auto id1 = c0.setupSync_mainthread("s1", "s1");
    ASSERT_NE(id1, UNDEF);

    // Convenience.
    const auto SYNCROOT0 = TESTROOT / "c0" / "s0";
    const auto SYNCROOT1 = TESTROOT / "c0" / "s1";

    // Set up models.
    Model model0;
    Model model1;

    model0.addfile("d0/f0");
    model0.generate(SYNCROOT0);

    // Wait for synchronization to complete.
    waitonsyncs(TIMEOUT, &c0);

    // Confirm models.
    ASSERT_TRUE(c0.confirmModel_mainthread(model0.root.get(), id0));
    ASSERT_TRUE(c0.confirmModel_mainthread(model1.root.get(), id1));

    // Move s0/d0 to s1/d0. (and replace)
    model1 = model0;

    fs::rename(SYNCROOT0 / "d0", SYNCROOT1 / "d0");

    // Replace s0/d0.
    model0.removenode("d0/f0");

    fs::create_directories(SYNCROOT0 / "d0");

    // Wait for synchronization to complete.
    waitonsyncs(TIMEOUT, &c0);

    // Confirm models.
    ASSERT_TRUE(c0.confirmModel_mainthread(model0.root.get(), id0));
    ASSERT_TRUE(c0.confirmModel_mainthread(model1.root.get(), id1));

    // Disable s0.
    ASSERT_TRUE(c0.disableSync(id0, NO_SYNC_ERROR, false));

    // Make sure s0 is disabled.
    fs::create_directories(SYNCROOT0 / "d1");

    // Wait for synchronization to complete.
    waitonsyncs(TIMEOUT, &c0);

    // Confirm models.
    ASSERT_TRUE(c0.confirmModel_mainthread(
                  model0.root.get(),
                  id0,
                  false,
                  StandardClient::CONFIRM_REMOTE));

    // Move s1/d0 to s0/d2.
    model1.removenode("d0/f0");

    fs::rename(SYNCROOT1 / "d0", SYNCROOT0 / "d2");

    // Replace s1/d0.
    fs::create_directories(SYNCROOT1 / "d0");

    // Wait for synchronization to complete.
    waitonsyncs(TIMEOUT, &c0);

    // Confirm models.
    ASSERT_TRUE(c0.confirmModel_mainthread(
                  model0.root.get(),
                  id0,
                  false,
                  StandardClient::CONFIRM_REMOTE));

    ASSERT_TRUE(c0.confirmModel_mainthread(model1.root.get(), id1));
}

TEST(Sync, RenameReplaceFolderWithinSync)
{
    const auto TESTROOT = makeNewTestRoot();
    const auto TIMEOUT  = chrono::seconds(4);

    StandardClient c0(TESTROOT, "c0");

    // Log callbacks.
    c0.logcb = true;

    // Log in client and clear remote contents.
    ASSERT_TRUE(c0.login_reset_makeremotenodes("MEGA_EMAIL", "MEGA_PWD", "s0", 0, 0));

    // Set up sync.
    const auto id = c0.setupSync_mainthread("s0", "s0");
    ASSERT_NE(id, UNDEF);

    // Populate local FS.
    const auto SYNCROOT = TESTROOT / "c0" / "s0";

    Model model;

    model.addfile("d1/f0");
    model.generate(SYNCROOT);

    // Wait for synchronization to complete.
    waitonsyncs(TIMEOUT, &c0);

    // Confirm model.
    ASSERT_TRUE(c0.confirmModel_mainthread(model.root.get(), id));

    // Rename /d1 to /d2.
    // This tests the case where the target is processed after the source.
    model.addfolder("d2");
    model.movenode("d1/f0", "d2");

    fs::rename(SYNCROOT / "d1", SYNCROOT / "d2");

    // Replace /d1.
    fs::create_directories(SYNCROOT / "d1");

    // Wait for synchronization to complete.
    waitonsyncs(TIMEOUT, &c0);

    // Confirm model.
    ASSERT_TRUE(c0.confirmModel_mainthread(model.root.get(), id));

    // Rename /d2 to /d0.
    // This tests the case where the target is processed before the source.
    model.addfolder("d0");
    model.movenode("d2/f0", "d0");

    fs::rename(SYNCROOT / "d2", SYNCROOT / "d0");

    // Replace /d2.
    fs::create_directories(SYNCROOT / "d2");

    // Wait for synchronization to complete.
    waitonsyncs(TIMEOUT, &c0);

    // Confirm model.
    ASSERT_TRUE(c0.confirmModel_mainthread(model.root.get(), id));
}

TEST(Sync, DownloadedDirectoriesHaveFilesystemWatch)
{
    const auto TESTROOT = makeNewTestRoot();
    const auto TIMEOUT  = chrono::seconds(4);

    StandardClient c(TESTROOT, "c");

    // Log callbacks.
    c.logcb = true;

    // Log in client.
    ASSERT_TRUE(c.login_reset_makeremotenodes("MEGA_EMAIL", "MEGA_PWD", "s", 0, 0));

    // Create /d in the cloud.
=======

    // Log in the clients.
    ASSERT_TRUE(cu.login_reset_makeremotenodes("MEGA_EMAIL", "MEGA_PWD", "x", 0, 0));
    ASSERT_TRUE(cd.login_fetchnodes("MEGA_EMAIL", "MEGA_PWD"));
    ASSERT_EQ(cd.basefolderhandle, cu.basefolderhandle);

    // Populate the local filesystem.
    const auto root = TESTFOLDER / "cu" / "su";

    // Make sure clashing directories are skipped.
    fs::create_directories(root / "d0");
    fs::create_directories(root / "d%30");

    // Make sure other directories are uploaded.
    fs::create_directories(root / "d1");

    // Make sure clashing files are skipped.
    createNameFile(root, "f0");
    createNameFile(root, "f%30");

    // Make sure other files are uploaded.
    createNameFile(root, "f1");
    createNameFile(root / "d1", "f0");

    // Start the syncs.
    handle backupId1 = cd.setupSync_mainthread("sd", "x");
    handle backupId2 = cu.setupSync_mainthread("su", "x");
    ASSERT_NE(backupId1, UNDEF);
    ASSERT_NE(backupId2, UNDEF);

    // Wait for the initial sync to complete.
    waitonsyncs(TIMEOUT, &cu, &cd);

    // Populate and confirm model.
    Model model;

    model.root->addkid(model.makeModelSubfolder("root"));
    model.findnode("root")->addkid(model.makeModelSubfolder("d1"));
    model.findnode("root")->addkid(model.makeModelSubfile("f1"));
    model.findnode("root/d1")->addkid(model.makeModelSubfile("f0"));

    model.ensureLocalDebrisTmpLock("root");

    ASSERT_TRUE(cd.confirmModel_mainthread(model.findnode("root"), backupId1));

    // Remove the clashing nodes.
    fs::remove_all(root / "d0");
    fs::remove_all(root / "f0");

    // Wait for the sync to complete.
    waitonsyncs(TIMEOUT, &cd, &cu);

    // Confirm that d0 and f0 have been downloaded.
    model.findnode("root")->addkid(model.makeModelSubfolder("d0"));
    model.findnode("root")->addkid(model.makeModelSubfile("f0", "f%30"));

    ASSERT_TRUE(cu.confirmModel_mainthread(model.findnode("root"), backupId2, true));
}

TEST_F(SyncTest, DISABLED_RemotesWithControlCharactersSynchronizeCorrectly)
{
    const auto TESTROOT = makeNewTestRoot();
    const auto TIMEOUT = chrono::seconds(4);

    // Populate cloud.
>>>>>>> b2f4cbcf
    {
        vector<NewNode> nodes(1);

        // Initialize new node.
        c.client.putnodes_prepareOneFolder(&nodes[0], "d");

<<<<<<< HEAD
        // Get our hands on the sync root.
        auto* root = c.drillchildnodebyname(c.gettestbasenode(), "s");
        ASSERT_TRUE(root);

        // Create new node in the cloud.
        ASSERT_TRUE(c.putnodes(root->nodehandle, std::move(nodes)));
    }

    // Add and start sync.
    const auto id = c.setupSync_mainthread("s", "s");
    ASSERT_NE(id, UNDEF);

    const auto SYNCROOT = c.syncSet(id).localpath;

    // Wait for synchronization to complete.
    waitonsyncs(TIMEOUT, &c);

    // Confirm /d has made it to disk.
    Model model;

    model.addfolder("d");

    ASSERT_TRUE(c.confirmModel_mainthread(model.root.get(), id));

    // Trigger a filesystem notification.
    model.addfile("d/f", "x");

    ASSERT_TRUE(createDataFile(SYNCROOT / "d" / "f", "x"));

    // Wait for synchronization to complete.
    waitonsyncs(TIMEOUT, &c);

    // Confirm /d/f made it to the cloud.
    ASSERT_TRUE(c.confirmModel_mainthread(model.root.get(), id));
}

TEST(Sync, FilesystemWatchesPresentAfterResume)
{
    const auto TESTROOT = makeNewTestRoot();
    const auto TIMEOUT  = chrono::seconds(4);

    auto c = ::mega::make_unique<StandardClient>(TESTROOT, "c");

    // Log callbacks.
    c->logcb = true;

    // Log in client.
    ASSERT_TRUE(c->login_reset_makeremotenodes("MEGA_EMAIL", "MEGA_PWD", "s", 0, 0));

    // Add and start sync.
    const auto id = c->setupSync_mainthread("s", "s");
    ASSERT_NE(id, UNDEF);

    const auto SYNCROOT = c->syncSet(id).localpath;

    // Build model and populate filesystem.
    Model model;

    model.addfolder("d0/d0d0");
    model.generate(SYNCROOT);

    // Wait for initial sync to complete.
    waitonsyncs(TIMEOUT, c.get());

    // Make sure directories made it to the cloud.
    ASSERT_TRUE(c->confirmModel_mainthread(model.root.get(), id));

    // Logout / Resume.
    {
        string session;

        // Save session.
        c->client.dumpsession(session);

        // Logout (taking care to preserve the caches.)
        c->localLogout();

        // Resume session.
        c.reset(new StandardClient(TESTROOT, "c"));
        ASSERT_TRUE(c->login_fetchnodes(session));

        // Wait for sync to complete.
        waitonsyncs(TIMEOUT, c.get());

        // Make sure everything's as we left it.
        ASSERT_TRUE(c->confirmModel_mainthread(model.root.get(), id));
    }

    // Trigger some filesystem notifications.
    {
        model.addfile("f", "f");
        ASSERT_TRUE(createDataFile(SYNCROOT / "f", "f"));

        model.addfile("d0/d0f", "d0f");
        ASSERT_TRUE(createDataFile(SYNCROOT / "d0" / "d0f", "d0f"));

        model.addfile("d0/d0d0/d0d0f", "d0d0f");
        ASSERT_TRUE(createDataFile(SYNCROOT / "d0" / "d0d0" / "d0d0f", "d0d0f"));
    }

    // Wait for synchronization to complete.
    waitonsyncs(TIMEOUT, c.get());

    // Did the new files make it to the cloud?
    ASSERT_TRUE(c->confirmModel_mainthread(model.root.get(), id));
}

TEST(Sync, MoveTargetHasFilesystemWatch)
{
    const auto TESTROOT = makeNewTestRoot();
    const auto TIMEOUT  = chrono::seconds(4);

    StandardClient c(TESTROOT, "c");

    // Log callbacks.
    c.logcb = true;

    // Log in client.
    ASSERT_TRUE(c.login_reset_makeremotenodes("MEGA_EMAIL", "MEGA_PWD", "s", 0, 0));

    // Set up sync.
    const auto id = c.setupSync_mainthread("s", "s");
    ASSERT_NE(id, UNDEF);

    const auto SYNCROOT = c.syncSet(id).localpath;

    // Build model and populate filesystem.
    Model model;

    model.addfolder("d0/dq");
    model.addfolder("d1");
    model.addfolder("d2/dx");
    model.generate(SYNCROOT);

    // Wait for initial sync to complete.
    waitonsyncs(TIMEOUT, &c);

    // Confirm directories have hit the cloud.
    ASSERT_TRUE(c.confirmModel_mainthread(model.root.get(), id));

    // Local move.
    {
        // d0/dq -> d1/dq (ascending.)
        model.movenode("d0/dq", "d1");

        fs::rename(SYNCROOT / "d0" / "dq",
                   SYNCROOT / "d1" / "dq");

        // d2/dx -> d1/dx (descending.)
        model.movenode("d2/dx", "d1");

        fs::rename(SYNCROOT / "d2" / "dx",
                   SYNCROOT / "d1" / "dx");
    }

    // Wait for sync to complete.
    waitonsyncs(TIMEOUT, &c);

    // Make sure movement has propagated to the cloud.
    ASSERT_TRUE(c.confirmModel_mainthread(model.root.get(), id));

    // Trigger some filesystem notifications.
    model.addfile("d1/dq/fq", "q");
    model.addfile("d1/dx/fx", "x");

    ASSERT_TRUE(createDataFile(SYNCROOT / "d1" / "dq" / "fq", "q"));
    ASSERT_TRUE(createDataFile(SYNCROOT / "d1" / "dx" / "fx", "x"));

    // Wait for sync to complete.
    waitonsyncs(TIMEOUT, &c);

    // Have the files made it up to the cloud?
    ASSERT_TRUE(c.confirmModel_mainthread(model.root.get(), id));

    // Remotely move.
    {
        StandardClient cr(TESTROOT, "cr");

        // Log in client.
        ASSERT_TRUE(cr.login_fetchnodes("MEGA_EMAIL", "MEGA_PWD"));

        // d1/dq -> d2/dq (ascending.)
        model.movenode("d1/dq", "d2");

        ASSERT_TRUE(cr.movenode("s/d1/dq", "s/d2"));

        // d1/dx -> d0/dx (descending.)
        model.movenode("d1/dx", "d0");

        ASSERT_TRUE(cr.movenode("s/d1/dx", "s/d0"));
    }

    // Wait for sync to complete.
    waitonsyncs(TIMEOUT, &c);

    // Make sure movements occured on disk.
    ASSERT_TRUE(c.confirmModel_mainthread(model.root.get(), id));

    // Trigger some filesystem notifications.
    model.removenode("d2/dq/fq");
    model.removenode("d0/dx/fx");

    fs::remove(SYNCROOT / "d2" / "dq" / "fq");
    fs::remove(SYNCROOT / "d0" / "dx" / "fx");

    // Wait for sync to complete.
    waitonsyncs(TIMEOUT, &c);

    // Make sure removes propagated to the cloud.
    ASSERT_TRUE(c.confirmModel_mainthread(model.root.get(), id));
}

TEST(Sync, DeleteReplaceReplacementHasFilesystemWatch)
{
    const auto TESTROOT = makeNewTestRoot();
    const auto TIMEOUT  = chrono::seconds(4);

    StandardClient c(TESTROOT, "c");

    // Log callbacks.
    c.logcb = true;

    // Log in client.
    ASSERT_TRUE(c.login_reset_makeremotenodes("MEGA_EMAIL", "MEGA_PWD", "s", 0, 0));
    
    // Add and start sync.
    const auto id = c.setupSync_mainthread("s", "s");
    ASSERT_NE(id, UNDEF);

    const auto ROOT = c.syncSet(id).localpath;

    // Populate filesystem.
    Model model;

    model.addfolder("dx/f");
    model.generate(ROOT);

    // Wait for sync to complete.
    waitonsyncs(TIMEOUT, &c);

    // Make sure the directory's been uploaded to the cloud.
    ASSERT_TRUE(c.confirmModel_mainthread(model.root.get(), id));

    // Remove/replace the directory.
    fs::remove_all(ROOT / "dx");
    fs::create_directory(ROOT / "dx");

    // Wait for all notifications to be processed.
    waitonsyncs(TIMEOUT, &c);

    // Make sure the new directory is in the cloud.
    model.removenode("dx/f");

    ASSERT_TRUE(c.confirmModel_mainthread(model.root.get(), id));

    // Add a file in the new directory so we trigger a notification.
    model.addfile("dx/g", "g");

    ASSERT_TRUE(createDataFile(ROOT / "dx" / "g", "g"));

    // Wait for notifications to be processed.
    waitonsyncs(TIMEOUT, &c);

=======
        // Log in client and clear remote contents.
        ASSERT_TRUE(cu.login_reset_makeremotenodes("MEGA_EMAIL", "MEGA_PWD", "x", 0, 0));

        auto* node = cu.drillchildnodebyname(cu.gettestbasenode(), "x");
        ASSERT_TRUE(!!node);

        // Create some directories containing control characters.
        vector<NewNode> nodes(2);

        // Only some platforms will escape BEL.
        cu.client.putnodes_prepareOneFolder(&nodes[0], "d\7");
        cu.client.putnodes_prepareOneFolder(&nodes[1], "d");

        ASSERT_TRUE(cu.putnodes(node->nodehandle, std::move(nodes)));

        // Do the same but with some files.
        auto root = TESTROOT / "cu" / "x";
        fs::create_directories(root);

        // Placeholder name.
        ASSERT_TRUE(createNameFile(root, "f"));

        // Upload files.
        ASSERT_TRUE(cu.uploadFile(root / "f", "f\7", node));
        ASSERT_TRUE(cu.uploadFile(root / "f", node));
    }

    // Download client.
    StandardClient cd(TESTROOT, "cd");

    // Log callbacks.
    cd.logcb = true;

    // Log in client.
    ASSERT_TRUE(cd.login_fetchnodes("MEGA_EMAIL", "MEGA_PWD"));

    // Add and start sync.
    handle backupId1 = cd.setupSync_mainthread("sd", "x");
    ASSERT_NE(backupId1, UNDEF);

    // Wait for initial sync to complete.
    waitonsyncs(TIMEOUT, &cd);

    // Populate and confirm model.
    Model model;

    model.addfolder("x/d\7");
    model.addfolder("x/d");
    model.addfile("x/f\7", "f");
    model.addfile("x/f", "f");

    // Needed because we've downloaded files.
    model.ensureLocalDebrisTmpLock("x");

    ASSERT_TRUE(cd.confirmModel_mainthread(model.findnode("x"), backupId1));

    // Remotely remove d\7.
    ASSERT_TRUE(cd.deleteremote("x/d\7"));
    ASSERT_TRUE(model.movetosynctrash("x/d\7", "x"));

    // Locally remove f\7.
    auto syncRoot = TESTROOT / "cd" / "sd";
#ifdef _WIN32
    ASSERT_TRUE(fs::remove(syncRoot / "f%07"));
#else /* _WIN32 */
    ASSERT_TRUE(fs::remove(syncRoot / "f\7"));
#endif /* ! _WIN32 */
    ASSERT_TRUE(!!model.removenode("x/f\7"));

    // Wait for synchronization to complete.
    waitonsyncs(TIMEOUT, &cd);

    // Confirm models.
    ASSERT_TRUE(cd.confirmModel_mainthread(model.findnode("x"), backupId1));

    // Locally create some files with escapes in their names.
#ifdef _WIN32
    ASSERT_TRUE(fs::create_directories(syncRoot / "dd%07"));
    ASSERT_TRUE(createDataFile(syncRoot / "ff%07", "ff"));
#else
    ASSERT_TRUE(fs::create_directories(syncRoot / "dd\7"));
    ASSERT_TRUE(createDataFile(syncRoot / "ff\7", "ff"));
#endif /* ! _WIN32 */

    // Wait for synchronization to complete.
    waitonsyncs(TIMEOUT, &cd);

    // Update and confirm models.
    model.addfolder("x/dd\7");
    model.addfile("x/ff\7", "ff");

    ASSERT_TRUE(cd.confirmModel_mainthread(model.findnode("x"), backupId1));
}

// TODO: re-enable after sync rework is merged
TEST_F(SyncTest, DISABLED_RemotesWithEscapesSynchronizeCorrectly)
{
    const auto TESTROOT = makeNewTestRoot();
    const auto TIMEOUT = chrono::seconds(4);

    // Populate cloud.
    {
        // Upload client.
        StandardClient cu(TESTROOT, "cu");

        // Log callbacks.
        cu.logcb = true;

        // Log in client and clear remote contents.
        ASSERT_TRUE(cu.login_reset_makeremotenodes("MEGA_EMAIL", "MEGA_PWD", "x", 0, 0));

        // Build test hierarchy.
        const auto root = TESTROOT / "cu" / "x";

        // Escapes will not be decoded as we're uploading directly.
        fs::create_directories(root / "d0");
        fs::create_directories(root / "d%30");

        ASSERT_TRUE(createNameFile(root, "f0"));
        ASSERT_TRUE(createNameFile(root, "f%30"));

        auto* node = cu.drillchildnodebyname(cu.gettestbasenode(), "x");
        ASSERT_TRUE(!!node);

        // Upload directories.
        ASSERT_TRUE(cu.uploadFolderTree(root / "d0", node));
        ASSERT_TRUE(cu.uploadFolderTree(root / "d%30", node));

        // Upload files.
        ASSERT_TRUE(cu.uploadFile(root / "f0", node));
        ASSERT_TRUE(cu.uploadFile(root / "f%30", node));
    }

    // Download client.
    StandardClient cd(TESTROOT, "cd");

    // Log callbacks.
    cd.logcb = true;

    // Log in client.
    ASSERT_TRUE(cd.login_fetchnodes("MEGA_EMAIL", "MEGA_PWD"));

    // Add and start sync.
    handle backupId1 = cd.setupSync_mainthread("sd", "x");

    // Wait for initial sync to complete.
    waitonsyncs(TIMEOUT, &cd);

    // Populate and confirm local fs.
    Model model;

    model.addfolder("x/d0");
    model.addfolder("x/d%30")->fsName("d%2530");
    model.addfile("x/f0", "f0");
    model.addfile("x/f%30", "f%30")->fsName("f%2530");

    // Needed as we've downloaded files.
    model.ensureLocalDebrisTmpLock("x");

    ASSERT_TRUE(cd.confirmModel_mainthread(model.findnode("x"), backupId1));

    // Locally remove an escaped node.
    const auto syncRoot = cd.syncSet(backupId1).localpath;

    fs::remove_all(syncRoot / "d%2530");
    ASSERT_TRUE(!!model.removenode("x/d%30"));

    // Remotely remove an escaped file.
    ASSERT_TRUE(cd.deleteremote("x/f%30"));
    ASSERT_TRUE(model.movetosynctrash("x/f%30", "x"));

    // Wait for sync up to complete.
    waitonsyncs(TIMEOUT, &cd);

    // Confirm models.
    ASSERT_TRUE(cd.confirmModel_mainthread(model.findnode("x"), backupId1));

    // Locally create some files with escapes in their names.
    {
        // Bogus escapes.
        ASSERT_TRUE(fs::create_directories(syncRoot / "dd%"));
        model.addfolder("x/dd%");

        ASSERT_TRUE(createNameFile(syncRoot, "ff%"));
        model.addfile("x/ff%", "ff%");

        // Sane character escapes.
        ASSERT_TRUE(fs::create_directories(syncRoot / "dd%31"));
        model.addfolder("x/dd1")->fsName("dd%31");

        ASSERT_TRUE(createNameFile(syncRoot, "ff%31"));
        model.addfile("x/ff1", "ff%31")->fsName("ff%31");

    }

    // Wait for synchronization to complete.
    waitonsyncs(TIMEOUT, &cd);

    // Confirm model.
    ASSERT_TRUE(cd.confirmModel_mainthread(model.findnode("x"), backupId1));

    // Let's try with escaped control sequences.
    ASSERT_TRUE(fs::create_directories(syncRoot / "dd%250a"));
    model.addfolder("x/dd%0a")->fsName("dd%250a");

    ASSERT_TRUE(createNameFile(syncRoot, "ff%250a"));
    model.addfile("x/ff%0a", "ff%250a")->fsName("ff%250a");

    // Wait for sync and confirm model.
    waitonsyncs(TIMEOUT, &cd);
    ASSERT_TRUE(cd.confirmModel_mainthread(model.findnode("x"), backupId1));

    // Remotely delete the nodes with control sequences.
    ASSERT_TRUE(cd.deleteremote("x/dd%0a"));
    model.movetosynctrash("x/dd%0a", "x");

    ASSERT_TRUE(cd.deleteremote("x/ff%0a"));
    model.movetosynctrash("x/ff%0a", "x");

    // Wait for sync and confirm model.
    waitonsyncs(TIMEOUT, &cd);
    ASSERT_TRUE(cd.confirmModel_mainthread(model.findnode("x"), backupId1));
}

#ifdef _WIN32
#define SEP "\\"
#else // _WIN32
#define SEP "/"
#endif // ! _WIN32

class AnomalyReporter
  : public FilenameAnomalyReporter
{
public:
    struct Anomaly
    {
        string localPath;
        string remotePath;
        int type;
    }; // Anomaly

    AnomalyReporter(const string& localRoot, const string& remoteRoot)
      : mAnomalies()
      , mLocalRoot(localRoot)
      , mRemoteRoot(remoteRoot)
    {
        assert(!mLocalRoot.empty());
        assert(!mRemoteRoot.empty());

        // Add trailing separators if necessary.
        if (string(1, mLocalRoot.back()) != SEP)
        {
            mLocalRoot.append(SEP);
        }

        if (mRemoteRoot.back() != '/')
        {
            mRemoteRoot.push_back('/');
        }
    }

    void anomalyDetected(FilenameAnomalyType type,
                         const string& localPath,
                         const string& remotePath) override
    {
        assert(startsWith(localPath, mLocalRoot));
        assert(startsWith(remotePath, mRemoteRoot));

        mAnomalies.emplace_back();

        auto& anomaly = mAnomalies.back();
        anomaly.localPath = localPath.substr(mLocalRoot.size());
        anomaly.remotePath = remotePath.substr(mRemoteRoot.size());
        anomaly.type = type;
    }

    vector<Anomaly> mAnomalies;

private:
    bool startsWith(const string& lhs, const string& rhs) const
    {
        return lhs.compare(0, rhs.size(), rhs) == 0;
    }

    string mLocalRoot;
    string mRemoteRoot;
}; // AnomalyReporter

TEST_F(SyncTest, AnomalousManualDownload)
{
    auto TESTROOT = makeNewTestRoot();
    auto TIMEOUT  = chrono::seconds(4);

    // Upload two files for us to download.
    {
        StandardClient cu(TESTROOT, "cu");

        // Log callbacks.
        cu.logcb = true;

        // Log client in.
        ASSERT_TRUE(cu.login_reset_makeremotenodes("MEGA_EMAIL", "MEGA_PWD", "s", 0, 0));

        // Create a sync so we can upload some files.
        auto id = cu.setupSync_mainthread("s", "s");
        ASSERT_NE(id, UNDEF);

        // Get our hands on the sync root.
        auto root = cu.syncSet(id).localpath;

        // Create the test files.
        Model model;

        model.addfile("f");
        model.addfile("g:0")->fsName("g%3a0");
        model.generate(root);

        // Wait for the upload to complete.
        waitonsyncs(TIMEOUT, &cu);

        // Make sure the files were uploaded.
        ASSERT_TRUE(cu.confirmModel_mainthread(model.root.get(), id));
    }

    StandardClient cd(TESTROOT, "cd");

    // Log callbacks.
    cd.logcb = true;

    // Log client in.
    ASSERT_TRUE(cd.login_fetchnodes("MEGA_EMAIL", "MEGA_PWD"));

    // Determine root paths.
    auto root = TESTROOT / "cd";

    // Set anomalous filename reporter.
    AnomalyReporter* reporter =
      new AnomalyReporter(root.u8string(),
                          cd.gettestbasenode()->displaypath());

    cd.client.mFilenameAnomalyReporter.reset(reporter);

    // cu's sync root.
    auto* s = cd.drillchildnodebyname(cd.gettestbasenode(), "s");
    ASSERT_TRUE(s);

    // Simple validation helper.
    auto read_string = [](const fs::path& path) {
        // How much buffer space do we need?
        auto length = fs::file_size(path);
        assert(length > 0);

        // Read in the file's contents.
        ifstream istream(path.u8string(), ios::binary);
        string buffer(length, 0);

        istream.read(&buffer[0], length);

        // Make sure the read was successful.
        assert(istream.good());

        return buffer;
    };

    // Download a regular file.
    {
        // Regular file, s/f.
        auto* f = cd.drillchildnodebyname(s, "f");
        ASSERT_TRUE(f);

        // Download.
        auto destination = root / "f";
        ASSERT_TRUE(cd.downloadFile(*f, destination));

        // Make sure the file was downloaded.
        ASSERT_TRUE(fs::is_regular_file(destination));
        ASSERT_EQ(read_string(destination), "f");

        // No anomalies should be reported.
        ASSERT_TRUE(reporter->mAnomalies.empty());
    }

    // Download an anomalous file.
    {
        // Anomalous file, s/g:0.
        auto* g0 = cd.drillchildnodebyname(s, "g:0");
        ASSERT_TRUE(g0);

        // Download.
        auto destination = root / "g%3a0";
        ASSERT_TRUE(cd.downloadFile(*g0, destination));

        // Make sure the file was downloaded.
        ASSERT_TRUE(fs::is_regular_file(destination));
        ASSERT_EQ(read_string(destination), "g:0");

        // A single anomaly should be reported.
        ASSERT_EQ(reporter->mAnomalies.size(), 1);

        auto& anomaly = reporter->mAnomalies.front();

        ASSERT_EQ(anomaly.localPath, "g%3a0");
        ASSERT_EQ(anomaly.remotePath, "s/g:0");
        ASSERT_EQ(anomaly.type, FILENAME_ANOMALY_NAME_MISMATCH);
    }
}

TEST_F(SyncTest, AnomalousManualUpload)
{
    auto TESTROOT = makeNewTestRoot();
    auto TIMEOUT  = chrono::seconds(4);

    // Upload client.
    StandardClient cu(TESTROOT, "cu");

    // Verification client.
    StandardClient cv(TESTROOT, "cv");

    // Log callbacks.
    cu.logcb = true;
    cv.logcb = true;

    // Log in clients.
    ASSERT_TRUE(cu.login_reset_makeremotenodes("MEGA_EMAIL", "MEGA_PWD", "s", 0, 0));
    ASSERT_TRUE(cv.login_fetchnodes("MEGA_EMAIL", "MEGA_PWD"));

    // Determine local root.
    auto root = TESTROOT / "cu";

    // Set up anomalous name reporter.
    AnomalyReporter* reporter =
      new AnomalyReporter(root.u8string(),
                          cu.gettestbasenode()->displaypath());

    cu.client.mFilenameAnomalyReporter.reset(reporter);

    // Create a sync so we can verify uploads.
    auto id = cv.setupSync_mainthread("s", "s");
    ASSERT_NE(id, UNDEF);

    Model model;

    // Upload a regular file.
    {
        // Add file to model.
        model.addfile("f0");
        model.generate(root);

        // Upload file.
        auto* s = cu.client.nodeByHandle(cv.syncSet(id).h);
        ASSERT_TRUE(s);
        ASSERT_TRUE(cu.uploadFile(root / "f0", s));

        // Necessary as cv has downloaded a file.
        model.ensureLocalDebrisTmpLock("");

        // Make sure the file uploaded successfully.
        waitonsyncs(TIMEOUT, &cv);

        ASSERT_TRUE(cv.confirmModel_mainthread(model.root.get(), id));

        // No anomalies should be reported.
        ASSERT_TRUE(reporter->mAnomalies.empty());
    }

    // Upload an anomalous file.
    {
        // Add an anomalous file.
        model.addfile("f:0")->fsName("f%3a0");
        model.generate(root);

        // Upload file.
        auto* s = cu.client.nodeByHandle(cv.syncSet(id).h);
        ASSERT_TRUE(s);
        ASSERT_TRUE(cu.uploadFile(root / "f%3a0", "f:0", s));

        // Make sure the file uploaded ok.
        waitonsyncs(TIMEOUT, &cv);

        ASSERT_TRUE(cv.confirmModel_mainthread(model.root.get(), id));

        // A single anomaly should've been reported.
        ASSERT_EQ(reporter->mAnomalies.size(), 1);

        auto& anomaly = reporter->mAnomalies.front();

        ASSERT_EQ(anomaly.localPath, "f%3a0");
        ASSERT_EQ(anomaly.remotePath, "s/f:0");
        ASSERT_EQ(anomaly.type, FILENAME_ANOMALY_NAME_MISMATCH);
    }
}

TEST_F(SyncTest, AnomalousSyncDownload)
{
    auto TESTROOT = makeNewTestRoot();
    auto TIMEOUT  = chrono::seconds(4);

    // For verification.
    Model model;

    // Upload test files.
    {
        // Upload client.
        StandardClient cu(TESTROOT, "cu");

        // Log callbacks.
        cu.logcb = true;

        // Log in client.
        ASSERT_TRUE(cu.login_reset_makeremotenodes("MEGA_EMAIL", "MEGA_PWD", "s", 0, 0));

        // Add and start sync.
        auto id = cu.setupSync_mainthread("s", "s");
        ASSERT_NE(id, UNDEF);

        // Add test files for upload.
        auto root = cu.syncSet(id).localpath;

        model.addfile("f");
        model.addfile("f:0")->fsName("f%3a0");
        model.addfolder("d");
        model.addfolder("d:0")->fsName("d%3a0");
        model.generate(root);

        // Wait for sync to complete.
        waitonsyncs(TIMEOUT, &cu);

        // Did the files upload okay?
        ASSERT_TRUE(cu.confirmModel_mainthread(model.root.get(), id));
    }

    // Download test files.
    StandardClient cd(TESTROOT, "cd");

    // Log client in.
    ASSERT_TRUE(cd.login_fetchnodes("MEGA_EMAIL", "MEGA_PWD"));

    // Set anomalous filename reporter.
    AnomalyReporter* reporter;
    {
        auto* root = cd.gettestbasenode();
        ASSERT_TRUE(root);

        auto* s = cd.drillchildnodebyname(root, "s");
        ASSERT_TRUE(s);

        auto local = (TESTROOT / "cd" / "s").u8string();
        auto remote = s->displaypath();

        reporter = new AnomalyReporter(local, remote);
        cd.client.mFilenameAnomalyReporter.reset(reporter);
    }

    // Add and start sync.
    auto id = cd.setupSync_mainthread("s", "s");
    ASSERT_NE(id, UNDEF);

    // Wait for sync to complete.
    waitonsyncs(TIMEOUT, &cd);

    // Necessary as cd has downloaded files.
    model.ensureLocalDebrisTmpLock("");

    // Were all the files downloaded okay?
    ASSERT_TRUE(cd.confirmModel_mainthread(model.root.get(), id));

    // Two anomalies should be reported.
    ASSERT_EQ(reporter->mAnomalies.size(), 2);

    auto anomaly = reporter->mAnomalies.begin();

    // d:0
    ASSERT_EQ(anomaly->localPath, "d%3a0");
    ASSERT_EQ(anomaly->remotePath, "d:0");
    ASSERT_EQ(anomaly->type, FILENAME_ANOMALY_NAME_MISMATCH);

    ++anomaly;

    // f:0
    ASSERT_EQ(anomaly->localPath, "f%3a0");
    ASSERT_EQ(anomaly->remotePath, "f:0");
    ASSERT_EQ(anomaly->type, FILENAME_ANOMALY_NAME_MISMATCH);
}

TEST_F(SyncTest, AnomalousSyncLocalRename)
{
    auto TESTROOT = makeNewTestRoot();
    auto TIMEOUT = chrono::seconds(4);

    // Sync client.
    StandardClient cx(TESTROOT, "cx");

    // Log in client.
    ASSERT_TRUE(cx.login_reset_makeremotenodes("MEGA_EMAIL", "MEGA_PWD", "s", 0, 0));

    // Add and start sync.
    auto id = cx.setupSync_mainthread("s", "s");
    ASSERT_NE(id, UNDEF);

    auto root = cx.syncSet(id).localpath;

    // Set anomalous filename reporter.
    AnomalyReporter* reporter =
      new AnomalyReporter(root.u8string(), "/mega_test_sync/s");

    cx.client.mFilenameAnomalyReporter.reset(reporter);

    // Populate filesystem.
    Model model;

    model.addfile("d/f");
    model.addfile("f");
    model.generate(root);

    // Wait for synchronization to complete.
    waitonsyncs(TIMEOUT, &cx);

    // Make sure everything uploaded okay.
    ASSERT_TRUE(cx.confirmModel_mainthread(model.root.get(), id));

    // Rename d/f -> d/g.
    model.findnode("d/f")->name = "g";
    fs::rename(root / "d" / "f", root / "d" / "g");

    // Wait for synchronization to complete.
    waitonsyncs(TIMEOUT, &cx);

    // Confirm move.
    ASSERT_TRUE(cx.confirmModel_mainthread(model.root.get(), id));

    // There should be no anomalies.
    ASSERT_TRUE(reporter->mAnomalies.empty());

    // Rename d/g -> d/g:0.
    model.findnode("d/g")->fsName("g%3a0").name = "g:0";
    fs::rename(root / "d" / "g", root / "d" / "g%3a0");

    // Wait for synchronization to complete.
    waitonsyncs(TIMEOUT, &cx);

    // Confirm move.
    ASSERT_TRUE(cx.confirmModel_mainthread(model.root.get(), id));

    // There should be a single anomaly.
    ASSERT_EQ(reporter->mAnomalies.size(), 1);
    {
        auto& anomaly = reporter->mAnomalies.back();

        ASSERT_EQ(anomaly.localPath, "d" SEP "g%3a0");
        ASSERT_EQ(anomaly.remotePath, "d/g:0");
        ASSERT_EQ(anomaly.type, FILENAME_ANOMALY_NAME_MISMATCH);
    }
    reporter->mAnomalies.clear();

    // Move f -> d/g:0.
    model.findnode("d/g:0")->content = "f";
    model.removenode("f");
    fs::rename(root / "f", root / "d" / "g%3a0");

    // Wait for sync to complete.
    waitonsyncs(TIMEOUT, &cx);

    // Confirm move.
    ASSERT_TRUE(cx.confirmModel_mainthread(model.root.get(), id));

    // No anomalies should be reported.
    ASSERT_TRUE(reporter->mAnomalies.empty());
}

TEST_F(SyncTest, AnomalousSyncRemoteRename)
{
    auto TESTROOT = makeNewTestRoot();
    auto TIMEOUT = chrono::seconds(4);

    // Sync client.
    StandardClient cx(TESTROOT, "cx");

    // Rename client.
    StandardClient cr(TESTROOT, "cr");

    // Log in clients.
    ASSERT_TRUE(cx.login_reset_makeremotenodes("MEGA_EMAIL", "MEGA_PWD", "s", 0, 0));
    ASSERT_TRUE(cr.login_fetchnodes("MEGA_EMAIL", "MEGA_PWD"));

    // Add and start sync.
    auto id = cx.setupSync_mainthread("s", "s");
    ASSERT_NE(id, UNDEF);

    auto root = cx.syncSet(id).localpath;

    // Set up anomalous filename reporter.
    auto* reporter = new AnomalyReporter(root.u8string(), "/mega_test_sync/s");
    cx.client.mFilenameAnomalyReporter.reset(reporter);

    // Populate filesystem.
    Model model;

    model.addfile("d/f");
    model.addfile("f");
    model.generate(root);

    // Wait for sync to complete.
    waitonsyncs(TIMEOUT, &cx);

    // Verify upload.
    ASSERT_TRUE(cx.confirmModel_mainthread(model.root.get(), id));

    // Rename d/f -> d/g.
    auto* s = cr.client.nodeByHandle(cx.syncSet(id).h);
    ASSERT_TRUE(s);

    auto* d = cr.drillchildnodebyname(s, "d");
    ASSERT_TRUE(d);

    {
        auto* f = cr.drillchildnodebyname(d, "f");
        ASSERT_TRUE(f);

        ASSERT_TRUE(cr.setattr(f, attr_map('n', "g")));
    }

    // Wait for sync to complete.
    waitonsyncs(TIMEOUT, &cx);

    // Update model.
    model.findnode("d/f")->name = "g";

    // Verify rename.
    ASSERT_TRUE(cx.confirmModel_mainthread(model.root.get(), id));

    // There should be no anomalies.
    ASSERT_TRUE(reporter->mAnomalies.empty());

    // Rename d/g -> d/g:0.
    {
        auto* g = cr.drillchildnodebyname(d, "g");
        ASSERT_TRUE(g);

        ASSERT_TRUE(cr.setattr(g, attr_map('n', "g:0")));
    }

    // Wait for sync to complete.
    waitonsyncs(TIMEOUT, &cx);

    // Update model.
    model.findnode("d/g")->fsName("g%3a0").name = "g:0";

    // Verify rename.
    ASSERT_TRUE(cx.confirmModel_mainthread(model.root.get(), id));

    // There should be a single anomaly.
    ASSERT_EQ(reporter->mAnomalies.size(), 1);
    {
        auto& anomaly = reporter->mAnomalies.back();

        ASSERT_EQ(anomaly.localPath, "d" SEP "g%3a0");
        ASSERT_EQ(anomaly.remotePath, "d/g:0");
        ASSERT_EQ(anomaly.type, FILENAME_ANOMALY_NAME_MISMATCH);
    }
    reporter->mAnomalies.clear();
}

TEST_F(SyncTest, AnomalousSyncUpload)
{
    auto TESTROOT = makeNewTestRoot();
    auto TIMEOUT = chrono::seconds(4);

    // Upload client.
    StandardClient cu(TESTROOT, "cu");

    // Log client in.
    ASSERT_TRUE(cu.login_reset_makeremotenodes("MEGA_EMAIL", "MEGA_PWD", "s", 0, 0));

    // Add and start sync.
    auto id = cu.setupSync_mainthread("s", "s");
    ASSERT_NE(id, UNDEF);

    auto root = cu.syncSet(id).localpath;

    // Set up anomalous filename reporter.
    AnomalyReporter* reporter =
      new AnomalyReporter(root.u8string(), "/mega_test_sync/s");

    cu.client.mFilenameAnomalyReporter.reset(reporter);

    // Populate filesystem.
    Model model;

    model.addfile("f");
    model.addfile("f:0")->fsName("f%3a0");
    model.addfolder("d");
    model.addfolder("d:0")->fsName("d%3a0");
    model.generate(root);

    // Wait for synchronization to complete.
    waitonsyncs(TIMEOUT, &cu);

    // Ensure everything uploaded okay.
    ASSERT_TRUE(cu.confirmModel_mainthread(model.root.get(), id));

    // Two anomalies should've been reported.
    ASSERT_EQ(reporter->mAnomalies.size(), 2);

    auto anomaly = reporter->mAnomalies.begin();

    // d:0
    ASSERT_EQ(anomaly->localPath, "d%3a0");
    ASSERT_EQ(anomaly->remotePath, "d:0");
    ASSERT_EQ(anomaly->type, FILENAME_ANOMALY_NAME_MISMATCH);

    ++anomaly;

    // f:0
    ASSERT_EQ(anomaly->localPath, "f%3a0");
    ASSERT_EQ(anomaly->remotePath, "f:0");
    ASSERT_EQ(anomaly->type, FILENAME_ANOMALY_NAME_MISMATCH);
}

#undef SEP

TEST_F(SyncTest, BasicSyncExportImport)
{
    auto TESTROOT = makeNewTestRoot();
    auto TIMEOUT  = chrono::seconds(4);

    // Sync client.
    unique_ptr<StandardClient> cx(new StandardClient(TESTROOT, "cx"));

    // Log callbacks.
    cx->logcb = true;

    // Log in client.
    ASSERT_TRUE(cx->login_reset_makeremotenodes("MEGA_EMAIL", "MEGA_PWD", "s", 1, 3));

    // Create and start syncs.
    auto id0 = cx->setupSync_mainthread("s0", "s/s_0");
    ASSERT_NE(id0, UNDEF);

    auto id1 = cx->setupSync_mainthread("s1", "s/s_1");
    ASSERT_NE(id1, UNDEF);

    auto id2 = cx->setupSync_mainthread("s2", "s/s_2");
    ASSERT_NE(id2, UNDEF);

    // Get our hands on the sync's local root.
    auto root0 = cx->syncSet(id0).localpath;
    auto root1 = cx->syncSet(id1).localpath;
    auto root2 = cx->syncSet(id2).localpath;

    // Give the syncs something to synchronize.
    Model model0;
    Model model1;
    Model model2;

    model0.addfile("d0/f0");
    model0.addfile("f0");
    model0.generate(root0);

    model1.addfile("d0/f0");
    model1.addfile("d0/f1");
    model1.addfile("d1/f0");
    model1.addfile("d1/f1");
    model1.generate(root1);

    model2.addfile("f0");
    model2.addfile("f1");
    model2.generate(root2);

    // Wait for synchronization to complete.
    waitonsyncs(TIMEOUT, cx.get());

    // Make sure everything was uploaded okay.
    ASSERT_TRUE(cx->confirmModel_mainthread(model0.root.get(), id0));
    ASSERT_TRUE(cx->confirmModel_mainthread(model1.root.get(), id1));
    ASSERT_TRUE(cx->confirmModel_mainthread(model2.root.get(), id2));

    // Export the syncs.
    auto configs = cx->exportSyncConfigs();
    ASSERT_FALSE(configs.empty());

    // Log out client, don't keep caches.
    cx.reset();

    // Recreate client.
    cx.reset(new StandardClient(TESTROOT, "cx"));

    // Log client back in.
    ASSERT_TRUE(cx->login_fetchnodes("MEGA_EMAIL", "MEGA_PWD"));

    // Import the syncs.
    ASSERT_TRUE(cx->importSyncConfigs(std::move(configs)));

    // Determine the imported sync's backup IDs.
    id0 = cx->backupIdForSyncPath(root0);
    ASSERT_NE(id0, UNDEF);

    id1 = cx->backupIdForSyncPath(root1);
    ASSERT_NE(id1, UNDEF);

    id2 = cx->backupIdForSyncPath(root2);
    ASSERT_NE(id2, UNDEF);

    // Make sure nothing's changed since we exported the syncs.
    ASSERT_TRUE(cx->confirmModel_mainthread(model0.root.get(), id0));
    ASSERT_TRUE(cx->confirmModel_mainthread(model1.root.get(), id1));
    ASSERT_TRUE(cx->confirmModel_mainthread(model2.root.get(), id2));

    // Make some changes.
    model0.addfile("d0/f1");
    model0.generate(root0);

    model1.addfile("f0");
    model1.generate(root1);

    model2.addfile("d0/d0f0");
    model2.generate(root2);

    // Imported syncs should be disabled.
    // So, we're waiting for the syncs to do precisely nothing.
    waitonsyncs(TIMEOUT, cx.get());

    // Confirm should fail.
    ASSERT_FALSE(cx->confirmModel_mainthread(model0.root.get(), id0));
    ASSERT_FALSE(cx->confirmModel_mainthread(model1.root.get(), id1));
    ASSERT_FALSE(cx->confirmModel_mainthread(model2.root.get(), id2));

    // Enable the imported syncs.
    ASSERT_TRUE(cx->enableSyncByBackupId(id0));
    ASSERT_TRUE(cx->enableSyncByBackupId(id1));
    ASSERT_TRUE(cx->enableSyncByBackupId(id2));

    // Wait for sync to complete.
    waitonsyncs(TIMEOUT, cx.get());

    // Changes should now be in the cloud.
    ASSERT_TRUE(cx->confirmModel_mainthread(model0.root.get(), id0));
    ASSERT_TRUE(cx->confirmModel_mainthread(model1.root.get(), id1));
    ASSERT_TRUE(cx->confirmModel_mainthread(model2.root.get(), id2));
}

TEST_F(SyncTest, RenameReplaceFileBetweenSyncs)
{
    const auto TESTROOT = makeNewTestRoot();
    const auto TIMEOUT  = chrono::seconds(4);

    StandardClient c0(TESTROOT, "c0");

    // Log callbacks.
    c0.logcb = true;

    // Log in client.
    ASSERT_TRUE(c0.login_reset_makeremotenodes("MEGA_EMAIL", "MEGA_PWD", "s0", 0, 0));
    ASSERT_TRUE(c0.makeCloudSubdirs("s1", 0, 0));

    // Set up syncs.
    const auto id0 = c0.setupSync_mainthread("s0", "s0");
    ASSERT_NE(id0, UNDEF);

    const auto id1 = c0.setupSync_mainthread("s1", "s1");
    ASSERT_NE(id1, UNDEF);

    // Convenience.
    const auto SYNCROOT0 = TESTROOT / "c0" / "s0";
    const auto SYNCROOT1 = TESTROOT / "c0" / "s1";

    // Set up models.
    Model model0;
    Model model1;

    model0.addfile("f0", "x");
    model0.generate(SYNCROOT0);

    // Wait for synchronization to complete.
    waitonsyncs(TIMEOUT, &c0);

    // Confirm models.
    ASSERT_TRUE(c0.confirmModel_mainthread(model0.root.get(), id0));
    ASSERT_TRUE(c0.confirmModel_mainthread(model1.root.get(), id1));

    // Move s0/f0 to s1/f0.
    model1 = model0;

    fs::rename(SYNCROOT0 / "f0", SYNCROOT1 / "f0");

    // Replace s0/f0.
    model0.removenode("f0");
    model0.addfile("f0", "y");

    ASSERT_TRUE(createDataFile(SYNCROOT0 / "f0", "y"));

    // Wait for synchronization to complete.
    waitonsyncs(TIMEOUT, &c0);

    // Confirm models.
    ASSERT_TRUE(c0.confirmModel_mainthread(model0.root.get(), id0));
    ASSERT_TRUE(c0.confirmModel_mainthread(model1.root.get(), id1));

    // Disable s0.
    ASSERT_TRUE(c0.disableSync(id0, NO_SYNC_ERROR, false));

    // Make sure s0 is disabled.
    ASSERT_TRUE(createDataFile(SYNCROOT0 / "f1", "z"));

    // Wait for synchronization to complete.
    waitonsyncs(TIMEOUT, &c0);

    // Confirm models.
    ASSERT_TRUE(c0.confirmModel_mainthread(
                  model0.root.get(),
                  id0,
                  false,
                  StandardClient::CONFIRM_REMOTE));

    // Move s1/f0 to s0/f2.
    model1.removenode("f0");

    fs::rename(SYNCROOT1 / "f0", SYNCROOT0 / "f2");

    // Replace s1/f0.
    model1.addfile("f0", "q");

    ASSERT_TRUE(createDataFile(SYNCROOT1 / "f0", "q"));

    // Wait for synchronization to complete.
    waitonsyncs(TIMEOUT, &c0);

    // Confirm models.
    ASSERT_TRUE(c0.confirmModel_mainthread(
                  model0.root.get(),
                  id0,
                  false,
                  StandardClient::CONFIRM_REMOTE));

    ASSERT_TRUE(c0.confirmModel_mainthread(model1.root.get(), id1));
}

TEST_F(SyncTest, RenameReplaceFileWithinSync)
{
    const auto TESTROOT = makeNewTestRoot();
    const auto TIMEOUT  = chrono::seconds(4);

    StandardClient c0(TESTROOT, "c0");

    // Log callbacks.
    c0.logcb = true;

    // Log in client and clear remote contents.
    ASSERT_TRUE(c0.login_reset_makeremotenodes("MEGA_EMAIL", "MEGA_PWD", "s0", 0, 0));

    // Set up sync.
    const auto id = c0.setupSync_mainthread("s0", "s0");
    ASSERT_NE(id, UNDEF);

    // Populate local FS.
    const auto SYNCROOT = TESTROOT / "c0" / "s0";

    Model model;

    model.addfile("f1");
    model.generate(SYNCROOT);

    // Wait for synchronization to complete.
    waitonsyncs(TIMEOUT, &c0);

    // Confirm model.
    ASSERT_TRUE(c0.confirmModel_mainthread(model.root.get(), id));

    // Rename /f1 to /f2.
    // This tests the case where the target is processed after the source.
    model.addfile("f2", "f1");
    model.removenode("f1");

    fs::rename(SYNCROOT / "f1", SYNCROOT / "f2");

    // Replace /d1.
    model.addfile("f1", "x");

    ASSERT_TRUE(createDataFile(SYNCROOT / "f1", "x"));

    // Wait for synchronization to complete.
    waitonsyncs(TIMEOUT, &c0);

    // Confirm model.
    ASSERT_TRUE(c0.confirmModel_mainthread(model.root.get(), id));

    // Rename /f2 to /f0.
    // This tests the case where the target is processed before the source.
    model.addfile("f0", "f1");
    model.removenode("f2");

    fs::rename(SYNCROOT / "f2", SYNCROOT / "f0");

    // Replace /d2.
    model.addfile("f2", "y");

    ASSERT_TRUE(createDataFile(SYNCROOT / "f2", "y"));

    // Wait for synchronization to complete.
    waitonsyncs(TIMEOUT, &c0);

    // Confirm model.
    ASSERT_TRUE(c0.confirmModel_mainthread(model.root.get(), id));
}

// TODO: re-enable after sync rework is merged
TEST_F(SyncTest, DISABLED_RenameReplaceFolderBetweenSyncs)
{
    const auto TESTROOT = makeNewTestRoot();
    const auto TIMEOUT  = chrono::seconds(4);

    StandardClient c0(TESTROOT, "c0");

    // Log callbacks.
    c0.logcb = true;

    // Log in client.
    ASSERT_TRUE(c0.login_reset_makeremotenodes("MEGA_EMAIL", "MEGA_PWD", "s0", 0, 0));
    ASSERT_TRUE(c0.makeCloudSubdirs("s1", 0, 0));

    // Set up syncs.
    const auto id0 = c0.setupSync_mainthread("s0", "s0");
    ASSERT_NE(id0, UNDEF);

    const auto id1 = c0.setupSync_mainthread("s1", "s1");
    ASSERT_NE(id1, UNDEF);

    // Convenience.
    const auto SYNCROOT0 = TESTROOT / "c0" / "s0";
    const auto SYNCROOT1 = TESTROOT / "c0" / "s1";

    // Set up models.
    Model model0;
    Model model1;

    model0.addfile("d0/f0");
    model0.generate(SYNCROOT0);

    // Wait for synchronization to complete.
    waitonsyncs(TIMEOUT, &c0);

    // Confirm models.
    ASSERT_TRUE(c0.confirmModel_mainthread(model0.root.get(), id0));
    ASSERT_TRUE(c0.confirmModel_mainthread(model1.root.get(), id1));

    // Move s0/d0 to s1/d0. (and replace)
    model1 = model0;

    fs::rename(SYNCROOT0 / "d0", SYNCROOT1 / "d0");

    // Replace s0/d0.
    model0.removenode("d0/f0");

    fs::create_directories(SYNCROOT0 / "d0");

    // Wait for synchronization to complete.
    waitonsyncs(TIMEOUT, &c0);

    // Confirm models.
    ASSERT_TRUE(c0.confirmModel_mainthread(model0.root.get(), id0));
    ASSERT_TRUE(c0.confirmModel_mainthread(model1.root.get(), id1));

    // Disable s0.
    ASSERT_TRUE(c0.disableSync(id0, NO_SYNC_ERROR, false));

    // Make sure s0 is disabled.
    fs::create_directories(SYNCROOT0 / "d1");

    // Wait for synchronization to complete.
    waitonsyncs(TIMEOUT, &c0);

    // Confirm models.
    ASSERT_TRUE(c0.confirmModel_mainthread(
                  model0.root.get(),
                  id0,
                  false,
                  StandardClient::CONFIRM_REMOTE));

    // Move s1/d0 to s0/d2.
    model1.removenode("d0/f0");

    fs::rename(SYNCROOT1 / "d0", SYNCROOT0 / "d2");

    // Replace s1/d0.
    fs::create_directories(SYNCROOT1 / "d0");

    // Wait for synchronization to complete.
    waitonsyncs(TIMEOUT, &c0);

    // Confirm models.
    ASSERT_TRUE(c0.confirmModel_mainthread(
                  model0.root.get(),
                  id0,
                  false,
                  StandardClient::CONFIRM_REMOTE));

    ASSERT_TRUE(c0.confirmModel_mainthread(model1.root.get(), id1));
}

TEST_F(SyncTest, RenameReplaceFolderWithinSync)
{
    const auto TESTROOT = makeNewTestRoot();
    const auto TIMEOUT  = chrono::seconds(4);

    StandardClient c0(TESTROOT, "c0");

    // Log callbacks.
    c0.logcb = true;

    // Log in client and clear remote contents.
    ASSERT_TRUE(c0.login_reset_makeremotenodes("MEGA_EMAIL", "MEGA_PWD", "s0", 0, 0));

    // Set up sync.
    const auto id = c0.setupSync_mainthread("s0", "s0");
    ASSERT_NE(id, UNDEF);

    // Populate local FS.
    const auto SYNCROOT = TESTROOT / "c0" / "s0";

    Model model;

    model.addfile("d1/f0");
    model.generate(SYNCROOT);

    // Wait for synchronization to complete.
    waitonsyncs(TIMEOUT, &c0);

    // Confirm model.
    ASSERT_TRUE(c0.confirmModel_mainthread(model.root.get(), id));

    // Rename /d1 to /d2.
    // This tests the case where the target is processed after the source.
    model.addfolder("d2");
    model.movenode("d1/f0", "d2");

    fs::rename(SYNCROOT / "d1", SYNCROOT / "d2");

    // Replace /d1.
    fs::create_directories(SYNCROOT / "d1");

    // Wait for synchronization to complete.
    waitonsyncs(TIMEOUT, &c0);

    // Confirm model.
    ASSERT_TRUE(c0.confirmModel_mainthread(model.root.get(), id));

    // Rename /d2 to /d0.
    // This tests the case where the target is processed before the source.
    model.addfolder("d0");
    model.movenode("d2/f0", "d0");

    fs::rename(SYNCROOT / "d2", SYNCROOT / "d0");

    // Replace /d2.
    fs::create_directories(SYNCROOT / "d2");

    // Wait for synchronization to complete.
    waitonsyncs(TIMEOUT, &c0);

    // Confirm model.
    ASSERT_TRUE(c0.confirmModel_mainthread(model.root.get(), id));
}

TEST_F(SyncTest, DownloadedDirectoriesHaveFilesystemWatch)
{
    const auto TESTROOT = makeNewTestRoot();
    const auto TIMEOUT  = chrono::seconds(4);

    StandardClient c(TESTROOT, "c");

    // Log callbacks.
    c.logcb = true;

    // Log in client.
    ASSERT_TRUE(c.login_reset_makeremotenodes("MEGA_EMAIL", "MEGA_PWD", "s", 0, 0));

    // Create /d in the cloud.
    {
        vector<NewNode> nodes(1);

        // Initialize new node.
        c.client.putnodes_prepareOneFolder(&nodes[0], "d");

        // Get our hands on the sync root.
        auto* root = c.drillchildnodebyname(c.gettestbasenode(), "s");
        ASSERT_TRUE(root);

        // Create new node in the cloud.
        ASSERT_TRUE(c.putnodes(root->nodehandle, std::move(nodes)));
    }

    // Add and start sync.
    const auto id = c.setupSync_mainthread("s", "s");
    ASSERT_NE(id, UNDEF);

    const auto SYNCROOT = c.syncSet(id).localpath;

    // Wait for synchronization to complete.
    waitonsyncs(TIMEOUT, &c);

    // Confirm /d has made it to disk.
    Model model;

    model.addfolder("d");

    ASSERT_TRUE(c.confirmModel_mainthread(model.root.get(), id));

    // Trigger a filesystem notification.
    model.addfile("d/f", "x");

    ASSERT_TRUE(createDataFile(SYNCROOT / "d" / "f", "x"));

    // Wait for synchronization to complete.
    waitonsyncs(TIMEOUT, &c);

    // Confirm /d/f made it to the cloud.
    ASSERT_TRUE(c.confirmModel_mainthread(model.root.get(), id));
}

TEST_F(SyncTest, FilesystemWatchesPresentAfterResume)
{
    const auto TESTROOT = makeNewTestRoot();
    const auto TIMEOUT  = chrono::seconds(4);

    auto c = ::mega::make_unique<StandardClient>(TESTROOT, "c");

    // Log callbacks.
    c->logcb = true;

    // Log in client.
    ASSERT_TRUE(c->login_reset_makeremotenodes("MEGA_EMAIL", "MEGA_PWD", "s", 0, 0));

    // Add and start sync.
    const auto id = c->setupSync_mainthread("s", "s");
    ASSERT_NE(id, UNDEF);

    const auto SYNCROOT = c->syncSet(id).localpath;

    // Build model and populate filesystem.
    Model model;

    model.addfolder("d0/d0d0");
    model.generate(SYNCROOT);

    // Wait for initial sync to complete.
    waitonsyncs(TIMEOUT, c.get());

    // Make sure directories made it to the cloud.
    ASSERT_TRUE(c->confirmModel_mainthread(model.root.get(), id));

    // Logout / Resume.
    {
        string session;

        // Save session.
        c->client.dumpsession(session);

        // Logout (taking care to preserve the caches.)
        c->localLogout();

        // Resume session.
        c.reset(new StandardClient(TESTROOT, "c"));
        ASSERT_TRUE(c->login_fetchnodes(session));

        // Wait for sync to complete.
        waitonsyncs(TIMEOUT, c.get());

        // Make sure everything's as we left it.
        ASSERT_TRUE(c->confirmModel_mainthread(model.root.get(), id));
    }

    // Trigger some filesystem notifications.
    {
        model.addfile("f", "f");
        ASSERT_TRUE(createDataFile(SYNCROOT / "f", "f"));

        model.addfile("d0/d0f", "d0f");
        ASSERT_TRUE(createDataFile(SYNCROOT / "d0" / "d0f", "d0f"));

        model.addfile("d0/d0d0/d0d0f", "d0d0f");
        ASSERT_TRUE(createDataFile(SYNCROOT / "d0" / "d0d0" / "d0d0f", "d0d0f"));
    }

    // Wait for synchronization to complete.
    waitonsyncs(TIMEOUT, c.get());

    // Did the new files make it to the cloud?
    ASSERT_TRUE(c->confirmModel_mainthread(model.root.get(), id));
}

TEST_F(SyncTest, MoveTargetHasFilesystemWatch)
{
    const auto TESTROOT = makeNewTestRoot();
    const auto TIMEOUT  = chrono::seconds(4);

    StandardClient c(TESTROOT, "c");

    // Log callbacks.
    c.logcb = true;

    // Log in client.
    ASSERT_TRUE(c.login_reset_makeremotenodes("MEGA_EMAIL", "MEGA_PWD", "s", 0, 0));

    // Set up sync.
    const auto id = c.setupSync_mainthread("s", "s");
    ASSERT_NE(id, UNDEF);

    const auto SYNCROOT = c.syncSet(id).localpath;

    // Build model and populate filesystem.
    Model model;

    model.addfolder("d0/dq");
    model.addfolder("d1");
    model.addfolder("d2/dx");
    model.generate(SYNCROOT);

    // Wait for initial sync to complete.
    waitonsyncs(TIMEOUT, &c);

    // Confirm directories have hit the cloud.
    ASSERT_TRUE(c.confirmModel_mainthread(model.root.get(), id));

    // Local move.
    {
        // d0/dq -> d1/dq (ascending.)
        model.movenode("d0/dq", "d1");

        fs::rename(SYNCROOT / "d0" / "dq",
                   SYNCROOT / "d1" / "dq");

        // d2/dx -> d1/dx (descending.)
        model.movenode("d2/dx", "d1");

        fs::rename(SYNCROOT / "d2" / "dx",
                   SYNCROOT / "d1" / "dx");
    }

    // Wait for sync to complete.
    waitonsyncs(TIMEOUT, &c);

    // Make sure movement has propagated to the cloud.
    ASSERT_TRUE(c.confirmModel_mainthread(model.root.get(), id));

    // Trigger some filesystem notifications.
    model.addfile("d1/dq/fq", "q");
    model.addfile("d1/dx/fx", "x");

    ASSERT_TRUE(createDataFile(SYNCROOT / "d1" / "dq" / "fq", "q"));
    ASSERT_TRUE(createDataFile(SYNCROOT / "d1" / "dx" / "fx", "x"));

    // Wait for sync to complete.
    waitonsyncs(TIMEOUT, &c);

    // Have the files made it up to the cloud?
    ASSERT_TRUE(c.confirmModel_mainthread(model.root.get(), id));

    // Remotely move.
    {
        StandardClient cr(TESTROOT, "cr");

        // Log in client.
        ASSERT_TRUE(cr.login_fetchnodes("MEGA_EMAIL", "MEGA_PWD"));

        // d1/dq -> d2/dq (ascending.)
        model.movenode("d1/dq", "d2");

        ASSERT_TRUE(cr.movenode("s/d1/dq", "s/d2"));

        // d1/dx -> d0/dx (descending.)
        model.movenode("d1/dx", "d0");

        ASSERT_TRUE(cr.movenode("s/d1/dx", "s/d0"));
    }

    // Wait for sync to complete.
    waitonsyncs(TIMEOUT, &c);

    // Make sure movements occured on disk.
    ASSERT_TRUE(c.confirmModel_mainthread(model.root.get(), id));

    // Trigger some filesystem notifications.
    model.removenode("d2/dq/fq");
    model.removenode("d0/dx/fx");

    fs::remove(SYNCROOT / "d2" / "dq" / "fq");
    fs::remove(SYNCROOT / "d0" / "dx" / "fx");

    // Wait for sync to complete.
    waitonsyncs(TIMEOUT, &c);

    // Make sure removes propagated to the cloud.
    ASSERT_TRUE(c.confirmModel_mainthread(model.root.get(), id));
}

// TODO: re-enable after sync rework is merged
TEST_F(SyncTest, DISABLED_DeleteReplaceReplacementHasFilesystemWatch)
{
    const auto TESTROOT = makeNewTestRoot();
    const auto TIMEOUT  = chrono::seconds(4);

    StandardClient c(TESTROOT, "c");

    // Log callbacks.
    c.logcb = true;

    // Log in client.
    ASSERT_TRUE(c.login_reset_makeremotenodes("MEGA_EMAIL", "MEGA_PWD", "s", 0, 0));

    // Add and start sync.
    const auto id = c.setupSync_mainthread("s", "s");
    ASSERT_NE(id, UNDEF);

    const auto ROOT = c.syncSet(id).localpath;

    // Populate filesystem.
    Model model;

    model.addfolder("dx/f");
    model.generate(ROOT);

    // Wait for sync to complete.
    waitonsyncs(TIMEOUT, &c);

    // Make sure the directory's been uploaded to the cloud.
    ASSERT_TRUE(c.confirmModel_mainthread(model.root.get(), id));

    // Remove/replace the directory.
    fs::remove_all(ROOT / "dx");
    fs::create_directory(ROOT / "dx");

    // Wait for all notifications to be processed.
    waitonsyncs(TIMEOUT, &c);

    // Make sure the new directory is in the cloud.
    model.removenode("dx/f");

    ASSERT_TRUE(c.confirmModel_mainthread(model.root.get(), id));

    // Add a file in the new directory so we trigger a notification.
    model.addfile("dx/g", "g");

    ASSERT_TRUE(createDataFile(ROOT / "dx" / "g", "g"));

    // Wait for notifications to be processed.
    waitonsyncs(TIMEOUT, &c);

>>>>>>> b2f4cbcf
    // Check if g has been uploaded.
    // If it hasn't, we probably didn't receive a notification from the filesystem.
    ASSERT_TRUE(c.confirmModel_mainthread(model.root.get(), id));
}

<<<<<<< HEAD
TEST(Sync, RenameReplaceSourceAndTargetHaveFilesystemWatch)
=======
TEST_F(SyncTest, RenameReplaceSourceAndTargetHaveFilesystemWatch)
>>>>>>> b2f4cbcf
{
    const auto TESTROOT = makeNewTestRoot();
    const auto TIMEOUT = chrono::seconds(4);

    StandardClient c(TESTROOT, "c");

    // Log callbacks.
    c.logcb = true;

    // Log in client.
    ASSERT_TRUE(c.login_reset_makeremotenodes("MEGA_EMAIL", "MEGA_PWD", "s", 0, 0));

    // Add and start sync.
    const auto id = c.setupSync_mainthread("s", "s");
    ASSERT_NE(id, UNDEF);

    const auto SYNCROOT = c.syncSet(id).localpath;

    // Build model and populate filesystem.
    Model model;

    model.addfolder("dq");
    model.addfolder("dz");
    model.generate(SYNCROOT);

    // Wait for initial sync to complete.
    waitonsyncs(TIMEOUT, &c);

    // Make sure directories have made it to the cloud.
    ASSERT_TRUE(c.confirmModel_mainthread(model.root.get(), id));

    // Rename /dq -> /dr (ascending), replace /dq.
    model.addfolder("dr");

    fs::rename(SYNCROOT / "dq", SYNCROOT / "dr");
    fs::create_directories(SYNCROOT / "dq");

    // Rename /dz -> /dy (descending), replace /dz.
    model.addfolder("dy");

    fs::rename(SYNCROOT / "dz", SYNCROOT / "dy");
    fs::create_directories(SYNCROOT / "dz");

    // Wait for sync to complete.
    waitonsyncs(TIMEOUT, &c);

    // Make sure moves made it to the cloud.
    ASSERT_TRUE(c.confirmModel_mainthread(model.root.get(), id));

    // Make sure rename targets still receive notifications.
    model.addfile("dr/fr", "r");
    model.addfile("dy/fy", "y");

    ASSERT_TRUE(createDataFile(SYNCROOT / "dr" / "fr", "r"));
    ASSERT_TRUE(createDataFile(SYNCROOT / "dy" / "fy", "y"));

    // Wait for sync to complete.
    waitonsyncs(TIMEOUT, &c);

    // Did the files make it to the cloud?
    ASSERT_TRUE(c.confirmModel_mainthread(model.root.get(), id));

    // Make sure (now replaced) rename sources still receive notifications.
    model.addfile("dq/fq", "q");
    model.addfile("dz/fz", "z");

    ASSERT_TRUE(createDataFile(SYNCROOT / "dq" / "fq", "q"));
    ASSERT_TRUE(createDataFile(SYNCROOT / "dz" / "fz", "z"));

    // Wait for sync to complete.
    waitonsyncs(TIMEOUT, &c);

    // Did the files make it to the cloud?
    ASSERT_TRUE(c.confirmModel_mainthread(model.root.get(), id));
}

<<<<<<< HEAD
TEST(Sync, RenameTargetHasFilesystemWatch)
=======
TEST_F(SyncTest, RenameTargetHasFilesystemWatch)
>>>>>>> b2f4cbcf
{
    const auto TESTROOT = makeNewTestRoot();
    const auto TIMEOUT = chrono::seconds(4);

    StandardClient c(TESTROOT, "c");

    // Log callbacks.
    c.logcb = true;

    // Log in client.
    ASSERT_TRUE(c.login_reset_makeremotenodes("MEGA_EMAIL", "MEGA_PWD", "s", 0, 0));

    // Add and start sync.
    const auto id = c.setupSync_mainthread("s", "s");
    ASSERT_NE(id, UNDEF);

    const auto SYNCROOT = c.syncSet(id).localpath;

    // Build model and populate filesystem.
    Model model;

    model.addfolder("dq");
    model.addfolder("dz");
    model.generate(SYNCROOT);

    // Wait for synchronization to complete.
    waitonsyncs(TIMEOUT, &c);

    // Confirm model.
    ASSERT_TRUE(c.confirmModel_mainthread(model.root.get(), id));

    // Locally rename.
    {
        // - dq -> dr (ascending)
        model.removenode("dq");
        model.addfolder("dr");

        fs::rename(SYNCROOT / "dq", SYNCROOT / "dr");

        // - dz -> dy (descending)
        model.removenode("dz");
        model.addfolder("dy");

        fs::rename(SYNCROOT / "dz", SYNCROOT / "dy");
    }

    // Wait for synchronization to complete.
    waitonsyncs(TIMEOUT, &c);

    // Make sure rename has hit the cloud.
    ASSERT_TRUE(c.confirmModel_mainthread(model.root.get(), id));

    // Make sure rename targets receive notifications.
    model.addfile("dr/f", "x");
    model.addfile("dy/f", "y");

    ASSERT_TRUE(createDataFile(SYNCROOT / "dr" / "f", "x"));
    ASSERT_TRUE(createDataFile(SYNCROOT / "dy" / "f", "y"));

    // Wait for synchronization to complete.
    waitonsyncs(TIMEOUT, &c);

    // Check file has made it to the cloud.
    ASSERT_TRUE(c.confirmModel_mainthread(model.root.get(), id));

    // Remotely rename.
    {
        StandardClient cr(TESTROOT, "cc");

        // Log in client.
        ASSERT_TRUE(cr.login_fetchnodes("MEGA_EMAIL", "MEGA_PWD"));

        auto* root = cr.gettestbasenode();
        ASSERT_TRUE(root);

        // dr -> ds (ascending.)
        model.removenode("dr");
        model.addfile("ds/f", "x");

        auto* dr = cr.drillchildnodebyname(root, "s/dr");
        ASSERT_TRUE(dr);

        ASSERT_TRUE(cr.setattr(dr, attr_map('n', "ds")));

        // dy -> dx (descending.)
        model.removenode("dy");
        model.addfile("dx/f", "y");

        auto* dy = cr.drillchildnodebyname(root, "s/dy");
        ASSERT_TRUE(dy);

        ASSERT_TRUE(cr.setattr(dy, attr_map('n', "dx")));
    }

    WaitMillisec(4000); // it can take a while for APs to arrive (or to be sent)

    // Wait for synchronization to complete.
    waitonsyncs(TIMEOUT, &c);

    // Confirm move has occured locally.
    ASSERT_TRUE(c.confirmModel_mainthread(model.root.get(), id));

    // Check that /ds and /dx receive notifications.
    model.removenode("ds/f");
    model.removenode("dx/f");

    fs::remove(SYNCROOT / "ds" / "f");
    fs::remove(SYNCROOT / "dx" / "f");

    // Wait for synchronization to complete.
    waitonsyncs(TIMEOUT, &c);

    // Confirm remove has hit the cloud.
    ASSERT_TRUE(c.confirmModel_mainthread(model.root.get(), id));
}

<<<<<<< HEAD
TEST(Sync, RootHasFilesystemWatch)
=======
TEST_F(SyncTest, RootHasFilesystemWatch)
>>>>>>> b2f4cbcf
{
    const auto TESTROOT = makeNewTestRoot();
    const auto TIMEOUT  = chrono::seconds(4);

    StandardClient c(TESTROOT, "c");

    // Log callbacks.
    c.logcb = true;

    // Log in client and clear remote contents.
    ASSERT_TRUE(c.login_reset_makeremotenodes("MEGA_EMAIL", "MEGA_PWD", "s", 0, 0));

    // Set up sync
    const auto id = c.setupSync_mainthread("s", "s");
    ASSERT_NE(id, UNDEF);

    // Wait for sync to complete.
    waitonsyncs(TIMEOUT, &c);

    // Trigger some filesystem notifications.
    Model model;

    model.addfolder("d0");
    model.addfile("f0");
    model.generate(c.syncSet(id).localpath);

    // Wait for sync to complete.
    waitonsyncs(TIMEOUT, &c);

    // Confirm models.
    ASSERT_TRUE(c.confirmModel_mainthread(model.root.get(), id));
}

struct TwoWaySyncSymmetryCase
{
    enum SyncType { type_twoWay, type_backupSync, type_numTypes };

    enum Action { action_rename, action_moveWithinSync, action_moveOutOfSync, action_moveIntoSync, action_delete, action_numactions };

    enum MatchState { match_exact,      // the sync destination has the exact same file/folder at the same relative path
                      match_older,      // the sync destination has an older file/folder at the same relative path
                      match_newer,      // the sync destination has a newer file/folder at the same relative path
                      match_absent };   // the sync destination has no node at the same relative path

    SyncType syncType = type_twoWay;
    Action action = action_rename;
    bool selfChange = false; // changed by our own client or another
    bool up = false;  // or down - sync direction
    bool file = false;  // or folder.  Which one this test changes
    bool isExternal = false;
    bool pauseDuringAction = false;
    Model localModel;
    Model remoteModel;
    handle backupId = UNDEF;

    bool printTreesBeforeAndAfter = false;

    struct State
    {
        StandardClient& steadyClient;
        StandardClient& resumeClient;
        StandardClient& nonsyncClient;
        fs::path localBaseFolderSteady;
        fs::path localBaseFolderResume;
        std::string remoteBaseFolder = "twoway";   // leave out initial / so we can drill down from root node
        std::string first_test_name;
        fs::path first_test_initiallocalfolders;

        State(StandardClient& ssc, StandardClient& rsc, StandardClient& sc2) : steadyClient(ssc), resumeClient(rsc), nonsyncClient(sc2) {}
    };

    State& state;
    TwoWaySyncSymmetryCase(State& wholestate) : state(wholestate) {}

    std::string typeName()
    {
        switch (syncType)
        {
        case type_twoWay:
            return "twoWay_";
        case type_backupSync:
            return isExternal ? "external_backup_"
                              : "internal_backup_";
        default:
            assert(false);
            return "";
        }
    }

    std::string actionName()
    {
        switch (action)
        {
        case action_rename: return "rename";
        case action_moveWithinSync: return "move";
        case action_moveOutOfSync: return "moveOut";
        case action_moveIntoSync: return "moveIn";
        case action_delete: return "delete";
        default: assert(false); return "";
        }
    }

    std::string matchName(MatchState m)
    {
        switch (m)
        {
            case match_exact: return "exact";
            case match_older: return "older";
            case match_newer: return "newer";
            case match_absent: return "absent";
        }
        return "bad enum";
    }

    std::string name()
    {
        return  typeName() + actionName() +
                (up?"_up" : "_down") +
                (selfChange?"_self":"_other") +
                (file?"_file":"_folder") +
                (pauseDuringAction?"_resumed":"_steady");
    }

    fs::path localTestBasePathSteady;
    fs::path localTestBasePathResume;
    std::string remoteTestBasePath;

    Model& sourceModel() { return up ? localModel : remoteModel; }
    Model& destinationModel() { return up ? remoteModel : localModel; }

    StandardClient& client1() { return pauseDuringAction ? state.resumeClient : state.steadyClient; }
    StandardClient& changeClient() { return selfChange ? client1() : state.nonsyncClient; }

    fs::path localTestBasePath() { return pauseDuringAction ? localTestBasePathResume : localTestBasePathSteady; }

    void makeMtimeFile(std::string name, int mtime_delta, Model& m1, Model& m2)
    {
        createNameFile(state.first_test_initiallocalfolders, name);
        auto initial_mtime = fs::last_write_time(state.first_test_initiallocalfolders / name);
        fs::last_write_time(localTestBasePath() / name, initial_mtime + std::chrono::seconds(mtime_delta));
        fs::rename(state.first_test_initiallocalfolders / name, state.first_test_initiallocalfolders / "f" / name); // move it after setting the time to be 100% sure the sync sees it with the adjusted mtime only
        m1.findnode("f")->addkid(m1.makeModelSubfile(name));
        m2.findnode("f")->addkid(m2.makeModelSubfile(name));
    }

    PromiseBoolSP cloudCopySetupPromise = newPromiseBoolSP();

    // prepares a local folder for testing, which will be two-way synced before the test
    void SetupForSync()
    {
        localTestBasePathSteady = state.localBaseFolderSteady / name();
        localTestBasePathResume = state.localBaseFolderResume / name();
        remoteTestBasePath = state.remoteBaseFolder + "/" + name();
        std::error_code ec;

        fs::create_directories(localTestBasePathSteady, ec);
        ASSERT_TRUE(!ec);
        fs::create_directories(localTestBasePathResume, ec);
        ASSERT_TRUE(!ec);

        localModel.root->addkid(localModel.buildModelSubdirs("f", 2, 2, 2));
        localModel.root->addkid(localModel.buildModelSubdirs("outside", 2, 1, 1));
        remoteModel.root->addkid(remoteModel.buildModelSubdirs("f", 2, 2, 2));
        remoteModel.root->addkid(remoteModel.buildModelSubdirs("outside", 2, 1, 1));

        // for the first one, copy that to the cloud.
        // for subsequent, duplicate in the cloud with this test's name.

        Node* testRoot = changeClient().client.nodebyhandle(changeClient().basefolderhandle);
        ASSERT_NE(testRoot, nullptr);
        Node* n2 = changeClient().drillchildnodebyname(testRoot, state.remoteBaseFolder);
        ASSERT_NE(n2, nullptr);
        if (state.first_test_name.empty())
        {
            state.first_test_name = name();
            state.first_test_initiallocalfolders = pauseDuringAction ? localTestBasePathResume : localTestBasePathSteady;

            ASSERT_TRUE(buildLocalFolders(state.first_test_initiallocalfolders, "f", 2, 2, 2));
            ASSERT_TRUE(buildLocalFolders(state.first_test_initiallocalfolders, "outside", 2, 1, 1));
            makeMtimeFile("file_older_1", -3600, localModel, remoteModel);
            makeMtimeFile("file_newer_1", 3600, localModel, remoteModel);
            makeMtimeFile("file_older_2", -3600, localModel, remoteModel);
            makeMtimeFile("file_newer_2", 3600, localModel, remoteModel);

            auto pb = newPromiseBoolSP();
            changeClient().uploadFolderTree(state.first_test_initiallocalfolders, n2, pb);
            ASSERT_TRUE(pb->get_future().get());

            auto pb2 = newPromiseBoolSP();
            std::atomic<int> inprogress(0);
            changeClient().uploadFilesInTree(state.first_test_initiallocalfolders, n2, inprogress, pb2);
            ASSERT_TRUE(pb2->get_future().get());
            out() << "Uploaded tree for " << name() << endl;
        }
        else
        {
            // since we will intiially sync everything in the two main test accounts,
            // it's much quicker if the files are already present for both cases in both
            fs::copy(state.first_test_initiallocalfolders,
                localTestBasePathSteady,
                    fs::copy_options::recursive,  ec);
            ASSERT_TRUE(!ec);
            fs::copy(state.first_test_initiallocalfolders,
                localTestBasePathResume,
                fs::copy_options::recursive,  ec);
            ASSERT_TRUE(!ec);

            Node* n1 = changeClient().drillchildnodebyname(testRoot, state.remoteBaseFolder + "/" + state.first_test_name);
            ASSERT_NE(n1, nullptr);
            changeClient().cloudCopyTreeAs(n1, n2, name(), cloudCopySetupPromise);
            ASSERT_TRUE(cloudCopySetupPromise->get_future().get());
            out() << "Copied cloud tree for " << name() << endl;

            localModel.findnode("f")->addkid(localModel.makeModelSubfile("file_older_1"));
            remoteModel.findnode("f")->addkid(remoteModel.makeModelSubfile("file_older_1"));
            localModel.findnode("f")->addkid(localModel.makeModelSubfile("file_newer_1"));
            remoteModel.findnode("f")->addkid(remoteModel.makeModelSubfile("file_newer_1"));
            localModel.findnode("f")->addkid(localModel.makeModelSubfile("file_older_2"));
            remoteModel.findnode("f")->addkid(remoteModel.makeModelSubfile("file_older_2"));
            localModel.findnode("f")->addkid(localModel.makeModelSubfile("file_newer_2"));
            remoteModel.findnode("f")->addkid(remoteModel.makeModelSubfile("file_newer_2"));
        }

    }

    bool isBackup() const
    {
        return syncType == type_backupSync;
    }

    bool isExternalBackup() const
    {
        return isExternal && isBackup();
    }

    bool isInternalBackup() const
    {
        return !isExternal && isBackup();
    }

    bool shouldRecreateOnResume() const
    {
        if (pauseDuringAction)
        {
            return isExternalBackup();
        }

        return false;
    }

    bool shouldDisableSync() const
    {
        if (up)
        {
            return false;
        }

        if (pauseDuringAction)
        {
            return isInternalBackup();
        }

        return isBackup();
    }

    bool shouldUpdateDestination() const
    {
        return up || !isBackup();
    }

    bool shouldUpdateModel() const
    {
        return up
               || !pauseDuringAction
               || !isExternalBackup();
    }

    fs::path localSyncRootPath()
    {
        return localTestBasePath() / "f";
    }

    string remoteSyncRootPath()
    {
        return remoteTestBasePath + "/f";
    }

    Node* remoteSyncRoot()
    {
        Node* root = client1().client.nodebyhandle(client1().basefolderhandle);
        if (root)
        {
            return client1().drillchildnodebyname(root, remoteSyncRootPath());
        }

        return nullptr;
    }

    handle BackupAdd(const string& drivePath, const string& sourcePath, const string& targetPath)
    {
        return client1().backupAdd_mainthread(drivePath, sourcePath, targetPath);
    }

    handle SetupSync(const string& sourcePath, const string& targetPath)
    {
        return client1().setupSync_mainthread(sourcePath, targetPath, isBackup());
    }

    void SetupTwoWaySync()
    {
        ASSERT_NE(remoteSyncRoot(), nullptr);

        string basePath   = client1().fsBasePath.u8string();
        string drivePath  = localTestBasePath().u8string();
        string sourcePath = localSyncRootPath().u8string();
        string targetPath = remoteSyncRootPath();

        drivePath.erase(0, basePath.size() + 1);
        sourcePath.erase(0, basePath.size() + 1);

        if (isExternalBackup())
        {
            backupId = BackupAdd(drivePath, sourcePath, targetPath);
        }
        else
        {
            backupId = SetupSync(sourcePath, targetPath);
        }

        ASSERT_NE(backupId, UNDEF);

        if (Sync* sync = client1().syncByBackupId(backupId))
        {
            sync->syncname += "/" + name() + " ";
        }
    }

    void PauseTwoWaySync()
    {
        if (shouldRecreateOnResume())
        {
            client1().delSync_mainthread(backupId, true);
        }
    }

    void ResumeTwoWaySync()
    {
        if (shouldRecreateOnResume())
        {
            SetupTwoWaySync();
        }
    }

    void remote_rename(std::string nodepath, std::string newname, bool updatemodel, bool reportaction, bool deleteTargetFirst)
    {
        if (deleteTargetFirst) remote_delete(parentpath(nodepath) + "/" + newname, updatemodel, reportaction, true); // in case the target already exists

        if (updatemodel) remoteModel.emulate_rename(nodepath, newname);

        Node* testRoot = changeClient().client.nodebyhandle(client1().basefolderhandle);
        Node* n = changeClient().drillchildnodebyname(testRoot, remoteTestBasePath + "/" + nodepath);
        ASSERT_TRUE(!!n);

        if (reportaction) out() << name() << " action: remote rename " << n->displaypath() << " to " << newname << endl;

        attr_map updates('n', newname);
        auto e = changeClient().client.setattr(n, move(updates), ++next_request_tag);

        ASSERT_EQ(API_OK, error(e));
    }

    void remote_move(std::string nodepath, std::string newparentpath, bool updatemodel, bool reportaction, bool deleteTargetFirst)
    {

        if (deleteTargetFirst) remote_delete(newparentpath + "/" + leafname(nodepath), updatemodel, reportaction, true); // in case the target already exists

        if (updatemodel) remoteModel.emulate_move(nodepath, newparentpath);

        Node* testRoot = changeClient().client.nodebyhandle(changeClient().basefolderhandle);
        Node* n1 = changeClient().drillchildnodebyname(testRoot, remoteTestBasePath + "/" + nodepath);
        Node* n2 = changeClient().drillchildnodebyname(testRoot, remoteTestBasePath + "/" + newparentpath);
        ASSERT_TRUE(!!n1);
        ASSERT_TRUE(!!n2);

        if (reportaction) out() << name() << " action: remote move " << n1->displaypath() << " to " << n2->displaypath() << endl;

        auto e = changeClient().client.rename(n1, n2, SYNCDEL_NONE, UNDEF, nullptr);
        ASSERT_EQ(API_OK, e);
    }

    void remote_copy(std::string nodepath, std::string newparentpath, bool updatemodel, bool reportaction)
    {
        if (updatemodel) remoteModel.emulate_copy(nodepath, newparentpath);

        Node* testRoot = changeClient().client.nodebyhandle(changeClient().basefolderhandle);
        Node* n1 = changeClient().drillchildnodebyname(testRoot, remoteTestBasePath + "/" + nodepath);
        Node* n2 = changeClient().drillchildnodebyname(testRoot, remoteTestBasePath + "/" + newparentpath);
        ASSERT_TRUE(!!n1);
        ASSERT_TRUE(!!n2);

        if (reportaction) out() << name() << " action: remote copy " << n1->displaypath() << " to " << n2->displaypath() << endl;

        TreeProcCopy tc;
        changeClient().client.proctree(n1, &tc, false, true);
        tc.allocnodes();
        changeClient().client.proctree(n1, &tc, false, true);
        tc.nn[0].parenthandle = UNDEF;

        SymmCipher key;
        AttrMap attrs;
        string attrstring;
        key.setkey((const ::mega::byte*)tc.nn[0].nodekey.data(), n1->type);
        attrs = n1->attrs;
        attrs.getjson(&attrstring);
        client1().client.makeattr(&key, tc.nn[0].attrstring, attrstring.c_str());
        changeClient().client.putnodes(n2->nodehandle, move(tc.nn), nullptr, ++next_request_tag);
    }

    void remote_renamed_copy(std::string nodepath, std::string newparentpath, string newname, bool updatemodel, bool reportaction)
    {
        if (updatemodel)
        {
            remoteModel.emulate_rename_copy(nodepath, newparentpath, newname);
        }

        Node* testRoot = changeClient().client.nodebyhandle(changeClient().basefolderhandle);
        Node* n1 = changeClient().drillchildnodebyname(testRoot, remoteTestBasePath + "/" + nodepath);
        Node* n2 = changeClient().drillchildnodebyname(testRoot, remoteTestBasePath + "/" + newparentpath);
        ASSERT_TRUE(!!n1);
        ASSERT_TRUE(!!n2);

        if (reportaction) out() << name() << " action: remote rename + copy " << n1->displaypath() << " to " << n2->displaypath() << " as " << newname << endl;

        TreeProcCopy tc;
        changeClient().client.proctree(n1, &tc, false, true);
        tc.allocnodes();
        changeClient().client.proctree(n1, &tc, false, true);
        tc.nn[0].parenthandle = UNDEF;

        SymmCipher key;
        AttrMap attrs;
        string attrstring;
        key.setkey((const ::mega::byte*)tc.nn[0].nodekey.data(), n1->type);
        attrs = n1->attrs;
        client1().client.fsaccess->normalize(&newname);
        attrs.map['n'] = newname;
        attrs.getjson(&attrstring);
        client1().client.makeattr(&key, tc.nn[0].attrstring, attrstring.c_str());
        changeClient().client.putnodes(n2->nodehandle, move(tc.nn), nullptr, ++next_request_tag);
    }

    void remote_renamed_move(std::string nodepath, std::string newparentpath, string newname, bool updatemodel, bool reportaction)
    {
        if (updatemodel)
        {
            remoteModel.emulate_rename_copy(nodepath, newparentpath, newname);
        }

        Node* testRoot = changeClient().client.nodebyhandle(changeClient().basefolderhandle);
        Node* n1 = changeClient().drillchildnodebyname(testRoot, remoteTestBasePath + "/" + nodepath);
        Node* n2 = changeClient().drillchildnodebyname(testRoot, remoteTestBasePath + "/" + newparentpath);
        ASSERT_TRUE(!!n1);
        ASSERT_TRUE(!!n2);

        if (reportaction) out() << name() << " action: remote rename + move " << n1->displaypath() << " to " << n2->displaypath() << " as " << newname << endl;

        error e = changeClient().client.rename(n1, n2, SYNCDEL_NONE, UNDEF, newname.c_str());
        EXPECT_EQ(e, API_OK);
    }

    void remote_delete(std::string nodepath, bool updatemodel, bool reportaction, bool mightNotExist)
    {

        Node* testRoot = changeClient().client.nodebyhandle(changeClient().basefolderhandle);
        Node* n = changeClient().drillchildnodebyname(testRoot, remoteTestBasePath + "/" + nodepath);
        if (mightNotExist && !n) return;  // eg when checking to remove an item that is a move target but there isn't one

        ASSERT_TRUE(!!n);

        if (reportaction) out() << name() << " action: remote delete " << n->displaypath() << endl;

        if (updatemodel) remoteModel.emulate_delete(nodepath);

        auto e = changeClient().client.unlink(n, false, ++next_request_tag);
        ASSERT_TRUE(!e);
    }

    fs::path fixSeparators(std::string p)
    {
        for (auto& c : p)
            if (c == '/')
                c = fs::path::preferred_separator;
        return fs::u8path(p);
    }

    void local_rename(std::string path, std::string newname, bool updatemodel, bool reportaction, bool deleteTargetFirst)
    {
        if (deleteTargetFirst) local_delete(parentpath(path) + "/" + newname, updatemodel, reportaction, true); // in case the target already exists

        if (updatemodel) localModel.emulate_rename(path, newname);

        fs::path p1(localTestBasePath());
        p1 /= fixSeparators(path);
        fs::path p2 = p1.parent_path() / newname;

        if (reportaction) out() << name() << " action: local rename " << p1 << " to " << p2 << endl;

        std::error_code ec;
        for (int i = 0; i < 5; ++i)
        {
            fs::rename(p1, p2, ec);
            if (!ec) break;
            WaitMillisec(100);
        }
        ASSERT_TRUE(!ec) << "local_rename " << p1 << " to " << p2 << " failed: " << ec.message();
    }

    void local_move(std::string from, std::string to, bool updatemodel, bool reportaction, bool deleteTargetFirst)
    {
        if (deleteTargetFirst) local_delete(to + "/" + leafname(from), updatemodel, reportaction, true);

        if (updatemodel) localModel.emulate_move(from, to);

        fs::path p1(localTestBasePath());
        fs::path p2(localTestBasePath());
        p1 /= fixSeparators(from);
        p2 /= fixSeparators(to);
        p2 /= p1.filename();  // non-existing file in existing directory case

        if (reportaction) out() << name() << " action: local move " << p1 << " to " << p2 << endl;

        std::error_code ec;
        fs::rename(p1, p2, ec);
        if (ec)
        {
            fs::remove_all(p2, ec);
            fs::rename(p1, p2, ec);
        }
        ASSERT_TRUE(!ec) << "local_move " << p1 << " to " << p2 << " failed: " << ec.message();
    }

    void local_copy(std::string from, std::string to, bool updatemodel, bool reportaction)
    {
        if (updatemodel) localModel.emulate_copy(from, to);

        fs::path p1(localTestBasePath());
        fs::path p2(localTestBasePath());
        p1 /= fixSeparators(from);
        p2 /= fixSeparators(to);

        if (reportaction) out() << name() << " action: local copy " << p1 << " to " << p2 << endl;

        std::error_code ec;
        fs::copy(p1, p2, ec);
        ASSERT_TRUE(!ec) << "local_copy " << p1 << " to " << p2 << " failed: " << ec.message();
    }

    void local_delete(std::string path, bool updatemodel, bool reportaction, bool mightNotExist)
    {
        fs::path p(localTestBasePath());
        p /= fixSeparators(path);

        if (mightNotExist && !fs::exists(p)) return;

        if (reportaction) out() << name() << " action: local_delete " << p << endl;

        std::error_code ec;
        fs::remove_all(p, ec);
        ASSERT_TRUE(!ec) << "local_delete " << p << " failed: " << ec.message();
        if (updatemodel) localModel.emulate_delete(path);
    }

    void source_rename(std::string nodepath, std::string newname, bool updatemodel, bool reportaction, bool deleteTargetFirst)
    {
        if (up) local_rename(nodepath, newname, updatemodel, reportaction, deleteTargetFirst);
        else remote_rename(nodepath, newname, updatemodel, reportaction, deleteTargetFirst);
    }

    void source_move(std::string nodepath, std::string newparentpath, bool updatemodel, bool reportaction, bool deleteTargetFirst)
    {
        if (up) local_move(nodepath, newparentpath, updatemodel, reportaction, deleteTargetFirst);
        else remote_move(nodepath, newparentpath, updatemodel, reportaction, deleteTargetFirst);
    }

    void source_copy(std::string nodepath, std::string newparentpath, bool updatemodel, bool reportaction)
    {
        if (up) local_copy(nodepath, newparentpath, updatemodel, reportaction);
        else remote_copy(nodepath, newparentpath, updatemodel, reportaction);
    }

    void source_delete(std::string nodepath, bool updatemodel, bool reportaction = false)
    {
        if (up) local_delete(nodepath, updatemodel, reportaction, false);
        else remote_delete(nodepath, updatemodel, reportaction, false);
    }

    void destination_rename(std::string nodepath, std::string newname, bool updatemodel, bool reportaction, bool deleteTargetFirst)
    {
        if (!up) local_rename(nodepath, newname, updatemodel, reportaction, deleteTargetFirst);
        else remote_rename(nodepath, newname, updatemodel, reportaction, deleteTargetFirst);
    }

    void destination_move(std::string nodepath, std::string newparentpath, bool updatemodel, bool reportaction, bool deleteTargetFirst)
    {
        if (!up) local_move(nodepath, newparentpath, updatemodel, reportaction, deleteTargetFirst);
        else remote_move(nodepath, newparentpath, updatemodel, reportaction, deleteTargetFirst);
    }

    void destination_copy(std::string nodepath, std::string newparentpath, bool updatemodel, bool reportaction)
    {
        if (!up) local_copy(nodepath, newparentpath, updatemodel, reportaction);
        else remote_copy(nodepath, newparentpath, updatemodel, reportaction);
    }

    void destination_delete(std::string nodepath, bool updatemodel, bool reportaction)
    {
        if (!up) local_delete(nodepath, updatemodel, reportaction, false);
        else remote_delete(nodepath, updatemodel, reportaction, false);
    }

    void destination_copy_renamed(std::string sourcefolder, std::string oldname, std::string newname, std::string targetfolder, bool updatemodel, bool reportaction, bool deleteTargetFirst)
    {
        if (up)
        {
            remote_renamed_copy(sourcefolder + "/" + oldname, targetfolder, newname, updatemodel, reportaction);
            return;
        }

        // avoid name clashes in any one folder
        if (sourcefolder != "f") destination_copy(sourcefolder + "/" + oldname, "f", updatemodel, reportaction);
        destination_rename("f/" + oldname, newname, updatemodel, reportaction, false);
        if (targetfolder != "f") destination_move("f/" + newname, targetfolder, updatemodel, reportaction, deleteTargetFirst);
    }

    void destination_rename_move(std::string sourcefolder, std::string oldname, std::string newname, std::string targetfolder, bool updatemodel, bool reportaction, bool deleteTargetFirst, std::string deleteNameInTargetFirst)
    {
        if (up)
        {
            remote_renamed_move(sourcefolder + "/" + oldname, targetfolder, newname, updatemodel, reportaction);
            return;
        }

        if (!deleteNameInTargetFirst.empty()) destination_delete(targetfolder + "/" + deleteNameInTargetFirst, updatemodel, reportaction);
        destination_rename("f/" + oldname, newname, updatemodel, reportaction, false);
        destination_move("f/" + newname, targetfolder, updatemodel, reportaction, deleteTargetFirst);
    }

    void fileMayDiffer(std::string filepath)
    {
        fs::path p(localTestBasePath());
        p /= fixSeparators(filepath);

        client1().localFSFilesThatMayDiffer.insert(p);
        out() << "File may differ: " << p << endl;
    }

    // Two-way sync has been started and is stable.  Now perform the test action

    enum ModifyStage { Prepare, MainAction };

    void PrintLocalTree(fs::path p)
    {
        out() << p << endl;
        if (fs::is_directory(p))
        {
            for (auto i = fs::directory_iterator(p); i != fs::directory_iterator(); ++i)
            {
                PrintLocalTree(*i);
            }
        }
    }

    void PrintRemoteTree(Node* n, string prefix = "")
    {
        prefix += string("/") + n->displayname();
        out() << prefix << endl;
        if (n->type == FILENODE) return;
        for (auto& c : n->children)
        {
            PrintRemoteTree(c, prefix);
        }
    }

    void PrintModelTree(Model::ModelNode* n, string prefix = "")
    {
        prefix += string("/") + n->name;
        out() << prefix << endl;
        if (n->type == Model::ModelNode::file) return;
        for (auto& c : n->kids)
        {
            PrintModelTree(c.get(), prefix);
        }
    }

    void Modify(ModifyStage stage)
    {
        bool prep = stage == Prepare;
        bool act = stage == MainAction;

        if (prep) out() << "Preparing action " << endl;
        if (act) out() << "Executing action " << endl;

        if (prep && printTreesBeforeAndAfter)
        {
            out() << " ---- local filesystem initial state ----" << endl;
            PrintLocalTree(fs::path(localTestBasePath()));
            out() << " ---- remote node tree initial state ----" << endl;
            Node* testRoot = client1().client.nodebyhandle(changeClient().basefolderhandle);
            if (Node* n = client1().drillchildnodebyname(testRoot, remoteTestBasePath))
            {
                PrintRemoteTree(n);
            }
        }

        switch (action)
        {
        case action_rename:
            if (prep)
            {
            }
            else if (act)
            {
                if (file)
                {
                    source_rename("f/f_0/file0_f_0", "file0_f_0_renamed", shouldUpdateModel(), true, true);
                    if (shouldUpdateDestination())
                    {
                        destinationModel().emulate_rename("f/f_0/file0_f_0", "file0_f_0_renamed");
                    }
                }
                else
                {
                    source_rename("f/f_0", "f_0_renamed", shouldUpdateModel(), true, false);
                    if (shouldUpdateDestination())
                    {
                        destinationModel().emulate_rename("f/f_0", "f_0_renamed");
                    }
                }
            }
            break;

        case action_moveWithinSync:
            if (prep)
            {
            }
            else if (act)
            {
                if (file)
                {
                    source_move("f/f_1/file0_f_1", "f/f_0", shouldUpdateModel(), true, false);
                    if (shouldUpdateDestination())
                    {
                        destinationModel().emulate_move("f/f_1/file0_f_1", "f/f_0");
                    }
                }
                else
                {
                    source_move("f/f_1", "f/f_0", shouldUpdateModel(), true, false);
                    if (shouldUpdateDestination())
                    {
                        destinationModel().emulate_move("f/f_1", "f/f_0");
                    }
                }
            }
            break;

        case action_moveOutOfSync:
            if (prep)
            {
            }
            else if (act)
            {
                if (file)
                {
                    source_move("f/f_0/file0_f_0", "outside", shouldUpdateModel(), false, false);
                    if (shouldUpdateDestination())
                    {
                        destinationModel().emulate_delete("f/f_0/file0_f_0");
                    }
                }
                else
                {
                    source_move("f/f_0", "outside", shouldUpdateModel(), false, false);
                    if (shouldUpdateDestination())
                    {
                        destinationModel().emulate_delete("f/f_0");
                    }
                }
            }
            break;

        case action_moveIntoSync:
            if (prep)
            {
            }
            else if (act)
            {
                if (file)
                {
                    source_move("outside/file0_outside", "f/f_0", shouldUpdateModel(), false, false);
                    if (shouldUpdateDestination())
                    {
                        destinationModel().emulate_copy("outside/file0_outside", "f/f_0");
                    }
                }
                else
                {
                    source_move("outside", "f/f_0", shouldUpdateModel(), false, false);
                    if (shouldUpdateDestination())
                    {
                        destinationModel().emulate_delete("f/f_0/outside");
                        destinationModel().emulate_copy("outside", "f/f_0");
                    }
                }
            }
            break;

        case action_delete:
            if (prep)
            {
            }
            else if (act)
            {
                if (file)
                {
                    source_delete("f/f_0/file0_f_0", shouldUpdateModel(), true);
                    if (shouldUpdateDestination())
                    {
                        destinationModel().emulate_delete("f/f_0/file0_f_0");
                    }
                }
                else
                {
                    source_delete("f/f_0", shouldUpdateModel(), true);
                    if (shouldUpdateDestination())
                    {
                        destinationModel().emulate_delete("f/f_0");
                    }
                }
            }
            break;

        default: ASSERT_TRUE(false);
        }
    }

    void CheckSetup(State&, bool initial)
    {
        if (!initial && printTreesBeforeAndAfter)
        {
            out() << " ---- local filesystem before change ----" << endl;
            PrintLocalTree(fs::path(localTestBasePath()));
            out() << " ---- remote node tree before change ----" << endl;
            Node* testRoot = client1().client.nodebyhandle(changeClient().basefolderhandle);
            if (Node* n = client1().drillchildnodebyname(testRoot, remoteTestBasePath))
            {
                PrintRemoteTree(n);
            }
        }

        if (!initial) out() << "Checking setup state (should be no changes in twoway sync source): "<< name() << endl;

        // confirm source is unchanged after setup  (Two-way is not sending changes to the wrong side)
        bool localfs = client1().confirmModel(backupId, localModel.findnode("f"), StandardClient::CONFIRM_LOCALFS, true); // todo: later enable debris checks
        bool localnode = client1().confirmModel(backupId, localModel.findnode("f"), StandardClient::CONFIRM_LOCALNODE, true); // todo: later enable debris checks
        bool remote = client1().confirmModel(backupId, remoteModel.findnode("f"), StandardClient::CONFIRM_REMOTE, true); // todo: later enable debris checks
        EXPECT_EQ(localfs, localnode);
        EXPECT_EQ(localnode, remote);
        EXPECT_TRUE(localfs && localnode && remote) << " failed in " << name();
    }


    // Two-way sync is stable again after the change.  Check the results.
    bool finalResult = false;
    void CheckResult(State&)
    {
        if (printTreesBeforeAndAfter)
        {
            out() << " ---- local filesystem after sync of change ----" << endl;
            PrintLocalTree(fs::path(localTestBasePath()));
            out() << " ---- remote node tree after sync of change ----" << endl;
            Node* testRoot = client1().client.nodebyhandle(changeClient().basefolderhandle);
            if (Node* n = client1().drillchildnodebyname(testRoot, remoteTestBasePath))
            {
                PrintRemoteTree(n);
            }
            out() << " ---- expected sync destination (model) ----" << endl;
            PrintModelTree(destinationModel().findnode("f"));
        }

        out() << "Checking twoway sync "<< name() << endl;
        Sync* sync = client1().syncByBackupId(backupId);

        if (shouldDisableSync())
        {
            bool lfs = client1().confirmModel(backupId, localModel.findnode("f"), localSyncRootPath(), true);
            bool rnt = client1().confirmModel(backupId, remoteModel.findnode("f"), remoteSyncRoot());

            EXPECT_EQ(sync, nullptr) << "Sync isn't disabled: " << name();
            EXPECT_TRUE(lfs) << "Couldn't confirm LFS: " << name();
            EXPECT_TRUE(rnt) << "Couldn't confirm RNT: " << name();

            finalResult = sync == nullptr;
            finalResult &= lfs;
            finalResult &= rnt;
        }
        else
        {
            EXPECT_NE(sync, (Sync*)nullptr);
            EXPECT_TRUE(sync && sync->state == SYNC_ACTIVE);

            bool localfs = client1().confirmModel(backupId, localModel.findnode("f"), StandardClient::CONFIRM_LOCALFS, true); // todo: later enable debris checks
            bool localnode = client1().confirmModel(backupId, localModel.findnode("f"), StandardClient::CONFIRM_LOCALNODE, true); // todo: later enable debris checks
            bool remote = client1().confirmModel(backupId, remoteModel.findnode("f"), StandardClient::CONFIRM_REMOTE, true); // todo: later enable debris checks
            EXPECT_EQ(localfs, localnode);
            EXPECT_EQ(localnode, remote);
            EXPECT_TRUE(localfs && localnode && remote) << " failed in " << name();

            finalResult = localfs && localnode && remote && sync && sync->state == SYNC_ACTIVE;
        }

    }
};

void CatchupClients(StandardClient* c1, StandardClient* c2 = nullptr, StandardClient* c3 = nullptr)
{
    out() << "Catching up" << endl;
    auto pb1 = newPromiseBoolSP();
    auto pb2 = newPromiseBoolSP();
    auto pb3 = newPromiseBoolSP();
    if (c1) c1->catchup(pb1);
    if (c2) c2->catchup(pb2);
    if (c3) c3->catchup(pb3);
    ASSERT_TRUE((!c1 || pb1->get_future().get()) &&
                (!c2 || pb2->get_future().get()) &&
                (!c3 || pb3->get_future().get()));
    out() << "Caught up" << endl;
}

TEST_F(SyncTest, TwoWay_Highlevel_Symmetries)
{
    // confirm change is synced to remote, and also seen and applied in a second client that syncs the same folder
    fs::path localtestroot = makeNewTestRoot();

    StandardClient clientA1Steady(localtestroot, "clientA1S");
    StandardClient clientA1Resume(localtestroot, "clientA1R");
    StandardClient clientA2(localtestroot, "clientA2");
    ASSERT_TRUE(clientA1Steady.login_reset_makeremotenodes("MEGA_EMAIL", "MEGA_PWD", "twoway", 0, 0, true));
    ASSERT_TRUE(clientA1Resume.login_fetchnodes("MEGA_EMAIL", "MEGA_PWD", false, true));
    ASSERT_TRUE(clientA2.login_fetchnodes("MEGA_EMAIL", "MEGA_PWD", false, true));
    fs::create_directory(clientA1Steady.fsBasePath / fs::u8path("twoway"));
    fs::create_directory(clientA1Resume.fsBasePath / fs::u8path("twoway"));
    fs::create_directory(clientA2.fsBasePath / fs::u8path("twoway"));

    TwoWaySyncSymmetryCase::State allstate(clientA1Steady, clientA1Resume, clientA2);
    allstate.localBaseFolderSteady = clientA1Steady.fsBasePath / fs::u8path("twoway");
    allstate.localBaseFolderResume = clientA1Resume.fsBasePath / fs::u8path("twoway");

    std::map<std::string, TwoWaySyncSymmetryCase> cases;

    static set<string> tests = {
<<<<<<< HEAD
        //"external_backup_delete_down_other_file_steady"
=======
        // investigating why this one fails sometimes in jenkins MR jobs
        "internal_backup_delete_down_self_file_steady"
>>>>>>> b2f4cbcf
    }; // tests

    for (int syncType = TwoWaySyncSymmetryCase::type_numTypes; syncType--; )
    {
        //if (syncType != TwoWaySyncSymmetryCase::type_backupSync) continue;

        for (int selfChange = 0; selfChange < 2; ++selfChange)
        {
            //if (!selfChange) continue;

            for (int up = 0; up < 2; ++up)
            {
                //if (!up) continue;

                for (int action = 0; action < (int)TwoWaySyncSymmetryCase::action_numactions; ++action)
                {
                //if (action != TwoWaySyncSymmetryCase::action_moveIntoSync) continue;
                //if (action != TwoWaySyncSymmetryCase::action_rename) continue;
                //if (action != TwoWaySyncSymmetryCase::action_delete) continue;

                for (int file = 0; file < 2; ++file)
                    {
                        //if (!file) continue;

                        for (int isExternal = 0; isExternal < 2; ++isExternal)
                        {
                            //if (!isExternal) continue;

                            if (isExternal && syncType != TwoWaySyncSymmetryCase::type_backupSync)
                            {
                                continue;
                            }

                            for (int pauseDuringAction = 0; pauseDuringAction < 2; ++pauseDuringAction)
                            {
                                if (pauseDuringAction) continue;

                                // we can't make changes if the client is not running
                                if (pauseDuringAction && selfChange) continue;

                                TwoWaySyncSymmetryCase testcase(allstate);
                                testcase.syncType = TwoWaySyncSymmetryCase::SyncType(syncType);
                                testcase.selfChange = selfChange != 0;
                                testcase.up = up;
                                testcase.action = TwoWaySyncSymmetryCase::Action(action);
                                testcase.file = file;
                                testcase.isExternal = isExternal;
                                testcase.pauseDuringAction = pauseDuringAction;
                                testcase.printTreesBeforeAndAfter = !tests.empty();

                                if (tests.empty() || tests.count(testcase.name()) > 0)
                                {
                                    auto name = testcase.name();
                                    cases.emplace(name, move(testcase));
                                }
                            }
                        }
                    }
                }
            }
        }
    }

    out() << "Creating initial local files/folders for " << cases.size() << " sync test cases" << endl;
    for (auto& testcase : cases)
    {
        testcase.second.SetupForSync();
    }

    // set up sync for A1, it should build matching cloud files/folders as the test cases add local files/folders
    handle backupId1 = clientA1Steady.setupSync_mainthread("twoway", "twoway");
    ASSERT_NE(backupId1, UNDEF);
    handle backupId2 = clientA1Resume.setupSync_mainthread("twoway", "twoway");
    ASSERT_NE(backupId2, UNDEF);
    assert(allstate.localBaseFolderSteady == clientA1Steady.syncSet(backupId1).localpath);
    assert(allstate.localBaseFolderResume == clientA1Resume.syncSet(backupId2).localpath);

    out() << "Full-sync all test folders to the cloud for setup" << endl;
    waitonsyncs(std::chrono::seconds(10), &clientA1Steady, &clientA1Resume);
    CatchupClients(&clientA1Steady, &clientA1Resume, &clientA2);
    waitonsyncs(std::chrono::seconds(20), &clientA1Steady, &clientA1Resume);

    out() << "Stopping full-sync" << endl;
    auto removeSyncByBackupId =
      [](StandardClient& sc, handle backupId)
      {
          bool removed = false;

          sc.client.syncs.removeSelectedSyncs(
            [&](SyncConfig& config, Sync*)
            {
                const bool matched = config.getBackupId() == backupId;
                removed |= matched;
                return matched;
            });

          return removed;
      };

    future<bool> fb1 = clientA1Steady.thread_do<bool>([&](StandardClient& sc, PromiseBoolSP pb) { pb->set_value(removeSyncByBackupId(sc, backupId1)); });
    future<bool> fb2 = clientA1Resume.thread_do<bool>([&](StandardClient& sc, PromiseBoolSP pb) { pb->set_value(removeSyncByBackupId(sc, backupId2)); });
    ASSERT_TRUE(waitonresults(&fb1, &fb2));

    out() << "Setting up each sub-test's Two-way sync of 'f'" << endl;
    for (auto& testcase : cases)
    {
        testcase.second.SetupTwoWaySync();
    }

    out() << "Letting all " << cases.size() << " Two-way syncs run" << endl;
    waitonsyncs(std::chrono::seconds(10), &clientA1Steady, &clientA1Resume);

    CatchupClients(&clientA1Steady, &clientA1Resume, &clientA2);
    waitonsyncs(std::chrono::seconds(10), &clientA1Steady, &clientA1Resume);

    out() << "Checking intial state" << endl;
    for (auto& testcase : cases)
    {
        testcase.second.CheckSetup(allstate, true);
    }


    // make changes in destination to set up test
    for (auto& testcase : cases)
    {
        testcase.second.Modify(TwoWaySyncSymmetryCase::Prepare);
    }

    CatchupClients(&clientA1Steady, &clientA1Resume, &clientA2);

    out() << "Letting all " << cases.size() << " Two-way syncs run" << endl;
    waitonsyncs(std::chrono::seconds(15), &clientA1Steady, &clientA1Resume, &clientA2);

    out() << "Checking Two-way source is unchanged" << endl;
    for (auto& testcase : cases)
    {
        testcase.second.CheckSetup(allstate, false);
    }

    out() << "Checking Backups are Monitoring" << endl;
    bool anyNotMonitoring = false;
    for (auto& testcase : cases)
    {
        if (Sync* sync = testcase.second.client1().syncByBackupId(testcase.second.backupId))
        {
            if (testcase.second.isBackup() && sync && !sync->isBackupMonitoring())
            {
                out() << " backup should be monitoring but isn't: " << testcase.second.name() << endl;
                anyNotMonitoring = true;
            }
        }
    }
    ASSERT_FALSE(anyNotMonitoring);

    int paused = 0;
    for (auto& testcase : cases)
    {
        if (testcase.second.pauseDuringAction)
        {
            testcase.second.PauseTwoWaySync();
            ++paused;
        }
    }

    // save session and local log out A1R to set up for resume
    string session;
    clientA1Resume.client.dumpsession(session);
    clientA1Resume.localLogout();

    if (paused)
    {
        out() << "Paused " << paused << " Two-way syncs" << endl;
        WaitMillisec(1000);
    }

    clientA1Steady.logcb = clientA1Resume.logcb = clientA2.logcb = true;

    out() << "Performing action " << endl;
    for (auto& testcase : cases)
    {
        testcase.second.Modify(TwoWaySyncSymmetryCase::MainAction);
    }
    waitonsyncs(std::chrono::seconds(15), &clientA1Steady, &clientA2);   // leave out clientA1Resume as it's 'paused' (locallogout'd) for now
    CatchupClients(&clientA1Steady, &clientA2);
    waitonsyncs(std::chrono::seconds(15), &clientA1Steady, &clientA2);   // leave out clientA1Resume as it's 'paused' (locallogout'd) for now

    // resume A1R session (with sync), see if A2 nodes and localnodes get in sync again
    ASSERT_TRUE(clientA1Resume.login_fetchnodes(session));
    ASSERT_EQ(clientA1Resume.basefolderhandle, clientA2.basefolderhandle);

    int resumed = 0;
    for (auto& testcase : cases)
    {
        if (testcase.second.pauseDuringAction)
        {
            testcase.second.ResumeTwoWaySync();
            ++resumed;
        }
    }
    if (resumed)
    {
        out() << "Resumed " << resumed << " Two-way syncs" << endl;
        WaitMillisec(3000);
    }


    out() << "Letting all " << cases.size() << " Two-way syncs run" << endl;

    waitonsyncs(std::chrono::seconds(15), &clientA1Steady, &clientA1Resume, &clientA2);

    CatchupClients(&clientA1Steady, &clientA1Resume, &clientA2);
    waitonsyncs(std::chrono::seconds(15), &clientA1Steady, &clientA1Resume, &clientA2);

    out() << "Checking Backups are Monitoring" << endl;
    anyNotMonitoring = false;
    for (auto& testcase : cases)
    {
        if (Sync* sync = testcase.second.client1().syncByBackupId(testcase.second.backupId))
        {
            if (testcase.second.isBackup() && sync && !sync->isBackupMonitoring())
            {
                out() << " backup should be monitoring but isn't: " << testcase.second.name() << endl;
                anyNotMonitoring = true;
            }
        }
    }
    ASSERT_FALSE(anyNotMonitoring);

    out() << "Checking local and remote state in each sub-test" << endl;

    for (auto& testcase : cases)
    {
        testcase.second.CheckResult(allstate);
    }
    int succeeded = 0, failed = 0;
    for (auto& testcase : cases)
    {
        if (testcase.second.finalResult) ++succeeded;
        else
        {
            out() << "failed: " << testcase.second.name() << endl;
            ++failed;
        }
    }
    out() << "Succeeded: " << succeeded << " Failed: " << failed << endl;

    // Clear tree-state cache.
    {
        StandardClient cC(localtestroot, "cC");
        ASSERT_TRUE(cC.login_fetchnodes("MEGA_EMAIL", "MEGA_PWD", false, true));
    }
}

#endif<|MERGE_RESOLUTION|>--- conflicted
+++ resolved
@@ -1665,11 +1665,7 @@
         {
             if (Node* m = drillchildnodebyname(n, subfoldername))
             {
-<<<<<<< HEAD
-                cout << clientname << "Setting up sync from " << m->displaypath() << " to " << localpath << endl;
-=======
                 out() << clientname << "Setting up sync from " << m->displaypath() << " to " << localpath << endl;
->>>>>>> b2f4cbcf
                 auto syncConfig =
                     SyncConfig(LocalPath::fromPath(localpath.u8string(), *client.fsaccess),
                                localpath.u8string(),
@@ -2302,7 +2298,6 @@
     }
 
     void unlink_result(handle h, error e) override
-<<<<<<< HEAD
     {
         resultproc.processresult(UNLINK, e, h);
     }
@@ -2326,29 +2321,13 @@
     void rename_result(handle h, error e)  override
     {
         resultproc.processresult(MOVENODE, e, h);
-=======
-    {
-        resultproc.processresult(UNLINK, e, h);
->>>>>>> b2f4cbcf
-    }
-
-    handle lastPutnodesResultFirstHandle = UNDEF;
-
-    void putnodes_result(const Error& e, targettype_t tt, vector<NewNode>& nn, bool targetOverride) override
-    {
-        if (!nn.empty()) //TODO: restore this after sync rework is merged: && nn[0].mError == API_OK)
-        {
-            lastPutnodesResultFirstHandle = nn[0].mAddedHandle;
-        }
-        else
-        {
-            lastPutnodesResultFirstHandle = UNDEF;
-        }
-
-        resultproc.processresult(PUTNODES, e, client.restag);
-    }
-
-<<<<<<< HEAD
+    }
+
+    void catchup_result() override
+    {
+        resultproc.processresult(CATCHUP, error(API_OK));
+    }
+
     void disableSync(handle id, SyncError error, bool enabled, PromiseBoolSP result)
     {
         auto matched = false;
@@ -2375,82 +2354,6 @@
 
         return result.get();
     }
-
-    // already existing line 1071
-    //
-    //void putnodes(handle parent, vector<NewNode>&& nodes, PromiseBoolSP result)
-    //{
-    //    resultproc.prepresult(PUTNODES,
-    //                          ++next_request_tag,
-    //                          [&]()
-    //                          {
-    //                              client.putnodes(parent, move(nodes));
-    //                          },
-    //                          [result](error e)
-    //                          {
-    //                              result->set_value(!e);
-    //                              return true;
-    //                          });
-    //}
-
-    //bool putnodes(handle parent, vector<NewNode>&& nodes)
-    //{
-    //    auto result =
-    //      thread_do<bool>([&](StandardClient& client, PromiseBoolSP result)
-    //                      {
-    //                          client.putnodes(parent, move(nodes), result);
-    //                      });
-
-    //    return result.get();
-    //}
-
-    //void putnodes_result(const Error& e, targettype_t tt, vector<NewNode>& nn, bool targetOverride) override
-    //{
-    //    resultproc.processresult(PUTNODES, e, UNDEF);
-    //}
-
-    //void rename_result(handle h, error e)  override
-    //{
-    //    resultproc.processresult(MOVENODE, e, h);
-    //}
-=======
-    void rename_result(handle h, error e)  override
-    {
-        resultproc.processresult(MOVENODE, e, h);
-    }
-
-    void catchup_result() override
-    {
-        resultproc.processresult(CATCHUP, error(API_OK));
-    }
-
-    void disableSync(handle id, SyncError error, bool enabled, PromiseBoolSP result)
-    {
-        auto matched = false;
-
-        client.syncs.disableSelectedSyncs(
-          [&](SyncConfig& config, Sync*)
-          {
-              matched |= config.mBackupId == id;
-              return matched;
-          },
-          error,
-          enabled);
-
-        result->set_value(matched);
-    }
-
-    bool disableSync(handle id, SyncError error, bool enabled)
-    {
-        auto result =
-            thread_do<bool>([=](StandardClient& client, PromiseBoolSP result)
-                            {
-                                client.disableSync(id, error, enabled, result);
-                            });
-
-        return result.get();
-    }
->>>>>>> b2f4cbcf
 
 
     void deleteremote(string path, PromiseBoolSP pb)
@@ -2632,7 +2535,6 @@
 
     }
 
-<<<<<<< HEAD
     bool conflictsDetected(list<NameConflict>& conflicts)
     {
         auto result =
@@ -2656,8 +2558,6 @@
         return result.get();
     }
 
-=======
->>>>>>> b2f4cbcf
     bool login_reset(const string& user, const string& pw, bool noCache = false)
     {
         future<bool> p1;
@@ -3754,11 +3654,7 @@
     ASSERT_TRUE(clientA2.confirmModel_mainthread(model.findnode("f"), backupId2));
 }
 
-<<<<<<< HEAD
 GTEST_TEST(Sync, BasicSync_MoveSeveralExistingIntoDeepNewLocalFolders)
-=======
-TEST_F(SyncTest, DISABLED_BasicSync_MoveSeveralExistingIntoDeepNewLocalFolders)
->>>>>>> b2f4cbcf
 {
     // historic case:  in the local filesystem, create a new folder then move an existing file/folder into it
     fs::path localtestroot = makeNewTestRoot();
@@ -4210,11 +4106,7 @@
 }
 #endif
 
-<<<<<<< HEAD
-GTEST_TEST(Sync, BasicSync_moveAndDeleteLocalFile)
-=======
-TEST_F(SyncTest, DISABLED_BasicSync_moveAndDeleteLocalFile)
->>>>>>> b2f4cbcf
+TEST_F(SyncTest, BasicSync_moveAndDeleteLocalFile)
 {
     // confirm change is synced to remote, and also seen and applied in a second client that syncs the same folder
     fs::path localtestroot = makeNewTestRoot();
@@ -4378,11 +4270,7 @@
     ASSERT_TRUE(nullptr != standardclient.drillchildnodebyname(cloudRoot, "folder2/folder2.2"));
 }
 
-<<<<<<< HEAD
-GTEST_TEST(SdkCore, ExerciseCommands)
-=======
 TEST_F(SyncTest, ExerciseCommands)
->>>>>>> b2f4cbcf
 {
     fs::path localtestroot = makeNewTestRoot();
     StandardClient standardclient(localtestroot, "ExerciseCommands");
@@ -4859,12 +4747,7 @@
     ASSERT_TRUE(c1.confirmModel_mainthread(model.root.get(), id1));
 }
 
-<<<<<<< HEAD
 TEST(Sync, DetectsAndReportsNameClashes)
-=======
-/*
-TEST_F(SyncTest, DetectsAndReportsNameClashes)
->>>>>>> b2f4cbcf
 {
     const auto TESTFOLDER = makeNewTestRoot();
     const auto TIMEOUT = chrono::seconds(4);
@@ -4985,23 +4868,12 @@
     // Conflicts should be resolved.
     ASSERT_FALSE(client.conflictsDetected());
 }
-<<<<<<< HEAD
 
 TEST(Sync, DoesntDownloadFilesWithClashingNames)
 {
     const auto TESTFOLDER = makeNewTestRoot();
     const auto TIMEOUT = chrono::seconds(4);
 
-=======
-*/
-
-// TODO: re-enable after sync rework is merged
-TEST_F(SyncTest, DISABLED_DoesntDownloadFilesWithClashingNames)
-{
-    const auto TESTFOLDER = makeNewTestRoot();
-    const auto TIMEOUT = chrono::seconds(4);
-
->>>>>>> b2f4cbcf
     // Populate cloud.
     {
         StandardClient cu(TESTFOLDER, "cu");
@@ -5096,12 +4968,7 @@
     ASSERT_TRUE(cd.confirmModel_mainthread(model.findnode("x"), backupId1));
 }
 
-<<<<<<< HEAD
 TEST(Sync, DoesntUploadFilesWithClashingNames)
-=======
-// TODO: re-enable after sync rework is merged
-TEST_F(SyncTest, DISABLED_DoesntUploadFilesWithClashingNames)
->>>>>>> b2f4cbcf
 {
     const auto TESTFOLDER = makeNewTestRoot();
     const auto TIMEOUT = chrono::seconds(4);
@@ -5114,7 +4981,6 @@
     // Log callbacks.
     cd.logcb = true;
     cu.logcb = true;
-<<<<<<< HEAD
 
     // Log in the clients.
     ASSERT_TRUE(cu.login_reset_makeremotenodes("MEGA_EMAIL", "MEGA_PWD", "x", 0, 0));
@@ -5410,1078 +5276,244 @@
     ASSERT_TRUE(cd.confirmModel_mainthread(model.findnode("x"), backupId1));
 }
 
-#ifdef _WIN32
-#define SEP "\\"
-#else // _WIN32
-#define SEP "/"
-#endif // ! _WIN32
-
-class AnomalyReporter
-  : public FilenameAnomalyReporter
-{
-public:
-    struct Anomaly
-    {
-        string localPath;
-        string remotePath;
-        int type;
-    }; // Anomaly
-
-    AnomalyReporter(const string& localRoot, const string& remoteRoot)
-      : mAnomalies()
-      , mLocalRoot(localRoot)
-      , mRemoteRoot(remoteRoot)
-    {
-        assert(!mLocalRoot.empty());
-        assert(!mRemoteRoot.empty());
-
-        // Add trailing separators if necessary.
-        if (string(1, mLocalRoot.back()) != SEP)
-        {
-            mLocalRoot.append(SEP);
-        }
-
-        if (mRemoteRoot.back() != '/')
-        {
-            mRemoteRoot.push_back('/');
-        }
-    }
-
-    void anomalyDetected(FilenameAnomalyType type,
-                         const string& localPath,
-                         const string& remotePath) override
-    {
-        assert(startsWith(localPath, mLocalRoot));
-        assert(startsWith(remotePath, mRemoteRoot));
-
-        mAnomalies.emplace_back();
-
-        auto& anomaly = mAnomalies.back();
-        anomaly.localPath = localPath.substr(mLocalRoot.size());
-        anomaly.remotePath = remotePath.substr(mRemoteRoot.size());
-        anomaly.type = type;
-    }
-
-    vector<Anomaly> mAnomalies;
-
-private:
-    bool startsWith(const string& lhs, const string& rhs) const
-    {
-        return lhs.compare(0, rhs.size(), rhs) == 0;
-    }
-
-    string mLocalRoot;
-    string mRemoteRoot;
-}; // AnomalyReporter
-
-TEST(Sync, AnomalousManualDownload)
-{
-    auto TESTROOT = makeNewTestRoot();
-    auto TIMEOUT  = chrono::seconds(4);
-
-    // Upload two files for us to download.
-    {
-        StandardClient cu(TESTROOT, "cu");
+/*
+TEST_F(SyncTest, DetectsAndReportsNameClashes)
+{
+    const auto TESTFOLDER = makeNewTestRoot();
+    const auto TIMEOUT = chrono::seconds(4);
+
+    StandardClient client(TESTFOLDER, "c");
+
+    // Log in client.
+    ASSERT_TRUE(client.login_reset_makeremotenodes("MEGA_EMAIL", "MEGA_PWD", "x", 0, 0));
+
+    // Needed so that we can create files with the same name.
+    client.client.versions_disabled = true;
+
+    // Populate local filesystem.
+    const auto root = TESTFOLDER / "c" / "s";
+
+    fs::create_directories(root / "d" / "e");
+
+    createNameFile(root / "d", "f0");
+    createNameFile(root / "d", "f%30");
+    createNameFile(root / "d" / "e", "g0");
+    createNameFile(root / "d" / "e", "g%30");
+
+    // Start the sync.
+    handle backupId1 = client.setupSync_mainthread("s", "x");
+    ASSERT_NE(backupId1, UNDEF);
+
+    // Give the client time to synchronize.
+    waitonsyncs(TIMEOUT, &client);
+
+    // Helpers.
+    auto localConflictDetected = [](const NameConflict& nc, const LocalPath& name)
+    {
+        auto i = nc.clashingLocalNames.begin();
+        auto j = nc.clashingLocalNames.end();
+
+        return std::find(i, j, name) != j;
+    };
+
+    // Were any conflicts detected?
+    ASSERT_TRUE(client.conflictsDetected());
+
+    // Can we obtain a list of the conflicts?
+    list<NameConflict> conflicts;
+    ASSERT_TRUE(client.conflictsDetected(conflicts));
+    ASSERT_EQ(conflicts.size(), 2u);
+    ASSERT_EQ(conflicts.back().localPath, LocalPath::fromPath("d", *client.fsaccess).prependNewWithSeparator(client.syncByBackupId(backupId1)->localroot->localname));
+    ASSERT_EQ(conflicts.back().clashingLocalNames.size(), 2u);
+    ASSERT_TRUE(localConflictDetected(conflicts.back(), LocalPath::fromPath("f%30", *client.fsaccess)));
+    ASSERT_TRUE(localConflictDetected(conflicts.back(), LocalPath::fromPath("f0", *client.fsaccess)));
+    ASSERT_EQ(conflicts.back().clashingCloudNames.size(), 0u);
+
+    // Resolve the f0 / f%30 conflict.
+    ASSERT_TRUE(fs::remove(root / "d" / "f%30"));
+
+    // Give the sync some time to think.
+    waitonsyncs(TIMEOUT, &client);
+
+    // We should still detect conflicts.
+    ASSERT_TRUE(client.conflictsDetected());
+
+    // Has the list of conflicts changed?
+    conflicts.clear();
+    ASSERT_TRUE(client.conflictsDetected(conflicts));
+    ASSERT_GE(conflicts.size(), 1u);
+    ASSERT_EQ(conflicts.front().localPath, LocalPath::fromPath("e", *client.fsaccess)
+        .prependNewWithSeparator(LocalPath::fromPath("d", *client.fsaccess))
+        .prependNewWithSeparator(client.syncByBackupId(backupId1)->localroot->localname));
+    ASSERT_EQ(conflicts.front().clashingLocalNames.size(), 2u);
+    ASSERT_TRUE(localConflictDetected(conflicts.front(), LocalPath::fromPath("g%30", *client.fsaccess)));
+    ASSERT_TRUE(localConflictDetected(conflicts.front(), LocalPath::fromPath("g0", *client.fsaccess)));
+    ASSERT_EQ(conflicts.front().clashingCloudNames.size(), 0u);
+
+    // Resolve the g / g%30 conflict.
+    ASSERT_TRUE(fs::remove(root / "d" / "e" / "g%30"));
+
+    // Give the sync some time to think.
+    waitonsyncs(TIMEOUT, &client);
+
+    // No conflicts should be reported.
+    ASSERT_FALSE(client.conflictsDetected());
+
+    // Is the list of conflicts empty?
+    conflicts.clear();
+    ASSERT_FALSE(client.conflictsDetected(conflicts));
+    ASSERT_EQ(conflicts.size(), 0u);
+
+    // Create a remote name clash.
+    auto* node = client.drillchildnodebyname(client.gettestbasenode(), "x/d");
+    ASSERT_TRUE(!!node);
+    ASSERT_TRUE(client.uploadFile(root / "d" / "f0", "h", node));
+    ASSERT_TRUE(client.uploadFile(root / "d" / "f0", "h", node));
+
+    // Let the client attempt to synchronize.
+    waitonsyncs(TIMEOUT, &client);
+
+    // Have we detected any conflicts?
+    conflicts.clear();
+    ASSERT_TRUE(client.conflictsDetected(conflicts));
+
+    // Does our list of conflicts include remotes?
+    ASSERT_GE(conflicts.size(), 1u);
+    ASSERT_EQ(conflicts.front().cloudPath, string("/mega_test_sync/x/d"));
+    ASSERT_EQ(conflicts.front().clashingCloudNames.size(), 2u);
+    ASSERT_EQ(conflicts.front().clashingCloudNames[0], string("h"));
+    ASSERT_EQ(conflicts.front().clashingCloudNames[1], string("h"));
+    ASSERT_EQ(conflicts.front().clashingLocalNames.size(), 0u);
+
+    // Resolve the remote conflict.
+    ASSERT_TRUE(client.deleteremote("x/d/h"));
+
+    // Wait for the client to process our changes.
+    waitonsyncs(TIMEOUT, &client);
+
+    conflicts.clear();
+    client.conflictsDetected(conflicts);
+    ASSERT_EQ(0, conflicts.size());
+
+    // Conflicts should be resolved.
+    ASSERT_FALSE(client.conflictsDetected());
+}
+*/
+
+// TODO: re-enable after sync rework is merged
+TEST_F(SyncTest, DISABLED_DoesntDownloadFilesWithClashingNames)
+{
+    const auto TESTFOLDER = makeNewTestRoot();
+    const auto TIMEOUT = chrono::seconds(4);
+
+    // Populate cloud.
+    {
+        StandardClient cu(TESTFOLDER, "cu");
 
         // Log callbacks.
         cu.logcb = true;
 
         // Log client in.
-        ASSERT_TRUE(cu.login_reset_makeremotenodes("MEGA_EMAIL", "MEGA_PWD", "s", 0, 0));
-
-        // Create a sync so we can upload some files.
-        auto id = cu.setupSync_mainthread("s", "s");
-        ASSERT_NE(id, UNDEF);
-
-        // Get our hands on the sync root.
-        auto root = cu.syncSet(id).localpath;
-
-        // Create the test files.
-        Model model;
-
-        model.addfile("f");
-        model.addfile("g:0")->fsName("g%3a0");
-        model.generate(root);
-
-        // Wait for the upload to complete.
-        waitonsyncs(TIMEOUT, &cu);
-
-        // Make sure the files were uploaded.
-        ASSERT_TRUE(cu.confirmModel_mainthread(model.root.get(), id));
-    }
-
-    StandardClient cd(TESTROOT, "cd");
+        ASSERT_TRUE(cu.login_reset_makeremotenodes("MEGA_EMAIL", "MEGA_PWD", "x", 0, 0));
+
+        // Needed so that we can create files with the same name.
+        cu.client.versions_disabled = true;
+
+        // Create local test hierarchy.
+        const auto root = TESTFOLDER / "cu" / "x";
+
+        // d will be duplicated and generate a clash.
+        fs::create_directories(root / "d");
+
+        // dd will be singular, no clash.
+        fs::create_directories(root / "dd");
+
+        // f will be duplicated and generate a clash.
+        ASSERT_TRUE(createNameFile(root, "f"));
+
+        // ff will be singular, no clash.
+        ASSERT_TRUE(createNameFile(root, "ff"));
+
+        auto* node = cu.drillchildnodebyname(cu.gettestbasenode(), "x");
+        ASSERT_TRUE(!!node);
+
+        // Upload d twice, generate clash.
+        ASSERT_TRUE(cu.uploadFolderTree(root / "d", node));
+        ASSERT_TRUE(cu.uploadFolderTree(root / "d", node));
+
+        // Upload dd once.
+        ASSERT_TRUE(cu.uploadFolderTree(root / "dd", node));
+
+        // Upload f twice, generate clash.
+        ASSERT_TRUE(cu.uploadFile(root / "f", node));
+        ASSERT_TRUE(cu.uploadFile(root / "f", node));
+
+        // Upload ff once.
+        ASSERT_TRUE(cu.uploadFile(root / "ff", node));
+    }
+
+    StandardClient cd(TESTFOLDER, "cd");
 
     // Log callbacks.
     cd.logcb = true;
 
-    // Log client in.
+    // Log in client.
     ASSERT_TRUE(cd.login_fetchnodes("MEGA_EMAIL", "MEGA_PWD"));
 
-    // Determine root paths.
-    auto root = TESTROOT / "cd";
-
-    // Set anomalous filename reporter.
-    AnomalyReporter* reporter =
-      new AnomalyReporter(root.u8string(),
-                          cd.gettestbasenode()->displaypath());
-
-    cd.client.mFilenameAnomalyReporter.reset(reporter);
-
-    // cu's sync root.
-    auto* s = cd.drillchildnodebyname(cd.gettestbasenode(), "s");
-    ASSERT_TRUE(s);
-
-    // Simple validation helper.
-    auto read_string = [](const fs::path& path) {
-        // How much buffer space do we need?
-        auto length = fs::file_size(path);
-        assert(length > 0);
-
-        // Read in the file's contents.
-        ifstream istream(path.u8string(), ios::binary);
-        string buffer(length, 0);
-
-        istream.read(&buffer[0], length);
-
-        // Make sure the read was successful.
-        assert(istream.good());
-
-        return buffer;
-    };
-
-    // Download a regular file.
-    {
-        // Regular file, s/f.
-        auto* f = cd.drillchildnodebyname(s, "f");
-        ASSERT_TRUE(f);
-
-        // Download.
-        auto destination = root / "f";
-        ASSERT_TRUE(cd.downloadFile(*f, destination));
-
-        // Make sure the file was downloaded.
-        ASSERT_TRUE(fs::is_regular_file(destination));
-        ASSERT_EQ(read_string(destination), "f");
-
-        // No anomalies should be reported.
-        ASSERT_TRUE(reporter->mAnomalies.empty());
-    }
-
-    // Download an anomalous file.
-    {
-        // Anomalous file, s/g:0.
-        auto* g0 = cd.drillchildnodebyname(s, "g:0");
-        ASSERT_TRUE(g0);
-
-        // Download.
-        auto destination = root / "g%3a0";
-        ASSERT_TRUE(cd.downloadFile(*g0, destination));
-
-        // Make sure the file was downloaded.
-        ASSERT_TRUE(fs::is_regular_file(destination));
-        ASSERT_EQ(read_string(destination), "g:0");
-
-        // A single anomaly should be reported.
-        ASSERT_EQ(reporter->mAnomalies.size(), 1);
-
-        auto& anomaly = reporter->mAnomalies.front();
-
-        ASSERT_EQ(anomaly.localPath, "g%3a0");
-        ASSERT_EQ(anomaly.remotePath, "s/g:0");
-        ASSERT_EQ(anomaly.type, FILENAME_ANOMALY_NAME_MISMATCH);
-    }
+    // Add and start sync.
+    handle backupId1 = cd.setupSync_mainthread("sd", "x");
+    ASSERT_NE(backupId1, UNDEF);
+
+    // Wait for initial sync to complete.
+    waitonsyncs(TIMEOUT, &cd);
+
+    // Populate and confirm model.
+    Model model;
+
+    // d and f are missing due to name collisions in the cloud.
+    model.root->addkid(model.makeModelSubfolder("x"));
+    model.findnode("x")->addkid(model.makeModelSubfolder("dd"));
+    model.findnode("x")->addkid(model.makeModelSubfile("ff"));
+
+    // Needed because we've downloaded files.
+    model.ensureLocalDebrisTmpLock("x");
+
+    // Confirm the model.
+    ASSERT_TRUE(cd.confirmModel_mainthread(
+                  model.findnode("x"),
+                  backupId1,
+                  false,
+                  StandardClient::CONFIRM_LOCAL));
+
+    // Resolve the name collisions.
+    ASSERT_TRUE(cd.deleteremote("x/d"));
+    ASSERT_TRUE(cd.deleteremote("x/f"));
+
+    // Wait for the sync to update.
+    waitonsyncs(TIMEOUT, &cd);
+
+    // Confirm that d and f have now been downloaded.
+    model.findnode("x")->addkid(model.makeModelSubfolder("d"));
+    model.findnode("x")->addkid(model.makeModelSubfile("f"));
+
+    // Local FS, Local Tree and Remote Tree should now be consistent.
+    ASSERT_TRUE(cd.confirmModel_mainthread(model.findnode("x"), backupId1));
 }
 
-TEST(Sync, AnomalousManualUpload)
-{
-    auto TESTROOT = makeNewTestRoot();
-    auto TIMEOUT  = chrono::seconds(4);
-
+// TODO: re-enable after sync rework is merged
+TEST_F(SyncTest, DISABLED_DoesntUploadFilesWithClashingNames)
+{
+    const auto TESTFOLDER = makeNewTestRoot();
+    const auto TIMEOUT = chrono::seconds(4);
+
+    // Download client.
+    StandardClient cd(TESTFOLDER, "cd");
     // Upload client.
-    StandardClient cu(TESTROOT, "cu");
-
-    // Verification client.
-    StandardClient cv(TESTROOT, "cv");
+    StandardClient cu(TESTFOLDER, "cu");
 
     // Log callbacks.
+    cd.logcb = true;
     cu.logcb = true;
-    cv.logcb = true;
-
-    // Log in clients.
-    ASSERT_TRUE(cu.login_reset_makeremotenodes("MEGA_EMAIL", "MEGA_PWD", "s", 0, 0));
-    ASSERT_TRUE(cv.login_fetchnodes("MEGA_EMAIL", "MEGA_PWD"));
-
-    // Determine local root.
-    auto root = TESTROOT / "cu";
-
-    // Set up anomalous name reporter.
-    AnomalyReporter* reporter =
-      new AnomalyReporter(root.u8string(),
-                          cu.gettestbasenode()->displaypath());
-
-    cu.client.mFilenameAnomalyReporter.reset(reporter);
-
-    // Create a sync so we can verify uploads.
-    auto id = cv.setupSync_mainthread("s", "s");
-    ASSERT_NE(id, UNDEF);
-
-    Model model;
-
-    // Upload a regular file.
-    {
-        // Add file to model.
-        model.addfile("f0");
-        model.generate(root);
-
-        // Upload file.
-        auto* s = cu.client.nodeByHandle(cv.syncSet(id).h);
-        ASSERT_TRUE(s);
-        ASSERT_TRUE(cu.uploadFile(root / "f0", s));
-
-        // Necessary as cv has downloaded a file.
-        model.ensureLocalDebrisTmpLock("");
-
-        // Make sure the file uploaded successfully.
-        waitonsyncs(TIMEOUT, &cv);
-
-        ASSERT_TRUE(cv.confirmModel_mainthread(model.root.get(), id));
-
-        // No anomalies should be reported.
-        ASSERT_TRUE(reporter->mAnomalies.empty());
-    }
-
-    // Upload an anomalous file.
-    {
-        // Add an anomalous file.
-        model.addfile("f:0")->fsName("f%3a0");
-        model.generate(root);
-
-        // Upload file.
-        auto* s = cu.client.nodeByHandle(cv.syncSet(id).h);
-        ASSERT_TRUE(s);
-        ASSERT_TRUE(cu.uploadFile(root / "f%3a0", "f:0", s));
-
-        // Make sure the file uploaded ok.
-        waitonsyncs(TIMEOUT, &cv);
-
-        ASSERT_TRUE(cv.confirmModel_mainthread(model.root.get(), id));
-
-        // A single anomaly should've been reported.
-        ASSERT_EQ(reporter->mAnomalies.size(), 1);
-
-        auto& anomaly = reporter->mAnomalies.front();
-
-        ASSERT_EQ(anomaly.localPath, "f%3a0");
-        ASSERT_EQ(anomaly.remotePath, "s/f:0");
-        ASSERT_EQ(anomaly.type, FILENAME_ANOMALY_NAME_MISMATCH);
-    }
-}
-
-TEST(Sync, AnomalousSyncDownload)
-{
-    auto TESTROOT = makeNewTestRoot();
-    auto TIMEOUT  = chrono::seconds(4);
-
-    // For verification.
-    Model model;
-
-    // Upload test files.
-    {
-        // Upload client.
-        StandardClient cu(TESTROOT, "cu");
-
-        // Log callbacks.
-        cu.logcb = true;
-
-        // Log in client.
-        ASSERT_TRUE(cu.login_reset_makeremotenodes("MEGA_EMAIL", "MEGA_PWD", "s", 0, 0));
-
-        // Add and start sync.
-        auto id = cu.setupSync_mainthread("s", "s");
-        ASSERT_NE(id, UNDEF);
-
-        // Add test files for upload.
-        auto root = cu.syncSet(id).localpath;
-
-        model.addfile("f");
-        model.addfile("f:0")->fsName("f%3a0");
-        model.addfolder("d");
-        model.addfolder("d:0")->fsName("d%3a0");
-        model.generate(root);
-
-        // Wait for sync to complete.
-        waitonsyncs(TIMEOUT, &cu);
-
-        // Did the files upload okay?
-        ASSERT_TRUE(cu.confirmModel_mainthread(model.root.get(), id));
-    }
-
-    // Download test files.
-    StandardClient cd(TESTROOT, "cd");
-
-    // Log client in.
-    ASSERT_TRUE(cd.login_fetchnodes("MEGA_EMAIL", "MEGA_PWD"));
-
-    // Set anomalous filename reporter.
-    AnomalyReporter* reporter;
-    {
-        auto* root = cd.gettestbasenode();
-        ASSERT_TRUE(root);
-
-        auto* s = cd.drillchildnodebyname(root, "s");
-        ASSERT_TRUE(s);
-
-        auto local = (TESTROOT / "cd" / "s").u8string();
-        auto remote = s->displaypath();
-
-        reporter = new AnomalyReporter(local, remote);
-        cd.client.mFilenameAnomalyReporter.reset(reporter);
-    }
-
-    // Add and start sync.
-    auto id = cd.setupSync_mainthread("s", "s");
-    ASSERT_NE(id, UNDEF);
-
-    // Get our hands on the sync root.
-    auto root = cd.syncSet(id).localpath;
-
-    // Wait for sync to complete.
-    waitonsyncs(TIMEOUT, &cd);
-
-    // Necessary as cd has downloaded files.
-    model.ensureLocalDebrisTmpLock("");
-
-    // Were all the files downloaded okay?
-    ASSERT_TRUE(cd.confirmModel_mainthread(model.root.get(), id));
-
-    // Are we on a filesystem where : would be escaped?
-    if (cd.wouldBeEscapedOnDownload(root, ":"))
-    {
-        // Yep so two anomalies should be reported.
-        ASSERT_EQ(reporter->mAnomalies.size(), 2);
-
-        auto anomaly = reporter->mAnomalies.begin();
-
-        // d:0
-        ASSERT_EQ(anomaly->localPath, "d%3a0");
-        ASSERT_EQ(anomaly->remotePath, "d:0");
-        ASSERT_EQ(anomaly->type, FILENAME_ANOMALY_NAME_MISMATCH);
-
-        ++anomaly;
-
-        // f:0
-        ASSERT_EQ(anomaly->localPath, "f%3a0");
-        ASSERT_EQ(anomaly->remotePath, "f:0");
-        ASSERT_EQ(anomaly->type, FILENAME_ANOMALY_NAME_MISMATCH);
-    }
-    else
-    {
-        // Nope so there should be no anomalies.
-        ASSERT_TRUE(reporter->mAnomalies.empty());
-    }
-}
-
-TEST(Sync, AnomalousSyncLocalRename)
-{
-    auto TESTROOT = makeNewTestRoot();
-    auto TIMEOUT = chrono::seconds(4);
-
-    // Sync client.
-    StandardClient cx(TESTROOT, "cx");
-
-    // Log in client.
-    ASSERT_TRUE(cx.login_reset_makeremotenodes("MEGA_EMAIL", "MEGA_PWD", "s", 0, 0));
-
-    // Add and start sync.
-    auto id = cx.setupSync_mainthread("s", "s");
-    ASSERT_NE(id, UNDEF);
-
-    auto root = cx.syncSet(id).localpath;
-
-    // Set anomalous filename reporter.
-    AnomalyReporter* reporter =
-      new AnomalyReporter(root.u8string(), "/mega_test_sync/s");
-
-    cx.client.mFilenameAnomalyReporter.reset(reporter);
-
-    // Populate filesystem.
-    Model model;
-
-    model.addfile("d/f");
-    model.addfile("f");
-    model.generate(root);
-
-    // Wait for synchronization to complete.
-    waitonsyncs(TIMEOUT, &cx);
-
-    // Make sure everything uploaded okay.
-    ASSERT_TRUE(cx.confirmModel_mainthread(model.root.get(), id));
-
-    // Rename d/f -> d/g.
-    model.findnode("d/f")->name = "g";
-    fs::rename(root / "d" / "f", root / "d" / "g");
-
-    // Wait for synchronization to complete.
-    waitonsyncs(TIMEOUT, &cx);
-
-    // Confirm move.
-    ASSERT_TRUE(cx.confirmModel_mainthread(model.root.get(), id));
-
-    // There should be no anomalies.
-    ASSERT_TRUE(reporter->mAnomalies.empty());
-
-    // Rename d/g -> d/g:0.
-    model.findnode("d/g")->fsName("g%3a0").name = "g:0";
-    fs::rename(root / "d" / "g", root / "d" / "g%3a0");
-
-    // Wait for synchronization to complete.
-    waitonsyncs(TIMEOUT, &cx);
-
-    // Confirm move.
-    ASSERT_TRUE(cx.confirmModel_mainthread(model.root.get(), id));
-
-    // There should be a single anomaly.
-    ASSERT_EQ(reporter->mAnomalies.size(), 1);
-    {
-        auto& anomaly = reporter->mAnomalies.back();
-
-        ASSERT_EQ(anomaly.localPath, "d" SEP "g%3a0");
-        ASSERT_EQ(anomaly.remotePath, "d/g:0");
-        ASSERT_EQ(anomaly.type, FILENAME_ANOMALY_NAME_MISMATCH);
-    }
-    reporter->mAnomalies.clear();
-
-    // Move f -> d/g:0.
-    model.findnode("d/g:0")->content = "f";
-    model.removenode("f");
-    fs::rename(root / "f", root / "d" / "g%3a0");
-
-    // Wait for sync to complete.
-    waitonsyncs(TIMEOUT, &cx);
-
-    // Confirm move.
-    ASSERT_TRUE(cx.confirmModel_mainthread(model.root.get(), id));
-
-    // No anomalies should be reported.
-    ASSERT_TRUE(reporter->mAnomalies.empty());
-}
-
-TEST(Sync, AnomalousSyncRemoteRename)
-{
-    auto TESTROOT = makeNewTestRoot();
-    auto TIMEOUT = chrono::seconds(4);
-
-    // Sync client.
-    StandardClient cx(TESTROOT, "cx");
-
-    // Rename client.
-    StandardClient cr(TESTROOT, "cr");
-
-    // Log in clients.
-    ASSERT_TRUE(cx.login_reset_makeremotenodes("MEGA_EMAIL", "MEGA_PWD", "s", 0, 0));
-    ASSERT_TRUE(cr.login_fetchnodes("MEGA_EMAIL", "MEGA_PWD"));
-
-    // Add and start sync.
-    auto id = cx.setupSync_mainthread("s", "s");
-    ASSERT_NE(id, UNDEF);
-
-    auto root = cx.syncSet(id).localpath;
-
-    // Set up anomalous filename reporter.
-    auto* reporter = new AnomalyReporter(root.u8string(), "/mega_test_sync/s");
-    cx.client.mFilenameAnomalyReporter.reset(reporter);
-
-    // Populate filesystem.
-    Model model;
-
-    model.addfile("d/f");
-    model.addfile("f");
-    model.generate(root);
-
-    // Wait for sync to complete.
-    waitonsyncs(TIMEOUT, &cx);
-
-    // Verify upload.
-    ASSERT_TRUE(cx.confirmModel_mainthread(model.root.get(), id));
-
-    // Rename d/f -> d/g.
-    auto* s = cr.client.nodeByHandle(cx.syncSet(id).h);
-    ASSERT_TRUE(s);
-
-    auto* d = cr.drillchildnodebyname(s, "d");
-    ASSERT_TRUE(d);
-
-    {
-        auto* f = cr.drillchildnodebyname(d, "f");
-        ASSERT_TRUE(f);
-
-        ASSERT_TRUE(cr.setattr(f, attr_map('n', "g")));
-    }
-
-    // Wait for sync to complete.
-    waitonsyncs(TIMEOUT, &cx);
-
-    // Update model.
-    model.findnode("d/f")->name = "g";
-
-    // Verify rename.
-    ASSERT_TRUE(cx.confirmModel_mainthread(model.root.get(), id));
-
-    // There should be no anomalies.
-    ASSERT_TRUE(reporter->mAnomalies.empty());
-
-    // Rename d/g -> d/g:0.
-    {
-        auto* g = cr.drillchildnodebyname(d, "g");
-        ASSERT_TRUE(g);
-
-        ASSERT_TRUE(cr.setattr(g, attr_map('n', "g:0")));
-    }
-
-    // Wait for sync to complete.
-    waitonsyncs(TIMEOUT, &cx);
-
-    // Update model.
-    model.findnode("d/g")->fsName("g%3a0").name = "g:0";
-
-    // Verify rename.
-    ASSERT_TRUE(cx.confirmModel_mainthread(model.root.get(), id));
-
-    // Are we on a filesystem where : would be escaped?
-    if (cx.wouldBeEscapedOnDownload(root, ":"))
-    {
-        // Yep so there should be a single anomaly.
-        ASSERT_EQ(reporter->mAnomalies.size(), 1);
-
-        auto& anomaly = reporter->mAnomalies.back();
-
-        ASSERT_EQ(anomaly.localPath, "d" SEP "g%3a0");
-        ASSERT_EQ(anomaly.remotePath, "d/g:0");
-        ASSERT_EQ(anomaly.type, FILENAME_ANOMALY_NAME_MISMATCH);
-
-        reporter->mAnomalies.clear();
-    }
-    else
-    {
-        // Nope so there should be no anomalies.
-        ASSERT_TRUE(reporter->mAnomalies.empty());
-    }
-}
-
-TEST(Sync, AnomalousSyncUpload)
-{
-    auto TESTROOT = makeNewTestRoot();
-    auto TIMEOUT = chrono::seconds(4);
-
-    // Upload client.
-    StandardClient cu(TESTROOT, "cu");
-
-    // Log client in.
-    ASSERT_TRUE(cu.login_reset_makeremotenodes("MEGA_EMAIL", "MEGA_PWD", "s", 0, 0));
-
-    // Add and start sync.
-    auto id = cu.setupSync_mainthread("s", "s");
-    ASSERT_NE(id, UNDEF);
-
-    auto root = cu.syncSet(id).localpath;
-
-    // Set up anomalous filename reporter.
-    AnomalyReporter* reporter =
-      new AnomalyReporter(root.u8string(), "/mega_test_sync/s");
-
-    cu.client.mFilenameAnomalyReporter.reset(reporter);
-
-    // Populate filesystem.
-    Model model;
-
-    model.addfile("f");
-    model.addfile("f:0")->fsName("f%3a0");
-    model.addfolder("d");
-    model.addfolder("d:0")->fsName("d%3a0");
-    model.generate(root);
-
-    // Wait for synchronization to complete.
-    waitonsyncs(TIMEOUT, &cu);
-
-    // Ensure everything uploaded okay.
-    ASSERT_TRUE(cu.confirmModel_mainthread(model.root.get(), id));
-
-    // Two anomalies should've been reported.
-    ASSERT_EQ(reporter->mAnomalies.size(), 2);
-
-    auto anomaly = reporter->mAnomalies.begin();
-
-    // d:0
-    ASSERT_EQ(anomaly->localPath, "d%3a0");
-    ASSERT_EQ(anomaly->remotePath, "d:0");
-    ASSERT_EQ(anomaly->type, FILENAME_ANOMALY_NAME_MISMATCH);
-
-    ++anomaly;
-
-    // f:0
-    ASSERT_EQ(anomaly->localPath, "f%3a0");
-    ASSERT_EQ(anomaly->remotePath, "f:0");
-    ASSERT_EQ(anomaly->type, FILENAME_ANOMALY_NAME_MISMATCH);
-}
-
-#undef SEP
-
-TEST(Sync, BasicSyncExportImport)
-{
-    auto TESTROOT = makeNewTestRoot();
-    auto TIMEOUT  = chrono::seconds(4);
-
-    // Sync client.
-    unique_ptr<StandardClient> cx(new StandardClient(TESTROOT, "cx"));
-
-    // Log callbacks.
-    cx->logcb = true;
-
-    // Log in client.
-    ASSERT_TRUE(cx->login_reset_makeremotenodes("MEGA_EMAIL", "MEGA_PWD", "s", 1, 3));
-
-    // Create and start syncs.
-    auto id0 = cx->setupSync_mainthread("s0", "s/s_0");
-    ASSERT_NE(id0, UNDEF);
-
-    auto id1 = cx->setupSync_mainthread("s1", "s/s_1");
-    ASSERT_NE(id1, UNDEF);
-
-    auto id2 = cx->setupSync_mainthread("s2", "s/s_2");
-    ASSERT_NE(id2, UNDEF);
-
-    // Get our hands on the sync's local root.
-    auto root0 = cx->syncSet(id0).localpath;
-    auto root1 = cx->syncSet(id1).localpath;
-    auto root2 = cx->syncSet(id2).localpath;
-
-    // Give the syncs something to synchronize.
-    Model model0;
-    Model model1;
-    Model model2;
-
-    model0.addfile("d0/f0");
-    model0.addfile("f0");
-    model0.generate(root0);
-
-    model1.addfile("d0/f0");
-    model1.addfile("d0/f1");
-    model1.addfile("d1/f0");
-    model1.addfile("d1/f1");
-    model1.generate(root1);
-
-    model2.addfile("f0");
-    model2.addfile("f1");
-    model2.generate(root2);
-
-    // Wait for synchronization to complete.
-    waitonsyncs(TIMEOUT, cx.get());
-
-    // Make sure everything was uploaded okay.
-    ASSERT_TRUE(cx->confirmModel_mainthread(model0.root.get(), id0));
-    ASSERT_TRUE(cx->confirmModel_mainthread(model1.root.get(), id1));
-    ASSERT_TRUE(cx->confirmModel_mainthread(model2.root.get(), id2));
-
-    // Export the syncs.
-    auto configs = cx->exportSyncConfigs();
-    ASSERT_FALSE(configs.empty());
-
-    // Log out client, don't keep caches.
-    cx.reset();
-
-    // Recreate client.
-    cx.reset(new StandardClient(TESTROOT, "cx"));
-
-    // Log client back in.
-    ASSERT_TRUE(cx->login_fetchnodes("MEGA_EMAIL", "MEGA_PWD"));
-
-    // Import the syncs.
-    ASSERT_TRUE(cx->importSyncConfigs(std::move(configs)));
-
-    // Determine the imported sync's backup IDs.
-    id0 = cx->backupIdForSyncPath(root0);
-    ASSERT_NE(id0, UNDEF);
-
-    id1 = cx->backupIdForSyncPath(root1);
-    ASSERT_NE(id1, UNDEF);
-
-    id2 = cx->backupIdForSyncPath(root2);
-    ASSERT_NE(id2, UNDEF);
-
-    // Make sure nothing's changed since we exported the syncs.
-    ASSERT_TRUE(cx->confirmModel_mainthread(model0.root.get(), id0));
-    ASSERT_TRUE(cx->confirmModel_mainthread(model1.root.get(), id1));
-    ASSERT_TRUE(cx->confirmModel_mainthread(model2.root.get(), id2));
-
-    // Make some changes.
-    model0.addfile("d0/f1");
-    model0.generate(root0);
-
-    model1.addfile("f0");
-    model1.generate(root1);
-
-    model2.addfile("d0/d0f0");
-    model2.generate(root2);
-
-    // Imported syncs should be disabled.
-    // So, we're waiting for the syncs to do precisely nothing.
-    waitonsyncs(TIMEOUT, cx.get());
-
-    // Confirm should fail.
-    ASSERT_FALSE(cx->confirmModel_mainthread(model0.root.get(), id0));
-    ASSERT_FALSE(cx->confirmModel_mainthread(model1.root.get(), id1));
-    ASSERT_FALSE(cx->confirmModel_mainthread(model2.root.get(), id2));
-
-    // Enable the imported syncs.
-    ASSERT_TRUE(cx->enableSyncByBackupId(id0));
-    ASSERT_TRUE(cx->enableSyncByBackupId(id1));
-    ASSERT_TRUE(cx->enableSyncByBackupId(id2));
-
-    // Wait for sync to complete.
-    waitonsyncs(TIMEOUT, cx.get());
-
-    // Changes should now be in the cloud.
-    ASSERT_TRUE(cx->confirmModel_mainthread(model0.root.get(), id0));
-    ASSERT_TRUE(cx->confirmModel_mainthread(model1.root.get(), id1));
-    ASSERT_TRUE(cx->confirmModel_mainthread(model2.root.get(), id2));
-}
-TEST(Sync, RenameReplaceFileBetweenSyncs)
-{
-    const auto TESTROOT = makeNewTestRoot();
-    const auto TIMEOUT  = chrono::seconds(4);
-
-    StandardClient c0(TESTROOT, "c0");
-
-    // Log callbacks.
-    c0.logcb = true;
-
-    // Log in client.
-    ASSERT_TRUE(c0.login_reset_makeremotenodes("MEGA_EMAIL", "MEGA_PWD", "s0", 0, 0));
-    ASSERT_TRUE(c0.makeCloudSubdirs("s1", 0, 0));
-
-    // Set up syncs.
-    const auto id0 = c0.setupSync_mainthread("s0", "s0");
-    ASSERT_NE(id0, UNDEF);
-
-    const auto id1 = c0.setupSync_mainthread("s1", "s1");
-    ASSERT_NE(id1, UNDEF);
-
-    // Convenience.
-    const auto SYNCROOT0 = TESTROOT / "c0" / "s0";
-    const auto SYNCROOT1 = TESTROOT / "c0" / "s1";
-
-    // Set up models.
-    Model model0;
-    Model model1;
-
-    model0.addfile("f0", "x");
-    model0.generate(SYNCROOT0);
-
-    // Wait for synchronization to complete.
-    waitonsyncs(TIMEOUT, &c0);
-
-    // Confirm models.
-    ASSERT_TRUE(c0.confirmModel_mainthread(model0.root.get(), id0));
-    ASSERT_TRUE(c0.confirmModel_mainthread(model1.root.get(), id1));
-
-    // Move s0/f0 to s1/f0.
-    model1 = model0;
-
-    fs::rename(SYNCROOT0 / "f0", SYNCROOT1 / "f0");
-
-    // Replace s0/f0.
-    model0.removenode("f0");
-    model0.addfile("f0", "y");
-
-    ASSERT_TRUE(createDataFile(SYNCROOT0 / "f0", "y"));
-
-    // Wait for synchronization to complete.
-    waitonsyncs(TIMEOUT, &c0);
-
-    // Confirm models.
-    ASSERT_TRUE(c0.confirmModel_mainthread(model0.root.get(), id0));
-    ASSERT_TRUE(c0.confirmModel_mainthread(model1.root.get(), id1));
-
-    // Disable s0.
-    ASSERT_TRUE(c0.disableSync(id0, NO_SYNC_ERROR, false));
-
-    // Make sure s0 is disabled.
-    ASSERT_TRUE(createDataFile(SYNCROOT0 / "f1", "z"));
-
-    // Wait for synchronization to complete.
-    waitonsyncs(TIMEOUT, &c0);
-
-    // Confirm models.
-    ASSERT_TRUE(c0.confirmModel_mainthread(
-                  model0.root.get(),
-                  id0,
-                  false,
-                  StandardClient::CONFIRM_REMOTE));
-
-    // Move s1/f0 to s0/f2.
-    model1.removenode("f0");
-
-    fs::rename(SYNCROOT1 / "f0", SYNCROOT0 / "f2");
-
-    // Replace s1/f0.
-    model1.addfile("f0", "q");
-
-    ASSERT_TRUE(createDataFile(SYNCROOT1 / "f0", "q"));
-
-    // Wait for synchronization to complete.
-    waitonsyncs(TIMEOUT, &c0);
-
-    // Confirm models.
-    ASSERT_TRUE(c0.confirmModel_mainthread(
-                  model0.root.get(),
-                  id0,
-                  false,
-                  StandardClient::CONFIRM_REMOTE));
-
-    ASSERT_TRUE(c0.confirmModel_mainthread(model1.root.get(), id1));
-}
-
-TEST(Sync, RenameReplaceFileWithinSync)
-{
-    const auto TESTROOT = makeNewTestRoot();
-    const auto TIMEOUT  = chrono::seconds(4);
-
-    StandardClient c0(TESTROOT, "c0");
-
-    // Log callbacks.
-    c0.logcb = true;
-
-    // Log in client and clear remote contents.
-    ASSERT_TRUE(c0.login_reset_makeremotenodes("MEGA_EMAIL", "MEGA_PWD", "s0", 0, 0));
-
-    // Set up sync.
-    const auto id = c0.setupSync_mainthread("s0", "s0");
-    ASSERT_NE(id, UNDEF);
-
-    // Populate local FS.
-    const auto SYNCROOT = TESTROOT / "c0" / "s0";
-
-    Model model;
-
-    model.addfile("f1");
-    model.generate(SYNCROOT);
-
-    // Wait for synchronization to complete.
-    waitonsyncs(TIMEOUT, &c0);
-
-    // Confirm model.
-    ASSERT_TRUE(c0.confirmModel_mainthread(model.root.get(), id));
-
-    // Rename /f1 to /f2.
-    // This tests the case where the target is processed after the source.
-    model.addfile("f2", "f1");
-    model.removenode("f1");
-
-    fs::rename(SYNCROOT / "f1", SYNCROOT / "f2");
-
-    // Replace /d1.
-    model.addfile("f1", "x");
-
-    ASSERT_TRUE(createDataFile(SYNCROOT / "f1", "x"));
-
-    // Wait for synchronization to complete.
-    waitonsyncs(TIMEOUT, &c0);
-
-    // Confirm model.
-    ASSERT_TRUE(c0.confirmModel_mainthread(model.root.get(), id));
-
-    // Rename /f2 to /f0.
-    // This tests the case where the target is processed before the source.
-    model.addfile("f0", "f1");
-    model.removenode("f2");
-
-    fs::rename(SYNCROOT / "f2", SYNCROOT / "f0");
-
-    // Replace /d2.
-    model.addfile("f2", "y");
-
-    ASSERT_TRUE(createDataFile(SYNCROOT / "f2", "y"));
-
-    // Wait for synchronization to complete.
-    waitonsyncs(TIMEOUT, &c0);
-
-    // Confirm model.
-    ASSERT_TRUE(c0.confirmModel_mainthread(model.root.get(), id));
-}
-
-TEST(Sync, RenameReplaceFolderBetweenSyncs)
-{
-    const auto TESTROOT = makeNewTestRoot();
-    const auto TIMEOUT  = chrono::seconds(4);
-
-    StandardClient c0(TESTROOT, "c0");
-
-    // Log callbacks.
-    c0.logcb = true;
-
-    // Log in client.
-    ASSERT_TRUE(c0.login_reset_makeremotenodes("MEGA_EMAIL", "MEGA_PWD", "s0", 0, 0));
-    ASSERT_TRUE(c0.makeCloudSubdirs("s1", 0, 0));
-
-    // Set up syncs.
-    const auto id0 = c0.setupSync_mainthread("s0", "s0");
-    ASSERT_NE(id0, UNDEF);
-
-    const auto id1 = c0.setupSync_mainthread("s1", "s1");
-    ASSERT_NE(id1, UNDEF);
-
-    // Convenience.
-    const auto SYNCROOT0 = TESTROOT / "c0" / "s0";
-    const auto SYNCROOT1 = TESTROOT / "c0" / "s1";
-
-    // Set up models.
-    Model model0;
-    Model model1;
-
-    model0.addfile("d0/f0");
-    model0.generate(SYNCROOT0);
-
-    // Wait for synchronization to complete.
-    waitonsyncs(TIMEOUT, &c0);
-
-    // Confirm models.
-    ASSERT_TRUE(c0.confirmModel_mainthread(model0.root.get(), id0));
-    ASSERT_TRUE(c0.confirmModel_mainthread(model1.root.get(), id1));
-
-    // Move s0/d0 to s1/d0. (and replace)
-    model1 = model0;
-
-    fs::rename(SYNCROOT0 / "d0", SYNCROOT1 / "d0");
-
-    // Replace s0/d0.
-    model0.removenode("d0/f0");
-
-    fs::create_directories(SYNCROOT0 / "d0");
-
-    // Wait for synchronization to complete.
-    waitonsyncs(TIMEOUT, &c0);
-
-    // Confirm models.
-    ASSERT_TRUE(c0.confirmModel_mainthread(model0.root.get(), id0));
-    ASSERT_TRUE(c0.confirmModel_mainthread(model1.root.get(), id1));
-
-    // Disable s0.
-    ASSERT_TRUE(c0.disableSync(id0, NO_SYNC_ERROR, false));
-
-    // Make sure s0 is disabled.
-    fs::create_directories(SYNCROOT0 / "d1");
-
-    // Wait for synchronization to complete.
-    waitonsyncs(TIMEOUT, &c0);
-
-    // Confirm models.
-    ASSERT_TRUE(c0.confirmModel_mainthread(
-                  model0.root.get(),
-                  id0,
-                  false,
-                  StandardClient::CONFIRM_REMOTE));
-
-    // Move s1/d0 to s0/d2.
-    model1.removenode("d0/f0");
-
-    fs::rename(SYNCROOT1 / "d0", SYNCROOT0 / "d2");
-
-    // Replace s1/d0.
-    fs::create_directories(SYNCROOT1 / "d0");
-
-    // Wait for synchronization to complete.
-    waitonsyncs(TIMEOUT, &c0);
-
-    // Confirm models.
-    ASSERT_TRUE(c0.confirmModel_mainthread(
-                  model0.root.get(),
-                  id0,
-                  false,
-                  StandardClient::CONFIRM_REMOTE));
-
-    ASSERT_TRUE(c0.confirmModel_mainthread(model1.root.get(), id1));
-}
-
-TEST(Sync, RenameReplaceFolderWithinSync)
-{
-    const auto TESTROOT = makeNewTestRoot();
-    const auto TIMEOUT  = chrono::seconds(4);
-
-    StandardClient c0(TESTROOT, "c0");
-
-    // Log callbacks.
-    c0.logcb = true;
-
-    // Log in client and clear remote contents.
-    ASSERT_TRUE(c0.login_reset_makeremotenodes("MEGA_EMAIL", "MEGA_PWD", "s0", 0, 0));
-
-    // Set up sync.
-    const auto id = c0.setupSync_mainthread("s0", "s0");
-    ASSERT_NE(id, UNDEF);
-
-    // Populate local FS.
-    const auto SYNCROOT = TESTROOT / "c0" / "s0";
-
-    Model model;
-
-    model.addfile("d1/f0");
-    model.generate(SYNCROOT);
-
-    // Wait for synchronization to complete.
-    waitonsyncs(TIMEOUT, &c0);
-
-    // Confirm model.
-    ASSERT_TRUE(c0.confirmModel_mainthread(model.root.get(), id));
-
-    // Rename /d1 to /d2.
-    // This tests the case where the target is processed after the source.
-    model.addfolder("d2");
-    model.movenode("d1/f0", "d2");
-
-    fs::rename(SYNCROOT / "d1", SYNCROOT / "d2");
-
-    // Replace /d1.
-    fs::create_directories(SYNCROOT / "d1");
-
-    // Wait for synchronization to complete.
-    waitonsyncs(TIMEOUT, &c0);
-
-    // Confirm model.
-    ASSERT_TRUE(c0.confirmModel_mainthread(model.root.get(), id));
-
-    // Rename /d2 to /d0.
-    // This tests the case where the target is processed before the source.
-    model.addfolder("d0");
-    model.movenode("d2/f0", "d0");
-
-    fs::rename(SYNCROOT / "d2", SYNCROOT / "d0");
-
-    // Replace /d2.
-    fs::create_directories(SYNCROOT / "d2");
-
-    // Wait for synchronization to complete.
-    waitonsyncs(TIMEOUT, &c0);
-
-    // Confirm model.
-    ASSERT_TRUE(c0.confirmModel_mainthread(model.root.get(), id));
-}
-
-TEST(Sync, DownloadedDirectoriesHaveFilesystemWatch)
-{
-    const auto TESTROOT = makeNewTestRoot();
-    const auto TIMEOUT  = chrono::seconds(4);
-
-    StandardClient c(TESTROOT, "c");
-
-    // Log callbacks.
-    c.logcb = true;
-
-    // Log in client.
-    ASSERT_TRUE(c.login_reset_makeremotenodes("MEGA_EMAIL", "MEGA_PWD", "s", 0, 0));
-
-    // Create /d in the cloud.
-=======
 
     // Log in the clients.
     ASSERT_TRUE(cu.login_reset_makeremotenodes("MEGA_EMAIL", "MEGA_PWD", "x", 0, 0));
@@ -6547,278 +5579,13 @@
     const auto TIMEOUT = chrono::seconds(4);
 
     // Populate cloud.
->>>>>>> b2f4cbcf
-    {
-        vector<NewNode> nodes(1);
-
-        // Initialize new node.
-        c.client.putnodes_prepareOneFolder(&nodes[0], "d");
-
-<<<<<<< HEAD
-        // Get our hands on the sync root.
-        auto* root = c.drillchildnodebyname(c.gettestbasenode(), "s");
-        ASSERT_TRUE(root);
-
-        // Create new node in the cloud.
-        ASSERT_TRUE(c.putnodes(root->nodehandle, std::move(nodes)));
-    }
-
-    // Add and start sync.
-    const auto id = c.setupSync_mainthread("s", "s");
-    ASSERT_NE(id, UNDEF);
-
-    const auto SYNCROOT = c.syncSet(id).localpath;
-
-    // Wait for synchronization to complete.
-    waitonsyncs(TIMEOUT, &c);
-
-    // Confirm /d has made it to disk.
-    Model model;
-
-    model.addfolder("d");
-
-    ASSERT_TRUE(c.confirmModel_mainthread(model.root.get(), id));
-
-    // Trigger a filesystem notification.
-    model.addfile("d/f", "x");
-
-    ASSERT_TRUE(createDataFile(SYNCROOT / "d" / "f", "x"));
-
-    // Wait for synchronization to complete.
-    waitonsyncs(TIMEOUT, &c);
-
-    // Confirm /d/f made it to the cloud.
-    ASSERT_TRUE(c.confirmModel_mainthread(model.root.get(), id));
-}
-
-TEST(Sync, FilesystemWatchesPresentAfterResume)
-{
-    const auto TESTROOT = makeNewTestRoot();
-    const auto TIMEOUT  = chrono::seconds(4);
-
-    auto c = ::mega::make_unique<StandardClient>(TESTROOT, "c");
-
-    // Log callbacks.
-    c->logcb = true;
-
-    // Log in client.
-    ASSERT_TRUE(c->login_reset_makeremotenodes("MEGA_EMAIL", "MEGA_PWD", "s", 0, 0));
-
-    // Add and start sync.
-    const auto id = c->setupSync_mainthread("s", "s");
-    ASSERT_NE(id, UNDEF);
-
-    const auto SYNCROOT = c->syncSet(id).localpath;
-
-    // Build model and populate filesystem.
-    Model model;
-
-    model.addfolder("d0/d0d0");
-    model.generate(SYNCROOT);
-
-    // Wait for initial sync to complete.
-    waitonsyncs(TIMEOUT, c.get());
-
-    // Make sure directories made it to the cloud.
-    ASSERT_TRUE(c->confirmModel_mainthread(model.root.get(), id));
-
-    // Logout / Resume.
-    {
-        string session;
-
-        // Save session.
-        c->client.dumpsession(session);
-
-        // Logout (taking care to preserve the caches.)
-        c->localLogout();
-
-        // Resume session.
-        c.reset(new StandardClient(TESTROOT, "c"));
-        ASSERT_TRUE(c->login_fetchnodes(session));
-
-        // Wait for sync to complete.
-        waitonsyncs(TIMEOUT, c.get());
-
-        // Make sure everything's as we left it.
-        ASSERT_TRUE(c->confirmModel_mainthread(model.root.get(), id));
-    }
-
-    // Trigger some filesystem notifications.
-    {
-        model.addfile("f", "f");
-        ASSERT_TRUE(createDataFile(SYNCROOT / "f", "f"));
-
-        model.addfile("d0/d0f", "d0f");
-        ASSERT_TRUE(createDataFile(SYNCROOT / "d0" / "d0f", "d0f"));
-
-        model.addfile("d0/d0d0/d0d0f", "d0d0f");
-        ASSERT_TRUE(createDataFile(SYNCROOT / "d0" / "d0d0" / "d0d0f", "d0d0f"));
-    }
-
-    // Wait for synchronization to complete.
-    waitonsyncs(TIMEOUT, c.get());
-
-    // Did the new files make it to the cloud?
-    ASSERT_TRUE(c->confirmModel_mainthread(model.root.get(), id));
-}
-
-TEST(Sync, MoveTargetHasFilesystemWatch)
-{
-    const auto TESTROOT = makeNewTestRoot();
-    const auto TIMEOUT  = chrono::seconds(4);
-
-    StandardClient c(TESTROOT, "c");
-
-    // Log callbacks.
-    c.logcb = true;
-
-    // Log in client.
-    ASSERT_TRUE(c.login_reset_makeremotenodes("MEGA_EMAIL", "MEGA_PWD", "s", 0, 0));
-
-    // Set up sync.
-    const auto id = c.setupSync_mainthread("s", "s");
-    ASSERT_NE(id, UNDEF);
-
-    const auto SYNCROOT = c.syncSet(id).localpath;
-
-    // Build model and populate filesystem.
-    Model model;
-
-    model.addfolder("d0/dq");
-    model.addfolder("d1");
-    model.addfolder("d2/dx");
-    model.generate(SYNCROOT);
-
-    // Wait for initial sync to complete.
-    waitonsyncs(TIMEOUT, &c);
-
-    // Confirm directories have hit the cloud.
-    ASSERT_TRUE(c.confirmModel_mainthread(model.root.get(), id));
-
-    // Local move.
-    {
-        // d0/dq -> d1/dq (ascending.)
-        model.movenode("d0/dq", "d1");
-
-        fs::rename(SYNCROOT / "d0" / "dq",
-                   SYNCROOT / "d1" / "dq");
-
-        // d2/dx -> d1/dx (descending.)
-        model.movenode("d2/dx", "d1");
-
-        fs::rename(SYNCROOT / "d2" / "dx",
-                   SYNCROOT / "d1" / "dx");
-    }
-
-    // Wait for sync to complete.
-    waitonsyncs(TIMEOUT, &c);
-
-    // Make sure movement has propagated to the cloud.
-    ASSERT_TRUE(c.confirmModel_mainthread(model.root.get(), id));
-
-    // Trigger some filesystem notifications.
-    model.addfile("d1/dq/fq", "q");
-    model.addfile("d1/dx/fx", "x");
-
-    ASSERT_TRUE(createDataFile(SYNCROOT / "d1" / "dq" / "fq", "q"));
-    ASSERT_TRUE(createDataFile(SYNCROOT / "d1" / "dx" / "fx", "x"));
-
-    // Wait for sync to complete.
-    waitonsyncs(TIMEOUT, &c);
-
-    // Have the files made it up to the cloud?
-    ASSERT_TRUE(c.confirmModel_mainthread(model.root.get(), id));
-
-    // Remotely move.
-    {
-        StandardClient cr(TESTROOT, "cr");
-
-        // Log in client.
-        ASSERT_TRUE(cr.login_fetchnodes("MEGA_EMAIL", "MEGA_PWD"));
-
-        // d1/dq -> d2/dq (ascending.)
-        model.movenode("d1/dq", "d2");
-
-        ASSERT_TRUE(cr.movenode("s/d1/dq", "s/d2"));
-
-        // d1/dx -> d0/dx (descending.)
-        model.movenode("d1/dx", "d0");
-
-        ASSERT_TRUE(cr.movenode("s/d1/dx", "s/d0"));
-    }
-
-    // Wait for sync to complete.
-    waitonsyncs(TIMEOUT, &c);
-
-    // Make sure movements occured on disk.
-    ASSERT_TRUE(c.confirmModel_mainthread(model.root.get(), id));
-
-    // Trigger some filesystem notifications.
-    model.removenode("d2/dq/fq");
-    model.removenode("d0/dx/fx");
-
-    fs::remove(SYNCROOT / "d2" / "dq" / "fq");
-    fs::remove(SYNCROOT / "d0" / "dx" / "fx");
-
-    // Wait for sync to complete.
-    waitonsyncs(TIMEOUT, &c);
-
-    // Make sure removes propagated to the cloud.
-    ASSERT_TRUE(c.confirmModel_mainthread(model.root.get(), id));
-}
-
-TEST(Sync, DeleteReplaceReplacementHasFilesystemWatch)
-{
-    const auto TESTROOT = makeNewTestRoot();
-    const auto TIMEOUT  = chrono::seconds(4);
-
-    StandardClient c(TESTROOT, "c");
-
-    // Log callbacks.
-    c.logcb = true;
-
-    // Log in client.
-    ASSERT_TRUE(c.login_reset_makeremotenodes("MEGA_EMAIL", "MEGA_PWD", "s", 0, 0));
-    
-    // Add and start sync.
-    const auto id = c.setupSync_mainthread("s", "s");
-    ASSERT_NE(id, UNDEF);
-
-    const auto ROOT = c.syncSet(id).localpath;
-
-    // Populate filesystem.
-    Model model;
-
-    model.addfolder("dx/f");
-    model.generate(ROOT);
-
-    // Wait for sync to complete.
-    waitonsyncs(TIMEOUT, &c);
-
-    // Make sure the directory's been uploaded to the cloud.
-    ASSERT_TRUE(c.confirmModel_mainthread(model.root.get(), id));
-
-    // Remove/replace the directory.
-    fs::remove_all(ROOT / "dx");
-    fs::create_directory(ROOT / "dx");
-
-    // Wait for all notifications to be processed.
-    waitonsyncs(TIMEOUT, &c);
-
-    // Make sure the new directory is in the cloud.
-    model.removenode("dx/f");
-
-    ASSERT_TRUE(c.confirmModel_mainthread(model.root.get(), id));
-
-    // Add a file in the new directory so we trigger a notification.
-    model.addfile("dx/g", "g");
-
-    ASSERT_TRUE(createDataFile(ROOT / "dx" / "g", "g"));
-
-    // Wait for notifications to be processed.
-    waitonsyncs(TIMEOUT, &c);
-
-=======
+    {
+        // Upload client.
+        StandardClient cu(TESTROOT, "cu");
+
+        // Log callbacks.
+        cu.logcb = true;
+
         // Log in client and clear remote contents.
         ASSERT_TRUE(cu.login_reset_makeremotenodes("MEGA_EMAIL", "MEGA_PWD", "x", 0, 0));
 
@@ -7376,6 +6143,9 @@
     auto id = cd.setupSync_mainthread("s", "s");
     ASSERT_NE(id, UNDEF);
 
+    // Get our hands on the sync root.
+    auto root = cd.syncSet(id).localpath;
+
     // Wait for sync to complete.
     waitonsyncs(TIMEOUT, &cd);
 
@@ -7385,7 +6155,259 @@
     // Were all the files downloaded okay?
     ASSERT_TRUE(cd.confirmModel_mainthread(model.root.get(), id));
 
-    // Two anomalies should be reported.
+    // Are we on a filesystem where : would be escaped?
+    if (cd.wouldBeEscapedOnDownload(root, ":"))
+    {
+        // Yep so two anomalies should be reported.
+        ASSERT_EQ(reporter->mAnomalies.size(), 2);
+
+        auto anomaly = reporter->mAnomalies.begin();
+
+        // d:0
+        ASSERT_EQ(anomaly->localPath, "d%3a0");
+        ASSERT_EQ(anomaly->remotePath, "d:0");
+        ASSERT_EQ(anomaly->type, FILENAME_ANOMALY_NAME_MISMATCH);
+
+        ++anomaly;
+
+        // f:0
+        ASSERT_EQ(anomaly->localPath, "f%3a0");
+        ASSERT_EQ(anomaly->remotePath, "f:0");
+        ASSERT_EQ(anomaly->type, FILENAME_ANOMALY_NAME_MISMATCH);
+    }
+    else
+    {
+        // Nope so there should be no anomalies.
+        ASSERT_TRUE(reporter->mAnomalies.empty());
+    }
+}
+
+TEST_F(SyncTest, AnomalousSyncLocalRename)
+{
+    auto TESTROOT = makeNewTestRoot();
+    auto TIMEOUT = chrono::seconds(4);
+
+    // Sync client.
+    StandardClient cx(TESTROOT, "cx");
+
+    // Log in client.
+    ASSERT_TRUE(cx.login_reset_makeremotenodes("MEGA_EMAIL", "MEGA_PWD", "s", 0, 0));
+
+    // Add and start sync.
+    auto id = cx.setupSync_mainthread("s", "s");
+    ASSERT_NE(id, UNDEF);
+
+    auto root = cx.syncSet(id).localpath;
+
+    // Set anomalous filename reporter.
+    AnomalyReporter* reporter =
+      new AnomalyReporter(root.u8string(), "/mega_test_sync/s");
+
+    cx.client.mFilenameAnomalyReporter.reset(reporter);
+
+    // Populate filesystem.
+    Model model;
+
+    model.addfile("d/f");
+    model.addfile("f");
+    model.generate(root);
+
+    // Wait for synchronization to complete.
+    waitonsyncs(TIMEOUT, &cx);
+
+    // Make sure everything uploaded okay.
+    ASSERT_TRUE(cx.confirmModel_mainthread(model.root.get(), id));
+
+    // Rename d/f -> d/g.
+    model.findnode("d/f")->name = "g";
+    fs::rename(root / "d" / "f", root / "d" / "g");
+
+    // Wait for synchronization to complete.
+    waitonsyncs(TIMEOUT, &cx);
+
+    // Confirm move.
+    ASSERT_TRUE(cx.confirmModel_mainthread(model.root.get(), id));
+
+    // There should be no anomalies.
+    ASSERT_TRUE(reporter->mAnomalies.empty());
+
+    // Rename d/g -> d/g:0.
+    model.findnode("d/g")->fsName("g%3a0").name = "g:0";
+    fs::rename(root / "d" / "g", root / "d" / "g%3a0");
+
+    // Wait for synchronization to complete.
+    waitonsyncs(TIMEOUT, &cx);
+
+    // Confirm move.
+    ASSERT_TRUE(cx.confirmModel_mainthread(model.root.get(), id));
+
+    // There should be a single anomaly.
+    ASSERT_EQ(reporter->mAnomalies.size(), 1);
+    {
+        auto& anomaly = reporter->mAnomalies.back();
+
+        ASSERT_EQ(anomaly.localPath, "d" SEP "g%3a0");
+        ASSERT_EQ(anomaly.remotePath, "d/g:0");
+        ASSERT_EQ(anomaly.type, FILENAME_ANOMALY_NAME_MISMATCH);
+    }
+    reporter->mAnomalies.clear();
+
+    // Move f -> d/g:0.
+    model.findnode("d/g:0")->content = "f";
+    model.removenode("f");
+    fs::rename(root / "f", root / "d" / "g%3a0");
+
+    // Wait for sync to complete.
+    waitonsyncs(TIMEOUT, &cx);
+
+    // Confirm move.
+    ASSERT_TRUE(cx.confirmModel_mainthread(model.root.get(), id));
+
+    // No anomalies should be reported.
+    ASSERT_TRUE(reporter->mAnomalies.empty());
+}
+
+TEST_F(SyncTest, AnomalousSyncRemoteRename)
+{
+    auto TESTROOT = makeNewTestRoot();
+    auto TIMEOUT = chrono::seconds(4);
+
+    // Sync client.
+    StandardClient cx(TESTROOT, "cx");
+
+    // Rename client.
+    StandardClient cr(TESTROOT, "cr");
+
+    // Log in clients.
+    ASSERT_TRUE(cx.login_reset_makeremotenodes("MEGA_EMAIL", "MEGA_PWD", "s", 0, 0));
+    ASSERT_TRUE(cr.login_fetchnodes("MEGA_EMAIL", "MEGA_PWD"));
+
+    // Add and start sync.
+    auto id = cx.setupSync_mainthread("s", "s");
+    ASSERT_NE(id, UNDEF);
+
+    auto root = cx.syncSet(id).localpath;
+
+    // Set up anomalous filename reporter.
+    auto* reporter = new AnomalyReporter(root.u8string(), "/mega_test_sync/s");
+    cx.client.mFilenameAnomalyReporter.reset(reporter);
+
+    // Populate filesystem.
+    Model model;
+
+    model.addfile("d/f");
+    model.addfile("f");
+    model.generate(root);
+
+    // Wait for sync to complete.
+    waitonsyncs(TIMEOUT, &cx);
+
+    // Verify upload.
+    ASSERT_TRUE(cx.confirmModel_mainthread(model.root.get(), id));
+
+    // Rename d/f -> d/g.
+    auto* s = cr.client.nodeByHandle(cx.syncSet(id).h);
+    ASSERT_TRUE(s);
+
+    auto* d = cr.drillchildnodebyname(s, "d");
+    ASSERT_TRUE(d);
+
+    {
+        auto* f = cr.drillchildnodebyname(d, "f");
+        ASSERT_TRUE(f);
+
+        ASSERT_TRUE(cr.setattr(f, attr_map('n', "g")));
+    }
+
+    // Wait for sync to complete.
+    waitonsyncs(TIMEOUT, &cx);
+
+    // Update model.
+    model.findnode("d/f")->name = "g";
+
+    // Verify rename.
+    ASSERT_TRUE(cx.confirmModel_mainthread(model.root.get(), id));
+
+    // There should be no anomalies.
+    ASSERT_TRUE(reporter->mAnomalies.empty());
+
+    // Rename d/g -> d/g:0.
+    {
+        auto* g = cr.drillchildnodebyname(d, "g");
+        ASSERT_TRUE(g);
+
+        ASSERT_TRUE(cr.setattr(g, attr_map('n', "g:0")));
+    }
+
+    // Wait for sync to complete.
+    waitonsyncs(TIMEOUT, &cx);
+
+    // Update model.
+    model.findnode("d/g")->fsName("g%3a0").name = "g:0";
+
+    // Verify rename.
+    ASSERT_TRUE(cx.confirmModel_mainthread(model.root.get(), id));
+
+    // Are we on a filesystem where : would be escaped?
+    if (cx.wouldBeEscapedOnDownload(root, ":"))
+    {
+        // Yep so there should be a single anomaly.
+        ASSERT_EQ(reporter->mAnomalies.size(), 1);
+
+        auto& anomaly = reporter->mAnomalies.back();
+
+        ASSERT_EQ(anomaly.localPath, "d" SEP "g%3a0");
+        ASSERT_EQ(anomaly.remotePath, "d/g:0");
+        ASSERT_EQ(anomaly.type, FILENAME_ANOMALY_NAME_MISMATCH);
+
+        reporter->mAnomalies.clear();
+    }
+    else
+    {
+        // Nope so there should be no anomalies.
+        ASSERT_TRUE(reporter->mAnomalies.empty());
+    }
+}
+
+TEST_F(SyncTest, AnomalousSyncUpload)
+{
+    auto TESTROOT = makeNewTestRoot();
+    auto TIMEOUT = chrono::seconds(4);
+
+    // Upload client.
+    StandardClient cu(TESTROOT, "cu");
+
+    // Log client in.
+    ASSERT_TRUE(cu.login_reset_makeremotenodes("MEGA_EMAIL", "MEGA_PWD", "s", 0, 0));
+
+    // Add and start sync.
+    auto id = cu.setupSync_mainthread("s", "s");
+    ASSERT_NE(id, UNDEF);
+
+    auto root = cu.syncSet(id).localpath;
+
+    // Set up anomalous filename reporter.
+    AnomalyReporter* reporter =
+      new AnomalyReporter(root.u8string(), "/mega_test_sync/s");
+
+    cu.client.mFilenameAnomalyReporter.reset(reporter);
+
+    // Populate filesystem.
+    Model model;
+
+    model.addfile("f");
+    model.addfile("f:0")->fsName("f%3a0");
+    model.addfolder("d");
+    model.addfolder("d:0")->fsName("d%3a0");
+    model.generate(root);
+
+    // Wait for synchronization to complete.
+    waitonsyncs(TIMEOUT, &cu);
+
+    // Ensure everything uploaded okay.
+    ASSERT_TRUE(cu.confirmModel_mainthread(model.root.get(), id));
+
+    // Two anomalies should've been reported.
     ASSERT_EQ(reporter->mAnomalies.size(), 2);
 
     auto anomaly = reporter->mAnomalies.begin();
@@ -7403,240 +6425,6 @@
     ASSERT_EQ(anomaly->type, FILENAME_ANOMALY_NAME_MISMATCH);
 }
 
-TEST_F(SyncTest, AnomalousSyncLocalRename)
-{
-    auto TESTROOT = makeNewTestRoot();
-    auto TIMEOUT = chrono::seconds(4);
-
-    // Sync client.
-    StandardClient cx(TESTROOT, "cx");
-
-    // Log in client.
-    ASSERT_TRUE(cx.login_reset_makeremotenodes("MEGA_EMAIL", "MEGA_PWD", "s", 0, 0));
-
-    // Add and start sync.
-    auto id = cx.setupSync_mainthread("s", "s");
-    ASSERT_NE(id, UNDEF);
-
-    auto root = cx.syncSet(id).localpath;
-
-    // Set anomalous filename reporter.
-    AnomalyReporter* reporter =
-      new AnomalyReporter(root.u8string(), "/mega_test_sync/s");
-
-    cx.client.mFilenameAnomalyReporter.reset(reporter);
-
-    // Populate filesystem.
-    Model model;
-
-    model.addfile("d/f");
-    model.addfile("f");
-    model.generate(root);
-
-    // Wait for synchronization to complete.
-    waitonsyncs(TIMEOUT, &cx);
-
-    // Make sure everything uploaded okay.
-    ASSERT_TRUE(cx.confirmModel_mainthread(model.root.get(), id));
-
-    // Rename d/f -> d/g.
-    model.findnode("d/f")->name = "g";
-    fs::rename(root / "d" / "f", root / "d" / "g");
-
-    // Wait for synchronization to complete.
-    waitonsyncs(TIMEOUT, &cx);
-
-    // Confirm move.
-    ASSERT_TRUE(cx.confirmModel_mainthread(model.root.get(), id));
-
-    // There should be no anomalies.
-    ASSERT_TRUE(reporter->mAnomalies.empty());
-
-    // Rename d/g -> d/g:0.
-    model.findnode("d/g")->fsName("g%3a0").name = "g:0";
-    fs::rename(root / "d" / "g", root / "d" / "g%3a0");
-
-    // Wait for synchronization to complete.
-    waitonsyncs(TIMEOUT, &cx);
-
-    // Confirm move.
-    ASSERT_TRUE(cx.confirmModel_mainthread(model.root.get(), id));
-
-    // There should be a single anomaly.
-    ASSERT_EQ(reporter->mAnomalies.size(), 1);
-    {
-        auto& anomaly = reporter->mAnomalies.back();
-
-        ASSERT_EQ(anomaly.localPath, "d" SEP "g%3a0");
-        ASSERT_EQ(anomaly.remotePath, "d/g:0");
-        ASSERT_EQ(anomaly.type, FILENAME_ANOMALY_NAME_MISMATCH);
-    }
-    reporter->mAnomalies.clear();
-
-    // Move f -> d/g:0.
-    model.findnode("d/g:0")->content = "f";
-    model.removenode("f");
-    fs::rename(root / "f", root / "d" / "g%3a0");
-
-    // Wait for sync to complete.
-    waitonsyncs(TIMEOUT, &cx);
-
-    // Confirm move.
-    ASSERT_TRUE(cx.confirmModel_mainthread(model.root.get(), id));
-
-    // No anomalies should be reported.
-    ASSERT_TRUE(reporter->mAnomalies.empty());
-}
-
-TEST_F(SyncTest, AnomalousSyncRemoteRename)
-{
-    auto TESTROOT = makeNewTestRoot();
-    auto TIMEOUT = chrono::seconds(4);
-
-    // Sync client.
-    StandardClient cx(TESTROOT, "cx");
-
-    // Rename client.
-    StandardClient cr(TESTROOT, "cr");
-
-    // Log in clients.
-    ASSERT_TRUE(cx.login_reset_makeremotenodes("MEGA_EMAIL", "MEGA_PWD", "s", 0, 0));
-    ASSERT_TRUE(cr.login_fetchnodes("MEGA_EMAIL", "MEGA_PWD"));
-
-    // Add and start sync.
-    auto id = cx.setupSync_mainthread("s", "s");
-    ASSERT_NE(id, UNDEF);
-
-    auto root = cx.syncSet(id).localpath;
-
-    // Set up anomalous filename reporter.
-    auto* reporter = new AnomalyReporter(root.u8string(), "/mega_test_sync/s");
-    cx.client.mFilenameAnomalyReporter.reset(reporter);
-
-    // Populate filesystem.
-    Model model;
-
-    model.addfile("d/f");
-    model.addfile("f");
-    model.generate(root);
-
-    // Wait for sync to complete.
-    waitonsyncs(TIMEOUT, &cx);
-
-    // Verify upload.
-    ASSERT_TRUE(cx.confirmModel_mainthread(model.root.get(), id));
-
-    // Rename d/f -> d/g.
-    auto* s = cr.client.nodeByHandle(cx.syncSet(id).h);
-    ASSERT_TRUE(s);
-
-    auto* d = cr.drillchildnodebyname(s, "d");
-    ASSERT_TRUE(d);
-
-    {
-        auto* f = cr.drillchildnodebyname(d, "f");
-        ASSERT_TRUE(f);
-
-        ASSERT_TRUE(cr.setattr(f, attr_map('n', "g")));
-    }
-
-    // Wait for sync to complete.
-    waitonsyncs(TIMEOUT, &cx);
-
-    // Update model.
-    model.findnode("d/f")->name = "g";
-
-    // Verify rename.
-    ASSERT_TRUE(cx.confirmModel_mainthread(model.root.get(), id));
-
-    // There should be no anomalies.
-    ASSERT_TRUE(reporter->mAnomalies.empty());
-
-    // Rename d/g -> d/g:0.
-    {
-        auto* g = cr.drillchildnodebyname(d, "g");
-        ASSERT_TRUE(g);
-
-        ASSERT_TRUE(cr.setattr(g, attr_map('n', "g:0")));
-    }
-
-    // Wait for sync to complete.
-    waitonsyncs(TIMEOUT, &cx);
-
-    // Update model.
-    model.findnode("d/g")->fsName("g%3a0").name = "g:0";
-
-    // Verify rename.
-    ASSERT_TRUE(cx.confirmModel_mainthread(model.root.get(), id));
-
-    // There should be a single anomaly.
-    ASSERT_EQ(reporter->mAnomalies.size(), 1);
-    {
-        auto& anomaly = reporter->mAnomalies.back();
-
-        ASSERT_EQ(anomaly.localPath, "d" SEP "g%3a0");
-        ASSERT_EQ(anomaly.remotePath, "d/g:0");
-        ASSERT_EQ(anomaly.type, FILENAME_ANOMALY_NAME_MISMATCH);
-    }
-    reporter->mAnomalies.clear();
-}
-
-TEST_F(SyncTest, AnomalousSyncUpload)
-{
-    auto TESTROOT = makeNewTestRoot();
-    auto TIMEOUT = chrono::seconds(4);
-
-    // Upload client.
-    StandardClient cu(TESTROOT, "cu");
-
-    // Log client in.
-    ASSERT_TRUE(cu.login_reset_makeremotenodes("MEGA_EMAIL", "MEGA_PWD", "s", 0, 0));
-
-    // Add and start sync.
-    auto id = cu.setupSync_mainthread("s", "s");
-    ASSERT_NE(id, UNDEF);
-
-    auto root = cu.syncSet(id).localpath;
-
-    // Set up anomalous filename reporter.
-    AnomalyReporter* reporter =
-      new AnomalyReporter(root.u8string(), "/mega_test_sync/s");
-
-    cu.client.mFilenameAnomalyReporter.reset(reporter);
-
-    // Populate filesystem.
-    Model model;
-
-    model.addfile("f");
-    model.addfile("f:0")->fsName("f%3a0");
-    model.addfolder("d");
-    model.addfolder("d:0")->fsName("d%3a0");
-    model.generate(root);
-
-    // Wait for synchronization to complete.
-    waitonsyncs(TIMEOUT, &cu);
-
-    // Ensure everything uploaded okay.
-    ASSERT_TRUE(cu.confirmModel_mainthread(model.root.get(), id));
-
-    // Two anomalies should've been reported.
-    ASSERT_EQ(reporter->mAnomalies.size(), 2);
-
-    auto anomaly = reporter->mAnomalies.begin();
-
-    // d:0
-    ASSERT_EQ(anomaly->localPath, "d%3a0");
-    ASSERT_EQ(anomaly->remotePath, "d:0");
-    ASSERT_EQ(anomaly->type, FILENAME_ANOMALY_NAME_MISMATCH);
-
-    ++anomaly;
-
-    // f:0
-    ASSERT_EQ(anomaly->localPath, "f%3a0");
-    ASSERT_EQ(anomaly->remotePath, "f:0");
-    ASSERT_EQ(anomaly->type, FILENAME_ANOMALY_NAME_MISMATCH);
-}
-
 #undef SEP
 
 TEST_F(SyncTest, BasicSyncExportImport)
@@ -7758,8 +6546,7 @@
     ASSERT_TRUE(cx->confirmModel_mainthread(model1.root.get(), id1));
     ASSERT_TRUE(cx->confirmModel_mainthread(model2.root.get(), id2));
 }
-
-TEST_F(SyncTest, RenameReplaceFileBetweenSyncs)
+TEST(Sync, RenameReplaceFileBetweenSyncs)
 {
     const auto TESTROOT = makeNewTestRoot();
     const auto TIMEOUT  = chrono::seconds(4);
@@ -7855,7 +6642,7 @@
     ASSERT_TRUE(c0.confirmModel_mainthread(model1.root.get(), id1));
 }
 
-TEST_F(SyncTest, RenameReplaceFileWithinSync)
+TEST(Sync, RenameReplaceFileWithinSync)
 {
     const auto TESTROOT = makeNewTestRoot();
     const auto TIMEOUT  = chrono::seconds(4);
@@ -7923,8 +6710,7 @@
     ASSERT_TRUE(c0.confirmModel_mainthread(model.root.get(), id));
 }
 
-// TODO: re-enable after sync rework is merged
-TEST_F(SyncTest, DISABLED_RenameReplaceFolderBetweenSyncs)
+TEST(Sync, RenameReplaceFolderBetweenSyncs)
 {
     const auto TESTROOT = makeNewTestRoot();
     const auto TIMEOUT  = chrono::seconds(4);
@@ -8017,7 +6803,7 @@
     ASSERT_TRUE(c0.confirmModel_mainthread(model1.root.get(), id1));
 }
 
-TEST_F(SyncTest, RenameReplaceFolderWithinSync)
+TEST(Sync, RenameReplaceFolderWithinSync)
 {
     const auto TESTROOT = makeNewTestRoot();
     const auto TIMEOUT  = chrono::seconds(4);
@@ -8081,7 +6867,7 @@
     ASSERT_TRUE(c0.confirmModel_mainthread(model.root.get(), id));
 }
 
-TEST_F(SyncTest, DownloadedDirectoriesHaveFilesystemWatch)
+TEST(Sync, DownloadedDirectoriesHaveFilesystemWatch)
 {
     const auto TESTROOT = makeNewTestRoot();
     const auto TIMEOUT  = chrono::seconds(4);
@@ -8137,7 +6923,7 @@
     ASSERT_TRUE(c.confirmModel_mainthread(model.root.get(), id));
 }
 
-TEST_F(SyncTest, FilesystemWatchesPresentAfterResume)
+TEST(Sync, FilesystemWatchesPresentAfterResume)
 {
     const auto TESTROOT = makeNewTestRoot();
     const auto TIMEOUT  = chrono::seconds(4);
@@ -8208,7 +6994,7 @@
     ASSERT_TRUE(c->confirmModel_mainthread(model.root.get(), id));
 }
 
-TEST_F(SyncTest, MoveTargetHasFilesystemWatch)
+TEST(Sync, MoveTargetHasFilesystemWatch)
 {
     const auto TESTROOT = makeNewTestRoot();
     const auto TIMEOUT  = chrono::seconds(4);
@@ -8313,8 +7099,7 @@
     ASSERT_TRUE(c.confirmModel_mainthread(model.root.get(), id));
 }
 
-// TODO: re-enable after sync rework is merged
-TEST_F(SyncTest, DISABLED_DeleteReplaceReplacementHasFilesystemWatch)
+TEST(Sync, DeleteReplaceReplacementHasFilesystemWatch)
 {
     const auto TESTROOT = makeNewTestRoot();
     const auto TIMEOUT  = chrono::seconds(4);
@@ -8326,7 +7111,7 @@
 
     // Log in client.
     ASSERT_TRUE(c.login_reset_makeremotenodes("MEGA_EMAIL", "MEGA_PWD", "s", 0, 0));
-
+    
     // Add and start sync.
     const auto id = c.setupSync_mainthread("s", "s");
     ASSERT_NE(id, UNDEF);
@@ -8365,17 +7150,12 @@
     // Wait for notifications to be processed.
     waitonsyncs(TIMEOUT, &c);
 
->>>>>>> b2f4cbcf
     // Check if g has been uploaded.
     // If it hasn't, we probably didn't receive a notification from the filesystem.
     ASSERT_TRUE(c.confirmModel_mainthread(model.root.get(), id));
 }
 
-<<<<<<< HEAD
 TEST(Sync, RenameReplaceSourceAndTargetHaveFilesystemWatch)
-=======
-TEST_F(SyncTest, RenameReplaceSourceAndTargetHaveFilesystemWatch)
->>>>>>> b2f4cbcf
 {
     const auto TESTROOT = makeNewTestRoot();
     const auto TIMEOUT = chrono::seconds(4);
@@ -8452,11 +7232,7 @@
     ASSERT_TRUE(c.confirmModel_mainthread(model.root.get(), id));
 }
 
-<<<<<<< HEAD
 TEST(Sync, RenameTargetHasFilesystemWatch)
-=======
-TEST_F(SyncTest, RenameTargetHasFilesystemWatch)
->>>>>>> b2f4cbcf
 {
     const auto TESTROOT = makeNewTestRoot();
     const auto TIMEOUT = chrono::seconds(4);
@@ -8573,11 +7349,846 @@
     ASSERT_TRUE(c.confirmModel_mainthread(model.root.get(), id));
 }
 
-<<<<<<< HEAD
 TEST(Sync, RootHasFilesystemWatch)
-=======
+{
+    const auto TESTROOT = makeNewTestRoot();
+    const auto TIMEOUT  = chrono::seconds(4);
+
+    StandardClient c(TESTROOT, "c");
+
+    // Log callbacks.
+    c.logcb = true;
+
+    // Log in client and clear remote contents.
+    ASSERT_TRUE(c.login_reset_makeremotenodes("MEGA_EMAIL", "MEGA_PWD", "s", 0, 0));
+
+    // Set up sync
+    const auto id = c.setupSync_mainthread("s", "s");
+    ASSERT_NE(id, UNDEF);
+
+    // Wait for sync to complete.
+    waitonsyncs(TIMEOUT, &c);
+
+    // Trigger some filesystem notifications.
+    Model model;
+
+    model.addfolder("d0");
+    model.addfile("f0");
+    model.generate(c.syncSet(id).localpath);
+
+    // Wait for sync to complete.
+    waitonsyncs(TIMEOUT, &c);
+
+    // Confirm models.
+    ASSERT_TRUE(c.confirmModel_mainthread(model.root.get(), id));
+}
+
+TEST_F(SyncTest, RenameReplaceFileBetweenSyncs)
+{
+    const auto TESTROOT = makeNewTestRoot();
+    const auto TIMEOUT  = chrono::seconds(4);
+
+    StandardClient c0(TESTROOT, "c0");
+
+    // Log callbacks.
+    c0.logcb = true;
+
+    // Log in client.
+    ASSERT_TRUE(c0.login_reset_makeremotenodes("MEGA_EMAIL", "MEGA_PWD", "s0", 0, 0));
+    ASSERT_TRUE(c0.makeCloudSubdirs("s1", 0, 0));
+
+    // Set up syncs.
+    const auto id0 = c0.setupSync_mainthread("s0", "s0");
+    ASSERT_NE(id0, UNDEF);
+
+    const auto id1 = c0.setupSync_mainthread("s1", "s1");
+    ASSERT_NE(id1, UNDEF);
+
+    // Convenience.
+    const auto SYNCROOT0 = TESTROOT / "c0" / "s0";
+    const auto SYNCROOT1 = TESTROOT / "c0" / "s1";
+
+    // Set up models.
+    Model model0;
+    Model model1;
+
+    model0.addfile("f0", "x");
+    model0.generate(SYNCROOT0);
+
+    // Wait for synchronization to complete.
+    waitonsyncs(TIMEOUT, &c0);
+
+    // Confirm models.
+    ASSERT_TRUE(c0.confirmModel_mainthread(model0.root.get(), id0));
+    ASSERT_TRUE(c0.confirmModel_mainthread(model1.root.get(), id1));
+
+    // Move s0/f0 to s1/f0.
+    model1 = model0;
+
+    fs::rename(SYNCROOT0 / "f0", SYNCROOT1 / "f0");
+
+    // Replace s0/f0.
+    model0.removenode("f0");
+    model0.addfile("f0", "y");
+
+    ASSERT_TRUE(createDataFile(SYNCROOT0 / "f0", "y"));
+
+    // Wait for synchronization to complete.
+    waitonsyncs(TIMEOUT, &c0);
+
+    // Confirm models.
+    ASSERT_TRUE(c0.confirmModel_mainthread(model0.root.get(), id0));
+    ASSERT_TRUE(c0.confirmModel_mainthread(model1.root.get(), id1));
+
+    // Disable s0.
+    ASSERT_TRUE(c0.disableSync(id0, NO_SYNC_ERROR, false));
+
+    // Make sure s0 is disabled.
+    ASSERT_TRUE(createDataFile(SYNCROOT0 / "f1", "z"));
+
+    // Wait for synchronization to complete.
+    waitonsyncs(TIMEOUT, &c0);
+
+    // Confirm models.
+    ASSERT_TRUE(c0.confirmModel_mainthread(
+                  model0.root.get(),
+                  id0,
+                  false,
+                  StandardClient::CONFIRM_REMOTE));
+
+    // Move s1/f0 to s0/f2.
+    model1.removenode("f0");
+
+    fs::rename(SYNCROOT1 / "f0", SYNCROOT0 / "f2");
+
+    // Replace s1/f0.
+    model1.addfile("f0", "q");
+
+    ASSERT_TRUE(createDataFile(SYNCROOT1 / "f0", "q"));
+
+    // Wait for synchronization to complete.
+    waitonsyncs(TIMEOUT, &c0);
+
+    // Confirm models.
+    ASSERT_TRUE(c0.confirmModel_mainthread(
+                  model0.root.get(),
+                  id0,
+                  false,
+                  StandardClient::CONFIRM_REMOTE));
+
+    ASSERT_TRUE(c0.confirmModel_mainthread(model1.root.get(), id1));
+}
+
+TEST_F(SyncTest, RenameReplaceFileWithinSync)
+{
+    const auto TESTROOT = makeNewTestRoot();
+    const auto TIMEOUT  = chrono::seconds(4);
+
+    StandardClient c0(TESTROOT, "c0");
+
+    // Log callbacks.
+    c0.logcb = true;
+
+    // Log in client and clear remote contents.
+    ASSERT_TRUE(c0.login_reset_makeremotenodes("MEGA_EMAIL", "MEGA_PWD", "s0", 0, 0));
+
+    // Set up sync.
+    const auto id = c0.setupSync_mainthread("s0", "s0");
+    ASSERT_NE(id, UNDEF);
+
+    // Populate local FS.
+    const auto SYNCROOT = TESTROOT / "c0" / "s0";
+
+    Model model;
+
+    model.addfile("f1");
+    model.generate(SYNCROOT);
+
+    // Wait for synchronization to complete.
+    waitonsyncs(TIMEOUT, &c0);
+
+    // Confirm model.
+    ASSERT_TRUE(c0.confirmModel_mainthread(model.root.get(), id));
+
+    // Rename /f1 to /f2.
+    // This tests the case where the target is processed after the source.
+    model.addfile("f2", "f1");
+    model.removenode("f1");
+
+    fs::rename(SYNCROOT / "f1", SYNCROOT / "f2");
+
+    // Replace /d1.
+    model.addfile("f1", "x");
+
+    ASSERT_TRUE(createDataFile(SYNCROOT / "f1", "x"));
+
+    // Wait for synchronization to complete.
+    waitonsyncs(TIMEOUT, &c0);
+
+    // Confirm model.
+    ASSERT_TRUE(c0.confirmModel_mainthread(model.root.get(), id));
+
+    // Rename /f2 to /f0.
+    // This tests the case where the target is processed before the source.
+    model.addfile("f0", "f1");
+    model.removenode("f2");
+
+    fs::rename(SYNCROOT / "f2", SYNCROOT / "f0");
+
+    // Replace /d2.
+    model.addfile("f2", "y");
+
+    ASSERT_TRUE(createDataFile(SYNCROOT / "f2", "y"));
+
+    // Wait for synchronization to complete.
+    waitonsyncs(TIMEOUT, &c0);
+
+    // Confirm model.
+    ASSERT_TRUE(c0.confirmModel_mainthread(model.root.get(), id));
+}
+
+// TODO: re-enable after sync rework is merged
+TEST_F(SyncTest, DISABLED_RenameReplaceFolderBetweenSyncs)
+{
+    const auto TESTROOT = makeNewTestRoot();
+    const auto TIMEOUT  = chrono::seconds(4);
+
+    StandardClient c0(TESTROOT, "c0");
+
+    // Log callbacks.
+    c0.logcb = true;
+
+    // Log in client.
+    ASSERT_TRUE(c0.login_reset_makeremotenodes("MEGA_EMAIL", "MEGA_PWD", "s0", 0, 0));
+    ASSERT_TRUE(c0.makeCloudSubdirs("s1", 0, 0));
+
+    // Set up syncs.
+    const auto id0 = c0.setupSync_mainthread("s0", "s0");
+    ASSERT_NE(id0, UNDEF);
+
+    const auto id1 = c0.setupSync_mainthread("s1", "s1");
+    ASSERT_NE(id1, UNDEF);
+
+    // Convenience.
+    const auto SYNCROOT0 = TESTROOT / "c0" / "s0";
+    const auto SYNCROOT1 = TESTROOT / "c0" / "s1";
+
+    // Set up models.
+    Model model0;
+    Model model1;
+
+    model0.addfile("d0/f0");
+    model0.generate(SYNCROOT0);
+
+    // Wait for synchronization to complete.
+    waitonsyncs(TIMEOUT, &c0);
+
+    // Confirm models.
+    ASSERT_TRUE(c0.confirmModel_mainthread(model0.root.get(), id0));
+    ASSERT_TRUE(c0.confirmModel_mainthread(model1.root.get(), id1));
+
+    // Move s0/d0 to s1/d0. (and replace)
+    model1 = model0;
+
+    fs::rename(SYNCROOT0 / "d0", SYNCROOT1 / "d0");
+
+    // Replace s0/d0.
+    model0.removenode("d0/f0");
+
+    fs::create_directories(SYNCROOT0 / "d0");
+
+    // Wait for synchronization to complete.
+    waitonsyncs(TIMEOUT, &c0);
+
+    // Confirm models.
+    ASSERT_TRUE(c0.confirmModel_mainthread(model0.root.get(), id0));
+    ASSERT_TRUE(c0.confirmModel_mainthread(model1.root.get(), id1));
+
+    // Disable s0.
+    ASSERT_TRUE(c0.disableSync(id0, NO_SYNC_ERROR, false));
+
+    // Make sure s0 is disabled.
+    fs::create_directories(SYNCROOT0 / "d1");
+
+    // Wait for synchronization to complete.
+    waitonsyncs(TIMEOUT, &c0);
+
+    // Confirm models.
+    ASSERT_TRUE(c0.confirmModel_mainthread(
+                  model0.root.get(),
+                  id0,
+                  false,
+                  StandardClient::CONFIRM_REMOTE));
+
+    // Move s1/d0 to s0/d2.
+    model1.removenode("d0/f0");
+
+    fs::rename(SYNCROOT1 / "d0", SYNCROOT0 / "d2");
+
+    // Replace s1/d0.
+    fs::create_directories(SYNCROOT1 / "d0");
+
+    // Wait for synchronization to complete.
+    waitonsyncs(TIMEOUT, &c0);
+
+    // Confirm models.
+    ASSERT_TRUE(c0.confirmModel_mainthread(
+                  model0.root.get(),
+                  id0,
+                  false,
+                  StandardClient::CONFIRM_REMOTE));
+
+    ASSERT_TRUE(c0.confirmModel_mainthread(model1.root.get(), id1));
+}
+
+TEST_F(SyncTest, RenameReplaceFolderWithinSync)
+{
+    const auto TESTROOT = makeNewTestRoot();
+    const auto TIMEOUT  = chrono::seconds(4);
+
+    StandardClient c0(TESTROOT, "c0");
+
+    // Log callbacks.
+    c0.logcb = true;
+
+    // Log in client and clear remote contents.
+    ASSERT_TRUE(c0.login_reset_makeremotenodes("MEGA_EMAIL", "MEGA_PWD", "s0", 0, 0));
+
+    // Set up sync.
+    const auto id = c0.setupSync_mainthread("s0", "s0");
+    ASSERT_NE(id, UNDEF);
+
+    // Populate local FS.
+    const auto SYNCROOT = TESTROOT / "c0" / "s0";
+
+    Model model;
+
+    model.addfile("d1/f0");
+    model.generate(SYNCROOT);
+
+    // Wait for synchronization to complete.
+    waitonsyncs(TIMEOUT, &c0);
+
+    // Confirm model.
+    ASSERT_TRUE(c0.confirmModel_mainthread(model.root.get(), id));
+
+    // Rename /d1 to /d2.
+    // This tests the case where the target is processed after the source.
+    model.addfolder("d2");
+    model.movenode("d1/f0", "d2");
+
+    fs::rename(SYNCROOT / "d1", SYNCROOT / "d2");
+
+    // Replace /d1.
+    fs::create_directories(SYNCROOT / "d1");
+
+    // Wait for synchronization to complete.
+    waitonsyncs(TIMEOUT, &c0);
+
+    // Confirm model.
+    ASSERT_TRUE(c0.confirmModel_mainthread(model.root.get(), id));
+
+    // Rename /d2 to /d0.
+    // This tests the case where the target is processed before the source.
+    model.addfolder("d0");
+    model.movenode("d2/f0", "d0");
+
+    fs::rename(SYNCROOT / "d2", SYNCROOT / "d0");
+
+    // Replace /d2.
+    fs::create_directories(SYNCROOT / "d2");
+
+    // Wait for synchronization to complete.
+    waitonsyncs(TIMEOUT, &c0);
+
+    // Confirm model.
+    ASSERT_TRUE(c0.confirmModel_mainthread(model.root.get(), id));
+}
+
+TEST_F(SyncTest, DownloadedDirectoriesHaveFilesystemWatch)
+{
+    const auto TESTROOT = makeNewTestRoot();
+    const auto TIMEOUT  = chrono::seconds(4);
+
+    StandardClient c(TESTROOT, "c");
+
+    // Log callbacks.
+    c.logcb = true;
+
+    // Log in client.
+    ASSERT_TRUE(c.login_reset_makeremotenodes("MEGA_EMAIL", "MEGA_PWD", "s", 0, 0));
+
+    // Create /d in the cloud.
+    {
+        vector<NewNode> nodes(1);
+
+        // Initialize new node.
+        c.client.putnodes_prepareOneFolder(&nodes[0], "d");
+
+        // Get our hands on the sync root.
+        auto* root = c.drillchildnodebyname(c.gettestbasenode(), "s");
+        ASSERT_TRUE(root);
+
+        // Create new node in the cloud.
+        ASSERT_TRUE(c.putnodes(root->nodehandle, std::move(nodes)));
+    }
+
+    // Add and start sync.
+    const auto id = c.setupSync_mainthread("s", "s");
+    ASSERT_NE(id, UNDEF);
+
+    const auto SYNCROOT = c.syncSet(id).localpath;
+
+    // Wait for synchronization to complete.
+    waitonsyncs(TIMEOUT, &c);
+
+    // Confirm /d has made it to disk.
+    Model model;
+
+    model.addfolder("d");
+
+    ASSERT_TRUE(c.confirmModel_mainthread(model.root.get(), id));
+
+    // Trigger a filesystem notification.
+    model.addfile("d/f", "x");
+
+    ASSERT_TRUE(createDataFile(SYNCROOT / "d" / "f", "x"));
+
+    // Wait for synchronization to complete.
+    waitonsyncs(TIMEOUT, &c);
+
+    // Confirm /d/f made it to the cloud.
+    ASSERT_TRUE(c.confirmModel_mainthread(model.root.get(), id));
+}
+
+TEST_F(SyncTest, FilesystemWatchesPresentAfterResume)
+{
+    const auto TESTROOT = makeNewTestRoot();
+    const auto TIMEOUT  = chrono::seconds(4);
+
+    auto c = ::mega::make_unique<StandardClient>(TESTROOT, "c");
+
+    // Log callbacks.
+    c->logcb = true;
+
+    // Log in client.
+    ASSERT_TRUE(c->login_reset_makeremotenodes("MEGA_EMAIL", "MEGA_PWD", "s", 0, 0));
+
+    // Add and start sync.
+    const auto id = c->setupSync_mainthread("s", "s");
+    ASSERT_NE(id, UNDEF);
+
+    const auto SYNCROOT = c->syncSet(id).localpath;
+
+    // Build model and populate filesystem.
+    Model model;
+
+    model.addfolder("d0/d0d0");
+    model.generate(SYNCROOT);
+
+    // Wait for initial sync to complete.
+    waitonsyncs(TIMEOUT, c.get());
+
+    // Make sure directories made it to the cloud.
+    ASSERT_TRUE(c->confirmModel_mainthread(model.root.get(), id));
+
+    // Logout / Resume.
+    {
+        string session;
+
+        // Save session.
+        c->client.dumpsession(session);
+
+        // Logout (taking care to preserve the caches.)
+        c->localLogout();
+
+        // Resume session.
+        c.reset(new StandardClient(TESTROOT, "c"));
+        ASSERT_TRUE(c->login_fetchnodes(session));
+
+        // Wait for sync to complete.
+        waitonsyncs(TIMEOUT, c.get());
+
+        // Make sure everything's as we left it.
+        ASSERT_TRUE(c->confirmModel_mainthread(model.root.get(), id));
+    }
+
+    // Trigger some filesystem notifications.
+    {
+        model.addfile("f", "f");
+        ASSERT_TRUE(createDataFile(SYNCROOT / "f", "f"));
+
+        model.addfile("d0/d0f", "d0f");
+        ASSERT_TRUE(createDataFile(SYNCROOT / "d0" / "d0f", "d0f"));
+
+        model.addfile("d0/d0d0/d0d0f", "d0d0f");
+        ASSERT_TRUE(createDataFile(SYNCROOT / "d0" / "d0d0" / "d0d0f", "d0d0f"));
+    }
+
+    // Wait for synchronization to complete.
+    waitonsyncs(TIMEOUT, c.get());
+
+    // Did the new files make it to the cloud?
+    ASSERT_TRUE(c->confirmModel_mainthread(model.root.get(), id));
+}
+
+TEST_F(SyncTest, MoveTargetHasFilesystemWatch)
+{
+    const auto TESTROOT = makeNewTestRoot();
+    const auto TIMEOUT  = chrono::seconds(4);
+
+    StandardClient c(TESTROOT, "c");
+
+    // Log callbacks.
+    c.logcb = true;
+
+    // Log in client.
+    ASSERT_TRUE(c.login_reset_makeremotenodes("MEGA_EMAIL", "MEGA_PWD", "s", 0, 0));
+
+    // Set up sync.
+    const auto id = c.setupSync_mainthread("s", "s");
+    ASSERT_NE(id, UNDEF);
+
+    const auto SYNCROOT = c.syncSet(id).localpath;
+
+    // Build model and populate filesystem.
+    Model model;
+
+    model.addfolder("d0/dq");
+    model.addfolder("d1");
+    model.addfolder("d2/dx");
+    model.generate(SYNCROOT);
+
+    // Wait for initial sync to complete.
+    waitonsyncs(TIMEOUT, &c);
+
+    // Confirm directories have hit the cloud.
+    ASSERT_TRUE(c.confirmModel_mainthread(model.root.get(), id));
+
+    // Local move.
+    {
+        // d0/dq -> d1/dq (ascending.)
+        model.movenode("d0/dq", "d1");
+
+        fs::rename(SYNCROOT / "d0" / "dq",
+                   SYNCROOT / "d1" / "dq");
+
+        // d2/dx -> d1/dx (descending.)
+        model.movenode("d2/dx", "d1");
+
+        fs::rename(SYNCROOT / "d2" / "dx",
+                   SYNCROOT / "d1" / "dx");
+    }
+
+    // Wait for sync to complete.
+    waitonsyncs(TIMEOUT, &c);
+
+    // Make sure movement has propagated to the cloud.
+    ASSERT_TRUE(c.confirmModel_mainthread(model.root.get(), id));
+
+    // Trigger some filesystem notifications.
+    model.addfile("d1/dq/fq", "q");
+    model.addfile("d1/dx/fx", "x");
+
+    ASSERT_TRUE(createDataFile(SYNCROOT / "d1" / "dq" / "fq", "q"));
+    ASSERT_TRUE(createDataFile(SYNCROOT / "d1" / "dx" / "fx", "x"));
+
+    // Wait for sync to complete.
+    waitonsyncs(TIMEOUT, &c);
+
+    // Have the files made it up to the cloud?
+    ASSERT_TRUE(c.confirmModel_mainthread(model.root.get(), id));
+
+    // Remotely move.
+    {
+        StandardClient cr(TESTROOT, "cr");
+
+        // Log in client.
+        ASSERT_TRUE(cr.login_fetchnodes("MEGA_EMAIL", "MEGA_PWD"));
+
+        // d1/dq -> d2/dq (ascending.)
+        model.movenode("d1/dq", "d2");
+
+        ASSERT_TRUE(cr.movenode("s/d1/dq", "s/d2"));
+
+        // d1/dx -> d0/dx (descending.)
+        model.movenode("d1/dx", "d0");
+
+        ASSERT_TRUE(cr.movenode("s/d1/dx", "s/d0"));
+    }
+
+    // Wait for sync to complete.
+    waitonsyncs(TIMEOUT, &c);
+
+    // Make sure movements occured on disk.
+    ASSERT_TRUE(c.confirmModel_mainthread(model.root.get(), id));
+
+    // Trigger some filesystem notifications.
+    model.removenode("d2/dq/fq");
+    model.removenode("d0/dx/fx");
+
+    fs::remove(SYNCROOT / "d2" / "dq" / "fq");
+    fs::remove(SYNCROOT / "d0" / "dx" / "fx");
+
+    // Wait for sync to complete.
+    waitonsyncs(TIMEOUT, &c);
+
+    // Make sure removes propagated to the cloud.
+    ASSERT_TRUE(c.confirmModel_mainthread(model.root.get(), id));
+}
+
+// TODO: re-enable after sync rework is merged
+TEST_F(SyncTest, DISABLED_DeleteReplaceReplacementHasFilesystemWatch)
+{
+    const auto TESTROOT = makeNewTestRoot();
+    const auto TIMEOUT  = chrono::seconds(4);
+
+    StandardClient c(TESTROOT, "c");
+
+    // Log callbacks.
+    c.logcb = true;
+
+    // Log in client.
+    ASSERT_TRUE(c.login_reset_makeremotenodes("MEGA_EMAIL", "MEGA_PWD", "s", 0, 0));
+
+    // Add and start sync.
+    const auto id = c.setupSync_mainthread("s", "s");
+    ASSERT_NE(id, UNDEF);
+
+    const auto ROOT = c.syncSet(id).localpath;
+
+    // Populate filesystem.
+    Model model;
+
+    model.addfolder("dx/f");
+    model.generate(ROOT);
+
+    // Wait for sync to complete.
+    waitonsyncs(TIMEOUT, &c);
+
+    // Make sure the directory's been uploaded to the cloud.
+    ASSERT_TRUE(c.confirmModel_mainthread(model.root.get(), id));
+
+    // Remove/replace the directory.
+    fs::remove_all(ROOT / "dx");
+    fs::create_directory(ROOT / "dx");
+
+    // Wait for all notifications to be processed.
+    waitonsyncs(TIMEOUT, &c);
+
+    // Make sure the new directory is in the cloud.
+    model.removenode("dx/f");
+
+    ASSERT_TRUE(c.confirmModel_mainthread(model.root.get(), id));
+
+    // Add a file in the new directory so we trigger a notification.
+    model.addfile("dx/g", "g");
+
+    ASSERT_TRUE(createDataFile(ROOT / "dx" / "g", "g"));
+
+    // Wait for notifications to be processed.
+    waitonsyncs(TIMEOUT, &c);
+
+    // Check if g has been uploaded.
+    // If it hasn't, we probably didn't receive a notification from the filesystem.
+    ASSERT_TRUE(c.confirmModel_mainthread(model.root.get(), id));
+}
+
+TEST_F(SyncTest, RenameReplaceSourceAndTargetHaveFilesystemWatch)
+{
+    const auto TESTROOT = makeNewTestRoot();
+    const auto TIMEOUT = chrono::seconds(4);
+
+    StandardClient c(TESTROOT, "c");
+
+    // Log callbacks.
+    c.logcb = true;
+
+    // Log in client.
+    ASSERT_TRUE(c.login_reset_makeremotenodes("MEGA_EMAIL", "MEGA_PWD", "s", 0, 0));
+
+    // Add and start sync.
+    const auto id = c.setupSync_mainthread("s", "s");
+    ASSERT_NE(id, UNDEF);
+
+    const auto SYNCROOT = c.syncSet(id).localpath;
+
+    // Build model and populate filesystem.
+    Model model;
+
+    model.addfolder("dq");
+    model.addfolder("dz");
+    model.generate(SYNCROOT);
+
+    // Wait for initial sync to complete.
+    waitonsyncs(TIMEOUT, &c);
+
+    // Make sure directories have made it to the cloud.
+    ASSERT_TRUE(c.confirmModel_mainthread(model.root.get(), id));
+
+    // Rename /dq -> /dr (ascending), replace /dq.
+    model.addfolder("dr");
+
+    fs::rename(SYNCROOT / "dq", SYNCROOT / "dr");
+    fs::create_directories(SYNCROOT / "dq");
+
+    // Rename /dz -> /dy (descending), replace /dz.
+    model.addfolder("dy");
+
+    fs::rename(SYNCROOT / "dz", SYNCROOT / "dy");
+    fs::create_directories(SYNCROOT / "dz");
+
+    // Wait for sync to complete.
+    waitonsyncs(TIMEOUT, &c);
+
+    // Make sure moves made it to the cloud.
+    ASSERT_TRUE(c.confirmModel_mainthread(model.root.get(), id));
+
+    // Make sure rename targets still receive notifications.
+    model.addfile("dr/fr", "r");
+    model.addfile("dy/fy", "y");
+
+    ASSERT_TRUE(createDataFile(SYNCROOT / "dr" / "fr", "r"));
+    ASSERT_TRUE(createDataFile(SYNCROOT / "dy" / "fy", "y"));
+
+    // Wait for sync to complete.
+    waitonsyncs(TIMEOUT, &c);
+
+    // Did the files make it to the cloud?
+    ASSERT_TRUE(c.confirmModel_mainthread(model.root.get(), id));
+
+    // Make sure (now replaced) rename sources still receive notifications.
+    model.addfile("dq/fq", "q");
+    model.addfile("dz/fz", "z");
+
+    ASSERT_TRUE(createDataFile(SYNCROOT / "dq" / "fq", "q"));
+    ASSERT_TRUE(createDataFile(SYNCROOT / "dz" / "fz", "z"));
+
+    // Wait for sync to complete.
+    waitonsyncs(TIMEOUT, &c);
+
+    // Did the files make it to the cloud?
+    ASSERT_TRUE(c.confirmModel_mainthread(model.root.get(), id));
+}
+
+TEST_F(SyncTest, RenameTargetHasFilesystemWatch)
+{
+    const auto TESTROOT = makeNewTestRoot();
+    const auto TIMEOUT = chrono::seconds(4);
+
+    StandardClient c(TESTROOT, "c");
+
+    // Log callbacks.
+    c.logcb = true;
+
+    // Log in client.
+    ASSERT_TRUE(c.login_reset_makeremotenodes("MEGA_EMAIL", "MEGA_PWD", "s", 0, 0));
+
+    // Add and start sync.
+    const auto id = c.setupSync_mainthread("s", "s");
+    ASSERT_NE(id, UNDEF);
+
+    const auto SYNCROOT = c.syncSet(id).localpath;
+
+    // Build model and populate filesystem.
+    Model model;
+
+    model.addfolder("dq");
+    model.addfolder("dz");
+    model.generate(SYNCROOT);
+
+    // Wait for synchronization to complete.
+    waitonsyncs(TIMEOUT, &c);
+
+    // Confirm model.
+    ASSERT_TRUE(c.confirmModel_mainthread(model.root.get(), id));
+
+    // Locally rename.
+    {
+        // - dq -> dr (ascending)
+        model.removenode("dq");
+        model.addfolder("dr");
+
+        fs::rename(SYNCROOT / "dq", SYNCROOT / "dr");
+
+        // - dz -> dy (descending)
+        model.removenode("dz");
+        model.addfolder("dy");
+
+        fs::rename(SYNCROOT / "dz", SYNCROOT / "dy");
+    }
+
+    // Wait for synchronization to complete.
+    waitonsyncs(TIMEOUT, &c);
+
+    // Make sure rename has hit the cloud.
+    ASSERT_TRUE(c.confirmModel_mainthread(model.root.get(), id));
+
+    // Make sure rename targets receive notifications.
+    model.addfile("dr/f", "x");
+    model.addfile("dy/f", "y");
+
+    ASSERT_TRUE(createDataFile(SYNCROOT / "dr" / "f", "x"));
+    ASSERT_TRUE(createDataFile(SYNCROOT / "dy" / "f", "y"));
+
+    // Wait for synchronization to complete.
+    waitonsyncs(TIMEOUT, &c);
+
+    // Check file has made it to the cloud.
+    ASSERT_TRUE(c.confirmModel_mainthread(model.root.get(), id));
+
+    // Remotely rename.
+    {
+        StandardClient cr(TESTROOT, "cc");
+
+        // Log in client.
+        ASSERT_TRUE(cr.login_fetchnodes("MEGA_EMAIL", "MEGA_PWD"));
+
+        auto* root = cr.gettestbasenode();
+        ASSERT_TRUE(root);
+
+        // dr -> ds (ascending.)
+        model.removenode("dr");
+        model.addfile("ds/f", "x");
+
+        auto* dr = cr.drillchildnodebyname(root, "s/dr");
+        ASSERT_TRUE(dr);
+
+        ASSERT_TRUE(cr.setattr(dr, attr_map('n', "ds")));
+
+        // dy -> dx (descending.)
+        model.removenode("dy");
+        model.addfile("dx/f", "y");
+
+        auto* dy = cr.drillchildnodebyname(root, "s/dy");
+        ASSERT_TRUE(dy);
+
+        ASSERT_TRUE(cr.setattr(dy, attr_map('n', "dx")));
+    }
+
+    WaitMillisec(4000); // it can take a while for APs to arrive (or to be sent)
+
+    // Wait for synchronization to complete.
+    waitonsyncs(TIMEOUT, &c);
+
+    // Confirm move has occured locally.
+    ASSERT_TRUE(c.confirmModel_mainthread(model.root.get(), id));
+
+    // Check that /ds and /dx receive notifications.
+    model.removenode("ds/f");
+    model.removenode("dx/f");
+
+    fs::remove(SYNCROOT / "ds" / "f");
+    fs::remove(SYNCROOT / "dx" / "f");
+
+    // Wait for synchronization to complete.
+    waitonsyncs(TIMEOUT, &c);
+
+    // Confirm remove has hit the cloud.
+    ASSERT_TRUE(c.confirmModel_mainthread(model.root.get(), id));
+}
+
 TEST_F(SyncTest, RootHasFilesystemWatch)
->>>>>>> b2f4cbcf
 {
     const auto TESTROOT = makeNewTestRoot();
     const auto TIMEOUT  = chrono::seconds(4);
@@ -9539,12 +9150,8 @@
     std::map<std::string, TwoWaySyncSymmetryCase> cases;
 
     static set<string> tests = {
-<<<<<<< HEAD
-        //"external_backup_delete_down_other_file_steady"
-=======
         // investigating why this one fails sometimes in jenkins MR jobs
-        "internal_backup_delete_down_self_file_steady"
->>>>>>> b2f4cbcf
+        //"internal_backup_delete_down_self_file_steady"
     }; // tests
 
     for (int syncType = TwoWaySyncSymmetryCase::type_numTypes; syncType--; )

/**
 * @file tests/synctests.cpp
 * @brief Mega SDK test file
 *
 * (c) 2018 by Mega Limited, Wellsford, New Zealand
 *
 * This file is part of the MEGA SDK - Client Access Engine.
 *
 * Applications using the MEGA API must present a valid application key
 * and comply with the the rules set forth in the Terms of Service.
 *
 * The MEGA SDK is distributed in the hope that it will be useful,
 * but WITHOUT ANY WARRANTY; without even the implied warranty of
 * MERCHANTABILITY or FITNESS FOR A PARTICULAR PURPOSE.
 *
 * @copyright Simplified (2-clause) BSD License.
 *
 * You should have received a copy of the license along with this
 * program.
 */

// Many of these tests are still being worked on.
// The file uses some C++17 mainly for the very convenient std::filesystem library, though the main SDK must still build with C++11 (and prior)


#include "test.h"
#include "stdfs.h"
#include <mega.h>
#include "gtest/gtest.h"
#include <stdio.h>
#include <map>
#include <future>
//#include <mega/tsthooks.h>
#include <fstream>
#include <atomic>
#include <random>

#include <megaapi_impl.h>

#define DEFAULTWAIT std::chrono::seconds(20)

<<<<<<< HEAD

=======
>>>>>>> 679eb867
using namespace ::mega;
using namespace ::std;


template<typename T>
using shared_promise = std::shared_ptr<promise<T>>;

using PromiseBoolSP   = shared_promise<bool>;
using PromiseHandleSP = shared_promise<handle>;
using PromiseStringSP = shared_promise<string>;

PromiseBoolSP newPromiseBoolSP()
{
    return PromiseBoolSP(new promise<bool>());
}


<<<<<<< HEAD
TestFS::~TestFS()
{
    for_each(m_cleaners.begin(), m_cleaners.end(), [](thread& t) { t.join(); });
}
=======
>>>>>>> 679eb867

#ifdef ENABLE_SYNC

namespace {

bool suppressfiles = false;

typedef ::mega::byte byte;

// Creates a temporary directory in the current path
fs::path makeTmpDir(const int maxTries = 1000)
{
    const auto cwd = fs::current_path();
    std::random_device dev;
    std::mt19937 prng{dev()};
    std::uniform_int_distribution<uint64_t> rand{0};
    fs::path path;
    for (int i = 0;; ++i)
    {
        std::ostringstream os;
        os << std::hex << rand(prng);
        path = cwd / os.str();
        if (fs::create_directory(path))
        {
            break;
        }
        if (i == maxTries)
        {
            throw std::runtime_error{"Couldn't create tmp dir"};
        }
    }
    return path;
}

// Copies a file while maintaining the write time.
void copyFile(const fs::path& source, const fs::path& target)
{
    assert(fs::is_regular_file(source));
    const auto tmpDir = makeTmpDir();
    const auto tmpFile = tmpDir / "copied_file";
    fs::copy_file(source, tmpFile);
    fs::last_write_time(tmpFile, fs::last_write_time(source));
    fs::rename(tmpFile, target);
    fs::remove(tmpDir);
}

string leafname(const string& p)
{
    auto n = p.find_last_of("/");
    return n == string::npos ? p : p.substr(n+1);
}

string parentpath(const string& p)
{
    auto n = p.find_last_of("/");
    return n == string::npos ? "" : p.substr(0, n-1);
}

void WaitMillisec(unsigned n)
{
#ifdef _WIN32
    if (n > 1000)
    {
        for (int i = 0; i < 10; ++i)
        {
            // better for debugging, with breakpoints, pauses, etc
            Sleep(n/10);
        }
    }
    else
    {
        Sleep(n);
    }
#else
    usleep(n * 1000);
#endif
}

bool createFile(const fs::path &path, const void *data, const size_t data_length)
{
#if (__cplusplus >= 201700L)
    ofstream ostream(path, ios::binary);
#else
    ofstream ostream(path.u8string(), ios::binary);
#endif

    ostream.write(reinterpret_cast<const char *>(data), data_length);

    return ostream.good();
}

bool createDataFile(const fs::path &path, const std::string &data)
{
    return createFile(path, data.data(), data.size());
}

bool createDataFile(const fs::path& path, const std::string& data, std::chrono::seconds delta)
{
    if (!createDataFile(path, data)) return false;

    std::error_code result;
    auto current = fs::last_write_time(path, result);

    if (result) return false;

    fs::last_write_time(path, current + delta, result);

    return !result;
}

std::string randomData(const std::size_t length)
{
    std::vector<uint8_t> data(length);

    std::generate_n(data.begin(), data.size(), [](){ return (uint8_t)std::rand(); });

    return std::string((const char*)data.data(), data.size());
}

struct Model
{
    // records what we think the tree should look like after sync so we can confirm it

    struct ModelNode
    {
        enum nodetype { file, folder };
        nodetype type = folder;
        string mCloudName;
        string mFsName;
        string name;
        string content;
        vector<unique_ptr<ModelNode>> kids;
        ModelNode* parent = nullptr;
        bool changed = false;

        ModelNode() = default;

        ModelNode(const ModelNode& other)
          : type(other.type)
          , mCloudName()
          , mFsName()
          , name(other.name)
          , content(other.content)
          , kids()
          , parent()
          , changed(other.changed)
        {
            for (auto& child : other.kids)
            {
                addkid(child->clone());
            }
        }

        ModelNode& fsName(const string& name)
        {
            return mFsName = name, *this;
        }

        const string& fsName() const
        {
            return mFsName.empty() ? name : mFsName;
        }

        ModelNode& cloudName(const string& name)
        {
            return mCloudName = name, *this;
        }

        const string& cloudName() const
        {
            return mCloudName.empty() ? name : mCloudName;
        }

        void generate(const fs::path& path, bool force)
        {
            const fs::path ourPath = path / fsName();

            if (type == file)
            {
                if (changed || force)
                {
                    ASSERT_TRUE(createDataFile(ourPath, content));
                    changed = false;
                }
            }
            else
            {
                fs::create_directory(ourPath);

                for (auto& child : kids)
                {
                    child->generate(ourPath, force);
                }
            }
        }

        string path()
        {
            string s;
            for (auto p = this; p; p = p->parent)
                s = "/" + p->name + s;
            return s;
        }

        ModelNode* addkid()
        {
            return addkid(::mega::make_unique<ModelNode>());
        }

        ModelNode* addkid(unique_ptr<ModelNode>&& p)
        {
            p->parent = this;
            kids.emplace_back(move(p));

            return kids.back().get();
        }

        bool typematchesnodetype(nodetype_t nodetype) const
        {
            switch (type)
            {
            case file: return nodetype == FILENODE;
            case folder: return nodetype == FOLDERNODE;
            }
            return false;
        }

        void print(string prefix="")
        {
            out() << prefix << name;
            prefix.append(name).append("/");
            for (const auto &in: kids)
            {
                in->print(prefix);
            }
        }

        std::unique_ptr<ModelNode> clone()
        {
            return ::mega::make_unique<ModelNode>(*this);
        }
    };

    Model()
      : root(makeModelSubfolder("root"))
    {
    }

    Model(const Model& other)
      : root(other.root->clone())
    {
    }

    Model& operator=(const Model& rhs)
    {
        Model temp(rhs);

        swap(temp);

        return *this;
    }

    ModelNode* addfile(const string& path, const string& content)
    {
        auto* node = addnode(path, ModelNode::file);

        node->content = content;
        node->changed = true;

        return node;
    }

    ModelNode* addfile(const string& path)
    {
        return addfile(path, path);
    }

    ModelNode* addfolder(const string& path)
    {
        return addnode(path, ModelNode::folder);
    }

    ModelNode* addnode(const string& path, ModelNode::nodetype type)
    {
        ModelNode* child;
        ModelNode* node = root.get();
        string name;
        size_t current = 0;
        size_t end = path.size();

        while (current < end)
        {
            size_t delimiter = path.find('/', current);

            if (delimiter == path.npos)
            {
                break;
            }

            name = path.substr(current, delimiter - current);

            if (!(child = childnodebyname(node, name)))
            {
                child = node->addkid();

                child->name = name;
                child->type = ModelNode::folder;
            }

            assert(child->type == ModelNode::folder);

            current = delimiter + 1;
            node = child;
        }

        assert(current < end);

        name = path.substr(current);

        if (!(child = childnodebyname(node, name)))
        {
            child = node->addkid();

            child->name = name;
            child->type = type;
        }

        assert(child->type == type);

        return child;
    }

    ModelNode* copynode(const string& src, const string& dst)
    {
        const ModelNode* source = findnode(src);
        ModelNode* destination = addnode(dst, source->type);

        destination->content = source->content;
        destination->kids.clear();

        for (auto& child : source->kids)
        {
            destination->addkid(child->clone());
        }

        return destination;
    }

    unique_ptr<ModelNode> makeModelSubfolder(const string& utf8Name)
    {
        unique_ptr<ModelNode> n(new ModelNode);
        n->name = utf8Name;
        return n;
    }

    unique_ptr<ModelNode> makeModelSubfile(const string& utf8Name, string content = {})
    {
        unique_ptr<ModelNode> n(new ModelNode);
        n->name = utf8Name;
        n->type = ModelNode::file;
        n->content = content.empty() ? utf8Name : std::move(content);
        return n;
    }

    unique_ptr<ModelNode> buildModelSubdirs(const string& prefix, int n, int recurselevel, int filesperdir)
    {
        if (suppressfiles) filesperdir = 0;

        unique_ptr<ModelNode> nn = makeModelSubfolder(prefix);

        for (int i = 0; i < filesperdir; ++i)
        {
            nn->addkid(makeModelSubfile("file" + to_string(i) + "_" + prefix));
        }

        if (recurselevel > 0)
        {
            for (int i = 0; i < n; ++i)
            {
                unique_ptr<ModelNode> sn = buildModelSubdirs(prefix + "_" + to_string(i), n, recurselevel - 1, filesperdir);
                sn->parent = nn.get();
                nn->addkid(move(sn));
            }
        }
        return nn;
    }

    ModelNode* childnodebyname(ModelNode* n, const std::string& s)
    {
        for (auto& m : n->kids)
        {
            if (m->name == s)
            {
                return m.get();
            }
        }
        return nullptr;
    }

    ModelNode* findnode(string path, ModelNode* startnode = nullptr)
    {
        ModelNode* n = startnode ? startnode : root.get();
        while (n && !path.empty())
        {
            auto pos = path.find("/");
            n = childnodebyname(n, path.substr(0, pos));
            path.erase(0, pos == string::npos ? path.size() : pos + 1);
        }
        return n;
    }

    unique_ptr<ModelNode> removenode(const string& path)
    {
        ModelNode* n = findnode(path);
        if (n && n->parent)
        {
            unique_ptr<ModelNode> extracted;
            ModelNode* parent = n->parent;
            auto newend = std::remove_if(parent->kids.begin(), parent->kids.end(), [&extracted, n](unique_ptr<ModelNode>& v) { if (v.get() == n) return extracted = move(v), true; else return false; });
            parent->kids.erase(newend, parent->kids.end());
            return extracted;
        }
        return nullptr;
    }

    bool movenode(const string& sourcepath, const string& destpath)
    {
        ModelNode* source = findnode(sourcepath);
        ModelNode* dest = findnode(destpath);
        if (source && source && source->parent && dest)
        {
            auto replaced_node = removenode(destpath + "/" + source->name);

            unique_ptr<ModelNode> n;
            ModelNode* parent = source->parent;
            auto newend = std::remove_if(parent->kids.begin(), parent->kids.end(), [&n, source](unique_ptr<ModelNode>& v) { if (v.get() == source) return n = move(v), true; else return false; });
            parent->kids.erase(newend, parent->kids.end());
            if (n)
            {
                dest->addkid(move(n));
                return true;
            }
        }
        return false;
    }

    bool movetosynctrash(const string& path, const string& syncrootpath)
    {
        ModelNode* syncroot;
        if (!(syncroot = findnode(syncrootpath)))
        {
            return false;
        }

        ModelNode* trash;
        if (!(trash = childnodebyname(syncroot, DEBRISFOLDER)))
        {
            auto uniqueptr = makeModelSubfolder(DEBRISFOLDER);
            trash = uniqueptr.get();
            syncroot->addkid(move(uniqueptr));
        }

        char today[50];
        auto rawtime = time(NULL);
        strftime(today, sizeof today, "%F", localtime(&rawtime));

        ModelNode* dayfolder;
        if (!(dayfolder = findnode(today, trash)))
        {
            auto uniqueptr = makeModelSubfolder(today);
            dayfolder = uniqueptr.get();
            trash->addkid(move(uniqueptr));
        }

        if (auto uniqueptr = removenode(path))
        {
            dayfolder->addkid(move(uniqueptr));
            return true;
        }
        return false;
    }

    void ensureLocalDebrisTmpLock(const string& syncrootpath)
    {
        // if we've downloaded a file then it's put in debris/tmp initially, and there is a lock file
        if (ModelNode* syncroot = findnode(syncrootpath))
        {
            ModelNode* trash;
            if (!(trash = childnodebyname(syncroot, DEBRISFOLDER)))
            {
                auto uniqueptr = makeModelSubfolder(DEBRISFOLDER);
                trash = uniqueptr.get();
                syncroot->addkid(move(uniqueptr));
            }

            ModelNode* tmpfolder;
            if (!(tmpfolder = findnode("tmp", trash)))
            {
                auto uniqueptr = makeModelSubfolder("tmp");
                tmpfolder = uniqueptr.get();
                trash->addkid(move(uniqueptr));
            }

            ModelNode* lockfile;
            if (!(lockfile = findnode("lock", tmpfolder)))
            {
                tmpfolder->addkid(makeModelSubfile("lock"));
            }
        }
    }

    bool removesynctrash(const string& syncrootpath, const string& subpath = "")
    {
        if (subpath.empty())
        {
            return removenode(syncrootpath + "/" + DEBRISFOLDER).get();
        }
        else
        {
            char today[50];
            auto rawtime = time(NULL);
            strftime(today, sizeof today, "%F", localtime(&rawtime));

            return removenode(syncrootpath + "/" + DEBRISFOLDER + "/" + today + "/" + subpath).get();
        }
    }

    void emulate_rename(std::string nodepath, std::string newname)
    {
        auto node = findnode(nodepath);
        ASSERT_TRUE(!!node);
        if (node) node->name = newname;
    }

    void emulate_move(std::string nodepath, std::string newparentpath)
    {
        auto removed = removenode(newparentpath + "/" + leafname(nodepath));

        ASSERT_TRUE(movenode(nodepath, newparentpath));
    }

    void emulate_copy(std::string nodepath, std::string newparentpath)
    {
        auto node = findnode(nodepath);
        auto newparent = findnode(newparentpath);
        ASSERT_TRUE(!!node);
        ASSERT_TRUE(!!newparent);
        newparent->addkid(node->clone());
    }

    void emulate_rename_copy(std::string nodepath, std::string newparentpath, std::string newname)
    {
        auto node = findnode(nodepath);
        auto newparent = findnode(newparentpath);
        ASSERT_TRUE(!!node);
        ASSERT_TRUE(!!newparent);
        auto newnode = node->clone();
        newnode->name = newname;
        newparent->addkid(std::move(newnode));
    }

    void emulate_delete(std::string nodepath)
    {
        auto removed = removenode(nodepath);
       // ASSERT_TRUE(!!removed);
    }

    void generate(const fs::path& path, bool force = false)
    {
        fs::create_directories(path);

        for (auto& child : root->kids)
        {
            child->generate(path, force);
        }
    }

    void swap(Model& other)
    {
        using std::swap;

        swap(root, other.root);
    }

    unique_ptr<ModelNode> root;
};


bool waitonresults(future<bool>* r1 = nullptr, future<bool>* r2 = nullptr, future<bool>* r3 = nullptr, future<bool>* r4 = nullptr)
{
    if (r1) r1->wait();
    if (r2) r2->wait();
    if (r3) r3->wait();
    if (r4) r4->wait();
    return (!r1 || r1->get()) && (!r2 || r2->get()) && (!r3 || r3->get()) && (!r4 || r4->get());
}

atomic<int> next_request_tag{ 1 << 30 };

struct StandardClient : public MegaApp
{
    WAIT_CLASS waiter;
#ifdef GFX_CLASS
    GFX_CLASS gfx;
#endif

    string client_dbaccess_path;
    std::unique_ptr<HttpIO> httpio;
    std::unique_ptr<FileSystemAccess> fsaccess;
    std::recursive_mutex clientMutex;
    MegaClient client;
    std::atomic<bool> clientthreadexit{false};
    bool fatalerror = false;
    string clientname;
    std::function<void()> nextfunctionMC;
    std::function<void()> nextfunctionSC;
    std::condition_variable functionDone;
    std::mutex functionDoneMutex;
    std::string salt;
    std::set<fs::path> localFSFilesThatMayDiffer;

    fs::path fsBasePath;

    handle basefolderhandle = UNDEF;

    enum resultprocenum { PRELOGIN, LOGIN, FETCHNODES, PUTNODES, UNLINK, MOVENODE, CATCHUP, SETATTR,
                          COMPLETION };  // use COMPLETION when we use a completion function, rather than trying to match tags on callbacks

    struct ResultProc
    {
        StandardClient& client;
        ResultProc(StandardClient& c) : client(c) {}

        struct id_callback
        {
            int request_tag = 0;
            handle h = UNDEF;
            std::function<bool(error)> f;
            id_callback(std::function<bool(error)> cf, int tag, handle ch) : request_tag(tag), h(ch), f(cf) {}
        };

        recursive_mutex mtx;  // recursive because sometimes we need to set up new operations during a completion callback
        map<resultprocenum, deque<id_callback>> m;

        void prepresult(resultprocenum rpe, int tag, std::function<void()>&& requestfunc, std::function<bool(error)>&& f, handle h = UNDEF)
        {
            if (rpe != COMPLETION)
            {
                lock_guard<recursive_mutex> g(mtx);
                auto& entry = m[rpe];
                entry.emplace_back(move(f), tag, h);
            }

            std::lock_guard<std::recursive_mutex> lg(client.clientMutex);

            assert(tag > 0);
            int oldtag = client.client.reqtag;
            client.client.reqtag = tag;
            requestfunc();
            client.client.reqtag = oldtag;

            client.client.waiter->notify();
        }

        void processresult(resultprocenum rpe, error e, handle h = UNDEF)
        {
            int tag = client.client.restag;
            if (tag == 0 && rpe != CATCHUP)
            {
                //out() << "received notification of SDK initiated operation " << rpe << " tag " << tag; // too many of those to output
                return;
            }

            if (tag < (2 << 30))
            {
                out() << "ignoring callback from SDK internal sync operation " << rpe << " tag " << tag;
                return;
            }

            lock_guard<recursive_mutex> g(mtx);
            auto& entry = m[rpe];

            if (rpe == CATCHUP)
            {
                while (!entry.empty())
                {
                    entry.front().f(e);
                    entry.pop_front();
                }
                return;
            }

            if (entry.empty())
            {
                //out() << client.client.clientname
                //      << "received notification of operation type " << rpe << " completion but we don't have a record of it.  tag: " << tag;
                return;
            }

            if (tag != entry.front().request_tag)
            {
                out() << client.client.clientname
                      << "tag mismatch for operation completion of " << rpe << " tag " << tag << ", we expected " << entry.front().request_tag;
                return;
            }

            if (entry.front().f(e))
            {
                entry.pop_front();
            }
        }
    } resultproc;

    // thread as last member so everything else is initialised before we start it
    std::thread clientthread;

    string ensureDir(const fs::path& p)
    {
        fs::create_directories(p);

        string result = p.u8string();

        if (result.back() != fs::path::preferred_separator)
        {
            result += fs::path::preferred_separator;
        }

        return result;
    }

    StandardClient(const fs::path& basepath, const string& name)
        : client_dbaccess_path(ensureDir(basepath / name))
        , httpio(new HTTPIO_CLASS)
        , fsaccess(new FSACCESS_CLASS(makeFsAccess_<FSACCESS_CLASS>()))
        , client(this,
                 &waiter,
                 httpio.get(),
                 fsaccess.get(),
#ifdef DBACCESS_CLASS
                 new DBACCESS_CLASS(LocalPath::fromPath(client_dbaccess_path, *fsaccess)),
#else
                 NULL,
#endif
#ifdef GFX_CLASS
                 &gfx,
#else
                 NULL,
#endif
                 "N9tSBJDC",
                 USER_AGENT.c_str(),
                 THREADS_PER_MEGACLIENT)
        , clientname(name)
        , fsBasePath(basepath / fs::u8path(name))
        , resultproc(*this)
        , clientthread([this]() { threadloop(); })
    {
        client.clientname = clientname + " ";
#ifdef GFX_CLASS
        gfx.startProcessingThread();
#endif

        byte buffer[MegaClient::SIDLEN];
        client.rng.genblock(buffer, MegaClient::SIDLEN);
        client.sid.assign((char*)buffer, MegaClient::SIDLEN);
        client.opensctable();
    }

    ~StandardClient()
    {
        // shut down any syncs on the same thread, or they stall the client destruction (CancelIo instead of CancelIoEx on the WinDirNotify)
        auto result =
          thread_do<bool>([](MegaClient& mc, PromiseBoolSP result)
                          {
                              mc.logout(false);
                              result->set_value(true);
                          });

        // Make sure logout completes before we escape.
        result.get();

        clientthreadexit = true;
        waiter.notify();
        clientthread.join();
    }

    void localLogout()
    {
        auto result =
          thread_do<bool>([](MegaClient& mc, PromiseBoolSP result)
                          {
                              mc.locallogout(false, true);
                              result->set_value(true);
                          });

        // Make sure logout completes before we escape.
        result.get();
    }

    static mutex om;
    bool logcb = false;
    chrono::steady_clock::time_point lastcb = std::chrono::steady_clock::now();

    string lp(LocalNode* ln) { return ln->getLocalPath().toName(*client.fsaccess, FS_UNKNOWN); }

    void onCallback() { lastcb = chrono::steady_clock::now(); };

    void syncupdate_stateconfig(const SyncConfig& config) override { onCallback(); if (logcb) { lock_guard<mutex> g(om);  out() << clientname << " syncupdate_stateconfig() " << config.mBackupId; } }
    void syncupdate_scanning(bool b) override { if (logcb) { onCallback(); lock_guard<mutex> g(om); out() << clientname << " syncupdate_scanning()" << b; } }
    void syncupdate_local_lockretry(bool b) override { if (logcb) { onCallback(); lock_guard<mutex> g(om); out() << clientname << "syncupdate_local_lockretry() " << b; }}
    //void syncupdate_treestate(LocalNode* ln) override { onCallback(); if (logcb) { lock_guard<mutex> g(om);   out() << clientname << " syncupdate_treestate() " << ln->ts << " " << ln->dts << " " << lp(ln); }}

    bool sync_syncable(Sync* sync, const char* name, LocalPath& path, Node*) override
    {
        return sync_syncable(sync, name, path);
    }

    bool sync_syncable(Sync*, const char*, LocalPath&) override
    {
        onCallback();

        return true;
    }

    std::atomic<unsigned> transfersAdded{0}, transfersRemoved{0}, transfersPrepared{0}, transfersFailed{0}, transfersUpdated{0}, transfersComplete{0};

    void transfer_added(Transfer*) override { onCallback(); ++transfersAdded; }
    void transfer_removed(Transfer*) override { onCallback(); ++transfersRemoved; }
    void transfer_prepare(Transfer*) override { onCallback(); ++transfersPrepared; }
    void transfer_failed(Transfer*,  const Error&, dstime = 0) override { onCallback(); ++transfersFailed; }
    void transfer_update(Transfer*) override { onCallback(); ++transfersUpdated; }
    void transfer_complete(Transfer*) override { onCallback(); ++transfersComplete; }

    void notify_retry(dstime t, retryreason_t r) override
    {
        onCallback();

        if (!logcb) return;

        lock_guard<mutex> guard(om);

        out() << clientname << " notify_retry: " << t << " " << r;
    }

    void request_error(error e) override
    {
        onCallback();

        if (!logcb) return;

        lock_guard<mutex> guard(om);

        out() << clientname << " request_error: " << e;
    }

    void request_response_progress(m_off_t a, m_off_t b) override
    {
        onCallback();

        if (!logcb) return;

        lock_guard<mutex> guard(om);

        out() << clientname << " request_response_progress: " << a << " " << b;
    }

    void threadloop()
        try
    {
        while (!clientthreadexit)
        {
            int r;

            {
                std::lock_guard<std::recursive_mutex> lg(clientMutex);
                r = client.preparewait();
            }

            if (!r)
            {
                r |= client.dowait();
            }

            std::lock_guard<std::recursive_mutex> lg(clientMutex);
            r |= client.checkevents();

            {
                std::lock_guard<mutex> g(functionDoneMutex);
                if (nextfunctionMC)
                {
                    nextfunctionMC();
                    nextfunctionMC = nullptr;
                    functionDone.notify_all();
                    r |= Waiter::NEEDEXEC;
                }
                if (nextfunctionSC)
                {
                    nextfunctionSC();
                    nextfunctionSC = nullptr;
                    functionDone.notify_all();
                    r |= Waiter::NEEDEXEC;
                }
            }
            if ((r & Waiter::NEEDEXEC))
            {
                client.exec();
            }
        }
        out() << clientname << " thread exiting naturally";
    }
    catch (std::exception& e)
    {
        out() << clientname << " thread exception, StandardClient " << clientname << " terminated: " << e.what();
    }
    catch (...)
    {
        out() << clientname << " thread exception, StandardClient " << clientname << " terminated";
    }

    static bool debugging;  // turn this on to prevent the main thread timing out when stepping in the MegaClient

    template <class PROMISE_VALUE>
    future<PROMISE_VALUE> thread_do(std::function<void(MegaClient&, shared_promise<PROMISE_VALUE>)> f)
    {
        unique_lock<mutex> guard(functionDoneMutex);
        std::shared_ptr<promise<PROMISE_VALUE>> promiseSP(new promise<PROMISE_VALUE>());
        nextfunctionMC = [this, promiseSP, f](){ f(this->client, promiseSP); };
        waiter.notify();
        while (!functionDone.wait_until(guard, chrono::steady_clock::now() + chrono::seconds(600), [this]() { return !nextfunctionMC; }))
        {
            if (!debugging)
            {
                promiseSP->set_value(PROMISE_VALUE());
                break;
            }
        }
        return promiseSP->get_future();
    }

    template <class PROMISE_VALUE>
    future<PROMISE_VALUE> thread_do(std::function<void(StandardClient&, shared_promise<PROMISE_VALUE>)> f)
    {
        unique_lock<mutex> guard(functionDoneMutex);
        std::shared_ptr<promise<PROMISE_VALUE>> promiseSP(new promise<PROMISE_VALUE>());
        nextfunctionMC = [this, promiseSP, f]() { f(*this, promiseSP); };
        waiter.notify();
        while (!functionDone.wait_until(guard, chrono::steady_clock::now() + chrono::seconds(600), [this]() { return !nextfunctionSC; }))
        {
            if (!debugging)
            {
                promiseSP->set_value(PROMISE_VALUE());
                break;
            }
        }
        return promiseSP->get_future();
    }

    void preloginFromEnv(const string& userenv, PromiseBoolSP pb)
    {
        string user = getenv(userenv.c_str());

        ASSERT_FALSE(user.empty());

        resultproc.prepresult(PRELOGIN, ++next_request_tag,
            [&](){ client.prelogin(user.c_str()); },
            [pb](error e) { pb->set_value(!e); return true; });

    }

    void loginFromEnv(const string& userenv, const string& pwdenv, PromiseBoolSP pb)
    {
        string user = getenv(userenv.c_str());
        string pwd = getenv(pwdenv.c_str());

        ASSERT_FALSE(user.empty());
        ASSERT_FALSE(pwd.empty());

        byte pwkey[SymmCipher::KEYLENGTH];

        resultproc.prepresult(LOGIN, ++next_request_tag,
            [&](){
                if (client.accountversion == 1)
                {
                    if (error e = client.pw_key(pwd.c_str(), pwkey))
                    {
                        ASSERT_TRUE(false) << "login error: " << e;
                    }
                    else
                    {
                        client.login(user.c_str(), pwkey);
                    }
                }
                else if (client.accountversion == 2 && !salt.empty())
                {
                    client.login2(user.c_str(), pwd.c_str(), &salt);
                }
                else
                {
                    ASSERT_TRUE(false) << "Login unexpected error";
                }
            },
            [pb](error e) { pb->set_value(!e); return true; });

    }

    void loginFromSession(const string& session, PromiseBoolSP pb)
    {
        resultproc.prepresult(LOGIN, ++next_request_tag,
            [&](){ client.login(session); },
            [pb](error e) { pb->set_value(!e);  return true; });
    }

    bool cloudCopyTreeAs(Node* from, Node* to, string name)
    {
        auto promise = newPromiseBoolSP();
        auto future = promise->get_future();

        cloudCopyTreeAs(from, to, std::move(name), std::move(promise));

        return future.get();
    }

    class BasicPutNodesCompletion
    {
    public:
        BasicPutNodesCompletion(std::function<void(const Error&)>&& callable)
            : mCallable(std::move(callable))
        {
        }

        void operator()(const Error& e, targettype_t, vector<NewNode>&, bool)
        {
            mCallable(e);
        }

    private:
        std::function<void(const Error&)> mCallable;
    }; // BasicPutNodesCompletion

    void cloudCopyTreeAs(Node* n1, Node* n2, std::string newname, PromiseBoolSP pb)
    {
        auto completion = BasicPutNodesCompletion([pb](const Error& e) {
            pb->set_value(!e);
        });

        resultproc.prepresult(COMPLETION, ++next_request_tag,
            [&](){
                TreeProcCopy tc;
                client.proctree(n1, &tc, false, true);
                tc.allocnodes();
                client.proctree(n1, &tc, false, true);
                tc.nn[0].parenthandle = UNDEF;

                SymmCipher key;
                AttrMap attrs;
                string attrstring;
                key.setkey((const ::mega::byte*)tc.nn[0].nodekey.data(), n1->type);
                attrs = n1->attrs;
                client.fsaccess->normalize(&newname);
                attrs.map['n'] = newname;
                attrs.getjson(&attrstring);
                client.makeattr(&key, tc.nn[0].attrstring, attrstring.c_str());
                client.putnodes(n2->nodeHandle(), move(tc.nn), nullptr, 0, std::move(completion));
            },
            nullptr);
    }

    void putnodes(NodeHandle parentHandle, std::vector<NewNode>&& nodes, PromiseBoolSP pb)
    {
        auto completion = BasicPutNodesCompletion([pb](const Error& e) {
            pb->set_value(!e);
        });

        resultproc.prepresult(COMPLETION,
                              ++next_request_tag,
                              [&]()
                              {
                                  client.putnodes(parentHandle, std::move(nodes), nullptr, 0, std::move(completion));
                              },
                              nullptr);
    }

    bool putnodes(NodeHandle parentHandle, std::vector<NewNode>&& nodes)
    {
        auto result =
          thread_do<bool>([&](StandardClient& client, PromiseBoolSP pb)
                    {
                        client.putnodes(parentHandle, std::move(nodes), pb);
                    });

        return result.get();
    }

    void uploadFolderTree_recurse(handle parent, handle& h, const fs::path& p, vector<NewNode>& newnodes)
    {
        NewNode n;
        client.putnodes_prepareOneFolder(&n, p.filename().u8string());
        handle thishandle = n.nodehandle = h++;
        n.parenthandle = parent;
        newnodes.emplace_back(std::move(n));

        for (fs::directory_iterator i(p); i != fs::directory_iterator(); ++i)
        {
            if (fs::is_directory(*i))
            {
                uploadFolderTree_recurse(thishandle, h, *i, newnodes);
            }
        }
    }

    void uploadFolderTree(fs::path p, Node* n2, PromiseBoolSP pb)
    {
        auto completion = BasicPutNodesCompletion([pb](const Error& e) {
            pb->set_value(!e);
        });

        resultproc.prepresult(COMPLETION, ++next_request_tag,
            [&](){
                vector<NewNode> newnodes;
                handle h = 1;
                uploadFolderTree_recurse(UNDEF, h, p, newnodes);
                client.putnodes(n2->nodeHandle(), move(newnodes), nullptr, 0, std::move(completion));
            },
            nullptr);
    }

    // Necessary to make sure we release the file once we're done with it.
    struct FileGet : public File {
        void completed(Transfer* t, LocalNode* n) override
        {
            File::completed(t, n);
            result->set_value(true);
            delete this;
        }

        void terminated() override
        {
            result->set_value(false);
            delete this;
        }

        PromiseBoolSP result;
    }; // FileGet

    void downloadFile(const Node& node, const fs::path& destination, PromiseBoolSP result)
    {
        unique_ptr<FileGet> file(new FileGet());

        file->h = node.nodeHandle();
        file->hprivate = true;
        file->localname = LocalPath::fromPath(destination.u8string(), *client.fsaccess);
        file->name = node.displayname();
        file->result = std::move(result);

        reinterpret_cast<FileFingerprint&>(*file) = node;

        DBTableTransactionCommitter committer(client.tctable);
        client.startxfer(GET, file.release(), committer);
    }

    bool downloadFile(const Node& node, const fs::path& destination)
    {
        auto result =
          thread_do<bool>([&](StandardClient& client, PromiseBoolSP result)
                          {
                              client.downloadFile(node, destination, result);
                          });

        return result.get();
    }

    struct FilePut : public File {
        void completed(Transfer* t, LocalNode* n) override
        {
            File::completed(t, n);
            delete this;
        }

        void terminated() override
        {
            delete this;
        }
    }; // FilePut

    bool uploadFolderTree(fs::path p, Node* n2)
    {
        auto promise = newPromiseBoolSP();
        auto future = promise->get_future();

        uploadFolderTree(p, n2, std::move(promise));

        return future.get();
    }

    void uploadFile(const fs::path& path, const string& name, Node* parent, DBTableTransactionCommitter& committer)
    {
        unique_ptr<File> file(new FilePut());

        file->h = parent->nodeHandle();
        file->localname = LocalPath::fromPath(path.u8string(), *client.fsaccess);
        file->name = name;

        client.startxfer(PUT, file.release(), committer);
    }

    void uploadFile(const fs::path& path, const string& name, Node* parent, PromiseBoolSP pb)
    {
        resultproc.prepresult(PUTNODES,
                              ++next_request_tag,
                              [&]()
                              {
                                  DBTableTransactionCommitter committer(client.tctable);
                                  uploadFile(path, name, parent, committer);
                              },
                              [pb](error e)
                              {
                                  pb->set_value(!e);
                                  return true;
                              });
    }

    bool uploadFile(const fs::path& path, const string& name, Node* parent)
    {
        auto result =
          thread_do<bool>([&](StandardClient& client, PromiseBoolSP pb)
                    {
                        client.uploadFile(path, name, parent, pb);
                    });

        return result.get();
    }

    bool uploadFile(const fs::path& path, Node* parent)
    {
        return uploadFile(path, path.filename().u8string(), parent);
    }

    void uploadFilesInTree_recurse(Node* target, const fs::path& p, std::atomic<int>& inprogress, DBTableTransactionCommitter& committer)
    {
        if (fs::is_regular_file(p))
        {
            ++inprogress;
            uploadFile(p, p.filename().u8string(), target, committer);
        }
        else if (fs::is_directory(p))
        {
            if (auto newtarget = client.childnodebyname(target, p.filename().u8string().c_str()))
            {
                for (fs::directory_iterator i(p); i != fs::directory_iterator(); ++i)
                {
                    uploadFilesInTree_recurse(newtarget, *i, inprogress, committer);
                }
            }
        }
    }

    bool uploadFilesInTree(fs::path p, Node* n2)
    {
        auto promise = newPromiseBoolSP();
        auto future = promise->get_future();

        std::atomic_int dummy(0);
        uploadFilesInTree(p, n2, dummy, std::move(promise));

        return future.get();
    }

    void uploadFilesInTree(fs::path p, Node* n2, std::atomic<int>& inprogress, PromiseBoolSP pb)
    {
        resultproc.prepresult(PUTNODES, ++next_request_tag,
            [&](){
                DBTableTransactionCommitter committer(client.tctable);
                uploadFilesInTree_recurse(n2, p, inprogress, committer);
            },
            [pb, &inprogress](error e)
            {
                if (!--inprogress)
                    pb->set_value(true);
                return !inprogress;
            });
    }



    class TreeProcPrintTree : public TreeProc
    {
    public:
        void proc(MegaClient* client, Node* n) override
        {
            //out() << "fetchnodes tree: " << n->displaypath();;
        }
    };

    // mark node as removed and notify

    std::function<void (StandardClient& mc, PromiseBoolSP pb)> onFetchNodes;

    void fetchnodes(bool noCache, PromiseBoolSP pb)
    {
        resultproc.prepresult(FETCHNODES, ++next_request_tag,
            [&](){ client.fetchnodes(noCache); },
            [this, pb](error e)
            {
                if (e)
                {
                    pb->set_value(false);
                }
                else
                {
                    TreeProcPrintTree tppt;
                    client.proctree(client.nodebyhandle(client.rootnodes[0]), &tppt);

                    if (onFetchNodes)
                    {
                        onFetchNodes(*this, pb);
                    }
                    else
                    {
                        pb->set_value(true);
                    }
                }
                onFetchNodes = nullptr;
                return true;
            });
    }

    bool fetchnodes(bool noCache = false)
    {
        auto result =
          thread_do<bool>([=](StandardClient& client, PromiseBoolSP result)
                          {
                              client.fetchnodes(noCache, result);
                          });

        return result.get();
    }

    NewNode makeSubfolder(const string& utf8Name)
    {
        NewNode newnode;
        client.putnodes_prepareOneFolder(&newnode, utf8Name);
        return newnode;
    }

    void catchup(PromiseBoolSP pb)
    {
        resultproc.prepresult(CATCHUP, ++next_request_tag,
            [&](){
                client.catchup();
            },
            [pb](error e) {
                if (e)
                {
                    out() << "catchup reports: " << e;
                }
                pb->set_value(!e);
                return true;
            });
    }

    void deleteTestBaseFolder(bool mayneeddeleting, PromiseBoolSP pb)
    {
        if (Node* root = client.nodebyhandle(client.rootnodes[0]))
        {
            if (Node* basenode = client.childnodebyname(root, "mega_test_sync", false))
            {
                if (mayneeddeleting)
                {
                    auto completion = [this, pb](NodeHandle, Error e) {
                        if (e) out() << "delete of test base folder reply reports: " << e;
                        deleteTestBaseFolder(false, pb);
                    };

                    resultproc.prepresult(COMPLETION, ++next_request_tag,
                        [&](){ client.unlink(basenode, false, 0, std::move(completion)); },
                        nullptr);
                    return;
                }
                out() << "base folder found, but not expected, failing";
                pb->set_value(false);
                return;
            }
            else
            {
                //out() << "base folder not found, wasn't present or delete successful";
                pb->set_value(true);
                return;
            }
        }
        out() << "base folder not found, as root was not found!";
        pb->set_value(false);
    }

    void ensureTestBaseFolder(bool mayneedmaking, PromiseBoolSP pb)
    {
        if (Node* root = client.nodebyhandle(client.rootnodes[0]))
        {
            if (Node* basenode = client.childnodebyname(root, "mega_test_sync", false))
            {
                if (basenode->type == FOLDERNODE)
                {
                    basefolderhandle = basenode->nodehandle;
                    //out() << clientname << " Base folder: " << Base64Str<MegaClient::NODEHANDLE>(basefolderhandle);
                    //parentofinterest = Base64Str<MegaClient::NODEHANDLE>(basefolderhandle);
                    pb->set_value(true);
                    return;
                }
            }
            else if (mayneedmaking)
            {
                vector<NewNode> nn(1);
                nn[0] = makeSubfolder("mega_test_sync");

                auto completion = BasicPutNodesCompletion([this, pb](const Error&) {
                    ensureTestBaseFolder(false, pb);
                });

                resultproc.prepresult(COMPLETION, ++next_request_tag,
                    [&](){ client.putnodes(root->nodeHandle(), move(nn), nullptr, 0, std::move(completion)); },
                    nullptr);

                return;
            }
        }
        pb->set_value(false);
    }

    NewNode* buildSubdirs(list<NewNode>& nodes, const string& prefix, int n, int recurselevel)
    {
        nodes.emplace_back(makeSubfolder(prefix));
        auto& nn = nodes.back();
        nn.nodehandle = nodes.size();

        if (recurselevel > 0)
        {
            for (int i = 0; i < n; ++i)
            {
                buildSubdirs(nodes, prefix + "_" + to_string(i), n, recurselevel - 1)->parenthandle = nn.nodehandle;
            }
        }

        return &nn;
    }

    bool makeCloudSubdirs(const string& prefix, int depth, int fanout)
    {
        auto result =
          thread_do<bool>([=](StandardClient& client, PromiseBoolSP result)
                          {
                              client.makeCloudSubdirs(prefix, depth, fanout, result);
                          });

        return result.get();
    }

    void makeCloudSubdirs(const string& prefix, int depth, int fanout, PromiseBoolSP pb, const string& atpath = "")
    {
        assert(basefolderhandle != UNDEF);

        std::list<NewNode> nodes;
        NewNode* nn = buildSubdirs(nodes, prefix, fanout, depth);
        nn->parenthandle = UNDEF;
        nn->ovhandle = UNDEF;

        Node* atnode = client.nodebyhandle(basefolderhandle);
        if (atnode && !atpath.empty())
        {
            atnode = drillchildnodebyname(atnode, atpath);
        }
        if (!atnode)
        {
            out() << "path not found: " << atpath;
            pb->set_value(false);
        }
        else
        {
            auto nodearray = vector<NewNode>(nodes.size());
            size_t i = 0;
            for (auto n = nodes.begin(); n != nodes.end(); ++n, ++i)
            {
                nodearray[i] = std::move(*n);
            }

            auto completion = [pb, this](const Error& e, targettype_t, vector<NewNode>& nodes, bool) {
                lastPutnodesResultFirstHandle = nodes.empty() ? UNDEF : nodes[0].mAddedHandle;
                pb->set_value(!e);
            };

            resultproc.prepresult(COMPLETION, ++next_request_tag,
                [&]() {
                    client.putnodes(atnode->nodeHandle(), move(nodearray), nullptr, 0, std::move(completion));
                },
                nullptr);
        }
    }

    struct SyncInfo
    {
        NodeHandle h;
        fs::path localpath;
    };

    SyncConfig syncConfigByBackupID(handle backupID) const
    {
        auto* config = client.syncs.syncConfigByBackupId(backupID);

        assert(config);

        return *config;
    }

    bool syncSet(handle backupId, SyncInfo& info) const
    {
        if (auto* config = client.syncs.syncConfigByBackupId(backupId))
        {
            info.h = config->getRemoteNode();
            info.localpath = config->getLocalPath().toPath(*client.fsaccess);

            return true;
        }

        return false;
    }

    SyncInfo syncSet(handle backupId)
    {
        SyncInfo result;

        out() << "looking up id " << backupId;

        client.syncs.forEachUnifiedSync([](UnifiedSync& us){
            out() << " ids are: " << us.mConfig.mBackupId << " with local path '" << us.mConfig.getLocalPath().toPath(*us.mClient.fsaccess);
        });

        bool found = syncSet(backupId, result);
        assert(found);

        return result;
    }

    SyncInfo syncSet(handle backupId) const
    {
        return const_cast<StandardClient&>(*this).syncSet(backupId);
    }

    Node* getcloudrootnode()
    {
        return client.nodebyhandle(client.rootnodes[0]);
    }

    Node* gettestbasenode()
    {
        return client.childnodebyname(getcloudrootnode(), "mega_test_sync", false);
    }

    Node* getcloudrubbishnode()
    {
        return client.nodebyhandle(client.rootnodes[RUBBISHNODE - ROOTNODE]);
    }

    Node* drillchildnodebyname(Node* n, const string& path)
    {
        for (size_t p = 0; n && p < path.size(); )
        {
            auto pos = path.find("/", p);
            if (pos == string::npos) pos = path.size();
            n = client.childnodebyname(n, path.substr(p, pos - p).c_str(), false);
            p = pos == string::npos ? path.size() : pos + 1;
        }
        return n;
    }

    vector<Node*> drillchildnodesbyname(Node* n, const string& path)
    {
        auto pos = path.find("/");
        if (pos == string::npos)
        {
            return client.childnodesbyname(n, path.c_str(), false);
        }
        else
        {
            vector<Node*> results, subnodes = client.childnodesbyname(n, path.c_str(), false);
            for (size_t i = subnodes.size(); i--; )
            {
                if (subnodes[i]->type != FILENODE)
                {
                    vector<Node*> v = drillchildnodesbyname(subnodes[i], path.substr(pos + 1));
                    results.insert(results.end(), v.begin(), v.end());
                }
            }
            return results;
        }
    }

    bool backupAdd_inthread(const string& drivePath,
                            string sourcePath,
                            const string& targetPath,
                            SyncCompletionFunction completion)
    {
        auto* rootNode = client.nodebyhandle(basefolderhandle);

        // Root isn't in the cloud.
        if (!rootNode)
        {
            return false;
        }

        auto* targetNode = drillchildnodebyname(rootNode, targetPath);

        // Target path doesn't exist.
        if (!targetNode)
        {
            return false;
        }

        // Generate drive ID if necessary.
        auto id = UNDEF;
        auto result = client.readDriveId(drivePath.c_str(), id);

        if (result == API_ENOENT)
        {
            id = client.generateDriveId();
            result = client.writeDriveId(drivePath.c_str(), id);
        }

        if (result != API_OK)
        {
            completion(nullptr, NO_SYNC_ERROR, result);
            return false;
        }

<<<<<<< HEAD
        multimap<string, Model::ModelNode*> ms;
        multimap<string, Node*> ns;
        for (auto& m : mn->kids) ms.emplace(m->name, m.get());
        for (auto& n2 : client.getChildren(n)) ns.emplace(n2->displayname(), n2);
=======
        auto config =
          SyncConfig(LocalPath::fromPath(sourcePath, *client.fsaccess),
                     sourcePath,
                     targetNode->nodeHandle(),
                     targetPath,
                     0,
                     LocalPath::fromPath(drivePath, *client.fsaccess),
                     //string_vector(),
                     true,
                     SyncConfig::TYPE_BACKUP);
>>>>>>> 679eb867

        // Try and add the backup.
        return client.addsync(config, true, completion) == API_OK;
    }

    handle backupAdd_mainthread(const string& drivePath,
                                const string& sourcePath,
                                const string& targetPath)
    {
        const fs::path dp = fsBasePath / fs::u8path(drivePath);
        const fs::path sp = fsBasePath / fs::u8path(sourcePath);

        fs::create_directories(dp);
        fs::create_directories(sp);

        auto result =
          thread_do<handle>(
            [&](StandardClient& client, PromiseHandleSP result)
            {
                auto completion =
                  [=](UnifiedSync* us, const SyncError& se, error e)
                  {
                    auto success = !!us && !se && !e;
                    result->set_value(success ? us->mConfig.mBackupId : UNDEF);
                  };

                  client.backupAdd_inthread(dp.u8string(),
                                            sp.u8string(),
                                            targetPath,
                                            std::move(completion));
            });

        return result.get();
    }

    bool setupSync_inthread(const string& subfoldername, const fs::path& localpath, const bool isBackup,
                            SyncCompletionFunction addSyncCompletion)
    {
        if (Node* n = client.nodebyhandle(basefolderhandle))
        {
            if (Node* m = drillchildnodebyname(n, subfoldername))
            {
                out() << clientname << "Setting up sync from " << m->displaypath() << " to " << localpath;
                auto syncConfig =
                    SyncConfig(LocalPath::fromPath(localpath.u8string(), *client.fsaccess),
                               localpath.u8string(),
                               NodeHandle().set6byte(m->nodehandle),
                               subfoldername,
                               0,
                               LocalPath(),
                               //string_vector(),
                               true,
                               isBackup ? SyncConfig::TYPE_BACKUP : SyncConfig::TYPE_TWOWAY);

                error e = client.addsync(syncConfig, true, addSyncCompletion);
                return !e;
            }
        }
        assert(false);
        return false;
    }

    void importSyncConfigs(string configs, PromiseBoolSP result)
    {
        auto completion = [result](error e) { result->set_value(!e); };
        client.importSyncConfigs(configs.c_str(), std::move(completion));
    }

    bool importSyncConfigs(string configs)
    {
        auto result =
          thread_do<bool>([=](StandardClient& client, PromiseBoolSP result)
                          {
                              client.importSyncConfigs(configs, result);
                          });

        return result.get();
    }

    string exportSyncConfigs()
    {
        auto result =
          thread_do<string>([](MegaClient& client, PromiseStringSP result)
                            {
                                auto configs = client.syncs.exportSyncConfigs();
                                result->set_value(configs);
                            });

        return result.get();
    }

    bool delSync_inthread(handle backupId, const bool keepCache)
    {
        const auto handle = syncSet(backupId).h;
        bool removed = false;

        client.syncs.removeSelectedSyncs(
          [&](SyncConfig& c, Sync*)
          {
              const bool matched = c.getRemoteNode() == handle;

              removed |= matched;

              return matched;
          });

        return removed;
    }

    struct CloudNameLess
    {
        bool operator()(const string& lhs, const string& rhs) const
        {
            return compare(lhs, rhs) < 0;
        }

        static int compare(const string& lhs, const string& rhs)
        {
            return compareUtf(lhs, false, rhs, false, false);
        }

        static bool equal(const string& lhs, const string& rhs)
        {
            return compare(lhs, rhs) == 0;
        }
    }; // CloudNameLess

    bool recursiveConfirm(Model::ModelNode* mn, Node* n, int& descendants, const string& identifier, int depth, bool& firstreported)
    {
        // top level names can differ so we don't check those
        if (!mn || !n) return false;

        if (depth)
        {
            if (!CloudNameLess().equal(mn->cloudName(), n->displayname()))
            {
                out() << "Node name mismatch: " << mn->path() << " " << n->displaypath();
                return false;
            }
        }

        if (!mn->typematchesnodetype(n->type))
        {
            out() << "Node type mismatch: " << mn->path() << ":" << mn->type << " " << n->displaypath() << ":" << n->type;
            return false;
        }

        if (n->type == FILENODE)
        {
            // not comparing any file versioning (for now)
            return true;
        }

        multimap<string, Model::ModelNode*, CloudNameLess> ms;
        multimap<string, Node*, CloudNameLess> ns;
        for (auto& m : mn->kids)
        {
            ms.emplace(m->cloudName(), m.get());
        }
        for (auto& n2 : n->children)
        {
            ns.emplace(n2->displayname(), n2);
        }

        int matched = 0;
        vector<string> matchedlist;
        for (auto m_iter = ms.begin(); m_iter != ms.end(); )
        {
            if (!depth && m_iter->first == DEBRISFOLDER)
            {
                m_iter = ms.erase(m_iter); // todo: add checks of the remote debris folder later
                continue;
            }

            auto er = ns.equal_range(m_iter->first);
            auto next_m = m_iter;
            ++next_m;
            bool any_equal_matched = false;
            for (auto i = er.first; i != er.second; ++i)
            {
                int rdescendants = 0;
                if (recursiveConfirm(m_iter->second, i->second, rdescendants, identifier, depth+1, firstreported))
                {
                    ++matched;
                    matchedlist.push_back(m_iter->first);
                    ns.erase(i);
                    ms.erase(m_iter);
                    descendants += rdescendants;
                    any_equal_matched = true;
                    break;
                }
            }
            if (!any_equal_matched)
            {
                break;
            }
            m_iter = next_m;
        }
        if (ns.empty() && ms.empty())
        {
            descendants += matched;
            return true;
        }
        else if (!firstreported)
        {
            ostringstream ostream;
            firstreported = true;
            ostream << clientname << " " << identifier << " after matching " << matched << " child nodes [";
            for (auto& ml : matchedlist) ostream << ml << " ";
            ostream << "](with " << descendants << " descendants) in " << mn->path() << ", ended up with unmatched model nodes:";
            for (auto& m : ms) ostream << " " << m.first;
            ostream << " and unmatched remote nodes:";
            for (auto& i : ns) ostream << " " << i.first;
            out() << ostream.str();
        };
        return false;
    }

    bool localNodesMustHaveNodes = true;

    bool recursiveConfirm(Model::ModelNode* mn, LocalNode* n, int& descendants, const string& identifier, int depth, bool& firstreported)
    {
        // top level names can differ so we don't check those
        if (!mn || !n) return false;

        if (depth)
        {
            if (!CloudNameLess().equal(mn->cloudName(), n->name))
            {
                out() << "LocalNode name mismatch: " << mn->path() << " " << n->name;
                return false;
            }
        }

        if (!mn->typematchesnodetype(n->type))
        {
            out() << "LocalNode type mismatch: " << mn->path() << ":" << mn->type << " " << n->name << ":" << n->type;
            return false;
        }

        auto localpath = n->getLocalPath().toName(*client.fsaccess, FS_UNKNOWN);
        string n_localname = n->localname.toName(*client.fsaccess, FS_UNKNOWN);
        if (n_localname.size())
        {
            EXPECT_EQ(n->name, n_localname);
        }
        if (localNodesMustHaveNodes)
        {
            EXPECT_TRUE(n->node != nullptr);
        }
        if (depth && n->node)
        {
            EXPECT_EQ(n->node->displayname(), n->name);
        }
        if (depth && mn->parent)
        {
            EXPECT_EQ(mn->parent->type, Model::ModelNode::folder);
            EXPECT_EQ(n->parent->type, FOLDERNODE);

            string parentpath = n->parent->getLocalPath().toName(*client.fsaccess, FS_UNKNOWN);
            EXPECT_EQ(localpath.substr(0, parentpath.size()), parentpath);
        }
        if (n->node && n->parent && n->parent->node)
        {
            string p = n->node->displaypath();
            string pp = n->parent->node->displaypath();
            EXPECT_EQ(p.substr(0, pp.size()), pp);
            EXPECT_EQ(n->parent->node, n->node->parent);
        }

        multimap<string, Model::ModelNode*, CloudNameLess> ms;
        multimap<string, LocalNode*, CloudNameLess> ns;
        for (auto& m : mn->kids)
        {
            ms.emplace(m->cloudName(), m.get());
        }
        for (auto& n2 : n->children)
        {
            if (!n2.second->deleted) ns.emplace(n2.second->name, n2.second); // todo: should LocalNodes marked as deleted actually have been removed by now?
        }

        int matched = 0;
        vector<string> matchedlist;
        for (auto m_iter = ms.begin(); m_iter != ms.end(); )
        {
            if (!depth && m_iter->first == DEBRISFOLDER)
            {
                m_iter = ms.erase(m_iter); // todo: are there LocalNodes representing the trash?
                continue;
            }

            auto er = ns.equal_range(m_iter->first);
            auto next_m = m_iter;
            ++next_m;
            bool any_equal_matched = false;
            for (auto i = er.first; i != er.second; ++i)
            {
                int rdescendants = 0;
                if (recursiveConfirm(m_iter->second, i->second, rdescendants, identifier, depth+1, firstreported))
                {
                    ++matched;
                    matchedlist.push_back(m_iter->first);
                    ns.erase(i);
                    ms.erase(m_iter);
                    descendants += rdescendants;
                    any_equal_matched = true;
                    break;
                }
            }
            if (!any_equal_matched)
            {
                break;
            }
            m_iter = next_m;
        }
        if (ns.empty() && ms.empty())
        {
            return true;
        }
        else if (!firstreported)
        {
            ostringstream ostream;
            firstreported = true;
            ostream << clientname << " " << identifier << " after matching " << matched << " child nodes [";
            for (auto& ml : matchedlist) ostream << ml << " ";
            ostream << "](with " << descendants << " descendants) in " << mn->path() << ", ended up with unmatched model nodes:";
            for (auto& m : ms) ostream << " " << m.first;
            ostream << " and unmatched LocalNodes:";
            for (auto& i : ns) ostream << " " << i.first;
            out() << ostream.str();
        };
        return false;
    }


    bool recursiveConfirm(Model::ModelNode* mn, fs::path p, int& descendants, const string& identifier, int depth, bool ignoreDebris, bool& firstreported)
    {
        struct Comparator
        {
            bool operator()(const string& lhs, const string& rhs) const
            {
                return compare(lhs, rhs) < 0;
            }

            int compare(const string& lhs, const string& rhs) const
            {
                return compareUtf(lhs, true, rhs, true, false);
            }
        }; // Comparator

        static Comparator comparator;

        if (!mn) return false;

        if (depth)
        {
            if (comparator.compare(p.filename().u8string(), mn->fsName()))
            {
                out() << "filesystem name mismatch: " << mn->path() << " " << p;
                return false;
            }
        }
        nodetype_t pathtype = fs::is_directory(p) ? FOLDERNODE : fs::is_regular_file(p) ? FILENODE : TYPE_UNKNOWN;
        if (!mn->typematchesnodetype(pathtype))
        {
            out() << "Path type mismatch: " << mn->path() << ":" << mn->type << " " << p.u8string() << ":" << pathtype;
            return false;
        }

        if (pathtype == FILENODE && p.filename().u8string() != "lock")
        {
            if (localFSFilesThatMayDiffer.find(p) == localFSFilesThatMayDiffer.end())
            {
                ifstream fs(p, ios::binary);
                std::vector<char> buffer;
                buffer.resize(mn->content.size() + 1024);
                fs.read(reinterpret_cast<char *>(buffer.data()), buffer.size());
                EXPECT_EQ(size_t(fs.gcount()), mn->content.size()) << " file is not expected size " << p;
                EXPECT_TRUE(!memcmp(buffer.data(), mn->content.data(), mn->content.size())) << " file data mismatch " << p;
            }
        }

        if (pathtype != FOLDERNODE)
        {
            return true;
        }

        multimap<string, Model::ModelNode*, Comparator> ms;
        multimap<string, fs::path, Comparator> ps;

        for (auto& m : mn->kids)
        {
            ms.emplace(m->fsName(), m.get());
        }

        for (fs::directory_iterator pi(p); pi != fs::directory_iterator(); ++pi)
        {
            ps.emplace(pi->path().filename().u8string(), pi->path());
        }

        if (ignoreDebris)
        {
            ms.erase(DEBRISFOLDER);
            ps.erase(DEBRISFOLDER);
        }

        int matched = 0;
        vector<string> matchedlist;
        for (auto m_iter = ms.begin(); m_iter != ms.end(); )
        {
            auto er = ps.equal_range(m_iter->first);
            auto next_m = m_iter;
            ++next_m;
            bool any_equal_matched = false;
            for (auto i = er.first; i != er.second; ++i)
            {
                int rdescendants = 0;
                if (recursiveConfirm(m_iter->second, i->second, rdescendants, identifier, depth+1, ignoreDebris, firstreported))
                {
                    ++matched;
                    matchedlist.push_back(m_iter->first);
                    ps.erase(i);
                    ms.erase(m_iter);
                    descendants += rdescendants;
                    any_equal_matched = true;
                    break;
                }
            }
            if (!any_equal_matched)
            {
                break;
            }
            m_iter = next_m;
        }
        //if (ps.size() == 1 && !mn->parent && ps.begin()->first == DEBRISFOLDER)
        //{
        //    ps.clear();
        //}
        if (ps.empty() && ms.empty())
        {
            return true;
        }
        else if (!firstreported)
        {
            ostringstream ostream;
            firstreported = true;
            ostream << clientname << " " << identifier << " after matching " << matched << " child nodes [";
            for (auto& ml : matchedlist) ostream << ml << " ";
            ostream << "](with " << descendants << " descendants) in " << mn->path() << ", ended up with unmatched model nodes:";
            for (auto& m : ms) ostream << " " << m.first;
            ostream << " and unmatched filesystem paths:";
            for (auto& i : ps) ostream << " " << i.second.filename();
            ostream << " in " << p;
            out() << ostream.str();
        };
        return false;
    }

    Sync* syncByBackupId(handle backupId)
    {
        return client.syncs.runningSyncByBackupId(backupId);
    }

    void enableSyncByBackupId(handle id, PromiseBoolSP result)
    {
        UnifiedSync* sync;
        result->set_value(!client.syncs.enableSyncByBackupId(id, false, sync));
    }

    bool enableSyncByBackupId(handle id)
    {
        auto result =
          thread_do<bool>([=](StandardClient& client, PromiseBoolSP result)
                          {
                              client.enableSyncByBackupId(id, result);
                          });

        return result.get();
    }

    void backupIdForSyncPath(const fs::path& path, PromiseHandleSP result)
    {
        auto localPath = LocalPath::fromPath(path.u8string(), *client.fsaccess);
        auto id = UNDEF;

        client.syncs.forEachSyncConfig(
          [&](const SyncConfig& config)
          {
              if (config.mLocalPath != localPath) return;
              if (id != UNDEF) return;

              id = config.mBackupId;
          });

        result->set_value(id);
    }

    handle backupIdForSyncPath(fs::path path)
    {
        auto result =
          thread_do<handle>([=](StandardClient& client, PromiseHandleSP result)
                            {
                                client.backupIdForSyncPath(path, result);
                            });

        return result.get();
    }

    enum Confirm
    {
        CONFIRM_LOCALFS = 0x01,
        CONFIRM_LOCALNODE = 0x02,
        CONFIRM_LOCAL = CONFIRM_LOCALFS | CONFIRM_LOCALNODE,
        CONFIRM_REMOTE = 0x04,
        CONFIRM_ALL = CONFIRM_LOCAL | CONFIRM_REMOTE,
    };

    bool confirmModel_mainthread(handle id, Model::ModelNode* mRoot, Node* rRoot)
    {
        auto result =
          thread_do<bool>(
            [=](StandardClient& client, PromiseBoolSP result)
            {
                result->set_value(client.confirmModel(id, mRoot, rRoot));
            });

        return result.get();
    }

    bool confirmModel_mainthread(handle id, Model::ModelNode* mRoot, LocalNode* lRoot)
    {
        auto result =
          thread_do<bool>(
            [=](StandardClient& client, PromiseBoolSP result)
            {
                result->set_value(client.confirmModel(id, mRoot, lRoot));
            });

        return result.get();
    }

    bool confirmModel_mainthread(handle id, Model::ModelNode* mRoot, fs::path lRoot, const bool ignoreDebris = false)
    {
        auto result =
          thread_do<bool>(
            [=](StandardClient& client, PromiseBoolSP result)
            {
                result->set_value(client.confirmModel(id, mRoot, lRoot, ignoreDebris));
            });

        return result.get();
    }

    bool confirmModel(handle id, Model::ModelNode* mRoot, Node* rRoot)
    {
        string name = "Sync " + toHandle(id);
        int descendents = 0;
        bool reported = false;

        if (!recursiveConfirm(mRoot, rRoot, descendents, name, 0, reported))
        {
            out() << clientname << " syncid " << toHandle(id) << " comparison against remote nodes failed";
            return false;
        }

        return true;
    }

    bool confirmModel(handle id, Model::ModelNode* mRoot, LocalNode* lRoot)
    {
        string name = "Sync " + toHandle(id);
        int descendents = 0;
        bool reported = false;

        if (!recursiveConfirm(mRoot, lRoot, descendents, name, 0, reported))
        {
            out() << clientname << " syncid " << toHandle(id) << " comparison against LocalNodes failed";
            return false;
        }

        return true;
    }

    bool confirmModel(handle id, Model::ModelNode* mRoot, fs::path lRoot, const bool ignoreDebris = false)
    {
        string name = "Sync " + toHandle(id);
        int descendents = 0;
        bool reported = false;

        if (!recursiveConfirm(mRoot, lRoot, descendents, name, 0, ignoreDebris, reported))
        {
            out() << clientname << " syncid " << toHandle(id) << " comparison against local filesystem failed";
            return false;
        }

        return true;
    }

    bool confirmModel(handle backupId, Model::ModelNode* mnode, const int confirm, const bool ignoreDebris)
    {
        SyncInfo si;

        if (!syncSet(backupId, si))
        {
            out() << clientname << " backupId " << toHandle(backupId) << " not found ";
            return false;
        }

        // compare model against nodes representing remote state
        if ((confirm & CONFIRM_REMOTE) && !confirmModel(backupId, mnode, client.nodeByHandle(si.h)))
        {
            return false;
        }

        // compare model against LocalNodes
        if (Sync* sync = syncByBackupId(backupId))
        {
            if ((confirm & CONFIRM_LOCALNODE) && !confirmModel(backupId, mnode, sync->localroot.get()))
            {
                return false;
            }
        }

        // compare model against local filesystem
        if ((confirm & CONFIRM_LOCALFS) && !confirmModel(backupId, mnode, si.localpath, ignoreDebris))
        {
            return false;
        }

        return true;
    }

    void prelogin_result(int, string*, string* salt, error e) override
    {
        out() << clientname << " Prelogin: " << e;
        if (!e)
        {
            this->salt = *salt;
        }
        resultproc.processresult(PRELOGIN, e, UNDEF);
    }

    void login_result(error e) override
    {
        out() << clientname << " Login: " << e;
        resultproc.processresult(LOGIN, e, UNDEF);
    }

    void fetchnodes_result(const Error& e) override
    {
        out() << clientname << " Fetchnodes: " << e;
        resultproc.processresult(FETCHNODES, e, UNDEF);
    }

    bool setattr(Node* node, attr_map&& updates)
    {
        auto result =
          thread_do<bool>(
            [=](StandardClient& client, PromiseBoolSP result) mutable
            {
                client.setattr(node, std::move(updates), result);
            });

        return result.get();
    }

    void setattr(Node* node, attr_map&& updates, PromiseBoolSP result)
    {
        resultproc.prepresult(COMPLETION,
                              ++next_request_tag,
                              [=]()
                              {
                                  client.setattr(node, attr_map(updates), client.reqtag, nullptr,
                                      [result](NodeHandle, error e) { result->set_value(!e); });
                              }, nullptr);
    }

    void unlink_result(handle h, error e) override
    {
        resultproc.processresult(UNLINK, e, h);
    }

    handle lastPutnodesResultFirstHandle = UNDEF;

    void putnodes_result(const Error& e, targettype_t tt, vector<NewNode>& nn, bool targetOverride) override
    {
        resultproc.processresult(PUTNODES, e, client.restag);
    }

    void catchup_result() override
    {
        resultproc.processresult(CATCHUP, error(API_OK));
    }

    void disableSync(handle id, SyncError error, bool enabled, PromiseBoolSP result)
    {
        client.syncs.disableSelectedSyncs(
            [id](SyncConfig& config, Sync*)
            {
                return config.mBackupId == id;
            },
            false,
            error,
            enabled,
            [result](size_t nDisabled){
                result->set_value(!!nDisabled);
            });
    }

    bool disableSync(handle id, SyncError error, bool enabled)
    {
        auto result =
            thread_do<bool>([=](StandardClient& client, PromiseBoolSP result)
                            {
                                client.disableSync(id, error, enabled, result);
                            });

        return result.get();
    }


    void deleteremote(string path, PromiseBoolSP pb)
    {
        if (Node* n = drillchildnodebyname(gettestbasenode(), path))
        {
            auto completion = [pb](NodeHandle, Error e) {
                pb->set_value(!e);
            };

            resultproc.prepresult(COMPLETION, ++next_request_tag,
                [&](){ client.unlink(n, false, 0, std::move(completion)); },
                nullptr);
        }
        else
        {
            pb->set_value(false);
        }
    }

    bool deleteremote(string path)
    {
        auto result =
          thread_do<bool>([&](StandardClient& sc, PromiseBoolSP pb)
                    {
                        sc.deleteremote(path, pb);
                    });

        return result.get();
    }

    void deleteremotenodes(vector<Node*> ns, PromiseBoolSP pb)
    {
        if (ns.empty())
        {
            pb->set_value(true);
        }
        else
        {
            for (size_t i = ns.size(); i--; )
            {
                auto completion = [i, pb](NodeHandle, Error e) {
                    if (!i) pb->set_value(!e);
                };

                resultproc.prepresult(COMPLETION, ++next_request_tag,
                    [&](){ client.unlink(ns[i], false, 0, std::move(completion)); },
                    nullptr);
            }
        }
    }

    bool movenode(string path, string newParentPath)
    {
        using std::future_status;

        auto promise = newPromiseBoolSP();
        auto future = promise->get_future();

        movenode(std::move(path),
                 std::move(newParentPath),
                 std::move(promise));

        auto status = future.wait_for(DEFAULTWAIT);

        return status == future_status::ready && future.get();
    }

    void movenode(string path, string newparentpath, PromiseBoolSP pb)
    {
        Node* n = drillchildnodebyname(gettestbasenode(), path);
        Node* p = drillchildnodebyname(gettestbasenode(), newparentpath);
        if (n && p)
        {
            resultproc.prepresult(COMPLETION, ++next_request_tag,
                [pb, n, p, this]()
                {
                    client.rename(n, p, SYNCDEL_NONE, NodeHandle(), nullptr,
                        [pb](NodeHandle h, Error e) { pb->set_value(!e); });
                },
                nullptr);
            return;
        }
        out() << "node or new parent not found";
        pb->set_value(false);
    }

    void movenode(handle h1, handle h2, PromiseBoolSP pb)
    {
        Node* n = client.nodebyhandle(h1);
        Node* p = client.nodebyhandle(h2);
        if (n && p)
        {
            resultproc.prepresult(COMPLETION, ++next_request_tag,
                [pb, n, p, this]()
                {
                    client.rename(n, p, SYNCDEL_NONE, NodeHandle(), nullptr,
                        [pb](NodeHandle h, Error e) { pb->set_value(!e); });
                },
                nullptr);
            return;
        }
        out() << "node or new parent not found by handle";
        pb->set_value(false);
    }

    void movenodetotrash(string path, PromiseBoolSP pb)
    {
        Node* n = drillchildnodebyname(gettestbasenode(), path);
        Node* p = getcloudrubbishnode();
        if (n && p && n->parent)
        {
            resultproc.prepresult(COMPLETION, ++next_request_tag,
                [pb, n, p, this]()
                {
                    client.rename(n, p, SYNCDEL_NONE, NodeHandle(), nullptr,
                        [pb](NodeHandle h, Error e) { pb->set_value(!e); });
                },
                nullptr);
            return;
        }
        out() << "node or rubbish or node parent not found";
        pb->set_value(false);
    }

    void exportnode(Node* n, int del, m_time_t expiry, bool writable, promise<Error>& pb)
    {
        resultproc.prepresult(COMPLETION, ++next_request_tag,
            [&](){
                error e = client.exportnode(n, del, expiry, writable, client.reqtag, [&](Error e, handle, handle){ pb.set_value(e); });
                if (e)
                {
                    pb.set_value(e);
                }
            }, nullptr);  // no need to match callbacks with requests when we use completion functions
    }

    void getpubliclink(Node* n, int del, m_time_t expiry, bool writable, promise<Error>& pb)
    {
        resultproc.prepresult(COMPLETION, ++next_request_tag,
            [&](){ client.requestPublicLink(n, del, expiry, writable, client.reqtag, [&](Error e, handle, handle){ pb.set_value(e); }); },
            nullptr);
    }


    void waitonsyncs(chrono::seconds d = chrono::seconds(2))
    {
        auto start = chrono::steady_clock::now();
        for (;;)
        {
            bool any_add_del = false;;
            vector<int> syncstates;

            thread_do<bool>([&syncstates, &any_add_del, this](StandardClient& mc, PromiseBoolSP pb)
            {
                mc.client.syncs.forEachRunningSync(
                  [&](Sync* s)
                  {
                      syncstates.push_back(s->state());
                      any_add_del |= !s->deleteq.empty();
                      any_add_del |= !s->insertq.empty();
                  });

                if (!(client.todebris.empty() && client.tounlink.empty() /*&& client.synccreate.empty()*/))
                {
                    any_add_del = true;
                }
                if (!client.transfers[GET].empty() || !client.transfers[PUT].empty())
                {
                    any_add_del = true;
                }
                pb->set_value(true);
            }).get();
            bool allactive = true;
            {
                lock_guard<mutex> g(StandardClient::om);
                //std::out() << "sync state: ";
                //for (auto n : syncstates)
                //{
                //    out() << n;
                //    if (n != SYNC_ACTIVE) allactive = false;
                //}
                //out();
            }

            if (any_add_del || debugging)
            {
                start = chrono::steady_clock::now();
            }

            if (allactive && ((chrono::steady_clock::now() - start) > d) && ((chrono::steady_clock::now() - lastcb) > d))
            {
               break;
            }
//out() << "waiting 500";
            WaitMillisec(500);
        }

    }

    bool login_reset(const string& user, const string& pw, bool noCache = false)
    {
        future<bool> p1;
        p1 = thread_do<bool>([=](StandardClient& sc, PromiseBoolSP pb) { sc.preloginFromEnv(user, pb); });
        if (!waitonresults(&p1))
        {
            out() << "preloginFromEnv failed";
            return false;
        }
        p1 = thread_do<bool>([=](StandardClient& sc, PromiseBoolSP pb) { sc.loginFromEnv(user, pw, pb); });
        if (!waitonresults(&p1))
        {
            out() << "loginFromEnv failed";
            return false;
        }
        p1 = thread_do<bool>([=](StandardClient& sc, PromiseBoolSP pb) { sc.fetchnodes(noCache, pb); });
        if (!waitonresults(&p1)) {
            out() << "fetchnodes failed";
            return false;
        }
        p1 = thread_do<bool>([](StandardClient& sc, PromiseBoolSP pb) { sc.deleteTestBaseFolder(true, pb); });  // todo: do we need to wait for server response now
        if (!waitonresults(&p1)) {
            out() << "deleteTestBaseFolder failed";
            return false;
        }
        p1 = thread_do<bool>([](StandardClient& sc, PromiseBoolSP pb) { sc.ensureTestBaseFolder(true, pb); });
        if (!waitonresults(&p1)) {
            out() << "ensureTestBaseFolder failed";
            return false;
        }
        return true;
    }

    bool login_reset_makeremotenodes(const string& user, const string& pw, const string& prefix, int depth, int fanout, bool noCache = false)
    {
        if (!login_reset(user, pw, noCache))
        {
            out() << "login_reset failed";
            return false;
        }
        future<bool> p1 = thread_do<bool>([=](StandardClient& sc, PromiseBoolSP pb) { sc.makeCloudSubdirs(prefix, depth, fanout, pb); });
        if (!waitonresults(&p1))
        {
            out() << "makeCloudSubdirs failed";
            return false;
        }
        return true;
    }

    void ensureSyncUserAttributes(PromiseBoolSP result)
    {
        auto completion = [result](Error e) { result->set_value(!e); };
        client.ensureSyncUserAttributes(std::move(completion));
    }

    bool ensureSyncUserAttributes()
    {
        auto result =
          thread_do<bool>([](StandardClient& client, PromiseBoolSP result)
                          {
                              client.ensureSyncUserAttributes(result);
                          });

        return result.get();
    }

    void copySyncConfig(SyncConfig config, PromiseHandleSP result)
    {
        auto completion =
          [result](handle id, error e)
          {
              result->set_value(e ? UNDEF : id);
          };

        client.copySyncConfig(config, std::move(completion));
    }

    handle copySyncConfig(const SyncConfig& config)
    {
        auto result =
          thread_do<handle>([=](StandardClient& client, PromiseHandleSP result)
                          {
                              client.copySyncConfig(config, result);
                          });

        return result.get();
    }

    bool login(const string& user, const string& pw)
    {
        future<bool> p;
        p = thread_do<bool>([=](StandardClient& sc, PromiseBoolSP pb) { sc.preloginFromEnv(user, pb); });
        if (!waitonresults(&p)) return false;
        p = thread_do<bool>([=](StandardClient& sc, PromiseBoolSP pb) { sc.loginFromEnv(user, pw, pb); });
        return waitonresults(&p);
    }

    bool login_fetchnodes(const string& user, const string& pw, bool makeBaseFolder = false, bool noCache = false)
    {
        future<bool> p2;
        p2 = thread_do<bool>([=](StandardClient& sc, PromiseBoolSP pb) { sc.preloginFromEnv(user, pb); });
        if (!waitonresults(&p2)) return false;
        p2 = thread_do<bool>([=](StandardClient& sc, PromiseBoolSP pb) { sc.loginFromEnv(user, pw, pb); });
        if (!waitonresults(&p2)) return false;
        p2 = thread_do<bool>([=](StandardClient& sc, PromiseBoolSP pb) { sc.fetchnodes(noCache, pb); });
        if (!waitonresults(&p2)) return false;
        p2 = thread_do<bool>([makeBaseFolder](StandardClient& sc, PromiseBoolSP pb) { sc.ensureTestBaseFolder(makeBaseFolder, pb); });
        if (!waitonresults(&p2)) return false;
        return true;
    }

    bool login_fetchnodes(const string& session)
    {
        future<bool> p2;
        p2 = thread_do<bool>([=](StandardClient& sc, PromiseBoolSP pb) { sc.loginFromSession(session, pb); });
        if (!waitonresults(&p2)) return false;
        p2 = thread_do<bool>([](StandardClient& sc, PromiseBoolSP pb) { sc.fetchnodes(false, pb); });
        if (!waitonresults(&p2)) return false;
        p2 = thread_do<bool>([](StandardClient& sc, PromiseBoolSP pb) { sc.ensureTestBaseFolder(false, pb); });
        if (!waitonresults(&p2)) return false;
        return true;
    }

    //bool setupSync_mainthread(const std::string& localsyncrootfolder, const std::string& remotesyncrootfolder, handle syncid)
    //{
    //    //SyncConfig config{(fsBasePath / fs::u8path(localsyncrootfolder)).u8string(), drillchildnodebyname(gettestbasenode(), remotesyncrootfolder)->nodehandle, 0};
    //    return setupSync_mainthread(localsyncrootfolder, remotesyncrootfolder, syncid);
    //}

    handle setupSync_mainthread(const std::string& localsyncrootfolder, const std::string& remotesyncrootfolder, const bool isBackup = false)
    {
        fs::path syncdir = fsBasePath / fs::u8path(localsyncrootfolder);
        fs::create_directory(syncdir);
        auto fb = thread_do<handle>([=](StandardClient& mc, PromiseHandleSP pb)
            {
                mc.setupSync_inthread(remotesyncrootfolder, syncdir, isBackup,
                    [pb](UnifiedSync* us, const SyncError& se, error e)
                    {
                        pb->set_value(us != nullptr && !e && !se ? us->mConfig.getBackupId() : UNDEF);
                    });
            });
        return fb.get();
    }

    bool delSync_mainthread(handle backupId, bool keepCache = false)
    {
        future<bool> fb = thread_do<bool>([=](StandardClient& mc, PromiseBoolSP pb) { pb->set_value(mc.delSync_inthread(backupId, keepCache)); });
        return fb.get();
    }

    bool confirmModel_mainthread(Model::ModelNode* mnode, handle backupId, const bool ignoreDebris = false, const int confirm = CONFIRM_ALL)
    {
        future<bool> fb;
        fb = thread_do<bool>([backupId, mnode, ignoreDebris, confirm](StandardClient& sc, PromiseBoolSP pb) { pb->set_value(sc.confirmModel(backupId, mnode, confirm, ignoreDebris)); });
        return fb.get();
    }

    bool match(handle id, const Model::ModelNode* source)
    {
        if (!source) return false;

        auto result = thread_do<bool>([=](StandardClient& client, PromiseBoolSP result) {
            client.match(id, source, std::move(result));
        });

        return result.get();
    }

    void match(handle id, const Model::ModelNode* source, PromiseBoolSP result)
    {
        SyncInfo info;

        if (!syncSet(id, info))
        {
            result->set_value(false);
            return;
        }

        const auto* destination = client.nodeByHandle(info.h);
        result->set_value(destination && match(*destination, *source));
    }

    template<typename Predicate>
    bool waitFor(Predicate predicate, const std::chrono::seconds &timeout)
    {
        auto total = std::chrono::milliseconds(0);
        auto sleepIncrement = std::chrono::milliseconds(500);

        do
        {
            if (predicate(*this))
            {
                out() << "Predicate has matched!";

                return true;
            }

            out() << "Waiting for predicate to match...";

            std::this_thread::sleep_for(sleepIncrement);
            total += sleepIncrement;
        }
        while (total < timeout);

        out() << "Timed out waiting for predicate to match.";

        return false;
    }

    bool match(const Node& destination, const Model::ModelNode& source) const
    {
        list<pair<const Node*, decltype(&source)>> pending;

        pending.emplace_back(&destination, &source);

        for ( ; !pending.empty(); pending.pop_front())
        {
            const auto& dn = *pending.front().first;
            const auto& sn = *pending.front().second;

            // Nodes must have matching types.
            if (!sn.typematchesnodetype(dn.type)) return false;

            // Files require no further processing.
            if (dn.type == FILENODE) continue;

            map<string, decltype(&dn), CloudNameLess> dc;
            map<string, decltype(&sn), CloudNameLess> sc;

            // Index children for pairing.
            for (const auto* child : dn.children)
            {
                auto result = dc.emplace(child->displayname(), child);

                // For simplicity, duplicates consistute a match failure.
                if (!result.second) return false;
            }

            for (const auto& child : sn.kids)
            {
                auto result = sc.emplace(child->cloudName(), child.get());
                if (!result.second) return false;
            }

            // Pair children.
            for (const auto& s : sc)
            {
                // Skip the debris folder if it appears in the root.
                if (&sn == &source)
                {
                    if (CloudNameLess::equal(s.first, DEBRISFOLDER))
                    {
                        continue;
                    }
                }

                // Does this node have a pair in the destination?
                auto d = dc.find(s.first);

                // If not then there can be no match.
                if (d == dc.end()) return false;

                // Queue pair for more detailed matching.
                pending.emplace_back(d->second, s.second);

                // Consider the destination node paired.
                dc.erase(d);
            }

            // Can't have a match if we couldn't pair all destination nodes.
            if (!dc.empty()) return false;
        }

        return true;
    }

    bool backupOpenDrive(const fs::path& drivePath)
    {
        auto result = thread_do<bool>([=](StandardClient& client, PromiseBoolSP result) {
            client.backupOpenDrive(drivePath, std::move(result));
        });

        return result.get();
    }

    void backupOpenDrive(const fs::path& drivePath, PromiseBoolSP result)
    {
        auto localDrivePath = LocalPath::fromPath(drivePath.u8string(), *client.fsaccess);
        result->set_value(client.syncs.backupOpenDrive(localDrivePath) == API_OK);
    }
};


void waitonsyncs(chrono::seconds d = std::chrono::seconds(4), StandardClient* c1 = nullptr, StandardClient* c2 = nullptr, StandardClient* c3 = nullptr, StandardClient* c4 = nullptr)
{
    auto totalTimeoutStart = chrono::steady_clock::now();
    auto start = chrono::steady_clock::now();
    std::vector<StandardClient*> v{ c1, c2, c3, c4 };
    bool onelastsyncdown = true;
    for (;;)
    {
        bool any_add_del = false;

        for (auto vn : v)
        {
            if (vn)
            {
                auto result =
                  vn->thread_do<bool>(
                    [&](StandardClient& mc, PromiseBoolSP result)
                    {
                        bool busy = false;

                        mc.client.syncs.forEachRunningSync(
                          [&](Sync* s)
                          {
                              busy |= !s->deleteq.empty();
                              busy |= !s->insertq.empty();
                          });

                        if (!(mc.client.todebris.empty()
                            && mc.client.localsyncnotseen.empty()
                            && mc.client.tounlink.empty()
                            && mc.client.synccreate.empty()
                            && mc.client.transferlist.transfers[GET].empty()
                            && mc.client.transferlist.transfers[PUT].empty()))
                        {
                            busy = true;
                        }

                        result->set_value(busy);
                    });

                any_add_del |= result.get();
            }
        }

        bool allactive = true;
        {
            //lock_guard<mutex> g(StandardClient::om);
            //out() << "sync state: ";
            //for (auto n : syncstates)
            //{
            //    cout << n;
            //    if (n != SYNC_ACTIVE) allactive = false;
            //}
            //out();
        }

        if (any_add_del || StandardClient::debugging)
        {
            start = chrono::steady_clock::now();
        }

        if (onelastsyncdown && (chrono::steady_clock::now() - start + d/2) > d)
        {
            // synced folders that were removed remotely don't have the corresponding local folder removed unless we prompt an extra syncdown.  // todo:  do we need to fix
            for (auto vn : v) if (vn) vn->client.syncdownrequired = true;
            onelastsyncdown = false;
        }

        for (auto vn : v) if (vn)
        {
            if (allactive && ((chrono::steady_clock::now() - start) > d) && ((chrono::steady_clock::now() - vn->lastcb) > d))
            {
                return;
            }
        }

        WaitMillisec(400);

        if ((chrono::steady_clock::now() - totalTimeoutStart) > std::chrono::minutes(5))
        {
            out() << "Waiting for syncing to stop timed out at 5 minutes";
            return;
        }
    }

}


mutex StandardClient::om;
bool StandardClient::debugging = false;



//std::atomic<int> fileSizeCount = 20;

bool createNameFile(const fs::path &p, const string &filename)
{
    return createFile(p / fs::u8path(filename), filename.data(), filename.size());
}

bool createDataFileWithTimestamp(const fs::path &path,
                             const std::string &data,
                             const fs::file_time_type &timestamp)
{
    const bool result = createDataFile(path, data);

    if (result)
    {
        fs::last_write_time(path, timestamp);
    }

    return result;
}

bool buildLocalFolders(fs::path targetfolder, const string& prefix, int n, int recurselevel, int filesperfolder)
{
    if (suppressfiles) filesperfolder = 0;

    fs::path p = targetfolder / fs::u8path(prefix);
    if (!fs::create_directory(p))
        return false;

    for (int i = 0; i < filesperfolder; ++i)
    {
        string filename = "file" + to_string(i) + "_" + prefix;
        createNameFile(p, filename);
        //int thisSize = (++fileSizeCount)/2;
        //for (int j = 0; j < thisSize; ++j) fs << ('0' + j % 10);
    }

    if (recurselevel > 0)
    {
        for (int i = 0; i < n; ++i)
        {
            if (!buildLocalFolders(p, prefix + "_" + to_string(i), n, recurselevel - 1, filesperfolder))
                return false;
        }
    }

    return true;
}

void renameLocalFolders(fs::path targetfolder, const string& newprefix)
{
    std::list<fs::path> toRename;
    for (fs::directory_iterator i(targetfolder); i != fs::directory_iterator(); ++i)
    {
        if (fs::is_directory(i->path()))
        {
            renameLocalFolders(i->path(), newprefix);
        }
        toRename.push_back(i->path());
    }

    for (auto p : toRename)
    {
        auto newpath = p.parent_path() / (newprefix + p.filename().u8string());
        fs::rename(p, newpath);
    }
}


#ifdef __linux__
bool createSpecialFiles(fs::path targetfolder, const string& prefix, int n = 1)
{
    fs::path p = targetfolder;
    for (int i = 0; i < n; ++i)
    {
        string filename = "file" + to_string(i) + "_" + prefix;
        fs::path fp = p / fs::u8path(filename);

        int fdtmp = openat(AT_FDCWD, p.c_str(), O_RDWR|O_CLOEXEC|O_TMPFILE, 0600);
        write(fdtmp, filename.data(), filename.size());

        stringstream fdproc;
        fdproc << "/proc/self/fd/";
        fdproc << fdtmp;

        int r = linkat(AT_FDCWD, fdproc.str().c_str() , AT_FDCWD, fp.c_str(), AT_SYMLINK_FOLLOW);
        if (r)
        {
            cerr << " errno =" << errno;
            return false;
        }
        close(fdtmp);
    }
    return true;
}
#endif

} // anonymous

class SyncFingerprintCollision
  : public ::testing::Test
{
public:
    SyncFingerprintCollision()
      : client0()
      , client1()
      , model0()
      , model1()
      , arbitraryFileLength(16384)
    {
        const fs::path root = makeNewTestRoot();

        client0 = ::mega::make_unique<StandardClient>(root, "c0");
        client1 = ::mega::make_unique<StandardClient>(root, "c1");

        client0->logcb = true;
        client1->logcb = true;
    }

    ~SyncFingerprintCollision()
    {
    }

    void SetUp() override
    {
        SimpleLogger::setLogLevel(logMax);

        ASSERT_TRUE(client0->login_reset_makeremotenodes("MEGA_EMAIL", "MEGA_PWD", "d", 1, 2));
        ASSERT_TRUE(client1->login_fetchnodes("MEGA_EMAIL", "MEGA_PWD"));
        ASSERT_EQ(client0->basefolderhandle, client1->basefolderhandle);

        model0.root->addkid(model0.buildModelSubdirs("d", 2, 1, 0));
        model1.root->addkid(model1.buildModelSubdirs("d", 2, 1, 0));

        startSyncs();
        waitOnSyncs();
        confirmModels();
    }

    void addModelFile(Model &model,
                      const std::string &directory,
                      const std::string &file,
                      const std::string &content)
    {
        auto *node = model.findnode(directory);
        ASSERT_NE(node, nullptr);

        node->addkid(model.makeModelSubfile(file, content));
    }

    void confirmModel(StandardClient &client, Model &model, handle backupId)
    {
        ASSERT_TRUE(client.confirmModel_mainthread(model.findnode("d"), backupId));
    }

    void confirmModels()
    {
        confirmModel(*client0, model0, backupId0);
        confirmModel(*client1, model1, backupId1);
    }

    const fs::path localRoot0() const
    {
        return client0->syncSet(backupId0).localpath;
    }

    const fs::path localRoot1() const
    {
        return client1->syncSet(backupId1).localpath;
    }

    void startSyncs()
    {
        backupId0 = client0->setupSync_mainthread("s0", "d");
        ASSERT_NE(backupId0, UNDEF);
        backupId1 = client1->setupSync_mainthread("s1", "d");
        ASSERT_NE(backupId1, UNDEF);
    }

    void waitOnSyncs()
    {
        waitonsyncs(chrono::seconds(4), client0.get(), client1.get());
    }

    handle backupId0 = UNDEF;
    handle backupId1 = UNDEF;

    std::unique_ptr<StandardClient> client0;
    std::unique_ptr<StandardClient> client1;
    Model model0;
    Model model1;
    const std::size_t arbitraryFileLength;
}; /* SyncFingerprintCollision */

TEST_F(SyncFingerprintCollision, DifferentMacSameName)
{
    auto data0 = randomData(arbitraryFileLength);
    auto data1 = data0;
    const auto path0 = localRoot0() / "d_0" / "a";
    const auto path1 = localRoot0() / "d_1" / "a";

    // Alter MAC but leave fingerprint untouched.
    data1[0x41] = static_cast<uint8_t>(~data1[0x41]);

    ASSERT_TRUE(createDataFile(path0, data0));
    waitOnSyncs();

    auto result0 =
      client0->thread_do<bool>([&](StandardClient &sc, PromiseBoolSP p)
                         {
                             p->set_value(
                                 createDataFileWithTimestamp(
                                 path1,
                                 data1,
                                 fs::last_write_time(path0)));
                         });

    ASSERT_TRUE(waitonresults(&result0));
    waitOnSyncs();

    addModelFile(model0, "d/d_0", "a", data0);
    addModelFile(model0, "d/d_1", "a", data1);
    addModelFile(model1, "d/d_0", "a", data0);
    addModelFile(model1, "d/d_1", "a", data0);
    model1.ensureLocalDebrisTmpLock("d");

    confirmModels();
}

TEST_F(SyncFingerprintCollision, DifferentMacDifferentName)
{
    auto data0 = randomData(arbitraryFileLength);
    auto data1 = data0;
    const auto path0 = localRoot0() / "d_0" / "a";
    const auto path1 = localRoot0() / "d_0" / "b";

    data1[0x41] = static_cast<uint8_t>(~data1[0x41]);

    ASSERT_TRUE(createDataFile(path0, data0));
    waitOnSyncs();

    auto result0 =
      client0->thread_do<bool>([&](StandardClient &sc, PromiseBoolSP p)
                         {
                             p->set_value(
                                 createDataFileWithTimestamp(
                                 path1,
                                 data1,
                                 fs::last_write_time(path0)));
                         });

    ASSERT_TRUE(waitonresults(&result0));
    waitOnSyncs();

    addModelFile(model0, "d/d_0", "a", data0);
    addModelFile(model0, "d/d_0", "b", data1);
    addModelFile(model1, "d/d_0", "a", data0);
    addModelFile(model1, "d/d_0", "b", data1);
    model1.ensureLocalDebrisTmpLock("d");

    confirmModels();
}

TEST_F(SyncFingerprintCollision, SameMacDifferentName)
{
    auto data0 = randomData(arbitraryFileLength);
    const auto path0 = localRoot0() / "d_0" / "a";
    const auto path1 = localRoot0() / "d_0" / "b";

    ASSERT_TRUE(createDataFile(path0, data0));
    waitOnSyncs();

    auto result0 =
      client0->thread_do<bool>([&](StandardClient &sc, PromiseBoolSP p)
                         {
                            p->set_value(
                                 createDataFileWithTimestamp(
                                 path1,
                                 data0,
                                 fs::last_write_time(path0)));
                         });

    ASSERT_TRUE(waitonresults(&result0));
    waitOnSyncs();

    addModelFile(model0, "d/d_0", "a", data0);
    addModelFile(model0, "d/d_0", "b", data0);
    addModelFile(model1, "d/d_0", "a", data0);
    addModelFile(model1, "d/d_0", "b", data0);
    model1.ensureLocalDebrisTmpLock("d");

    confirmModels();
}

class SyncTest
    : public ::testing::Test
{
public:

    // Sets up the test fixture.
    void SetUp() override
    {
        LOG_info << "____TEST SetUp: " << ::testing::UnitTest::GetInstance()->current_test_info()->name();

        SimpleLogger::setLogLevel(logMax);
    }

    // Tears down the test fixture.
    void TearDown() override
    {
        LOG_info << "____TEST TearDown: " << ::testing::UnitTest::GetInstance()->current_test_info()->name();
    }

}; // SqliteDBTest

TEST_F(SyncTest, BasicSync_DelRemoteFolder)
{
    // delete a remote folder and confirm the client sending the request and another also synced both correctly update the disk
    fs::path localtestroot = makeNewTestRoot();
    StandardClient clientA1(localtestroot, "clientA1");   // user 1 client 1
    StandardClient clientA2(localtestroot, "clientA2");   // user 1 client 2


    ASSERT_TRUE(clientA1.login_reset_makeremotenodes("MEGA_EMAIL", "MEGA_PWD", "f", 3, 3));
    ASSERT_TRUE(clientA2.login_fetchnodes("MEGA_EMAIL", "MEGA_PWD"));
    ASSERT_EQ(clientA1.basefolderhandle, clientA2.basefolderhandle);

    handle backupId1 = clientA1.setupSync_mainthread("sync1", "f");
    ASSERT_NE(backupId1, UNDEF);
    handle backupId2 = clientA2.setupSync_mainthread("sync2", "f");
    ASSERT_NE(backupId2, UNDEF);
    waitonsyncs(std::chrono::seconds(4), &clientA1, &clientA2);
    clientA1.logcb = clientA2.logcb = true;

    Model model;
    model.root->addkid(model.buildModelSubdirs("f", 3, 3, 0));

    // check everything matches (model has expected state of remote and local)
    ASSERT_TRUE(clientA1.confirmModel_mainthread(model.findnode("f"), backupId1));
    ASSERT_TRUE(clientA2.confirmModel_mainthread(model.findnode("f"), backupId2));

    // delete something remotely and let sync catch up
    future<bool> fb = clientA1.thread_do<bool>([](StandardClient& sc, PromiseBoolSP pb) { sc.deleteremote("f/f_2/f_2_1", pb); });
    ASSERT_TRUE(waitonresults(&fb));
    waitonsyncs(std::chrono::seconds(60), &clientA1, &clientA2);

    // check everything matches in both syncs (model has expected state of remote and local)
    ASSERT_TRUE(model.movetosynctrash("f/f_2/f_2_1", "f"));
    ASSERT_TRUE(clientA1.confirmModel_mainthread(model.findnode("f"), backupId1));
    ASSERT_TRUE(clientA2.confirmModel_mainthread(model.findnode("f"), backupId2));
}

TEST_F(SyncTest, BasicSync_DelLocalFolder)
{
    // confirm change is synced to remote, and also seen and applied in a second client that syncs the same folder
    fs::path localtestroot = makeNewTestRoot();
    StandardClient clientA1(localtestroot, "clientA1");   // user 1 client 1
    StandardClient clientA2(localtestroot, "clientA2");   // user 1 client 2

    ASSERT_TRUE(clientA1.login_reset_makeremotenodes("MEGA_EMAIL", "MEGA_PWD", "f", 3, 3));
    ASSERT_TRUE(clientA2.login_fetchnodes("MEGA_EMAIL", "MEGA_PWD"));
    ASSERT_EQ(clientA1.basefolderhandle, clientA2.basefolderhandle);

    // set up sync for A1, it should build matching local folders
    handle backupId1 = clientA1.setupSync_mainthread("sync1", "f");
    ASSERT_NE(backupId1, UNDEF);
    handle backupId2 = clientA2.setupSync_mainthread("sync2", "f");
    ASSERT_NE(backupId2, UNDEF);
    waitonsyncs(std::chrono::seconds(4), &clientA1, &clientA2);
    clientA1.logcb = clientA2.logcb = true;

    // check everything matches (model has expected state of remote and local)
    Model model;
    model.root->addkid(model.buildModelSubdirs("f", 3, 3, 0));
    ASSERT_TRUE(clientA1.confirmModel_mainthread(model.findnode("f"), backupId1));
    ASSERT_TRUE(clientA2.confirmModel_mainthread(model.findnode("f"), backupId2));

    auto checkpath = clientA1.syncSet(backupId1).localpath.u8string();
    out() << "checking paths " << checkpath;
    for(auto& p: fs::recursive_directory_iterator(TestFS::GetTestFolder()))
    {
        out() << "checking path is present: " << p.path().u8string();
    }
    // delete something in the local filesystem and see if we catch up in A1 and A2 (deleter and observer syncs)
    error_code e;
    auto nRemoved = fs::remove_all(clientA1.syncSet(backupId1).localpath / "f_2" / "f_2_1", e);
    ASSERT_TRUE(!e) << "remove failed " << (clientA1.syncSet(backupId1).localpath / "f_2" / "f_2_1").u8string() << " error " << e;
    ASSERT_GT(nRemoved, 0) << e;

    // let them catch up
    waitonsyncs(std::chrono::seconds(20), &clientA1, &clientA2);

    // check everything matches (model has expected state of remote and local)
    ASSERT_TRUE(model.movetosynctrash("f/f_2/f_2_1", "f"));
    ASSERT_TRUE(clientA2.confirmModel_mainthread(model.findnode("f"), backupId2));
    ASSERT_TRUE(model.removesynctrash("f"));
    ASSERT_TRUE(clientA1.confirmModel_mainthread(model.findnode("f"), backupId1));
}

TEST_F(SyncTest, BasicSync_MoveLocalFolder)
{
    // confirm change is synced to remote, and also seen and applied in a second client that syncs the same folder
    fs::path localtestroot = makeNewTestRoot();
    StandardClient clientA1(localtestroot, "clientA1");   // user 1 client 1
    StandardClient clientA2(localtestroot, "clientA2");   // user 1 client 2

    ASSERT_TRUE(clientA1.login_reset_makeremotenodes("MEGA_EMAIL", "MEGA_PWD", "f", 3, 3));
    ASSERT_TRUE(clientA2.login_fetchnodes("MEGA_EMAIL", "MEGA_PWD"));
    ASSERT_EQ(clientA1.basefolderhandle, clientA2.basefolderhandle);

    Model model;
    model.root->addkid(model.buildModelSubdirs("f", 3, 3, 0));

    // set up sync for A1, it should build matching local folders
    handle backupId1 = clientA1.setupSync_mainthread("sync1", "f");
    ASSERT_NE(backupId1, UNDEF);
    handle backupId2 = clientA2.setupSync_mainthread("sync2", "f");
    ASSERT_NE(backupId2, UNDEF);
    waitonsyncs(std::chrono::seconds(4), &clientA1, &clientA2);
    clientA1.logcb = clientA2.logcb = true;

    // check everything matches (model has expected state of remote and local)
    ASSERT_TRUE(clientA1.confirmModel_mainthread(model.findnode("f"), backupId1));
    ASSERT_TRUE(clientA2.confirmModel_mainthread(model.findnode("f"), backupId2));

    // move something in the local filesystem and see if we catch up in A1 and A2 (deleter and observer syncs)
    error_code rename_error;
    fs::rename(clientA1.syncSet(backupId1).localpath / "f_2" / "f_2_1", clientA1.syncSet(backupId1).localpath / "f_2_1", rename_error);
    ASSERT_TRUE(!rename_error) << rename_error;

    // let them catch up
    waitonsyncs(std::chrono::seconds(4), &clientA1, &clientA2);

    // check everything matches (model has expected state of remote and local)
    ASSERT_TRUE(model.movenode("f/f_2/f_2_1", "f"));
    ASSERT_TRUE(clientA1.confirmModel_mainthread(model.findnode("f"), backupId1));
    ASSERT_TRUE(clientA2.confirmModel_mainthread(model.findnode("f"), backupId2));
}

TEST_F(SyncTest, BasicSync_MoveLocalFolderBetweenSyncs)
{
    // confirm change is synced to remote, and also seen and applied in a second client that syncs the same folder
    fs::path localtestroot = makeNewTestRoot();
    StandardClient clientA1(localtestroot, "clientA1");   // user 1 client 1
    StandardClient clientA2(localtestroot, "clientA2");   // user 1 client 2
    StandardClient clientA3(localtestroot, "clientA3");   // user 1 client 3

    ASSERT_TRUE(clientA1.login_reset_makeremotenodes("MEGA_EMAIL", "MEGA_PWD", "f", 3, 3));
    ASSERT_TRUE(clientA2.login_fetchnodes("MEGA_EMAIL", "MEGA_PWD"));
    ASSERT_TRUE(clientA3.login_fetchnodes("MEGA_EMAIL", "MEGA_PWD"));
    ASSERT_EQ(clientA1.basefolderhandle, clientA2.basefolderhandle);

    // set up sync for A1 and A2, it should build matching local folders
    handle backupId11 = clientA1.setupSync_mainthread("sync1", "f/f_0");
    ASSERT_NE(backupId11, UNDEF);
    handle backupId12 = clientA1.setupSync_mainthread("sync2", "f/f_2");
    ASSERT_NE(backupId12, UNDEF);
    handle backupId21 = clientA2.setupSync_mainthread("syncA2_1", "f/f_0");
    ASSERT_NE(backupId21, UNDEF);
    handle backupId22 = clientA2.setupSync_mainthread("syncA2_2", "f/f_2");
    ASSERT_NE(backupId22, UNDEF);
    handle backupId31 = clientA3.setupSync_mainthread("syncA3", "f");
    ASSERT_NE(backupId31, UNDEF);
    waitonsyncs(std::chrono::seconds(4), &clientA1, &clientA2, &clientA3);
    clientA1.logcb = clientA2.logcb = clientA3.logcb = true;

    // check everything matches (model has expected state of remote and local)
    Model model;
    model.root->addkid(model.buildModelSubdirs("f", 3, 3, 0));
    ASSERT_TRUE(clientA1.confirmModel_mainthread(model.findnode("f/f_0"), backupId11));
    ASSERT_TRUE(clientA1.confirmModel_mainthread(model.findnode("f/f_2"), backupId12));
    ASSERT_TRUE(clientA2.confirmModel_mainthread(model.findnode("f/f_0"), backupId21));
    ASSERT_TRUE(clientA2.confirmModel_mainthread(model.findnode("f/f_2"), backupId22));
    ASSERT_TRUE(clientA3.confirmModel_mainthread(model.findnode("f"), backupId31));

    // move a folder form one local synced folder to another local synced folder and see if we sync correctly and catch up in A2 and A3 (mover and observer syncs)
    error_code rename_error;
    fs::path path1 = clientA1.syncSet(backupId11).localpath / "f_0_1";
    fs::path path2 = clientA1.syncSet(backupId12).localpath / "f_2_1" / "f_2_1_0" / "f_0_1";
    fs::rename(path1, path2, rename_error);
    ASSERT_TRUE(!rename_error) << rename_error;

    // let them catch up
    waitonsyncs(std::chrono::seconds(4), &clientA1, &clientA2, &clientA3);

    // check everything matches (model has expected state of remote and local)
    ASSERT_TRUE(model.movenode("f/f_0/f_0_1", "f/f_2/f_2_1/f_2_1_0"));
    ASSERT_TRUE(clientA1.confirmModel_mainthread(model.findnode("f/f_0"), backupId11));
    ASSERT_TRUE(clientA1.confirmModel_mainthread(model.findnode("f/f_2"), backupId12));
    ASSERT_TRUE(clientA2.confirmModel_mainthread(model.findnode("f/f_0"), backupId21));
    ASSERT_TRUE(clientA2.confirmModel_mainthread(model.findnode("f/f_2"), backupId22));
    ASSERT_TRUE(clientA3.confirmModel_mainthread(model.findnode("f"), backupId31));
}

TEST_F(SyncTest, BasicSync_RenameLocalFile)
{
    static auto TIMEOUT = std::chrono::seconds(4);

    const fs::path root = makeNewTestRoot();

    // Primary client.
    StandardClient client0(root, "c0");
    // Observer.
    StandardClient client1(root, "c1");

    // Log callbacks.
    client0.logcb = true;
    client1.logcb = true;

    // Log clients in.
    ASSERT_TRUE(client0.login_reset_makeremotenodes("MEGA_EMAIL", "MEGA_PWD", "x", 0, 0));
    ASSERT_TRUE(client1.login_fetchnodes("MEGA_EMAIL", "MEGA_PWD"));
    ASSERT_EQ(client0.basefolderhandle, client1.basefolderhandle);

    // Set up syncs.
    handle backupId0 = client0.setupSync_mainthread("s0", "x");
    ASSERT_NE(backupId0, UNDEF);
    handle backupId1 = client1.setupSync_mainthread("s1", "x");
    ASSERT_NE(backupId1, UNDEF);

    // Wait for initial sync to complete.
    waitonsyncs(TIMEOUT, &client0, &client1);

    // Add x/f.
    ASSERT_TRUE(createNameFile(client0.syncSet(backupId0).localpath, "f"));

    // Wait for sync to complete.
    waitonsyncs(TIMEOUT, &client0, &client1);

    // Confirm model.
    Model model;

    model.root->addkid(model.makeModelSubfolder("x"));
    model.findnode("x")->addkid(model.makeModelSubfile("f"));

    ASSERT_TRUE(client0.confirmModel_mainthread(model.findnode("x"), backupId0));
    ASSERT_TRUE(client1.confirmModel_mainthread(model.findnode("x"), backupId1, true));

    // Rename x/f to x/g.
    fs::rename(client0.syncSet(backupId0).localpath / "f",
               client0.syncSet(backupId0).localpath / "g");

    // Wait for sync to complete.
    waitonsyncs(TIMEOUT, &client0, &client1);

    // Update and confirm model.
    model.findnode("x/f")->name = "g";

    ASSERT_TRUE(client0.confirmModel_mainthread(model.findnode("x"), backupId0));
    ASSERT_TRUE(client1.confirmModel_mainthread(model.findnode("x"), backupId1, true));
}

TEST_F(SyncTest, BasicSync_AddLocalFolder)
{
    // confirm change is synced to remote, and also seen and applied in a second client that syncs the same folder
    fs::path localtestroot = makeNewTestRoot();
    StandardClient clientA1(localtestroot, "clientA1");   // user 1 client 1
    StandardClient clientA2(localtestroot, "clientA2");   // user 1 client 2

    ASSERT_TRUE(clientA1.login_reset_makeremotenodes("MEGA_EMAIL", "MEGA_PWD", "f", 3, 3));
    ASSERT_TRUE(clientA2.login_fetchnodes("MEGA_EMAIL", "MEGA_PWD"));
    ASSERT_EQ(clientA1.basefolderhandle, clientA2.basefolderhandle);

    Model model;
    model.root->addkid(model.buildModelSubdirs("f", 3, 3, 0));

    // set up sync for A1, it should build matching local folders
    handle backupId1 = clientA1.setupSync_mainthread("sync1", "f");
    ASSERT_NE(backupId1, UNDEF);
    handle backupId2 = clientA2.setupSync_mainthread("sync2", "f");
    ASSERT_NE(backupId2, UNDEF);
    waitonsyncs(std::chrono::seconds(4), &clientA1, &clientA2);
    clientA1.logcb = clientA2.logcb = true;

    // check everything matches (model has expected state of remote and local)
    ASSERT_TRUE(clientA1.confirmModel_mainthread(model.findnode("f"), backupId1));
    ASSERT_TRUE(clientA2.confirmModel_mainthread(model.findnode("f"), backupId2));

    // make new folders (and files) in the local filesystem and see if we catch up in A1 and A2 (adder and observer syncs)
    ASSERT_TRUE(buildLocalFolders(clientA1.syncSet(backupId1).localpath / "f_2", "newkid", 2, 2, 2));

    // let them catch up
    waitonsyncs(std::chrono::seconds(30), &clientA1, &clientA2);  // two minutes should be long enough to get past API_ETEMPUNAVAIL == -18 for sync2 downloading the files uploaded by sync1

    // check everything matches (model has expected state of remote and local)
    model.findnode("f/f_2")->addkid(model.buildModelSubdirs("newkid", 2, 2, 2));
    ASSERT_TRUE(clientA1.confirmModel_mainthread(model.findnode("f"), backupId1));
    model.ensureLocalDebrisTmpLock("f"); // since we downloaded files
    ASSERT_TRUE(clientA2.confirmModel_mainthread(model.findnode("f"), backupId2));
}


// todo: add this test once the sync can keep up with file system notifications - at the moment
// it's too slow because we wait for the cloud before processing the next layer of files+folders.
// So if we add enough changes to exercise the notification queue, we can't check the results because
// it's far too slow at the syncing stage.
TEST_F(SyncTest, BasicSync_MassNotifyFromLocalFolderTree)
{
    // confirm change is synced to remote, and also seen and applied in a second client that syncs the same folder
    fs::path localtestroot = makeNewTestRoot();
    StandardClient clientA1(localtestroot, "clientA1");   // user 1 client 1
    //StandardClient clientA2(localtestroot, "clientA2");   // user 1 client 2

    ASSERT_TRUE(clientA1.login_reset_makeremotenodes("MEGA_EMAIL", "MEGA_PWD", "f", 0, 0));
    //ASSERT_TRUE(clientA2.login_fetchnodes("MEGA_EMAIL", "MEGA_PWD"));
    //ASSERT_EQ(clientA1.basefolderhandle, clientA2.basefolderhandle);

    // set up sync for A1, it should build matching local folders
    handle backupId1 = clientA1.setupSync_mainthread("sync1", "f");
    ASSERT_NE(backupId1, UNDEF);
    //ASSERT_TRUE(clientA2.setupSync_mainthread("sync2", "f", 2));
    waitonsyncs(std::chrono::seconds(4), &clientA1/*, &clientA2*/);
    //clientA1.logcb = clientA2.logcb = true;

    // Create a directory tree in one sync, it should be synced to the cloud and back to the other
    // Create enough files and folders that we put a strain on the notification logic: 3k entries
    ASSERT_TRUE(buildLocalFolders(clientA1.syncSet(backupId1).localpath, "initial", 0, 0, 16000));

    //waitonsyncs(std::chrono::seconds(10), &clientA1 /*, &clientA2*/);
    std::this_thread::sleep_for(std::chrono::seconds(5));

    // wait until the notify queues subside, it shouldn't take too long.  Limit of 5 minutes
    auto startTime = std::chrono::steady_clock::now();
    while (std::chrono::steady_clock::now() - startTime < std::chrono::seconds(5 * 60))
    {
        size_t remaining = 0;
        auto result0 = clientA1.thread_do<bool>([&](StandardClient &sc, PromiseBoolSP p)
        {
            sc.client.syncs.forEachRunningSync(
              [&](Sync* s)
              {
                  for (int q = DirNotify::NUMQUEUES; q--; )
                  {
                      remaining += s->dirnotify->notifyq[q].size();
                  }
              });

            p->set_value(true);
        });
        result0.get();
        if (!remaining) break;
        std::this_thread::sleep_for(std::chrono::seconds(1));
    }

    Model model;
    model.root->addkid(model.buildModelSubdirs("initial", 0, 0, 16000));

    // check everything matches (just local since it'll still be uploading files)
    clientA1.localNodesMustHaveNodes = false;
    ASSERT_TRUE(clientA1.confirmModel_mainthread(model.root.get(), backupId1, false, StandardClient::CONFIRM_LOCAL));
    //ASSERT_TRUE(clientA2.confirmModel_mainthread(model.findnode("f"), 2));

    ASSERT_GT(clientA1.transfersAdded.load(), 0u);
    clientA1.transfersAdded = 0;

    // rename all those files and folders, put a strain on the notify system again.
    // Also, no downloads (or uploads) should occur as a result of this.
 //   renameLocalFolders(clientA1.syncSet(backupId1).localpath, "renamed_");

    // let them catch up
    //waitonsyncs(std::chrono::seconds(10), &clientA1 /*, &clientA2*/);

    // rename is too slow to check, even just in localnodes, for now.

    //ASSERT_EQ(clientA1.transfersAdded.load(), 0u);

    //Model model2;
    //model2.root->addkid(model.buildModelSubdirs("renamed_initial", 0, 0, 100));

    //// check everything matches (model has expected state of remote and local)
    //ASSERT_TRUE(clientA1.confirmModel_mainthread(model2.root.get(), 1));
    ////ASSERT_TRUE(clientA2.confirmModel_mainthread(model2.findnode("f"), 2));
}



/* this one is too slow for regular testing with the current algorithm
TEST_F(SyncTest, BasicSync_MAX_NEWNODES1)
{
    // create more nodes than we can upload in one putnodes.
    // this tree is 5x5 and the algorithm ends up creating nodes one at a time so it's pretty slow (and doesn't hit MAX_NEWNODES as a result)
    fs::path localtestroot = makeNewTestRoot();
    StandardClient clientA1(localtestroot, "clientA1");   // user 1 client 1
    StandardClient clientA2(localtestroot, "clientA2");   // user 1 client 2

    ASSERT_TRUE(clientA1.login_reset_makeremotenodes("MEGA_EMAIL", "MEGA_PWD", "f", 3, 3));
    ASSERT_TRUE(clientA2.login_fetchnodes("MEGA_EMAIL", "MEGA_PWD"));
    ASSERT_EQ(clientA1.basefolderhandle, clientA2.basefolderhandle);

    Model model;
    model.root->addkid(model.buildModelSubdirs("f", 3, 3, 0));

    // set up sync for A1, it should build matching local folders
    ASSERT_TRUE(clientA1.setupSync_mainthread("sync1", "f", 1));
    ASSERT_TRUE(clientA2.setupSync_mainthread("sync2", "f", 2));
    waitonsyncs(std::chrono::seconds(4), &clientA1, &clientA2);
    clientA1.logcb = clientA2.logcb = true;

    // check everything matches (model has expected state of remote and local)
    ASSERT_TRUE(clientA1.confirmModel_mainthread(model.findnode("f"), 1));
    ASSERT_TRUE(clientA2.confirmModel_mainthread(model.findnode("f"), 2));

    // make new folders in the local filesystem and see if we catch up in A1 and A2 (adder and observer syncs)
    assert(MegaClient::MAX_NEWNODES < 3125);
    ASSERT_TRUE(buildLocalFolders(clientA1.syncSet(backupId1).localpath, "g", 5, 5, 0));  // 5^5=3125 leaf folders, 625 pre-leaf etc

    // let them catch up
    waitonsyncs(std::chrono::seconds(30), &clientA1, &clientA2);

    // check everything matches (model has expected state of remote and local)
    model.findnode("f")->addkid(model.buildModelSubdirs("g", 5, 5, 0));
    ASSERT_TRUE(clientA1.confirmModel_mainthread(model.findnode("f"), 1));
    ASSERT_TRUE(clientA2.confirmModel_mainthread(model.findnode("f"), 2));
}
*/

/* this one is too slow for regular testing with the current algorithm
TEST_F(SyncTest, BasicSync_MAX_NEWNODES2)
{
    // create more nodes than we can upload in one putnodes.
    // this tree is 5x5 and the algorithm ends up creating nodes one at a time so it's pretty slow (and doesn't hit MAX_NEWNODES as a result)
    fs::path localtestroot = makeNewTestRoot();
    StandardClient clientA1(localtestroot, "clientA1");   // user 1 client 1
    StandardClient clientA2(localtestroot, "clientA2");   // user 1 client 2

    ASSERT_TRUE(clientA1.login_reset_makeremotenodes("MEGA_EMAIL", "MEGA_PWD", "f", 3, 3));
    ASSERT_TRUE(clientA2.login_fetchnodes("MEGA_EMAIL", "MEGA_PWD"));
    ASSERT_EQ(clientA1.basefolderhandle, clientA2.basefolderhandle);

    Model model;
    model.root->addkid(model.buildModelSubdirs("f", 3, 3, 0));

    // set up sync for A1, it should build matching local folders
    ASSERT_TRUE(clientA1.setupSync_mainthread("sync1", "f", 1));
    ASSERT_TRUE(clientA2.setupSync_mainthread("sync2", "f", 2));
    waitonsyncs(std::chrono::seconds(4), &clientA1, &clientA2);
    clientA1.logcb = clientA2.logcb = true;

    // check everything matches (model has expected state of remote and local)
    ASSERT_TRUE(clientA1.confirmModel_mainthread(model.findnode("f"), 1));
    ASSERT_TRUE(clientA2.confirmModel_mainthread(model.findnode("f"), 2));

    // make new folders in the local filesystem and see if we catch up in A1 and A2 (adder and observer syncs)
    assert(MegaClient::MAX_NEWNODES < 3000);
    ASSERT_TRUE(buildLocalFolders(clientA1.syncSet(backupId1).localpath, "g", 3000, 1, 0));

    // let them catch up
    waitonsyncs(std::chrono::seconds(30), &clientA1, &clientA2);

    // check everything matches (model has expected state of remote and local)
    model.findnode("f")->addkid(model.buildModelSubdirs("g", 3000, 1, 0));
    ASSERT_TRUE(clientA1.confirmModel_mainthread(model.findnode("f"), 1));
    ASSERT_TRUE(clientA2.confirmModel_mainthread(model.findnode("f"), 2));
}
*/

TEST_F(SyncTest, BasicSync_MoveExistingIntoNewLocalFolder)
{
    // historic case:  in the local filesystem, create a new folder then move an existing file/folder into it
    fs::path localtestroot = makeNewTestRoot();
    StandardClient clientA1(localtestroot, "clientA1");   // user 1 client 1
    StandardClient clientA2(localtestroot, "clientA2");   // user 1 client 2

    ASSERT_TRUE(clientA1.login_reset_makeremotenodes("MEGA_EMAIL", "MEGA_PWD", "f", 3, 3));
    ASSERT_TRUE(clientA2.login_fetchnodes("MEGA_EMAIL", "MEGA_PWD"));
    ASSERT_EQ(clientA1.basefolderhandle, clientA2.basefolderhandle);

    Model model;
    model.root->addkid(model.buildModelSubdirs("f", 3, 3, 0));

    // set up sync for A1, it should build matching local folders
    handle backupId1 = clientA1.setupSync_mainthread("sync1", "f");
    ASSERT_NE(backupId1, UNDEF);
    handle backupId2 = clientA2.setupSync_mainthread("sync2", "f");
    ASSERT_NE(backupId2, UNDEF);
    waitonsyncs(std::chrono::seconds(4), &clientA1, &clientA2);
    clientA1.logcb = clientA2.logcb = true;

    // check everything matches (model has expected state of remote and local)
    ASSERT_TRUE(clientA1.confirmModel_mainthread(model.findnode("f"), backupId1));
    ASSERT_TRUE(clientA2.confirmModel_mainthread(model.findnode("f"), backupId2));

    // make new folder in the local filesystem
    ASSERT_TRUE(buildLocalFolders(clientA1.syncSet(backupId1).localpath, "new", 1, 0, 0));
    // move an already synced folder into it
    error_code rename_error;
    fs::path path1 = clientA1.syncSet(backupId1).localpath / "f_2"; // / "f_2_0" / "f_2_0_0";
    fs::path path2 = clientA1.syncSet(backupId1).localpath / "new" / "f_2"; // "f_2_0_0";
    fs::rename(path1, path2, rename_error);
    ASSERT_TRUE(!rename_error) << rename_error;

    // let them catch up
    waitonsyncs(std::chrono::seconds(10), &clientA1, &clientA2);

    // check everything matches (model has expected state of remote and local)
    auto f = model.makeModelSubfolder("new");
    f->addkid(model.removenode("f/f_2")); // / f_2_0 / f_2_0_0"));
    model.findnode("f")->addkid(move(f));
    ASSERT_TRUE(clientA1.confirmModel_mainthread(model.findnode("f"), backupId1));
    ASSERT_TRUE(clientA2.confirmModel_mainthread(model.findnode("f"), backupId2));
}

TEST_F(SyncTest, BasicSync_MoveSeveralExistingIntoDeepNewLocalFolders)
{
    // historic case:  in the local filesystem, create a new folder then move an existing file/folder into it
    fs::path localtestroot = makeNewTestRoot();
    StandardClient clientA1(localtestroot, "clientA1");   // user 1 client 1
    StandardClient clientA2(localtestroot, "clientA2");   // user 1 client 2

    ASSERT_TRUE(clientA1.login_reset_makeremotenodes("MEGA_EMAIL", "MEGA_PWD", "f", 3, 3));
    ASSERT_TRUE(clientA2.login_fetchnodes("MEGA_EMAIL", "MEGA_PWD"));
    ASSERT_EQ(clientA1.basefolderhandle, clientA2.basefolderhandle);

    Model model;
    model.root->addkid(model.buildModelSubdirs("f", 3, 3, 0));

    // set up sync for A1, it should build matching local folders
    handle backupId1 = clientA1.setupSync_mainthread("sync1", "f");
    ASSERT_NE(backupId1, UNDEF);
    handle backupId2 = clientA2.setupSync_mainthread("sync2", "f");
    ASSERT_NE(backupId2, UNDEF);
    waitonsyncs(std::chrono::seconds(4), &clientA1, &clientA2);
    clientA1.logcb = clientA2.logcb = true;

    // check everything matches (model has expected state of remote and local)
    ASSERT_TRUE(clientA1.confirmModel_mainthread(model.findnode("f"), backupId1));
    ASSERT_TRUE(clientA2.confirmModel_mainthread(model.findnode("f"), backupId2));

    // make new folder tree in the local filesystem
    ASSERT_TRUE(buildLocalFolders(clientA1.syncSet(backupId1).localpath, "new", 3, 3, 3));

    // move already synced folders to serveral parts of it - one under another moved folder too
    error_code rename_error;
    fs::rename(clientA1.syncSet(backupId1).localpath / "f_0", clientA1.syncSet(backupId1).localpath / "new" / "new_0" / "new_0_1" / "new_0_1_2" / "f_0", rename_error);
    ASSERT_TRUE(!rename_error) << rename_error;
    fs::rename(clientA1.syncSet(backupId1).localpath / "f_1", clientA1.syncSet(backupId1).localpath / "new" / "new_1" / "new_1_2" / "f_1", rename_error);
    ASSERT_TRUE(!rename_error) << rename_error;
    fs::rename(clientA1.syncSet(backupId1).localpath / "f_2", clientA1.syncSet(backupId1).localpath / "new" / "new_1" / "new_1_2" / "f_1" / "f_1_2" / "f_2", rename_error);
    ASSERT_TRUE(!rename_error) << rename_error;

    // let them catch up
    waitonsyncs(std::chrono::seconds(30), &clientA1, &clientA2);

    // check everything matches (model has expected state of remote and local)
    model.findnode("f")->addkid(model.buildModelSubdirs("new", 3, 3, 3));
    model.findnode("f/new/new_0/new_0_1/new_0_1_2")->addkid(model.removenode("f/f_0"));
    model.findnode("f/new/new_1/new_1_2")->addkid(model.removenode("f/f_1"));
    model.findnode("f/new/new_1/new_1_2/f_1/f_1_2")->addkid(model.removenode("f/f_2"));
    ASSERT_TRUE(clientA1.confirmModel_mainthread(model.findnode("f"), backupId1));
    model.ensureLocalDebrisTmpLock("f"); // since we downloaded files
    ASSERT_TRUE(clientA2.confirmModel_mainthread(model.findnode("f"), backupId2));
}

/* not expected to work yet
TEST_F(SyncTest, BasicSync_SyncDuplicateNames)
{
    fs::path localtestroot = makeNewTestRoot();
    StandardClient clientA1(localtestroot, "clientA1");   // user 1 client 1
    StandardClient clientA2(localtestroot, "clientA2");   // user 1 client 2

    ASSERT_TRUE(clientA1.login_reset("MEGA_EMAIL", "MEGA_PWD"));
    ASSERT_TRUE(clientA2.login_fetchnodes("MEGA_EMAIL", "MEGA_PWD"));
    ASSERT_EQ(clientA1.basefolderhandle, clientA2.basefolderhandle);


    NewNode* nodearray = new NewNode[3];
    nodearray[0] = *clientA1.makeSubfolder("samename");
    nodearray[1] = *clientA1.makeSubfolder("samename");
    nodearray[2] = *clientA1.makeSubfolder("Samename");
    clientA1.resultproc.prepresult(StandardClient::PUTNODES, [this](error e) {
    });
    clientA1.client.putnodes(clientA1.basefolderhandle, nodearray, 3);

    // set up syncs, they should build matching local folders
    ASSERT_TRUE(clientA1.setupSync_mainthread("sync1", "", 1));
    ASSERT_TRUE(clientA2.setupSync_mainthread("sync2", "", 2));
    waitonsyncs(std::chrono::seconds(4), &clientA1, &clientA2);
    clientA1.logcb = clientA2.logcb = true;

    // check everything matches (model has expected state of remote and local)
    Model model;
    model.root->addkid(model.makeModelSubfolder("samename"));
    model.root->addkid(model.makeModelSubfolder("samename"));
    model.root->addkid(model.makeModelSubfolder("Samename"));
    ASSERT_TRUE(clientA1.confirmModel_mainthread(model.root.get(), 1));
    ASSERT_TRUE(clientA2.confirmModel_mainthread(model.root.get(), 2));
}*/

TEST_F(SyncTest, BasicSync_RemoveLocalNodeBeforeSessionResume)
{
    fs::path localtestroot = makeNewTestRoot();
    auto pclientA1 = ::mega::make_unique<StandardClient>(localtestroot, "clientA1");   // user 1 client 1
    StandardClient clientA2(localtestroot, "clientA2");   // user 1 client 2

    ASSERT_TRUE(pclientA1->login_reset_makeremotenodes("MEGA_EMAIL", "MEGA_PWD", "f", 3, 3));
    ASSERT_TRUE(clientA2.login_fetchnodes("MEGA_EMAIL", "MEGA_PWD"));
    ASSERT_EQ(pclientA1->basefolderhandle, clientA2.basefolderhandle);

    Model model;
    model.root->addkid(model.buildModelSubdirs("f", 3, 3, 0));

    // set up sync for A1, it should build matching local folders
    handle backupId1 = pclientA1->setupSync_mainthread("sync1", "f");
    ASSERT_NE(backupId1, UNDEF);
    handle backupId2 = clientA2.setupSync_mainthread("sync2", "f");
    ASSERT_NE(backupId2, UNDEF);
    waitonsyncs(std::chrono::seconds(4), pclientA1.get(), &clientA2);
    pclientA1->logcb = clientA2.logcb = true;

    // check everything matches (model has expected state of remote and local)
    ASSERT_TRUE(pclientA1->confirmModel_mainthread(model.findnode("f"), backupId1));
    ASSERT_TRUE(clientA2.confirmModel_mainthread(model.findnode("f"), backupId2));

    // save session
    string session;
    pclientA1->client.dumpsession(session);

    // logout (but keep caches)
    fs::path sync1path = pclientA1->syncSet(backupId1).localpath;
    pclientA1->localLogout();

    // remove local folders
    error_code e;
    ASSERT_TRUE(fs::remove_all(sync1path / "f_2", e) != static_cast<std::uintmax_t>(-1)) << e;

    // resume session, see if nodes and localnodes get in sync
    pclientA1.reset(new StandardClient(localtestroot, "clientA1"));
    ASSERT_TRUE(pclientA1->login_fetchnodes(session));

    waitonsyncs(std::chrono::seconds(4), pclientA1.get(), &clientA2);

    // check everything matches (model has expected state of remote and local)
    ASSERT_TRUE(model.movetosynctrash("f/f_2", "f"));
    ASSERT_TRUE(clientA2.confirmModel_mainthread(model.findnode("f"), backupId2));
    ASSERT_TRUE(model.removesynctrash("f"));
    ASSERT_TRUE(pclientA1->confirmModel_mainthread(model.findnode("f"), backupId1));
}

/* not expected to work yet
TEST_F(SyncTest, BasicSync_RemoteFolderCreationRaceSamename)
{
    // confirm change is synced to remote, and also seen and applied in a second client that syncs the same folder
    // SN tagging needed for this one
    fs::path localtestroot = makeNewTestRoot();
    StandardClient clientA1(localtestroot, "clientA1");   // user 1 client 1
    StandardClient clientA2(localtestroot, "clientA2");   // user 1 client 2

    ASSERT_TRUE(clientA1.login_reset("MEGA_EMAIL", "MEGA_PWD"));
    ASSERT_TRUE(clientA2.login_fetchnodes("MEGA_EMAIL", "MEGA_PWD"));
    ASSERT_EQ(clientA1.basefolderhandle, clientA2.basefolderhandle);

    // set up sync for both, it should build matching local folders (empty initially)
    ASSERT_TRUE(clientA1.setupSync_mainthread("sync1", "", 1));
    ASSERT_TRUE(clientA2.setupSync_mainthread("sync2", "", 2));
    waitonsyncs(std::chrono::seconds(4), &clientA1, &clientA2);
    clientA1.logcb = clientA2.logcb = true;

    // now have both clients create the same remote folder structure simultaneously.  We should end up with just one copy of it on the server and in both syncs
    future<bool> p1 = clientA1.thread_do<bool>([=](StandardClient& sc, PromiseBoolSP pb) { sc.makeCloudSubdirs("f", 3, 3, pb); });
    future<bool> p2 = clientA2.thread_do<bool>([=](StandardClient& sc, PromiseBoolSP pb) { sc.makeCloudSubdirs("f", 3, 3, pb); });
    ASSERT_TRUE(waitonresults(&p1, &p2));

    // let them catch up
    waitonsyncs(std::chrono::seconds(4), &clientA1, &clientA2);

    // check everything matches (model has expected state of remote and local)
    Model model;
    model.root->addkid(model.buildModelSubdirs("f", 3, 3, 0));
    ASSERT_TRUE(clientA1.confirmModel_mainthread(model.root.get(), 1));
    ASSERT_TRUE(clientA2.confirmModel_mainthread(model.root.get(), 2));
}*/

/* not expected to work yet
TEST_F(SyncTest, BasicSync_LocalFolderCreationRaceSamename)
{
    // confirm change is synced to remote, and also seen and applied in a second client that syncs the same folder
    // SN tagging needed for this one
    fs::path localtestroot = makeNewTestRoot();
    StandardClient clientA1(localtestroot, "clientA1");   // user 1 client 1
    StandardClient clientA2(localtestroot, "clientA2");   // user 1 client 2

    ASSERT_TRUE(clientA1.login_reset("MEGA_EMAIL", "MEGA_PWD"));
    ASSERT_TRUE(clientA2.login_fetchnodes("MEGA_EMAIL", "MEGA_PWD"));
    ASSERT_EQ(clientA1.basefolderhandle, clientA2.basefolderhandle);

    // set up sync for both, it should build matching local folders (empty initially)
    ASSERT_TRUE(clientA1.setupSync_mainthread("sync1", "", 1));
    ASSERT_TRUE(clientA2.setupSync_mainthread("sync2", "", 2));
    waitonsyncs(std::chrono::seconds(4), &clientA1, &clientA2);
    clientA1.logcb = clientA2.logcb = true;

    // now have both clients create the same folder structure simultaneously.  We should end up with just one copy of it on the server and in both syncs
    future<bool> p1 = clientA1.thread_do<bool>([=](StandardClient& sc, PromiseBoolSP pb) { buildLocalFolders(sc.syncSet(backupId1).localpath, "f", 3, 3, 0); pb->set_value(true); });
    future<bool> p2 = clientA2.thread_do<bool>([=](StandardClient& sc, PromiseBoolSP pb) { buildLocalFolders(sc.syncSet(backupId2).localpath, "f", 3, 3, 0); pb->set_value(true); });
    ASSERT_TRUE(waitonresults(&p1, &p2));

    // let them catch up
    waitonsyncs(std::chrono::seconds(30), &clientA1, &clientA2);

    // check everything matches (model has expected state of remote and local)
    Model model;
    model.root->addkid(model.buildModelSubdirs("f", 3, 3, 0));
    ASSERT_TRUE(clientA1.confirmModel_mainthread(model.root.get(), 1));
    ASSERT_TRUE(clientA2.confirmModel_mainthread(model.root.get(), 2));
}*/


TEST_F(SyncTest, BasicSync_ResumeSyncFromSessionAfterNonclashingLocalAndRemoteChanges )
{
    fs::path localtestroot = makeNewTestRoot();
    unique_ptr<StandardClient> pclientA1(new StandardClient(localtestroot, "clientA1"));   // user 1 client 1
    StandardClient clientA2(localtestroot, "clientA2");   // user 1 client 2

    ASSERT_TRUE(pclientA1->login_reset_makeremotenodes("MEGA_EMAIL", "MEGA_PWD", "f", 3, 3));
    ASSERT_TRUE(clientA2.login_fetchnodes("MEGA_EMAIL", "MEGA_PWD"));
    ASSERT_EQ(pclientA1->basefolderhandle, clientA2.basefolderhandle);

    // set up sync for A1, it should build matching local folders
    handle backupId1 = pclientA1->setupSync_mainthread("sync1", "f");
    ASSERT_NE(backupId1, UNDEF);
    handle backupId2 = clientA2.setupSync_mainthread("sync2", "f");
    ASSERT_NE(backupId2, UNDEF);
    waitonsyncs(std::chrono::seconds(4), pclientA1.get(), &clientA2);
    pclientA1->logcb = clientA2.logcb = true;

    // check everything matches (model has expected state of remote and local)
    Model model1, model2;
    model1.root->addkid(model1.buildModelSubdirs("f", 3, 3, 0));
    model2.root->addkid(model2.buildModelSubdirs("f", 3, 3, 0));
    ASSERT_TRUE(pclientA1->confirmModel_mainthread(model1.findnode("f"), backupId1));
    ASSERT_TRUE(clientA2.confirmModel_mainthread(model2.findnode("f"), backupId2));

    out() << "********************* save session A1";
    string session;
    pclientA1->client.dumpsession(session);

    out() << "*********************  logout A1 (but keep caches on disk)";
    fs::path sync1path = pclientA1->syncSet(backupId1).localpath;
    pclientA1->localLogout();

    out() << "*********************  add remote folders via A2";
    future<bool> p1 = clientA2.thread_do<bool>([](StandardClient& sc, PromiseBoolSP pb) { sc.makeCloudSubdirs("newremote", 2, 2, pb, "f/f_1/f_1_0"); });
    model1.findnode("f/f_1/f_1_0")->addkid(model1.buildModelSubdirs("newremote", 2, 2, 0));
    model2.findnode("f/f_1/f_1_0")->addkid(model2.buildModelSubdirs("newremote", 2, 2, 0));
    ASSERT_TRUE(waitonresults(&p1));

    out() << "*********************  remove remote folders via A2";
    p1 = clientA2.thread_do<bool>([](StandardClient& sc, PromiseBoolSP pb) { sc.deleteremote("f/f_0", pb); });
    model1.movetosynctrash("f/f_0", "f");
    model2.movetosynctrash("f/f_0", "f");
    ASSERT_TRUE(waitonresults(&p1));

    out() << "*********************  add local folders in A1";
    ASSERT_TRUE(buildLocalFolders(sync1path / "f_1/f_1_2", "newlocal", 2, 2, 2));
    model1.findnode("f/f_1/f_1_2")->addkid(model1.buildModelSubdirs("newlocal", 2, 2, 2));
    model2.findnode("f/f_1/f_1_2")->addkid(model2.buildModelSubdirs("newlocal", 2, 2, 2));

    out() << "*********************  remove local folders in A1";
    error_code e;
    ASSERT_TRUE(fs::remove_all(sync1path / "f_2", e) != static_cast<std::uintmax_t>(-1)) << e;
    model1.removenode("f/f_2");
    model2.movetosynctrash("f/f_2", "f");

    out() << "*********************  get sync2 activity out of the way";
    waitonsyncs(DEFAULTWAIT, &clientA2);

    out() << "*********************  resume A1 session (with sync), see if A2 nodes and localnodes get in sync again";
    pclientA1.reset(new StandardClient(localtestroot, "clientA1"));
    ASSERT_TRUE(pclientA1->login_fetchnodes(session));
    ASSERT_EQ(pclientA1->basefolderhandle, clientA2.basefolderhandle);
    waitonsyncs(DEFAULTWAIT, pclientA1.get(), &clientA2);

    out() << "*********************  check everything matches (model has expected state of remote and local)";
    ASSERT_TRUE(pclientA1->confirmModel_mainthread(model1.findnode("f"), backupId1));
    model2.ensureLocalDebrisTmpLock("f"); // since we downloaded files
    ASSERT_TRUE(clientA2.confirmModel_mainthread(model2.findnode("f"), backupId2));
}

TEST_F(SyncTest, BasicSync_ResumeSyncFromSessionAfterClashingLocalAddRemoteDelete)
{
    fs::path localtestroot = makeNewTestRoot();
    unique_ptr<StandardClient> pclientA1(new StandardClient(localtestroot, "clientA1"));   // user 1 client 1
    StandardClient clientA2(localtestroot, "clientA2");   // user 1 client 2

    ASSERT_TRUE(pclientA1->login_reset_makeremotenodes("MEGA_EMAIL", "MEGA_PWD", "f", 3, 3));
    ASSERT_TRUE(clientA2.login_fetchnodes("MEGA_EMAIL", "MEGA_PWD"));
    ASSERT_EQ(pclientA1->basefolderhandle, clientA2.basefolderhandle);

    Model model;
    model.root->addkid(model.buildModelSubdirs("f", 3, 3, 0));

    // set up sync for A1, it should build matching local folders
    handle backupId1 = pclientA1->setupSync_mainthread("sync1", "f");
    ASSERT_NE(backupId1, UNDEF);
    handle backupId2 = clientA2.setupSync_mainthread("sync2", "f");
    ASSERT_NE(backupId2, UNDEF);
    waitonsyncs(std::chrono::seconds(4), pclientA1.get(), &clientA2);
    pclientA1->logcb = clientA2.logcb = true;

    // check everything matches (model has expected state of remote and local)
    ASSERT_TRUE(pclientA1->confirmModel_mainthread(model.findnode("f"), backupId1));
    ASSERT_TRUE(clientA2.confirmModel_mainthread(model.findnode("f"), backupId2));

    // save session A1
    string session;
    pclientA1->client.dumpsession(session);
    fs::path sync1path = pclientA1->syncSet(backupId1).localpath;

    // logout A1 (but keep caches on disk)
    pclientA1->localLogout();

    // remove remote folder via A2
    future<bool> p1 = clientA2.thread_do<bool>([](StandardClient& sc, PromiseBoolSP pb) { sc.deleteremote("f/f_1", pb); });
    ASSERT_TRUE(waitonresults(&p1));

    // add local folders in A1 on disk folder
    ASSERT_TRUE(buildLocalFolders(sync1path / "f_1/f_1_2", "newlocal", 2, 2, 2));

    // get sync2 activity out of the way
    waitonsyncs(std::chrono::seconds(4), &clientA2);

    // resume A1 session (with sync), see if A2 nodes and localnodes get in sync again
    pclientA1.reset(new StandardClient(localtestroot, "clientA1"));
    ASSERT_TRUE(pclientA1->login_fetchnodes(session));
    ASSERT_EQ(pclientA1->basefolderhandle, clientA2.basefolderhandle);
    waitonsyncs(std::chrono::seconds(10), pclientA1.get(), &clientA2);

    // check everything matches (model has expected state of remote and local)
    model.findnode("f/f_1/f_1_2")->addkid(model.buildModelSubdirs("newlocal", 2, 2, 2));
    ASSERT_TRUE(model.movetosynctrash("f/f_1", "f"));
    ASSERT_TRUE(pclientA1->confirmModel_mainthread(model.findnode("f"), backupId1));
    ASSERT_TRUE(model.removesynctrash("f", "f_1/f_1_2/newlocal"));
    ASSERT_TRUE(clientA2.confirmModel_mainthread(model.findnode("f"), backupId2));
}


TEST_F(SyncTest, CmdChecks_RRAttributeAfterMoveNode)
{
    fs::path localtestroot = makeNewTestRoot();
    unique_ptr<StandardClient> pclientA1(new StandardClient(localtestroot, "clientA1"));   // user 1 client 1

    ASSERT_TRUE(pclientA1->login_reset_makeremotenodes("MEGA_EMAIL", "MEGA_PWD", "f", 3, 3));

    Node* f = pclientA1->drillchildnodebyname(pclientA1->gettestbasenode(), "f");
    handle original_f_handle = f->nodehandle;
    handle original_f_parent_handle = f->parent->nodehandle;

    // make sure there are no 'f' in the rubbish
    auto fv = pclientA1->drillchildnodesbyname(pclientA1->getcloudrubbishnode(), "f");
    future<bool> fb = pclientA1->thread_do<bool>([&fv](StandardClient& sc, PromiseBoolSP pb) { sc.deleteremotenodes(fv, pb); });
    ASSERT_TRUE(waitonresults(&fb));

    f = pclientA1->drillchildnodebyname(pclientA1->getcloudrubbishnode(), "f");
    ASSERT_TRUE(f == nullptr);


    // remove remote folder via A2
    future<bool> p1 = pclientA1->thread_do<bool>([](StandardClient& sc, PromiseBoolSP pb)
        {
            sc.movenodetotrash("f", pb);
        });
    ASSERT_TRUE(waitonresults(&p1));

    WaitMillisec(3000);  // allow for attribute delivery too

    f = pclientA1->drillchildnodebyname(pclientA1->getcloudrubbishnode(), "f");
    ASSERT_TRUE(f != nullptr);

    // check the restore-from-trash handle got set, and correctly
    nameid rrname = AttrMap::string2nameid("rr");
    ASSERT_EQ(f->nodehandle, original_f_handle);
    ASSERT_EQ(f->attrs.map[rrname], string(Base64Str<MegaClient::NODEHANDLE>(original_f_parent_handle)));
    ASSERT_EQ(f->attrs.map[rrname], string(Base64Str<MegaClient::NODEHANDLE>(pclientA1->gettestbasenode()->nodehandle)));

    // move it back

    p1 = pclientA1->thread_do<bool>([&](StandardClient& sc, PromiseBoolSP pb)
    {
        sc.movenode(f->nodehandle, pclientA1->basefolderhandle, pb);
    });
    ASSERT_TRUE(waitonresults(&p1));

    WaitMillisec(3000);  // allow for attribute delivery too

    // check it's back and the rr attribute is gone
    f = pclientA1->drillchildnodebyname(pclientA1->gettestbasenode(), "f");
    ASSERT_TRUE(f != nullptr);
    ASSERT_EQ(f->attrs.map[rrname], string());
}


#ifdef __linux__
TEST_F(SyncTest, BasicSync_SpecialCreateFile)
{
    // confirm change is synced to remote, and also seen and applied in a second client that syncs the same folder
    fs::path localtestroot = makeNewTestRoot();
    StandardClient clientA1(localtestroot, "clientA1");   // user 1 client 1
    StandardClient clientA2(localtestroot, "clientA2");   // user 1 client 2

    ASSERT_TRUE(clientA1.login_reset_makeremotenodes("MEGA_EMAIL", "MEGA_PWD", "f", 2, 2));
    ASSERT_TRUE(clientA2.login_fetchnodes("MEGA_EMAIL", "MEGA_PWD"));
    ASSERT_EQ(clientA1.basefolderhandle, clientA2.basefolderhandle);

    Model model;
    model.root->addkid(model.buildModelSubdirs("f", 2, 2, 0));

    // set up sync for A1, it should build matching local folders
    handle backupId1 = clientA1.setupSync_mainthread("sync1", "f");
    ASSERT_NE(backupId1, UNDEF);
    handle backupId2 = clientA2.setupSync_mainthread("sync2", "f");
    ASSERT_NE(backupId2, UNDEF);

    waitonsyncs(std::chrono::seconds(4), &clientA1, &clientA2);
    clientA1.logcb = clientA2.logcb = true;
    // check everything matches (model has expected state of remote and local)
    ASSERT_TRUE(clientA1.confirmModel_mainthread(model.findnode("f"), backupId1));
    ASSERT_TRUE(clientA2.confirmModel_mainthread(model.findnode("f"), backupId2));

    // make new folders (and files) in the local filesystem and see if we catch up in A1 and A2 (adder and observer syncs)
    ASSERT_TRUE(createSpecialFiles(clientA1.syncSet(backupId1).localpath / "f_0", "newkid", 2));

    for (int i = 0; i < 2; ++i)
    {
        string filename = "file" + to_string(i) + "_" + "newkid";
        model.findnode("f/f_0")->addkid(model.makeModelSubfile(filename));
    }

    // let them catch up
    waitonsyncs(DEFAULTWAIT, &clientA1, &clientA2);

    // check everything matches (model has expected state of remote and local)
    ASSERT_TRUE(clientA1.confirmModel_mainthread(model.findnode("f"), backupId1));
    model.ensureLocalDebrisTmpLock("f"); // since we downloaded files
    ASSERT_TRUE(clientA2.confirmModel_mainthread(model.findnode("f"), backupId2));
}
#endif

TEST_F(SyncTest, DISABLED_BasicSync_moveAndDeleteLocalFile)
{
    // confirm change is synced to remote, and also seen and applied in a second client that syncs the same folder
    fs::path localtestroot = makeNewTestRoot();
    StandardClient clientA1(localtestroot, "clientA1");   // user 1 client 1
    StandardClient clientA2(localtestroot, "clientA2");   // user 1 client 2

    ASSERT_TRUE(clientA1.login_reset_makeremotenodes("MEGA_EMAIL", "MEGA_PWD", "f", 1, 1));
    ASSERT_TRUE(clientA2.login_fetchnodes("MEGA_EMAIL", "MEGA_PWD"));
    ASSERT_EQ(clientA1.basefolderhandle, clientA2.basefolderhandle);

    Model model;
    model.root->addkid(model.buildModelSubdirs("f", 1, 1, 0));

    // set up sync for A1, it should build matching local folders
    handle backupId1 = clientA1.setupSync_mainthread("sync1", "f");
    ASSERT_NE(backupId1, UNDEF);
    handle backupId2 = clientA2.setupSync_mainthread("sync2", "f");
    ASSERT_NE(backupId2, UNDEF);

    waitonsyncs(std::chrono::seconds(4), &clientA1, &clientA2);
    clientA1.logcb = clientA2.logcb = true;
    // check everything matches (model has expected state of remote and local)
    ASSERT_TRUE(clientA1.confirmModel_mainthread(model.findnode("f"), backupId1));
    ASSERT_TRUE(clientA2.confirmModel_mainthread(model.findnode("f"), backupId2));


    // move something in the local filesystem and see if we catch up in A1 and A2 (deleter and observer syncs)
    error_code rename_error;
    fs::rename(clientA1.syncSet(backupId1).localpath / "f_0", clientA1.syncSet(backupId1).localpath / "renamed", rename_error);
    ASSERT_TRUE(!rename_error) << rename_error;
    fs::remove(clientA1.syncSet(backupId1).localpath / "renamed");

    // let them catch up
    waitonsyncs(DEFAULTWAIT, &clientA1, &clientA2);

    // check everything matches (model has expected state of remote and local)
    ASSERT_TRUE(model.movetosynctrash("f/f_0", "f"));
    ASSERT_TRUE(clientA2.confirmModel_mainthread(model.findnode("f"), backupId2));
    ASSERT_TRUE(model.removesynctrash("f"));
    ASSERT_TRUE(clientA1.confirmModel_mainthread(model.findnode("f"), backupId1));
}

namespace {

string makefa(const string& name, int fakecrc, int mtime)
{
    AttrMap attrs;
    attrs.map['n'] = name;

    FileFingerprint ff;
    ff.crc[0] = ff.crc[1] = ff.crc[2] = ff.crc[3] = fakecrc;
    ff.mtime = mtime;
    ff.serializefingerprint(&attrs.map['c']);

    string attrjson;
    attrs.getjson(&attrjson);
    return attrjson;
}

Node* makenode(MegaClient& mc, handle parent, ::mega::nodetype_t type, m_off_t size, handle owner, const string& attrs, ::mega::byte* key)
{
    static handle handlegenerator = 10;
    std::vector<Node*> dp;
    auto newnode = new Node(&mc, &dp, ++handlegenerator, parent, type, size, owner, nullptr, 1);

    newnode->setkey(key);
    newnode->attrstring.reset(new string);

    SymmCipher sc;
    sc.setkey(key, type);
    mc.makeattr(&sc, newnode->attrstring, attrs.c_str());

    int attrlen = int(newnode->attrstring->size());
    string base64attrstring;
    base64attrstring.resize(static_cast<size_t>(attrlen * 4 / 3 + 4));
    base64attrstring.resize(static_cast<size_t>(Base64::btoa((::mega::byte *)newnode->attrstring->data(), int(newnode->attrstring->size()), (char *)base64attrstring.data())));

    *newnode->attrstring = base64attrstring;

    return newnode;
}

} // anonymous

TEST_F(SyncTest, NodeSorting_forPhotosAndVideos)
{
    fs::path localtestroot = makeNewTestRoot();
    StandardClient standardclient(localtestroot, "sortOrderTests");
    auto& client = standardclient.client;

    handle owner = 99999;

    ::mega::byte key[] = { 0x01, 0x02, 0x03, 0x04, 0x01, 0x02, 0x03, 0x04, 0x01, 0x02, 0x03, 0x04, 0x01, 0x02, 0x03, 0x04, 0x01, 0x02, 0x03, 0x04, 0x01, 0x02, 0x03, 0x04, 0x01, 0x02, 0x03, 0x04, 0x01, 0x02, 0x03, 0x04 };

    // first 3 are root nodes:
    auto cloudroot = makenode(client, UNDEF, ROOTNODE, -1, owner, makefa("root", 1, 1), key);
    makenode(client, UNDEF, INCOMINGNODE, -1, owner, makefa("inbox", 1, 1), key);
    makenode(client, UNDEF, RUBBISHNODE, -1, owner, makefa("bin", 1, 1), key);

    // now some files to sort
    auto photo1 = makenode(client, cloudroot->nodehandle, FILENODE, 9999, owner, makefa("abc.jpg", 1, 1570673890), key);
    auto photo2 = makenode(client, cloudroot->nodehandle, FILENODE, 9999, owner, makefa("cba.png", 1, 1570673891), key);
    auto video1 = makenode(client, cloudroot->nodehandle, FILENODE, 9999, owner, makefa("xyz.mov", 1, 1570673892), key);
    auto video2 = makenode(client, cloudroot->nodehandle, FILENODE, 9999, owner, makefa("zyx.mp4", 1, 1570673893), key);
    auto otherfile = makenode(client, cloudroot->nodehandle, FILENODE, 9999, owner, makefa("ASDF.fsda", 1, 1570673894), key);
    auto otherfolder = makenode(client, cloudroot->nodehandle, FOLDERNODE, -1, owner, makefa("myfolder", 1, 1570673895), key);

    node_vector v{ photo1, photo2, video1, video2, otherfolder, otherfile };
    for (auto n : v) n->setkey(key);

    MegaApiImpl::sortByComparatorFunction(v, MegaApi::ORDER_PHOTO_ASC, client);
    node_vector v2{ photo1, photo2, video1, video2, otherfolder, otherfile };
    ASSERT_EQ(v, v2);

    MegaApiImpl::sortByComparatorFunction(v, MegaApi::ORDER_PHOTO_DESC, client);
    node_vector v3{ photo2, photo1, video2, video1, otherfolder, otherfile };
    ASSERT_EQ(v, v3);

    MegaApiImpl::sortByComparatorFunction(v, MegaApi::ORDER_VIDEO_ASC, client);
    node_vector v4{ video1, video2, photo1, photo2, otherfolder, otherfile };
    ASSERT_EQ(v, v4);

    MegaApiImpl::sortByComparatorFunction(v, MegaApi::ORDER_VIDEO_DESC, client);
    node_vector v5{ video2, video1, photo2, photo1, otherfolder, otherfile };
    ASSERT_EQ(v, v5);
}


TEST_F(SyncTest, PutnodesForMultipleFolders)
{
    fs::path localtestroot = makeNewTestRoot();
    StandardClient standardclient(localtestroot, "PutnodesForMultipleFolders");
    ASSERT_TRUE(standardclient.login_fetchnodes("MEGA_EMAIL", "MEGA_PWD", true));

    vector<NewNode> newnodes(4);

    standardclient.client.putnodes_prepareOneFolder(&newnodes[0], "folder1");
    standardclient.client.putnodes_prepareOneFolder(&newnodes[1], "folder2");
    standardclient.client.putnodes_prepareOneFolder(&newnodes[2], "folder2.1");
    standardclient.client.putnodes_prepareOneFolder(&newnodes[3], "folder2.2");

    newnodes[1].nodehandle = newnodes[2].parenthandle = newnodes[3].parenthandle = 2;

    auto targethandle = NodeHandle().set6byte(standardclient.client.rootnodes[0]);

    std::atomic<bool> putnodesDone{false};
    standardclient.resultproc.prepresult(StandardClient::PUTNODES,  ++next_request_tag,
        [&](){ standardclient.client.putnodes(targethandle, move(newnodes), nullptr, standardclient.client.reqtag); },
        [&putnodesDone](error e) { putnodesDone = true; return true; });

    while (!putnodesDone)
    {
        WaitMillisec(100);
    }

    Node* cloudRoot = standardclient.client.nodeByHandle(targethandle);

    ASSERT_TRUE(nullptr != standardclient.drillchildnodebyname(cloudRoot, "folder1"));
    ASSERT_TRUE(nullptr != standardclient.drillchildnodebyname(cloudRoot, "folder2"));
    ASSERT_TRUE(nullptr != standardclient.drillchildnodebyname(cloudRoot, "folder2/folder2.1"));
    ASSERT_TRUE(nullptr != standardclient.drillchildnodebyname(cloudRoot, "folder2/folder2.2"));
}

TEST_F(SyncTest, ExerciseCommands)
{
    fs::path localtestroot = makeNewTestRoot();
    StandardClient standardclient(localtestroot, "ExerciseCommands");
    ASSERT_TRUE(standardclient.login_fetchnodes("MEGA_EMAIL", "MEGA_PWD", true));

    // Using this set setup to execute commands direct in the SDK Core
    // so that we can test things that the MegaApi interface would
    // disallow or shortcut.

    // make sure it's a brand new folder
    future<bool> p1 = standardclient.thread_do<bool>([=](StandardClient& sc, PromiseBoolSP pb) { sc.makeCloudSubdirs("testlinkfolder_brandnew3", 1, 1, pb); });
    ASSERT_TRUE(waitonresults(&p1));

    assert(standardclient.lastPutnodesResultFirstHandle != UNDEF);
    Node* n2 = standardclient.client.nodebyhandle(standardclient.lastPutnodesResultFirstHandle);

    out() << "Testing make public link for node: " << n2->displaypath();

    // try to get a link on an existing unshared folder
    promise<Error> pe1, pe1a, pe2, pe3, pe4;
    standardclient.getpubliclink(n2, 0, 0, false, pe1);
    ASSERT_EQ(API_EACCESS, pe1.get_future().get());

    // create on existing node
    standardclient.exportnode(n2, 0, 0, false, pe1a);
    ASSERT_EQ(API_OK, pe1a.get_future().get());

    // get link on existing shared folder node, with link already  (different command response)
    standardclient.getpubliclink(n2, 0, 0, false, pe2);
    ASSERT_EQ(API_OK, pe2.get_future().get());

    // delete existing link on node
    standardclient.getpubliclink(n2, 1, 0, false, pe3);
    ASSERT_EQ(API_OK, pe3.get_future().get());

    // create on non existent node
    n2->nodehandle = UNDEF;
    standardclient.getpubliclink(n2, 0, 0, false, pe4);
    ASSERT_EQ(API_EACCESS, pe4.get_future().get());
}

#ifndef _WIN32_SUPPORTS_SYMLINKS_IT_JUST_NEEDS_TURNING_ON
TEST_F(SyncTest, BasicSync_CreateAndDeleteLink)
{
    // confirm change is synced to remote, and also seen and applied in a second client that syncs the same folder
    fs::path localtestroot = makeNewTestRoot();
    StandardClient clientA1(localtestroot, "clientA1");   // user 1 client 1
    StandardClient clientA2(localtestroot, "clientA2");   // user 1 client 2

    ASSERT_TRUE(clientA1.login_reset_makeremotenodes("MEGA_EMAIL", "MEGA_PWD", "f", 1, 1));
    ASSERT_TRUE(clientA2.login_fetchnodes("MEGA_EMAIL", "MEGA_PWD"));
    ASSERT_EQ(clientA1.basefolderhandle, clientA2.basefolderhandle);

    Model model;
    model.root->addkid(model.buildModelSubdirs("f", 1, 1, 0));

    // set up sync for A1, it should build matching local folders
    handle backupId1 = clientA1.setupSync_mainthread("sync1", "f");
    ASSERT_NE(backupId1, UNDEF);
    handle backupId2 = clientA2.setupSync_mainthread("sync2", "f");
    ASSERT_NE(backupId2, UNDEF);

    waitonsyncs(std::chrono::seconds(4), &clientA1, &clientA2);
    clientA1.logcb = clientA2.logcb = true;
    // check everything matches (model has expected state of remote and local)
    ASSERT_TRUE(clientA1.confirmModel_mainthread(model.findnode("f"), backupId1));
    ASSERT_TRUE(clientA2.confirmModel_mainthread(model.findnode("f"), backupId2));


    // move something in the local filesystem and see if we catch up in A1 and A2 (deleter and observer syncs)
    error_code linkage_error;
    fs::create_symlink(clientA1.syncSet(backupId1).localpath / "f_0", clientA1.syncSet(backupId1).localpath / "linked", linkage_error);
    ASSERT_TRUE(!linkage_error) << linkage_error;

    // let them catch up
    waitonsyncs(DEFAULTWAIT, &clientA1, &clientA2);

    //check client 2 is unaffected
    ASSERT_TRUE(clientA2.confirmModel_mainthread(model.findnode("f"), backupId2));


    fs::remove(clientA1.syncSet(backupId1).localpath / "linked");
    // let them catch up
    waitonsyncs(DEFAULTWAIT, &clientA1, &clientA2);

    //check client 2 is unaffected
    ASSERT_TRUE(clientA2.confirmModel_mainthread(model.findnode("f"), backupId2));
}

TEST_F(SyncTest, BasicSync_CreateRenameAndDeleteLink)
{
    // confirm change is synced to remote, and also seen and applied in a second client that syncs the same folder
    fs::path localtestroot = makeNewTestRoot();
    StandardClient clientA1(localtestroot, "clientA1");   // user 1 client 1
    StandardClient clientA2(localtestroot, "clientA2");   // user 1 client 2

    ASSERT_TRUE(clientA1.login_reset_makeremotenodes("MEGA_EMAIL", "MEGA_PWD", "f", 1, 1));
    ASSERT_TRUE(clientA2.login_fetchnodes("MEGA_EMAIL", "MEGA_PWD"));
    ASSERT_EQ(clientA1.basefolderhandle, clientA2.basefolderhandle);

    Model model;
    model.root->addkid(model.buildModelSubdirs("f", 1, 1, 0));

    // set up sync for A1, it should build matching local folders
    handle backupId1 = clientA1.setupSync_mainthread("sync1", "f");
    ASSERT_NE(backupId1, UNDEF);
    handle backupId2 = clientA2.setupSync_mainthread("sync2", "f");
    ASSERT_NE(backupId2, UNDEF);

    waitonsyncs(std::chrono::seconds(4), &clientA1, &clientA2);
    clientA1.logcb = clientA2.logcb = true;
    // check everything matches (model has expected state of remote and local)
    ASSERT_TRUE(clientA1.confirmModel_mainthread(model.findnode("f"), backupId1));
    ASSERT_TRUE(clientA2.confirmModel_mainthread(model.findnode("f"), backupId2));


    // move something in the local filesystem and see if we catch up in A1 and A2 (deleter and observer syncs)
    error_code linkage_error;
    fs::create_symlink(clientA1.syncSet(backupId1).localpath / "f_0", clientA1.syncSet(backupId1).localpath / "linked", linkage_error);
    ASSERT_TRUE(!linkage_error) << linkage_error;

    // let them catch up
    waitonsyncs(DEFAULTWAIT, &clientA1, &clientA2);

    //check client 2 is unaffected
    ASSERT_TRUE(clientA2.confirmModel_mainthread(model.findnode("f"), backupId2));

    fs::rename(clientA1.syncSet(backupId1).localpath / "linked", clientA1.syncSet(backupId1).localpath / "linkrenamed", linkage_error);

    // let them catch up
    waitonsyncs(DEFAULTWAIT, &clientA1, &clientA2);

    //check client 2 is unaffected
    ASSERT_TRUE(clientA2.confirmModel_mainthread(model.findnode("f"), backupId2));

    fs::remove(clientA1.syncSet(backupId1).localpath / "linkrenamed");

    // let them catch up
    waitonsyncs(DEFAULTWAIT, &clientA1, &clientA2);

    //check client 2 is unaffected
    ASSERT_TRUE(clientA2.confirmModel_mainthread(model.findnode("f"), backupId2));
}

#ifndef WIN32

// what is supposed to happen for this one?  It seems that the `linked` symlink is no longer ignored on windows?  client2 is affected!

TEST_F(SyncTest, BasicSync_CreateAndReplaceLinkLocally)
{
    // confirm change is synced to remote, and also seen and applied in a second client that syncs the same folder
    fs::path localtestroot = makeNewTestRoot();
    StandardClient clientA1(localtestroot, "clientA1");   // user 1 client 1
    StandardClient clientA2(localtestroot, "clientA2");   // user 1 client 2

    ASSERT_TRUE(clientA1.login_reset_makeremotenodes("MEGA_EMAIL", "MEGA_PWD", "f", 1, 1));
    ASSERT_TRUE(clientA2.login_fetchnodes("MEGA_EMAIL", "MEGA_PWD"));
    ASSERT_EQ(clientA1.basefolderhandle, clientA2.basefolderhandle);

    Model model;
    model.root->addkid(model.buildModelSubdirs("f", 1, 1, 0));

    // set up sync for A1, it should build matching local folders
    handle backupId1 = clientA1.setupSync_mainthread("sync1", "f");
    ASSERT_NE(backupId1, UNDEF);
    handle backupId2 = clientA2.setupSync_mainthread("sync2", "f");
    ASSERT_NE(backupId2, UNDEF);

    waitonsyncs(std::chrono::seconds(4), &clientA1, &clientA2);
    clientA1.logcb = clientA2.logcb = true;
    // check everything matches (model has expected state of remote and local)
    ASSERT_TRUE(clientA1.confirmModel_mainthread(model.findnode("f"), backupId1));
    ASSERT_TRUE(clientA2.confirmModel_mainthread(model.findnode("f"), backupId2));


    // move something in the local filesystem and see if we catch up in A1 and A2 (deleter and observer syncs)
    error_code linkage_error;
    fs::create_symlink(clientA1.syncSet(backupId1).localpath / "f_0", clientA1.syncSet(backupId1).localpath / "linked", linkage_error);
    ASSERT_TRUE(!linkage_error) << linkage_error;

    // let them catch up
    waitonsyncs(DEFAULTWAIT, &clientA1, &clientA2);

    //check client 2 is unaffected
    ASSERT_TRUE(clientA2.confirmModel_mainthread(model.findnode("f"), backupId2));
    fs::rename(clientA1.syncSet(backupId1).localpath / "f_0", clientA1.syncSet(backupId1).localpath / "linked", linkage_error);

    // let them catch up
    waitonsyncs(DEFAULTWAIT, &clientA1, &clientA2);

    //check client 2 is unaffected
    ASSERT_TRUE(clientA2.confirmModel_mainthread(model.findnode("f"), backupId2));

    fs::remove(clientA1.syncSet(backupId1).localpath / "linked");
    ASSERT_TRUE(createNameFile(clientA1.syncSet(backupId1).localpath, "linked"));

    // let them catch up
    waitonsyncs(DEFAULTWAIT, &clientA1, &clientA2);

    model.findnode("f")->addkid(model.makeModelSubfile("linked"));
    model.ensureLocalDebrisTmpLock("f"); // since we downloaded files

    //check client 2 is as expected
    ASSERT_TRUE(clientA2.confirmModel_mainthread(model.findnode("f"), backupId2));
}


TEST_F(SyncTest, BasicSync_CreateAndReplaceLinkUponSyncDown)
{
    // confirm change is synced to remote, and also seen and applied in a second client that syncs the same folder
    fs::path localtestroot = makeNewTestRoot();
    StandardClient clientA1(localtestroot, "clientA1");   // user 1 client 1
    StandardClient clientA2(localtestroot, "clientA2");   // user 1 client 2

    ASSERT_TRUE(clientA1.login_reset_makeremotenodes("MEGA_EMAIL", "MEGA_PWD", "f", 1, 1));
    ASSERT_TRUE(clientA2.login_fetchnodes("MEGA_EMAIL", "MEGA_PWD"));
    ASSERT_EQ(clientA1.basefolderhandle, clientA2.basefolderhandle);

    Model model;
    model.root->addkid(model.buildModelSubdirs("f", 1, 1, 0));

    // set up sync for A1, it should build matching local folders
    handle backupId1 = clientA1.setupSync_mainthread("sync1", "f");
    ASSERT_NE(backupId1, UNDEF);
    handle backupId2 = clientA2.setupSync_mainthread("sync2", "f");
    ASSERT_NE(backupId2, UNDEF);

    waitonsyncs(std::chrono::seconds(4), &clientA1, &clientA2);
    clientA1.logcb = clientA2.logcb = true;
    // check everything matches (model has expected state of remote and local)
    ASSERT_TRUE(clientA1.confirmModel_mainthread(model.findnode("f"), backupId1));
    ASSERT_TRUE(clientA2.confirmModel_mainthread(model.findnode("f"), backupId2));

    // move something in the local filesystem and see if we catch up in A1 and A2 (deleter and observer syncs)
    error_code linkage_error;
    fs::create_symlink(clientA1.syncSet(backupId1).localpath / "f_0", clientA1.syncSet(backupId1).localpath / "linked", linkage_error);
    ASSERT_TRUE(!linkage_error) << linkage_error;

    // let them catch up
    waitonsyncs(DEFAULTWAIT, &clientA1, &clientA2);

    //check client 2 is unaffected
    ASSERT_TRUE(clientA2.confirmModel_mainthread(model.findnode("f"), backupId2));

    ASSERT_TRUE(createNameFile(clientA2.syncSet(backupId2).localpath, "linked"));

    // let them catch up
    waitonsyncs(DEFAULTWAIT, &clientA1, &clientA2);

    model.findnode("f")->addkid(model.makeModelSubfolder("linked")); //notice: the deleted here is folder because what's actually deleted is a symlink that points to a folder
                                                                     //ideally we could add full support for symlinks in this tests suite

    model.movetosynctrash("f/linked","f");
    model.findnode("f")->addkid(model.makeModelSubfile("linked"));
    model.ensureLocalDebrisTmpLock("f"); // since we downloaded files

    //check client 2 is as expected
    ASSERT_TRUE(clientA1.confirmModel_mainthread(model.findnode("f"), backupId1));
}
#endif

#endif

TEST_F(SyncTest, BasicSync_NewVersionsCreatedWhenFilesModified)
{
    // Convenience.
    using FileFingerprintPtr = unique_ptr<FileFingerprint>;

    const auto TESTROOT = makeNewTestRoot();
    const auto TIMEOUT  = std::chrono::seconds(4);

    StandardClient c(TESTROOT, "c");

    // Log callbacks.
    c.logcb = true;

    // Helper for generating fingerprints.
    auto fingerprint =
      [&c](const fs::path& fsPath) -> FileFingerprintPtr
      {
          // Convenience.
          auto& fsAccess = *c.client.fsaccess;

          // Needed so we can access the filesystem.
          auto fileAccess = fsAccess.newfileaccess(false);

          // Translate input path into something useful.
          auto path = LocalPath::fromPath(fsPath.u8string(), fsAccess);

          // Try and open file for reading.
          if (fileAccess->fopen(path, true, false))
          {
              auto fingerprint = ::mega::make_unique<FileFingerprint>();

              // Generate fingerprint.
              if (fingerprint->genfingerprint(fileAccess.get()))
              {
                  return fingerprint;
              }
          }

          return nullptr;
      };

    // Fingerprints for each revision.
    vector<FileFingerprintPtr> fingerprints;

    // Log client in.
    ASSERT_TRUE(c.login_reset_makeremotenodes("MEGA_EMAIL", "MEGA_PWD", "x", 0, 0));

    // Add and start sync.
    const auto id = c.setupSync_mainthread("s", "x");
    ASSERT_NE(id, UNDEF);

    const auto SYNCROOT = c.syncSet(id).localpath;

    // Create and populate model.
    Model model;

    model.addfile("f", "a");
    model.generate(SYNCROOT);

    // Keep track of fingerprint.
    fingerprints.emplace_back(fingerprint(SYNCROOT / "f"));
    ASSERT_TRUE(fingerprints.back());

    // Wait for initial sync to complete.
    waitonsyncs(TIMEOUT, &c);

    // Check that the file made it to the cloud.
    ASSERT_TRUE(c.confirmModel_mainthread(model.root.get(), id));

    // Create a new revision of f.
    model.addfile("f", "b");
    model.generate(SYNCROOT);

    // Update fingerprint.
    fingerprints.emplace_back(fingerprint(SYNCROOT / "f"));
    ASSERT_TRUE(fingerprints.back());

    // Wait for change to propagate.
    waitonsyncs(TIMEOUT, &c);

    // Validate model.
    ASSERT_TRUE(c.confirmModel_mainthread(model.root.get(), id));

    // Create yet anothet revision of f.
    model.addfile("f", "c");
    model.generate(SYNCROOT);

    // Update fingerprint.
    fingerprints.emplace_back(fingerprint(SYNCROOT / "f"));
    ASSERT_TRUE(fingerprints.back());

    // Wait for change to propagate.
    waitonsyncs(TIMEOUT, &c);

    // Validate model.
    ASSERT_TRUE(c.confirmModel_mainthread(model.root.get(), id));

    // Get our hands on f's node.
    auto *f = c.drillchildnodebyname(c.gettestbasenode(), "x/f");
    ASSERT_TRUE(f);

    // Validate the version chain.
    auto i = fingerprints.crbegin();
    auto matched = true;

    while (f && i != fingerprints.crend())
    {
        matched &= *f == **i++;

        f = f->children.empty() ? nullptr : f->children.front();
    }

    matched &= !f && i == fingerprints.crend();
    ASSERT_TRUE(matched);
}

TEST_F(SyncTest, BasicSync_ClientToSDKConfigMigration)
{
    const auto TESTROOT = makeNewTestRoot();
    const auto TIMEOUT  = std::chrono::seconds(4);

    SyncConfig config0;
    SyncConfig config1;
    Model model;

    // Create some syncs for us to migrate.
    {
        StandardClient c0(TESTROOT, "c0");

        // Log callbacks.
        c0.logcb = true;

        // Log in client.
        ASSERT_TRUE(c0.login_reset_makeremotenodes("MEGA_EMAIL", "MEGA_PWD", "s", 1, 2));

        // Add syncs.
        auto id0 = c0.setupSync_mainthread("s0", "s/s_0");
        ASSERT_NE(id0, UNDEF);

        auto id1 = c0.setupSync_mainthread("s1", "s/s_1");
        ASSERT_NE(id1, UNDEF);

        // Populate filesystem.
        auto root0 = c0.syncSet(id0).localpath;
        auto root1 = c0.syncSet(id1).localpath;

        model.addfile("d/f");
        model.addfile("f");
        model.generate(root0);
        model.generate(root1, true);

        // Wait for sync to complete.
        waitonsyncs(TIMEOUT, &c0);

        // Make sure everything arrived safely.
        ASSERT_TRUE(c0.confirmModel_mainthread(model.root.get(), id0));
        ASSERT_TRUE(c0.confirmModel_mainthread(model.root.get(), id1));

        // Get our hands on the configs.
        config0 = c0.syncConfigByBackupID(id0);
        config1 = c0.syncConfigByBackupID(id1);
    }

    // Migrate the configs.
    StandardClient c1(TESTROOT, "c1");

    // Log callbacks.
    c1.logcb = true;

    // Log in the client.
    ASSERT_TRUE(c1.login("MEGA_EMAIL", "MEGA_PWD"));

    // Make sure sync user attributes are present.
    ASSERT_TRUE(c1.ensureSyncUserAttributes());

    // Update configs so they're useful for this client.
    {
        FSACCESS_CLASS fsAccess;
        auto root0 = TESTROOT / "c1" / "s0";
        auto root1 = TESTROOT / "c1" / "s1";

        // Issue new backup IDs.
        config0.mBackupId = UNDEF;
        config1.mBackupId = UNDEF;

        // Update path for c1.
        config0.mLocalPath = LocalPath::fromPath(root0.u8string(), fsAccess);
        config1.mLocalPath = LocalPath::fromPath(root1.u8string(), fsAccess);

        // Make sure local sync roots exist.
        fs::create_directories(root0);
        fs::create_directories(root1);
    }

    // Migrate the configs.
    auto id0 = c1.copySyncConfig(config0);
    ASSERT_NE(id0, UNDEF);
    auto id1 = c1.copySyncConfig(config1);
    ASSERT_NE(id1, UNDEF);

    // Fetch nodes (and resume syncs.)
    ASSERT_TRUE(c1.fetchnodes());

    // Wait for sync to complete.
    waitonsyncs(TIMEOUT, &c1);

    // Check that all files from the cloud were downloaded.
    model.ensureLocalDebrisTmpLock("");
    ASSERT_TRUE(c1.confirmModel_mainthread(model.root.get(), id0));
    model.removenode(DEBRISFOLDER);
    ASSERT_TRUE(c1.confirmModel_mainthread(model.root.get(), id1));
}

/*
TEST_F(SyncTest, DetectsAndReportsNameClashes)
{
    const auto TESTFOLDER = makeNewTestRoot();
    const auto TIMEOUT = chrono::seconds(4);

    StandardClient client(TESTFOLDER, "c");

    // Log in client.
    ASSERT_TRUE(client.login_reset_makeremotenodes("MEGA_EMAIL", "MEGA_PWD", "x", 0, 0));

    // Needed so that we can create files with the same name.
    client.client.versions_disabled = true;

    // Populate local filesystem.
    const auto root = TESTFOLDER / "c" / "s";

    fs::create_directories(root / "d" / "e");

    createNameFile(root / "d", "f0");
    createNameFile(root / "d", "f%30");
    createNameFile(root / "d" / "e", "g0");
    createNameFile(root / "d" / "e", "g%30");

    // Start the sync.
    handle backupId1 = client.setupSync_mainthread("s", "x");
    ASSERT_NE(backupId1, UNDEF);

    // Give the client time to synchronize.
    waitonsyncs(TIMEOUT, &client);

    // Helpers.
    auto localConflictDetected = [](const NameConflict& nc, const LocalPath& name)
    {
        auto i = nc.clashingLocalNames.begin();
        auto j = nc.clashingLocalNames.end();

        return std::find(i, j, name) != j;
    };

    // Were any conflicts detected?
    ASSERT_TRUE(client.conflictsDetected());

    // Can we obtain a list of the conflicts?
    list<NameConflict> conflicts;
    ASSERT_TRUE(client.conflictsDetected(conflicts));
    ASSERT_EQ(conflicts.size(), 2u);
    ASSERT_EQ(conflicts.back().localPath, LocalPath::fromPath("d", *client.fsaccess).prependNewWithSeparator(client.syncByBackupId(backupId1)->localroot->localname));
    ASSERT_EQ(conflicts.back().clashingLocalNames.size(), 2u);
    ASSERT_TRUE(localConflictDetected(conflicts.back(), LocalPath::fromPath("f%30", *client.fsaccess)));
    ASSERT_TRUE(localConflictDetected(conflicts.back(), LocalPath::fromPath("f0", *client.fsaccess)));
    ASSERT_EQ(conflicts.back().clashingCloudNames.size(), 0u);

    // Resolve the f0 / f%30 conflict.
    ASSERT_TRUE(fs::remove(root / "d" / "f%30"));

    // Give the sync some time to think.
    waitonsyncs(TIMEOUT, &client);

    // We should still detect conflicts.
    ASSERT_TRUE(client.conflictsDetected());

    // Has the list of conflicts changed?
    conflicts.clear();
    ASSERT_TRUE(client.conflictsDetected(conflicts));
    ASSERT_GE(conflicts.size(), 1u);
    ASSERT_EQ(conflicts.front().localPath, LocalPath::fromPath("e", *client.fsaccess)
        .prependNewWithSeparator(LocalPath::fromPath("d", *client.fsaccess))
        .prependNewWithSeparator(client.syncByBackupId(backupId1)->localroot->localname));
    ASSERT_EQ(conflicts.front().clashingLocalNames.size(), 2u);
    ASSERT_TRUE(localConflictDetected(conflicts.front(), LocalPath::fromPath("g%30", *client.fsaccess)));
    ASSERT_TRUE(localConflictDetected(conflicts.front(), LocalPath::fromPath("g0", *client.fsaccess)));
    ASSERT_EQ(conflicts.front().clashingCloudNames.size(), 0u);

    // Resolve the g / g%30 conflict.
    ASSERT_TRUE(fs::remove(root / "d" / "e" / "g%30"));

    // Give the sync some time to think.
    waitonsyncs(TIMEOUT, &client);

    // No conflicts should be reported.
    ASSERT_FALSE(client.conflictsDetected());

    // Is the list of conflicts empty?
    conflicts.clear();
    ASSERT_FALSE(client.conflictsDetected(conflicts));
    ASSERT_EQ(conflicts.size(), 0u);

    // Create a remote name clash.
    auto* node = client.drillchildnodebyname(client.gettestbasenode(), "x/d");
    ASSERT_TRUE(!!node);
    ASSERT_TRUE(client.uploadFile(root / "d" / "f0", "h", node));
    ASSERT_TRUE(client.uploadFile(root / "d" / "f0", "h", node));

    // Let the client attempt to synchronize.
    waitonsyncs(TIMEOUT, &client);

    // Have we detected any conflicts?
    conflicts.clear();
    ASSERT_TRUE(client.conflictsDetected(conflicts));

    // Does our list of conflicts include remotes?
    ASSERT_GE(conflicts.size(), 1u);
    ASSERT_EQ(conflicts.front().cloudPath, string("/mega_test_sync/x/d"));
    ASSERT_EQ(conflicts.front().clashingCloudNames.size(), 2u);
    ASSERT_EQ(conflicts.front().clashingCloudNames[0], string("h"));
    ASSERT_EQ(conflicts.front().clashingCloudNames[1], string("h"));
    ASSERT_EQ(conflicts.front().clashingLocalNames.size(), 0u);

    // Resolve the remote conflict.
    ASSERT_TRUE(client.deleteremote("x/d/h"));

    // Wait for the client to process our changes.
    waitonsyncs(TIMEOUT, &client);

    conflicts.clear();
    client.conflictsDetected(conflicts);
    ASSERT_EQ(0, conflicts.size());

    // Conflicts should be resolved.
    ASSERT_FALSE(client.conflictsDetected());
}
*/

// TODO: re-enable after sync rework is merged
TEST_F(SyncTest, DISABLED_DoesntDownloadFilesWithClashingNames)
{
    const auto TESTFOLDER = makeNewTestRoot();
    const auto TIMEOUT = chrono::seconds(4);

    // Populate cloud.
    {
        StandardClient cu(TESTFOLDER, "cu");

        // Log callbacks.
        cu.logcb = true;

        // Log client in.
        ASSERT_TRUE(cu.login_reset_makeremotenodes("MEGA_EMAIL", "MEGA_PWD", "x", 0, 0));

        // Needed so that we can create files with the same name.
        cu.client.versions_disabled = true;

        // Create local test hierarchy.
        const auto root = TESTFOLDER / "cu" / "x";

        // d will be duplicated and generate a clash.
        fs::create_directories(root / "d");

        // dd will be singular, no clash.
        fs::create_directories(root / "dd");

        // f will be duplicated and generate a clash.
        ASSERT_TRUE(createNameFile(root, "f"));

        // ff will be singular, no clash.
        ASSERT_TRUE(createNameFile(root, "ff"));

        auto* node = cu.drillchildnodebyname(cu.gettestbasenode(), "x");
        ASSERT_TRUE(!!node);

        // Upload d twice, generate clash.
        ASSERT_TRUE(cu.uploadFolderTree(root / "d", node));
        ASSERT_TRUE(cu.uploadFolderTree(root / "d", node));

        // Upload dd once.
        ASSERT_TRUE(cu.uploadFolderTree(root / "dd", node));

        // Upload f twice, generate clash.
        ASSERT_TRUE(cu.uploadFile(root / "f", node));
        ASSERT_TRUE(cu.uploadFile(root / "f", node));

        // Upload ff once.
        ASSERT_TRUE(cu.uploadFile(root / "ff", node));
    }

    StandardClient cd(TESTFOLDER, "cd");

    // Log callbacks.
    cd.logcb = true;

    // Log in client.
    ASSERT_TRUE(cd.login_fetchnodes("MEGA_EMAIL", "MEGA_PWD"));

    // Add and start sync.
    handle backupId1 = cd.setupSync_mainthread("sd", "x");
    ASSERT_NE(backupId1, UNDEF);

    // Wait for initial sync to complete.
    waitonsyncs(TIMEOUT, &cd);

    // Populate and confirm model.
    Model model;

    // d and f are missing due to name collisions in the cloud.
    model.root->addkid(model.makeModelSubfolder("x"));
    model.findnode("x")->addkid(model.makeModelSubfolder("dd"));
    model.findnode("x")->addkid(model.makeModelSubfile("ff"));

    // Needed because we've downloaded files.
    model.ensureLocalDebrisTmpLock("x");

    // Confirm the model.
    ASSERT_TRUE(cd.confirmModel_mainthread(
                  model.findnode("x"),
                  backupId1,
                  false,
                  StandardClient::CONFIRM_LOCAL));

    // Resolve the name collisions.
    ASSERT_TRUE(cd.deleteremote("x/d"));
    ASSERT_TRUE(cd.deleteremote("x/f"));

    // Wait for the sync to update.
    waitonsyncs(TIMEOUT, &cd);

    // Confirm that d and f have now been downloaded.
    model.findnode("x")->addkid(model.makeModelSubfolder("d"));
    model.findnode("x")->addkid(model.makeModelSubfile("f"));

    // Local FS, Local Tree and Remote Tree should now be consistent.
    ASSERT_TRUE(cd.confirmModel_mainthread(model.findnode("x"), backupId1));
}

// TODO: re-enable after sync rework is merged
TEST_F(SyncTest, DISABLED_DoesntUploadFilesWithClashingNames)
{
    const auto TESTFOLDER = makeNewTestRoot();
    const auto TIMEOUT = chrono::seconds(4);

    // Download client.
    StandardClient cd(TESTFOLDER, "cd");
    // Upload client.
    StandardClient cu(TESTFOLDER, "cu");

    // Log callbacks.
    cd.logcb = true;
    cu.logcb = true;

    // Log in the clients.
    ASSERT_TRUE(cu.login_reset_makeremotenodes("MEGA_EMAIL", "MEGA_PWD", "x", 0, 0));
    ASSERT_TRUE(cd.login_fetchnodes("MEGA_EMAIL", "MEGA_PWD"));
    ASSERT_EQ(cd.basefolderhandle, cu.basefolderhandle);

    // Populate the local filesystem.
    const auto root = TESTFOLDER / "cu" / "su";

    // Make sure clashing directories are skipped.
    fs::create_directories(root / "d0");
    fs::create_directories(root / "d%30");

    // Make sure other directories are uploaded.
    fs::create_directories(root / "d1");

    // Make sure clashing files are skipped.
    createNameFile(root, "f0");
    createNameFile(root, "f%30");

    // Make sure other files are uploaded.
    createNameFile(root, "f1");
    createNameFile(root / "d1", "f0");

    // Start the syncs.
    handle backupId1 = cd.setupSync_mainthread("sd", "x");
    handle backupId2 = cu.setupSync_mainthread("su", "x");
    ASSERT_NE(backupId1, UNDEF);
    ASSERT_NE(backupId2, UNDEF);

    // Wait for the initial sync to complete.
    waitonsyncs(TIMEOUT, &cu, &cd);

    // Populate and confirm model.
    Model model;

    model.root->addkid(model.makeModelSubfolder("root"));
    model.findnode("root")->addkid(model.makeModelSubfolder("d1"));
    model.findnode("root")->addkid(model.makeModelSubfile("f1"));
    model.findnode("root/d1")->addkid(model.makeModelSubfile("f0"));

    model.ensureLocalDebrisTmpLock("root");

    ASSERT_TRUE(cd.confirmModel_mainthread(model.findnode("root"), backupId1));

    // Remove the clashing nodes.
    fs::remove_all(root / "d0");
    fs::remove_all(root / "f0");

    // Wait for the sync to complete.
    waitonsyncs(TIMEOUT, &cd, &cu);

    // Confirm that d0 and f0 have been downloaded.
    model.findnode("root")->addkid(model.makeModelSubfolder("d0"));
    model.findnode("root")->addkid(model.makeModelSubfile("f0", "f%30"));

    ASSERT_TRUE(cu.confirmModel_mainthread(model.findnode("root"), backupId2, true));
}

TEST_F(SyncTest, DISABLED_RemotesWithControlCharactersSynchronizeCorrectly)
{
    const auto TESTROOT = makeNewTestRoot();
    const auto TIMEOUT = chrono::seconds(4);

    // Populate cloud.
    {
        // Upload client.
        StandardClient cu(TESTROOT, "cu");

        // Log callbacks.
        cu.logcb = true;

        // Log in client and clear remote contents.
        ASSERT_TRUE(cu.login_reset_makeremotenodes("MEGA_EMAIL", "MEGA_PWD", "x", 0, 0));

        auto* node = cu.drillchildnodebyname(cu.gettestbasenode(), "x");
        ASSERT_TRUE(!!node);

        // Create some directories containing control characters.
        vector<NewNode> nodes(2);

        // Only some platforms will escape BEL.
        cu.client.putnodes_prepareOneFolder(&nodes[0], "d\7");
        cu.client.putnodes_prepareOneFolder(&nodes[1], "d");

        ASSERT_TRUE(cu.putnodes(node->nodeHandle(), std::move(nodes)));

        // Do the same but with some files.
        auto root = TESTROOT / "cu" / "x";
        fs::create_directories(root);

        // Placeholder name.
        ASSERT_TRUE(createNameFile(root, "f"));

        // Upload files.
        ASSERT_TRUE(cu.uploadFile(root / "f", "f\7", node));
        ASSERT_TRUE(cu.uploadFile(root / "f", node));
    }

    // Download client.
    StandardClient cd(TESTROOT, "cd");

    // Log callbacks.
    cd.logcb = true;

    // Log in client.
    ASSERT_TRUE(cd.login_fetchnodes("MEGA_EMAIL", "MEGA_PWD"));

    // Add and start sync.
    handle backupId1 = cd.setupSync_mainthread("sd", "x");
    ASSERT_NE(backupId1, UNDEF);

    // Wait for initial sync to complete.
    waitonsyncs(TIMEOUT, &cd);

    // Populate and confirm model.
    Model model;

    model.addfolder("x/d\7");
    model.addfolder("x/d");
    model.addfile("x/f\7", "f");
    model.addfile("x/f", "f");

    // Needed because we've downloaded files.
    model.ensureLocalDebrisTmpLock("x");

    ASSERT_TRUE(cd.confirmModel_mainthread(model.findnode("x"), backupId1));

    // Remotely remove d\7.
    ASSERT_TRUE(cd.deleteremote("x/d\7"));
    ASSERT_TRUE(model.movetosynctrash("x/d\7", "x"));

    // Locally remove f\7.
    auto syncRoot = TESTROOT / "cd" / "sd";
#ifdef _WIN32
    ASSERT_TRUE(fs::remove(syncRoot / "f%07"));
#else /* _WIN32 */
    ASSERT_TRUE(fs::remove(syncRoot / "f\7"));
#endif /* ! _WIN32 */
    ASSERT_TRUE(!!model.removenode("x/f\7"));

    // Wait for synchronization to complete.
    waitonsyncs(TIMEOUT, &cd);

    // Confirm models.
    ASSERT_TRUE(cd.confirmModel_mainthread(model.findnode("x"), backupId1));

    // Locally create some files with escapes in their names.
#ifdef _WIN32
    ASSERT_TRUE(fs::create_directories(syncRoot / "dd%07"));
    ASSERT_TRUE(createDataFile(syncRoot / "ff%07", "ff"));
#else
    ASSERT_TRUE(fs::create_directories(syncRoot / "dd\7"));
    ASSERT_TRUE(createDataFile(syncRoot / "ff\7", "ff"));
#endif /* ! _WIN32 */

    // Wait for synchronization to complete.
    waitonsyncs(TIMEOUT, &cd);

    // Update and confirm models.
    model.addfolder("x/dd\7");
    model.addfile("x/ff\7", "ff");

    ASSERT_TRUE(cd.confirmModel_mainthread(model.findnode("x"), backupId1));
}

// TODO: re-enable after sync rework is merged
TEST_F(SyncTest, DISABLED_RemotesWithEscapesSynchronizeCorrectly)
{
    const auto TESTROOT = makeNewTestRoot();
    const auto TIMEOUT = chrono::seconds(4);

    // Populate cloud.
    {
        // Upload client.
        StandardClient cu(TESTROOT, "cu");

        // Log callbacks.
        cu.logcb = true;

        // Log in client and clear remote contents.
        ASSERT_TRUE(cu.login_reset_makeremotenodes("MEGA_EMAIL", "MEGA_PWD", "x", 0, 0));

        // Build test hierarchy.
        const auto root = TESTROOT / "cu" / "x";

        // Escapes will not be decoded as we're uploading directly.
        fs::create_directories(root / "d0");
        fs::create_directories(root / "d%30");

        ASSERT_TRUE(createNameFile(root, "f0"));
        ASSERT_TRUE(createNameFile(root, "f%30"));

        auto* node = cu.drillchildnodebyname(cu.gettestbasenode(), "x");
        ASSERT_TRUE(!!node);

        // Upload directories.
        ASSERT_TRUE(cu.uploadFolderTree(root / "d0", node));
        ASSERT_TRUE(cu.uploadFolderTree(root / "d%30", node));

        // Upload files.
        ASSERT_TRUE(cu.uploadFile(root / "f0", node));
        ASSERT_TRUE(cu.uploadFile(root / "f%30", node));
    }

    // Download client.
    StandardClient cd(TESTROOT, "cd");

    // Log callbacks.
    cd.logcb = true;

    // Log in client.
    ASSERT_TRUE(cd.login_fetchnodes("MEGA_EMAIL", "MEGA_PWD"));

    // Add and start sync.
    handle backupId1 = cd.setupSync_mainthread("sd", "x");

    // Wait for initial sync to complete.
    waitonsyncs(TIMEOUT, &cd);

    // Populate and confirm local fs.
    Model model;

    model.addfolder("x/d0");
    model.addfolder("x/d%30")->fsName("d%2530");
    model.addfile("x/f0", "f0");
    model.addfile("x/f%30", "f%30")->fsName("f%2530");

    // Needed as we've downloaded files.
    model.ensureLocalDebrisTmpLock("x");

    ASSERT_TRUE(cd.confirmModel_mainthread(model.findnode("x"), backupId1));

    // Locally remove an escaped node.
    const auto syncRoot = cd.syncSet(backupId1).localpath;

    fs::remove_all(syncRoot / "d%2530");
    ASSERT_TRUE(!!model.removenode("x/d%30"));

    // Remotely remove an escaped file.
    ASSERT_TRUE(cd.deleteremote("x/f%30"));
    ASSERT_TRUE(model.movetosynctrash("x/f%30", "x"));

    // Wait for sync up to complete.
    waitonsyncs(TIMEOUT, &cd);

    // Confirm models.
    ASSERT_TRUE(cd.confirmModel_mainthread(model.findnode("x"), backupId1));

    // Locally create some files with escapes in their names.
    {
        // Bogus escapes.
        ASSERT_TRUE(fs::create_directories(syncRoot / "dd%"));
        model.addfolder("x/dd%");

        ASSERT_TRUE(createNameFile(syncRoot, "ff%"));
        model.addfile("x/ff%", "ff%");

        // Sane character escapes.
        ASSERT_TRUE(fs::create_directories(syncRoot / "dd%31"));
        model.addfolder("x/dd1")->fsName("dd%31");

        ASSERT_TRUE(createNameFile(syncRoot, "ff%31"));
        model.addfile("x/ff1", "ff%31")->fsName("ff%31");

    }

    // Wait for synchronization to complete.
    waitonsyncs(TIMEOUT, &cd);

    // Confirm model.
    ASSERT_TRUE(cd.confirmModel_mainthread(model.findnode("x"), backupId1));

    // Let's try with escaped control sequences.
    ASSERT_TRUE(fs::create_directories(syncRoot / "dd%250a"));
    model.addfolder("x/dd%0a")->fsName("dd%250a");

    ASSERT_TRUE(createNameFile(syncRoot, "ff%250a"));
    model.addfile("x/ff%0a", "ff%250a")->fsName("ff%250a");

    // Wait for sync and confirm model.
    waitonsyncs(TIMEOUT, &cd);
    ASSERT_TRUE(cd.confirmModel_mainthread(model.findnode("x"), backupId1));

    // Remotely delete the nodes with control sequences.
    ASSERT_TRUE(cd.deleteremote("x/dd%0a"));
    model.movetosynctrash("x/dd%0a", "x");

    ASSERT_TRUE(cd.deleteremote("x/ff%0a"));
    model.movetosynctrash("x/ff%0a", "x");

    // Wait for sync and confirm model.
    waitonsyncs(TIMEOUT, &cd);
    ASSERT_TRUE(cd.confirmModel_mainthread(model.findnode("x"), backupId1));
}

#ifdef _WIN32
#define SEP "\\"
#else // _WIN32
#define SEP "/"
#endif // ! _WIN32

class AnomalyReporter
  : public FilenameAnomalyReporter
{
public:
    struct Anomaly
    {
        string localPath;
        string remotePath;
        int type;
    }; // Anomaly

    AnomalyReporter(const string& localRoot, const string& remoteRoot)
      : mAnomalies()
      , mLocalRoot(localRoot)
      , mRemoteRoot(remoteRoot)
    {
        assert(!mLocalRoot.empty());
        assert(!mRemoteRoot.empty());

        // Add trailing separators if necessary.
        if (string(1, mLocalRoot.back()) != SEP)
        {
            mLocalRoot.append(SEP);
        }

        if (mRemoteRoot.back() != '/')
        {
            mRemoteRoot.push_back('/');
        }
    }

    void anomalyDetected(FilenameAnomalyType type,
                         const string& localPath,
                         const string& remotePath) override
    {
        assert(startsWith(localPath, mLocalRoot));
        assert(startsWith(remotePath, mRemoteRoot));

        mAnomalies.emplace_back();

        auto& anomaly = mAnomalies.back();
        anomaly.localPath = localPath.substr(mLocalRoot.size());
        anomaly.remotePath = remotePath.substr(mRemoteRoot.size());
        anomaly.type = type;
    }

    vector<Anomaly> mAnomalies;

private:
    bool startsWith(const string& lhs, const string& rhs) const
    {
        return lhs.compare(0, rhs.size(), rhs) == 0;
    }

    string mLocalRoot;
    string mRemoteRoot;
}; // AnomalyReporter

TEST_F(SyncTest, AnomalousManualDownload)
{
    auto TESTROOT = makeNewTestRoot();
    auto TIMEOUT  = chrono::seconds(4);

    // Upload two files for us to download.
    {
        StandardClient cu(TESTROOT, "cu");

        // Log callbacks.
        cu.logcb = true;

        // Log client in.
        ASSERT_TRUE(cu.login_reset_makeremotenodes("MEGA_EMAIL", "MEGA_PWD", "s", 0, 0));

        // Create a sync so we can upload some files.
        auto id = cu.setupSync_mainthread("s", "s");
        ASSERT_NE(id, UNDEF);

        // Get our hands on the sync root.
        auto root = cu.syncSet(id).localpath;

        // Create the test files.
        Model model;

        model.addfile("f");
        model.addfile("g:0")->fsName("g%3a0");
        model.generate(root);

        // Wait for the upload to complete.
        waitonsyncs(TIMEOUT, &cu);

        // Make sure the files were uploaded.
        ASSERT_TRUE(cu.confirmModel_mainthread(model.root.get(), id));
    }

    StandardClient cd(TESTROOT, "cd");

    // Log callbacks.
    cd.logcb = true;

    // Log client in.
    ASSERT_TRUE(cd.login_fetchnodes("MEGA_EMAIL", "MEGA_PWD"));

    // Determine root paths.
    auto root = TESTROOT / "cd";

    // Set anomalous filename reporter.
    AnomalyReporter* reporter =
      new AnomalyReporter(root.u8string(),
                          cd.gettestbasenode()->displaypath());

    cd.client.mFilenameAnomalyReporter.reset(reporter);

    // cu's sync root.
    auto* s = cd.drillchildnodebyname(cd.gettestbasenode(), "s");
    ASSERT_TRUE(s);

    // Simple validation helper.
    auto read_string = [](const fs::path& path) {
        // How much buffer space do we need?
        auto length = fs::file_size(path);
        assert(length > 0);

        // Read in the file's contents.
        ifstream istream(path.u8string(), ios::binary);
        string buffer(length, 0);

        istream.read(&buffer[0], length);

        // Make sure the read was successful.
        assert(istream.good());

        return buffer;
    };

    // Download a regular file.
    {
        // Regular file, s/f.
        auto* f = cd.drillchildnodebyname(s, "f");
        ASSERT_TRUE(f);

        // Download.
        auto destination = root / "f";
        ASSERT_TRUE(cd.downloadFile(*f, destination));

        // Make sure the file was downloaded.
        ASSERT_TRUE(fs::is_regular_file(destination));
        ASSERT_EQ(read_string(destination), "f");

        // No anomalies should be reported.
        ASSERT_TRUE(reporter->mAnomalies.empty());
    }

    // Download an anomalous file.
    {
        // Anomalous file, s/g:0.
        auto* g0 = cd.drillchildnodebyname(s, "g:0");
        ASSERT_TRUE(g0);

        // Download.
        auto destination = root / "g%3a0";
        ASSERT_TRUE(cd.downloadFile(*g0, destination));

        // Make sure the file was downloaded.
        ASSERT_TRUE(fs::is_regular_file(destination));
        ASSERT_EQ(read_string(destination), "g:0");

        // A single anomaly should be reported.
        ASSERT_EQ(reporter->mAnomalies.size(), 1);

        auto& anomaly = reporter->mAnomalies.front();

        ASSERT_EQ(anomaly.localPath, "g%3a0");
        ASSERT_EQ(anomaly.remotePath, "s/g:0");
        ASSERT_EQ(anomaly.type, FILENAME_ANOMALY_NAME_MISMATCH);
    }
}

TEST_F(SyncTest, AnomalousManualUpload)
{
    auto TESTROOT = makeNewTestRoot();
    auto TIMEOUT  = chrono::seconds(4);

    // Upload client.
    StandardClient cu(TESTROOT, "cu");

    // Verification client.
    StandardClient cv(TESTROOT, "cv");

    // Log callbacks.
    cu.logcb = true;
    cv.logcb = true;

    // Log in clients.
    ASSERT_TRUE(cu.login_reset_makeremotenodes("MEGA_EMAIL", "MEGA_PWD", "s", 0, 0));
    ASSERT_TRUE(cv.login_fetchnodes("MEGA_EMAIL", "MEGA_PWD"));

    // Determine local root.
    auto root = TESTROOT / "cu";

    // Set up anomalous name reporter.
    AnomalyReporter* reporter =
      new AnomalyReporter(root.u8string(),
                          cu.gettestbasenode()->displaypath());

    cu.client.mFilenameAnomalyReporter.reset(reporter);

    // Create a sync so we can verify uploads.
    auto id = cv.setupSync_mainthread("s", "s");
    ASSERT_NE(id, UNDEF);

    Model model;

    // Upload a regular file.
    {
        // Add file to model.
        model.addfile("f0");
        model.generate(root);

        // Upload file.
        auto* s = cu.client.nodeByHandle(cv.syncSet(id).h);
        ASSERT_TRUE(s);
        ASSERT_TRUE(cu.uploadFile(root / "f0", s));

        // Necessary as cv has downloaded a file.
        model.ensureLocalDebrisTmpLock("");

        // Make sure the file uploaded successfully.
        waitonsyncs(TIMEOUT, &cv);

        ASSERT_TRUE(cv.confirmModel_mainthread(model.root.get(), id));

        // No anomalies should be reported.
        ASSERT_TRUE(reporter->mAnomalies.empty());
    }

    // Upload an anomalous file.
    {
        // Add an anomalous file.
        model.addfile("f:0")->fsName("f%3a0");
        model.generate(root);

        // Upload file.
        auto* s = cu.client.nodeByHandle(cv.syncSet(id).h);
        ASSERT_TRUE(s);
        ASSERT_TRUE(cu.uploadFile(root / "f%3a0", "f:0", s));

        // Make sure the file uploaded ok.
        waitonsyncs(TIMEOUT, &cv);

        ASSERT_TRUE(cv.confirmModel_mainthread(model.root.get(), id));

        // A single anomaly should've been reported.
        ASSERT_EQ(reporter->mAnomalies.size(), 1);

        auto& anomaly = reporter->mAnomalies.front();

        ASSERT_EQ(anomaly.localPath, "f%3a0");
        ASSERT_EQ(anomaly.remotePath, "s/f:0");
        ASSERT_EQ(anomaly.type, FILENAME_ANOMALY_NAME_MISMATCH);
    }
}

TEST_F(SyncTest, AnomalousSyncDownload)
{
    auto TESTROOT = makeNewTestRoot();
    auto TIMEOUT  = chrono::seconds(4);

    // For verification.
    Model model;

    // Upload test files.
    {
        // Upload client.
        StandardClient cu(TESTROOT, "cu");

        // Log callbacks.
        cu.logcb = true;

        // Log in client.
        ASSERT_TRUE(cu.login_reset_makeremotenodes("MEGA_EMAIL", "MEGA_PWD", "s", 0, 0));

        // Add and start sync.
        auto id = cu.setupSync_mainthread("s", "s");
        ASSERT_NE(id, UNDEF);

        // Add test files for upload.
        auto root = cu.syncSet(id).localpath;

        model.addfile("f");
        model.addfile("f:0")->fsName("f%3a0");
        model.addfolder("d");
        model.addfolder("d:0")->fsName("d%3a0");
        model.generate(root);

        // Wait for sync to complete.
        waitonsyncs(TIMEOUT, &cu);

        // Did the files upload okay?
        ASSERT_TRUE(cu.confirmModel_mainthread(model.root.get(), id));
    }

    // Download test files.
    StandardClient cd(TESTROOT, "cd");

    // Log client in.
    ASSERT_TRUE(cd.login_fetchnodes("MEGA_EMAIL", "MEGA_PWD"));

    // Set anomalous filename reporter.
    AnomalyReporter* reporter;
    {
        auto* root = cd.gettestbasenode();
        ASSERT_TRUE(root);

        auto* s = cd.drillchildnodebyname(root, "s");
        ASSERT_TRUE(s);

        auto local = (TESTROOT / "cd" / "s").u8string();
        auto remote = s->displaypath();

        reporter = new AnomalyReporter(local, remote);
        cd.client.mFilenameAnomalyReporter.reset(reporter);
    }

    // Add and start sync.
    auto id = cd.setupSync_mainthread("s", "s");
    ASSERT_NE(id, UNDEF);

    // Wait for sync to complete.
    waitonsyncs(TIMEOUT, &cd);

    // Necessary as cd has downloaded files.
    model.ensureLocalDebrisTmpLock("");

    // Were all the files downloaded okay?
    ASSERT_TRUE(cd.confirmModel_mainthread(model.root.get(), id));

    // Two anomalies should be reported.
    ASSERT_EQ(reporter->mAnomalies.size(), 2);

    auto anomaly = reporter->mAnomalies.begin();

    // d:0
    ASSERT_EQ(anomaly->localPath, "d%3a0");
    ASSERT_EQ(anomaly->remotePath, "d:0");
    ASSERT_EQ(anomaly->type, FILENAME_ANOMALY_NAME_MISMATCH);

    ++anomaly;

    // f:0
    ASSERT_EQ(anomaly->localPath, "f%3a0");
    ASSERT_EQ(anomaly->remotePath, "f:0");
    ASSERT_EQ(anomaly->type, FILENAME_ANOMALY_NAME_MISMATCH);
}

TEST_F(SyncTest, AnomalousSyncLocalRename)
{
    auto TESTROOT = makeNewTestRoot();
    auto TIMEOUT = chrono::seconds(4);

    // Sync client.
    StandardClient cx(TESTROOT, "cx");

    // Log in client.
    ASSERT_TRUE(cx.login_reset_makeremotenodes("MEGA_EMAIL", "MEGA_PWD", "s", 0, 0));

    // Add and start sync.
    auto id = cx.setupSync_mainthread("s", "s");
    ASSERT_NE(id, UNDEF);

    auto root = cx.syncSet(id).localpath;

    // Set anomalous filename reporter.
    AnomalyReporter* reporter =
      new AnomalyReporter(root.u8string(), "/mega_test_sync/s");

    cx.client.mFilenameAnomalyReporter.reset(reporter);

    // Populate filesystem.
    Model model;

    model.addfile("d/f");
    model.addfile("f");
    model.generate(root);

    // Wait for synchronization to complete.
    waitonsyncs(TIMEOUT, &cx);

    // Make sure everything uploaded okay.
    ASSERT_TRUE(cx.confirmModel_mainthread(model.root.get(), id));

    // Rename d/f -> d/g.
    model.findnode("d/f")->name = "g";
    fs::rename(root / "d" / "f", root / "d" / "g");

    // Wait for synchronization to complete.
    waitonsyncs(TIMEOUT, &cx);

    // Confirm move.
    ASSERT_TRUE(cx.confirmModel_mainthread(model.root.get(), id));

    // There should be no anomalies.
    ASSERT_TRUE(reporter->mAnomalies.empty());

    // Rename d/g -> d/g:0.
    model.findnode("d/g")->fsName("g%3a0").name = "g:0";
    fs::rename(root / "d" / "g", root / "d" / "g%3a0");

    // Wait for synchronization to complete.
    waitonsyncs(TIMEOUT, &cx);

    // Confirm move.
    ASSERT_TRUE(cx.confirmModel_mainthread(model.root.get(), id));

    // There should be a single anomaly.
    ASSERT_EQ(reporter->mAnomalies.size(), 1);
    {
        auto& anomaly = reporter->mAnomalies.back();

        ASSERT_EQ(anomaly.localPath, "d" SEP "g%3a0");
        ASSERT_EQ(anomaly.remotePath, "d/g:0");
        ASSERT_EQ(anomaly.type, FILENAME_ANOMALY_NAME_MISMATCH);
    }
    reporter->mAnomalies.clear();

    // Move f -> d/g:0.
    model.findnode("d/g:0")->content = "f";
    model.removenode("f");
    fs::rename(root / "f", root / "d" / "g%3a0");

    // Wait for sync to complete.
    waitonsyncs(TIMEOUT, &cx);

    // Confirm move.
    ASSERT_TRUE(cx.confirmModel_mainthread(model.root.get(), id));

    // No anomalies should be reported.
    ASSERT_TRUE(reporter->mAnomalies.empty());
}

TEST_F(SyncTest, AnomalousSyncRemoteRename)
{
    auto TESTROOT = makeNewTestRoot();
    auto TIMEOUT = chrono::seconds(4);

    // Sync client.
    StandardClient cx(TESTROOT, "cx");

    // Rename client.
    StandardClient cr(TESTROOT, "cr");

    // Log in clients.
    ASSERT_TRUE(cx.login_reset_makeremotenodes("MEGA_EMAIL", "MEGA_PWD", "s", 0, 0));
    ASSERT_TRUE(cr.login_fetchnodes("MEGA_EMAIL", "MEGA_PWD"));

    // Add and start sync.
    auto id = cx.setupSync_mainthread("s", "s");
    ASSERT_NE(id, UNDEF);

    auto root = cx.syncSet(id).localpath;

    // Set up anomalous filename reporter.
    auto* reporter = new AnomalyReporter(root.u8string(), "/mega_test_sync/s");
    cx.client.mFilenameAnomalyReporter.reset(reporter);

    // Populate filesystem.
    Model model;

    model.addfile("d/f");
    model.addfile("f");
    model.generate(root);

    // Wait for sync to complete.
    waitonsyncs(TIMEOUT, &cx);

    // Verify upload.
    ASSERT_TRUE(cx.confirmModel_mainthread(model.root.get(), id));

    // Rename d/f -> d/g.
    auto* s = cr.client.nodeByHandle(cx.syncSet(id).h);
    ASSERT_TRUE(s);

    auto* d = cr.drillchildnodebyname(s, "d");
    ASSERT_TRUE(d);

    {
        auto* f = cr.drillchildnodebyname(d, "f");
        ASSERT_TRUE(f);

        ASSERT_TRUE(cr.setattr(f, attr_map('n', "g")));
    }

    // Wait for sync to complete.
    waitonsyncs(TIMEOUT, &cx);

    // Update model.
    model.findnode("d/f")->name = "g";

    // Verify rename.
    ASSERT_TRUE(cx.confirmModel_mainthread(model.root.get(), id));

    // There should be no anomalies.
    ASSERT_TRUE(reporter->mAnomalies.empty());

    // Rename d/g -> d/g:0.
    {
        auto* g = cr.drillchildnodebyname(d, "g");
        ASSERT_TRUE(g);

        ASSERT_TRUE(cr.setattr(g, attr_map('n', "g:0")));
    }

    // Wait for sync to complete.
    waitonsyncs(TIMEOUT, &cx);

    // Update model.
    model.findnode("d/g")->fsName("g%3a0").name = "g:0";

    // Verify rename.
    ASSERT_TRUE(cx.confirmModel_mainthread(model.root.get(), id));

    // There should be a single anomaly.
    ASSERT_EQ(reporter->mAnomalies.size(), 1);
    {
        auto& anomaly = reporter->mAnomalies.back();

        ASSERT_EQ(anomaly.localPath, "d" SEP "g%3a0");
        ASSERT_EQ(anomaly.remotePath, "d/g:0");
        ASSERT_EQ(anomaly.type, FILENAME_ANOMALY_NAME_MISMATCH);
    }
    reporter->mAnomalies.clear();
}

TEST_F(SyncTest, AnomalousSyncUpload)
{
    auto TESTROOT = makeNewTestRoot();
    auto TIMEOUT = chrono::seconds(4);

    // Upload client.
    StandardClient cu(TESTROOT, "cu");

    // Log client in.
    ASSERT_TRUE(cu.login_reset_makeremotenodes("MEGA_EMAIL", "MEGA_PWD", "s", 0, 0));

    // Add and start sync.
    auto id = cu.setupSync_mainthread("s", "s");
    ASSERT_NE(id, UNDEF);

    auto root = cu.syncSet(id).localpath;

    // Set up anomalous filename reporter.
    AnomalyReporter* reporter =
      new AnomalyReporter(root.u8string(), "/mega_test_sync/s");

    cu.client.mFilenameAnomalyReporter.reset(reporter);

    // Populate filesystem.
    Model model;

    model.addfile("f");
    model.addfile("f:0")->fsName("f%3a0");
    model.addfolder("d");
    model.addfolder("d:0")->fsName("d%3a0");
    model.generate(root);

    // Wait for synchronization to complete.
    waitonsyncs(TIMEOUT, &cu);

    // Ensure everything uploaded okay.
    ASSERT_TRUE(cu.confirmModel_mainthread(model.root.get(), id));

    // Two anomalies should've been reported.
    ASSERT_EQ(reporter->mAnomalies.size(), 2);

    auto anomaly = reporter->mAnomalies.begin();

    // d:0
    ASSERT_EQ(anomaly->localPath, "d%3a0");
    ASSERT_EQ(anomaly->remotePath, "d:0");
    ASSERT_EQ(anomaly->type, FILENAME_ANOMALY_NAME_MISMATCH);

    ++anomaly;

    // f:0
    ASSERT_EQ(anomaly->localPath, "f%3a0");
    ASSERT_EQ(anomaly->remotePath, "f:0");
    ASSERT_EQ(anomaly->type, FILENAME_ANOMALY_NAME_MISMATCH);
}

#undef SEP

TEST_F(SyncTest, BasicSyncExportImport)
{
    auto TESTROOT = makeNewTestRoot();
    auto TIMEOUT  = chrono::seconds(4);

    // Sync client.
    unique_ptr<StandardClient> cx(new StandardClient(TESTROOT, "cx"));

    // Log callbacks.
    cx->logcb = true;

    // Log in client.
    ASSERT_TRUE(cx->login_reset_makeremotenodes("MEGA_EMAIL", "MEGA_PWD", "s", 1, 3));

    // Create and start syncs.
    auto id0 = cx->setupSync_mainthread("s0", "s/s_0");
    ASSERT_NE(id0, UNDEF);

    auto id1 = cx->setupSync_mainthread("s1", "s/s_1");
    ASSERT_NE(id1, UNDEF);

    auto id2 = cx->setupSync_mainthread("s2", "s/s_2");
    ASSERT_NE(id2, UNDEF);

    // Get our hands on the sync's local root.
    auto root0 = cx->syncSet(id0).localpath;
    auto root1 = cx->syncSet(id1).localpath;
    auto root2 = cx->syncSet(id2).localpath;

    // Give the syncs something to synchronize.
    Model model0;
    Model model1;
    Model model2;

    model0.addfile("d0/f0");
    model0.addfile("f0");
    model0.generate(root0);

    model1.addfile("d0/f0");
    model1.addfile("d0/f1");
    model1.addfile("d1/f0");
    model1.addfile("d1/f1");
    model1.generate(root1);

    model2.addfile("f0");
    model2.addfile("f1");
    model2.generate(root2);

    // Wait for synchronization to complete.
    waitonsyncs(TIMEOUT, cx.get());

    // Make sure everything was uploaded okay.
    ASSERT_TRUE(cx->confirmModel_mainthread(model0.root.get(), id0));
    ASSERT_TRUE(cx->confirmModel_mainthread(model1.root.get(), id1));
    ASSERT_TRUE(cx->confirmModel_mainthread(model2.root.get(), id2));

    // Export the syncs.
    auto configs = cx->exportSyncConfigs();
    ASSERT_FALSE(configs.empty());

    // Log out client, don't keep caches.
    cx.reset();

    // Recreate client.
    cx.reset(new StandardClient(TESTROOT, "cx"));

    // Log client back in.
    ASSERT_TRUE(cx->login_fetchnodes("MEGA_EMAIL", "MEGA_PWD"));

    // Import the syncs.
    ASSERT_TRUE(cx->importSyncConfigs(std::move(configs)));

    // Determine the imported sync's backup IDs.
    id0 = cx->backupIdForSyncPath(root0);
    ASSERT_NE(id0, UNDEF);

    id1 = cx->backupIdForSyncPath(root1);
    ASSERT_NE(id1, UNDEF);

    id2 = cx->backupIdForSyncPath(root2);
    ASSERT_NE(id2, UNDEF);

    // Make sure nothing's changed since we exported the syncs.
    ASSERT_TRUE(cx->confirmModel_mainthread(model0.root.get(), id0));
    ASSERT_TRUE(cx->confirmModel_mainthread(model1.root.get(), id1));
    ASSERT_TRUE(cx->confirmModel_mainthread(model2.root.get(), id2));

    // Make some changes.
    model0.addfile("d0/f1");
    model0.generate(root0);

    model1.addfile("f0");
    model1.generate(root1);

    model2.addfile("d0/d0f0");
    model2.generate(root2);

    // Imported syncs should be disabled.
    // So, we're waiting for the syncs to do precisely nothing.
    waitonsyncs(TIMEOUT, cx.get());

    // Confirm should fail.
    ASSERT_FALSE(cx->confirmModel_mainthread(model0.root.get(), id0));
    ASSERT_FALSE(cx->confirmModel_mainthread(model1.root.get(), id1));
    ASSERT_FALSE(cx->confirmModel_mainthread(model2.root.get(), id2));

    // Enable the imported syncs.
    ASSERT_TRUE(cx->enableSyncByBackupId(id0));
    ASSERT_TRUE(cx->enableSyncByBackupId(id1));
    ASSERT_TRUE(cx->enableSyncByBackupId(id2));

    // Wait for sync to complete.
    waitonsyncs(TIMEOUT, cx.get());

    // Changes should now be in the cloud.
    ASSERT_TRUE(cx->confirmModel_mainthread(model0.root.get(), id0));
    ASSERT_TRUE(cx->confirmModel_mainthread(model1.root.get(), id1));
    ASSERT_TRUE(cx->confirmModel_mainthread(model2.root.get(), id2));
}

TEST_F(SyncTest, RenameReplaceFileBetweenSyncs)
{
    const auto TESTROOT = makeNewTestRoot();
    const auto TIMEOUT  = chrono::seconds(4);

    StandardClient c0(TESTROOT, "c0");

    // Log callbacks.
    c0.logcb = true;

    // Log in client.
    ASSERT_TRUE(c0.login_reset_makeremotenodes("MEGA_EMAIL", "MEGA_PWD", "s0", 0, 0));
    ASSERT_TRUE(c0.makeCloudSubdirs("s1", 0, 0));

    // Set up syncs.
    const auto id0 = c0.setupSync_mainthread("s0", "s0");
    ASSERT_NE(id0, UNDEF);

    const auto id1 = c0.setupSync_mainthread("s1", "s1");
    ASSERT_NE(id1, UNDEF);

    // Convenience.
    const auto SYNCROOT0 = TESTROOT / "c0" / "s0";
    const auto SYNCROOT1 = TESTROOT / "c0" / "s1";

    // Set up models.
    Model model0;
    Model model1;

    model0.addfile("f0", "x");
    model0.generate(SYNCROOT0);

    // Wait for synchronization to complete.
    waitonsyncs(TIMEOUT, &c0);

    // Confirm models.
    ASSERT_TRUE(c0.confirmModel_mainthread(model0.root.get(), id0));
    ASSERT_TRUE(c0.confirmModel_mainthread(model1.root.get(), id1));

    // Move s0/f0 to s1/f0.
    model1 = model0;

    fs::rename(SYNCROOT0 / "f0", SYNCROOT1 / "f0");

    // Replace s0/f0.
    model0.removenode("f0");
    model0.addfile("f0", "y");

    ASSERT_TRUE(createDataFile(SYNCROOT0 / "f0", "y"));

    // Wait for synchronization to complete.
    waitonsyncs(TIMEOUT, &c0);

    // Confirm models.
    ASSERT_TRUE(c0.confirmModel_mainthread(model0.root.get(), id0));
    ASSERT_TRUE(c0.confirmModel_mainthread(model1.root.get(), id1));

    // Disable s0.
    ASSERT_TRUE(c0.disableSync(id0, NO_SYNC_ERROR, false));

    // Make sure s0 is disabled.
    ASSERT_TRUE(createDataFile(SYNCROOT0 / "f1", "z"));

    // Wait for synchronization to complete.
    waitonsyncs(TIMEOUT, &c0);

    // Confirm models.
    ASSERT_TRUE(c0.confirmModel_mainthread(
                  model0.root.get(),
                  id0,
                  false,
                  StandardClient::CONFIRM_REMOTE));

    // Move s1/f0 to s0/f2.
    model1.removenode("f0");

    fs::rename(SYNCROOT1 / "f0", SYNCROOT0 / "f2");

    // Replace s1/f0.
    model1.addfile("f0", "q");

    ASSERT_TRUE(createDataFile(SYNCROOT1 / "f0", "q"));

    // Wait for synchronization to complete.
    waitonsyncs(TIMEOUT, &c0);

    // Confirm models.
    ASSERT_TRUE(c0.confirmModel_mainthread(
                  model0.root.get(),
                  id0,
                  false,
                  StandardClient::CONFIRM_REMOTE));

    ASSERT_TRUE(c0.confirmModel_mainthread(model1.root.get(), id1));
}

TEST_F(SyncTest, RenameReplaceFileWithinSync)
{
    const auto TESTROOT = makeNewTestRoot();
    const auto TIMEOUT  = chrono::seconds(4);

    StandardClient c0(TESTROOT, "c0");

    // Log callbacks.
    c0.logcb = true;

    // Log in client and clear remote contents.
    ASSERT_TRUE(c0.login_reset_makeremotenodes("MEGA_EMAIL", "MEGA_PWD", "s0", 0, 0));

    // Set up sync.
    const auto id = c0.setupSync_mainthread("s0", "s0");
    ASSERT_NE(id, UNDEF);

    // Populate local FS.
    const auto SYNCROOT = TESTROOT / "c0" / "s0";

    Model model;

    model.addfile("f1");
    model.generate(SYNCROOT);

    // Wait for synchronization to complete.
    waitonsyncs(TIMEOUT, &c0);

    // Confirm model.
    ASSERT_TRUE(c0.confirmModel_mainthread(model.root.get(), id));

    // Rename /f1 to /f2.
    // This tests the case where the target is processed after the source.
    model.addfile("f2", "f1");
    model.removenode("f1");

    fs::rename(SYNCROOT / "f1", SYNCROOT / "f2");

    // Replace /d1.
    model.addfile("f1", "x");

    ASSERT_TRUE(createDataFile(SYNCROOT / "f1", "x"));

    // Wait for synchronization to complete.
    waitonsyncs(TIMEOUT, &c0);

    // Confirm model.
    ASSERT_TRUE(c0.confirmModel_mainthread(model.root.get(), id));

    // Rename /f2 to /f0.
    // This tests the case where the target is processed before the source.
    model.addfile("f0", "f1");
    model.removenode("f2");

    fs::rename(SYNCROOT / "f2", SYNCROOT / "f0");

    // Replace /d2.
    model.addfile("f2", "y");

    ASSERT_TRUE(createDataFile(SYNCROOT / "f2", "y"));

    // Wait for synchronization to complete.
    waitonsyncs(TIMEOUT, &c0);

    // Confirm model.
    ASSERT_TRUE(c0.confirmModel_mainthread(model.root.get(), id));
}

// TODO: re-enable after sync rework is merged
TEST_F(SyncTest, DISABLED_RenameReplaceFolderBetweenSyncs)
{
    const auto TESTROOT = makeNewTestRoot();
    const auto TIMEOUT  = chrono::seconds(4);

    StandardClient c0(TESTROOT, "c0");

    // Log callbacks.
    c0.logcb = true;

    // Log in client.
    ASSERT_TRUE(c0.login_reset_makeremotenodes("MEGA_EMAIL", "MEGA_PWD", "s0", 0, 0));
    ASSERT_TRUE(c0.makeCloudSubdirs("s1", 0, 0));

    // Set up syncs.
    const auto id0 = c0.setupSync_mainthread("s0", "s0");
    ASSERT_NE(id0, UNDEF);

    const auto id1 = c0.setupSync_mainthread("s1", "s1");
    ASSERT_NE(id1, UNDEF);

    // Convenience.
    const auto SYNCROOT0 = TESTROOT / "c0" / "s0";
    const auto SYNCROOT1 = TESTROOT / "c0" / "s1";

    // Set up models.
    Model model0;
    Model model1;

    model0.addfile("d0/f0");
    model0.generate(SYNCROOT0);

    // Wait for synchronization to complete.
    waitonsyncs(TIMEOUT, &c0);

    // Confirm models.
    ASSERT_TRUE(c0.confirmModel_mainthread(model0.root.get(), id0));
    ASSERT_TRUE(c0.confirmModel_mainthread(model1.root.get(), id1));

    // Move s0/d0 to s1/d0. (and replace)
    model1 = model0;

    fs::rename(SYNCROOT0 / "d0", SYNCROOT1 / "d0");

    // Replace s0/d0.
    model0.removenode("d0/f0");

    fs::create_directories(SYNCROOT0 / "d0");

    // Wait for synchronization to complete.
    waitonsyncs(TIMEOUT, &c0);

    // Confirm models.
    ASSERT_TRUE(c0.confirmModel_mainthread(model0.root.get(), id0));
    ASSERT_TRUE(c0.confirmModel_mainthread(model1.root.get(), id1));

    // Disable s0.
    ASSERT_TRUE(c0.disableSync(id0, NO_SYNC_ERROR, false));

    // Make sure s0 is disabled.
    fs::create_directories(SYNCROOT0 / "d1");

    // Wait for synchronization to complete.
    waitonsyncs(TIMEOUT, &c0);

    // Confirm models.
    ASSERT_TRUE(c0.confirmModel_mainthread(
                  model0.root.get(),
                  id0,
                  false,
                  StandardClient::CONFIRM_REMOTE));

    // Move s1/d0 to s0/d2.
    model1.removenode("d0/f0");

    fs::rename(SYNCROOT1 / "d0", SYNCROOT0 / "d2");

    // Replace s1/d0.
    fs::create_directories(SYNCROOT1 / "d0");

    // Wait for synchronization to complete.
    waitonsyncs(TIMEOUT, &c0);

    // Confirm models.
    ASSERT_TRUE(c0.confirmModel_mainthread(
                  model0.root.get(),
                  id0,
                  false,
                  StandardClient::CONFIRM_REMOTE));

    ASSERT_TRUE(c0.confirmModel_mainthread(model1.root.get(), id1));
}

TEST_F(SyncTest, RenameReplaceFolderWithinSync)
{
    const auto TESTROOT = makeNewTestRoot();
    const auto TIMEOUT  = chrono::seconds(4);

    StandardClient c0(TESTROOT, "c0");

    // Log callbacks.
    c0.logcb = true;

    // Log in client and clear remote contents.
    ASSERT_TRUE(c0.login_reset_makeremotenodes("MEGA_EMAIL", "MEGA_PWD", "s0", 0, 0));

    // Set up sync.
    const auto id = c0.setupSync_mainthread("s0", "s0");
    ASSERT_NE(id, UNDEF);

    // Populate local FS.
    const auto SYNCROOT = TESTROOT / "c0" / "s0";

    Model model;

    model.addfile("d1/f0");
    model.generate(SYNCROOT);

    // Wait for synchronization to complete.
    waitonsyncs(TIMEOUT, &c0);

    // Confirm model.
    ASSERT_TRUE(c0.confirmModel_mainthread(model.root.get(), id));

    // Rename /d1 to /d2.
    // This tests the case where the target is processed after the source.
    model.addfolder("d2");
    model.movenode("d1/f0", "d2");

    fs::rename(SYNCROOT / "d1", SYNCROOT / "d2");

    // Replace /d1.
    fs::create_directories(SYNCROOT / "d1");

    // Wait for synchronization to complete.
    waitonsyncs(TIMEOUT, &c0);

    // Confirm model.
    ASSERT_TRUE(c0.confirmModel_mainthread(model.root.get(), id));

    // Rename /d2 to /d0.
    // This tests the case where the target is processed before the source.
    model.addfolder("d0");
    model.movenode("d2/f0", "d0");

    fs::rename(SYNCROOT / "d2", SYNCROOT / "d0");

    // Replace /d2.
    fs::create_directories(SYNCROOT / "d2");

    // Wait for synchronization to complete.
    waitonsyncs(TIMEOUT, &c0);

    // Confirm model.
    ASSERT_TRUE(c0.confirmModel_mainthread(model.root.get(), id));
}

TEST_F(SyncTest, DownloadedDirectoriesHaveFilesystemWatch)
{
    const auto TESTROOT = makeNewTestRoot();
    const auto TIMEOUT  = chrono::seconds(4);

    StandardClient c(TESTROOT, "c");

    // Log callbacks.
    c.logcb = true;

    // Log in client.
    ASSERT_TRUE(c.login_reset_makeremotenodes("MEGA_EMAIL", "MEGA_PWD", "s", 0, 0));

    // Create /d in the cloud.
    {
        vector<NewNode> nodes(1);

        // Initialize new node.
        c.client.putnodes_prepareOneFolder(&nodes[0], "d");

        // Get our hands on the sync root.
        auto* root = c.drillchildnodebyname(c.gettestbasenode(), "s");
        ASSERT_TRUE(root);

        // Create new node in the cloud.
        ASSERT_TRUE(c.putnodes(root->nodeHandle(), std::move(nodes)));
    }

    // Add and start sync.
    const auto id = c.setupSync_mainthread("s", "s");
    ASSERT_NE(id, UNDEF);

    const auto SYNCROOT = c.syncSet(id).localpath;

    // Wait for synchronization to complete.
    waitonsyncs(TIMEOUT, &c);

    // Confirm /d has made it to disk.
    Model model;

    model.addfolder("d");

    ASSERT_TRUE(c.confirmModel_mainthread(model.root.get(), id));

    // Trigger a filesystem notification.
    model.addfile("d/f", "x");

    ASSERT_TRUE(createDataFile(SYNCROOT / "d" / "f", "x"));

    // Wait for synchronization to complete.
    waitonsyncs(TIMEOUT, &c);

    // Confirm /d/f made it to the cloud.
    ASSERT_TRUE(c.confirmModel_mainthread(model.root.get(), id));
}

TEST_F(SyncTest, FilesystemWatchesPresentAfterResume)
{
    const auto TESTROOT = makeNewTestRoot();
    const auto TIMEOUT  = chrono::seconds(4);

    auto c = ::mega::make_unique<StandardClient>(TESTROOT, "c");

    // Log callbacks.
    c->logcb = true;

    // Log in client.
    ASSERT_TRUE(c->login_reset_makeremotenodes("MEGA_EMAIL", "MEGA_PWD", "s", 0, 0));

    // Add and start sync.
    const auto id = c->setupSync_mainthread("s", "s");
    ASSERT_NE(id, UNDEF);

    const auto SYNCROOT = c->syncSet(id).localpath;

    // Build model and populate filesystem.
    Model model;

    model.addfolder("d0/d0d0");
    model.generate(SYNCROOT);

    // Wait for initial sync to complete.
    waitonsyncs(TIMEOUT, c.get());

    // Make sure directories made it to the cloud.
    ASSERT_TRUE(c->confirmModel_mainthread(model.root.get(), id));

    // Logout / Resume.
    {
        string session;

        // Save session.
        c->client.dumpsession(session);

        // Logout (taking care to preserve the caches.)
        c->localLogout();

        // Resume session.
        c.reset(new StandardClient(TESTROOT, "c"));
        ASSERT_TRUE(c->login_fetchnodes(session));

        // Wait for sync to complete.
        waitonsyncs(TIMEOUT, c.get());

        // Make sure everything's as we left it.
        ASSERT_TRUE(c->confirmModel_mainthread(model.root.get(), id));
    }

    // Trigger some filesystem notifications.
    {
        model.addfile("f", "f");
        ASSERT_TRUE(createDataFile(SYNCROOT / "f", "f"));

        model.addfile("d0/d0f", "d0f");
        ASSERT_TRUE(createDataFile(SYNCROOT / "d0" / "d0f", "d0f"));

        model.addfile("d0/d0d0/d0d0f", "d0d0f");
        ASSERT_TRUE(createDataFile(SYNCROOT / "d0" / "d0d0" / "d0d0f", "d0d0f"));
    }

    // Wait for synchronization to complete.
    waitonsyncs(TIMEOUT, c.get());

    // Did the new files make it to the cloud?
    ASSERT_TRUE(c->confirmModel_mainthread(model.root.get(), id));
}

TEST_F(SyncTest, MoveTargetHasFilesystemWatch)
{
    const auto TESTROOT = makeNewTestRoot();
    const auto TIMEOUT  = chrono::seconds(4);

    StandardClient c(TESTROOT, "c");

    // Log callbacks.
    c.logcb = true;

    // Log in client.
    ASSERT_TRUE(c.login_reset_makeremotenodes("MEGA_EMAIL", "MEGA_PWD", "s", 0, 0));

    // Set up sync.
    const auto id = c.setupSync_mainthread("s", "s");
    ASSERT_NE(id, UNDEF);

    const auto SYNCROOT = c.syncSet(id).localpath;

    // Build model and populate filesystem.
    Model model;

    model.addfolder("d0/dq");
    model.addfolder("d1");
    model.addfolder("d2/dx");
    model.generate(SYNCROOT);

    // Wait for initial sync to complete.
    waitonsyncs(TIMEOUT, &c);

    // Confirm directories have hit the cloud.
    ASSERT_TRUE(c.confirmModel_mainthread(model.root.get(), id));

    // Local move.
    {
        // d0/dq -> d1/dq (ascending.)
        model.movenode("d0/dq", "d1");

        fs::rename(SYNCROOT / "d0" / "dq",
                   SYNCROOT / "d1" / "dq");

        // d2/dx -> d1/dx (descending.)
        model.movenode("d2/dx", "d1");

        fs::rename(SYNCROOT / "d2" / "dx",
                   SYNCROOT / "d1" / "dx");
    }

    // Wait for sync to complete.
    waitonsyncs(TIMEOUT, &c);

    // Make sure movement has propagated to the cloud.
    ASSERT_TRUE(c.confirmModel_mainthread(model.root.get(), id));

    // Trigger some filesystem notifications.
    model.addfile("d1/dq/fq", "q");
    model.addfile("d1/dx/fx", "x");

    ASSERT_TRUE(createDataFile(SYNCROOT / "d1" / "dq" / "fq", "q"));
    ASSERT_TRUE(createDataFile(SYNCROOT / "d1" / "dx" / "fx", "x"));

    // Wait for sync to complete.
    waitonsyncs(TIMEOUT, &c);

    // Have the files made it up to the cloud?
    ASSERT_TRUE(c.confirmModel_mainthread(model.root.get(), id));

    // Remotely move.
    {
        StandardClient cr(TESTROOT, "cr");

        // Log in client.
        ASSERT_TRUE(cr.login_fetchnodes("MEGA_EMAIL", "MEGA_PWD"));

        // d1/dq -> d2/dq (ascending.)
        model.movenode("d1/dq", "d2");

        ASSERT_TRUE(cr.movenode("s/d1/dq", "s/d2"));

        // d1/dx -> d0/dx (descending.)
        model.movenode("d1/dx", "d0");

        ASSERT_TRUE(cr.movenode("s/d1/dx", "s/d0"));
    }

    // Wait for sync to complete.
    waitonsyncs(TIMEOUT, &c);

    // Make sure movements occured on disk.
    ASSERT_TRUE(c.confirmModel_mainthread(model.root.get(), id));

    // Trigger some filesystem notifications.
    model.removenode("d2/dq/fq");
    model.removenode("d0/dx/fx");

    fs::remove(SYNCROOT / "d2" / "dq" / "fq");
    fs::remove(SYNCROOT / "d0" / "dx" / "fx");

    // Wait for sync to complete.
    waitonsyncs(TIMEOUT, &c);

    // Make sure removes propagated to the cloud.
    ASSERT_TRUE(c.confirmModel_mainthread(model.root.get(), id));
}

// TODO: re-enable after sync rework is merged
TEST_F(SyncTest, DISABLED_DeleteReplaceReplacementHasFilesystemWatch)
{
    const auto TESTROOT = makeNewTestRoot();
    const auto TIMEOUT  = chrono::seconds(4);

    StandardClient c(TESTROOT, "c");

    // Log callbacks.
    c.logcb = true;

    // Log in client.
    ASSERT_TRUE(c.login_reset_makeremotenodes("MEGA_EMAIL", "MEGA_PWD", "s", 0, 0));

    // Add and start sync.
    const auto id = c.setupSync_mainthread("s", "s");
    ASSERT_NE(id, UNDEF);

    const auto ROOT = c.syncSet(id).localpath;

    // Populate filesystem.
    Model model;

    model.addfolder("dx/f");
    model.generate(ROOT);

    // Wait for sync to complete.
    waitonsyncs(TIMEOUT, &c);

    // Make sure the directory's been uploaded to the cloud.
    ASSERT_TRUE(c.confirmModel_mainthread(model.root.get(), id));

    // Remove/replace the directory.
    fs::remove_all(ROOT / "dx");
    fs::create_directory(ROOT / "dx");

    // Wait for all notifications to be processed.
    waitonsyncs(TIMEOUT, &c);

    // Make sure the new directory is in the cloud.
    model.removenode("dx/f");

    ASSERT_TRUE(c.confirmModel_mainthread(model.root.get(), id));

    // Add a file in the new directory so we trigger a notification.
    model.addfile("dx/g", "g");

    ASSERT_TRUE(createDataFile(ROOT / "dx" / "g", "g"));

    // Wait for notifications to be processed.
    waitonsyncs(TIMEOUT, &c);

    // Check if g has been uploaded.
    // If it hasn't, we probably didn't receive a notification from the filesystem.
    ASSERT_TRUE(c.confirmModel_mainthread(model.root.get(), id));
}

TEST_F(SyncTest, RenameReplaceSourceAndTargetHaveFilesystemWatch)
{
    const auto TESTROOT = makeNewTestRoot();
    const auto TIMEOUT = chrono::seconds(8);

    StandardClient c(TESTROOT, "c");

    // Log callbacks.
    c.logcb = true;

    // Log in client.
    ASSERT_TRUE(c.login_reset_makeremotenodes("MEGA_EMAIL", "MEGA_PWD", "s", 0, 0));

    // Add and start sync.
    const auto id = c.setupSync_mainthread("s", "s");
    ASSERT_NE(id, UNDEF);

    const auto SYNCROOT = c.syncSet(id).localpath;

    // Build model and populate filesystem.
    Model model;

    model.addfolder("dq");
    model.addfolder("dz");
    model.generate(SYNCROOT);

    // Wait for initial sync to complete.
    waitonsyncs(TIMEOUT, &c);

    // Make sure directories have made it to the cloud.
    ASSERT_TRUE(c.confirmModel_mainthread(model.root.get(), id));

    // Rename /dq -> /dr (ascending), replace /dq.
    model.addfolder("dr");

    fs::rename(SYNCROOT / "dq", SYNCROOT / "dr");
    fs::create_directories(SYNCROOT / "dq");

    // Rename /dz -> /dy (descending), replace /dz.
    model.addfolder("dy");

    fs::rename(SYNCROOT / "dz", SYNCROOT / "dy");
    fs::create_directories(SYNCROOT / "dz");

    // Wait for sync to complete.
    waitonsyncs(TIMEOUT, &c);

    // Make sure moves made it to the cloud.
    ASSERT_TRUE(c.confirmModel_mainthread(model.root.get(), id));

    // Make sure rename targets still receive notifications.
    model.addfile("dr/fr", "r");
    model.addfile("dy/fy", "y");

    ASSERT_TRUE(createDataFile(SYNCROOT / "dr" / "fr", "r"));
    ASSERT_TRUE(createDataFile(SYNCROOT / "dy" / "fy", "y"));

    // Wait for sync to complete.
    waitonsyncs(TIMEOUT, &c);

    // Did the files make it to the cloud?
    ASSERT_TRUE(c.confirmModel_mainthread(model.root.get(), id));

    // Make sure (now replaced) rename sources still receive notifications.
    model.addfile("dq/fq", "q");
    model.addfile("dz/fz", "z");

    LOG_debug << " --- Creating files fq and fz now ----";

    ASSERT_TRUE(createDataFile(SYNCROOT / "dq" / "fq", "q"));
    ASSERT_TRUE(createDataFile(SYNCROOT / "dz" / "fz", "z"));

    // Wait for sync to complete.
    waitonsyncs(TIMEOUT, &c);

    // Did the files make it to the cloud?
    ASSERT_TRUE(c.confirmModel_mainthread(model.root.get(), id));
}

TEST_F(SyncTest, RenameTargetHasFilesystemWatch)
{
    const auto TESTROOT = makeNewTestRoot();
    const auto TIMEOUT = chrono::seconds(4);

    StandardClient c(TESTROOT, "c");

    // Log callbacks.
    c.logcb = true;

    // Log in client.
    ASSERT_TRUE(c.login_reset_makeremotenodes("MEGA_EMAIL", "MEGA_PWD", "s", 0, 0));

    // Add and start sync.
    const auto id = c.setupSync_mainthread("s", "s");
    ASSERT_NE(id, UNDEF);

    const auto SYNCROOT = c.syncSet(id).localpath;

    // Build model and populate filesystem.
    Model model;

    model.addfolder("dq");
    model.addfolder("dz");
    model.generate(SYNCROOT);

    // Wait for synchronization to complete.
    waitonsyncs(TIMEOUT, &c);

    // Confirm model.
    ASSERT_TRUE(c.confirmModel_mainthread(model.root.get(), id));

    // Locally rename.
    {
        // - dq -> dr (ascending)
        model.removenode("dq");
        model.addfolder("dr");

        fs::rename(SYNCROOT / "dq", SYNCROOT / "dr");

        // - dz -> dy (descending)
        model.removenode("dz");
        model.addfolder("dy");

        fs::rename(SYNCROOT / "dz", SYNCROOT / "dy");
    }

    // Wait for synchronization to complete.
    waitonsyncs(TIMEOUT, &c);

    // Make sure rename has hit the cloud.
    ASSERT_TRUE(c.confirmModel_mainthread(model.root.get(), id));

    // Make sure rename targets receive notifications.
    model.addfile("dr/f", "x");
    model.addfile("dy/f", "y");

    ASSERT_TRUE(createDataFile(SYNCROOT / "dr" / "f", "x"));
    ASSERT_TRUE(createDataFile(SYNCROOT / "dy" / "f", "y"));

    // Wait for synchronization to complete.
    waitonsyncs(TIMEOUT, &c);

    // Check file has made it to the cloud.
    ASSERT_TRUE(c.confirmModel_mainthread(model.root.get(), id));

    // Remotely rename.
    {
        StandardClient cr(TESTROOT, "cc");

        // Log in client.
        ASSERT_TRUE(cr.login_fetchnodes("MEGA_EMAIL", "MEGA_PWD"));

        auto* root = cr.gettestbasenode();
        ASSERT_TRUE(root);

        // dr -> ds (ascending.)
        model.removenode("dr");
        model.addfile("ds/f", "x");

        auto* dr = cr.drillchildnodebyname(root, "s/dr");
        ASSERT_TRUE(dr);

        ASSERT_TRUE(cr.setattr(dr, attr_map('n', "ds")));

        // dy -> dx (descending.)
        model.removenode("dy");
        model.addfile("dx/f", "y");

        auto* dy = cr.drillchildnodebyname(root, "s/dy");
        ASSERT_TRUE(dy);

        ASSERT_TRUE(cr.setattr(dy, attr_map('n', "dx")));
    }

    WaitMillisec(4000); // it can take a while for APs to arrive (or to be sent)

    // Wait for synchronization to complete.
    waitonsyncs(TIMEOUT, &c);

    // Confirm move has occured locally.
    ASSERT_TRUE(c.confirmModel_mainthread(model.root.get(), id));

    // Check that /ds and /dx receive notifications.
    model.removenode("ds/f");
    model.removenode("dx/f");

    fs::remove(SYNCROOT / "ds" / "f");
    fs::remove(SYNCROOT / "dx" / "f");

    // Wait for synchronization to complete.
    waitonsyncs(TIMEOUT, &c);

    // Confirm remove has hit the cloud.
    ASSERT_TRUE(c.confirmModel_mainthread(model.root.get(), id));
}

TEST_F(SyncTest, RootHasFilesystemWatch)
{
    const auto TESTROOT = makeNewTestRoot();
    const auto TIMEOUT  = chrono::seconds(4);

    StandardClient c(TESTROOT, "c");

    // Log callbacks.
    c.logcb = true;

    // Log in client and clear remote contents.
    ASSERT_TRUE(c.login_reset_makeremotenodes("MEGA_EMAIL", "MEGA_PWD", "s", 0, 0));

    // Set up sync
    const auto id = c.setupSync_mainthread("s", "s");
    ASSERT_NE(id, UNDEF);

    // Wait for sync to complete.
    waitonsyncs(TIMEOUT, &c);

    // Trigger some filesystem notifications.
    Model model;

    model.addfolder("d0");
    model.addfile("f0");
    model.generate(c.syncSet(id).localpath);

    // Wait for sync to complete.
    waitonsyncs(TIMEOUT, &c);

    // Confirm models.
    ASSERT_TRUE(c.confirmModel_mainthread(model.root.get(), id));
}

struct TwoWaySyncSymmetryCase
{
    enum SyncType { type_twoWay, type_backupSync, type_numTypes };

    enum Action { action_rename, action_moveWithinSync, action_moveOutOfSync, action_moveIntoSync, action_delete, action_numactions };

    enum MatchState { match_exact,      // the sync destination has the exact same file/folder at the same relative path
                      match_older,      // the sync destination has an older file/folder at the same relative path
                      match_newer,      // the sync destination has a newer file/folder at the same relative path
                      match_absent };   // the sync destination has no node at the same relative path

    SyncType syncType = type_twoWay;
    Action action = action_rename;
    bool selfChange = false; // changed by our own client or another
    bool up = false;  // or down - sync direction
    bool file = false;  // or folder.  Which one this test changes
    bool isExternal = false;
    bool pauseDuringAction = false;
    Model localModel;
    Model remoteModel;
    handle backupId = UNDEF;

    bool printTreesBeforeAndAfter = false;

    struct State
    {
        StandardClient& steadyClient;
        StandardClient& resumeClient;
        StandardClient& nonsyncClient;
        fs::path localBaseFolderSteady;
        fs::path localBaseFolderResume;
        std::string remoteBaseFolder = "twoway";   // leave out initial / so we can drill down from root node

        State(StandardClient& ssc, StandardClient& rsc, StandardClient& sc2) : steadyClient(ssc), resumeClient(rsc), nonsyncClient(sc2) {}
    };

    State& state;
    TwoWaySyncSymmetryCase(State& wholestate) : state(wholestate) {}

    std::string typeName()
    {
        switch (syncType)
        {
        case type_twoWay:
            return "twoWay_";
        case type_backupSync:
            return isExternal ? "external_backup_"
                              : "internal_backup_";
        default:
            assert(false);
            return "";
        }
    }

    std::string actionName()
    {
        switch (action)
        {
        case action_rename: return "rename";
        case action_moveWithinSync: return "move";
        case action_moveOutOfSync: return "moveOut";
        case action_moveIntoSync: return "moveIn";
        case action_delete: return "delete";
        default: assert(false); return "";
        }
    }

    std::string matchName(MatchState m)
    {
        switch (m)
        {
            case match_exact: return "exact";
            case match_older: return "older";
            case match_newer: return "newer";
            case match_absent: return "absent";
        }
        return "bad enum";
    }

    std::string name()
    {
        return  typeName() + actionName() +
                (up?"_up" : "_down") +
                (selfChange?"_self":"_other") +
                (file?"_file":"_folder") +
                (pauseDuringAction?"_resumed":"_steady");
    }

    fs::path localTestBasePathSteady;
    fs::path localTestBasePathResume;
    std::string remoteTestBasePath;

    Model& sourceModel() { return up ? localModel : remoteModel; }
    Model& destinationModel() { return up ? remoteModel : localModel; }

    StandardClient& client1() { return pauseDuringAction ? state.resumeClient : state.steadyClient; }
    StandardClient& changeClient() { return selfChange ? client1() : state.nonsyncClient; }

    fs::path localTestBasePath() { return pauseDuringAction ? localTestBasePathResume : localTestBasePathSteady; }

    bool CopyLocalTree(const fs::path& destination, const fs::path& source) try
    {
        using PathPair = std::pair<fs::path, fs::path>;

        // Assume we've already copied if the destination exists.
        if (fs::exists(destination)) return true;

        std::list<PathPair> pending;

        pending.emplace_back(destination, source);

        for (; !pending.empty(); pending.pop_front())
        {
            const auto& dst = pending.front().first;
            const auto& src = pending.front().second;

            // Assume target directory doesn't exist.
            fs::create_directories(dst);

            // Iterate over source directory's children.
            auto i = fs::directory_iterator(src);
            auto j = fs::directory_iterator();

            for ( ; i != j; ++i)
            {
                auto from = i->path();
                auto to = dst / from.filename();

                // If it's a file, copy it and preserve its modification time.
                if (fs::is_regular_file(from))
                {
                    // Copy the file.
                    fs::copy_file(from, to);

                    // Preserve modification time.
                    fs::last_write_time(to, fs::last_write_time(from));

                    // Process next child.
                    continue;
                }

                // If it's not a file, it must be a directory.
                assert(fs::is_directory(from));

                // So, create it!
                fs::create_directories(to);

                // And copy its content.
                pending.emplace_back(to, from);
            }
        }

        return true;
    }
    catch (...)
    {
        return false;
    }

    // prepares a local folder for testing, which will be two-way synced before the test
    void SetupForSync()
    {
        // Prepare Cloud
        {
            remoteTestBasePath = state.remoteBaseFolder + "/" + name();

            auto& client = changeClient();

            auto* root = client.gettestbasenode();
            ASSERT_NE(root, nullptr);

            root = client.drillchildnodebyname(root, state.remoteBaseFolder);
            ASSERT_NE(root, nullptr);

            auto* from = client.drillchildnodebyname(root, "initial");
            ASSERT_NE(from, nullptr);

            ASSERT_TRUE(client.cloudCopyTreeAs(from, root, name()));
        }

        // Prepare Local Filesystem
        {
            localTestBasePathSteady = state.localBaseFolderSteady / name();
            localTestBasePathResume = state.localBaseFolderResume / name();

            auto from = state.nonsyncClient.fsBasePath / "twoway" / "initial";
            ASSERT_TRUE(CopyLocalTree(localTestBasePathResume, from));
            ASSERT_TRUE(CopyLocalTree(localTestBasePathSteady, from));

            ASSERT_TRUE(CopyLocalTree(state.localBaseFolderResume / "initial", from));
            ASSERT_TRUE(CopyLocalTree(state.localBaseFolderSteady / "initial", from));
        }

        // Prepare models.
        {
            localModel.root->addkid(localModel.buildModelSubdirs("f", 2, 2, 2));
            localModel.root->addkid(localModel.buildModelSubdirs("outside", 2, 1, 1));
            localModel.addfile("f/file_older_1", "file_older_1");
            localModel.addfile("f/file_older_2", "file_older_2");
            localModel.addfile("f/file_newer_1", "file_newer_1");
            localModel.addfile("f/file_newer_2", "file_newer_2");
            remoteModel = localModel;
        }
    }

    bool isBackup() const
    {
        return syncType == type_backupSync;
    }

    bool isExternalBackup() const
    {
        return isExternal && isBackup();
    }

    bool isInternalBackup() const
    {
        return !isExternal && isBackup();
    }

    bool shouldRecreateOnResume() const
    {
        if (pauseDuringAction)
        {
            return isExternalBackup();
        }

        return false;
    }

    bool shouldDisableSync() const
    {
        if (up)
        {
            return false;
        }

        if (pauseDuringAction)
        {
            return isInternalBackup();
        }

        return isBackup();
    }

    bool shouldUpdateDestination() const
    {
        return up || !isBackup();
    }

    bool shouldUpdateModel() const
    {
        return up
               || !pauseDuringAction
               || !isExternalBackup();
    }

    fs::path localSyncRootPath()
    {
        return localTestBasePath() / "f";
    }

    string remoteSyncRootPath()
    {
        return remoteTestBasePath + "/f";
    }

    Node* remoteSyncRoot()
    {
        Node* root = client1().client.nodebyhandle(client1().basefolderhandle);
        if (root)
        {
            return client1().drillchildnodebyname(root, remoteSyncRootPath());
        }

        return nullptr;
    }

    handle BackupAdd(const string& drivePath, const string& sourcePath, const string& targetPath)
    {
        return client1().backupAdd_mainthread(drivePath, sourcePath, targetPath);
    }

    handle SetupSync(const string& sourcePath, const string& targetPath)
    {
        return client1().setupSync_mainthread(sourcePath, targetPath, isBackup());
    }

    void SetupTwoWaySync()
    {
        ASSERT_NE(remoteSyncRoot(), nullptr);

        string basePath   = client1().fsBasePath.u8string();
        string drivePath  = localTestBasePath().u8string();
        string sourcePath = localSyncRootPath().u8string();
        string targetPath = remoteSyncRootPath();

        drivePath.erase(0, basePath.size() + 1);
        sourcePath.erase(0, basePath.size() + 1);

        if (isExternalBackup())
        {
            backupId = BackupAdd(drivePath, sourcePath, targetPath);
        }
        else
        {
            backupId = SetupSync(sourcePath, targetPath);
        }

        ASSERT_NE(backupId, UNDEF);

        if (Sync* sync = client1().syncByBackupId(backupId))
        {
            sync->syncname += "/" + name() + " ";
        }
    }

    void PauseTwoWaySync()
    {
        if (shouldRecreateOnResume())
        {
            client1().delSync_mainthread(backupId, true);
        }
    }

    void ResumeTwoWaySync()
    {
        if (shouldRecreateOnResume())
        {
            SetupTwoWaySync();
        }
    }

    void remote_rename(std::string nodepath, std::string newname, bool updatemodel, bool reportaction, bool deleteTargetFirst)
    {
        std::lock_guard<std::recursive_mutex> g(changeClient().clientMutex);

        if (deleteTargetFirst) remote_delete(parentpath(nodepath) + "/" + newname, updatemodel, reportaction, true); // in case the target already exists

        if (updatemodel) remoteModel.emulate_rename(nodepath, newname);

        Node* testRoot = changeClient().client.nodebyhandle(client1().basefolderhandle);
        Node* n = changeClient().drillchildnodebyname(testRoot, remoteTestBasePath + "/" + nodepath);
        ASSERT_TRUE(!!n);

        if (reportaction) out() << name() << " action: remote rename " << n->displaypath() << " to " << newname;

        attr_map updates('n', newname);
        auto e = changeClient().client.setattr(n, move(updates), ++next_request_tag, nullptr, nullptr);

        ASSERT_EQ(API_OK, error(e));
    }

    void remote_move(std::string nodepath, std::string newparentpath, bool updatemodel, bool reportaction, bool deleteTargetFirst)
    {
        std::lock_guard<std::recursive_mutex> g(changeClient().clientMutex);

        if (deleteTargetFirst) remote_delete(newparentpath + "/" + leafname(nodepath), updatemodel, reportaction, true); // in case the target already exists

        if (updatemodel) remoteModel.emulate_move(nodepath, newparentpath);

        Node* testRoot = changeClient().client.nodebyhandle(changeClient().basefolderhandle);
        Node* n1 = changeClient().drillchildnodebyname(testRoot, remoteTestBasePath + "/" + nodepath);
        Node* n2 = changeClient().drillchildnodebyname(testRoot, remoteTestBasePath + "/" + newparentpath);
        ASSERT_TRUE(!!n1);
        ASSERT_TRUE(!!n2);

        if (reportaction) out() << name() << " action: remote move " << n1->displaypath() << " to " << n2->displaypath();

        auto e = changeClient().client.rename(n1, n2, SYNCDEL_NONE, NodeHandle(), nullptr, nullptr);
        ASSERT_EQ(API_OK, e);
    }

    void remote_copy(std::string nodepath, std::string newparentpath, bool updatemodel, bool reportaction)
    {
        std::lock_guard<std::recursive_mutex> g(changeClient().clientMutex);

        if (updatemodel) remoteModel.emulate_copy(nodepath, newparentpath);

        Node* testRoot = changeClient().client.nodebyhandle(changeClient().basefolderhandle);
        Node* n1 = changeClient().drillchildnodebyname(testRoot, remoteTestBasePath + "/" + nodepath);
        Node* n2 = changeClient().drillchildnodebyname(testRoot, remoteTestBasePath + "/" + newparentpath);
        ASSERT_TRUE(!!n1);
        ASSERT_TRUE(!!n2);

        if (reportaction) out() << name() << " action: remote copy " << n1->displaypath() << " to " << n2->displaypath();

        TreeProcCopy tc;
        changeClient().client.proctree(n1, &tc, false, true);
        tc.allocnodes();
        changeClient().client.proctree(n1, &tc, false, true);
        tc.nn[0].parenthandle = UNDEF;

        SymmCipher key;
        AttrMap attrs;
        string attrstring;
        key.setkey((const ::mega::byte*)tc.nn[0].nodekey.data(), n1->type);
        attrs = n1->attrs;
        attrs.getjson(&attrstring);
        client1().client.makeattr(&key, tc.nn[0].attrstring, attrstring.c_str());
        changeClient().client.putnodes(n2->nodeHandle(), move(tc.nn), nullptr, ++next_request_tag);
    }

    void remote_renamed_copy(std::string nodepath, std::string newparentpath, string newname, bool updatemodel, bool reportaction)
    {
        std::lock_guard<std::recursive_mutex> g(changeClient().clientMutex);

        if (updatemodel)
        {
            remoteModel.emulate_rename_copy(nodepath, newparentpath, newname);
        }

        Node* testRoot = changeClient().client.nodebyhandle(changeClient().basefolderhandle);
        Node* n1 = changeClient().drillchildnodebyname(testRoot, remoteTestBasePath + "/" + nodepath);
        Node* n2 = changeClient().drillchildnodebyname(testRoot, remoteTestBasePath + "/" + newparentpath);
        ASSERT_TRUE(!!n1);
        ASSERT_TRUE(!!n2);

        if (reportaction) out() << name() << " action: remote rename + copy " << n1->displaypath() << " to " << n2->displaypath() << " as " << newname;

        TreeProcCopy tc;
        changeClient().client.proctree(n1, &tc, false, true);
        tc.allocnodes();
        changeClient().client.proctree(n1, &tc, false, true);
        tc.nn[0].parenthandle = UNDEF;

        SymmCipher key;
        AttrMap attrs;
        string attrstring;
        key.setkey((const ::mega::byte*)tc.nn[0].nodekey.data(), n1->type);
        attrs = n1->attrs;
        client1().client.fsaccess->normalize(&newname);
        attrs.map['n'] = newname;
        attrs.getjson(&attrstring);
        client1().client.makeattr(&key, tc.nn[0].attrstring, attrstring.c_str());
        changeClient().client.putnodes(n2->nodeHandle(), move(tc.nn), nullptr, ++next_request_tag);
    }

    void remote_renamed_move(std::string nodepath, std::string newparentpath, string newname, bool updatemodel, bool reportaction)
    {
        std::lock_guard<std::recursive_mutex> g(changeClient().clientMutex);

        if (updatemodel)
        {
            remoteModel.emulate_rename_copy(nodepath, newparentpath, newname);
        }

        Node* testRoot = changeClient().client.nodebyhandle(changeClient().basefolderhandle);
        Node* n1 = changeClient().drillchildnodebyname(testRoot, remoteTestBasePath + "/" + nodepath);
        Node* n2 = changeClient().drillchildnodebyname(testRoot, remoteTestBasePath + "/" + newparentpath);
        ASSERT_TRUE(!!n1);
        ASSERT_TRUE(!!n2);

        if (reportaction) out() << name() << " action: remote rename + move " << n1->displaypath() << " to " << n2->displaypath() << " as " << newname;

        error e = changeClient().client.rename(n1, n2, SYNCDEL_NONE, NodeHandle(), newname.c_str(), nullptr);
        EXPECT_EQ(e, API_OK);
    }

    void remote_delete(std::string nodepath, bool updatemodel, bool reportaction, bool mightNotExist)
    {
        std::lock_guard<std::recursive_mutex> g(changeClient().clientMutex);

        Node* testRoot = changeClient().client.nodebyhandle(changeClient().basefolderhandle);
        Node* n = changeClient().drillchildnodebyname(testRoot, remoteTestBasePath + "/" + nodepath);
        if (mightNotExist && !n) return;  // eg when checking to remove an item that is a move target but there isn't one

        ASSERT_TRUE(!!n);

        if (reportaction) out() << name() << " action: remote delete " << n->displaypath();

        if (updatemodel) remoteModel.emulate_delete(nodepath);

        auto e = changeClient().client.unlink(n, false, ++next_request_tag);
        ASSERT_TRUE(!e);
    }

    fs::path fixSeparators(std::string p)
    {
        for (auto& c : p)
            if (c == '/')
                c = fs::path::preferred_separator;
        return fs::u8path(p);
    }

    void local_rename(std::string path, std::string newname, bool updatemodel, bool reportaction, bool deleteTargetFirst)
    {
        if (deleteTargetFirst) local_delete(parentpath(path) + "/" + newname, updatemodel, reportaction, true); // in case the target already exists

        if (updatemodel) localModel.emulate_rename(path, newname);

        fs::path p1(localTestBasePath());
        p1 /= fixSeparators(path);
        fs::path p2 = p1.parent_path() / newname;

        if (reportaction) out() << name() << " action: local rename " << p1 << " to " << p2;

        std::error_code ec;
        for (int i = 0; i < 5; ++i)
        {
            fs::rename(p1, p2, ec);
            if (!ec) break;
            WaitMillisec(100);
        }
        ASSERT_TRUE(!ec) << "local_rename " << p1 << " to " << p2 << " failed: " << ec.message();
    }

    void local_move(std::string from, std::string to, bool updatemodel, bool reportaction, bool deleteTargetFirst)
    {
        if (deleteTargetFirst) local_delete(to + "/" + leafname(from), updatemodel, reportaction, true);

        if (updatemodel) localModel.emulate_move(from, to);

        fs::path p1(localTestBasePath());
        fs::path p2(localTestBasePath());
        p1 /= fixSeparators(from);
        p2 /= fixSeparators(to);
        p2 /= p1.filename();  // non-existing file in existing directory case

        if (reportaction) out() << name() << " action: local move " << p1 << " to " << p2;

        std::error_code ec;
        fs::rename(p1, p2, ec);
        if (ec)
        {
            fs::remove_all(p2, ec);
            fs::rename(p1, p2, ec);
        }
        ASSERT_TRUE(!ec) << "local_move " << p1 << " to " << p2 << " failed: " << ec.message();
    }

    void local_copy(std::string from, std::string to, bool updatemodel, bool reportaction)
    {
        if (updatemodel) localModel.emulate_copy(from, to);

        fs::path p1(localTestBasePath());
        fs::path p2(localTestBasePath());
        p1 /= fixSeparators(from);
        p2 /= fixSeparators(to);

        if (reportaction) out() << name() << " action: local copy " << p1 << " to " << p2;

        std::error_code ec;
        fs::copy(p1, p2, ec);
        ASSERT_TRUE(!ec) << "local_copy " << p1 << " to " << p2 << " failed: " << ec.message();
    }

    void local_delete(std::string path, bool updatemodel, bool reportaction, bool mightNotExist)
    {
        fs::path p(localTestBasePath());
        p /= fixSeparators(path);

        if (mightNotExist && !fs::exists(p)) return;

        if (reportaction) out() << name() << " action: local_delete " << p;

        std::error_code ec;
        fs::remove_all(p, ec);
        ASSERT_TRUE(!ec) << "local_delete " << p << " failed: " << ec.message();
        if (updatemodel) localModel.emulate_delete(path);
    }

    void source_rename(std::string nodepath, std::string newname, bool updatemodel, bool reportaction, bool deleteTargetFirst)
    {
        if (up) local_rename(nodepath, newname, updatemodel, reportaction, deleteTargetFirst);
        else remote_rename(nodepath, newname, updatemodel, reportaction, deleteTargetFirst);
    }

    void source_move(std::string nodepath, std::string newparentpath, bool updatemodel, bool reportaction, bool deleteTargetFirst)
    {
        if (up) local_move(nodepath, newparentpath, updatemodel, reportaction, deleteTargetFirst);
        else remote_move(nodepath, newparentpath, updatemodel, reportaction, deleteTargetFirst);
    }

    void source_copy(std::string nodepath, std::string newparentpath, bool updatemodel, bool reportaction)
    {
        if (up) local_copy(nodepath, newparentpath, updatemodel, reportaction);
        else remote_copy(nodepath, newparentpath, updatemodel, reportaction);
    }

    void source_delete(std::string nodepath, bool updatemodel, bool reportaction = false)
    {
        if (up) local_delete(nodepath, updatemodel, reportaction, false);
        else remote_delete(nodepath, updatemodel, reportaction, false);
    }

    void fileMayDiffer(std::string filepath)
    {
        fs::path p(localTestBasePath());
        p /= fixSeparators(filepath);

        client1().localFSFilesThatMayDiffer.insert(p);
        out() << "File may differ: " << p;
    }

    // Two-way sync has been started and is stable.  Now perform the test action

    enum ModifyStage { Prepare, MainAction };

    void PrintLocalTree(fs::path p)
    {
        out() << p;
        if (fs::is_directory(p))
        {
            for (auto i = fs::directory_iterator(p); i != fs::directory_iterator(); ++i)
            {
                PrintLocalTree(*i);
            }
        }
    }

    void PrintLocalTree(const LocalNode& node)
    {
        out() << node.getLocalPath().toPath();

        if (node.type == FILENODE) return;

        for (const auto& childIt : node.children)
        {
            PrintLocalTree(*childIt.second);
        }
    }

    void PrintRemoteTree(Node* n, string prefix = "")
    {
        prefix += string("/") + n->displayname();
        out() << prefix;
        if (n->type == FILENODE) return;
        for (auto& c : n->children)
        {
            PrintRemoteTree(c, prefix);
        }
    }

    void PrintModelTree(Model::ModelNode* n, string prefix = "")
    {
        prefix += string("/") + n->name;
        out() << prefix;
        if (n->type == Model::ModelNode::file) return;
        for (auto& c : n->kids)
        {
            PrintModelTree(c.get(), prefix);
        }
    }

    void Modify(ModifyStage stage)
    {
        bool prep = stage == Prepare;
        bool act = stage == MainAction;

        if (prep) out() << "Preparing action ";
        if (act) out() << "Executing action ";

        if (prep && printTreesBeforeAndAfter)
        {
            out() << " ---- local filesystem initial state ----";
            PrintLocalTree(fs::path(localTestBasePath()));

            if (auto* sync = client1().syncByBackupId(backupId))
            {
                out() << " ---- local node tree initial state ----";
                PrintLocalTree(*sync->localroot);
            }

            out() << " ---- remote node tree initial state ----";
            Node* testRoot = client1().client.nodebyhandle(changeClient().basefolderhandle);
            if (Node* n = client1().drillchildnodebyname(testRoot, remoteTestBasePath))
            {
                PrintRemoteTree(n);
            }
        }

        switch (action)
        {
        case action_rename:
            if (prep)
            {
            }
            else if (act)
            {
                if (file)
                {
                    source_rename("f/f_0/file0_f_0", "file0_f_0_renamed", shouldUpdateModel(), true, true);
                    if (shouldUpdateDestination())
                    {
                        destinationModel().emulate_rename("f/f_0/file0_f_0", "file0_f_0_renamed");
                    }
                }
                else
                {
                    source_rename("f/f_0", "f_0_renamed", shouldUpdateModel(), true, false);
                    if (shouldUpdateDestination())
                    {
                        destinationModel().emulate_rename("f/f_0", "f_0_renamed");
                    }
                }
            }
            break;

        case action_moveWithinSync:
            if (prep)
            {
            }
            else if (act)
            {
                if (file)
                {
                    source_move("f/f_1/file0_f_1", "f/f_0", shouldUpdateModel(), true, false);
                    if (shouldUpdateDestination())
                    {
                        destinationModel().emulate_move("f/f_1/file0_f_1", "f/f_0");
                    }
                }
                else
                {
                    source_move("f/f_1", "f/f_0", shouldUpdateModel(), true, false);
                    if (shouldUpdateDestination())
                    {
                        destinationModel().emulate_move("f/f_1", "f/f_0");
                    }
                }
            }
            break;

        case action_moveOutOfSync:
            if (prep)
            {
            }
            else if (act)
            {
                if (file)
                {
                    source_move("f/f_0/file0_f_0", "outside", shouldUpdateModel(), false, false);
                    if (shouldUpdateDestination())
                    {
                        destinationModel().emulate_delete("f/f_0/file0_f_0");
                    }
                }
                else
                {
                    source_move("f/f_0", "outside", shouldUpdateModel(), false, false);
                    if (shouldUpdateDestination())
                    {
                        destinationModel().emulate_delete("f/f_0");
                    }
                }
            }
            break;

        case action_moveIntoSync:
            if (prep)
            {
            }
            else if (act)
            {
                if (file)
                {
                    source_move("outside/file0_outside", "f/f_0", shouldUpdateModel(), false, false);
                    if (shouldUpdateDestination())
                    {
                        destinationModel().emulate_copy("outside/file0_outside", "f/f_0");
                    }
                }
                else
                {
                    source_move("outside", "f/f_0", shouldUpdateModel(), false, false);
                    if (shouldUpdateDestination())
                    {
                        destinationModel().emulate_delete("f/f_0/outside");
                        destinationModel().emulate_copy("outside", "f/f_0");
                    }
                }
            }
            break;

        case action_delete:
            if (prep)
            {
            }
            else if (act)
            {
                if (file)
                {
                    source_delete("f/f_0/file0_f_0", shouldUpdateModel(), true);
                    if (shouldUpdateDestination())
                    {
                        destinationModel().emulate_delete("f/f_0/file0_f_0");
                    }
                }
                else
                {
                    source_delete("f/f_0", shouldUpdateModel(), true);
                    if (shouldUpdateDestination())
                    {
                        destinationModel().emulate_delete("f/f_0");
                    }
                }
            }
            break;

        default: ASSERT_TRUE(false);
        }
    }

    void CheckSetup(State&, bool initial)
    {
        if (!initial && printTreesBeforeAndAfter)
        {
            out() << " ---- local filesystem before change ----";
            PrintLocalTree(fs::path(localTestBasePath()));

            if (auto* sync = client1().syncByBackupId(backupId))
            {
                out() << " ---- local node tree before change ----";
                PrintLocalTree(*sync->localroot);
            }

            out() << " ---- remote node tree before change ----";
            Node* testRoot = client1().client.nodebyhandle(changeClient().basefolderhandle);
            if (Node* n = client1().drillchildnodebyname(testRoot, remoteTestBasePath))
            {
                PrintRemoteTree(n);
            }
        }

        if (!initial) out() << "Checking setup state (should be no changes in twoway sync source): "<< name();

        // confirm source is unchanged after setup  (Two-way is not sending changes to the wrong side)
        bool localfs = client1().confirmModel(backupId, localModel.findnode("f"), StandardClient::CONFIRM_LOCALFS, true); // todo: later enable debris checks
        bool localnode = client1().confirmModel(backupId, localModel.findnode("f"), StandardClient::CONFIRM_LOCALNODE, true); // todo: later enable debris checks
        bool remote = client1().confirmModel(backupId, remoteModel.findnode("f"), StandardClient::CONFIRM_REMOTE, true); // todo: later enable debris checks
        EXPECT_EQ(localfs, localnode);
        EXPECT_EQ(localnode, remote);
        EXPECT_TRUE(localfs && localnode && remote) << " failed in " << name();
    }


    // Two-way sync is stable again after the change.  Check the results.
    bool finalResult = false;
    void CheckResult(State&)
    {
        Sync* sync = client1().syncByBackupId(backupId);

        if (printTreesBeforeAndAfter)
        {
            out() << " ---- local filesystem after sync of change ----";
            PrintLocalTree(fs::path(localTestBasePath()));

            if (sync)
            {
                out() << " ---- local node tree after sync of change ----";
                PrintLocalTree(*sync->localroot);
            }

            out() << " ---- remote node tree after sync of change ----";
            Node* testRoot = client1().client.nodebyhandle(changeClient().basefolderhandle);
            if (Node* n = client1().drillchildnodebyname(testRoot, remoteTestBasePath))
            {
                PrintRemoteTree(n);
            }
            out() << " ---- expected sync destination (model) ----";
            PrintModelTree(destinationModel().findnode("f"));
        }

        out() << "Checking twoway sync "<< name();

        if (shouldDisableSync())
        {
            bool lfs = client1().confirmModel(backupId, localModel.findnode("f"), localSyncRootPath(), true);
            bool rnt = client1().confirmModel(backupId, remoteModel.findnode("f"), remoteSyncRoot());

            EXPECT_EQ(sync, nullptr) << "Sync isn't disabled: " << name();
            EXPECT_TRUE(lfs) << "Couldn't confirm LFS: " << name();
            EXPECT_TRUE(rnt) << "Couldn't confirm RNT: " << name();

            finalResult = sync == nullptr;
            finalResult &= lfs;
            finalResult &= rnt;
        }
        else
        {
            EXPECT_NE(sync, (Sync*)nullptr);
            EXPECT_TRUE(sync && sync->state() == SYNC_ACTIVE);

            bool localfs = client1().confirmModel(backupId, localModel.findnode("f"), StandardClient::CONFIRM_LOCALFS, true); // todo: later enable debris checks
            bool localnode = client1().confirmModel(backupId, localModel.findnode("f"), StandardClient::CONFIRM_LOCALNODE, true); // todo: later enable debris checks
            bool remote = client1().confirmModel(backupId, remoteModel.findnode("f"), StandardClient::CONFIRM_REMOTE, true); // todo: later enable debris checks
            EXPECT_EQ(localfs, localnode);
            EXPECT_EQ(localnode, remote);
            EXPECT_TRUE(localfs && localnode && remote) << " failed in " << name();

            finalResult = localfs && localnode && remote && sync && sync->state() == SYNC_ACTIVE;
        }

    }
};

void CatchupClients(StandardClient* c1, StandardClient* c2 = nullptr, StandardClient* c3 = nullptr)
{
    out() << "Catching up";
    auto pb1 = newPromiseBoolSP();
    auto pb2 = newPromiseBoolSP();
    auto pb3 = newPromiseBoolSP();
    if (c1) c1->catchup(pb1);
    if (c2) c2->catchup(pb2);
    if (c3) c3->catchup(pb3);
    ASSERT_TRUE((!c1 || pb1->get_future().get()) &&
                (!c2 || pb2->get_future().get()) &&
                (!c3 || pb3->get_future().get()));
    out() << "Caught up";
}

void PrepareForSync(StandardClient& client)
{
    auto local = client.fsBasePath / "twoway" / "initial";

    fs::create_directories(local);

    ASSERT_TRUE(buildLocalFolders(local, "f", 2, 2, 2));
    ASSERT_TRUE(buildLocalFolders(local, "outside", 2, 1, 1));

    constexpr auto delta = std::chrono::seconds(3600);

    ASSERT_TRUE(createDataFile(local / "f" / "file_older_1", "file_older_1", -delta));
    ASSERT_TRUE(createDataFile(local / "f" / "file_older_2", "file_older_2", -delta));
    ASSERT_TRUE(createDataFile(local / "f" / "file_newer_1", "file_newer_1", delta));
    ASSERT_TRUE(createDataFile(local / "f" / "file_newer_2", "file_newer_2", delta));

    auto* remote = client.drillchildnodebyname(client.gettestbasenode(), "twoway");
    ASSERT_NE(remote, nullptr);

    ASSERT_TRUE(client.uploadFolderTree(local, remote));
    ASSERT_TRUE(client.uploadFilesInTree(local, remote));
}

bool WaitForRemoteMatch(map<string, TwoWaySyncSymmetryCase>& testcases,
                        chrono::seconds timeout)
{
    auto total = std::chrono::milliseconds(0);
    constexpr auto sleepIncrement = std::chrono::milliseconds(500);

    do
    {
        auto i = testcases.begin();
        auto j = testcases.end();

        for ( ; i != j; ++i)
        {
            auto& testcase = i->second;

            if (testcase.pauseDuringAction) continue;

            auto& client = testcase.client1();
            auto& id = testcase.backupId;
            auto& model = testcase.remoteModel;

            if (!client.match(id, model.findnode("f")))
            {
                out() << "Cloud/model misatch: " << testcase.name();
                break;
            }
        }

        if (i == j)
        {
            out() << "Cloud/model matched.";
            return true;
        }

        out() << "Waiting for cloud/model match...";

        std::this_thread::sleep_for(sleepIncrement);
        total += sleepIncrement;
    }
    while (total < timeout);

    out() << "Timed out waiting for cloud/model match.";

    return false;
}

TEST_F(SyncTest, TwoWay_Highlevel_Symmetries)
{
    // confirm change is synced to remote, and also seen and applied in a second client that syncs the same folder
    fs::path localtestroot = makeNewTestRoot();

    StandardClient clientA2(localtestroot, "clientA2");

    ASSERT_TRUE(clientA2.login_reset_makeremotenodes("MEGA_EMAIL", "MEGA_PWD", "twoway", 0, 0, true));

    PrepareForSync(clientA2);

    StandardClient clientA1Steady(localtestroot, "clientA1S");
    StandardClient clientA1Resume(localtestroot, "clientA1R");
    ASSERT_TRUE(clientA1Steady.login_fetchnodes("MEGA_EMAIL", "MEGA_PWD", false, true));
    ASSERT_TRUE(clientA1Resume.login_fetchnodes("MEGA_EMAIL", "MEGA_PWD", false, true));
    fs::create_directory(clientA1Steady.fsBasePath / fs::u8path("twoway"));
    fs::create_directory(clientA1Resume.fsBasePath / fs::u8path("twoway"));
    fs::create_directory(clientA2.fsBasePath / fs::u8path("twoway"));

    TwoWaySyncSymmetryCase::State allstate(clientA1Steady, clientA1Resume, clientA2);
    allstate.localBaseFolderSteady = clientA1Steady.fsBasePath / fs::u8path("twoway");
    allstate.localBaseFolderResume = clientA1Resume.fsBasePath / fs::u8path("twoway");

    std::map<std::string, TwoWaySyncSymmetryCase> cases;

    static set<string> tests = {
    }; // tests

    for (int syncType = TwoWaySyncSymmetryCase::type_numTypes; syncType--; )
    {
        //if (syncType != TwoWaySyncSymmetryCase::type_backupSync) continue;

        for (int selfChange = 0; selfChange < 2; ++selfChange)
        {
            //if (!selfChange) continue;

            for (int up = 0; up < 2; ++up)
            {
                //if (!up) continue;

                for (int action = 0; action < (int)TwoWaySyncSymmetryCase::action_numactions; ++action)
                {
                    //if (action != TwoWaySyncSymmetryCase::action_rename) continue;

                    for (int file = 0; file < 2; ++file)
                    {
                        //if (!file) continue;

                        for (int isExternal = 0; isExternal < 2; ++isExternal)
                        {
                            if (isExternal && syncType != TwoWaySyncSymmetryCase::type_backupSync)
                            {
                                continue;
                            }

                            for (int pauseDuringAction = 0; pauseDuringAction < 2; ++pauseDuringAction)
                            {
                                //if (pauseDuringAction) continue;

                                // we can't make changes if the client is not running
                                if (pauseDuringAction && selfChange) continue;

                                TwoWaySyncSymmetryCase testcase(allstate);
                                testcase.syncType = TwoWaySyncSymmetryCase::SyncType(syncType);
                                testcase.selfChange = selfChange != 0;
                                testcase.up = up;
                                testcase.action = TwoWaySyncSymmetryCase::Action(action);
                                testcase.file = file;
                                testcase.isExternal = isExternal;
                                testcase.pauseDuringAction = pauseDuringAction;
                                testcase.printTreesBeforeAndAfter = !tests.empty();

                                if (tests.empty() || tests.count(testcase.name()) > 0)
                                {
                                    auto name = testcase.name();
                                    cases.emplace(name, move(testcase));
                                }
                            }
                        }
                    }
                }
            }
        }
    }

    out() << "Creating initial local files/folders for " << cases.size() << " sync test cases";
    for (auto& testcase : cases)
    {
        testcase.second.SetupForSync();
    }

    // set up sync for A1, it should build matching cloud files/folders as the test cases add local files/folders
    handle backupId1 = clientA1Steady.setupSync_mainthread("twoway", "twoway");
    ASSERT_NE(backupId1, UNDEF);
    handle backupId2 = clientA1Resume.setupSync_mainthread("twoway", "twoway");
    ASSERT_NE(backupId2, UNDEF);
    assert(allstate.localBaseFolderSteady == clientA1Steady.syncSet(backupId1).localpath);
    assert(allstate.localBaseFolderResume == clientA1Resume.syncSet(backupId2).localpath);

    out() << "Full-sync all test folders to the cloud for setup";
    waitonsyncs(std::chrono::seconds(10), &clientA1Steady, &clientA1Resume);
    CatchupClients(&clientA1Steady, &clientA1Resume, &clientA2);
    waitonsyncs(std::chrono::seconds(20), &clientA1Steady, &clientA1Resume);

    out() << "Stopping full-sync";
    auto removeSyncByBackupId =
      [](StandardClient& sc, handle backupId)
      {
          bool removed = false;

          sc.client.syncs.removeSelectedSyncs(
            [&](SyncConfig& config, Sync*)
            {
                const bool matched = config.getBackupId() == backupId;
                removed |= matched;
                return matched;
            });

          return removed;
      };

    future<bool> fb1 = clientA1Steady.thread_do<bool>([&](StandardClient& sc, PromiseBoolSP pb) { pb->set_value(removeSyncByBackupId(sc, backupId1)); });
    future<bool> fb2 = clientA1Resume.thread_do<bool>([&](StandardClient& sc, PromiseBoolSP pb) { pb->set_value(removeSyncByBackupId(sc, backupId2)); });
    ASSERT_TRUE(waitonresults(&fb1, &fb2));

    out() << "Setting up each sub-test's Two-way sync of 'f'";
    for (auto& testcase : cases)
    {
        testcase.second.SetupTwoWaySync();
    }

    out() << "Letting all " << cases.size() << " Two-way syncs run";
    waitonsyncs(std::chrono::seconds(10), &clientA1Steady, &clientA1Resume);

    CatchupClients(&clientA1Steady, &clientA1Resume, &clientA2);
    waitonsyncs(std::chrono::seconds(10), &clientA1Steady, &clientA1Resume);

    out() << "Checking intial state";
    for (auto& testcase : cases)
    {
        testcase.second.CheckSetup(allstate, true);
    }

    // make changes in destination to set up test
    for (auto& testcase : cases)
    {
        testcase.second.Modify(TwoWaySyncSymmetryCase::Prepare);
    }

    CatchupClients(&clientA1Steady, &clientA1Resume, &clientA2);

    out() << "Letting all " << cases.size() << " Two-way syncs run";
    waitonsyncs(std::chrono::seconds(15), &clientA1Steady, &clientA1Resume, &clientA2);

    out() << "Checking Two-way source is unchanged";
    for (auto& testcase : cases)
    {
        testcase.second.CheckSetup(allstate, false);
    }


    int paused = 0;
    for (auto& testcase : cases)
    {
        if (testcase.second.pauseDuringAction)
        {
            testcase.second.PauseTwoWaySync();
            ++paused;
        }
    }

    // save session and local log out A1R to set up for resume
    string session;
    clientA1Resume.client.dumpsession(session);
    clientA1Resume.localLogout();

    if (paused)
    {
<<<<<<< HEAD
        prefix += string("/") + n->displayname();
        out() << prefix << endl;
        if (n->type == FILENODE) return;
        for (auto& c : n->client->getChildren(n))
=======
        out() << "Paused " << paused << " Two-way syncs";
        WaitMillisec(1000);
    }

    out() << "Performing action ";
    for (auto& testcase : cases)
    {
        testcase.second.Modify(TwoWaySyncSymmetryCase::MainAction);
    }
    waitonsyncs(std::chrono::seconds(15), &clientA1Steady, &clientA2);   // leave out clientA1Resume as it's 'paused' (locallogout'd) for now
    CatchupClients(&clientA1Steady, &clientA2);
    waitonsyncs(std::chrono::seconds(15), &clientA1Steady, &clientA2);   // leave out clientA1Resume as it's 'paused' (locallogout'd) for now

    // resume A1R session (with sync), see if A2 nodes and localnodes get in sync again
    ASSERT_TRUE(clientA1Resume.login_fetchnodes(session));
    ASSERT_EQ(clientA1Resume.basefolderhandle, clientA2.basefolderhandle);

    int resumed = 0;
    for (auto& testcase : cases)
    {
        if (testcase.second.pauseDuringAction)
>>>>>>> 679eb867
        {
            testcase.second.ResumeTwoWaySync();
            ++resumed;
        }
    }
    if (resumed)
    {
        out() << "Resumed " << resumed << " Two-way syncs";
        WaitMillisec(3000);
    }

    out() << "Waiting for remote changes to make it to clients...";
    EXPECT_TRUE(WaitForRemoteMatch(cases, chrono::seconds(16)));

    out() << "Letting all " << cases.size() << " Two-way syncs run";

    waitonsyncs(std::chrono::seconds(15), &clientA1Steady, &clientA1Resume, &clientA2);

    CatchupClients(&clientA1Steady, &clientA1Resume, &clientA2);
    waitonsyncs(std::chrono::seconds(15), &clientA1Steady, &clientA1Resume, &clientA2);

    out() << "Checking local and remote state in each sub-test";

    for (auto& testcase : cases)
    {
        testcase.second.CheckResult(allstate);
    }
    int succeeded = 0, failed = 0;
    for (auto& testcase : cases)
    {
        if (testcase.second.finalResult) ++succeeded;
        else
        {
            out() << "failed: " << testcase.second.name();
            ++failed;
        }
    }
    out() << "Succeeded: " << succeeded << " Failed: " << failed;

    // Clear tree-state cache.
    {
        StandardClient cC(localtestroot, "cC");
        ASSERT_TRUE(cC.login_fetchnodes("MEGA_EMAIL", "MEGA_PWD", false, true));
    }
}

TEST_F(SyncTest, MoveExistingIntoNewDirectoryWhilePaused)
{
    auto TESTROOT = makeNewTestRoot();
    auto TIMEOUT  = chrono::seconds(4);

    Model model;
    fs::path root;
    string session;
    handle id;

    // Initial setup.
    {
        StandardClient c(TESTROOT, "c");

        // Log in client.
        ASSERT_TRUE(c.login_reset_makeremotenodes("MEGA_EMAIL", "MEGA_PWD", "s", 0, 0));

        // Add and start sync.
        id = c.setupSync_mainthread("s", "s");
        ASSERT_NE(id, UNDEF);

        // Squirrel away for later use.
        root = c.syncSet(id).localpath.u8string();

        // Populate filesystem.
        model.addfolder("a");
        model.addfolder("c");
        model.generate(root);

        // Wait for initial sync to complete.
        waitonsyncs(TIMEOUT, &c);

        // Make sure everything arrived safely.
        ASSERT_TRUE(c.confirmModel_mainthread(model.root.get(), id));

        // Save the session so we can resume later.
        c.client.dumpsession(session);

        // Log out client, taking care to keep caches.
        c.localLogout();
    }

    StandardClient c(TESTROOT, "c");

    // Add a new hierarchy to be scanned.
    model.addfolder("b");
    model.generate(root);

    // Move c under b.
    fs::rename(root / "c", root / "b" / "c");

    // Update the model.
    model.movenode("c", "b");

    // Log in client resuming prior session.
    ASSERT_TRUE(c.login_fetchnodes(session));

    // Wait for the sync to catch up.
    waitonsyncs(TIMEOUT, &c);

    // Were the changes propagated?
    ASSERT_TRUE(c.confirmModel_mainthread(model.root.get(), id));
}

// Useful predicates.
const auto SyncDisabled = [](handle id) {
    return [id](StandardClient& client) {
        return client.syncByBackupId(id) == nullptr;
    };
};

const auto SyncMonitoring = [](handle id) {
    return [id](StandardClient& client) {
        const auto* sync = client.syncByBackupId(id);
        return sync && sync->isBackupMonitoring();
    };
};

TEST_F(SyncTest, ForeignChangesInTheCloudDisablesMonitoringBackup)
{
    const auto TESTROOT = makeNewTestRoot();
    const auto TIMEOUT  = chrono::seconds(4);

    StandardClient c(TESTROOT, "c");

    // Log callbacks.
    c.logcb = true;

    // Log in client.
    ASSERT_TRUE(c.login_reset_makeremotenodes("MEGA_EMAIL", "MEGA_PWD", "s", 0, 0));

    // Add and start sync.
    const auto id = c.setupSync_mainthread("s", "s", true);
    ASSERT_NE(id, UNDEF);

    // Wait for initial sync to complete.
    waitonsyncs(TIMEOUT, &c);

    // Make sure we're in monitoring mode.
    ASSERT_TRUE(c.waitFor(SyncMonitoring(id), TIMEOUT));

    // Make a (foreign) change to the cloud.
    {
        StandardClient cu(TESTROOT, "cu");

        // Log callbacks.
        cu.logcb = true;

        // Log in client.
        ASSERT_TRUE(cu.login_fetchnodes("MEGA_EMAIL", "MEGA_PWD"));

        // Create a directory.
        vector<NewNode> node(1);

        cu.client.putnodes_prepareOneFolder(&node[0], "d");

        ASSERT_TRUE(cu.putnodes(c.syncSet(id).h, std::move(node)));
    }

    // Give our sync some time to process remote changes.
    waitonsyncs(TIMEOUT, &c);

    // Wait for the sync to be disabled.
    ASSERT_TRUE(c.waitFor(SyncDisabled(id), TIMEOUT));

    // Has the sync failed?
    {
        SyncConfig config = c.syncConfigByBackupID(id);

        ASSERT_EQ(config.mBackupState, SYNC_BACKUP_MONITOR);
        ASSERT_EQ(config.mEnabled, false);
        ASSERT_EQ(config.mError, BACKUP_MODIFIED);
    }
}

class BackupClient
  : public StandardClient
{
public:
    BackupClient(const fs::path& basePath, const string& name)
      : StandardClient(basePath, name)
      , mOnFileAdded()
    {
    }

    void file_added(File* file) override
    {
        StandardClient::file_added(file);

        if (mOnFileAdded) mOnFileAdded(*file);
    }

    using FileAddedCallback = std::function<void(File&)>;

    FileAddedCallback mOnFileAdded;
}; // Client

TEST_F(SyncTest, MonitoringExternalBackupRestoresInMirroringMode)
{
    const auto TESTROOT = makeNewTestRoot();
    const auto TIMEOUT  = chrono::seconds(4);

    // Model.
    Model m;

    // Sync Root Handle.
    NodeHandle rootHandle;

    // Session ID.
    string sessionID;

    // Sync Backup ID.
    handle id;

    {
        StandardClient cb(TESTROOT, "cb");

        // Log callbacks.
        cb.logcb = true;

        // Log in client.
        ASSERT_TRUE(cb.login_reset_makeremotenodes("MEGA_EMAIL", "MEGA_PWD", "s", 0, 0));

        // Create some files to synchronize.
        m.addfile("d/f");
        m.addfile("f");
        m.generate(cb.fsBasePath / "s");

        // Add and start sync.
        {
            // Generate drive ID.
            auto driveID = cb.client.generateDriveId();

            // Write drive ID.
            auto drivePath = cb.fsBasePath.u8string();
            auto result = cb.client.writeDriveId(drivePath.c_str(), driveID);
            ASSERT_EQ(result, API_OK);

            // Add sync.
            id = cb.backupAdd_mainthread("", "s", "s");
            ASSERT_NE(id, UNDEF);
        }

        // Wait for sync to complete.
        waitonsyncs(TIMEOUT, &cb);

        // Make sure everything made it to the cloud.
        ASSERT_TRUE(cb.confirmModel_mainthread(m.root.get(), id));

        // Wait for sync to transition to monitoring mode.
        ASSERT_TRUE(cb.waitFor(SyncMonitoring(id), TIMEOUT));

        // Get our hands on the sync's root handle.
        rootHandle = cb.syncSet(id).h;

        // Record this client's session.
        cb.client.dumpsession(sessionID);

        // Log out the client.
        cb.localLogout();
    }

    StandardClient cb(TESTROOT, "cb");

    cb.logcb = true;

    // Log in client.
    ASSERT_TRUE(cb.login_fetchnodes(sessionID));

    // Make a change in the cloud.
    {
        vector<NewNode> node(1);

        cb.client.putnodes_prepareOneFolder(&node[0], "g");

        ASSERT_TRUE(cb.putnodes(rootHandle, std::move(node)));
    }

    // Restore the backup sync.
    ASSERT_TRUE(cb.backupOpenDrive(cb.fsBasePath));

    // Re-enable the sync.
    ASSERT_TRUE(cb.enableSyncByBackupId(id));

    // Wait for the mirror to complete.
    waitonsyncs(TIMEOUT, &cb);

    // Cloud should mirror the local disk.
    ASSERT_TRUE(cb.confirmModel_mainthread(m.root.get(), id));
}

TEST_F(SyncTest, MonitoringExternalBackupResumesInMirroringMode)
{
    const auto TESTROOT = makeNewTestRoot();
    const auto TIMEOUT  = chrono::seconds(4);

    StandardClient cb(TESTROOT, "cb");

    // Log callbacks.
    cb.logcb = true;

    // Log in client.
    ASSERT_TRUE(cb.login_reset_makeremotenodes("MEGA_EMAIL", "MEGA_PWD", "s", 0, 0));

    // Create some files to be synchronized.
    Model m;

    m.addfile("d/f");
    m.addfile("f");
    m.generate(cb.fsBasePath / "s");

    // Add and start sync.
    auto id = UNDEF;

    {
        // Generate drive ID.
        auto driveID = cb.client.generateDriveId();

        // Write drive ID.
        auto drivePath = cb.fsBasePath.u8string();
        auto result = cb.client.writeDriveId(drivePath.c_str(), driveID);
        ASSERT_EQ(result, API_OK);

        // Add sync.
        id = cb.backupAdd_mainthread("", "s", "s");
        ASSERT_NE(id, UNDEF);
    }

    // Wait for the mirror to complete.
    waitonsyncs(TIMEOUT, &cb);

    // Make sure everything arrived safe and sound.
    ASSERT_TRUE(cb.confirmModel_mainthread(m.root.get(), id));

    // Wait for transition to monitoring mode.
    ASSERT_TRUE(cb.waitFor(SyncMonitoring(id), TIMEOUT));

    // Disable the sync.
    ASSERT_TRUE(cb.disableSync(id, NO_SYNC_ERROR, true));

    // Make sure the sync's config is as we expect.
    {
        auto config = cb.syncConfigByBackupID(id);

        // Backup should remain in monitoring mode.
        ASSERT_EQ(config.mBackupState, SYNC_BACKUP_MONITOR);

        // Disabled external backups are always considered "user-disabled."
        // That is, the user must consciously decide to resume these syncs.
        ASSERT_EQ(config.mEnabled, false);
    }

    // Make a change in the cloud.
    {
        vector<NewNode> node(1);

        cb.client.putnodes_prepareOneFolder(&node[0], "g");

        auto rootHandle = cb.syncSet(id).h;
        ASSERT_TRUE(cb.putnodes(rootHandle, std::move(node)));
    }

    // Re-enable the sync.
    ASSERT_TRUE(cb.enableSyncByBackupId(id));

    // Wait for the mirror to complete.
    waitonsyncs(TIMEOUT, &cb);

    // Cloud should mirror the disk.
    ASSERT_TRUE(cb.confirmModel_mainthread(m.root.get(), id));
}

TEST_F(SyncTest, MirroringInternalBackupResumesInMirroringMode)
{
    const auto TESTROOT = makeNewTestRoot();
    const auto TIMEOUT  = chrono::seconds(4);

    // Session ID.
    string sessionID;

    // Sync Backup ID.
    handle id;

    // Sync Root Handle.
    NodeHandle rootHandle;

    // "Foreign" client.
    StandardClient cf(TESTROOT, "cf");

    // Model.
    Model m;

    // Log callbacks.
    cf.logcb = true;

    // Log client in.
    ASSERT_TRUE(cf.login_reset_makeremotenodes("MEGA_EMAIL", "MEGA_PWD", "s", 0, 0));

    // Check manual resume.
    {
        BackupClient cb(TESTROOT, "cb");

        // Log callbacks.
        cb.logcb = true;

        // Log client in.
        ASSERT_TRUE(cb.login_fetchnodes("MEGA_EMAIL", "MEGA_PWD"));

        // Set upload throttle.
        //
        // This is so that we can disable the sync before it transitions
        // to the monitoring state.
        cb.client.setmaxuploadspeed(1);

        // Give the sync something to backup.
        m.addfile("d/f", randomData(16384));
        m.addfile("f", randomData(16384));
        m.generate(cb.fsBasePath / "s");

        // Disable the sync when it starts uploading a file.
        cb.mOnFileAdded = [&cb](File& file) {
            // Get our hands on the local node.
            auto* node = dynamic_cast<LocalNode*>(&file);
            if (!node) return;

            // Get our hands on the sync.
            auto& sync = *node->sync;

            // Make sure the sync's in mirroring mode.
            ASSERT_TRUE(sync.isBackupAndMirroring());

            // Disable the sync.
            sync.changestate(SYNC_DISABLED, NO_SYNC_ERROR, true, true);

            // Mimic disableSelectedSyncs(...).
            cb.client.syncactivity = true;

            // Callback's done its job.
            cb.mOnFileAdded = nullptr;
        };

        // Add and start sync.
        id = cb.setupSync_mainthread("s", "s", true);
        ASSERT_NE(id, UNDEF);

        // Let the sync mirror.
        waitonsyncs(TIMEOUT, &cb);

        // Make sure the sync's been disabled.
        ASSERT_FALSE(cb.syncByBackupId(id));

        // Make sure it's still in mirror mode.
        {
            auto config = cb.syncConfigByBackupID(id);

            ASSERT_EQ(config.mBackupState, SYNC_BACKUP_MIRROR);
            ASSERT_EQ(config.mEnabled, true);
            ASSERT_EQ(config.mError, NO_SYNC_ERROR);
        }

        // Get our hands on sync root's cloud handle.
        rootHandle = cb.syncSet(id).h;
        ASSERT_TRUE(!rootHandle.isUndef());

        // Make some changes to the cloud.
        vector<NewNode> node(1);

        cf.client.putnodes_prepareOneFolder(&node[0], "g");

        ASSERT_TRUE(cf.putnodes(rootHandle, std::move(node)));

        // Log out the client when we try and upload a file.
        std::promise<void> waiter;

        cb.mOnFileAdded = [&cb, &waiter](File& file) {
            // Get our hands on the local node.
            auto* node = dynamic_cast<LocalNode*>(&file);
            if (!node) return;

            // Make sure we're mirroring.
            ASSERT_TRUE(node->sync->isBackupAndMirroring());

            // Notify the waiter.
            waiter.set_value();

            // Callback's done its job.
            cb.mOnFileAdded = nullptr;
        };

        // Resume the backup.
        ASSERT_TRUE(cb.enableSyncByBackupId(id));

        // Wait for the sync to try and upload a file.
        waiter.get_future().get();

        // Save the session ID.
        cb.client.dumpsession(sessionID);

        // Log out the client.
        cb.localLogout();
    }

    // Create a couple new nodes.
    {
        vector<NewNode> nodes(2);

        cf.client.putnodes_prepareOneFolder(&nodes[0], "h0");
        cf.client.putnodes_prepareOneFolder(&nodes[1], "h1");

        ASSERT_TRUE(cf.putnodes(rootHandle, std::move(nodes)));
    }

    // Check automatic resume.
    StandardClient cb(TESTROOT, "cb");

    // Log callbacks.
    cb.logcb = true;

    // Log in client, resuming prior session.
    ASSERT_TRUE(cb.login_fetchnodes(sessionID));

    // Check config has been resumed.
    ASSERT_TRUE(cb.syncByBackupId(id));

    // Just let the sync mirror, Marge!
    waitonsyncs(TIMEOUT, &cb);

    // The cloud should match the local disk precisely.
    ASSERT_TRUE(cb.confirmModel_mainthread(m.root.get(), id));
}

TEST_F(SyncTest, MonitoringInternalBackupResumesInMonitoringMode)
{
    const auto TESTROOT = makeNewTestRoot();
    const auto TIMEOUT = chrono::seconds(8);

    // Sync Backup ID.
    handle id;

    // Sync Root Handle.
    NodeHandle rootHandle;

    // Session ID.
    string sessionID;

    // "Foreign" client.
    StandardClient cf(TESTROOT, "cf");

    // Model.
    Model m;

    // Log callbacks.
    cf.logcb = true;

    // Log foreign client in.
    ASSERT_TRUE(cf.login_reset_makeremotenodes("MEGA_EMAIL", "MEGA_PWD", "s", 0, 0));

    // Manual resume.
    {
        StandardClient cb(TESTROOT, "cb");

        // Log callbacks.
        cb.logcb = true;

        // Log in client.
        ASSERT_TRUE(cb.login_fetchnodes("MEGA_EMAIL", "MEGA_PWD"));

        // Give the sync something to mirror.
        m.addfile("d/f");
        m.addfile("f");
        m.generate(cb.fsBasePath / "s");

        // Add and start backup.
        id = cb.setupSync_mainthread("s", "s", true);
        ASSERT_NE(id, UNDEF);

        // Wait for the backup to complete.
        waitonsyncs(TIMEOUT, &cb);

        // Wait for transition to monitoring mode.
        ASSERT_TRUE(cb.waitFor(SyncMonitoring(id), TIMEOUT));

        // Disable the sync.
        ASSERT_TRUE(cb.disableSync(id, NO_SYNC_ERROR, true));

        // Make sure the sync was monitoring.
        {
            auto config = cb.syncConfigByBackupID(id);

            ASSERT_EQ(config.mBackupState, SYNC_BACKUP_MONITOR);
            ASSERT_EQ(config.mEnabled, true);
            ASSERT_EQ(config.mError, NO_SYNC_ERROR);
        }

        // Get our hands on the sync's root handle.
        rootHandle = cb.syncSet(id).h;

        // Make a remote change.
        //
        // This is so the backup will fail upon resume.
        {
            vector<NewNode> node(1);

            cf.client.putnodes_prepareOneFolder(&node[0], "g");

            ASSERT_TRUE(cf.putnodes(rootHandle, std::move(node)));
        }

        // Enable the backup.
        ASSERT_TRUE(cb.enableSyncByBackupId(id));

        // Give the sync some time to think.
        waitonsyncs(TIMEOUT, &cb);

        // Wait for the sync to be disabled.
        ASSERT_TRUE(cb.waitFor(SyncDisabled(id), TIMEOUT));

        // Make sure it's been disabled for the right reasons.
        {
            auto config = cb.syncConfigByBackupID(id);

            ASSERT_EQ(config.mBackupState, SYNC_BACKUP_MONITOR);
            ASSERT_EQ(config.mEnabled, false);
            ASSERT_EQ(config.mError, BACKUP_MODIFIED);
        }

        // Manually enable the sync.
        // It should come up in mirror mode.
        ASSERT_TRUE(cb.enableSyncByBackupId(id));

        // Let it bring the cloud in line.
        waitonsyncs(TIMEOUT, &cb);

        // Cloud should match the local disk precisely.
        ASSERT_TRUE(cb.confirmModel_mainthread(m.root.get(), id));

        // Save the session ID.
        cb.client.dumpsession(sessionID);

        // Log out the client.
        cb.localLogout();
    }

    // Make a remote change.
    {
        vector<NewNode> node(1);

        cf.client.putnodes_prepareOneFolder(&node[0], "h");

        ASSERT_TRUE(cf.putnodes(rootHandle, std::move(node)));
    }

    // Automatic resume.
    StandardClient cb(TESTROOT, "cb");

    // Log callbacks.
    cb.logcb = true;

    // Log in the client.
    ASSERT_TRUE(cb.login_fetchnodes(sessionID));

    // Give the sync some time to think.
    waitonsyncs(TIMEOUT, &cb);

    // Wait for the sync to be disabled.
    ASSERT_TRUE(cb.waitFor(SyncDisabled(id), TIMEOUT));

    // Make sure it's been disabled for the right reasons.
    {
        auto config = cb.syncConfigByBackupID(id);

        ASSERT_EQ(config.mBackupState, SYNC_BACKUP_MONITOR);
        ASSERT_EQ(config.mEnabled, false);
        ASSERT_EQ(config.mError, BACKUP_MODIFIED);
    }

    // Re-enable the sync.
    ASSERT_TRUE(cb.enableSyncByBackupId(id));

    // Wait for the sync to complete mirroring.
    waitonsyncs(TIMEOUT, &cb);

    // Cloud should mirror the disk.
    ASSERT_TRUE(cb.confirmModel_mainthread(m.root.get(), id));
}

#endif<|MERGE_RESOLUTION|>--- conflicted
+++ resolved
@@ -39,10 +39,6 @@
 
 #define DEFAULTWAIT std::chrono::seconds(20)
 
-<<<<<<< HEAD
-
-=======
->>>>>>> 679eb867
 using namespace ::mega;
 using namespace ::std;
 
@@ -58,15 +54,6 @@
 {
     return PromiseBoolSP(new promise<bool>());
 }
-
-
-<<<<<<< HEAD
-TestFS::~TestFS()
-{
-    for_each(m_cleaners.begin(), m_cleaners.end(), [](thread& t) { t.join(); });
-}
-=======
->>>>>>> 679eb867
 
 #ifdef ENABLE_SYNC
 
@@ -1697,12 +1684,6 @@
             return false;
         }
 
-<<<<<<< HEAD
-        multimap<string, Model::ModelNode*> ms;
-        multimap<string, Node*> ns;
-        for (auto& m : mn->kids) ms.emplace(m->name, m.get());
-        for (auto& n2 : client.getChildren(n)) ns.emplace(n2->displayname(), n2);
-=======
         auto config =
           SyncConfig(LocalPath::fromPath(sourcePath, *client.fsaccess),
                      sourcePath,
@@ -1713,7 +1694,6 @@
                      //string_vector(),
                      true,
                      SyncConfig::TYPE_BACKUP);
->>>>>>> 679eb867
 
         // Try and add the backup.
         return client.addsync(config, true, completion) == API_OK;
@@ -8147,12 +8127,6 @@
 
     if (paused)
     {
-<<<<<<< HEAD
-        prefix += string("/") + n->displayname();
-        out() << prefix << endl;
-        if (n->type == FILENODE) return;
-        for (auto& c : n->client->getChildren(n))
-=======
         out() << "Paused " << paused << " Two-way syncs";
         WaitMillisec(1000);
     }
@@ -8174,7 +8148,6 @@
     for (auto& testcase : cases)
     {
         if (testcase.second.pauseDuringAction)
->>>>>>> 679eb867
         {
             testcase.second.ResumeTwoWaySync();
             ++resumed;

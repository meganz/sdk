/**
 * @file tests/synctests.cpp
 * @brief Mega SDK test file
 *
 * (c) 2018 by Mega Limited, Wellsford, New Zealand
 *
 * This file is part of the MEGA SDK - Client Access Engine.
 *
 * Applications using the MEGA API must present a valid application key
 * and comply with the rules set forth in the Terms of Service.
 *
 * The MEGA SDK is distributed in the hope that it will be useful,
 * but WITHOUT ANY WARRANTY; without even the implied warranty of
 * MERCHANTABILITY or FITNESS FOR A PARTICULAR PURPOSE.
 *
 * @copyright Simplified (2-clause) BSD License.
 *
 * You should have received a copy of the license along with this
 * program.
 */

// Many of these tests are still being worked on.
// The file uses some C++17 mainly for the very convenient std::filesystem library, though the main SDK must still build with C++11 (and prior)


#include "test.h"
#include "stdfs.h"
#include <mega.h>
#include "gtest/gtest.h"
#include <stdio.h>
#include <map>
#include <future>
//#include <mega/tsthooks.h>
#include <fstream>
#include <atomic>
#include <random>

#include <megaapi_impl.h>

#define DEFAULTWAIT std::chrono::seconds(20)

using namespace ::mega;
using namespace ::std;

#ifdef ENABLE_SYNC

template<typename T>
shared_promise<T> makeSharedPromise()
{
    return shared_promise<T>(new promise<T>());
}

bool suppressfiles = false;

typedef ::mega::byte byte;

bool adjustLastModificationTime(const fs::path& path, int adjustment)
{
    using std::chrono::seconds;

    std::error_code ec;

    // Retrieve the file's current modification time.
    auto current = fs::last_write_time(path, ec);

    // Bail if we couldn't retrieve the time.
    if (ec) return false;

    // Update the modification time.
    fs::last_write_time(path, current + seconds(adjustment), ec);

    // Let the caller know whether we succeeded.
    return !ec;
}

// Creates a temporary directory in the current path
fs::path makeTmpDir(const int maxTries = 1000)
{
    const auto cwd = fs::current_path();
    std::random_device dev;
    std::mt19937 prng{dev()};
    std::uniform_int_distribution<uint64_t> rand{0};
    fs::path path;
    for (int i = 0;; ++i)
    {
        std::ostringstream os;
        os << std::hex << rand(prng);
        path = cwd / os.str();
        if (fs::create_directory(path))
        {
            break;
        }
        if (i == maxTries)
        {
            throw std::runtime_error{"Couldn't create tmp dir"};
        }
    }
    return path;
}

// Copies a file while maintaining the write time.
void copyFile(const fs::path& source, const fs::path& target)
{
    assert(fs::is_regular_file(source));
    const auto tmpDir = makeTmpDir();
    const auto tmpFile = tmpDir / "copied_file";
    fs::copy_file(source, tmpFile);
    fs::last_write_time(tmpFile, fs::last_write_time(source));
    fs::rename(tmpFile, target);
    fs::remove(tmpDir);
}

string leafname(const string& p)
{
    auto n = p.find_last_of("/");
    return n == string::npos ? p : p.substr(n+1);
}

string parentpath(const string& p)
{
    auto n = p.find_last_of("/");
    return n == string::npos ? "" : p.substr(0, n-1);
}


struct StandardClient;
bool CatchupClients(StandardClient* c1, StandardClient* c2 = nullptr, StandardClient* c3 = nullptr);

bool createFile(const fs::path &path, const void *data, const size_t data_length)
{
#if (__cplusplus >= 201700L)
    ofstream ostream(path, ios::binary);
#else
    ofstream ostream(path.u8string(), ios::binary);
#endif

    LOG_verbose << "Creating local data file at " << path.u8string() << ", length " << data_length;

    ostream.write(reinterpret_cast<const char *>(data), data_length);

    return ostream.good();
}

bool createDataFile(const fs::path &path, const std::string &data)
{
    return createFile(path, data.data(), data.size());
}

bool createDataFile(const fs::path& path, const std::string& data, std::chrono::seconds delta)
{
    if (!createDataFile(path, data)) return false;

    std::error_code result;
    auto current = fs::last_write_time(path, result);

    if (result) return false;

    fs::last_write_time(path, current + delta, result);

    return !result;
}

std::string randomData(const std::size_t length)
{
    std::vector<uint8_t> data(length);

    std::generate_n(data.begin(), data.size(), [](){ return (uint8_t)std::rand(); });

    return std::string((const char*)data.data(), data.size());
}

Model::ModelNode::ModelNode(const ModelNode& other)
    : type(other.type)
    , mCloudName()
    , mFsName()
    , name(other.name)
    , content(other.content)
    , kids()
    , parent()
    , changed(other.changed)
{
    for (auto& child : other.kids)
    {
        addkid(child->clone());
    }
}

Model::ModelNode& Model::ModelNode::fsName(const string& name)
{
    return mFsName = name, *this;
}

const string& Model::ModelNode::fsName() const
{
    return mFsName.empty() ? name : mFsName;
}

Model::ModelNode& Model::ModelNode::cloudName(const string& name)
{
    return mCloudName = name, *this;
}

const string& Model::ModelNode::cloudName() const
{
    return mCloudName.empty() ? name : mCloudName;
}

void Model::ModelNode::generate(const fs::path& path, bool force)
{
    const fs::path ourPath = path / fsName();

    if (type == file)
    {
        if (changed || force)
        {
            ASSERT_TRUE(createDataFile(ourPath, content));
            changed = false;
        }
    }
    else
    {
        fs::create_directory(ourPath);

        for (auto& child : kids)
        {
            child->generate(ourPath, force);
        }
    }
}

string Model::ModelNode::path() const
{
    string s;
    for (auto p = this; p; p = p->parent)
        s = "/" + p->name + s;
    return s;
}

string Model::ModelNode::fsPath() const
{
    string s;
    for (auto p = this; p; p = p->parent)
        s = "/" + p->fsName() + s;
    return s;
}

Model::ModelNode* Model::ModelNode::addkid()
{
    return addkid(::mega::make_unique<ModelNode>());
}

Model::ModelNode* Model::ModelNode::addkid(unique_ptr<ModelNode>&& p)
{
    p->parent = this;
    kids.emplace_back(move(p));

    return kids.back().get();
}

bool Model::ModelNode::typematchesnodetype(nodetype_t nodetype) const
{
    switch (type)
    {
    case file: return nodetype == FILENODE;
    case folder: return nodetype == FOLDERNODE;
    }
    return false;
}

void Model::ModelNode::print(string prefix)
{
    out() << prefix << name;
    prefix.append(name).append("/");
    for (const auto &in: kids)
    {
        in->print(prefix);
    }
}

std::unique_ptr<Model::ModelNode> Model::ModelNode::clone()
{
    return ::mega::make_unique<ModelNode>(*this);
}

Model::Model()
    : root(makeModelSubfolder("root"))
{
}

Model::Model(const Model& other)
    : root(other.root->clone())
{
}

Model& Model::operator=(const Model& rhs)
{
    Model temp(rhs);

    swap(temp);

    return *this;
}

Model::ModelNode* Model::addfile(const string& path, const string& content)
{
    auto* node = addnode(path, ModelNode::file);

    node->content = content;
    node->changed = true;

    return node;
}

Model::ModelNode* Model::addfile(const string& path)
{
    return addfile(path, path);
}

Model::ModelNode* Model::addfolder(const string& path)
{
    return addnode(path, ModelNode::folder);
}

Model::ModelNode* Model::addnode(const string& path, ModelNode::nodetype type)
{
    ModelNode* child;
    ModelNode* node = root.get();
    string name;
    size_t current = 0;
    size_t end = path.size();

    while (current < end)
    {
        size_t delimiter = path.find('/', current);

        if (delimiter == path.npos)
        {
            break;
        }

        name = path.substr(current, delimiter - current);

        if (!(child = childnodebyname(node, name)))
        {
            child = node->addkid();

            child->name = name;
            child->type = ModelNode::folder;
        }

        assert(child->type == ModelNode::folder);

        current = delimiter + 1;
        node = child;
    }

    assert(current < end);

    name = path.substr(current);

    if (!(child = childnodebyname(node, name)))
    {
        child = node->addkid();

        child->name = name;
        child->type = type;
    }

    assert(child->type == type);

    return child;
}

Model::ModelNode* Model::copynode(const string& src, const string& dst)
{
    const ModelNode* source = findnode(src);
    ModelNode* destination = addnode(dst, source->type);

    destination->content = source->content;
    destination->kids.clear();

    for (auto& child : source->kids)
    {
        destination->addkid(child->clone());
    }

    return destination;
}

unique_ptr<Model::ModelNode> Model::makeModelSubfolder(const string& utf8Name)
{
    unique_ptr<ModelNode> n(new ModelNode);
    n->name = utf8Name;
    return n;
}

unique_ptr<Model::ModelNode> Model::makeModelSubfile(const string& utf8Name, string content)
{
    unique_ptr<ModelNode> n(new ModelNode);
    n->name = utf8Name;
    n->type = ModelNode::file;
    n->content = content.empty() ? utf8Name : std::move(content);
    return n;
}

unique_ptr<Model::ModelNode> Model::buildModelSubdirs(const string& prefix, int n, int recurselevel, int filesperdir)
{
    if (suppressfiles) filesperdir = 0;

    unique_ptr<ModelNode> nn = makeModelSubfolder(prefix);

    for (int i = 0; i < filesperdir; ++i)
    {
        nn->addkid(makeModelSubfile("file" + to_string(i) + "_" + prefix));
    }

    if (recurselevel > 0)
    {
        for (int i = 0; i < n; ++i)
        {
            unique_ptr<ModelNode> sn = buildModelSubdirs(prefix + "_" + to_string(i), n, recurselevel - 1, filesperdir);
            sn->parent = nn.get();
            nn->addkid(move(sn));
        }
    }
    return nn;
}

Model::ModelNode* Model::childnodebyname(ModelNode* n, const std::string& s)
{
    for (auto& m : n->kids)
    {
        if (m->name == s)
        {
            return m.get();
        }
    }
    return nullptr;
}

Model::ModelNode* Model::findnode(string path, ModelNode* startnode)
{
    ModelNode* n = startnode ? startnode : root.get();
    while (n && !path.empty())
    {
        auto pos = path.find("/");
        n = childnodebyname(n, path.substr(0, pos));
        path.erase(0, pos == string::npos ? path.size() : pos + 1);
    }
    return n;
}

unique_ptr<Model::ModelNode> Model::removenode(const string& path)
{
    ModelNode* n = findnode(path);
    if (n && n->parent)
    {
        unique_ptr<ModelNode> extracted;
        ModelNode* parent = n->parent;
        auto newend = std::remove_if(parent->kids.begin(), parent->kids.end(), [&extracted, n](unique_ptr<ModelNode>& v) { if (v.get() == n) return extracted = move(v), true; else return false; });
        parent->kids.erase(newend, parent->kids.end());
        return extracted;
    }
    return nullptr;
}

bool Model::movenode(const string& sourcepath, const string& destpath)
{
    ModelNode* source = findnode(sourcepath);
    ModelNode* dest = findnode(destpath);
    if (source && source && source->parent && dest)
    {
        auto replaced_node = removenode(destpath + "/" + source->name);

        unique_ptr<ModelNode> n;
        ModelNode* parent = source->parent;
        auto newend = std::remove_if(parent->kids.begin(), parent->kids.end(), [&n, source](unique_ptr<ModelNode>& v) { if (v.get() == source) return n = move(v), true; else return false; });
        parent->kids.erase(newend, parent->kids.end());
        if (n)
        {
            dest->addkid(move(n));
            return true;
        }
    }
    return false;
}

bool Model::movetosynctrash(unique_ptr<ModelNode>&& node, const string& syncrootpath)
{
    ModelNode* syncroot;
    if (!(syncroot = findnode(syncrootpath)))
    {
        return false;
    }

    ModelNode* trash;
    if (!(trash = childnodebyname(syncroot, DEBRISFOLDER)))
    {
        auto uniqueptr = makeModelSubfolder(DEBRISFOLDER);
        trash = uniqueptr.get();
        syncroot->addkid(move(uniqueptr));
    }

    char today[50];
    auto rawtime = time(NULL);
    strftime(today, sizeof today, "%F", localtime(&rawtime));

    ModelNode* dayfolder;
    if (!(dayfolder = findnode(today, trash)))
    {
        auto uniqueptr = makeModelSubfolder(today);
        dayfolder = uniqueptr.get();
        trash->addkid(move(uniqueptr));
    }

    dayfolder->addkid(move(node));

    return true;
}

bool Model::movetosynctrash(const string& path, const string& syncrootpath)
{
    if (auto node = removenode(path))
        return movetosynctrash(move(node), syncrootpath);

    return false;
}

void Model::ensureLocalDebrisTmpLock(const string& syncrootpath)
{
    // if we've downloaded a file then it's put in debris/tmp initially, and there is a lock file
    if (ModelNode* syncroot = findnode(syncrootpath))
    {
        ModelNode* trash;
        if (!(trash = childnodebyname(syncroot, DEBRISFOLDER)))
        {
            auto uniqueptr = makeModelSubfolder(DEBRISFOLDER);
            trash = uniqueptr.get();
            trash->fsOnly = true;
            syncroot->addkid(move(uniqueptr));
        }

        ModelNode* tmpfolder;
        if (!(tmpfolder = findnode("tmp", trash)))
        {
            auto uniqueptr = makeModelSubfolder("tmp");
            tmpfolder = uniqueptr.get();
            trash->addkid(move(uniqueptr));
        }

        ModelNode* lockfile;
        if (!(lockfile = findnode("lock", tmpfolder)))
        {
            tmpfolder->addkid(makeModelSubfile("lock"));
        }
    }
}

bool Model::removesynctrash(const string& syncrootpath, const string& subpath)
{
    if (subpath.empty())
    {
        return removenode(syncrootpath + "/" + DEBRISFOLDER).get();
    }
    else
    {
        char today[50];
        auto rawtime = time(NULL);
        strftime(today, sizeof today, "%F", localtime(&rawtime));

        return removenode(syncrootpath + "/" + DEBRISFOLDER + "/" + today + "/" + subpath).get();
    }
}

void Model::emulate_rename(std::string nodepath, std::string newname)
{
    auto node = findnode(nodepath);
    ASSERT_TRUE(!!node);
    if (node) node->name = newname;
}

void Model::emulate_move(std::string nodepath, std::string newparentpath)
{
    auto removed = removenode(newparentpath + "/" + leafname(nodepath));

    ASSERT_TRUE(movenode(nodepath, newparentpath));
}

void Model::emulate_copy(std::string nodepath, std::string newparentpath)
{
    auto node = findnode(nodepath);
    auto newparent = findnode(newparentpath);
    ASSERT_TRUE(!!node);
    ASSERT_TRUE(!!newparent);
    newparent->addkid(node->clone());
}

void Model::emulate_rename_copy(std::string nodepath, std::string newparentpath, std::string newname)
{
    auto node = findnode(nodepath);
    auto newparent = findnode(newparentpath);
    ASSERT_TRUE(!!node);
    ASSERT_TRUE(!!newparent);
    auto newnode = node->clone();
    newnode->name = newname;
    newparent->addkid(std::move(newnode));
}

void Model::emulate_delete(std::string nodepath)
{
    auto removed = removenode(nodepath);
    // ASSERT_TRUE(!!removed);
}

void Model::generate(const fs::path& path, bool force)
{
    fs::create_directories(path);

    for (auto& child : root->kids)
    {
        child->generate(path, force);
    }
}

void Model::swap(Model& other)
{
    using std::swap;

    swap(root, other.root);
}


bool waitonresults(future<bool>* r1 = nullptr, future<bool>* r2 = nullptr, future<bool>* r3 = nullptr, future<bool>* r4 = nullptr)
{
    if (r1) r1->wait();
    if (r2) r2->wait();
    if (r3) r3->wait();
    if (r4) r4->wait();
    return (!r1 || r1->get()) && (!r2 || r2->get()) && (!r3 || r3->get()) && (!r4 || r4->get());
}

atomic<int> next_request_tag{ 1 << 30 };

CloudItem::CloudItem(const Node* node)
  : CloudItem(*node)
{
}

CloudItem::CloudItem(const Node& node)
  : mNodeHandle(node.nodeHandle())
  , mPath()
  , mFromRoot(false)
{
}

CloudItem::CloudItem(const string& path, bool fromRoot)
  : CloudItem(path.c_str(), fromRoot)
{
}

CloudItem::CloudItem(const char* path, bool fromRoot)
  : mNodeHandle()
  , mPath(path)
  , mFromRoot(fromRoot)
{
    if (mFromRoot && path && *path == '/')
        mPath.erase(0, 1);
}

CloudItem::CloudItem(const NodeHandle& nodeHandle)
  : mNodeHandle(nodeHandle)
  , mPath()
  , mFromRoot()
{
}

CloudItem::CloudItem(handle nodeHandle)
  : CloudItem(NodeHandle().set6byte(nodeHandle))
{
}

Node* CloudItem::resolve(StandardClient& client) const
{
    if (!mNodeHandle.isUndef())
        return client.client.nodeByHandle(mNodeHandle);

    auto* root = client.gettestbasenode();

    if (mFromRoot)
        root = client.getcloudrootnode();

    return client.drillchildnodebyname(root, mPath);
}

StandardClientInUse ClientManager::getCleanStandardClient(int loginIndex, fs::path workingFolder)
{
    assert(loginIndex >= 0 && loginIndex < 3);

    for (auto i = clients[loginIndex].begin(); i != clients[loginIndex].end(); ++i)
    {
        if (!i->inUse)
        {
            i->ptr->cleanupForTestReuse();
            i->ptr->fsBasePath = i->ptr->ensureDir(workingFolder / fs::u8path(i->name));
            return StandardClientInUse(i);
        }
    }

    // otherwise, make a new one
    string clientname = std::to_string(loginIndex) + "_" + std::to_string(clients[loginIndex].size());
    fs::path localAccountRoot = makeReusableClientFolder(clientname);
    shared_ptr<StandardClient> c(
            new StandardClient(localAccountRoot, "client" + clientname, workingFolder));

    clients[loginIndex].push_back(StandardClientInUseEntry(false, c, clientname));
    c->login_reset(envVarAccount[loginIndex], envVarPass[loginIndex], false, false);

    c->cleanupForTestReuse();

    return StandardClientInUse(--clients[loginIndex].end());
}

ClientManager::~ClientManager()
{
    while (clients.size())
    {
        LOG_debug << "Shutting down ClientManager, remaining: " << clients.size();
        clients.erase(clients.begin());
    }
    LOG_debug << "ClientManager shutdown complete";
}

void StandardClient::ResultProc::prepresult(resultprocenum rpe, int tag, std::function<void()>&& requestfunc, std::function<bool(error)>&& f, handle h)
{
    if (rpe != COMPLETION)
    {
        lock_guard<recursive_mutex> g(mtx);
        auto& perTypeTags = m[rpe];
        assert(perTypeTags.find(tag) == perTypeTags.end());
        perTypeTags.emplace(tag, id_callback(move(f), tag, h));
    }

    std::lock_guard<std::recursive_mutex> lg(client.clientMutex);

    assert(tag > 0);
    int oldtag = client.client.reqtag;
    client.client.reqtag = tag;
    requestfunc();
    client.client.reqtag = oldtag;
    LOG_debug << "tag-result prepared for operation " << rpe << " tag " << tag;

    client.client.waiter->notify();
}

void StandardClient::ResultProc::processresult(resultprocenum rpe, error e, handle h)
{
    int tag = client.client.restag;
    if (tag == 0 && rpe != CATCHUP)
    {
        //out() << "received notification of SDK initiated operation " << rpe << " tag " << tag; // too many of those to output
        return;
    }

    if (tag < (2 << 30))
    {
        out() << "ignoring callback from SDK internal sync operation " << rpe << " tag " << tag;
        return;
    }

    lock_guard<recursive_mutex> g(mtx);
    auto& entry = m[rpe];

    if (rpe == CATCHUP)
    {
        while (!entry.empty())
        {
            entry.begin()->second.f(e);
            entry.erase(entry.begin());
        }
        return;
    }

    if (entry.empty())
    {
        //out() << client.client.clientname
        //      << "received notification of operation type " << rpe << " completion but we don't have a record of it.  tag: " << tag;
        return;
    }

    auto it = entry.find(tag);
    if (it == entry.end())
    {
        out() << client.client.clientname
              << "tag not found for operation completion of " << rpe << " tag " << tag;
        return;
    }

    if (it->second.f(e))
    {
        entry.erase(it);
    }
}

string StandardClient::ensureDir(const fs::path& p)
{
    fs::create_directories(p);

    string result = p.u8string();

    if (result.back() != fs::path::preferred_separator)
    {
        result += fs::path::preferred_separator;
    }

    return result;
}

StandardClient::StandardClient(const fs::path& basepath, const string& name, const fs::path& workingFolder)
    :
#ifdef GFX_CLASS
      gfx(::mega::make_unique<GFX_CLASS>()),
#endif
      client_dbaccess_path(ensureDir(basepath / name))
    , httpio(new HTTPIO_CLASS)
    , client(this,
                &waiter,
                httpio.get(),
                makeFsAccess(),
#ifdef DBACCESS_CLASS
                new DBACCESS_CLASS(LocalPath::fromAbsolutePath(client_dbaccess_path)),
#else
                NULL,
#endif
#ifdef GFX_CLASS
                &gfx,
#else
                NULL,
#endif
                "N9tSBJDC",
                USER_AGENT.c_str(),
                THREADS_PER_MEGACLIENT)
    , clientname(name + " ")
    , resultproc(*this)
    , clientthread([this]() { threadloop(); })
{
    client.clientname = clientname + " ";
#ifdef GFX_CLASS
    gfx.startProcessingThread();
#endif

    if (workingFolder.empty())
    {
        fsBasePath = basepath / fs::u8path(name);
    }
    else
    {
        fsBasePath = ensureDir(workingFolder / fs::u8path(name));
    }

    // SyncTests want to skip backup restrictions, so they are not
    // restricted to the path "Vault/My backups/<device>/<backup>"
    client.syncs.enableBackupRestrictions(false);
}

StandardClient::~StandardClient()
{
    LOG_debug << "StandardClient exiting";

    // Make sure logout completes before we escape.
    logout(false);

    LOG_debug << "~StandardClient final logout complete";

    clientthreadexit = true;
    waiter.notify();
    clientthread.join();
    LOG_debug << "~StandardClient end of function (work thread joined)";
}

void StandardClient::localLogout()
{
    auto result =
        thread_do<bool>([](MegaClient& mc, PromiseBoolSP result)
                        {
                            mc.locallogout(false, true);
                            result->set_value(true);
                        });

    // Make sure logout completes before we escape.
    result.get();
}

bool StandardClient::logout(bool keepSyncsConfigFile)
{
    auto result = thread_do<bool>([=](MegaClient& client, PromiseBoolSP result) {
        client.logout(keepSyncsConfigFile, [=](error e) {
            result->set_value(e == API_OK);
        });
    });

    if (result.wait_for(DEFAULTWAIT) == future_status::timeout)
        return false;

    return result.get();
}

string StandardClient::lp(LocalNode* ln) { return ln->getLocalPath().toName(*client.fsaccess); }

void StandardClient::onCallback() { lastcb = chrono::steady_clock::now(); };

void StandardClient::sync_auto_resume_result(const SyncConfig& config, bool attempted, bool hadAnError)
{
    onCallback();

    if (logcb)
    {
        lock_guard<mutex> guard(om);

        out() << clientname
                << "sync_auto_resume_result(): id: "
                << toHandle(config.mBackupId)
                << ", attempted: "
                << attempted
                << ", hadAnError: "
                << hadAnError;
    }

    if (onAutoResumeResult)
    {
        onAutoResumeResult(config, attempted, hadAnError);
    }
}

void StandardClient::syncs_restored()
{
    lock_guard<mutex> g(om);
    out() << clientname << "sync restore complete";
    received_syncs_restored = true;
}

void StandardClient::nodes_updated(Node** nodes, int numNodes)
{
    if (!nodes)
    {
        out() << clientname << "nodes_updated: total reset.  total node count now: " << numNodes;
        return;
    }
    if (logcb)
    {
        lock_guard<mutex> g(om);
        out() << clientname << "nodes_updated: received " << numNodes << " including " << nodes[0]->displaypath();
    }
    received_node_actionpackets = true;
    nodes_updated_cv.notify_all();
}

bool StandardClient::waitForNodesUpdated(unsigned numSeconds)
{
    mutex nodes_updated_cv_mutex;
    std::unique_lock<mutex> g(nodes_updated_cv_mutex);
    nodes_updated_cv.wait_for(g, std::chrono::seconds(numSeconds),
                                [&](){ return received_node_actionpackets; });
    return received_node_actionpackets;
}

void StandardClient::syncupdate_stateconfig(const SyncConfig& config)
{
    onCallback();

    if (logcb)
    {
        lock_guard<mutex> g(om);

        out() << clientname << "syncupdate_stateconfig() " << toHandle(config.mBackupId);
    }

    if (mOnSyncStateConfig)
        mOnSyncStateConfig(config);
}

void StandardClient::useralerts_updated(UserAlert::Base** alerts, int numAlerts)
{
    if (logcb)
    {
        lock_guard<mutex> guard(om);

        out() << clientname
              << "useralerts_updated: received "
              << numAlerts;
    }

    received_user_alerts = true;
    user_alerts_updated_cv.notify_all();
}

bool StandardClient::waitForUserAlertsUpdated(unsigned numSeconds)
{
    std::mutex mutex;
    std::unique_lock<std::mutex> guard(mutex);

    user_alerts_updated_cv.wait_for(guard, std::chrono::seconds(numSeconds), [&] {
        return received_user_alerts;
    });

    return received_user_alerts;
}

void StandardClient::syncupdate_scanning(bool b) { if (logcb) { onCallback(); lock_guard<mutex> g(om); out() << clientname << " syncupdate_scanning()" << b; } }
void StandardClient::syncupdate_local_lockretry(bool b) { if (logcb) { onCallback(); lock_guard<mutex> g(om); out() << clientname << "syncupdate_local_lockretry() " << b; }}

#ifdef DEBUG
void StandardClient::syncdebug_notification(const SyncConfig& config,
                            int queue,
                            const Notification& notification)
{
    if (mOnSyncDebugNotification)
        mOnSyncDebugNotification(config, queue, notification);
}
#endif // DEBUG

bool StandardClient::sync_syncable(Sync* sync, const char* name, LocalPath& path, Node*)
{
    return sync_syncable(sync, name, path);
}

bool StandardClient::sync_syncable(Sync*, const char*, LocalPath&)
{
    onCallback();

    return true;
}

void StandardClient::file_added(File* file)
{
    if (mOnFileAdded)
    {
        mOnFileAdded(*file);
    }
}

void StandardClient::file_complete(File* file)
{
    if (mOnFileComplete)
    {
        mOnFileComplete(*file);
    }
}


void StandardClient::notify_retry(dstime t, retryreason_t r)
{
    onCallback();

    if (!logcb) return;

    lock_guard<mutex> guard(om);

    out() << clientname << " notify_retry: " << t << " " << r;
}

void StandardClient::request_error(error e)
{
    onCallback();

    if (!logcb) return;

    lock_guard<mutex> guard(om);

    out() << clientname << " request_error: " << e;
}

void StandardClient::request_response_progress(m_off_t a, m_off_t b)
{
    onCallback();

    if (!logcb) return;

    lock_guard<mutex> guard(om);

    out() << clientname << " request_response_progress: " << a << " " << b;
}

void StandardClient::threadloop()
    try
{
    while (!clientthreadexit)
    {
        int r;

        client.waiter->bumpds();
        dstime t1 = client.waiter->ds;

        {
            std::lock_guard<std::recursive_mutex> lg(clientMutex);

            client.waiter->bumpds();
            dstime t1a = client.waiter->ds;
            if (t1a - t1 > 20) LOG_debug << "lock for preparewait took ds: " << t1a - t1;

            r = client.preparewait();
        }
        assert(r == 0 || r == Waiter::NEEDEXEC);

        client.waiter->bumpds();
        dstime t2 = client.waiter->ds;
        if (t2 - t1 > 20) LOG_debug << "lock and preparewait took ds: " << t2 - t1;


        if (!r)
        {
            r |= client.dowait();
            assert(r == 0 || r == Waiter::NEEDEXEC);
        }

        client.waiter->bumpds();
        dstime t3 = client.waiter->ds;
        if (t3 - t2 > 20) LOG_debug << "dowait took ds: " << t3 - t2;

        std::lock_guard<std::recursive_mutex> lg(clientMutex);

        client.waiter->bumpds();
        dstime t3a = client.waiter->ds;
        if (t3a - t3 > 20) LOG_debug << "lock for exec took ds: " << t3a - t3;

        r |= client.checkevents();
        assert(r == 0 || r == Waiter::NEEDEXEC);

        client.waiter->bumpds();
        dstime t4 = client.waiter->ds;
        if (t4 - t3a > 20) LOG_debug << "checkevents took ds: " << t4 - t3a;

        {
            client.waiter->bumpds();
            auto start = client.waiter->ds;
            std::lock_guard<mutex> g(functionDoneMutex);
            if (nextfunctionMC)
            {
                nextfunctionMC();
                nextfunctionMC = nullptr;
                functionDone.notify_all();
                r |= Waiter::NEEDEXEC;
            }
            if (nextfunctionSC)
            {
                nextfunctionSC();
                nextfunctionSC = nullptr;
                functionDone.notify_all();
                r |= Waiter::NEEDEXEC;
            }
            client.waiter->bumpds();
            auto end = client.waiter->ds;
            if (end - start > 200)
            {
                // note that in Debug builds (for windows at least), prep for logging in can take 15 seconds in pbkdf2.DeriveKey
                LOG_err << "test functions passed to be executed on the client thread should queue work but not wait for the results themselves";
                assert(false);
            }
        }

        client.waiter->bumpds();
        dstime t5 = client.waiter->ds;
        if (t5 - t4 > 20) LOG_debug << "injected functions took ds: " << t5 - t4;

        if ((r & Waiter::NEEDEXEC))
        {
            client.exec();
        }

        client.waiter->bumpds();
        dstime t6 = client.waiter->ds;
        if (t6 - t5 > 20) LOG_debug << "exec took ds: " << t6 - t5;

    }

    // shut down on the same thread, otherwise any ongoing async I/O fails to complete (on windows)
    client.locallogout(false, true);

    out() << clientname << " thread exiting naturally";
}
catch (std::exception& e)
{
    out() << clientname << " thread exception, StandardClient " << clientname << " terminated: " << e.what();
}
catch (...)
{
    out() << clientname << " thread exception, StandardClient " << clientname << " terminated";
}

void StandardClient::preloginFromEnv(const string& userenv, PromiseBoolSP pb)
{
    string user = getenv(userenv.c_str());

    ASSERT_FALSE(user.empty());

    resultproc.prepresult(PRELOGIN, ++next_request_tag,
        [&](){ client.prelogin(user.c_str()); },
        [pb](error e) { pb->set_value(!e); return true; });

}

void StandardClient::loginFromEnv(const string& userenv, const string& pwdenv, PromiseBoolSP pb)
{
    string user = getenv(userenv.c_str());
    string pwd = getenv(pwdenv.c_str());

    ASSERT_FALSE(user.empty());
    ASSERT_FALSE(pwd.empty());

    ::mega::byte pwkey[SymmCipher::KEYLENGTH];

    resultproc.prepresult(LOGIN, ++next_request_tag,
        [&](){
            if (client.accountversion == 1)
            {
                if (error e = client.pw_key(pwd.c_str(), pwkey))
                {
                    ASSERT_TRUE(false) << "login error: " << e;
                }
                else
                {
                    client.login(user.c_str(), pwkey);
                }
            }
            else if (client.accountversion == 2 && !salt.empty())
            {
                client.login2(user.c_str(), pwd.c_str(), &salt);
            }
            else
            {
                ASSERT_TRUE(false) << "Login unexpected error";
            }
        },
        [pb](error e) { pb->set_value(!e); return true; });

}

void StandardClient::loginFromSession(const string& session, PromiseBoolSP pb)
{
    resultproc.prepresult(LOGIN, ++next_request_tag,
        [&](){ client.login(session); },
        [pb](error e) { pb->set_value(!e);  return true; });
}

bool StandardClient::copy(const CloudItem& source,
                          const CloudItem& target,
                          const string& name,
                          VersioningOption versioningPolicy)
{
    auto result = thread_do<bool>([&](StandardClient& client, PromiseBoolSP result) {
        client.copy(source, target, name, std::move(result), versioningPolicy);
    });

    auto status = result.wait_for(std::chrono::minutes(2));

    EXPECT_NE(status, future_status::timeout);

    if (status == future_status::timeout)
        return false;

    return result.get();
}

bool StandardClient::copy(const CloudItem& source,
                          const CloudItem& target,
                          VersioningOption versioningPolicy)
{
    return copy(source, target, string(), versioningPolicy);
}

void StandardClient::copy(const CloudItem& source,
                          const CloudItem& target,
                          string name,
                          PromiseBoolSP result,
                          VersioningOption versioningPolicy)
{
    auto* sourceNode = source.resolve(*this);
    EXPECT_TRUE(sourceNode);

    if (!sourceNode)
        return result->set_value(false);

    auto* targetNode = target.resolve(*this);
    EXPECT_TRUE(targetNode);

    if (!targetNode || targetNode->type == FILENODE)
        return result->set_value(false);

    // Make sure name always contains something valid.
    if (name.empty())
        name = sourceNode->displayname();

    // Make sure name is normalized.
    LocalPath::utf8_normalize(&name);

    TreeProcCopy proc;

    // Figure out how many nodes we need to copy.
    client.proctree(sourceNode, &proc, false, true);

    // Allocate and populate nodes.
    proc.allocnodes();

    client.proctree(sourceNode, &proc, false, true);

    // We need the original node's handle if we're using versioning.
    Node* victimNode = nullptr;

    if (versioningPolicy != NoVersioning)
        victimNode = client.childnodebyname(targetNode, name.c_str(), true);

    if (victimNode)
        proc.nn[0].ovhandle = victimNode->nodeHandle();

    proc.nn[0].parenthandle = UNDEF;

    // Populate attributes of copied node.
    {
        SymmCipher key;

        // Load key.
        key.setkey((const ::mega::byte*)proc.nn[0].nodekey.data(), sourceNode->type);

        // Copy existing attributes.
        AttrMap attrs = sourceNode->attrs;

        // Upate the node's name.
        attrs.map['n'] = std::move(name);

        // Generate attribute string.
        string attrstring;

        attrs.getjson(&attrstring);

        // Update node's attribute string.
        client.makeattr(&key, proc.nn[0].attrstring, attrstring.c_str());
    }

    auto completion = [=](const Error& error) {
        LOG_debug << "Putnodes request completed: "
                  << error;

        EXPECT_EQ(error, API_OK);
        result->set_value(error == API_OK);
    };

    LOG_debug << "Scheduling putnodes request now...";

    client.putnodes(targetNode->nodeHandle(),
                    versioningPolicy,
                    std::move(proc.nn),
                    nullptr,
                    0,
                    BasicPutNodesCompletion(std::move(completion)));
}

bool StandardClient::putnodes(const CloudItem& parent,
                              VersioningOption versioningPolicy,
                              std::vector<NewNode>&& nodes)
{
    auto result = thread_do<bool>([&](StandardClient& client, PromiseBoolSP result) {
        client.putnodes(parent,
                        versioningPolicy,
                        std::move(nodes),
                        std::move(result));
    });

    auto status = result.wait_for(std::chrono::seconds(40));

    EXPECT_NE(status, future_status::timeout);

    if (status == future_status::timeout)
        return false;

    return result.get();
}

void StandardClient::putnodes(const CloudItem& parent,
                              VersioningOption versioningPolicy,
                              std::vector<NewNode>&& nodes,
                              PromiseBoolSP result)
{
    auto* node = parent.resolve(*this);
    EXPECT_TRUE(node);

    if (!node)
        return result->set_value(false);

    auto completion = BasicPutNodesCompletion([result](const Error& e) {
        LOG_debug << "Putnodes request completed: "
                  << e;

        EXPECT_EQ(e, API_OK);
        result->set_value(e == API_OK);
    });

    LOG_debug << "Scheduling putnodes request now...";

    client.putnodes(node->nodeHandle(),
                    versioningPolicy,
                    std::move(nodes),
                    nullptr,
                    0,
                    std::move(completion));
}

void StandardClient::uploadFolderTree_recurse(handle parent, handle& h, const fs::path& p, vector<NewNode>& newnodes)
{
    NewNode n;
    client.putnodes_prepareOneFolder(&n, p.filename().u8string());
    handle thishandle = n.nodehandle = h++;
    n.parenthandle = parent;
    newnodes.emplace_back(std::move(n));

    for (fs::directory_iterator i(p); i != fs::directory_iterator(); ++i)
    {
        if (fs::is_directory(*i))
        {
            uploadFolderTree_recurse(thishandle, h, *i, newnodes);
        }
    }
}

void StandardClient::uploadFolderTree(fs::path p, Node* n2, PromiseBoolSP pb)
{
    auto completion = BasicPutNodesCompletion([pb](const Error& e) {
        pb->set_value(!e);
    });

    resultproc.prepresult(COMPLETION, ++next_request_tag,
        [&](){
            vector<NewNode> newnodes;
            handle h = 1;
            uploadFolderTree_recurse(UNDEF, h, p, newnodes);
            client.putnodes(n2->nodeHandle(), NoVersioning, move(newnodes), nullptr, 0, std::move(completion));
        },
        nullptr);
}

void StandardClient::downloadFile(const CloudItem& item, const fs::path& destination, PromiseBoolSP result)
{
    auto* node = item.resolve(*this);
    if (!node)
        return result->set_value(false);

    unique_ptr<FileGet> file(new FileGet());

    file->h = node->nodeHandle();
    file->hprivate = true;
    file->localname = LocalPath::fromAbsolutePath(destination.u8string());
    file->name = node->displayname();
    file->result = std::move(result);

    reinterpret_cast<FileFingerprint&>(*file) = *node;

    DBTableTransactionCommitter committer(client.tctable);

    error r = API_OK;

    client.startxfer(GET, file.get(), committer, false, false, false, NoVersioning, &r);
    EXPECT_EQ(r , API_OK);

    if (r != API_OK)
        return file->result->set_value(false);

    file.release();
}

bool StandardClient::downloadFile(const CloudItem& item, const fs::path& destination)
{
    auto result =
        thread_do<bool>([&](StandardClient& client, PromiseBoolSP result)
                        {
                            client.downloadFile(item, destination, result);
                        });

    auto status = result.wait_for(DEFAULTWAIT);

    EXPECT_NE(status, future_status::timeout);

    if (status == future_status::timeout)
        return false;

    return result.get();
}

bool StandardClient::uploadFolderTree(fs::path p, Node* n2)
{
    auto promise = makeSharedPromise<bool>();
    auto future = promise->get_future();

    uploadFolderTree(p, n2, std::move(promise));

    return future.get();
}

void StandardClient::uploadFile(const fs::path& path, const string& name, const Node* parent, DBTableTransactionCommitter& committer, VersioningOption vo)
{
    unique_ptr<File> file(new FilePut());

    file->h = parent->nodeHandle();
    file->localname = LocalPath::fromAbsolutePath(path.u8string());
    file->name = name;

    error result = API_OK;
    client.startxfer(PUT, file.release(), committer, false, false, false, vo, &result);
    EXPECT_EQ(result, API_OK);
}

void StandardClient::uploadFile(const fs::path& path, const string& name, const Node* parent, PromiseBoolSP pb, VersioningOption vo)
{
    resultproc.prepresult(PUTNODES,
                            ++next_request_tag,
                            [&]()
                            {
                                DBTableTransactionCommitter committer(client.tctable);
                                uploadFile(path, name, parent, committer, vo);
                            },
                            [pb](error e)
                            {
                                pb->set_value(!e);
                                return true;
                            });
}

bool StandardClient::uploadFile(const fs::path& path, const string& name, const CloudItem& parent, int timeoutSeconds, VersioningOption vo)
{
    auto result = thread_do<bool>([&](StandardClient& client, PromiseBoolSP pb) {
        auto* parentNode = parent.resolve(client);
        if (!parentNode)
            return pb->set_value(false);

        client.uploadFile(path, name, parentNode, pb, vo);
    });

    auto status = result.wait_for(DEFAULTWAIT);
    EXPECT_NE(status, future_status::timeout);

    if (status == future_status::timeout)
        return false;

    return result.get();
}

bool StandardClient::uploadFile(const fs::path& path, const CloudItem& parent, int timeoutSeconds, VersioningOption vo)
{
    return uploadFile(path, path.filename().u8string(), parent, timeoutSeconds, vo);
}

void StandardClient::uploadFilesInTree_recurse(const Node* target, const fs::path& p, std::atomic<int>& inprogress, DBTableTransactionCommitter& committer, VersioningOption vo)
{
    if (fs::is_regular_file(p))
    {
        ++inprogress;
        uploadFile(p, p.filename().u8string(), target, committer, vo);
    }
    else if (fs::is_directory(p))
    {
        if (auto newtarget = client.childnodebyname(target, p.filename().u8string().c_str()))
        {
            for (fs::directory_iterator i(p); i != fs::directory_iterator(); ++i)
            {
                uploadFilesInTree_recurse(newtarget, *i, inprogress, committer, vo);
            }
        }
    }
}

bool StandardClient::uploadFilesInTree(fs::path p, const CloudItem& n2, VersioningOption vo)
{
    auto promise = makeSharedPromise<bool>();
    auto future = promise->get_future();

    std::atomic_int dummy(0);
    uploadFilesInTree(p, n2, dummy, std::move(promise), vo);

    auto status = future.wait_for(DEFAULTWAIT);
    EXPECT_NE(status, future_status::timeout);

    if (status == future_status::timeout)
        return false;

    return future.get();
}

void StandardClient::uploadFilesInTree(fs::path p, const CloudItem& n2, std::atomic<int>& inprogress, PromiseBoolSP pb, VersioningOption vo)
{
    Node* targetNode = nullptr;

    {
        lock_guard<recursive_mutex> guard(clientMutex);
        targetNode = n2.resolve(*this);
    }

    // The target node should always exist.
    EXPECT_TRUE(targetNode);

    if (!targetNode && !inprogress)
        return pb->set_value(false);

    resultproc.prepresult(PUTNODES, ++next_request_tag,
        [&](){
            DBTableTransactionCommitter committer(client.tctable);
            uploadFilesInTree_recurse(targetNode, p, inprogress, committer, vo);
        },
        [pb, &inprogress](error e)
        {
            if (!--inprogress)
                pb->set_value(true);
            return !inprogress;
        });
}

void StandardClient::uploadFile(const fs::path& sourcePath,
                                const string& targetName,
                                const CloudItem& parent,
                                std::function<void(error)> completion,
                                const VersioningOption versioningPolicy)
{
    struct Put : public File {
        void completed(Transfer* transfer, putsource_t source)
        {
            // Sanity.
            assert(source == PUTNODES_APP);

            // For purposes of capturing.
            std::function<void(error)> completion = std::move(mCompletion);

            // So we can hook the result of putnodes.
            auto trampoline = [completion](const Error& result,
                                           targettype_t,
                                           vector<NewNode>&,
                                           bool) {
                EXPECT_EQ(result, API_OK);
                completion(result);
            };

            // Kick off the putnodes request.
            sendPutnodes(transfer->client,
                         transfer->uploadhandle,
                         *transfer->ultoken,
                         transfer->filekey,
                         source,
                         NodeHandle(),
                         std::move(trampoline),
                         nullptr,
                         nullptr);

            // Destroy ourselves.
            delete this;
        }

        void terminated(error result)
        {
            EXPECT_FALSE(true);

            // Let the completion function know we've failed.
            mCompletion(result);

            // Destroy ourselves.
            delete this;
        }

        // Who to call when the upload completes.
        std::function<void(error)> mCompletion;
    }; // Put

    // Make sure we have exclusive access to the client.
    lock_guard<recursive_mutex> guard(clientMutex);

    auto* parentNode = parent.resolve(*this);
    if (!parentNode)
        return completion(API_ENOENT);

    // Create a file to represent and track our upload.
    auto file = ::mega::make_unique<Put>();

    // Populate necessary fields.
    file->h = parentNode->nodeHandle();
    file->mCompletion = std::move(completion);
    file->name = targetName;
    file->localname = LocalPath::fromAbsolutePath(sourcePath.u8string());

    // Kick off the upload. Client takes ownership of file.
    DBTableTransactionCommitter committer(client.tctable);

    error result = API_OK;

    client.startxfer(PUT,
                     file.get(),
                     committer,
                     false,
                     false,
                     false,
                     versioningPolicy,
                     &result);

    EXPECT_EQ(result, API_OK);

    if (result != API_OK)
        return file->mCompletion(result);

    file.release();
}

void StandardClient::uploadFile(const fs::path& sourcePath,
                                const CloudItem& parent,
                                std::function<void(error)> completion,
                                const VersioningOption versioningPolicy)
{
    uploadFile(sourcePath,
               sourcePath.filename().u8string(),
               parent,
               std::move(completion),
               versioningPolicy);
}

void StandardClient::fetchnodes(bool noCache, PromiseBoolSP pb)
{
    resultproc.prepresult(FETCHNODES, ++next_request_tag,
        [&](){ client.fetchnodes(noCache); },
        [this, pb](error e)
        {
            if (e)
            {
                pb->set_value(false);
            }
            else
            {
                TreeProcPrintTree tppt;
                client.proctree(client.nodeByHandle(client.rootnodes.files), &tppt);

                if (onFetchNodes)
                {
                    onFetchNodes(*this, pb);
                }
                else
                {
                    pb->set_value(true);
                }
            }
            onFetchNodes = nullptr;
            return true;
        });
}

bool StandardClient::fetchnodes(bool noCache)
{
    auto result =
        thread_do<bool>([=](StandardClient& client, PromiseBoolSP result)
                        {
                            client.fetchnodes(noCache, result);
                        });

    auto status = result.wait_for(std::chrono::seconds(180));
    EXPECT_NE(status, future_status::timeout);

    if (status == future_status::timeout)
    {
        LOG_warn << "Timed out waiting for fetchnodes";
        return false;
    }

    return result.get();
}

NewNode StandardClient::makeSubfolder(const string& utf8Name)
{
    NewNode newnode;
    client.putnodes_prepareOneFolder(&newnode, utf8Name);
    return newnode;
}

void StandardClient::catchup(std::function<void(error)> completion)
{
    auto init = std::bind(&MegaClient::catchup, &client);

    auto fini = [completion](error e) {
        LOG_debug << "catchup(...) request completed: "
                  << e;

        EXPECT_EQ(e, API_OK);
        if (e)
            out() << "catchup reports: " << e;

        LOG_debug << "Calling catchup(...) completion function...";

        completion(e);

        return true;
    };

    LOG_debug << "Sending catchup(...) request...";

    resultproc.prepresult(CATCHUP,
                          ++next_request_tag,
                          std::move(init),
                          std::move(fini));
}

void StandardClient::catchup(PromiseBoolSP pb)
{
    catchup([pb](error e) { pb->set_value(!e); });
}

unsigned StandardClient::deleteTestBaseFolder(bool mayNeedDeleting)
{
    auto result = thread_do<unsigned>([=](StandardClient& client, PromiseUnsignedSP result) {
        client.deleteTestBaseFolder(mayNeedDeleting, false, std::move(result));
    });

    return result.get();
}

void StandardClient::deleteTestBaseFolder(bool mayNeedDeleting, bool deleted, PromiseUnsignedSP result)
{
    if (Node* root = client.nodeByHandle(client.rootnodes.files))
    {
        if (Node* basenode = client.childnodebyname(root, "mega_test_sync", false))
        {
            if (mayNeedDeleting)
            {
                auto completion = [this, result](NodeHandle, Error e) {
                    if (e) out() << "delete of test base folder reply reports: " << e;
                    deleteTestBaseFolder(false, true, result);
                };

                resultproc.prepresult(COMPLETION, ++next_request_tag,
                    [&](){ client.unlink(basenode, false, 0, std::move(completion)); },
                    nullptr);
                return;
            }
            out() << "base folder found, but not expected, failing";
            result->set_value(0);
            return;
        }
        else
        {
            //out() << "base folder not found, wasn't present or delete successful";
            result->set_value(deleted ? 2 : 1);
            return;
        }
    }
    out() << "base folder not found, as root was not found!";
    result->set_value(0);
}

void StandardClient::ensureTestBaseFolder(bool mayneedmaking, PromiseBoolSP pb)
{
    if (Node* root = client.nodeByHandle(client.rootnodes.files))
    {
        if (Node* basenode = client.childnodebyname(root, "mega_test_sync", false))
        {
            if (basenode->type == FOLDERNODE)
            {
                basefolderhandle = basenode->nodehandle;
                //out() << clientname << " Base folder: " << Base64Str<MegaClient::NODEHANDLE>(basefolderhandle);
                //parentofinterest = Base64Str<MegaClient::NODEHANDLE>(basefolderhandle);
                pb->set_value(true);
                return;
            }
        }
        else if (mayneedmaking)
        {
            vector<NewNode> nn(1);
            nn[0] = makeSubfolder("mega_test_sync");

            auto completion = BasicPutNodesCompletion([this, pb](const Error&) {
                ensureTestBaseFolder(false, pb);
            });

            resultproc.prepresult(COMPLETION, ++next_request_tag,
                [&](){ client.putnodes(root->nodeHandle(), NoVersioning, move(nn), nullptr, 0, std::move(completion)); },
                nullptr);

            return;
        }
    }
    pb->set_value(false);
}

NewNode* StandardClient::buildSubdirs(list<NewNode>& nodes, const string& prefix, int n, int recurselevel)
{
    nodes.emplace_back(makeSubfolder(prefix));
    auto& nn = nodes.back();
    nn.nodehandle = nodes.size();

    if (recurselevel > 0)
    {
        for (int i = 0; i < n; ++i)
        {
            buildSubdirs(nodes, prefix + "_" + to_string(i), n, recurselevel - 1)->parenthandle = nn.nodehandle;
        }
    }

    return &nn;
}

bool StandardClient::makeCloudSubdirs(const string& prefix, int depth, int fanout)
{
    auto result =
        thread_do<bool>([=](StandardClient& client, PromiseBoolSP result)
                        {
                            client.makeCloudSubdirs(prefix, depth, fanout, result);
                        });

    return result.get();
}

void StandardClient::makeCloudSubdirs(const string& prefix, int depth, int fanout, PromiseBoolSP pb, const string& atpath)
{
    assert(basefolderhandle != UNDEF);

    std::list<NewNode> nodes;
    NewNode* nn = buildSubdirs(nodes, prefix, fanout, depth);
    nn->parenthandle = UNDEF;
    nn->ovhandle = NodeHandle();

    Node* atnode = client.nodebyhandle(basefolderhandle);
    if (atnode && !atpath.empty())
    {
        atnode = drillchildnodebyname(atnode, atpath);
    }
    if (!atnode)
    {
        out() << "path not found: " << atpath;
        pb->set_value(false);
    }
    else
    {
        auto nodearray = vector<NewNode>(nodes.size());
        size_t i = 0;
        for (auto n = nodes.begin(); n != nodes.end(); ++n, ++i)
        {
            nodearray[i] = std::move(*n);
        }

        auto completion = [pb, this](const Error& e, targettype_t, vector<NewNode>& nodes, bool) {
            lastPutnodesResultFirstHandle = nodes.empty() ? UNDEF : nodes[0].mAddedHandle;
            pb->set_value(!e);
        };

        resultproc.prepresult(COMPLETION, ++next_request_tag,
            [&]() {
                client.putnodes(atnode->nodeHandle(), NoVersioning, move(nodearray), nullptr, 0, std::move(completion));
            },
            nullptr);
    }
}

SyncConfig StandardClient::syncConfigByBackupID(handle backupID) const
{
    SyncConfig c;
    bool found = client.syncs.syncConfigByBackupId(backupID, c);

    assert(found);

    return c;
}

bool StandardClient::syncSet(handle backupId, SyncInfo& info) const
{
    SyncConfig c;

    auto found = client.syncs.syncConfigByBackupId(backupId, c);
    EXPECT_TRUE(found)
      << "Unable to find sync with backup ID: "
      << toHandle(backupId);

    if (found)
    {
        info.h = c.mRemoteNode;
        info.localpath = c.getLocalPath().toPath();
        info.remotepath = c.mOriginalPathOfRemoteRootNode; // bit of a hack

        return true;
    }

    return false;
}

StandardClient::SyncInfo StandardClient::syncSet(handle backupId)
{
    SyncInfo result;

    out() << "looking up BackupId " << toHandle(backupId);

    bool found = syncSet(backupId, result);
    assert(found);

    return result;
}

StandardClient::SyncInfo StandardClient::syncSet(handle backupId) const
{
    return const_cast<StandardClient&>(*this).syncSet(backupId);
}

Node* StandardClient::getcloudrootnode()
{
    return client.nodeByHandle(client.rootnodes.files);
}

Node* StandardClient::gettestbasenode()
{
    return client.childnodebyname(getcloudrootnode(), "mega_test_sync", false);
}

Node* StandardClient::getcloudrubbishnode()
{
    return client.nodeByHandle(client.rootnodes.rubbish);
}

Node* StandardClient::getsyncdebrisnode()
{
    return drillchildnodebyname(getcloudrubbishnode(), "SyncDebris");
}

Node* StandardClient::drillchildnodebyname(Node* n, const string& path)
{
    for (size_t p = 0; n && p < path.size(); )
    {
        auto pos = path.find("/", p);
        if (pos == string::npos) pos = path.size();
        n = client.childnodebyname(n, path.substr(p, pos - p).c_str(), false);
        p = pos == string::npos ? path.size() : pos + 1;
    }
    return n;
}

vector<Node*> StandardClient::drillchildnodesbyname(Node* n, const string& path)
{
    auto pos = path.find("/");
    if (pos == string::npos)
    {
        return client.childnodesbyname(n, path.c_str(), false);
    }
    else
    {
        vector<Node*> results, subnodes = client.childnodesbyname(n, path.c_str(), false);
        for (size_t i = subnodes.size(); i--; )
        {
            if (subnodes[i]->type != FILENODE)
            {
                vector<Node*> v = drillchildnodesbyname(subnodes[i], path.substr(pos + 1));
                results.insert(results.end(), v.begin(), v.end());
            }
        }
        return results;
    }
}

handle StandardClient::setupSync_mainthread(const string& rootPath,
                                            const CloudItem& remoteItem,
                                            const bool isBackup,
                                            const bool uploadIgnoreFile,
                                            const string& drivePath)
{
    auto result = thread_do<handle>([&](StandardClient& client, PromiseHandleSP result) {
        client.setupSync_inThread(drivePath,
                                  rootPath,
                                  remoteItem,
                                  isBackup,
                                  uploadIgnoreFile,
                                  std::move(result));
    });

    auto status = result.wait_for(std::chrono::seconds(45));
    EXPECT_NE(status, future_status::timeout);

    if (status == future_status::timeout)
        return UNDEF;

    return result.get();
}

void StandardClient::setupSync_inThread(const string& drivePath,
                                        const string& rootPath,
                                        const CloudItem& remoteItem,
                                        const bool isBackup,
                                        const bool,
                                        PromiseHandleSP result)
{
    // Helpful sentinel.
    static const string internalDrive(1, '\0');

    // Check if node is (or is contained by) an in-share.
    auto isShare = [](const Node* node) {
        for ( ; node; node = node->parent) {
            if (node->type != FOLDERNODE)
                continue;

            if (node->inshare)
                return true;
        }

        return false;
    };

    auto* remoteNode = remoteItem.resolve(*this);
    EXPECT_TRUE(remoteNode);

    if (!remoteNode)
        return result->set_value(UNDEF);

    auto ec = std::error_code();
    auto rootPath_ = fsBasePath / fs::u8path(rootPath);

    // Try and create the local sync root.
    fs::create_directories(rootPath_, ec);
    EXPECT_FALSE(ec);

    if (ec)
        return result->set_value(UNDEF);

    fs::path drivePath_;

    // Populate drive root if necessary.
    if (drivePath != internalDrive)
    {
        // Path should be valid as syncs must be contained by their drive.
        drivePath_ = fsBasePath / fs::u8path(drivePath);

        // Read drive ID if present...
        auto fsAccess = client.fsaccess.get();
        auto id = UNDEF;
        auto path = drivePath_.u8string();
        auto result_ = readDriveId(*fsAccess, path.c_str(), id);

        // Generate one if not...
        if (result_ == API_ENOENT)
        {
            id = generateDriveId(client.rng);
            result_ = writeDriveId(*fsAccess, path.c_str(), id);
        }

        EXPECT_EQ(result_, API_OK);
    }

    // For purposes of capturing.
    auto remoteHandle = remoteNode->nodeHandle();
    auto remoteIsShare = isShare(remoteNode);
    auto remotePath = string(remoteNode->displaypath());

    // Called when it's time to actually add the sync.
    auto completion = [=](error e) {
        LOG_debug << "Starting to add sync: "
                  << e;

        // Make sure our caller completed successfully.
        EXPECT_EQ(e, API_OK);

        if (e != API_OK)
            return result->set_value(UNDEF);

        // Convenience.
        constexpr auto BACKUP = SyncConfig::TYPE_BACKUP;
        constexpr auto TWOWAY = SyncConfig::TYPE_TWOWAY;

        // Generate config for the new sync.
        auto config =
          SyncConfig(LocalPath::fromAbsolutePath(rootPath_.u8string()),
                     rootPath_.u8string(),
                     remoteHandle,
                     remotePath,
                     0,
                     LocalPath(),
                     true,
                     isBackup ? BACKUP : TWOWAY);

        // Sanity check.
        EXPECT_TRUE(remoteIsShare || remotePath.substr(0, 1) == "/")
            << "config.mOriginalPathOfRemoteRootNode: "
            << remotePath;

        // Are we dealing with an external backup sync?
        if (!drivePath_.empty())
        {
            // Then make sure we specify where the external drive can be found.
            config.mExternalDrivePath =
              LocalPath::fromAbsolutePath(drivePath_.u8string());
        }

        //if (gScanOnly)
        //{
        //    config.mChangeDetectionMethod = CDM_PERIODIC_SCANNING;
        //    config.mScanIntervalSec = SCAN_INTERVAL_SEC;
        //}

        auto completion = [result](error e, SyncError se, handle id) {
            EXPECT_EQ(e, API_OK);
            EXPECT_NE(id, UNDEF);
            EXPECT_EQ(se, NO_SYNC_ERROR);

            result->set_value(id);
        };

        LOG_debug << "Asking engine to add the sync...";

<<<<<<< HEAD
        auto result = client.addsync(std::move(config), true, std::move(completion), rootPath + " ");
=======
        auto result = client.addsync(move(config), true, std::move(completion), rootPath + " ");
>>>>>>> f47402b8
        EXPECT_EQ(result, API_OK);
    };

    // Do we need to upload an ignore file?
#if 0
    if (uploadIgnoreFile)
    {
        auto ignorePath = fsBasePath / ".megaignore";

        // Create the ignore file.
        auto created = createDataFile(ignorePath, "#");
        EXPECT_TRUE(created);

        if (!created)
            return result->set_value(UNDEF);

        LOG_debug << "Uploading initial megaignore file...";

        // Upload the ignore file.
        uploadFile(ignorePath, remoteNode, std::move(completion));

        // Completion function will continue the work.
        return;
    }
#endif

    LOG_debug << "Making sure we've received latest cloud changes...";

    // Make sure the client's received all its action packets.
    catchup(std::move(completion));
}

void StandardClient::importSyncConfigs(string configs, PromiseBoolSP result)
{
    auto completion = [result](error e) { result->set_value(!e); };
    client.importSyncConfigs(configs.c_str(), std::move(completion));
}

bool StandardClient::importSyncConfigs(string configs)
{
    auto result =
        thread_do<bool>([=](StandardClient& client, PromiseBoolSP result)
                        {
                            client.importSyncConfigs(configs, result);
                        });

    return result.get();
}

string StandardClient::exportSyncConfigs()
{
    auto result =
        thread_do<string>([](MegaClient& client, PromiseStringSP result)
                        {
                            auto configs = client.syncs.exportSyncConfigs();
                            result->set_value(configs);
                        });

    return result.get();
}

void StandardClient::delSync_inthread(handle backupId, PromiseBoolSP result)
{
    client.syncs.removeSelectedSyncs(
      [=](SyncConfig& config, Sync*) { return config.mBackupId == backupId; },
      [=](Error error) { result->set_value(error == API_OK); },
      NodeHandle(),
      true);
}

bool StandardClient::recursiveConfirm(Model::ModelNode* mn, Node* n, int& descendants, const string& identifier, int depth, bool& firstreported, bool expectFail, bool skipIgnoreFile)
{
    // top level names can differ so we don't check those
    if (!mn || !n) return false;

    if (depth)
    {
        if (!CloudNameLess().equal(mn->cloudName(), n->displayname()))
        {
            out() << "Node name mismatch: " << mn->path() << " " << n->displaypath();
            return false;
        }
    }

    if (!mn->typematchesnodetype(n->type))
    {
        out() << "Node type mismatch: " << mn->path() << ":" << mn->type << " " << n->displaypath() << ":" << n->type;
        return false;
    }

    if (n->type == FILENODE)
    {
        // not comparing any file versioning (for now)
        return true;
    }

    multimap<string, Model::ModelNode*, CloudNameLess> ms;
    multimap<string, Node*, CloudNameLess> ns;
    for (auto& m : mn->kids)
    {
        if (!m->fsOnly)
        ms.emplace(m->cloudName(), m.get());
    }
    for (auto& n2 : n->children)
    {
        ns.emplace(n2->displayname(), n2);
    }

    int matched = 0;
    vector<string> matchedlist;
    for (auto m_iter = ms.begin(); m_iter != ms.end(); )
    {
        if (!depth && m_iter->first == DEBRISFOLDER)
        {
            m_iter = ms.erase(m_iter); // todo: add checks of the remote debris folder later
            continue;
        }

        auto er = ns.equal_range(m_iter->first);
        auto next_m = m_iter;
        ++next_m;
        bool any_equal_matched = false;
        for (auto i = er.first; i != er.second; ++i)
        {
            int rdescendants = 0;
            if (recursiveConfirm(m_iter->second, i->second, rdescendants, identifier, depth+1, firstreported, expectFail, skipIgnoreFile))
            {
                ++matched;
                matchedlist.push_back(m_iter->first);
                ns.erase(i);
                ms.erase(m_iter);
                descendants += rdescendants;
                any_equal_matched = true;
                break;
            }
        }
        if (!any_equal_matched)
        {
            break;
        }
        m_iter = next_m;
    }
    if (ns.empty() && ms.empty())
    {
        descendants += matched;
        return true;
    }
    else if (!firstreported && !expectFail)
    {
        ostringstream ostream;
        firstreported = true;
        ostream << clientname << " " << identifier << " after matching " << matched << " child nodes [";
        for (auto& ml : matchedlist) ostream << ml << " ";
        ostream << "](with " << descendants << " descendants) in " << mn->path() << ", ended up with unmatched model nodes:";
        for (auto& m : ms) ostream << " " << m.first;
        ostream << " and unmatched remote nodes:";
        for (auto& i : ns) ostream << " " << i.first;
        out() << ostream.str();
        EXPECT_TRUE(false) << ostream.str();
    };
    return false;
}

auto StandardClient::equal_range_utf8EscapingCompare(multimap<string, LocalNode*, CloudNameLess>& ns, const string& cmpValue, bool unescapeValue, bool unescapeMap, bool caseInsensitive) -> std::pair<multimap<string, LocalNode*>::iterator, multimap<string, LocalNode*>::iterator>
{
    // first iter not less than cmpValue
    auto iter1 = ns.begin();
    while (iter1 != ns.end() && compareUtf(iter1->first, unescapeMap, cmpValue, unescapeValue, caseInsensitive) < 0) ++iter1;

    // second iter greater then cmpValue
    auto iter2 = iter1;
    while (iter2 != ns.end() && compareUtf(iter2->first, unescapeMap, cmpValue, unescapeValue, caseInsensitive) <= 0) ++iter2;

    return {iter1, iter2};
}

bool StandardClient::recursiveConfirm(Model::ModelNode* mn, LocalNode* n, int& descendants, const string& identifier, int depth, bool& firstreported, bool expectFail, bool skipIgnoreFile)
{
    // top level names can differ so we don't check those
    if (!mn || !n) return false;

    if (depth)
    {
        if (0 != compareUtf(mn->fsName(), true, n->localname, true, false))
        {
            out() << "LocalNode name mismatch: " << mn->fsPath() << " " << n->localname.toPath();
            return false;
        }
    }

    if (!mn->typematchesnodetype(n->type))
    {
        out() << "LocalNode type mismatch: " << mn->fsPath() << ":" << mn->type << " " << n->localname.toPath() << ":" << n->type;
        return false;
    }

    auto localpath = n->getLocalPath().toName(*client.fsaccess);
    string n_localname = n->localname.toName(*client.fsaccess);
    if (n_localname.size() && n->parent)  // the sync root node's localname contains an absolute path, not just the leaf name.  Also the filesystem sync root folder and cloud sync root folder don't have to have the same name.
    {
        EXPECT_EQ(n->name, n_localname);
    }
    if (localNodesMustHaveNodes)
    {
        EXPECT_TRUE(n->node != nullptr);
    }
    Node* syncedNode = n->node;
    if (depth && syncedNode)
    {
        EXPECT_EQ(compareUtf(mn->cloudName(), false, syncedNode->displayname(), false, false), 0)
            << "Localnode's associated Node vs model node name mismatch: '"
            << syncedNode->displayname()
            << "', '"
            << mn->cloudName()
            << "'";
    }
    if (depth && mn->parent)
    {
        EXPECT_EQ(mn->parent->type, Model::ModelNode::folder);
        EXPECT_EQ(n->parent->type, FOLDERNODE);

        string parentpath = n->parent->getLocalPath().toName(*client.fsaccess);
        EXPECT_EQ(localpath.substr(0, parentpath.size()), parentpath);
    }
    if (n->node && n->parent && n->parent->node)
    {
        string p = n->node->displaypath();
        string pp = n->parent->node->displaypath();
        EXPECT_EQ(p.substr(0, pp.size()), pp);
        EXPECT_EQ(n->parent->node, n->node->parent);
    }

    multimap<string, Model::ModelNode*, CloudNameLess> ms;
    multimap<string, LocalNode*, CloudNameLess> ns;
    for (auto& m : mn->kids)
    {
        ms.emplace(m->cloudName(), m.get());
    }
    for (auto& n2 : n->children)
    {
        if (!n2.second->deleted) ns.emplace(n2.second->name, n2.second); // todo: should LocalNodes marked as deleted actually have been removed by now?
    }

    int matched = 0;
    vector<string> matchedlist;
    for (auto m_iter = ms.begin(); m_iter != ms.end(); )
    {
        if (!depth && m_iter->first == DEBRISFOLDER)
        {
            m_iter = ms.erase(m_iter); // todo: are there LocalNodes representing the trash?
            continue;
        }

        auto er = ns.equal_range(m_iter->first);
        auto next_m = m_iter;
        ++next_m;
        bool any_equal_matched = false;
        for (auto i = er.first; i != er.second; ++i)
        {
            int rdescendants = 0;
            if (recursiveConfirm(m_iter->second, i->second, rdescendants, identifier, depth+1, firstreported, expectFail, skipIgnoreFile))
            {
                ++matched;
                matchedlist.push_back(m_iter->first);
                ns.erase(i);
                ms.erase(m_iter);
                descendants += rdescendants;
                any_equal_matched = true;
                break;
            }
        }
        if (!any_equal_matched)
        {
            break;
        }
        m_iter = next_m;
    }
    if (ns.empty() && ms.empty())
    {
        return true;
    }
    else if (!firstreported && !expectFail)
    {
        ostringstream ostream;
        firstreported = true;
        ostream << clientname << " " << identifier << " after matching " << matched << " child nodes [";
        for (auto& ml : matchedlist) ostream << ml << " ";
        ostream << "](with " << descendants << " descendants) in " << mn->path() << ", ended up with unmatched model nodes:";
        for (auto& m : ms) ostream << " " << m.first;
        ostream << " and unmatched LocalNodes:";
        for (auto& i : ns) ostream << " " << i.first;
        out() << ostream.str();
        EXPECT_TRUE(false) << ostream.str();
    };
    return false;
}


bool StandardClient::recursiveConfirm(Model::ModelNode* mn, fs::path p, int& descendants, const string& identifier, int depth, bool ignoreDebris, bool& firstreported, bool expectFail, bool skipIgnoreFile)
{
    struct Comparator
    {
        bool operator()(const string& lhs, const string& rhs) const
        {
            return compare(lhs, rhs) < 0;
        }

        int compare(const string& lhs, const string& rhs) const
        {
            return compareUtf(lhs, true, rhs, true, false);
        }
    }; // Comparator

    static Comparator comparator;

    if (!mn) return false;

    if (depth)
    {
        if (comparator.compare(p.filename().u8string(), mn->fsName()))
        {
            out() << "filesystem name mismatch: " << mn->path() << " " << p;
            return false;
        }
    }

    nodetype_t pathtype = fs::is_directory(p) ? FOLDERNODE : fs::is_regular_file(p) ? FILENODE : TYPE_UNKNOWN;
    if (!mn->typematchesnodetype(pathtype))
    {
        out() << "Path type mismatch: " << mn->path() << ":" << mn->type << " " << p.u8string() << ":" << pathtype;
        return false;
    }

    if (pathtype == FILENODE && p.filename().u8string() != "lock")
    {
        if (localFSFilesThatMayDiffer.find(p) == localFSFilesThatMayDiffer.end())
        {
            ifstream fs(p, ios::binary);
            std::vector<char> buffer;
            buffer.resize(mn->content.size() + 1024);
            fs.read(reinterpret_cast<char *>(buffer.data()), buffer.size());
            EXPECT_EQ(size_t(fs.gcount()), mn->content.size()) << " file is not expected size " << p;
            EXPECT_TRUE(!memcmp(buffer.data(), mn->content.data(), mn->content.size())) << " file data mismatch " << p;
        }
    }

    if (pathtype != FOLDERNODE)
    {
        return true;
    }

    multimap<string, Model::ModelNode*, Comparator> ms;
    multimap<string, fs::path, Comparator> ps;

    for (auto& m : mn->kids)
    {
        ms.emplace(m->fsName(), m.get());
    }

    for (fs::directory_iterator pi(p); pi != fs::directory_iterator(); ++pi)
    {
        ps.emplace(pi->path().filename().u8string(), pi->path());
    }

    if (ignoreDebris && depth == 0)
    {
        ms.erase(DEBRISFOLDER);
        ps.erase(DEBRISFOLDER);
    }
    else if (depth == 1 && mn->name == DEBRISFOLDER)
    {
        ms.erase("tmp");
        ps.erase("tmp");
    }
    else if (depth == 0)
    {
        // with ignore files, most tests now involve a download somewhere which means debris/tmp is created.
        // it only matters if the content of these differs, absence or empty is effectively the same
        if (ms.find(DEBRISFOLDER) == ms.end())
        {
            auto d = mn->addkid();
            d->name = DEBRISFOLDER;
            d->type = Model::ModelNode::folder;
            ms.emplace(DEBRISFOLDER, d);
        }
        if (ps.find(DEBRISFOLDER) == ps.end())
        {
            auto pdeb = p / fs::path(DEBRISFOLDER);
            fs::create_directory(pdeb);
            ps.emplace(DEBRISFOLDER, pdeb);
        }
    }

    int matched = 0;
    vector<string> matchedlist;
    for (auto m_iter = ms.begin(); m_iter != ms.end(); )
    {
        auto er = ps.equal_range(m_iter->first);
        auto next_m = m_iter;
        ++next_m;
        bool any_equal_matched = false;
        for (auto i = er.first; i != er.second; ++i)
        {
            int rdescendants = 0;
            if (recursiveConfirm(m_iter->second, i->second, rdescendants, identifier, depth+1, ignoreDebris, firstreported, expectFail, skipIgnoreFile))
            {
                ++matched;
                matchedlist.push_back(m_iter->first);
                ps.erase(i);
                ms.erase(m_iter);
                descendants += rdescendants;
                any_equal_matched = true;
                break;
            }
        }
        if (!any_equal_matched)
        {
            break;
        }
        m_iter = next_m;
    }
    //if (ps.size() == 1 && !mn->parent && ps.begin()->first == DEBRISFOLDER)
    //{
    //    ps.clear();
    //}
    if (ps.empty() && ms.empty())
    {
        return true;
    }
    else if (!firstreported && !expectFail)
    {
        ostringstream ostream;
        firstreported = true;
        ostream << clientname << " " << identifier << " after matching " << matched << " child nodes [";
        for (auto& ml : matchedlist) ostream << ml << " ";
        ostream << "](with " << descendants << " descendants) in " << mn->path() << ", ended up with unmatched model nodes:";
        for (auto& m : ms) ostream << " " << m.first;
        ostream << " and unmatched filesystem paths:";
        for (auto& i : ps) ostream << " " << i.second.filename();
        ostream << " in " << p;
        out() << ostream.str();
        EXPECT_TRUE(false) << ostream.str();
    };
    return false;
}

Sync* StandardClient::syncByBackupId(handle backupId)
{
    return client.syncs.runningSyncByBackupIdForTests(backupId);
}

void StandardClient::enableSyncByBackupId(handle id, PromiseBoolSP result, const string& logname)
{
    UnifiedSync* sync;
    result->set_value(!client.syncs.enableSyncByBackupId(id, false, sync, logname));
}

bool StandardClient::enableSyncByBackupId(handle id, const string& logname)
{
    auto result =
        thread_do<bool>([=](StandardClient& client, PromiseBoolSP result)
                        {
                            client.enableSyncByBackupId(id, result, logname);
                        });

    return result.get();
}

void StandardClient::backupIdForSyncPath(const fs::path& path, PromiseHandleSP result)
{
    auto localPath = LocalPath::fromAbsolutePath(path.u8string());
    auto id = UNDEF;

    client.syncs.forEachSyncConfig(
        [&](const SyncConfig& config)
        {
            if (config.mLocalPath != localPath) return;
            if (id != UNDEF) return;

            id = config.mBackupId;
        });

    result->set_value(id);
}

handle StandardClient::backupIdForSyncPath(fs::path path)
{
    auto result =
        thread_do<handle>([=](StandardClient& client, PromiseHandleSP result)
                        {
                            client.backupIdForSyncPath(path, result);
                        });

    return result.get();
}

bool StandardClient::confirmModel_mainthread(handle id, Model::ModelNode* mRoot, Node* rRoot, bool expectFail, bool skipIgnoreFile)
{
    auto result =
        thread_do<bool>(
        [=](StandardClient& client, PromiseBoolSP result)
        {
            result->set_value(client.confirmModel(id, mRoot, rRoot, expectFail, skipIgnoreFile));
        });

    return result.get();
}

bool StandardClient::confirmModel_mainthread(handle id, Model::ModelNode* mRoot, LocalNode* lRoot, bool expectFail, bool skipIgnoreFile)
{
    auto result =
        thread_do<bool>(
        [=](StandardClient& client, PromiseBoolSP result)
        {
            result->set_value(client.confirmModel(id, mRoot, lRoot, expectFail, skipIgnoreFile));
        });

    return result.get();
}

bool StandardClient::confirmModel_mainthread(handle id, Model::ModelNode* mRoot, fs::path lRoot, bool ignoreDebris, bool expectFail, bool skipIgnoreFile)
{
    auto result =
        thread_do<bool>(
        [=](StandardClient& client, PromiseBoolSP result)
        {
            result->set_value(client.confirmModel(id, mRoot, lRoot, ignoreDebris, expectFail, skipIgnoreFile));
        });

    return result.get();
}

bool StandardClient::confirmModel(handle id, Model::ModelNode* mRoot, Node* rRoot, bool expectFail, bool skipIgnoreFile)
{
    string name = "Sync " + toHandle(id);
    int descendents = 0;
    bool reported = false;

    if (!recursiveConfirm(mRoot, rRoot, descendents, name, 0, reported, expectFail, skipIgnoreFile))
    {
        out() << clientname << " syncid " << toHandle(id) << " comparison against remote nodes failed";
        return false;
    }

    return true;
}

bool StandardClient::confirmModel(handle id, Model::ModelNode* mRoot, LocalNode* lRoot, bool expectFail, bool skipIgnoreFile)
{
    string name = "Sync " + toHandle(id);
    int descendents = 0;
    bool reported = false;

    if (!recursiveConfirm(mRoot, lRoot, descendents, name, 0, reported, expectFail, skipIgnoreFile))
    {
        out() << clientname << " syncid " << toHandle(id) << " comparison against LocalNodes failed";
        return false;
    }

    return true;
}

bool StandardClient::confirmModel(handle id, Model::ModelNode* mRoot, fs::path lRoot, bool ignoreDebris, bool expectFail, bool skipIgnoreFile)
{
    string name = "Sync " + toHandle(id);
    int descendents = 0;
    bool reported = false;

    if (!recursiveConfirm(mRoot, lRoot, descendents, name, 0, ignoreDebris, reported, expectFail, skipIgnoreFile))
    {
        out() << clientname << " syncid " << toHandle(id) << " comparison against local filesystem failed";
        return false;
    }

    return true;
}

bool StandardClient::confirmModel(handle backupId, Model::ModelNode* mnode, const int confirm, const bool ignoreDebris, bool expectFail, bool skipIgnoreFile)
{
    SyncInfo si;

    if (!syncSet(backupId, si))
    {
        out() << clientname << " backupId " << toHandle(backupId) << " not found ";
        return false;
    }

    // compare model against nodes representing remote state
    if ((confirm & CONFIRM_REMOTE) && !confirmModel(backupId, mnode, client.nodeByHandle(si.h), expectFail, skipIgnoreFile))
    {
        return false;
    }

    // Get our hands on the sync.
    auto* sync = syncByBackupId(backupId);

    // compare model against LocalNodes
    if (sync)
    {
        if ((confirm & CONFIRM_LOCALNODE) && !confirmModel(backupId, mnode, sync->localroot.get(), expectFail, skipIgnoreFile))
        {
            return false;
        }
    }

    // compare model against local filesystem
    if ((confirm & CONFIRM_LOCALFS) && !confirmModel(backupId, mnode, si.localpath, ignoreDebris, expectFail, skipIgnoreFile))
    {
        return false;
    }

    return true;
}

void StandardClient::prelogin_result(int, string*, string* salt, error e)
{
    out() << clientname << " Prelogin: " << e;
    if (!e)
    {
        this->salt = *salt;
    }
    resultproc.processresult(PRELOGIN, e, UNDEF);
}

void StandardClient::login_result(error e)
{
    out() << clientname << " Login: " << e;
    resultproc.processresult(LOGIN, e, UNDEF);
}

void StandardClient::fetchnodes_result(const Error& e)
{
    out() << clientname << " Fetchnodes: " << e;
    resultproc.processresult(FETCHNODES, e, UNDEF);
}

bool StandardClient::setattr(const CloudItem& item, attr_map&& updates)
{
    auto result =
        thread_do<bool>([=](StandardClient& client, PromiseBoolSP result) mutable
        {
            client.setattr(std::move(item), std::move(updates), result);
        });

    auto status = result.wait_for(DEFAULTWAIT);
    EXPECT_NE(status, future_status::timeout);

    if (status == future_status::timeout)
        return false;

    return result.get();
}

void StandardClient::setattr(const CloudItem& item, attr_map&& updates, PromiseBoolSP result)
{
    resultproc.prepresult(COMPLETION,
                            ++next_request_tag,
                            [=]()
                            {
                                auto* node = item.resolve(*this);
                                if (!node)
                                    return result->set_value(false);

                                client.setattr(node, attr_map(updates), client.reqtag, nullptr,
                                    [result](NodeHandle, error e) { result->set_value(!e); }, false);
                            }, nullptr);
}

bool StandardClient::rename(const CloudItem& item, const string& newName)
{
    return setattr(item, attr_map('n', newName));
}

void StandardClient::unlink_result(handle h, error e)
{
    resultproc.processresult(UNLINK, e, h);
}

handle lastPutnodesResultFirstHandle = UNDEF;

void StandardClient::putnodes_result(const Error& e, targettype_t tt, vector<NewNode>& nn, bool targetOverride)
{
    resultproc.processresult(PUTNODES, e, client.restag);
}

void StandardClient::catchup_result()
{
    resultproc.processresult(CATCHUP, error(API_OK));
}

void StandardClient::disableSync(handle id, SyncError error, bool enabled, PromiseBoolSP result)
{
    client.syncs.disableSyncByBackupId(id,
        false,
        error,
        enabled,
        [result](){
            result->set_value(true);
        });
}

bool StandardClient::disableSync(handle id, SyncError error, bool enabled)
{
    auto result =
        thread_do<bool>([=](StandardClient& client, PromiseBoolSP result)
                        {
                            client.disableSync(id, error, enabled, result);
                        });

    return result.get();
}

void StandardClient::deleteremote(const CloudItem& item, PromiseBoolSP result)
{
    auto* node = item.resolve(*this);
    if (!node)
        return result->set_value(false);

    client.unlink(node, false, 0, [result](NodeHandle, Error e) {
        result->set_value(e == API_OK);
    });
}

bool StandardClient::deleteremote(const CloudItem& item)
{
    auto result = thread_do<bool>([&](StandardClient& client, PromiseBoolSP result) {
        client.deleteremote(item, std::move(result));
    });

    auto status = result.wait_for(DEFAULTWAIT);
    EXPECT_NE(status, future_status::timeout);

    if (status == future_status::timeout)
        return false;

    return result.get();
}

bool StandardClient::deleteremotedebris()
{
    return withWait<bool>([&](PromiseBoolSP result) {
        deleteremotedebris(result);
    });
}

void StandardClient::deleteremotedebris(PromiseBoolSP result)
{
    if (auto* debris = getsyncdebrisnode())
    {
        deleteremotenodes({debris}, std::move(result));
    }
    else
    {
        result->set_value(true);
    }
}

void StandardClient::deleteremotenodes(vector<Node*> ns, PromiseBoolSP pb)
{
    if (ns.empty())
    {
        pb->set_value(true);
    }
    else
    {
        for (size_t i = ns.size(); i--; )
        {
            auto completion = [i, pb](NodeHandle, Error e) {
                if (!i) pb->set_value(!e);
            };

            resultproc.prepresult(COMPLETION, ++next_request_tag,
                [&](){ client.unlink(ns[i], false, 0, std::move(completion)); },
                nullptr);
        }
    }
}

bool StandardClient::movenode(const CloudItem& source,
                              const CloudItem& target,
                              const string& newName)
{
    auto result = thread_do<bool>([&](StandardClient& client, PromiseBoolSP result) {
        client.movenode(source, target, newName, std::move(result));
    });

    auto status = result.wait_for(DEFAULTWAIT);
    EXPECT_NE(status, future_status::timeout);

    if (status == future_status::timeout)
        return false;

    return result.get();
}

void StandardClient::movenode(const CloudItem& source,
                              const CloudItem& target,
                              const string& newName,
                              PromiseBoolSP result)
{
    auto* sourceNode = source.resolve(*this);
    if (!sourceNode)
        return result->set_value(false);

    auto* targetNode = target.resolve(*this);
    if (!targetNode)
        return result->set_value(false);

    auto completion = [result](NodeHandle, Error e) {
        result->set_value(e == API_OK);
    };

    client.rename(sourceNode,
                  targetNode,
                  SYNCDEL_NONE,
                  NodeHandle(),
                  newName.empty() ? nullptr : newName.c_str(),
                  std::move(completion));
}

void StandardClient::movenodetotrash(string path, PromiseBoolSP pb)
{
    Node* n = drillchildnodebyname(gettestbasenode(), path);
    Node* p = getcloudrubbishnode();
    if (n && p && n->parent)
    {
        resultproc.prepresult(COMPLETION, ++next_request_tag,
            [pb, n, p, this]()
            {
                client.rename(n, p, SYNCDEL_NONE, NodeHandle(), nullptr,
                    [pb](NodeHandle h, Error e) { pb->set_value(!e); });
            },
            nullptr);
        return;
    }
    out() << "node or rubbish or node parent not found";
    pb->set_value(false);
}

void StandardClient::exportnode(Node* n, int del, m_time_t expiry, bool writable, bool megaHosted, promise<Error>& pb)
{
    resultproc.prepresult(COMPLETION, ++next_request_tag,
        [&](){
            error e = client.exportnode(n, del, expiry, writable, megaHosted, client.reqtag, [&](Error e, handle, handle){ pb.set_value(e); });
            if (e)
            {
                pb.set_value(e);
            }
        }, nullptr);  // no need to match callbacks with requests when we use completion functions
}

void StandardClient::getpubliclink(Node* n, int del, m_time_t expiry, bool writable, bool megaHosted, promise<Error>& pb)
{
    resultproc.prepresult(COMPLETION, ++next_request_tag,
        [&](){ client.requestPublicLink(n, del, expiry, writable, megaHosted, client.reqtag, [&](Error e, handle, handle){ pb.set_value(e); }); },
        nullptr);
}


void StandardClient::waitonsyncs(chrono::seconds d)
{
    auto start = chrono::steady_clock::now();
    for (;;)
    {
        bool any_add_del = false;;
        vector<int> syncstates;

        thread_do<bool>([&syncstates, &any_add_del, this](StandardClient& mc, PromiseBoolSP pb)
        {
            mc.client.syncs.forEachRunningSync(
                [&](Sync* s)
                {
                    syncstates.push_back(s->state());
                    any_add_del |= !s->deleteq.empty();
                    any_add_del |= !s->insertq.empty();
                });

            if (!(client.todebris.empty() && client.tounlink.empty() /*&& client.synccreate.empty()*/))
            {
                any_add_del = true;
            }
            if (!client.transfers[GET].empty() || !client.transfers[PUT].empty())
            {
                any_add_del = true;
            }
            pb->set_value(true);
        }).get();
        bool allactive = true;
        {
            lock_guard<mutex> g(StandardClient::om);
            //std::out() << "sync state: ";
            //for (auto n : syncstates)
            //{
            //    out() << n;
            //    if (n != SYNC_ACTIVE) allactive = false;
            //}
            //out();
        }

        if (any_add_del || debugging)
        {
            start = chrono::steady_clock::now();
        }

        if (allactive && ((chrono::steady_clock::now() - start) > d) && ((chrono::steady_clock::now() - lastcb) > d))
        {
            break;
        }
//out() << "waiting 500";
        WaitMillisec(500);
    }

}

bool StandardClient::login_reset(const string& user, const string& pw, bool noCache, bool resetBaseCloudFolder)
{
    received_user_alerts = false;

    future<bool> p1;
    p1 = thread_do<bool>([=](StandardClient& sc, PromiseBoolSP pb) { sc.preloginFromEnv(user, pb); });
    if (!waitonresults(&p1))
    {
        out() << "preloginFromEnv failed";
        return false;
    }
    p1 = thread_do<bool>([=](StandardClient& sc, PromiseBoolSP pb) { sc.loginFromEnv(user, pw, pb); });
    if (!waitonresults(&p1))
    {
        out() << "loginFromEnv failed";
        return false;
    }
    p1 = thread_do<bool>([=](StandardClient& sc, PromiseBoolSP pb) { sc.fetchnodes(noCache, pb); });
    if (!waitonresults(&p1)) {
        out() << "fetchnodes failed";
        return false;
    }

    EXPECT_TRUE(waitForUserAlertsUpdated(30));

    if (resetBaseCloudFolder)
    {
        if (deleteTestBaseFolder(true) == 0)
        {
            out() << "deleteTestBaseFolder failed";
            return false;
        }

        p1 = thread_do<bool>([](StandardClient& sc, PromiseBoolSP pb) { sc.ensureTestBaseFolder(true, pb); });
        if (!waitonresults(&p1)) {
            out() << "ensureTestBaseFolder failed";
            return false;
        }
    }
    return true;
}

bool StandardClient::resetBaseFolderMulticlient(StandardClient* c2, StandardClient* c3, StandardClient* c4)
{
    auto resetActionPacketFlags = [this, c2, c3, c4]() {
        received_node_actionpackets = false;
        if (c2) c2->received_node_actionpackets = false;
        if (c3) c3->received_node_actionpackets = false;
        if (c4) c4->received_node_actionpackets = false;
    };

    auto waitForActionPackets = [this, c2, c3, c4]() {
        if (!waitForNodesUpdated(30))
            return false;

        if (c2 && !c2->waitForNodesUpdated(30))
            return false;

        if (c3 && !c3->waitForNodesUpdated(30))
            return false;

        if (c4 && !c4->waitForNodesUpdated(30))
            return false;

        return true;
    };

    resetActionPacketFlags();

    switch (deleteTestBaseFolder(true))
    {
    case 0:
        out() << "deleteTestBaseFolder failed";
        return false;
    case 2:
        if (!waitForActionPackets())
        {
            out() << "No actionpacket received in at least one client for base folder deletion.";
            return false;
        }
    default:
        break;
    }

    resetActionPacketFlags();

    auto p1 = thread_do<bool>([](StandardClient& sc, PromiseBoolSP pb) { sc.ensureTestBaseFolder(true, pb); });
    if (!waitonresults(&p1)) {
        out() << "ensureTestBaseFolder failed";
        return false;
    }

    if (!waitForActionPackets())
    {
        out() << "No actionpacket received in at least one client for base folder creation";
        return false;
    }

    auto checkOtherClient = [this](StandardClient* c) {
        if (c)
        {
            auto p1 = c->thread_do<bool>([](StandardClient& sc, PromiseBoolSP pb) { sc.ensureTestBaseFolder(false, pb); });
            if (!waitonresults(&p1)) {
                out() << "ensureTestBaseFolder c2 failed";
                return false;
            }
            if (c->basefolderhandle != basefolderhandle)
            {
                out() << "base folder handle mismatch with c2";
                return false;
            }
        }
        return true;
    };

    if (!checkOtherClient(c2)) return false;
    if (!checkOtherClient(c3)) return false;
    if (!checkOtherClient(c4)) return false;
    return true;
}

void StandardClient::cleanupForTestReuse()
{
    auto result = thread_do<bool>([=](StandardClient& client, PromiseBoolSP result) {
        client.client.syncs.purgeSyncs([=](Error error) {
            result->set_value(error == API_OK);
        });
    });

    auto status = result.wait_for(DEFAULTWAIT);
    EXPECT_NE(status, future_status::timeout);

    if (status == future_status::timeout)
        return;

    EXPECT_TRUE(result.get());
}

bool StandardClient::login_reset_makeremotenodes(const string& prefix, int depth, int fanout, bool noCache)
{
    return login_reset_makeremotenodes("MEGA_EMAIL", "MEGA_PWD", prefix, depth, fanout, noCache);
}

bool StandardClient::login_reset_makeremotenodes(const string& user, const string& pw, const string& prefix, int depth, int fanout, bool noCache)
{
    if (!login_reset(user, pw, noCache))
    {
        out() << "login_reset failed";
        return false;
    }
    future<bool> p1 = thread_do<bool>([=](StandardClient& sc, PromiseBoolSP pb) { sc.makeCloudSubdirs(prefix, depth, fanout, pb); });
    if (!waitonresults(&p1))
    {
        out() << "makeCloudSubdirs failed";
        return false;
    }
    return true;
}

void StandardClient::ensureSyncUserAttributes(PromiseBoolSP result)
{
    auto completion = [result](Error e) { result->set_value(!e); };
    client.ensureSyncUserAttributes(std::move(completion));
}

bool StandardClient::ensureSyncUserAttributes()
{
    auto result =
        thread_do<bool>([](StandardClient& client, PromiseBoolSP result)
                        {
                            client.ensureSyncUserAttributes(result);
                        });

    return result.get();
}

void StandardClient::copySyncConfig(SyncConfig config, PromiseHandleSP result)
{
    auto completion =
        [result](handle id, error e)
        {
            result->set_value(e ? UNDEF : id);
        };

    client.copySyncConfig(config, std::move(completion));
}

handle StandardClient::copySyncConfig(const SyncConfig& config)
{
    auto result =
        thread_do<handle>([=](StandardClient& client, PromiseHandleSP result)
                        {
                            client.copySyncConfig(config, result);
                        });

    return result.get();
}

bool StandardClient::login(const string& user, const string& pw)
{
    future<bool> p;
    p = thread_do<bool>([=](StandardClient& sc, PromiseBoolSP pb) { sc.preloginFromEnv(user, pb); });
    if (!waitonresults(&p)) return false;
    p = thread_do<bool>([=](StandardClient& sc, PromiseBoolSP pb) { sc.loginFromEnv(user, pw, pb); });
    return waitonresults(&p);
}

bool StandardClient::login_fetchnodes(const string& user, const string& pw, bool makeBaseFolder, bool noCache)
{
    received_user_alerts = false;

    future<bool> p2;
    p2 = thread_do<bool>([=](StandardClient& sc, PromiseBoolSP pb) { sc.preloginFromEnv(user, pb); });
    if (!waitonresults(&p2)) return false;
    p2 = thread_do<bool>([=](StandardClient& sc, PromiseBoolSP pb) { sc.loginFromEnv(user, pw, pb); });
    if (!waitonresults(&p2)) return false;
    p2 = thread_do<bool>([=](StandardClient& sc, PromiseBoolSP pb) { sc.fetchnodes(noCache, pb); });
    if (!waitonresults(&p2)) return false;

    EXPECT_TRUE(waitForUserAlertsUpdated(30));

    p2 = thread_do<bool>([makeBaseFolder](StandardClient& sc, PromiseBoolSP pb) { sc.ensureTestBaseFolder(makeBaseFolder, pb); });
    if (!waitonresults(&p2)) return false;
    return true;
}

bool StandardClient::login_fetchnodes(const string& session)
{
    received_user_alerts = false;

    future<bool> p2;
    p2 = thread_do<bool>([=](StandardClient& sc, PromiseBoolSP pb) { sc.loginFromSession(session, pb); });
    if (!waitonresults(&p2)) return false;
    p2 = thread_do<bool>([](StandardClient& sc, PromiseBoolSP pb) { sc.fetchnodes(false, pb); });
    if (!waitonresults(&p2)) return false;

    EXPECT_TRUE(waitForUserAlertsUpdated(30));

    p2 = thread_do<bool>([](StandardClient& sc, PromiseBoolSP pb) { sc.ensureTestBaseFolder(false, pb); });
    if (!waitonresults(&p2)) return false;
    return true;
}

bool StandardClient::delSync_mainthread(handle backupId)
{
    auto result = thread_do<bool>([=](StandardClient& client, PromiseBoolSP result) {
        client.delSync_inthread(backupId, std::move(result));
    });

    auto status = result.wait_for(DEFAULTWAIT);

    EXPECT_NE(status, future_status::timeout);

    if (status == future_status::timeout)
        return false;

    return result.get();
}

bool StandardClient::confirmModel_mainthread(Model::ModelNode* mnode, handle backupId, bool ignoreDebris, int confirm, bool expectFail, bool skipIgnoreFile)
{
    return thread_do<bool>([=](StandardClient& sc, PromiseBoolSP pb) {
        pb->set_value(sc.confirmModel(backupId, mnode, confirm, ignoreDebris, expectFail, skipIgnoreFile));
    }).get();
}

bool StandardClient::match(handle id, const Model::ModelNode* source)
{
    if (!source) return false;

    auto result = thread_do<bool>([=](StandardClient& client, PromiseBoolSP result) {
        client.match(id, source, std::move(result));
    });

    auto status = result.wait_for(DEFAULTWAIT);

    EXPECT_NE(status, future_status::timeout);

    if (status == future_status::timeout)
        return false;

    return result.get();
}

void StandardClient::match(handle id, const Model::ModelNode* source, PromiseBoolSP result)
{
    SyncInfo info;

    auto found = syncSet(id, info);
    EXPECT_TRUE(found);

    if (!found)
        return result->set_value(false);

    const auto* destination = client.nodeByHandle(info.h);
    EXPECT_TRUE(destination);

    result->set_value(destination && match(*destination, *source));
}

bool StandardClient::match(NodeHandle handle, const Model::ModelNode* source)
{
    auto result = thread_do<bool>([&](StandardClient& client, PromiseBoolSP result) {
        client.match(handle, source, std::move(result));
    });

    auto status = result.wait_for(DEFAULTWAIT);
    EXPECT_NE(status, future_status::timeout);

    if (status == future_status::timeout)
        return false;

    return result.get();
}

void StandardClient::match(NodeHandle handle, const Model::ModelNode* source, PromiseBoolSP result)
{
    EXPECT_TRUE(source);
    if (!source)
        return result->set_value(false);

    auto node = client.nodeByHandle(handle);
    EXPECT_TRUE(node);

    result->set_value(node && match(*node, *source));
}

bool StandardClient::waitFor(std::function<bool(StandardClient&)> predicate, const std::chrono::seconds &timeout)
{
    auto total = std::chrono::milliseconds(0);
    auto sleepIncrement = std::chrono::milliseconds(500);

    out() << "Waiting for predicate to match...";

    do
    {
        if (predicate(*this))
        {
            out() << "Predicate has matched!";

            return true;
        }

        std::this_thread::sleep_for(sleepIncrement);
        total += sleepIncrement;
    }
    while (total < timeout);

    out() << "Timed out waiting for predicate to match.";

    return false;
}

bool StandardClient::match(const Node& destination, const Model::ModelNode& source) const
{
    list<pair<const Node*, decltype(&source)>> pending;
    auto matched = true;

    pending.emplace_back(&destination, &source);

    for ( ; !pending.empty(); pending.pop_front())
    {
        const auto& dn = *pending.front().first;
        const auto& sn = *pending.front().second;

        // Nodes must have matching types.
        if (!sn.typematchesnodetype(dn.type))
        {
            LOG_debug << "Cloud model/type mismatch: "
                      << dn.displaypath()
                      << "("
                      << dn.type
                      << ")"
                      << " vs. "
                      << sn.path()
                      << "("
                      << sn.type
                      << ")";

            matched = false;
            continue;
        }

        // Files require no further processing.
        if (dn.type == FILENODE) continue;

        map<string, decltype(&dn), CloudNameLess> dc;
        map<string, decltype(&sn), CloudNameLess> sc;
        set<string, CloudNameLess> dd;
        set<string, CloudNameLess> sd;

        // Index children for pairing.
        for (const auto* child : dn.children)
        {
            string name = child->displayname();

            // Duplicate already reported?
            if (dd.count(name))
            {
                LOG_debug << "Cloud name conflict: "
                          << child->displaypath();
                continue;
            }

            auto result = dc.emplace(child->displayname(), child);

            // Didn't exist? No duplicate.
            if (result.second)
                continue;

            LOG_debug << "Cloud name conflict: "
                      << child->displaypath();

            // Remmber the duplicate (name conflict.)
            dc.erase(result.first);
            dd.emplace(name);

            matched = false;
        }

        for (const auto& child : sn.kids)
        {
            auto name = child->cloudName();

            // Duplicate already reported?
            if (dd.count(name))
            {
                LOG_debug << "Model node excluded due to cloud duplicates: "
                          << child->path();
                continue;
            }

            if (sd.count(name))
            {
                LOG_debug << "Model name conflict: "
                          << child->path();
                continue;
            }

            auto result = sc.emplace(child->cloudName(), child.get());

            // Didn't exist? No duplicate.
            if (result.second)
                continue;

            LOG_debug << "Model name conflict: "
                      << child->path();

            // Remember the duplicate.
            dc.erase(name);
            sc.erase(result.first);
            sd.emplace(name);

            matched = false;
        }

        // Pair children.
        for (const auto& s : sc)
        {
            // Skip the debris folder if it appears in the root.
            if (&sn == &source)
            {
                if (CloudNameLess::equal(s.first, DEBRISFOLDER))
                {
                    continue;
                }
            }

            // Does this node have a pair in the destination?
            auto d = dc.find(s.first);

            matched &= d != dc.end();

            // If not then there can be no match.
            if (d == dc.end())
            {
                LOG_debug << "Model node has no pair in cloud: "
                          << s.second->path();
                continue;
            }

            // Queue pair for more detailed matching.
            pending.emplace_back(d->second, s.second);

            // Consider the destination node paired.
            dc.erase(d);
        }

        // Can't have a match if we couldn't pair all destination nodes.
        matched &= dc.empty();

        // Log which nodes we couldn't match.
        for (const auto& d : dc)
        {
            LOG_debug << "Cloud node has no pair in the model: "
                      << d.second->displaypath();
        }

    }

    return matched;
}

bool StandardClient::backupOpenDrive(const fs::path& drivePath)
{
    auto result = thread_do<bool>([=](StandardClient& client, PromiseBoolSP result) {
        client.backupOpenDrive(drivePath, std::move(result));
    });

    return result.get();
}

void StandardClient::backupOpenDrive(const fs::path& drivePath, PromiseBoolSP result)
{
    auto localDrivePath = LocalPath::fromAbsolutePath(drivePath.u8string());
    result->set_value(client.syncs.backupOpenDrive(localDrivePath) == API_OK);
}

void StandardClient::triggerPeriodicScanEarly(handle backupID)
{
    // This one to be enabled after more of sync rework is merged to develop.
    // We don't have syncs configured for periodic scans yet on develop.
    // But in order to reduce the count of differing lines between the branches,
    // it's advantageous to move the lines calling this function
    //client.syncs.triggerPeriodicScanEarly(backupID).get();
}

FileFingerprint StandardClient::fingerprint(const fs::path& fsPath)
{
    // Convenience.
    auto& fsAccess = *client.fsaccess;

    // Needed so we can access the filesystem.
    auto fileAccess = fsAccess.newfileaccess(false);

    // Translate input path into something useful.
    auto path = LocalPath::fromAbsolutePath(fsPath.u8string());

    FileFingerprint fingerprint;

    // Try and open file for reading.
    if (fileAccess->fopen(path, true, false))
    {
        // Generate fingerprint.
        fingerprint.genfingerprint(fileAccess.get());
    }

    return fingerprint;
}

vector<FileFingerprint> StandardClient::fingerprints(const string& path)
{
    vector<FileFingerprint> results;

    // Get our hands on the root node.
    auto* root = gettestbasenode();

    if (!root)
        return results;

    // Locate the specified node.
    auto* node = drillchildnodebyname(root, path);

    if (!node)
        return results;

    // Directories have no fingerprints.
    if (node->type != FILENODE)
        return results;

    // Extract the fingerprints from the version chain.
    results.emplace_back(*node);

    while (!node->children.empty())
    {
        node = node->children.front();
        results.emplace_back(*node);
    }

    // Pass fingerprints to caller.
    return results;
}

void StandardClient::ipcr(handle id, ipcactions_t action, PromiseBoolSP result)
{
    client.updatepcr(id, action, [=](error e, ipcactions_t) {
        result->set_value(!e);
    });
}

bool StandardClient::ipcr(handle id, ipcactions_t action)
{
    auto result = thread_do<bool>([=](StandardClient& client, PromiseBoolSP result) {
        client.ipcr(id, action, std::move(result));
    });

    auto status = result.wait_for(DEFAULTWAIT);
    EXPECT_NE(status, future_status::timeout);

    if (status == future_status::timeout)
        return false;

    return result.get();
}

bool StandardClient::ipcr(handle id)
{
    auto result = thread_do<bool>([=](StandardClient& client, PromiseBoolSP result) {
        auto i = client.client.pcrindex.find(id);
        auto j = client.client.pcrindex.end();

        result->set_value(i != j && !i->second->isoutgoing);
    });

    auto status = result.wait_for(DEFAULTWAIT);
    EXPECT_NE(status, future_status::timeout);

    if (status == future_status::timeout)
        return false;

    return result.get();
}

void StandardClient::opcr(const string& email, opcactions_t action, PromiseHandleSP result)
{
    auto completion = [=](handle h, error e, opcactions_t) {
        result->set_value(!e ? h : UNDEF);
    };

    client.setpcr(email.c_str(),
                  action,
                  nullptr,
                  nullptr,
                  UNDEF,
                  std::move(completion));
}

handle StandardClient::opcr(const string& email, opcactions_t action)
{
    auto result = thread_do<handle>([&](StandardClient& client, PromiseHandleSP result) {
        client.opcr(email, action, std::move(result));
    });

    auto status = result.wait_for(DEFAULTWAIT);
    EXPECT_NE(status, future_status::timeout);

    if (status == future_status::timeout)
        return false;

    return result.get();
}

bool StandardClient::opcr(const string& email)
{
    auto result = thread_do<bool>([&](StandardClient& client, PromiseBoolSP result) {
        for (auto& i : client.client.pcrindex)
        {
            if (i.second->targetemail == email)
                return result->set_value(i.second->isoutgoing);
        }

        result->set_value(false);
    });

    auto status = result.wait_for(DEFAULTWAIT);
    EXPECT_NE(status, future_status::timeout);

    if (status == future_status::timeout)
        return false;

    return result.get();
}

bool StandardClient::iscontact(const string& email)
{
    auto result = thread_do<bool>([&](StandardClient& client, PromiseBoolSP result) {
        for (auto &i : client.client.users)
        {
            if (i.second.email == email)
                return result->set_value(i.second.show == VISIBLE);
        }

        result->set_value(false);
    });

    auto status = result.wait_for(DEFAULTWAIT);
    EXPECT_NE(status, future_status::timeout);

    if (status == future_status::timeout)
        return false;

    return result.get();
}

void StandardClient::rmcontact(const string& email, PromiseBoolSP result)
{
    client.removecontact(email.c_str(), HIDDEN, [=](error e) {
        result->set_value(!e);
    });
}

bool StandardClient::rmcontact(const string& email)
{
    auto result = thread_do<bool>([&](StandardClient& client, PromiseBoolSP result) {
        client.rmcontact(email, std::move(result));
    });

    auto status = result.wait_for(DEFAULTWAIT);
    EXPECT_NE(status, future_status::timeout);

    if (status == future_status::timeout)
        return false;

    return result.get();
}

void StandardClient::share(const CloudItem& item, const string& email, accesslevel_t permissions, PromiseBoolSP result)
{
    auto* node = item.resolve(*this);
    if (!node)
        return result->set_value(false);

    auto completion = [=](Error e, bool) {
        result->set_value(!e);
    };

    client.setshare(node,
                    email.c_str(),
                    permissions,
                    false,
                    nullptr,
                    ++next_request_tag,
                    std::move(completion));
}

bool StandardClient::share(const CloudItem& item, const string& email, accesslevel_t permissions)
{
    auto result = thread_do<bool>([&](StandardClient& client, PromiseBoolSP result) {
        client.share(item, email, permissions, std::move(result));
    });

    auto status = result.wait_for(DEFAULTWAIT);
    EXPECT_NE(status, future_status::timeout);

    if (status == future_status::timeout)
        return false;

    return result.get();
}

using SyncWaitPredicate = std::function<bool(StandardClient&)>;

// Useful predicates.
SyncWaitPredicate SyncDisabled(handle id)
{
    return [id](StandardClient& client) {
        return client.syncByBackupId(id) == nullptr;
    };
}

SyncWaitPredicate SyncMonitoring(handle id)
{
    return [id](StandardClient& client) {
        const auto* sync = client.syncByBackupId(id);
        return sync && sync->isBackupMonitoring();
    };
}

SyncWaitPredicate SyncRemoteMatch(const CloudItem& item, const Model::ModelNode* source)
{
    return [=](StandardClient& client) {
        return client.thread_do<bool>([&](StandardClient& client, PromiseBoolSP result) {
            if (auto* node = item.resolve(client))
                return client.match(node->nodeHandle(), source, std::move(result));
            result->set_value(false);
        }).get();
    };
}

SyncWaitPredicate SyncRemoteMatch(const CloudItem& item, const Model& source)
{
    return SyncRemoteMatch(item, source.root.get());
}

SyncWaitPredicate SyncRemoteNodePresent(const CloudItem& item)
{
    return [item](StandardClient& client) {
        return client.thread_do<bool>([&](StandardClient& client, PromiseBoolSP result) {
            result->set_value(item.resolve(client));
        }).get();
    };
}

void waitonsyncs(chrono::seconds d = std::chrono::seconds(4), StandardClient* c1 = nullptr, StandardClient* c2 = nullptr, StandardClient* c3 = nullptr, StandardClient* c4 = nullptr)
{
    auto totalTimeoutStart = chrono::steady_clock::now();
    auto start = chrono::steady_clock::now();
    std::vector<StandardClient*> v{ c1, c2, c3, c4 };
    bool onelastsyncdown = true;
    for (;;)
    {
        bool any_add_del = false;

        for (auto vn : v)
        {
            if (vn)
            {
                auto result =
                  vn->thread_do<bool>(
                    [&](StandardClient& mc, PromiseBoolSP result)
                    {
                        bool busy = false;

                        mc.client.syncs.forEachRunningSync(
                          [&](Sync* s)
                          {
                              busy |= !s->deleteq.empty();
                              busy |= !s->insertq.empty();
                          });

                        if (!(mc.client.todebris.empty()
                            && mc.client.localsyncnotseen.empty()
                            && mc.client.tounlink.empty()
                            && mc.client.synccreate.empty()
                            && mc.client.transferlist.transfers[GET].empty()
                            && mc.client.transferlist.transfers[PUT].empty()))
                        {
                            busy = true;
                        }

                        result->set_value(busy);
                    });

                any_add_del |= result.get();
            }
        }

        bool allactive = true;
        {
            //lock_guard<mutex> g(StandardClient::om);
            //out() << "sync state: ";
            //for (auto n : syncstates)
            //{
            //    cout << n;
            //    if (n != SYNC_ACTIVE) allactive = false;
            //}
            //out();
        }

        if (any_add_del || StandardClient::debugging)
        {
            start = chrono::steady_clock::now();
        }

        if (onelastsyncdown && (chrono::steady_clock::now() - start + d/2) > d)
        {
            // synced folders that were removed remotely don't have the corresponding local folder removed unless we prompt an extra syncdown.  // todo:  do we need to fix
            for (auto vn : v) if (vn) vn->client.syncdownrequired = true;
            onelastsyncdown = false;
        }

        for (auto vn : v) if (vn)
        {
            if (allactive && ((chrono::steady_clock::now() - start) > d) && ((chrono::steady_clock::now() - vn->lastcb) > d))
            {
                return;
            }
        }

        WaitMillisec(400);

        if ((chrono::steady_clock::now() - totalTimeoutStart) > std::chrono::minutes(5))
        {
            out() << "Waiting for syncing to stop timed out at 5 minutes";
            return;
        }
    }

}


mutex StandardClient::om;
bool StandardClient::debugging = false;



//std::atomic<int> fileSizeCount = 20;

bool createNameFile(const fs::path &p, const string &filename)
{
    return createFile(p / fs::u8path(filename), filename.data(), filename.size());
}

bool createDataFileWithTimestamp(const fs::path &path,
                             const std::string &data,
                             const fs::file_time_type &timestamp)
{
    const bool result = createDataFile(path, data);

    if (result)
    {
        fs::last_write_time(path, timestamp);
    }

    return result;
}

bool buildLocalFolders(fs::path targetfolder, const string& prefix, int n, int recurselevel, int filesperfolder)
{
    if (suppressfiles) filesperfolder = 0;

    fs::path p = targetfolder / fs::u8path(prefix);
    if (!fs::create_directory(p))
        return false;

    for (int i = 0; i < filesperfolder; ++i)
    {
        string filename = "file" + to_string(i) + "_" + prefix;
        createNameFile(p, filename);
        //int thisSize = (++fileSizeCount)/2;
        //for (int j = 0; j < thisSize; ++j) fs << ('0' + j % 10);
    }

    if (recurselevel > 0)
    {
        for (int i = 0; i < n; ++i)
        {
            if (!buildLocalFolders(p, prefix + "_" + to_string(i), n, recurselevel - 1, filesperfolder))
                return false;
        }
    }

    return true;
}

void renameLocalFolders(fs::path targetfolder, const string& newprefix)
{
    std::list<fs::path> toRename;
    for (fs::directory_iterator i(targetfolder); i != fs::directory_iterator(); ++i)
    {
        if (fs::is_directory(i->path()))
        {
            renameLocalFolders(i->path(), newprefix);
        }
        toRename.push_back(i->path());
    }

    for (auto p : toRename)
    {
        auto newpath = p.parent_path() / (newprefix + p.filename().u8string());
        fs::rename(p, newpath);
    }
}


#ifdef __linux__
bool createSpecialFiles(fs::path targetfolder, const string& prefix, int n = 1)
{
    fs::path p = targetfolder;
    for (int i = 0; i < n; ++i)
    {
        string filename = "file" + to_string(i) + "_" + prefix;
        fs::path fp = p / fs::u8path(filename);

        int fdtmp = openat(AT_FDCWD, p.c_str(), O_RDWR|O_CLOEXEC|O_TMPFILE, 0600);
        write(fdtmp, filename.data(), filename.size());

        stringstream fdproc;
        fdproc << "/proc/self/fd/";
        fdproc << fdtmp;

        int r = linkat(AT_FDCWD, fdproc.str().c_str() , AT_FDCWD, fp.c_str(), AT_SYMLINK_FOLLOW);
        if (r)
        {
            cerr << " errno =" << errno;
            return false;
        }
        close(fdtmp);
    }
    return true;
}
#endif

class SyncFingerprintCollision
  : public ::testing::Test
{
public:
    SyncFingerprintCollision()
      : client0()
      , client1()
      , model0()
      , model1()
      , arbitraryFileLength(16384)
    {
        const fs::path root = makeNewTestRoot();

        client0 = ::mega::make_unique<StandardClient>(root, "c0");
        client1 = ::mega::make_unique<StandardClient>(root, "c1");

        client0->logcb = true;
        client1->logcb = true;
    }

    ~SyncFingerprintCollision()
    {
    }

    void SetUp() override
    {
        SimpleLogger::setLogLevel(logMax);

        ASSERT_TRUE(client0->login_reset_makeremotenodes("MEGA_EMAIL", "MEGA_PWD", "d", 1, 2));
        ASSERT_TRUE(client1->login_fetchnodes("MEGA_EMAIL", "MEGA_PWD"));
        ASSERT_EQ(client0->basefolderhandle, client1->basefolderhandle);

        model0.root->addkid(model0.buildModelSubdirs("d", 2, 1, 0));
        model1.root->addkid(model1.buildModelSubdirs("d", 2, 1, 0));

        // Make sure the client's agree on the cloud's state before proceeding.
        {
            auto* root = client0->gettestbasenode();
            ASSERT_NE(root, nullptr);

            auto predicate = SyncRemoteMatch(*root, model0.root.get());
            ASSERT_TRUE(client0->waitFor(predicate, DEFAULTWAIT));
            ASSERT_TRUE(client1->waitFor(predicate, DEFAULTWAIT));
        }

        startSyncs();
        waitOnSyncs();
        confirmModels();
    }

    void addModelFile(Model &model,
                      const std::string &directory,
                      const std::string &file,
                      const std::string &content)
    {
        auto *node = model.findnode(directory);
        ASSERT_NE(node, nullptr);

        node->addkid(model.makeModelSubfile(file, content));
    }

    void confirmModel(StandardClient &client, Model &model, handle backupId)
    {
        ASSERT_TRUE(client.confirmModel_mainthread(model.findnode("d"), backupId));
    }

    void confirmModels()
    {
        confirmModel(*client0, model0, backupId0);
        confirmModel(*client1, model1, backupId1);
    }

    const fs::path localRoot0() const
    {
        return client0->syncSet(backupId0).localpath;
    }

    const fs::path localRoot1() const
    {
        return client1->syncSet(backupId1).localpath;
    }

    void prepareForNodeUpdates()
    {
        client0->received_node_actionpackets = false;
        client1->received_node_actionpackets = false;
    }

    void startSyncs()
    {
        backupId0 = client0->setupSync_mainthread("s0", "d", false, true);
        ASSERT_NE(backupId0, UNDEF);
        backupId1 = client1->setupSync_mainthread("s1", "d", false, false);
        ASSERT_NE(backupId1, UNDEF);
    }

    void waitForNodeUpdates()
    {
        ASSERT_TRUE(client0->waitForNodesUpdated(30));
        ASSERT_TRUE(client1->waitForNodesUpdated(30));
    }

    void waitOnSyncs()
    {
        waitonsyncs(chrono::seconds(4), client0.get(), client1.get());
    }

    handle backupId0 = UNDEF;
    handle backupId1 = UNDEF;

    std::unique_ptr<StandardClient> client0;
    std::unique_ptr<StandardClient> client1;
    Model model0;
    Model model1;
    const std::size_t arbitraryFileLength;
}; /* SyncFingerprintCollision */

TEST_F(SyncFingerprintCollision, DifferentMacSameName)
{
    auto data0 = randomData(arbitraryFileLength);
    auto data1 = data0;
    const auto path0 = localRoot0() / "d_0" / "a";
    const auto path1 = localRoot0() / "d_1" / "a";

    prepareForNodeUpdates();
    ASSERT_TRUE(createDataFile(path0, data0));
    waitForNodeUpdates();

    // Wait for the engine to process any further changes.
    waitOnSyncs();

    // Alter MAC but leave fingerprint untouched.
    data1[0x41] = static_cast<uint8_t>(~data1[0x41]);

    // Prepare the file outside of the sync's view.
    auto stamp = fs::last_write_time(path0);

    ASSERT_TRUE(createDataFileWithTimestamp(client0->fsBasePath / "a", data1, stamp));

    prepareForNodeUpdates();
    fs::rename(client0->fsBasePath / "a", path1);
    waitForNodeUpdates();

    // Wait for the engine to process changes.
    waitOnSyncs();

    addModelFile(model0, "d/d_0", "a", data0);
    addModelFile(model0, "d/d_1", "a", data1);
    addModelFile(model1, "d/d_0", "a", data0);
    addModelFile(model1, "d/d_1", "a", data0);
    model1.ensureLocalDebrisTmpLock("d");

    confirmModels();
}

TEST_F(SyncFingerprintCollision, DifferentMacDifferentName)
{
    auto data0 = randomData(arbitraryFileLength);
    auto data1 = data0;
    const auto path0 = localRoot0() / "d_0" / "a";
    const auto path1 = localRoot0() / "d_0" / "b";

    prepareForNodeUpdates();
    ASSERT_TRUE(createDataFile(path0, data0));
    waitForNodeUpdates();

    // Process any further changes.
    waitOnSyncs();

    // Alter MAC but leave fingerprint untouched.
    data1[0x41] = static_cast<uint8_t>(~data1[0x41]);

    // Prepare the file outside of the engine's view.
    auto stamp = fs::last_write_time(path0);

    ASSERT_TRUE(createDataFileWithTimestamp(client0->fsBasePath / "a", data1, stamp));

    prepareForNodeUpdates();
    fs::rename(client0->fsBasePath / "a", path1);
    waitForNodeUpdates();

    // Wait for the engine to process our change.
    waitOnSyncs();

    addModelFile(model0, "d/d_0", "a", data0);
    addModelFile(model0, "d/d_0", "b", data1);
    addModelFile(model1, "d/d_0", "a", data0);
    addModelFile(model1, "d/d_0", "b", data1);
    model1.ensureLocalDebrisTmpLock("d");

    confirmModels();
}

TEST_F(SyncFingerprintCollision, SameMacDifferentName)
{
    auto data0 = randomData(arbitraryFileLength);
    const auto path0 = localRoot0() / "d_0" / "a";
    const auto path1 = localRoot0() / "d_0" / "b";

    prepareForNodeUpdates();
    ASSERT_TRUE(createDataFile(path0, data0));
    waitForNodeUpdates();

    waitOnSyncs();

    // Build the file somewhere the sync won't notice.
    auto stamp = fs::last_write_time(path0);

    ASSERT_TRUE(createDataFileWithTimestamp(client0->fsBasePath / "b", data0, stamp));

    // Move file into place.
    prepareForNodeUpdates();
    fs::rename(client0->fsBasePath / "b", path1);
    waitForNodeUpdates();

    // Wait for the engine to process our changes.
    waitOnSyncs();

    addModelFile(model0, "d/d_0", "a", data0);
    addModelFile(model0, "d/d_0", "b", data0);
    addModelFile(model1, "d/d_0", "a", data0);
    addModelFile(model1, "d/d_0", "b", data0);
    model1.ensureLocalDebrisTmpLock("d");

    confirmModels();
}

class SyncTest
    : public ::testing::Test
{
public:

    // Sets up the test fixture.
    void SetUp() override
    {
        LOG_info << "____TEST SetUp: " << ::testing::UnitTest::GetInstance()->current_test_info()->name();

        SimpleLogger::setLogLevel(logMax);
    }

    // Tears down the test fixture.
    void TearDown() override
    {
        LOG_info << "____TEST TearDown: " << ::testing::UnitTest::GetInstance()->current_test_info()->name();
    }

}; // SqliteDBTest

TEST_F(SyncTest, BasicSync_DelRemoteFolder)
{
    // delete a remote folder and confirm the client sending the request and another also synced both correctly update the disk
    fs::path localtestroot = makeNewTestRoot();
    auto clientA1 = g_clientManager->getCleanStandardClient(0, localtestroot); // user 1 client 1
    auto clientA2 = g_clientManager->getCleanStandardClient(0, localtestroot); // user 1 client 2
    ASSERT_TRUE(clientA1->resetBaseFolderMulticlient(clientA2));

    ASSERT_TRUE(clientA1->makeCloudSubdirs("f", 3, 3));
    ASSERT_TRUE(CatchupClients(clientA1, clientA2));

    handle backupId1 = clientA1->setupSync_mainthread("sync1", "f", false, true);
    ASSERT_NE(backupId1, UNDEF);
    handle backupId2 = clientA2->setupSync_mainthread("sync2", "f", false, false);
    ASSERT_NE(backupId2, UNDEF);
    waitonsyncs(std::chrono::seconds(4), clientA1, clientA2);
    clientA1->logcb = clientA2->logcb = true;

    Model model;
    model.root->addkid(model.buildModelSubdirs("f", 3, 3, 0));

    // check everything matches (model has expected state of remote and local)
    ASSERT_TRUE(clientA1->confirmModel_mainthread(model.findnode("f"), backupId1));
    ASSERT_TRUE(clientA2->confirmModel_mainthread(model.findnode("f"), backupId2));

    // delete something remotely and let sync catch up
    clientA1->received_node_actionpackets = false;
    clientA2->received_node_actionpackets = false;

    ASSERT_TRUE(clientA1->deleteremote("f/f_2/f_2_1"));

    ASSERT_TRUE(clientA1->waitForNodesUpdated(60));
    ASSERT_TRUE(clientA2->waitForNodesUpdated(60));

    waitonsyncs(std::chrono::seconds(4), clientA1, clientA2);

    // check everything matches in both syncs (model has expected state of remote and local)
    ASSERT_TRUE(model.movetosynctrash("f/f_2/f_2_1", "f"));
    ASSERT_TRUE(clientA1->confirmModel_mainthread(model.findnode("f"), backupId1));
    ASSERT_TRUE(clientA2->confirmModel_mainthread(model.findnode("f"), backupId2));
}

TEST_F(SyncTest, BasicSync_DelLocalFolder)
{
    // confirm change is synced to remote, and also seen and applied in a second client that syncs the same folder
    fs::path localtestroot = makeNewTestRoot();
    auto clientA1 = g_clientManager->getCleanStandardClient(0, localtestroot); // user 1 client 1
    auto clientA2 = g_clientManager->getCleanStandardClient(0, localtestroot); // user 1 client 2
    ASSERT_TRUE(clientA1->resetBaseFolderMulticlient(clientA2));

    ASSERT_TRUE(clientA1->makeCloudSubdirs("f", 3, 3));
    ASSERT_TRUE(CatchupClients(clientA1, clientA2));

    // set up sync for A1, it should build matching local folders
    handle backupId1 = clientA1->setupSync_mainthread("sync1", "f", false, true);
    ASSERT_NE(backupId1, UNDEF);
    handle backupId2 = clientA2->setupSync_mainthread("sync2", "f", false, false);
    ASSERT_NE(backupId2, UNDEF);
    waitonsyncs(std::chrono::seconds(4), clientA1, clientA2);
    clientA1->logcb = clientA2->logcb = true;

    // check everything matches (model has expected state of remote and local)
    Model model;
    model.root->addkid(model.buildModelSubdirs("f", 3, 3, 0));
    ASSERT_TRUE(clientA1->confirmModel_mainthread(model.findnode("f"), backupId1));
    ASSERT_TRUE(clientA2->confirmModel_mainthread(model.findnode("f"), backupId2));

    auto checkpath = clientA1->syncSet(backupId1).localpath.u8string();
    out() << "checking paths " << checkpath;
    for(auto& p: fs::recursive_directory_iterator(TestFS::GetTestFolder()))
    {
        out() << "checking path is present: " << p.path().u8string();
    }
    // delete something in the local filesystem and see if we catch up in A1 and A2 (deleter and observer syncs)
    error_code e;
    auto nRemoved = fs::remove_all(clientA1->syncSet(backupId1).localpath / "f_2" / "f_2_1", e);
    ASSERT_TRUE(!e) << "remove failed " << (clientA1->syncSet(backupId1).localpath / "f_2" / "f_2_1").u8string() << " error " << e;
    ASSERT_GT(static_cast<unsigned int>(nRemoved), 0u) << e;

    // let them catch up
    waitonsyncs(std::chrono::seconds(4), clientA1, clientA2);

    // check everything matches (model has expected state of remote and local)
    ASSERT_TRUE(model.movetosynctrash("f/f_2/f_2_1", "f"));
    ASSERT_TRUE(clientA2->confirmModel_mainthread(model.findnode("f"), backupId2));
    ASSERT_TRUE(model.removesynctrash("f"));
    ASSERT_TRUE(clientA1->confirmModel_mainthread(model.findnode("f"), backupId1));
}

TEST_F(SyncTest, BasicSync_MoveLocalFolderPlain)
{
    // confirm change is synced to remote, and also seen and applied in a second client that syncs the same folder
    fs::path localtestroot = makeNewTestRoot();
    auto clientA1 = g_clientManager->getCleanStandardClient(0, localtestroot); // user 1 client 1
    auto clientA2 = g_clientManager->getCleanStandardClient(0, localtestroot); // user 1 client 2
    ASSERT_TRUE(clientA1->resetBaseFolderMulticlient(clientA2));

    ASSERT_TRUE(clientA1->makeCloudSubdirs("f", 3, 3));
    ASSERT_TRUE(CatchupClients(clientA1, clientA2));

    Model model;
    model.root->addkid(model.buildModelSubdirs("f", 3, 3, 0));

    // set up sync for A1, it should build matching local folders
    handle backupId1 = clientA1->setupSync_mainthread("sync1", "f", false, true);
    ASSERT_NE(backupId1, UNDEF);
    handle backupId2 = clientA2->setupSync_mainthread("sync2", "f", false, false);
    ASSERT_NE(backupId2, UNDEF);
    waitonsyncs(std::chrono::seconds(8), clientA1, clientA2);
    clientA1->logcb = clientA2->logcb = true;

    // check everything matches (model has expected state of remote and local)
    ASSERT_TRUE(clientA1->confirmModel_mainthread(model.findnode("f"), backupId1));
    ASSERT_TRUE(clientA2->confirmModel_mainthread(model.findnode("f"), backupId2));

    out() << "----- making sync change to test, now -----";
    clientA1->received_node_actionpackets = false;
    clientA2->received_node_actionpackets = false;

    // move something in the local filesystem and see if we catch up in A1 and A2 (deleter and observer syncs)
    error_code rename_error;
    fs::rename(clientA1->syncSet(backupId1).localpath / "f_2" / "f_2_1", clientA1->syncSet(backupId1).localpath / "f_2_1", rename_error);
    ASSERT_TRUE(!rename_error) << rename_error;

    // client1 should send a rename command to the API
    // both client1 and client2 should receive the corresponding actionpacket
    ASSERT_TRUE(clientA1->waitForNodesUpdated(60)) << " no actionpacket received in clientA1 for rename";
    ASSERT_TRUE(clientA2->waitForNodesUpdated(60)) << " no actionpacket received in clientA2 for rename";

    out() << "----- wait for actionpackets ended -----";

    // sync activity should not take much longer after that.
    waitonsyncs(std::chrono::seconds(4), clientA1, clientA2);

    // check everything matches (model has expected state of remote and local)
    ASSERT_TRUE(model.movenode("f/f_2/f_2_1", "f"));
    ASSERT_TRUE(clientA1->confirmModel_mainthread(model.findnode("f"), backupId1));
    ASSERT_TRUE(clientA2->confirmModel_mainthread(model.findnode("f"), backupId2));
}

TEST_F(SyncTest, BasicSync_MoveLocalFolderBetweenSyncs)
{
    // confirm change is synced to remote, and also seen and applied in a second client that syncs the same folder
    fs::path localtestroot = makeNewTestRoot();
    StandardClient clientA1(localtestroot, "clientA1");   // user 1 client 1
    StandardClient clientA2(localtestroot, "clientA2");   // user 1 client 2
    StandardClient clientA3(localtestroot, "clientA3");   // user 1 client 3

    ASSERT_TRUE(clientA1.login_reset_makeremotenodes("MEGA_EMAIL", "MEGA_PWD", "f", 3, 3));
    ASSERT_TRUE(clientA2.login_fetchnodes("MEGA_EMAIL", "MEGA_PWD"));
    ASSERT_TRUE(clientA3.login_fetchnodes("MEGA_EMAIL", "MEGA_PWD"));
    ASSERT_EQ(clientA1.basefolderhandle, clientA2.basefolderhandle);

    // set up sync for A1 and A2, it should build matching local folders
    handle backupId11 = clientA1.setupSync_mainthread("sync1", "f/f_0", false, false);
    ASSERT_NE(backupId11, UNDEF);
    handle backupId12 = clientA1.setupSync_mainthread("sync2", "f/f_2", false, false);
    ASSERT_NE(backupId12, UNDEF);
    handle backupId21 = clientA2.setupSync_mainthread("syncA2_1", "f/f_0", false, false);
    ASSERT_NE(backupId21, UNDEF);
    handle backupId22 = clientA2.setupSync_mainthread("syncA2_2", "f/f_2", false, false);
    ASSERT_NE(backupId22, UNDEF);
    handle backupId31 = clientA3.setupSync_mainthread("syncA3", "f", false, false);
    ASSERT_NE(backupId31, UNDEF);
    waitonsyncs(std::chrono::seconds(4), &clientA1, &clientA2, &clientA3);
    clientA1.logcb = clientA2.logcb = clientA3.logcb = true;

    // check everything matches (model has expected state of remote and local)
    Model model;
    model.root->addkid(model.buildModelSubdirs("f", 3, 3, 0));
    ASSERT_TRUE(clientA1.confirmModel_mainthread(model.findnode("f/f_0"), backupId11));
    ASSERT_TRUE(clientA1.confirmModel_mainthread(model.findnode("f/f_2"), backupId12));
    ASSERT_TRUE(clientA2.confirmModel_mainthread(model.findnode("f/f_0"), backupId21));
    ASSERT_TRUE(clientA2.confirmModel_mainthread(model.findnode("f/f_2"), backupId22));

    // the other model gets .debris folders added at other levels for easy comparisons
    Model cleanModel;
    cleanModel.root->addkid(cleanModel.buildModelSubdirs("f", 3, 3, 0));
    ASSERT_TRUE(clientA3.confirmModel_mainthread(cleanModel.findnode("f"), backupId31));

    LOG_debug << "----- making sync change to test, now -----";
    clientA1.received_node_actionpackets = false;
    clientA2.received_node_actionpackets = false;
    clientA3.received_node_actionpackets = false;

    // move a folder form one local synced folder to another local synced folder and see if we sync correctly and catch up in A2 and A3 (mover and observer syncs)
    error_code rename_error;
    fs::path path1 = clientA1.syncSet(backupId11).localpath / "f_0_1";
    fs::path path2 = clientA1.syncSet(backupId12).localpath / "f_2_1" / "f_2_1_0" / "f_0_1";
    fs::rename(path1, path2, rename_error);
    ASSERT_TRUE(!rename_error) << rename_error;

    clientA1.triggerPeriodicScanEarly(backupId11);
    clientA1.triggerPeriodicScanEarly(backupId12);

    // client1 should send a rename command to the API
    // both client1 and client2 should receive the corresponding actionpacket
    ASSERT_TRUE(clientA1.waitForNodesUpdated(30)) << " no actionpacket received in clientA1 for rename";
    ASSERT_TRUE(clientA2.waitForNodesUpdated(30)) << " no actionpacket received in clientA2 for rename";
    ASSERT_TRUE(clientA3.waitForNodesUpdated(30)) << " no actionpacket received in clientA3 for rename";

    // let them catch up
    waitonsyncs(std::chrono::seconds(4), &clientA1, &clientA2, &clientA3);

    // check everything matches (model has expected state of remote and local)
    ASSERT_TRUE(model.movenode("f/f_0/f_0_1", "f/f_2/f_2_1/f_2_1_0"));
    ASSERT_TRUE(clientA1.confirmModel_mainthread(model.findnode("f/f_0"), backupId11));
    ASSERT_TRUE(clientA1.confirmModel_mainthread(model.findnode("f/f_2"), backupId12));
    ASSERT_TRUE(clientA2.confirmModel_mainthread(model.findnode("f/f_0"), backupId21));
    ASSERT_TRUE(clientA2.confirmModel_mainthread(model.findnode("f/f_2"), backupId22));

    ASSERT_TRUE(cleanModel.movenode("f/f_0/f_0_1", "f/f_2/f_2_1/f_2_1_0"));
    ASSERT_TRUE(clientA3.confirmModel_mainthread(cleanModel.findnode("f"), backupId31));
}

TEST_F(SyncTest, BasicSync_RenameLocalFile)
{
    static auto TIMEOUT = std::chrono::seconds(4);

    const fs::path root = makeNewTestRoot();

    // Primary client.
    StandardClient client0(root, "c0");
    // Observer.
    StandardClient client1(root, "c1");

    // Log callbacks.
    client0.logcb = true;
    client1.logcb = true;

    // Log clients in.
    ASSERT_TRUE(client0.login_reset_makeremotenodes("MEGA_EMAIL", "MEGA_PWD", "x", 0, 0));
    ASSERT_TRUE(client1.login_fetchnodes("MEGA_EMAIL", "MEGA_PWD"));
    ASSERT_EQ(client0.basefolderhandle, client1.basefolderhandle);

    // Set up syncs.
    handle backupId0 = client0.setupSync_mainthread("s0", "x", false, true);
    ASSERT_NE(backupId0, UNDEF);
    handle backupId1 = client1.setupSync_mainthread("s1", "x", false, false);
    ASSERT_NE(backupId1, UNDEF);

    // Wait for initial sync to complete.
    waitonsyncs(TIMEOUT, &client0, &client1);

    // Add x/f.
    ASSERT_TRUE(createNameFile(client0.syncSet(backupId0).localpath, "f"));

    client0.triggerPeriodicScanEarly(backupId0);

    // Wait for sync to complete.
    waitonsyncs(TIMEOUT, &client0, &client1);

    // Confirm model.
    Model model;

    model.root->addkid(model.makeModelSubfolder("x"));
    model.findnode("x")->addkid(model.makeModelSubfile("f"));

    ASSERT_TRUE(client0.confirmModel_mainthread(model.findnode("x"), backupId0));
    ASSERT_TRUE(client1.confirmModel_mainthread(model.findnode("x"), backupId1, true));

    // Rename x/f to x/g.
    fs::rename(client0.syncSet(backupId0).localpath / "f",
               client0.syncSet(backupId0).localpath / "g");

    client0.triggerPeriodicScanEarly(backupId0);

    // Wait for sync to complete.
    waitonsyncs(TIMEOUT, &client0, &client1);

    // Update and confirm model.
    model.findnode("x/f")->name = "g";

    ASSERT_TRUE(client0.confirmModel_mainthread(model.findnode("x"), backupId0));
    ASSERT_TRUE(client1.confirmModel_mainthread(model.findnode("x"), backupId1, true));
}

TEST_F(SyncTest, BasicSync_AddLocalFolder)
{
    // confirm change is synced to remote, and also seen and applied in a second client that syncs the same folder
    fs::path localtestroot = makeNewTestRoot();
    StandardClient clientA1(localtestroot, "clientA1");   // user 1 client 1
    StandardClient clientA2(localtestroot, "clientA2");   // user 1 client 2

    ASSERT_TRUE(clientA1.login_reset_makeremotenodes("MEGA_EMAIL", "MEGA_PWD", "f", 3, 3));
    ASSERT_TRUE(clientA2.login_fetchnodes("MEGA_EMAIL", "MEGA_PWD"));
    ASSERT_EQ(clientA1.basefolderhandle, clientA2.basefolderhandle);

    Model model;
    model.root->addkid(model.buildModelSubdirs("f", 3, 3, 0));

    // set up sync for A1, it should build matching local folders
    handle backupId1 = clientA1.setupSync_mainthread("sync1", "f", false, true);
    ASSERT_NE(backupId1, UNDEF);
    handle backupId2 = clientA2.setupSync_mainthread("sync2", "f", false, false);
    ASSERT_NE(backupId2, UNDEF);
    waitonsyncs(std::chrono::seconds(4), &clientA1, &clientA2);
    clientA1.logcb = clientA2.logcb = true;

    // check everything matches (model has expected state of remote and local)
    ASSERT_TRUE(clientA1.confirmModel_mainthread(model.findnode("f"), backupId1));
    ASSERT_TRUE(clientA2.confirmModel_mainthread(model.findnode("f"), backupId2));

    // make new folders (and files) in the local filesystem and see if we catch up in A1 and A2 (adder and observer syncs)
    ASSERT_TRUE(buildLocalFolders(clientA1.syncSet(backupId1).localpath / "f_2", "newkid", 2, 2, 2));

    clientA1.triggerPeriodicScanEarly(backupId1);
    // let them catch up
    waitonsyncs(std::chrono::seconds(30), &clientA1, &clientA2);  // two minutes should be long enough to get past API_ETEMPUNAVAIL == -18 for sync2 downloading the files uploaded by sync1

    // check everything matches (model has expected state of remote and local)
    model.findnode("f/f_2")->addkid(model.buildModelSubdirs("newkid", 2, 2, 2));
    ASSERT_TRUE(clientA1.confirmModel_mainthread(model.findnode("f"), backupId1));
    model.ensureLocalDebrisTmpLock("f"); // since we downloaded files
    ASSERT_TRUE(clientA2.confirmModel_mainthread(model.findnode("f"), backupId2));
}


// todo: add this test once the sync can keep up with file system notifications - at the moment
// it's too slow because we wait for the cloud before processing the next layer of files+folders.
// So if we add enough changes to exercise the notification queue, we can't check the results because
// it's far too slow at the syncing stage.
TEST_F(SyncTest, BasicSync_MassNotifyFromLocalFolderTree)
{
    // confirm change is synced to remote, and also seen and applied in a second client that syncs the same folder
    fs::path localtestroot = makeNewTestRoot();
    StandardClient clientA1(localtestroot, "clientA1");   // user 1 client 1
    //StandardClient clientA2(localtestroot, "clientA2");   // user 1 client 2

    ASSERT_TRUE(clientA1.login_reset_makeremotenodes("MEGA_EMAIL", "MEGA_PWD", "f", 0, 0));
    //ASSERT_TRUE(clientA2.login_fetchnodes("MEGA_EMAIL", "MEGA_PWD"));
    //ASSERT_EQ(clientA1.basefolderhandle, clientA2.basefolderhandle);

    // set up sync for A1, it should build matching local folders
    handle backupId1 = clientA1.setupSync_mainthread("sync1", "f", false, true);
    ASSERT_NE(backupId1, UNDEF);
    //ASSERT_TRUE(clientA2.setupSync_mainthread("sync2", "f", 2));
    waitonsyncs(std::chrono::seconds(4), &clientA1/*, &clientA2*/);
    //clientA1.logcb = clientA2.logcb = true;

    // Create a directory tree in one sync, it should be synced to the cloud and back to the other
    // Create enough files and folders that we put a strain on the notification logic: 3k entries
    ASSERT_TRUE(buildLocalFolders(clientA1.syncSet(backupId1).localpath, "initial", 0, 0, 16000));

    clientA1.triggerPeriodicScanEarly(backupId1);

    //waitonsyncs(std::chrono::seconds(10), &clientA1 /*, &clientA2*/);
    std::this_thread::sleep_for(std::chrono::seconds(5));

    // wait until the notify queues subside, it shouldn't take too long.  Limit of 5 minutes
    auto startTime = std::chrono::steady_clock::now();
    while (std::chrono::steady_clock::now() - startTime < std::chrono::seconds(5 * 60))
    {
        size_t remaining = 0;
        auto result0 = clientA1.thread_do<bool>([&](StandardClient &sc, PromiseBoolSP p)
        {
            sc.client.syncs.forEachRunningSync(
              [&](Sync* s)
              {
                  for (int q = DirNotify::NUMQUEUES; q--; )
                  {
                      remaining += s->dirnotify->notifyq[q].size();
                  }
              });

            p->set_value(true);
        });
        result0.get();
        if (!remaining) break;
        std::this_thread::sleep_for(std::chrono::seconds(1));
    }

    Model model;
    model.root->addkid(model.buildModelSubdirs("initial", 0, 0, 16000));

    clientA1.waitFor([&](StandardClient&){ return clientA1.transfersAdded.load() > 0; }, std::chrono::seconds(60));  // give it a chance to create all the nodes.

    // check everything matches (just local since it'll still be uploading files)
    clientA1.localNodesMustHaveNodes = false;
    ASSERT_TRUE(clientA1.confirmModel_mainthread(model.root.get(), backupId1, false, StandardClient::CONFIRM_LOCAL));
    //ASSERT_TRUE(clientA2.confirmModel_mainthread(model.findnode("f"), 2));

    ASSERT_GT(clientA1.transfersAdded.load(), 0u);
    clientA1.transfersAdded = 0;

    // rename all those files and folders, put a strain on the notify system again.
    // Also, no downloads (or uploads) should occur as a result of this.
 //   renameLocalFolders(clientA1.syncSet(backupId1).localpath, "renamed_");

    // let them catch up
    //waitonsyncs(std::chrono::seconds(10), &clientA1 /*, &clientA2*/);

    // rename is too slow to check, even just in localnodes, for now.

    //ASSERT_EQ(clientA1.transfersAdded.load(), 0u);

    //Model model2;
    //model2.root->addkid(model.buildModelSubdirs("renamed_initial", 0, 0, 100));

    //// check everything matches (model has expected state of remote and local)
    //ASSERT_TRUE(clientA1.confirmModel_mainthread(model2.root.get(), 1));
    ////ASSERT_TRUE(clientA2.confirmModel_mainthread(model2.findnode("f"), 2));
}



/* this one is too slow for regular testing with the current algorithm
TEST_F(SyncTest, BasicSync_MAX_NEWNODES1)
{
    // create more nodes than we can upload in one putnodes.
    // this tree is 5x5 and the algorithm ends up creating nodes one at a time so it's pretty slow (and doesn't hit MAX_NEWNODES as a result)
    fs::path localtestroot = makeNewTestRoot();
    StandardClient clientA1(localtestroot, "clientA1");   // user 1 client 1
    StandardClient clientA2(localtestroot, "clientA2");   // user 1 client 2

    ASSERT_TRUE(clientA1.login_reset_makeremotenodes("MEGA_EMAIL", "MEGA_PWD", "f", 3, 3));
    ASSERT_TRUE(clientA2.login_fetchnodes("MEGA_EMAIL", "MEGA_PWD"));
    ASSERT_EQ(clientA1.basefolderhandle, clientA2.basefolderhandle);

    Model model;
    model.root->addkid(model.buildModelSubdirs("f", 3, 3, 0));

    // set up sync for A1, it should build matching local folders
    ASSERT_TRUE(clientA1.setupSync_mainthread("sync1", "f", 1));
    ASSERT_TRUE(clientA2.setupSync_mainthread("sync2", "f", 2));
    waitonsyncs(std::chrono::seconds(4), &clientA1, &clientA2);
    clientA1.logcb = clientA2.logcb = true;

    // check everything matches (model has expected state of remote and local)
    ASSERT_TRUE(clientA1.confirmModel_mainthread(model.findnode("f"), 1));
    ASSERT_TRUE(clientA2.confirmModel_mainthread(model.findnode("f"), 2));

    // make new folders in the local filesystem and see if we catch up in A1 and A2 (adder and observer syncs)
    assert(MegaClient::MAX_NEWNODES < 3125);
    ASSERT_TRUE(buildLocalFolders(clientA1.syncSet(backupId1).localpath, "g", 5, 5, 0));  // 5^5=3125 leaf folders, 625 pre-leaf etc

    // let them catch up
    waitonsyncs(std::chrono::seconds(30), &clientA1, &clientA2);

    // check everything matches (model has expected state of remote and local)
    model.findnode("f")->addkid(model.buildModelSubdirs("g", 5, 5, 0));
    ASSERT_TRUE(clientA1.confirmModel_mainthread(model.findnode("f"), 1));
    ASSERT_TRUE(clientA2.confirmModel_mainthread(model.findnode("f"), 2));
}
*/

/* this one is too slow for regular testing with the current algorithm
TEST_F(SyncTest, BasicSync_MAX_NEWNODES2)
{
    // create more nodes than we can upload in one putnodes.
    // this tree is 5x5 and the algorithm ends up creating nodes one at a time so it's pretty slow (and doesn't hit MAX_NEWNODES as a result)
    fs::path localtestroot = makeNewTestRoot();
    StandardClient clientA1(localtestroot, "clientA1");   // user 1 client 1
    StandardClient clientA2(localtestroot, "clientA2");   // user 1 client 2

    ASSERT_TRUE(clientA1.login_reset_makeremotenodes("MEGA_EMAIL", "MEGA_PWD", "f", 3, 3));
    ASSERT_TRUE(clientA2.login_fetchnodes("MEGA_EMAIL", "MEGA_PWD"));
    ASSERT_EQ(clientA1.basefolderhandle, clientA2.basefolderhandle);

    Model model;
    model.root->addkid(model.buildModelSubdirs("f", 3, 3, 0));

    // set up sync for A1, it should build matching local folders
    ASSERT_TRUE(clientA1.setupSync_mainthread("sync1", "f", 1));
    ASSERT_TRUE(clientA2.setupSync_mainthread("sync2", "f", 2));
    waitonsyncs(std::chrono::seconds(4), &clientA1, &clientA2);
    clientA1.logcb = clientA2.logcb = true;

    // check everything matches (model has expected state of remote and local)
    ASSERT_TRUE(clientA1.confirmModel_mainthread(model.findnode("f"), 1));
    ASSERT_TRUE(clientA2.confirmModel_mainthread(model.findnode("f"), 2));

    // make new folders in the local filesystem and see if we catch up in A1 and A2 (adder and observer syncs)
    assert(MegaClient::MAX_NEWNODES < 3000);
    ASSERT_TRUE(buildLocalFolders(clientA1.syncSet(backupId1).localpath, "g", 3000, 1, 0));

    // let them catch up
    waitonsyncs(std::chrono::seconds(30), &clientA1, &clientA2);

    // check everything matches (model has expected state of remote and local)
    model.findnode("f")->addkid(model.buildModelSubdirs("g", 3000, 1, 0));
    ASSERT_TRUE(clientA1.confirmModel_mainthread(model.findnode("f"), 1));
    ASSERT_TRUE(clientA2.confirmModel_mainthread(model.findnode("f"), 2));
}
*/

TEST_F(SyncTest, BasicSync_MoveExistingIntoNewLocalFolder)
{
    // historic case:  in the local filesystem, create a new folder then move an existing file/folder into it
    fs::path localtestroot = makeNewTestRoot();
    StandardClient clientA1(localtestroot, "clientA1");   // user 1 client 1
    StandardClient clientA2(localtestroot, "clientA2");   // user 1 client 2

    ASSERT_TRUE(clientA1.login_reset_makeremotenodes("MEGA_EMAIL", "MEGA_PWD", "f", 3, 3));
    ASSERT_TRUE(clientA2.login_fetchnodes("MEGA_EMAIL", "MEGA_PWD"));
    ASSERT_EQ(clientA1.basefolderhandle, clientA2.basefolderhandle);

    Model model;
    model.root->addkid(model.buildModelSubdirs("f", 3, 3, 0));

    // set up sync for A1, it should build matching local folders
    handle backupId1 = clientA1.setupSync_mainthread("sync1", "f", false, true);
    ASSERT_NE(backupId1, UNDEF);
    handle backupId2 = clientA2.setupSync_mainthread("sync2", "f", false, false);
    ASSERT_NE(backupId2, UNDEF);
    waitonsyncs(std::chrono::seconds(4), &clientA1, &clientA2);
    clientA1.logcb = clientA2.logcb = true;

    // check everything matches (model has expected state of remote and local)
    ASSERT_TRUE(clientA1.confirmModel_mainthread(model.findnode("f"), backupId1));
    ASSERT_TRUE(clientA2.confirmModel_mainthread(model.findnode("f"), backupId2));

    // make new folder in the local filesystem
    ASSERT_TRUE(buildLocalFolders(clientA1.syncSet(backupId1).localpath, "new", 1, 0, 0));
    // move an already synced folder into it
    error_code rename_error;
    fs::path path1 = clientA1.syncSet(backupId1).localpath / "f_2"; // / "f_2_0" / "f_2_0_0";
    fs::path path2 = clientA1.syncSet(backupId1).localpath / "new" / "f_2"; // "f_2_0_0";
    fs::rename(path1, path2, rename_error);
    ASSERT_TRUE(!rename_error) << rename_error;

    clientA1.triggerPeriodicScanEarly(backupId1);

    // let them catch up
    waitonsyncs(std::chrono::seconds(10), &clientA1, &clientA2);

    // check everything matches (model has expected state of remote and local)
    auto f = model.makeModelSubfolder("new");
    f->addkid(model.removenode("f/f_2")); // / f_2_0 / f_2_0_0"));
    model.findnode("f")->addkid(move(f));
    ASSERT_TRUE(clientA1.confirmModel_mainthread(model.findnode("f"), backupId1));
    ASSERT_TRUE(clientA2.confirmModel_mainthread(model.findnode("f"), backupId2));
}

TEST_F(SyncTest, BasicSync_MoveSeveralExistingIntoDeepNewLocalFolders)
{
    // historic case:  in the local filesystem, create a new folder then move an existing file/folder into it
    fs::path localtestroot = makeNewTestRoot();
    StandardClient clientA1(localtestroot, "clientA1");   // user 1 client 1
    StandardClient clientA2(localtestroot, "clientA2");   // user 1 client 2

    ASSERT_TRUE(clientA1.login_reset_makeremotenodes("MEGA_EMAIL", "MEGA_PWD", "f", 3, 3));
    ASSERT_TRUE(clientA2.login_fetchnodes("MEGA_EMAIL", "MEGA_PWD"));
    ASSERT_EQ(clientA1.basefolderhandle, clientA2.basefolderhandle);

    Model model;
    model.root->addkid(model.buildModelSubdirs("f", 3, 3, 0));

    // set up sync for A1, it should build matching local folders
    handle backupId1 = clientA1.setupSync_mainthread("sync1", "f", false, true);
    ASSERT_NE(backupId1, UNDEF);
    handle backupId2 = clientA2.setupSync_mainthread("sync2", "f", false, false);
    ASSERT_NE(backupId2, UNDEF);
    waitonsyncs(std::chrono::seconds(4), &clientA1, &clientA2);
    clientA1.logcb = clientA2.logcb = true;

    // check everything matches (model has expected state of remote and local)
    ASSERT_TRUE(clientA1.confirmModel_mainthread(model.findnode("f"), backupId1));
    ASSERT_TRUE(clientA2.confirmModel_mainthread(model.findnode("f"), backupId2));

    // make new folder tree in the local filesystem
    ASSERT_TRUE(buildLocalFolders(clientA1.syncSet(backupId1).localpath, "new", 3, 3, 3));

    // move already synced folders to serveral parts of it - one under another moved folder too
    error_code rename_error;
    fs::rename(clientA1.syncSet(backupId1).localpath / "f_0", clientA1.syncSet(backupId1).localpath / "new" / "new_0" / "new_0_1" / "new_0_1_2" / "f_0", rename_error);
    ASSERT_TRUE(!rename_error) << rename_error;
    fs::rename(clientA1.syncSet(backupId1).localpath / "f_1", clientA1.syncSet(backupId1).localpath / "new" / "new_1" / "new_1_2" / "f_1", rename_error);
    ASSERT_TRUE(!rename_error) << rename_error;
    fs::rename(clientA1.syncSet(backupId1).localpath / "f_2", clientA1.syncSet(backupId1).localpath / "new" / "new_1" / "new_1_2" / "f_1" / "f_1_2" / "f_2", rename_error);
    ASSERT_TRUE(!rename_error) << rename_error;

    clientA1.triggerPeriodicScanEarly(backupId1);

    // let them catch up
    waitonsyncs(std::chrono::seconds(30), &clientA1, &clientA2);

    // check everything matches (model has expected state of remote and local)
    model.findnode("f")->addkid(model.buildModelSubdirs("new", 3, 3, 3));
    model.findnode("f/new/new_0/new_0_1/new_0_1_2")->addkid(model.removenode("f/f_0"));
    model.findnode("f/new/new_1/new_1_2")->addkid(model.removenode("f/f_1"));
    model.findnode("f/new/new_1/new_1_2/f_1/f_1_2")->addkid(model.removenode("f/f_2"));
    ASSERT_TRUE(clientA1.confirmModel_mainthread(model.findnode("f"), backupId1));
    model.ensureLocalDebrisTmpLock("f"); // since we downloaded files
    ASSERT_TRUE(clientA2.confirmModel_mainthread(model.findnode("f"), backupId2));
}

/* not expected to work yet
TEST_F(SyncTest, BasicSync_SyncDuplicateNames)
{
    fs::path localtestroot = makeNewTestRoot();
    StandardClient clientA1(localtestroot, "clientA1");   // user 1 client 1
    StandardClient clientA2(localtestroot, "clientA2");   // user 1 client 2

    ASSERT_TRUE(clientA1.login_reset("MEGA_EMAIL", "MEGA_PWD"));
    ASSERT_TRUE(clientA2.login_fetchnodes("MEGA_EMAIL", "MEGA_PWD"));
    ASSERT_EQ(clientA1.basefolderhandle, clientA2.basefolderhandle);


    NewNode* nodearray = new NewNode[3];
    nodearray[0] = *clientA1.makeSubfolder("samename");
    nodearray[1] = *clientA1.makeSubfolder("samename");
    nodearray[2] = *clientA1.makeSubfolder("Samename");
    clientA1.resultproc.prepresult(StandardClient::PUTNODES, [this](error e) {
    });
    clientA1.client.putnodes(clientA1.basefolderhandle, nodearray, 3);

    // set up syncs, they should build matching local folders
    ASSERT_TRUE(clientA1.setupSync_mainthread("sync1", "", 1));
    ASSERT_TRUE(clientA2.setupSync_mainthread("sync2", "", 2));
    waitonsyncs(std::chrono::seconds(4), &clientA1, &clientA2);
    clientA1.logcb = clientA2.logcb = true;

    // check everything matches (model has expected state of remote and local)
    Model model;
    model.root->addkid(model.makeModelSubfolder("samename"));
    model.root->addkid(model.makeModelSubfolder("samename"));
    model.root->addkid(model.makeModelSubfolder("Samename"));
    ASSERT_TRUE(clientA1.confirmModel_mainthread(model.root.get(), 1));
    ASSERT_TRUE(clientA2.confirmModel_mainthread(model.root.get(), 2));
}*/

TEST_F(SyncTest, BasicSync_RemoveLocalNodeBeforeSessionResume)
{
    fs::path localtestroot = makeNewTestRoot();
    auto pclientA1 = ::mega::make_unique<StandardClient>(localtestroot, "clientA1");   // user 1 client 1
    StandardClient clientA2(localtestroot, "clientA2");   // user 1 client 2

    ASSERT_TRUE(pclientA1->login_reset_makeremotenodes("MEGA_EMAIL", "MEGA_PWD", "f", 3, 3));
    ASSERT_TRUE(clientA2.login_fetchnodes("MEGA_EMAIL", "MEGA_PWD"));
    ASSERT_EQ(pclientA1->basefolderhandle, clientA2.basefolderhandle);

    Model model;
    model.root->addkid(model.buildModelSubdirs("f", 3, 3, 0));

    pclientA1->received_node_actionpackets = false;
    clientA2.received_node_actionpackets = false;

    // set up sync for A1, it should build matching local folders
    handle backupId1 = pclientA1->setupSync_mainthread("sync1", "f", false, true);
    ASSERT_NE(backupId1, UNDEF);
    handle backupId2 = clientA2.setupSync_mainthread("sync2", "f", false, false);
    ASSERT_NE(backupId2, UNDEF);

    // actually for this one, we don't expect actionpackets because all the cloud nodes are already present before the sync starts
    // ASSERT_TRUE(pclientA1->waitForNodesUpdated(30)) << " no actionpacket received in clientA1";
    // ASSERT_TRUE(clientA2.waitForNodesUpdated(30)) << " no actionpacket received in clientA2";

    waitonsyncs(std::chrono::seconds(4), pclientA1.get(), &clientA2);
    pclientA1->logcb = clientA2.logcb = true;

    // check everything matches (model has expected state of remote and local)
    ASSERT_TRUE(pclientA1->confirmModel_mainthread(model.findnode("f"), backupId1));
    ASSERT_TRUE(clientA2.confirmModel_mainthread(model.findnode("f"), backupId2));

    // save session
    string session;
    pclientA1->client.dumpsession(session);

    // logout (but keep caches)
    fs::path sync1path = pclientA1->syncSet(backupId1).localpath;
    pclientA1->localLogout();

    pclientA1->received_syncs_restored = false;

    // remove local folders
    error_code e;
    ASSERT_TRUE(fs::remove_all(sync1path / "f_2", e) != static_cast<std::uintmax_t>(-1)) << e;

    // resume session, see if nodes and localnodes get in sync
    pclientA1.reset(new StandardClient(localtestroot, "clientA1"));
    ASSERT_TRUE(pclientA1->login_fetchnodes(session));

    // wait for normal sync resumes to complete
    pclientA1->waitFor([&](StandardClient& sc){ return sc.received_syncs_restored; }, std::chrono::seconds(30));

    waitonsyncs(std::chrono::seconds(4), pclientA1.get(), &clientA2);

    // check everything matches (model has expected state of remote and local)
    ASSERT_TRUE(model.movetosynctrash("f/f_2", "f"));
    ASSERT_TRUE(clientA2.confirmModel_mainthread(model.findnode("f"), backupId2));
    ASSERT_TRUE(model.removesynctrash("f"));
    ASSERT_TRUE(pclientA1->confirmModel_mainthread(model.findnode("f"), backupId1));
}

/* not expected to work yet
TEST_F(SyncTest, BasicSync_RemoteFolderCreationRaceSamename)
{
    // confirm change is synced to remote, and also seen and applied in a second client that syncs the same folder
    // SN tagging needed for this one
    fs::path localtestroot = makeNewTestRoot();
    StandardClient clientA1(localtestroot, "clientA1");   // user 1 client 1
    StandardClient clientA2(localtestroot, "clientA2");   // user 1 client 2

    ASSERT_TRUE(clientA1.login_reset("MEGA_EMAIL", "MEGA_PWD"));
    ASSERT_TRUE(clientA2.login_fetchnodes("MEGA_EMAIL", "MEGA_PWD"));
    ASSERT_EQ(clientA1.basefolderhandle, clientA2.basefolderhandle);

    // set up sync for both, it should build matching local folders (empty initially)
    ASSERT_TRUE(clientA1.setupSync_mainthread("sync1", "", 1));
    ASSERT_TRUE(clientA2.setupSync_mainthread("sync2", "", 2));
    waitonsyncs(std::chrono::seconds(4), &clientA1, &clientA2);
    clientA1.logcb = clientA2.logcb = true;

    // now have both clients create the same remote folder structure simultaneously.  We should end up with just one copy of it on the server and in both syncs
    future<bool> p1 = clientA1.thread_do<bool>([=](StandardClient& sc, PromiseBoolSP pb) { sc.makeCloudSubdirs("f", 3, 3, pb); });
    future<bool> p2 = clientA2.thread_do<bool>([=](StandardClient& sc, PromiseBoolSP pb) { sc.makeCloudSubdirs("f", 3, 3, pb); });
    ASSERT_TRUE(waitonresults(&p1, &p2));

    // let them catch up
    waitonsyncs(std::chrono::seconds(4), &clientA1, &clientA2);

    // check everything matches (model has expected state of remote and local)
    Model model;
    model.root->addkid(model.buildModelSubdirs("f", 3, 3, 0));
    ASSERT_TRUE(clientA1.confirmModel_mainthread(model.root.get(), 1));
    ASSERT_TRUE(clientA2.confirmModel_mainthread(model.root.get(), 2));
}*/

/* not expected to work yet
TEST_F(SyncTest, BasicSync_LocalFolderCreationRaceSamename)
{
    // confirm change is synced to remote, and also seen and applied in a second client that syncs the same folder
    // SN tagging needed for this one
    fs::path localtestroot = makeNewTestRoot();
    StandardClient clientA1(localtestroot, "clientA1");   // user 1 client 1
    StandardClient clientA2(localtestroot, "clientA2");   // user 1 client 2

    ASSERT_TRUE(clientA1.login_reset("MEGA_EMAIL", "MEGA_PWD"));
    ASSERT_TRUE(clientA2.login_fetchnodes("MEGA_EMAIL", "MEGA_PWD"));
    ASSERT_EQ(clientA1.basefolderhandle, clientA2.basefolderhandle);

    // set up sync for both, it should build matching local folders (empty initially)
    ASSERT_TRUE(clientA1.setupSync_mainthread("sync1", "", 1));
    ASSERT_TRUE(clientA2.setupSync_mainthread("sync2", "", 2));
    waitonsyncs(std::chrono::seconds(4), &clientA1, &clientA2);
    clientA1.logcb = clientA2.logcb = true;

    // now have both clients create the same folder structure simultaneously.  We should end up with just one copy of it on the server and in both syncs
    future<bool> p1 = clientA1.thread_do<bool>([=](StandardClient& sc, PromiseBoolSP pb) { buildLocalFolders(sc.syncSet(backupId1).localpath, "f", 3, 3, 0); pb->set_value(true); });
    future<bool> p2 = clientA2.thread_do<bool>([=](StandardClient& sc, PromiseBoolSP pb) { buildLocalFolders(sc.syncSet(backupId2).localpath, "f", 3, 3, 0); pb->set_value(true); });
    ASSERT_TRUE(waitonresults(&p1, &p2));

    // let them catch up
    waitonsyncs(std::chrono::seconds(30), &clientA1, &clientA2);

    // check everything matches (model has expected state of remote and local)
    Model model;
    model.root->addkid(model.buildModelSubdirs("f", 3, 3, 0));
    ASSERT_TRUE(clientA1.confirmModel_mainthread(model.root.get(), 1));
    ASSERT_TRUE(clientA2.confirmModel_mainthread(model.root.get(), 2));
}*/


TEST_F(SyncTest, BasicSync_ResumeSyncFromSessionAfterNonclashingLocalAndRemoteChanges )
{
    fs::path localtestroot = makeNewTestRoot();
    unique_ptr<StandardClient> pclientA1(new StandardClient(localtestroot, "clientA1"));   // user 1 client 1
    StandardClient clientA2(localtestroot, "clientA2");   // user 1 client 2

    ASSERT_TRUE(pclientA1->login_reset_makeremotenodes("MEGA_EMAIL", "MEGA_PWD", "f", 3, 3));
    ASSERT_TRUE(clientA2.login_fetchnodes("MEGA_EMAIL", "MEGA_PWD"));
    ASSERT_EQ(pclientA1->basefolderhandle, clientA2.basefolderhandle);

    // set up sync for A1, it should build matching local folders
    handle backupId1 = pclientA1->setupSync_mainthread("sync1", "f", false, true);
    ASSERT_NE(backupId1, UNDEF);
    handle backupId2 = clientA2.setupSync_mainthread("sync2", "f", false, false);
    ASSERT_NE(backupId2, UNDEF);
    waitonsyncs(std::chrono::seconds(4), pclientA1.get(), &clientA2);
    pclientA1->logcb = clientA2.logcb = true;

    // check everything matches (model has expected state of remote and local)
    Model model1, model2;
    model1.root->addkid(model1.buildModelSubdirs("f", 3, 3, 0));
    model2.root->addkid(model2.buildModelSubdirs("f", 3, 3, 0));
    ASSERT_TRUE(pclientA1->confirmModel_mainthread(model1.findnode("f"), backupId1));
    ASSERT_TRUE(clientA2.confirmModel_mainthread(model2.findnode("f"), backupId2));

    out() << "********************* save session A1";
    string session;
    pclientA1->client.dumpsession(session);

    out() << "*********************  logout A1 (but keep caches on disk)";
    fs::path sync1path = pclientA1->syncSet(backupId1).localpath;
    pclientA1->localLogout();

    out() << "*********************  add remote folders via A2";
    future<bool> p1 = clientA2.thread_do<bool>([](StandardClient& sc, PromiseBoolSP pb) { sc.makeCloudSubdirs("newremote", 2, 2, pb, "f/f_1/f_1_0"); });
    model1.findnode("f/f_1/f_1_0")->addkid(model1.buildModelSubdirs("newremote", 2, 2, 0));
    model2.findnode("f/f_1/f_1_0")->addkid(model2.buildModelSubdirs("newremote", 2, 2, 0));
    ASSERT_TRUE(waitonresults(&p1));

    out() << "*********************  remove remote folders via A2";
    ASSERT_TRUE(clientA2.deleteremote("f/f_0"));
    model1.movetosynctrash("f/f_0", "f");
    model2.movetosynctrash("f/f_0", "f");

    out() << "*********************  add local folders in A1";
    ASSERT_TRUE(buildLocalFolders(sync1path / "f_1/f_1_2", "newlocal", 2, 2, 2));
    model1.findnode("f/f_1/f_1_2")->addkid(model1.buildModelSubdirs("newlocal", 2, 2, 2));
    model2.findnode("f/f_1/f_1_2")->addkid(model2.buildModelSubdirs("newlocal", 2, 2, 2));

    out() << "*********************  remove local folders in A1";
    error_code e;
    ASSERT_TRUE(fs::remove_all(sync1path / "f_2", e) != static_cast<std::uintmax_t>(-1)) << e;
    model1.removenode("f/f_2");
    model2.movetosynctrash("f/f_2", "f");

    out() << "*********************  get sync2 activity out of the way";
    waitonsyncs(DEFAULTWAIT, &clientA2);

    out() << "*********************  resume A1 session (with sync), see if A2 nodes and localnodes get in sync again";
    pclientA1.reset(new StandardClient(localtestroot, "clientA1"));
    ASSERT_TRUE(pclientA1->login_fetchnodes(session));
    ASSERT_EQ(pclientA1->basefolderhandle, clientA2.basefolderhandle);

    // wait for normal sync resumes to complete
    // wait bumped to 40 seconds here because we've seen a case where the 2nd client didn't receive actionpackets for 30 seconds
    pclientA1->waitFor([&](StandardClient& sc){ return sc.received_syncs_restored; }, std::chrono::seconds(40));

    waitonsyncs(DEFAULTWAIT, pclientA1.get(), &clientA2);

    out() << "*********************  check everything matches (model has expected state of remote and local)";
    ASSERT_TRUE(pclientA1->confirmModel_mainthread(model1.findnode("f"), backupId1));
    model2.ensureLocalDebrisTmpLock("f"); // since we downloaded files
    ASSERT_TRUE(clientA2.confirmModel_mainthread(model2.findnode("f"), backupId2));
}

TEST_F(SyncTest, BasicSync_ResumeSyncFromSessionAfterClashingLocalAddRemoteDelete)
{
    fs::path localtestroot = makeNewTestRoot();
    unique_ptr<StandardClient> pclientA1(new StandardClient(localtestroot, "clientA1"));   // user 1 client 1
    StandardClient clientA2(localtestroot, "clientA2");   // user 1 client 2

    ASSERT_TRUE(pclientA1->login_reset_makeremotenodes("MEGA_EMAIL", "MEGA_PWD", "f", 3, 3));
    ASSERT_TRUE(clientA2.login_fetchnodes("MEGA_EMAIL", "MEGA_PWD"));
    ASSERT_EQ(pclientA1->basefolderhandle, clientA2.basefolderhandle);

    Model model;
    model.root->addkid(model.buildModelSubdirs("f", 3, 3, 0));

    // set up sync for A1, it should build matching local folders
    handle backupId1 = pclientA1->setupSync_mainthread("sync1", "f", false, true);
    ASSERT_NE(backupId1, UNDEF);
    handle backupId2 = clientA2.setupSync_mainthread("sync2", "f", false, false);
    ASSERT_NE(backupId2, UNDEF);
    waitonsyncs(std::chrono::seconds(4), pclientA1.get(), &clientA2);
    pclientA1->logcb = clientA2.logcb = true;

    // check everything matches (model has expected state of remote and local)
    ASSERT_TRUE(pclientA1->confirmModel_mainthread(model.findnode("f"), backupId1));
    ASSERT_TRUE(clientA2.confirmModel_mainthread(model.findnode("f"), backupId2));

    // save session A1
    string session;
    pclientA1->client.dumpsession(session);
    fs::path sync1path = pclientA1->syncSet(backupId1).localpath;

    // logout A1 (but keep caches on disk)
    pclientA1->localLogout();

    // remove remote folder via A2
    ASSERT_TRUE(clientA2.deleteremote("f/f_1"));

    // add local folders in A1 on disk folder
    ASSERT_TRUE(buildLocalFolders(sync1path / "f_1/f_1_2", "newlocal", 2, 2, 2));

    // get sync2 activity out of the way
    waitonsyncs(std::chrono::seconds(4), &clientA2);

    // resume A1 session (with sync), see if A2 nodes and localnodes get in sync again
    pclientA1.reset(new StandardClient(localtestroot, "clientA1"));
    ASSERT_TRUE(pclientA1->login_fetchnodes(session));
    ASSERT_EQ(pclientA1->basefolderhandle, clientA2.basefolderhandle);

    // wait for normal sync resumes to complete
    pclientA1->waitFor([&](StandardClient& sc){ return sc.received_syncs_restored; }, std::chrono::seconds(30));

    waitonsyncs(chrono::seconds(4), pclientA1.get(), &clientA2);

    // Sync rework update:  for now at least, delete wins in this case

    //ASSERT_EQ(waitResult[0].syncStalled, true);
    //ASSERT_EQ(1, waitResult[0].stalledNodePaths.size());
    //ASSERT_EQ(1, waitResult[0].stalledLocalPaths.size());

    Model modelLocal1;
    modelLocal1.root->addkid(model.buildModelSubdirs("f", 3, 3, 0));
    modelLocal1.findnode("f/f_1/f_1_2")->addkid(model.buildModelSubdirs("newlocal", 2, 2, 2));
    //pclientA1->localNodesMustHaveNodes = false;
    ASSERT_TRUE(modelLocal1.movetosynctrash("f/f_1", "f"));

    Model modelRemote1;
    modelRemote1.root->addkid(model.buildModelSubdirs("f", 3, 3, 0));
    ASSERT_TRUE(modelRemote1.movetosynctrash("f/f_1", "f"));

    ASSERT_TRUE(pclientA1->confirmModel_mainthread(modelLocal1.findnode("f"), backupId1, false, StandardClient::CONFIRM_LOCAL));
    ASSERT_TRUE(pclientA1->confirmModel_mainthread(modelRemote1.findnode("f"), backupId1, false, StandardClient::CONFIRM_REMOTE));
    //ASSERT_TRUE(modelRemote1.removesynctrash("f", "f_1/f_1_2/newlocal"));
    ASSERT_TRUE(clientA2.confirmModel_mainthread(modelRemote1.findnode("f"), backupId2));
}


TEST_F(SyncTest, CmdChecks_RRAttributeAfterMoveNode)
{
    fs::path localtestroot = makeNewTestRoot();
    unique_ptr<StandardClient> pclientA1(new StandardClient(localtestroot, "clientA1"));   // user 1 client 1

    ASSERT_TRUE(pclientA1->login_reset_makeremotenodes("MEGA_EMAIL", "MEGA_PWD", "f", 3, 3));

    Node* f = pclientA1->drillchildnodebyname(pclientA1->gettestbasenode(), "f");
    handle original_f_handle = f->nodehandle;
    handle original_f_parent_handle = f->parent->nodehandle;

    // make sure there are no 'f' in the rubbish
    auto fv = pclientA1->drillchildnodesbyname(pclientA1->getcloudrubbishnode(), "f");
    future<bool> fb = pclientA1->thread_do<bool>([&fv](StandardClient& sc, PromiseBoolSP pb) { sc.deleteremotenodes(fv, pb); });
    ASSERT_TRUE(waitonresults(&fb));

    f = pclientA1->drillchildnodebyname(pclientA1->getcloudrubbishnode(), "f");
    ASSERT_TRUE(f == nullptr);


    // remove remote folder via A2
    future<bool> p1 = pclientA1->thread_do<bool>([](StandardClient& sc, PromiseBoolSP pb)
        {
            sc.movenodetotrash("f", pb);
        });
    ASSERT_TRUE(waitonresults(&p1));

    WaitMillisec(3000);  // allow for attribute delivery too

    f = pclientA1->drillchildnodebyname(pclientA1->getcloudrubbishnode(), "f");
    ASSERT_TRUE(f != nullptr);

    // check the restore-from-trash handle got set, and correctly
    nameid rrname = AttrMap::string2nameid("rr");
    ASSERT_EQ(f->nodehandle, original_f_handle);
    ASSERT_EQ(f->attrs.map[rrname], string(Base64Str<MegaClient::NODEHANDLE>(original_f_parent_handle)));
    ASSERT_EQ(f->attrs.map[rrname], string(Base64Str<MegaClient::NODEHANDLE>(pclientA1->gettestbasenode()->nodehandle)));

    // move it back
    ASSERT_TRUE(pclientA1->movenode(f->nodehandle, pclientA1->basefolderhandle));
    WaitMillisec(3000);  // allow for attribute delivery too

    // check it's back and the rr attribute is gone
    f = pclientA1->drillchildnodebyname(pclientA1->gettestbasenode(), "f");
    ASSERT_TRUE(f != nullptr);
    ASSERT_EQ(f->attrs.map[rrname], string());
}


#ifdef __linux__
TEST_F(SyncTest, BasicSync_SpecialCreateFile)
{
    // confirm change is synced to remote, and also seen and applied in a second client that syncs the same folder
    fs::path localtestroot = makeNewTestRoot();
    StandardClient clientA1(localtestroot, "clientA1");   // user 1 client 1
    StandardClient clientA2(localtestroot, "clientA2");   // user 1 client 2

    ASSERT_TRUE(clientA1.login_reset_makeremotenodes("MEGA_EMAIL", "MEGA_PWD", "f", 2, 2));
    ASSERT_TRUE(clientA2.login_fetchnodes("MEGA_EMAIL", "MEGA_PWD"));
    ASSERT_EQ(clientA1.basefolderhandle, clientA2.basefolderhandle);

    Model model;
    model.root->addkid(model.buildModelSubdirs("f", 2, 2, 0));

    // set up sync for A1, it should build matching local folders
    handle backupId1 = clientA1.setupSync_mainthread("sync1", "f", false, true);
    ASSERT_NE(backupId1, UNDEF);
    handle backupId2 = clientA2.setupSync_mainthread("sync2", "f", false, false);
    ASSERT_NE(backupId2, UNDEF);

    waitonsyncs(std::chrono::seconds(4), &clientA1, &clientA2);
    clientA1.logcb = clientA2.logcb = true;
    // check everything matches (model has expected state of remote and local)
    ASSERT_TRUE(clientA1.confirmModel_mainthread(model.findnode("f"), backupId1));
    ASSERT_TRUE(clientA2.confirmModel_mainthread(model.findnode("f"), backupId2));

    // make new folders (and files) in the local filesystem and see if we catch up in A1 and A2 (adder and observer syncs)
    ASSERT_TRUE(createSpecialFiles(clientA1.syncSet(backupId1).localpath / "f_0", "newkid", 2));

    for (int i = 0; i < 2; ++i)
    {
        string filename = "file" + to_string(i) + "_" + "newkid";
        model.findnode("f/f_0")->addkid(model.makeModelSubfile(filename));
    }

    clientA1.triggerPeriodicScanEarly(backupId1);

    // let them catch up
    waitonsyncs(DEFAULTWAIT, &clientA1, &clientA2);

    // check everything matches (model has expected state of remote and local)
    ASSERT_TRUE(clientA1.confirmModel_mainthread(model.findnode("f"), backupId1));
    model.ensureLocalDebrisTmpLock("f"); // since we downloaded files
    ASSERT_TRUE(clientA2.confirmModel_mainthread(model.findnode("f"), backupId2));
}
#endif

TEST_F(SyncTest, DISABLED_BasicSync_moveAndDeleteLocalFile)
{
    // confirm change is synced to remote, and also seen and applied in a second client that syncs the same folder
    fs::path localtestroot = makeNewTestRoot();
    StandardClient clientA1(localtestroot, "clientA1");   // user 1 client 1
    StandardClient clientA2(localtestroot, "clientA2");   // user 1 client 2

    ASSERT_TRUE(clientA1.login_reset_makeremotenodes("MEGA_EMAIL", "MEGA_PWD", "f", 1, 1));
    ASSERT_TRUE(clientA2.login_fetchnodes("MEGA_EMAIL", "MEGA_PWD"));
    ASSERT_EQ(clientA1.basefolderhandle, clientA2.basefolderhandle);

    Model model;
    model.root->addkid(model.buildModelSubdirs("f", 1, 1, 0));

    // set up sync for A1, it should build matching local folders
    handle backupId1 = clientA1.setupSync_mainthread("sync1", "f", false, true);
    ASSERT_NE(backupId1, UNDEF);
    handle backupId2 = clientA2.setupSync_mainthread("sync2", "f", false, false);
    ASSERT_NE(backupId2, UNDEF);

    waitonsyncs(std::chrono::seconds(4), &clientA1, &clientA2);
    clientA1.logcb = clientA2.logcb = true;
    // check everything matches (model has expected state of remote and local)
    ASSERT_TRUE(clientA1.confirmModel_mainthread(model.findnode("f"), backupId1));
    ASSERT_TRUE(clientA2.confirmModel_mainthread(model.findnode("f"), backupId2));


    // move something in the local filesystem and see if we catch up in A1 and A2 (deleter and observer syncs)
    error_code rename_error;
    fs::rename(clientA1.syncSet(backupId1).localpath / "f_0", clientA1.syncSet(backupId1).localpath / "renamed", rename_error);
    ASSERT_TRUE(!rename_error) << rename_error;
    fs::remove(clientA1.syncSet(backupId1).localpath / "renamed");

    clientA1.triggerPeriodicScanEarly(backupId1);

    // let them catch up
    waitonsyncs(DEFAULTWAIT, &clientA1, &clientA2);

    // check everything matches (model has expected state of remote and local)
    ASSERT_TRUE(model.movetosynctrash("f/f_0", "f"));
    ASSERT_TRUE(clientA2.confirmModel_mainthread(model.findnode("f"), backupId2));
    ASSERT_TRUE(model.removesynctrash("f"));
    ASSERT_TRUE(clientA1.confirmModel_mainthread(model.findnode("f"), backupId1));
}

namespace {

string makefa(const string& name, int fakecrc, int mtime)
{
    AttrMap attrs;
    attrs.map['n'] = name;

    FileFingerprint ff;
    ff.crc[0] = ff.crc[1] = ff.crc[2] = ff.crc[3] = fakecrc;
    ff.mtime = mtime;
    ff.serializefingerprint(&attrs.map['c']);

    string attrjson;
    attrs.getjson(&attrjson);
    return attrjson;
}

Node* makenode(MegaClient& mc, NodeHandle parent, ::mega::nodetype_t type, m_off_t size, handle owner, const string& attrs, ::mega::byte* key)
{
    static handle handlegenerator = 10;
    std::vector<Node*> dp;
    auto newnode = new Node(&mc, &dp, NodeHandle().set6byte(++handlegenerator), parent, type, size, owner, nullptr, 1);

    newnode->setkey(key);
    newnode->attrstring.reset(new string);

    SymmCipher sc;
    sc.setkey(key, type);
    mc.makeattr(&sc, newnode->attrstring, attrs.c_str());

    int attrlen = int(newnode->attrstring->size());
    string base64attrstring;
    base64attrstring.resize(static_cast<size_t>(attrlen * 4 / 3 + 4));
    base64attrstring.resize(static_cast<size_t>(Base64::btoa((::mega::byte *)newnode->attrstring->data(), int(newnode->attrstring->size()), (char *)base64attrstring.data())));

    *newnode->attrstring = base64attrstring;

    return newnode;
}

} // anonymous

TEST_F(SyncTest, NodeSorting_forPhotosAndVideos)
{
    fs::path localtestroot = makeNewTestRoot();
    StandardClient standardclient(localtestroot, "sortOrderTests");
    auto& client = standardclient.client;

    handle owner = 99999;

    ::mega::byte key[] = { 0x01, 0x02, 0x03, 0x04, 0x01, 0x02, 0x03, 0x04, 0x01, 0x02, 0x03, 0x04, 0x01, 0x02, 0x03, 0x04, 0x01, 0x02, 0x03, 0x04, 0x01, 0x02, 0x03, 0x04, 0x01, 0x02, 0x03, 0x04, 0x01, 0x02, 0x03, 0x04 };

    // first 3 are root nodes:
    auto cloudroot = makenode(client, NodeHandle(), ROOTNODE, -1, owner, makefa("root", 1, 1), key);
    makenode(client, NodeHandle(), VAULTNODE, -1, owner, makefa("inbox", 1, 1), key);
    makenode(client, NodeHandle(), RUBBISHNODE, -1, owner, makefa("bin", 1, 1), key);

    // now some files to sort
    auto photo1 = makenode(client, cloudroot->nodeHandle(), FILENODE, 9999, owner, makefa("abc.jpg", 1, 1570673890), key);
    auto photo2 = makenode(client, cloudroot->nodeHandle(), FILENODE, 9999, owner, makefa("cba.png", 1, 1570673891), key);
    auto video1 = makenode(client, cloudroot->nodeHandle(), FILENODE, 9999, owner, makefa("xyz.mov", 1, 1570673892), key);
    auto video2 = makenode(client, cloudroot->nodeHandle(), FILENODE, 9999, owner, makefa("zyx.mp4", 1, 1570673893), key);
    auto otherfile = makenode(client, cloudroot->nodeHandle(), FILENODE, 9999, owner, makefa("ASDF.fsda", 1, 1570673894), key);
    auto otherfolder = makenode(client, cloudroot->nodeHandle(), FOLDERNODE, -1, owner, makefa("myfolder", 1, 1570673895), key);

    node_vector v{ photo1, photo2, video1, video2, otherfolder, otherfile };
    for (auto n : v) n->setkey(key);

    MegaApiImpl::sortByComparatorFunction(v, MegaApi::ORDER_PHOTO_ASC, client);
    node_vector v2{ photo1, photo2, video1, video2, otherfolder, otherfile };
    ASSERT_EQ(v, v2);

    MegaApiImpl::sortByComparatorFunction(v, MegaApi::ORDER_PHOTO_DESC, client);
    node_vector v3{ photo2, photo1, video2, video1, otherfolder, otherfile };
    ASSERT_EQ(v, v3);

    MegaApiImpl::sortByComparatorFunction(v, MegaApi::ORDER_VIDEO_ASC, client);
    node_vector v4{ video1, video2, photo1, photo2, otherfolder, otherfile };
    ASSERT_EQ(v, v4);

    MegaApiImpl::sortByComparatorFunction(v, MegaApi::ORDER_VIDEO_DESC, client);
    node_vector v5{ video2, video1, photo2, photo1, otherfolder, otherfile };
    ASSERT_EQ(v, v5);
}


TEST_F(SyncTest, PutnodesForMultipleFolders)
{
    fs::path localtestroot = makeNewTestRoot();
    StandardClient standardclient(localtestroot, "PutnodesForMultipleFolders");
    ASSERT_TRUE(standardclient.login_fetchnodes("MEGA_EMAIL", "MEGA_PWD", true));

    vector<NewNode> newnodes(4);

    standardclient.client.putnodes_prepareOneFolder(&newnodes[0], "folder1");
    standardclient.client.putnodes_prepareOneFolder(&newnodes[1], "folder2");
    standardclient.client.putnodes_prepareOneFolder(&newnodes[2], "folder2.1");
    standardclient.client.putnodes_prepareOneFolder(&newnodes[3], "folder2.2");

    newnodes[1].nodehandle = newnodes[2].parenthandle = newnodes[3].parenthandle = 2;

    auto targethandle = standardclient.client.rootnodes.files;

    std::atomic<bool> putnodesDone{false};
    standardclient.resultproc.prepresult(StandardClient::PUTNODES,  ++next_request_tag,
        [&](){ standardclient.client.putnodes(targethandle, NoVersioning, move(newnodes), nullptr, standardclient.client.reqtag); },
        [&putnodesDone](error e) { putnodesDone = true; return true; });

    while (!putnodesDone)
    {
        WaitMillisec(100);
    }

    Node* cloudRoot = standardclient.client.nodeByHandle(targethandle);

    ASSERT_TRUE(nullptr != standardclient.drillchildnodebyname(cloudRoot, "folder1"));
    ASSERT_TRUE(nullptr != standardclient.drillchildnodebyname(cloudRoot, "folder2"));
    ASSERT_TRUE(nullptr != standardclient.drillchildnodebyname(cloudRoot, "folder2/folder2.1"));
    ASSERT_TRUE(nullptr != standardclient.drillchildnodebyname(cloudRoot, "folder2/folder2.2"));
}

// this test fails frequently on develop due to race conditions with commands vs actionpackets on develop, re-enable after merging sync rework (which has SIC removed)
TEST_F(SyncTest, DISABLED_ExerciseCommands)
{
    fs::path localtestroot = makeNewTestRoot();
    StandardClient standardclient(localtestroot, "ExerciseCommands");
    ASSERT_TRUE(standardclient.login_fetchnodes("MEGA_EMAIL", "MEGA_PWD", true));

    // Using this set setup to execute commands direct in the SDK Core
    // so that we can test things that the MegaApi interface would
    // disallow or shortcut.

    // make sure it's a brand new folder
    future<bool> p1 = standardclient.thread_do<bool>([=](StandardClient& sc, PromiseBoolSP pb) { sc.makeCloudSubdirs("testlinkfolder_brandnew3", 1, 1, pb); });
    ASSERT_TRUE(waitonresults(&p1));

    assert(standardclient.lastPutnodesResultFirstHandle != UNDEF);
    Node* n2 = standardclient.client.nodebyhandle(standardclient.lastPutnodesResultFirstHandle);

    out() << "Testing make public link for node: " << n2->displaypath();

    // try to get a link on an existing unshared folder
    promise<Error> pe1, pe1a, pe2, pe3, pe4;
    standardclient.getpubliclink(n2, 0, 0, false, false, pe1);
    ASSERT_EQ(API_EACCESS, pe1.get_future().get());

    // create on existing node
    standardclient.exportnode(n2, 0, 0, false, false, pe1a);
    ASSERT_EQ(API_OK, pe1a.get_future().get());

    // get link on existing shared folder node, with link already  (different command response)
    standardclient.getpubliclink(n2, 0, 0, false, false, pe2);
    ASSERT_EQ(API_OK, pe2.get_future().get());

    // delete existing link on node
    standardclient.getpubliclink(n2, 1, 0, false, false, pe3);
    ASSERT_EQ(API_OK, pe3.get_future().get());

    // create on non existent node
    n2->nodehandle = UNDEF;
    standardclient.getpubliclink(n2, 0, 0, false, false, pe4);
    ASSERT_EQ(API_EACCESS, pe4.get_future().get());
}

#ifndef _WIN32_SUPPORTS_SYMLINKS_IT_JUST_NEEDS_TURNING_ON
TEST_F(SyncTest, BasicSync_CreateAndDeleteLink)
{
    // confirm change is synced to remote, and also seen and applied in a second client that syncs the same folder
    fs::path localtestroot = makeNewTestRoot();
    StandardClient clientA1(localtestroot, "clientA1");   // user 1 client 1
    StandardClient clientA2(localtestroot, "clientA2");   // user 1 client 2

    ASSERT_TRUE(clientA1.login_reset_makeremotenodes("MEGA_EMAIL", "MEGA_PWD", "f", 1, 1));
    ASSERT_TRUE(clientA2.login_fetchnodes("MEGA_EMAIL", "MEGA_PWD"));
    ASSERT_EQ(clientA1.basefolderhandle, clientA2.basefolderhandle);

    Model model;
    model.root->addkid(model.buildModelSubdirs("f", 1, 1, 0));

    // set up sync for A1, it should build matching local folders
    handle backupId1 = clientA1.setupSync_mainthread("sync1", "f", false, true);
    ASSERT_NE(backupId1, UNDEF);
    handle backupId2 = clientA2.setupSync_mainthread("sync2", "f", false, false);
    ASSERT_NE(backupId2, UNDEF);

    waitonsyncs(std::chrono::seconds(4), &clientA1, &clientA2);
    clientA1.logcb = clientA2.logcb = true;
    // check everything matches (model has expected state of remote and local)
    ASSERT_TRUE(clientA1.confirmModel_mainthread(model.findnode("f"), backupId1));
    ASSERT_TRUE(clientA2.confirmModel_mainthread(model.findnode("f"), backupId2));


    // move something in the local filesystem and see if we catch up in A1 and A2 (deleter and observer syncs)
    error_code linkage_error;
    fs::create_symlink(clientA1.syncSet(backupId1).localpath / "f_0", clientA1.syncSet(backupId1).localpath / "linked", linkage_error);
    ASSERT_TRUE(!linkage_error) << linkage_error;

    // let them catch up
    waitonsyncs(DEFAULTWAIT, &clientA1, &clientA2);

    //check client 2 is unaffected
    ASSERT_TRUE(clientA2.confirmModel_mainthread(model.findnode("f"), backupId2));


    fs::remove(clientA1.syncSet(backupId1).localpath / "linked");
    // let them catch up
    waitonsyncs(DEFAULTWAIT, &clientA1, &clientA2);

    //check client 2 is unaffected
    ASSERT_TRUE(clientA2.confirmModel_mainthread(model.findnode("f"), backupId2));
}

TEST_F(SyncTest, BasicSync_CreateRenameAndDeleteLink)
{
    // confirm change is synced to remote, and also seen and applied in a second client that syncs the same folder
    fs::path localtestroot = makeNewTestRoot();
    StandardClient clientA1(localtestroot, "clientA1");   // user 1 client 1
    StandardClient clientA2(localtestroot, "clientA2");   // user 1 client 2

    ASSERT_TRUE(clientA1.login_reset_makeremotenodes("MEGA_EMAIL", "MEGA_PWD", "f", 1, 1));
    ASSERT_TRUE(clientA2.login_fetchnodes("MEGA_EMAIL", "MEGA_PWD"));
    ASSERT_EQ(clientA1.basefolderhandle, clientA2.basefolderhandle);

    Model model;
    model.root->addkid(model.buildModelSubdirs("f", 1, 1, 0));

    // set up sync for A1, it should build matching local folders
    handle backupId1 = clientA1.setupSync_mainthread("sync1", "f", false, true);
    ASSERT_NE(backupId1, UNDEF);
    handle backupId2 = clientA2.setupSync_mainthread("sync2", "f", false, false);
    ASSERT_NE(backupId2, UNDEF);

    waitonsyncs(std::chrono::seconds(4), &clientA1, &clientA2);
    clientA1.logcb = clientA2.logcb = true;
    // check everything matches (model has expected state of remote and local)
    ASSERT_TRUE(clientA1.confirmModel_mainthread(model.findnode("f"), backupId1));
    ASSERT_TRUE(clientA2.confirmModel_mainthread(model.findnode("f"), backupId2));


    // move something in the local filesystem and see if we catch up in A1 and A2 (deleter and observer syncs)
    error_code linkage_error;
    fs::create_symlink(clientA1.syncSet(backupId1).localpath / "f_0", clientA1.syncSet(backupId1).localpath / "linked", linkage_error);
    ASSERT_TRUE(!linkage_error) << linkage_error;

    // let them catch up
    waitonsyncs(DEFAULTWAIT, &clientA1, &clientA2);

    //check client 2 is unaffected
    ASSERT_TRUE(clientA2.confirmModel_mainthread(model.findnode("f"), backupId2));

    fs::rename(clientA1.syncSet(backupId1).localpath / "linked", clientA1.syncSet(backupId1).localpath / "linkrenamed", linkage_error);

    // let them catch up
    waitonsyncs(DEFAULTWAIT, &clientA1, &clientA2);

    //check client 2 is unaffected
    ASSERT_TRUE(clientA2.confirmModel_mainthread(model.findnode("f"), backupId2));

    fs::remove(clientA1.syncSet(backupId1).localpath / "linkrenamed");

    // let them catch up
    waitonsyncs(DEFAULTWAIT, &clientA1, &clientA2);

    //check client 2 is unaffected
    ASSERT_TRUE(clientA2.confirmModel_mainthread(model.findnode("f"), backupId2));
}

#ifndef WIN32

// what is supposed to happen for this one?  It seems that the `linked` symlink is no longer ignored on windows?  client2 is affected!

TEST_F(SyncTest, BasicSync_CreateAndReplaceLinkLocally)
{
    // confirm change is synced to remote, and also seen and applied in a second client that syncs the same folder
    fs::path localtestroot = makeNewTestRoot();
    StandardClient clientA1(localtestroot, "clientA1");   // user 1 client 1
    StandardClient clientA2(localtestroot, "clientA2");   // user 1 client 2

    ASSERT_TRUE(clientA1.login_reset_makeremotenodes("MEGA_EMAIL", "MEGA_PWD", "f", 1, 1));
    ASSERT_TRUE(clientA2.login_fetchnodes("MEGA_EMAIL", "MEGA_PWD"));
    ASSERT_EQ(clientA1.basefolderhandle, clientA2.basefolderhandle);

    Model model;
    model.root->addkid(model.buildModelSubdirs("f", 1, 1, 0));

    // set up sync for A1, it should build matching local folders
    handle backupId1 = clientA1.setupSync_mainthread("sync1", "f", false, true);
    ASSERT_NE(backupId1, UNDEF);
    handle backupId2 = clientA2.setupSync_mainthread("sync2", "f", false, false);
    ASSERT_NE(backupId2, UNDEF);

    waitonsyncs(std::chrono::seconds(4), &clientA1, &clientA2);
    clientA1.logcb = clientA2.logcb = true;
    // check everything matches (model has expected state of remote and local)
    ASSERT_TRUE(clientA1.confirmModel_mainthread(model.findnode("f"), backupId1));
    ASSERT_TRUE(clientA2.confirmModel_mainthread(model.findnode("f"), backupId2));


    // move something in the local filesystem and see if we catch up in A1 and A2 (deleter and observer syncs)
    error_code linkage_error;
    fs::create_symlink(clientA1.syncSet(backupId1).localpath / "f_0", clientA1.syncSet(backupId1).localpath / "linked", linkage_error);
    ASSERT_TRUE(!linkage_error) << linkage_error;

    clientA1.triggerPeriodicScanEarly(backupId1);

    // let them catch up
    waitonsyncs(DEFAULTWAIT, &clientA1, &clientA2);

    //check client 2 is unaffected
    ASSERT_TRUE(clientA2.confirmModel_mainthread(model.findnode("f"), backupId2));
    fs::rename(clientA1.syncSet(backupId1).localpath / "f_0", clientA1.syncSet(backupId1).localpath / "linked", linkage_error);

    // let them catch up
    waitonsyncs(DEFAULTWAIT, &clientA1, &clientA2);

    //check client 2 is unaffected
    ASSERT_TRUE(clientA2.confirmModel_mainthread(model.findnode("f"), backupId2));

    fs::remove(clientA1.syncSet(backupId1).localpath / "linked");

    clientA1.triggerPeriodicScanEarly(backupId1);

    ASSERT_TRUE(createNameFile(clientA1.syncSet(backupId1).localpath, "linked"));

    clientA1.triggerPeriodicScanEarly(backupId1);

    // Wait for the engine to synchronize changes.
    waitonsyncs(DEFAULTWAIT, &clientA1, &clientA2);

    model.findnode("f")->addkid(model.makeModelSubfile("linked"));
    model.ensureLocalDebrisTmpLock("f"); // since we downloaded files

    //check client 2 is as expected
    ASSERT_TRUE(clientA2.confirmModel_mainthread(model.findnode("f"), backupId2));
}


TEST_F(SyncTest, BasicSync_CreateAndReplaceLinkUponSyncDown)
{
    // confirm change is synced to remote, and also seen and applied in a second client that syncs the same folder
    fs::path localtestroot = makeNewTestRoot();
    StandardClient clientA1(localtestroot, "clientA1");   // user 1 client 1
    StandardClient clientA2(localtestroot, "clientA2");   // user 1 client 2

    ASSERT_TRUE(clientA1.login_reset_makeremotenodes("MEGA_EMAIL", "MEGA_PWD", "f", 1, 1));
    ASSERT_TRUE(clientA2.login_fetchnodes("MEGA_EMAIL", "MEGA_PWD"));
    ASSERT_EQ(clientA1.basefolderhandle, clientA2.basefolderhandle);

    Model model;
    model.root->addkid(model.buildModelSubdirs("f", 1, 1, 0));

    // set up sync for A1, it should build matching local folders
    handle backupId1 = clientA1.setupSync_mainthread("sync1", "f", false, true);
    ASSERT_NE(backupId1, UNDEF);
    handle backupId2 = clientA2.setupSync_mainthread("sync2", "f", false, false);
    ASSERT_NE(backupId2, UNDEF);

    waitonsyncs(std::chrono::seconds(4), &clientA1, &clientA2);
    clientA1.logcb = clientA2.logcb = true;
    // check everything matches (model has expected state of remote and local)
    ASSERT_TRUE(clientA1.confirmModel_mainthread(model.findnode("f"), backupId1));
    ASSERT_TRUE(clientA2.confirmModel_mainthread(model.findnode("f"), backupId2));

    // move something in the local filesystem and see if we catch up in A1 and A2 (deleter and observer syncs)
    error_code linkage_error;
    fs::create_symlink(clientA1.syncSet(backupId1).localpath / "f_0", clientA1.syncSet(backupId1).localpath / "linked", linkage_error);
    ASSERT_TRUE(!linkage_error) << linkage_error;

    clientA1.triggerPeriodicScanEarly(backupId1);

    // let them catch up
    waitonsyncs(DEFAULTWAIT, &clientA1, &clientA2);

    //check client 2 is unaffected
    ASSERT_TRUE(clientA2.confirmModel_mainthread(model.findnode("f"), backupId2));

    ASSERT_TRUE(createNameFile(clientA2.syncSet(backupId2).localpath, "linked"));

    clientA2.triggerPeriodicScanEarly(backupId2);

    // let them catch up

    clientA1.triggerPeriodicScanEarly(backupId1);

    waitonsyncs(DEFAULTWAIT, &clientA1, &clientA2);

    model.findnode("f")->addkid(model.makeModelSubfolder("linked")); //notice: the deleted here is folder because what's actually deleted is a symlink that points to a folder
                                                                     //ideally we could add full support for symlinks in this tests suite

    model.movetosynctrash("f/linked","f");
    model.findnode("f")->addkid(model.makeModelSubfile("linked"));
    model.ensureLocalDebrisTmpLock("f"); // since we downloaded files

    //check client 2 is as expected
    ASSERT_TRUE(clientA1.confirmModel_mainthread(model.findnode("f"), backupId1));
}
#endif

#endif

TEST_F(SyncTest, BasicSync_NewVersionsCreatedWhenFilesModified)
{
    // Convenience.
    using FileFingerprintPtr = unique_ptr<FileFingerprint>;

    const auto TESTROOT = makeNewTestRoot();
    const auto TIMEOUT  = std::chrono::seconds(4);

    StandardClient c(TESTROOT, "c");

    // Log callbacks.
    c.logcb = true;

    // Helper for generating fingerprints.
    auto fingerprint =
      [&c](const fs::path& fsPath) -> FileFingerprintPtr
      {
          // Convenience.
          auto& fsAccess = *c.client.fsaccess;

          // Needed so we can access the filesystem.
          auto fileAccess = fsAccess.newfileaccess(false);

          // Translate input path into something useful.
          auto path = LocalPath::fromAbsolutePath(fsPath.u8string());

          // Try and open file for reading.
          if (fileAccess->fopen(path, true, false))
          {
              auto fingerprint = ::mega::make_unique<FileFingerprint>();

              // Generate fingerprint.
              if (fingerprint->genfingerprint(fileAccess.get()))
              {
                  return fingerprint;
              }
          }

          return nullptr;
      };

    // Fingerprints for each revision.
    vector<FileFingerprintPtr> fingerprints;

    // Log client in.
    ASSERT_TRUE(c.login_reset_makeremotenodes("MEGA_EMAIL", "MEGA_PWD", "x", 0, 0));

    // Add and start sync.
    const auto id = c.setupSync_mainthread("s", "x", false, true);
    ASSERT_NE(id, UNDEF);

    const auto SYNCROOT = c.syncSet(id).localpath;

    // Create and populate model.
    Model model;

    model.addfile("f", "a");
    model.generate(SYNCROOT);

    // Keep track of fingerprint.
    fingerprints.emplace_back(fingerprint(SYNCROOT / "f"));
    ASSERT_TRUE(fingerprints.back());

    c.triggerPeriodicScanEarly(id);

    // Wait for initial sync to complete.
    waitonsyncs(TIMEOUT, &c);

    // Check that the file made it to the cloud.
    ASSERT_TRUE(c.confirmModel_mainthread(model.root.get(), id));

    // Create a new revision of f.
    model.addfile("f", "b");
    model.generate(SYNCROOT);

    // Update fingerprint.
    fingerprints.emplace_back(fingerprint(SYNCROOT / "f"));
    ASSERT_TRUE(fingerprints.back());

    c.triggerPeriodicScanEarly(id);

    // Wait for change to propagate.
    waitonsyncs(TIMEOUT, &c);

    // Validate model.
    ASSERT_TRUE(c.confirmModel_mainthread(model.root.get(), id));

    // Create yet anothet revision of f.
    model.addfile("f", "c");
    model.generate(SYNCROOT);

    // Update fingerprint.
    fingerprints.emplace_back(fingerprint(SYNCROOT / "f"));
    ASSERT_TRUE(fingerprints.back());

    c.triggerPeriodicScanEarly(id);

    // Wait for change to propagate.
    waitonsyncs(TIMEOUT, &c);

    // Validate model.
    ASSERT_TRUE(c.confirmModel_mainthread(model.root.get(), id));

    // Get our hands on f's node.
    auto *f = c.drillchildnodebyname(c.gettestbasenode(), "x/f");
    ASSERT_TRUE(f);

    // Validate the version chain.
    auto i = fingerprints.crbegin();
    auto matched = true;

    while (f && i != fingerprints.crend())
    {
        matched &= *f == **i++;

        f = f->children.empty() ? nullptr : f->children.front();
    }

    matched &= !f && i == fingerprints.crend();
    ASSERT_TRUE(matched);
}

TEST_F(SyncTest, BasicSync_ClientToSDKConfigMigration)
{
    const auto TESTROOT = makeNewTestRoot();
    const auto TIMEOUT  = std::chrono::seconds(4);

    SyncConfig config0;
    SyncConfig config1;
    Model model;

    // Create some syncs for us to migrate.
    {
        StandardClient c0(TESTROOT, "c0");

        // Log callbacks.
        c0.logcb = true;

        // Log in client.
        ASSERT_TRUE(c0.login_reset_makeremotenodes("MEGA_EMAIL", "MEGA_PWD", "s", 1, 2));

        // Add syncs.
        auto id0 = c0.setupSync_mainthread("s0", "s/s_0", false, true);
        ASSERT_NE(id0, UNDEF);

        auto id1 = c0.setupSync_mainthread("s1", "s/s_1", false, false);
        ASSERT_NE(id1, UNDEF);

        // Populate filesystem.
        auto root0 = c0.syncSet(id0).localpath;
        auto root1 = c0.syncSet(id1).localpath;

        model.addfile("d/f");
        model.addfile("f");
        model.generate(root0);
        model.generate(root1, true);

        c0.triggerPeriodicScanEarly(id0);
        c0.triggerPeriodicScanEarly(id1);

        // Wait for sync to complete.
        waitonsyncs(TIMEOUT, &c0);

        // Make sure everything arrived safely.
        ASSERT_TRUE(c0.confirmModel_mainthread(model.root.get(), id0));
        ASSERT_TRUE(c0.confirmModel_mainthread(model.root.get(), id1));

        // Get our hands on the configs.
        config0 = c0.syncConfigByBackupID(id0);
        config1 = c0.syncConfigByBackupID(id1);
    }

    // Migrate the configs.
    StandardClient c1(TESTROOT, "c1");

    // Log callbacks.
    c1.logcb = true;

    // Log in the client.
    ASSERT_TRUE(c1.login("MEGA_EMAIL", "MEGA_PWD"));

    // Make sure sync user attributes are present.
    ASSERT_TRUE(c1.ensureSyncUserAttributes());

    // Update configs so they're useful for this client.
    {
        FSACCESS_CLASS fsAccess;
        auto root0 = TESTROOT / "c1" / "s0";
        auto root1 = TESTROOT / "c1" / "s1";

        // Issue new backup IDs.
        config0.mBackupId = UNDEF;
        config1.mBackupId = UNDEF;

        // Update path for c1.
        config0.mLocalPath = LocalPath::fromAbsolutePath(root0.u8string());
        config1.mLocalPath = LocalPath::fromAbsolutePath(root1.u8string());

        // Make sure local sync roots exist.
        fs::create_directories(root0);
        fs::create_directories(root1);
    }

    // Migrate the configs.
    auto id0 = c1.copySyncConfig(config0);
    ASSERT_NE(id0, UNDEF);
    auto id1 = c1.copySyncConfig(config1);
    ASSERT_NE(id1, UNDEF);

    // So we can wait until the syncs are resumed.
    promise<void> notify;

    // Hook onAutoResumeResult callback.
    c1.onAutoResumeResult = ([id0, id1, &notify]() {
        auto waiting = std::make_shared<set<handle>>();

        // Track the syncs we're waiting for.
        waiting->emplace(id0);
        waiting->emplace(id1);

        // Return effective callback.
        return [&notify, waiting](const SyncConfig& config, bool, bool) {
            // This sync's been resumed.
            waiting->erase(config.mBackupId);

            // Are we still waiting for any syncs to resume?
            if (!waiting->empty()) return;

            // Let the waiter know the syncs are up.
            notify.set_value();
        };
    })();

    // Fetch nodes (and resume syncs.)
    ASSERT_TRUE(c1.fetchnodes());

    // Wait for the syncs to be resumed.
    notify.get_future().get();

    // Wait for sync to complete.
    waitonsyncs(TIMEOUT, &c1);

    // Check that all files from the cloud were downloaded.
    model.ensureLocalDebrisTmpLock("");
    ASSERT_TRUE(c1.confirmModel_mainthread(model.root.get(), id0));
    model.removenode(DEBRISFOLDER);
    ASSERT_TRUE(c1.confirmModel_mainthread(model.root.get(), id1));
}

/*
TEST_F(SyncTest, DetectsAndReportsNameClashes)
{
    const auto TESTFOLDER = makeNewTestRoot();
    const auto TIMEOUT = chrono::seconds(4);

    StandardClient client(TESTFOLDER, "c");

    // Log in client.
    ASSERT_TRUE(client.login_reset_makeremotenodes("MEGA_EMAIL", "MEGA_PWD", "x", 0, 0));

    // Needed so that we can create files with the same name.
    client.client.versions_disabled = true;

    // Populate local filesystem.
    const auto root = TESTFOLDER / "c" / "s";

    fs::create_directories(root / "d" / "e");

    createNameFile(root / "d", "f0");
    createNameFile(root / "d", "f%30");
    createNameFile(root / "d" / "e", "g0");
    createNameFile(root / "d" / "e", "g%30");

    // Start the sync.
    handle backupId1 = client.setupSync_mainthread("s", "x");
    ASSERT_NE(backupId1, UNDEF);

    // Give the client time to synchronize.
    waitonsyncs(TIMEOUT, &client);

    // Helpers.
    auto localConflictDetected = [](const NameConflict& nc, const LocalPath& name)
    {
        auto i = nc.clashingLocalNames.begin();
        auto j = nc.clashingLocalNames.end();

        return std::find(i, j, name) != j;
    };

    // Were any conflicts detected?
    ASSERT_TRUE(client.conflictsDetected());

    // Can we obtain a list of the conflicts?
    list<NameConflict> conflicts;
    ASSERT_TRUE(client.conflictsDetected(conflicts));
    ASSERT_EQ(conflicts.size(), 2u);
    ASSERT_EQ(conflicts.back().localPath, LocalPath::fromPath("d", *client.fsaccess).prependNewWithSeparator(client.syncByBackupId(backupId1)->localroot->localname));
    ASSERT_EQ(conflicts.back().clashingLocalNames.size(), 2u);
    ASSERT_TRUE(localConflictDetected(conflicts.back(), LocalPath::fromPath("f%30", *client.fsaccess)));
    ASSERT_TRUE(localConflictDetected(conflicts.back(), LocalPath::fromPath("f0", *client.fsaccess)));
    ASSERT_EQ(conflicts.back().clashingCloudNames.size(), 0u);

    client.triggerPeriodicScanEarly(backupId1);

    // Resolve the f0 / f%30 conflict.
    ASSERT_TRUE(fs::remove(root / "d" / "f%30"));

    // Give the sync some time to think.
    waitonsyncs(TIMEOUT, &client);

    // We should still detect conflicts.
    ASSERT_TRUE(client.conflictsDetected());

    // Has the list of conflicts changed?
    conflicts.clear();
    ASSERT_TRUE(client.conflictsDetected(conflicts));
    ASSERT_GE(conflicts.size(), 1u);
    ASSERT_EQ(conflicts.front().localPath, LocalPath::fromPath("e", *client.fsaccess)
        .prependNewWithSeparator(LocalPath::fromPath("d", *client.fsaccess))
        .prependNewWithSeparator(client.syncByBackupId(backupId1)->localroot->localname));
    ASSERT_EQ(conflicts.front().clashingLocalNames.size(), 2u);
    ASSERT_TRUE(localConflictDetected(conflicts.front(), LocalPath::fromPath("g%30", *client.fsaccess)));
    ASSERT_TRUE(localConflictDetected(conflicts.front(), LocalPath::fromPath("g0", *client.fsaccess)));
    ASSERT_EQ(conflicts.front().clashingCloudNames.size(), 0u);

    // Resolve the g / g%30 conflict.
    ASSERT_TRUE(fs::remove(root / "d" / "e" / "g%30"));

    client.triggerPeriodicScanEarly(backupId1);

    // Give the sync some time to think.
    waitonsyncs(TIMEOUT, &client);

    // No conflicts should be reported.
    ASSERT_FALSE(client.conflictsDetected());

    // Is the list of conflicts empty?
    conflicts.clear();
    ASSERT_FALSE(client.conflictsDetected(conflicts));
    ASSERT_EQ(conflicts.size(), 0u);

    // Create a remote name clash.
    auto* node = client.drillchildnodebyname(client.gettestbasenode(), "x/d");
    ASSERT_TRUE(!!node);
    ASSERT_TRUE(client.uploadFile(root / "d" / "f0", "h", node));
    ASSERT_TRUE(client.uploadFile(root / "d" / "f0", "h", node));

    // Let the client attempt to synchronize.
    waitonsyncs(TIMEOUT, &client);

    // Have we detected any conflicts?
    conflicts.clear();
    ASSERT_TRUE(client.conflictsDetected(conflicts));

    // Does our list of conflicts include remotes?
    ASSERT_GE(conflicts.size(), 1u);
    ASSERT_EQ(conflicts.front().cloudPath, string("/mega_test_sync/x/d"));
    ASSERT_EQ(conflicts.front().clashingCloudNames.size(), 2u);
    ASSERT_EQ(conflicts.front().clashingCloudNames[0], string("h"));
    ASSERT_EQ(conflicts.front().clashingCloudNames[1], string("h"));
    ASSERT_EQ(conflicts.front().clashingLocalNames.size(), 0u);

    // Resolve the remote conflict.
    ASSERT_TRUE(client.deleteremote("x/d/h"));

    // Wait for the client to process our changes.
    waitonsyncs(TIMEOUT, &client);

    conflicts.clear();
    client.conflictsDetected(conflicts);
    ASSERT_EQ(0, conflicts.size());

    // Conflicts should be resolved.
    ASSERT_FALSE(client.conflictsDetected());
}
*/

// TODO: re-enable after sync rework is merged
TEST_F(SyncTest, DISABLED_DoesntDownloadFilesWithClashingNames)
{
    const auto TESTFOLDER = makeNewTestRoot();
    const auto TIMEOUT = chrono::seconds(4);

    // Populate cloud.
    {
        StandardClient cu(TESTFOLDER, "cu");

        // Log callbacks.
        cu.logcb = true;

        // Log client in.
        ASSERT_TRUE(cu.login_reset_makeremotenodes("MEGA_EMAIL", "MEGA_PWD", "x", 0, 0));

        // Needed so that we can create files with the same name.
        cu.client.versions_disabled = true;

        // Create local test hierarchy.
        const auto root = TESTFOLDER / "cu" / "x";

        // d will be duplicated and generate a clash.
        fs::create_directories(root / "d");

        // dd will be singular, no clash.
        fs::create_directories(root / "dd");

        // f will be duplicated and generate a clash.
        ASSERT_TRUE(createNameFile(root, "f"));

        // ff will be singular, no clash.
        ASSERT_TRUE(createNameFile(root, "ff"));

        auto* node = cu.drillchildnodebyname(cu.gettestbasenode(), "x");
        ASSERT_TRUE(!!node);

        // Upload d twice, generate clash.
        ASSERT_TRUE(cu.uploadFolderTree(root / "d", node));
        ASSERT_TRUE(cu.uploadFolderTree(root / "d", node));

        // Upload dd once.
        ASSERT_TRUE(cu.uploadFolderTree(root / "dd", node));

        // Upload f twice, generate clash.
        ASSERT_TRUE(cu.uploadFile(root / "f", node));
        ASSERT_TRUE(cu.uploadFile(root / "f", node));

        // Upload ff once.
        ASSERT_TRUE(cu.uploadFile(root / "ff", node));
    }

    StandardClient cd(TESTFOLDER, "cd");

    // Log callbacks.
    cd.logcb = true;

    // Log in client.
    ASSERT_TRUE(cd.login_fetchnodes("MEGA_EMAIL", "MEGA_PWD"));

    // Add and start sync.
    handle backupId1 = cd.setupSync_mainthread("sd", "x", false, false);
    ASSERT_NE(backupId1, UNDEF);

    // Wait for initial sync to complete.
    waitonsyncs(TIMEOUT, &cd);

    // Populate and confirm model.
    Model model;

    // d and f are missing due to name collisions in the cloud.
    model.root->addkid(model.makeModelSubfolder("x"));
    model.findnode("x")->addkid(model.makeModelSubfolder("dd"));
    model.findnode("x")->addkid(model.makeModelSubfile("ff"));

    // Needed because we've downloaded files.
    model.ensureLocalDebrisTmpLock("x");

    // Confirm the model.
    ASSERT_TRUE(cd.confirmModel_mainthread(
                  model.findnode("x"),
                  backupId1,
                  false,
                  StandardClient::CONFIRM_LOCAL));

    // Resolve the name collisions.
    ASSERT_TRUE(cd.deleteremote("x/d"));
    ASSERT_TRUE(cd.deleteremote("x/f"));

    // Wait for the sync to update.
    waitonsyncs(TIMEOUT, &cd);

    // Confirm that d and f have now been downloaded.
    model.findnode("x")->addkid(model.makeModelSubfolder("d"));
    model.findnode("x")->addkid(model.makeModelSubfile("f"));

    // Local FS, Local Tree and Remote Tree should now be consistent.
    ASSERT_TRUE(cd.confirmModel_mainthread(model.findnode("x"), backupId1));
}

// TODO: re-enable after sync rework is merged
TEST_F(SyncTest, DISABLED_DoesntUploadFilesWithClashingNames)
{
    const auto TESTFOLDER = makeNewTestRoot();
    const auto TIMEOUT = chrono::seconds(4);

    // Download client.
    StandardClient cd(TESTFOLDER, "cd");
    // Upload client.
    StandardClient cu(TESTFOLDER, "cu");

    // Log callbacks.
    cd.logcb = true;
    cu.logcb = true;

    // Log in the clients.
    ASSERT_TRUE(cu.login_reset_makeremotenodes("MEGA_EMAIL", "MEGA_PWD", "x", 0, 0));
    ASSERT_TRUE(cd.login_fetchnodes("MEGA_EMAIL", "MEGA_PWD"));
    ASSERT_EQ(cd.basefolderhandle, cu.basefolderhandle);

    // Populate the local filesystem.
    const auto root = TESTFOLDER / "cu" / "su";

    // Make sure clashing directories are skipped.
    fs::create_directories(root / "d0");
    fs::create_directories(root / "d%30");

    // Make sure other directories are uploaded.
    fs::create_directories(root / "d1");

    // Make sure clashing files are skipped.
    createNameFile(root, "f0");
    createNameFile(root, "f%30");

    // Make sure other files are uploaded.
    createNameFile(root, "f1");
    createNameFile(root / "d1", "f0");

    // Start the syncs.
    handle backupId1 = cd.setupSync_mainthread("sd", "x", false, true);
    handle backupId2 = cu.setupSync_mainthread("su", "x", false, false);
    ASSERT_NE(backupId1, UNDEF);
    ASSERT_NE(backupId2, UNDEF);

    // Wait for the initial sync to complete.
    waitonsyncs(TIMEOUT, &cu, &cd);

    // Populate and confirm model.
    Model model;

    model.root->addkid(model.makeModelSubfolder("root"));
    model.findnode("root")->addkid(model.makeModelSubfolder("d1"));
    model.findnode("root")->addkid(model.makeModelSubfile("f1"));
    model.findnode("root/d1")->addkid(model.makeModelSubfile("f0"));

    model.ensureLocalDebrisTmpLock("root");

    ASSERT_TRUE(cd.confirmModel_mainthread(model.findnode("root"), backupId1));

    // Remove the clashing nodes.
    fs::remove_all(root / "d0");
    fs::remove_all(root / "f0");

    cu.triggerPeriodicScanEarly(backupId2);

    // Wait for the sync to complete.
    waitonsyncs(TIMEOUT, &cd, &cu);

    // Confirm that d0 and f0 have been downloaded.
    model.findnode("root")->addkid(model.makeModelSubfolder("d0"));
    model.findnode("root")->addkid(model.makeModelSubfile("f0", "f%30"));

    ASSERT_TRUE(cu.confirmModel_mainthread(model.findnode("root"), backupId2, true));
}

TEST_F(SyncTest, DISABLED_RemotesWithControlCharactersSynchronizeCorrectly)
{
    const auto TESTROOT = makeNewTestRoot();
    const auto TIMEOUT = chrono::seconds(4);

    // Populate cloud.
    {
        // Upload client.
        StandardClient cu(TESTROOT, "cu");

        // Log callbacks.
        cu.logcb = true;

        // Log in client and clear remote contents.
        ASSERT_TRUE(cu.login_reset_makeremotenodes("MEGA_EMAIL", "MEGA_PWD", "x", 0, 0));

        auto* node = cu.drillchildnodebyname(cu.gettestbasenode(), "x");
        ASSERT_TRUE(!!node);

        // Create some directories containing control characters.
        vector<NewNode> nodes(2);

        // Only some platforms will escape BEL.
        cu.client.putnodes_prepareOneFolder(&nodes[0], "d\7");
        cu.client.putnodes_prepareOneFolder(&nodes[1], "d");

        ASSERT_TRUE(cu.putnodes(node->nodeHandle(), NoVersioning, std::move(nodes)));

        // Do the same but with some files.
        auto root = TESTROOT / "cu" / "x";
        fs::create_directories(root);

        // Placeholder name.
        ASSERT_TRUE(createNameFile(root, "f"));

        // Upload files.
        ASSERT_TRUE(cu.uploadFile(root / "f", "f\7", node));
        ASSERT_TRUE(cu.uploadFile(root / "f", node));
    }

    // Download client.
    StandardClient cd(TESTROOT, "cd");

    // Log callbacks.
    cd.logcb = true;

    // Log in client.
    ASSERT_TRUE(cd.login_fetchnodes("MEGA_EMAIL", "MEGA_PWD"));

    // Add and start sync.
    handle backupId1 = cd.setupSync_mainthread("sd", "x", false, false);
    ASSERT_NE(backupId1, UNDEF);

    // Wait for initial sync to complete.
    waitonsyncs(TIMEOUT, &cd);

    // Populate and confirm model.
    Model model;

    model.addfolder("x/d\7");
    model.addfolder("x/d");
    model.addfile("x/f\7", "f");
    model.addfile("x/f", "f");

    // Needed because we've downloaded files.
    model.ensureLocalDebrisTmpLock("x");

    ASSERT_TRUE(cd.confirmModel_mainthread(model.findnode("x"), backupId1));

    // Remotely remove d\7.
    ASSERT_TRUE(cd.deleteremote("x/d\7"));
    ASSERT_TRUE(model.movetosynctrash("x/d\7", "x"));

    // Locally remove f\7.
    auto syncRoot = TESTROOT / "cd" / "sd";
#ifdef _WIN32
    ASSERT_TRUE(fs::remove(syncRoot / "f%07"));
#else /* _WIN32 */
    ASSERT_TRUE(fs::remove(syncRoot / "f\7"));
#endif /* ! _WIN32 */
    ASSERT_TRUE(!!model.removenode("x/f\7"));

    cd.triggerPeriodicScanEarly(backupId1);

    // Wait for synchronization to complete.
    waitonsyncs(TIMEOUT, &cd);

    // Confirm models.
    ASSERT_TRUE(cd.confirmModel_mainthread(model.findnode("x"), backupId1));

    // Locally create some files with escapes in their names.
#ifdef _WIN32
    ASSERT_TRUE(fs::create_directories(syncRoot / "dd%07"));
    ASSERT_TRUE(createDataFile(syncRoot / "ff%07", "ff"));
#else
    ASSERT_TRUE(fs::create_directories(syncRoot / "dd\7"));
    ASSERT_TRUE(createDataFile(syncRoot / "ff\7", "ff"));
#endif /* ! _WIN32 */
    cd.triggerPeriodicScanEarly(backupId1);

    // Wait for synchronization to complete.
    waitonsyncs(TIMEOUT, &cd);

    // Update and confirm models.
    model.addfolder("x/dd\7");
    model.addfile("x/ff\7", "ff");

    ASSERT_TRUE(cd.confirmModel_mainthread(model.findnode("x"), backupId1));
}

// TODO: re-enable after sync rework is merged
TEST_F(SyncTest, DISABLED_RemotesWithEscapesSynchronizeCorrectly)
{
    const auto TESTROOT = makeNewTestRoot();
    const auto TIMEOUT = chrono::seconds(4);

    // Populate cloud.
    {
        // Upload client.
        StandardClient cu(TESTROOT, "cu");

        // Log callbacks.
        cu.logcb = true;

        // Log in client and clear remote contents.
        ASSERT_TRUE(cu.login_reset_makeremotenodes("MEGA_EMAIL", "MEGA_PWD", "x", 0, 0));

        // Build test hierarchy.
        const auto root = TESTROOT / "cu" / "x";

        // Escapes will not be decoded as we're uploading directly.
        fs::create_directories(root / "d0");
        fs::create_directories(root / "d%30");

        ASSERT_TRUE(createNameFile(root, "f0"));
        ASSERT_TRUE(createNameFile(root, "f%30"));

        auto* node = cu.drillchildnodebyname(cu.gettestbasenode(), "x");
        ASSERT_TRUE(!!node);

        // Upload directories.
        ASSERT_TRUE(cu.uploadFolderTree(root / "d0", node));
        ASSERT_TRUE(cu.uploadFolderTree(root / "d%30", node));

        // Upload files.
        ASSERT_TRUE(cu.uploadFile(root / "f0", node));
        ASSERT_TRUE(cu.uploadFile(root / "f%30", node));
    }

    // Download client.
    StandardClient cd(TESTROOT, "cd");

    // Log callbacks.
    cd.logcb = true;

    // Log in client.
    ASSERT_TRUE(cd.login_fetchnodes("MEGA_EMAIL", "MEGA_PWD"));

    // Add and start sync.
    handle backupId1 = cd.setupSync_mainthread("sd", "x", false, false);

    // Wait for initial sync to complete.
    waitonsyncs(TIMEOUT, &cd);

    // Populate and confirm local fs.
    Model model;

    model.addfolder("x/d0");
    model.addfolder("x/d%30")->fsName("d%2530");
    model.addfile("x/f0", "f0");
    model.addfile("x/f%30", "f%30")->fsName("f%2530");

    // Needed as we've downloaded files.
    model.ensureLocalDebrisTmpLock("x");

    ASSERT_TRUE(cd.confirmModel_mainthread(model.findnode("x"), backupId1));

    // Locally remove an escaped node.
    const auto syncRoot = cd.syncSet(backupId1).localpath;

    fs::remove_all(syncRoot / "d%2530");
    ASSERT_TRUE(!!model.removenode("x/d%30"));

    // Remotely remove an escaped file.
    ASSERT_TRUE(cd.deleteremote("x/f%30"));
    ASSERT_TRUE(model.movetosynctrash("x/f%30", "x"));

    // Wait for sync up to complete.
    waitonsyncs(TIMEOUT, &cd);

    // Confirm models.
    ASSERT_TRUE(cd.confirmModel_mainthread(model.findnode("x"), backupId1));

    // Locally create some files with escapes in their names.
    {
        // Bogus escapes.
        ASSERT_TRUE(fs::create_directories(syncRoot / "dd%"));
        model.addfolder("x/dd%");

        ASSERT_TRUE(createNameFile(syncRoot, "ff%"));
        model.addfile("x/ff%", "ff%");

        // Sane character escapes.
        ASSERT_TRUE(fs::create_directories(syncRoot / "dd%31"));
        model.addfolder("x/dd1")->fsName("dd%31");

        ASSERT_TRUE(createNameFile(syncRoot, "ff%31"));
        model.addfile("x/ff1", "ff%31")->fsName("ff%31");

    }

    // Wait for synchronization to complete.
    waitonsyncs(TIMEOUT, &cd);

    // Confirm model.
    ASSERT_TRUE(cd.confirmModel_mainthread(model.findnode("x"), backupId1));

    // Let's try with escaped control sequences.
    ASSERT_TRUE(fs::create_directories(syncRoot / "dd%250a"));
    model.addfolder("x/dd%0a")->fsName("dd%250a");

    ASSERT_TRUE(createNameFile(syncRoot, "ff%250a"));
    model.addfile("x/ff%0a", "ff%250a")->fsName("ff%250a");

    // Wait for sync and confirm model.
    waitonsyncs(TIMEOUT, &cd);
    ASSERT_TRUE(cd.confirmModel_mainthread(model.findnode("x"), backupId1));

    // Remotely delete the nodes with control sequences.
    ASSERT_TRUE(cd.deleteremote("x/dd%0a"));
    model.movetosynctrash("x/dd%0a", "x");

    ASSERT_TRUE(cd.deleteremote("x/ff%0a"));
    model.movetosynctrash("x/ff%0a", "x");

    // Wait for sync and confirm model.
    waitonsyncs(TIMEOUT, &cd);
    ASSERT_TRUE(cd.confirmModel_mainthread(model.findnode("x"), backupId1));
}

#ifdef _WIN32
#define SEP "\\"
#else // _WIN32
#define SEP "/"
#endif // ! _WIN32

class AnomalyReporter
  : public FilenameAnomalyReporter
{
public:
    struct Anomaly
    {
        string localPath;
        string remotePath;
        int type;
    }; // Anomaly

    AnomalyReporter(const LocalPath& localRoot, const string& remoteRoot)
      : mAnomalies()
      , mLocalRoot(localRoot)
      , mRemoteRoot(remoteRoot)
    {
        assert(!mLocalRoot.empty());
        assert(!mRemoteRoot.empty());

        // Add trailing separators if necessary.
        mLocalRoot.appendWithSeparator(LocalPath::fromRelativePath(""), true);

        if (mRemoteRoot.back() != '/')
        {
            mRemoteRoot.push_back('/');
        }
    }

    void anomalyDetected(FilenameAnomalyType type,
                         const LocalPath& localPath,
                         const string& remotePath) override
    {
        assert(startsWith(localPath.toPath(), mLocalRoot.toPath()));
        assert(startsWith(remotePath, mRemoteRoot));

        mAnomalies.emplace_back();

        auto& anomaly = mAnomalies.back();
        anomaly.localPath = localPath.toPath().substr(mLocalRoot.toPath().size());
        anomaly.remotePath = remotePath.substr(mRemoteRoot.size());
        anomaly.type = type;
    }

    vector<Anomaly> mAnomalies;

private:
    bool startsWith(const string& lhs, const string& rhs) const
    {
        return lhs.compare(0, rhs.size(), rhs) == 0;
    }

    LocalPath mLocalRoot;
    string mRemoteRoot;
}; // AnomalyReporter

TEST_F(SyncTest, AnomalousManualDownload)
{
    auto TESTROOT = makeNewTestRoot();
    auto TIMEOUT  = chrono::seconds(4);

    // Upload two files for us to download.
    {
        StandardClient cu(TESTROOT, "cu");

        // Log callbacks.
        cu.logcb = true;

        // Log client in.
        ASSERT_TRUE(cu.login_reset_makeremotenodes("MEGA_EMAIL", "MEGA_PWD", "s", 0, 0));

        // Create a sync so we can upload some files.
        auto id = cu.setupSync_mainthread("s", "s", false, false);
        ASSERT_NE(id, UNDEF);

        // Get our hands on the sync root.
        auto root = cu.syncSet(id).localpath;

        // Create the test files.
        Model model;

        model.addfile("f");
        model.addfile("g:0")->fsName("g%3a0");
        model.generate(root);

        cu.triggerPeriodicScanEarly(id);

        // Wait for the upload to complete.
        waitonsyncs(TIMEOUT, &cu);

        // Make sure the files were uploaded.
        ASSERT_TRUE(cu.confirmModel_mainthread(model.root.get(), id));
    }

    StandardClient cd(TESTROOT, "cd");

    // Log callbacks.
    cd.logcb = true;

    // Log client in.
    ASSERT_TRUE(cd.login_fetchnodes("MEGA_EMAIL", "MEGA_PWD"));

    // Determine root paths.
    auto root = TESTROOT / "cd";

    // Set anomalous filename reporter.
    AnomalyReporter* reporter =
      new AnomalyReporter(LocalPath::fromAbsolutePath(root.u8string()),
                          cd.gettestbasenode()->displaypath());

    cd.client.mFilenameAnomalyReporter.reset(reporter);

    // cu's sync root.
    auto* s = cd.drillchildnodebyname(cd.gettestbasenode(), "s");
    ASSERT_TRUE(s);

    // Simple validation helper.
    auto read_string = [](const fs::path& path) {
        // How much buffer space do we need?
        auto length = fs::file_size(path);
        assert(length > 0);

        // Read in the file's contents.
        ifstream istream(path.u8string(), ios::binary);
        string buffer(length, 0);

        istream.read(&buffer[0], length);

        // Make sure the read was successful.
        assert(istream.good());

        return buffer;
    };

    // Download a regular file.
    {
        // Regular file, s/f.
        auto* f = cd.drillchildnodebyname(s, "f");
        ASSERT_TRUE(f);

        // Download.
        auto destination = root / "f";
        ASSERT_TRUE(cd.downloadFile(*f, destination));

        // Make sure the file was downloaded.
        ASSERT_TRUE(fs::is_regular_file(destination));
        ASSERT_EQ(read_string(destination), "f");

        // No anomalies should be reported.
        ASSERT_TRUE(reporter->mAnomalies.empty());
    }

    // Download an anomalous file.
    {
        // Anomalous file, s/g:0.
        auto* g0 = cd.drillchildnodebyname(s, "g:0");
        ASSERT_TRUE(g0);

        // Download.
        auto destination = root / "g%3a0";
        ASSERT_TRUE(cd.downloadFile(*g0, destination));

        // Make sure the file was downloaded.
        ASSERT_TRUE(fs::is_regular_file(destination));
        ASSERT_EQ(read_string(destination), "g:0");

        // A single anomaly should be reported.
        ASSERT_EQ(reporter->mAnomalies.size(), 1u);

        auto& anomaly = reporter->mAnomalies.front();

        ASSERT_EQ(anomaly.localPath, "g%3a0");
        ASSERT_EQ(anomaly.remotePath, "s/g:0");
        ASSERT_EQ(anomaly.type, FILENAME_ANOMALY_NAME_MISMATCH);
    }
}

TEST_F(SyncTest, AnomalousManualUpload)
{
    auto TESTROOT = makeNewTestRoot();
    auto TIMEOUT  = chrono::seconds(4);

    // Upload client.
    StandardClient cu(TESTROOT, "cu");

    // Verification client.
    StandardClient cv(TESTROOT, "cv");

    // Log callbacks.
    cu.logcb = true;
    cv.logcb = true;

    // Log in clients.
    ASSERT_TRUE(cu.login_reset_makeremotenodes("MEGA_EMAIL", "MEGA_PWD", "s", 0, 0));
    ASSERT_TRUE(cv.login_fetchnodes("MEGA_EMAIL", "MEGA_PWD"));

    // Determine local root.
    auto root = TESTROOT / "cu";

    // Set up anomalous name reporter.
    AnomalyReporter* reporter =
      new AnomalyReporter(LocalPath::fromAbsolutePath(root.u8string()),
                          cu.gettestbasenode()->displaypath());

    cu.client.mFilenameAnomalyReporter.reset(reporter);

    // Create a sync so we can verify uploads.
    auto id = cv.setupSync_mainthread("s", "s", false, false);
    ASSERT_NE(id, UNDEF);

    Model model;

    // Upload a regular file.
    {
        // Add file to model.
        model.addfile("f0");
        model.generate(root);

        // Upload file.
        auto* s = cu.client.nodeByHandle(cv.syncSet(id).h);
        ASSERT_TRUE(s);
        ASSERT_TRUE(cu.uploadFile(root / "f0", s));

        // Necessary as cv has downloaded a file.
        model.ensureLocalDebrisTmpLock("");

        // Make sure the file uploaded successfully.
        waitonsyncs(TIMEOUT, &cv);

        ASSERT_TRUE(cv.confirmModel_mainthread(model.root.get(), id));

        // No anomalies should be reported.
        ASSERT_TRUE(reporter->mAnomalies.empty());
    }

    // Upload an anomalous file.
    {
        // Add an anomalous file.
        model.addfile("f:0")->fsName("f%3a0");
        model.generate(root);

        // Upload file.
        auto* s = cu.client.nodeByHandle(cv.syncSet(id).h);
        ASSERT_TRUE(s);
        ASSERT_TRUE(cu.uploadFile(root / "f%3a0", "f:0", s));

        // Make sure the file uploaded ok.
        waitonsyncs(TIMEOUT, &cv);

        ASSERT_TRUE(cv.confirmModel_mainthread(model.root.get(), id));

        // A single anomaly should've been reported.
        ASSERT_EQ(reporter->mAnomalies.size(), 1u);

        auto& anomaly = reporter->mAnomalies.front();

        ASSERT_EQ(anomaly.localPath, "f%3a0");
        ASSERT_EQ(anomaly.remotePath, "s/f:0");
        ASSERT_EQ(anomaly.type, FILENAME_ANOMALY_NAME_MISMATCH);
    }
}

TEST_F(SyncTest, AnomalousSyncDownload)
{
    auto TESTROOT = makeNewTestRoot();
    auto TIMEOUT  = chrono::seconds(4);

    // For verification.
    Model model;

    // Upload test files.
    {
        // Upload client.
        StandardClient cu(TESTROOT, "cu");

        // Log callbacks.
        cu.logcb = true;

        // Log in client.
        ASSERT_TRUE(cu.login_reset_makeremotenodes("MEGA_EMAIL", "MEGA_PWD", "s", 0, 0));

        // Create the directories d and d/0.
        {
            vector<NewNode> nodes(2);

            // Prepare nodes.
            cu.client.putnodes_prepareOneFolder(&nodes[0], "d");
            cu.client.putnodes_prepareOneFolder(&nodes[1], "d/0");

            // Create the nodes in the cloud.
            ASSERT_TRUE(cu.putnodes("s", NoVersioning, std::move(nodes)));

            // Update model.
            model.addfolder("d");
            model.addfolder("d?0")->fsName("d%2f0").name = "d/0";
        }

        // Upload the files f and f/0.
        {
            auto filePath = cu.fsBasePath / "f";
            auto rootPath = string("s");

            // Create a dummy for us to upload.
            ASSERT_TRUE(createDataFile(filePath, "f"));

            // Upload the files.
            ASSERT_TRUE(cu.uploadFile(filePath, string("f"), rootPath));
            ASSERT_TRUE(cu.uploadFile(filePath, string("f/0"), rootPath));

            // Update the model.
            model.addfile("f", "f");
            model.addfile("f?0", "f")->fsName("f%2f0").name = "f/0";
        }
    }

    // Download test files.
    StandardClient cd(TESTROOT, "cd");

    // Log client in.
    ASSERT_TRUE(cd.login_fetchnodes("MEGA_EMAIL", "MEGA_PWD"));

    // Set anomalous filename reporter.
    AnomalyReporter* reporter;
    {
        auto* root = cd.gettestbasenode();
        ASSERT_TRUE(root);

        auto* s = cd.drillchildnodebyname(root, "s");
        ASSERT_TRUE(s);

        auto local = (TESTROOT / "cd" / "s").u8string();
        auto remote = s->displaypath();

        reporter = new AnomalyReporter(LocalPath::fromAbsolutePath(local), remote);
        cd.client.mFilenameAnomalyReporter.reset(reporter);
    }

    // Add and start sync.
    auto id = cd.setupSync_mainthread("s", "s", false, false);
    ASSERT_NE(id, UNDEF);

    // Get our hands on the sync root.
    auto root = cd.syncSet(id).localpath;

    // Wait for sync to complete.
    waitonsyncs(TIMEOUT, &cd);

    // Necessary as cd has downloaded files.
    model.ensureLocalDebrisTmpLock("");

    // Were all the files downloaded okay?
    ASSERT_TRUE(cd.confirmModel_mainthread(model.root.get(), id));

    // Two anomalies should be reported.
    ASSERT_EQ(reporter->mAnomalies.size(), 2u);

    auto anomaly = reporter->mAnomalies.begin();

    // d:0
    ASSERT_EQ(anomaly->localPath, "d%2f0");
    ASSERT_EQ(anomaly->remotePath, "d/0");
    ASSERT_EQ(anomaly->type, FILENAME_ANOMALY_NAME_MISMATCH);

    ++anomaly;

    // f:0
    ASSERT_EQ(anomaly->localPath, "f%2f0");
    ASSERT_EQ(anomaly->remotePath, "f/0");
    ASSERT_EQ(anomaly->type, FILENAME_ANOMALY_NAME_MISMATCH);
}

TEST_F(SyncTest, AnomalousSyncLocalRename)
{
    auto TESTROOT = makeNewTestRoot();
    auto TIMEOUT = chrono::seconds(4);

    // Sync client.
    StandardClient cx(TESTROOT, "cx");

    // Log in client.
    ASSERT_TRUE(cx.login_reset_makeremotenodes("MEGA_EMAIL", "MEGA_PWD", "s", 0, 0));

    // Add and start sync.
    auto id = cx.setupSync_mainthread("s", "s", false, false);
    ASSERT_NE(id, UNDEF);

    auto root = cx.syncSet(id).localpath;

    // Set anomalous filename reporter.
    AnomalyReporter* reporter =
      new AnomalyReporter(LocalPath::fromAbsolutePath(root.u8string()), "/mega_test_sync/s");

    cx.client.mFilenameAnomalyReporter.reset(reporter);

    // Populate filesystem.
    Model model;

    model.addfile("d/f");
    model.addfile("f");
    model.generate(root);

    cx.triggerPeriodicScanEarly(id);

    // Wait for synchronization to complete.
    waitonsyncs(TIMEOUT, &cx);

    // Make sure everything uploaded okay.
    ASSERT_TRUE(cx.confirmModel_mainthread(model.root.get(), id));

    // Rename d/f -> d/g.
    model.findnode("d/f")->name = "g";
    fs::rename(root / "d" / "f", root / "d" / "g");

    cx.triggerPeriodicScanEarly(id);

    // Wait for synchronization to complete.
    waitonsyncs(TIMEOUT, &cx);

    // Confirm move.
    ASSERT_TRUE(cx.confirmModel_mainthread(model.root.get(), id));

    // There should be no anomalies.
    ASSERT_TRUE(reporter->mAnomalies.empty());

    // Rename d/g -> d/g:0.
    model.findnode("d/g")->fsName("g%3a0").name = "g:0";
    fs::rename(root / "d" / "g", root / "d" / "g%3a0");

    cx.triggerPeriodicScanEarly(id);

    // Wait for synchronization to complete.
    waitonsyncs(TIMEOUT, &cx);

    // Confirm move.
    ASSERT_TRUE(cx.confirmModel_mainthread(model.root.get(), id));

    // There should be a single anomaly.
    ASSERT_EQ(reporter->mAnomalies.size(), 1u);
    {
        auto& anomaly = reporter->mAnomalies.back();

        ASSERT_EQ(anomaly.localPath, "d" SEP "g%3a0");
        ASSERT_EQ(anomaly.remotePath, "d/g:0");
        ASSERT_EQ(anomaly.type, FILENAME_ANOMALY_NAME_MISMATCH);
    }
    reporter->mAnomalies.clear();

    // Move f -> d/g:0.    (which overwrites the file that is already there)
    model.findnode("d/g:0")->content = "f";
    model.removenode("f");
    fs::rename(root / "f", root / "d" / "g%3a0");

    cx.triggerPeriodicScanEarly(id);

    // Wait for sync to complete.
    waitonsyncs(TIMEOUT, &cx);

    // Confirm move.
    ASSERT_TRUE(cx.confirmModel_mainthread(model.root.get(), id));

    // No anomalies should be reported.
    ASSERT_TRUE(reporter->mAnomalies.empty());
}

TEST_F(SyncTest, AnomalousSyncRemoteRename)
{
    auto TESTROOT = makeNewTestRoot();
    auto TIMEOUT = chrono::seconds(4);

    // Sync client.
    StandardClient cx(TESTROOT, "cx");

    // Rename client.
    StandardClient cr(TESTROOT, "cr");

    // Log in clients.
    ASSERT_TRUE(cx.login_reset_makeremotenodes("MEGA_EMAIL", "MEGA_PWD", "s", 0, 0));
    ASSERT_TRUE(cr.login_fetchnodes("MEGA_EMAIL", "MEGA_PWD"));

    // Add and start sync.
    auto id = cx.setupSync_mainthread("s", "s", false, false);
    ASSERT_NE(id, UNDEF);

    auto root = cx.syncSet(id).localpath;

    // Set up anomalous filename reporter.
    auto* reporter = new AnomalyReporter(LocalPath::fromAbsolutePath(root.u8string()), "/mega_test_sync/s");
    cx.client.mFilenameAnomalyReporter.reset(reporter);

    // Populate filesystem.
    Model model;

    model.addfile("d/f");
    model.addfile("f");
    model.generate(root);

    cx.triggerPeriodicScanEarly(id);

    // Wait for sync to complete.
    waitonsyncs(TIMEOUT, &cx);

    // Verify upload.
    ASSERT_TRUE(cx.confirmModel_mainthread(model.root.get(), id));

    // Rename d/f -> d/g.
    auto* s = cr.client.nodeByHandle(cx.syncSet(id).h);
    ASSERT_TRUE(s);

    auto* d = cr.drillchildnodebyname(s, "d");
    ASSERT_TRUE(d);

    {
        auto* f = cr.drillchildnodebyname(d, "f");
        ASSERT_TRUE(f);

        ASSERT_TRUE(cr.setattr(f, attr_map('n', "g")));
    }

    // Wait for sync to complete.
    waitonsyncs(TIMEOUT, &cx);

    // Update model.
    model.findnode("d/f")->name = "g";

    // Verify rename.
    ASSERT_TRUE(cx.confirmModel_mainthread(model.root.get(), id));

    // There should be no anomalies.
    ASSERT_TRUE(reporter->mAnomalies.empty());

    // Rename d/g -> d/g:0.
    {
        auto* g = cr.drillchildnodebyname(d, "g");
        ASSERT_TRUE(g);

        ASSERT_TRUE(cr.setattr(g, attr_map('n', "g/0")));
    }

    // Wait for sync to complete.
    waitonsyncs(TIMEOUT, &cx);

    // Update model.
    model.findnode("d/g")->fsName("g%2f0").name = "g/0";

    // Verify rename.
    ASSERT_TRUE(cx.confirmModel_mainthread(model.root.get(), id));

    // There should be a single anomaly.
    ASSERT_EQ(reporter->mAnomalies.size(), 1u);
    {
        auto& anomaly = reporter->mAnomalies.back();

        ASSERT_EQ(anomaly.localPath, "d" SEP "g%2f0");
        ASSERT_EQ(anomaly.remotePath, "d/g/0");
        ASSERT_EQ(anomaly.type, FILENAME_ANOMALY_NAME_MISMATCH);
    }
    reporter->mAnomalies.clear();
}

TEST_F(SyncTest, AnomalousSyncUpload)
{
    auto TESTROOT = makeNewTestRoot();
    auto TIMEOUT = chrono::seconds(4);

    // Upload client.
    StandardClient cu(TESTROOT, "cu");

    // Log client in.
    ASSERT_TRUE(cu.login_reset_makeremotenodes("MEGA_EMAIL", "MEGA_PWD", "s", 0, 0));

    // Add and start sync.
    auto id = cu.setupSync_mainthread("s", "s", false, false);
    ASSERT_NE(id, UNDEF);

    auto root = cu.syncSet(id).localpath;

    // Set up anomalous filename reporter.
    AnomalyReporter* reporter =
      new AnomalyReporter(LocalPath::fromAbsolutePath(root.u8string()), "/mega_test_sync/s");

    cu.client.mFilenameAnomalyReporter.reset(reporter);

    // Populate filesystem.
    Model model;

    model.addfile("f");
    model.addfile("f:0")->fsName("f%3a0");
    model.addfolder("d");
    model.addfolder("d:0")->fsName("d%3a0");
    model.generate(root);

    cu.triggerPeriodicScanEarly(id);

    // Wait for synchronization to complete.
    waitonsyncs(TIMEOUT, &cu);

    // Wait for the files to appear in the cloud.
    {
        auto* root = cu.gettestbasenode();
        ASSERT_NE(root, nullptr);

        root = cu.drillchildnodebyname(root, "s");
        ASSERT_NE(root, nullptr);

        auto predicate = SyncRemoteMatch(*root, model.root.get());
        ASSERT_TRUE(cu.waitFor(std::move(predicate), TIMEOUT));
    }

    // Ensure everything uploaded okay.
    ASSERT_TRUE(cu.confirmModel_mainthread(model.root.get(), id));

    // Two anomalies should've been reported.
    ASSERT_EQ(reporter->mAnomalies.size(), 2u);

    auto anomaly = reporter->mAnomalies.begin();

    // d:0
    ASSERT_EQ(anomaly->localPath, "d%3a0");
    ASSERT_EQ(anomaly->remotePath, "d:0");
    ASSERT_EQ(anomaly->type, FILENAME_ANOMALY_NAME_MISMATCH);

    ++anomaly;

    // f:0
    ASSERT_EQ(anomaly->localPath, "f%3a0");
    ASSERT_EQ(anomaly->remotePath, "f:0");
    ASSERT_EQ(anomaly->type, FILENAME_ANOMALY_NAME_MISMATCH);
}

#undef SEP

TEST_F(SyncTest, BasicSyncExportImport)
{
    auto TESTROOT = makeNewTestRoot();
    auto TIMEOUT  = chrono::seconds(4);

    // Sync client.
    unique_ptr<StandardClient> cx(new StandardClient(TESTROOT, "cx"));

    // Log callbacks.
    cx->logcb = true;

    // Log in client.
    ASSERT_TRUE(cx->login_reset_makeremotenodes("MEGA_EMAIL", "MEGA_PWD", "s", 1, 3));

    // Create and start syncs.
    auto id0 = cx->setupSync_mainthread("s0", "s/s_0", false, false);
    ASSERT_NE(id0, UNDEF);

    auto id1 = cx->setupSync_mainthread("s1", "s/s_1", false, false);
    ASSERT_NE(id1, UNDEF);

    auto id2 = cx->setupSync_mainthread("s2", "s/s_2", false, false);
    ASSERT_NE(id2, UNDEF);

    // Get our hands on the sync's local root.
    auto root0 = cx->syncSet(id0).localpath;
    auto root1 = cx->syncSet(id1).localpath;
    auto root2 = cx->syncSet(id2).localpath;

    // Give the syncs something to synchronize.
    Model model0;
    Model model1;
    Model model2;

    model0.addfile("d0/f0");
    model0.addfile("f0");
    model0.generate(root0);

    model1.addfile("d0/f0");
    model1.addfile("d0/f1");
    model1.addfile("d1/f0");
    model1.addfile("d1/f1");
    model1.generate(root1);

    model2.addfile("f0");
    model2.addfile("f1");
    model2.generate(root2);

    cx->triggerPeriodicScanEarly(id0);
    cx->triggerPeriodicScanEarly(id1);
    cx->triggerPeriodicScanEarly(id2);

    // Wait for synchronization to complete.
    waitonsyncs(TIMEOUT, cx.get());

    // Make sure everything was uploaded okay.
    ASSERT_TRUE(cx->confirmModel_mainthread(model0.root.get(), id0));
    ASSERT_TRUE(cx->confirmModel_mainthread(model1.root.get(), id1));
    ASSERT_TRUE(cx->confirmModel_mainthread(model2.root.get(), id2));

    // Export the syncs.
    auto configs = cx->exportSyncConfigs();
    ASSERT_FALSE(configs.empty());

    // Log out client, don't keep caches.
    cx.reset();

    // Recreate client.
    cx.reset(new StandardClient(TESTROOT, "cx"));

    // Log client back in.
    ASSERT_TRUE(cx->login_fetchnodes("MEGA_EMAIL", "MEGA_PWD"));

    // Import the syncs.
    ASSERT_TRUE(cx->importSyncConfigs(std::move(configs)));

    // Determine the imported sync's backup IDs.
    id0 = cx->backupIdForSyncPath(root0);
    ASSERT_NE(id0, UNDEF);

    id1 = cx->backupIdForSyncPath(root1);
    ASSERT_NE(id1, UNDEF);

    id2 = cx->backupIdForSyncPath(root2);
    ASSERT_NE(id2, UNDEF);

    // Make sure nothing's changed since we exported the syncs.
    ASSERT_TRUE(cx->confirmModel_mainthread(model0.root.get(), id0));
    ASSERT_TRUE(cx->confirmModel_mainthread(model1.root.get(), id1));
    ASSERT_TRUE(cx->confirmModel_mainthread(model2.root.get(), id2));

    // Make some changes.
    model0.addfile("d0/f1");
    model0.generate(root0);

    model1.addfile("f0");
    model1.generate(root1);

    model2.addfile("d0/d0f0");
    model2.generate(root2);

    // Imported syncs should be disabled.
    // So, we're waiting for the syncs to do precisely nothing.
    waitonsyncs(TIMEOUT, cx.get());

    // Confirm should fail.
    ASSERT_FALSE(cx->confirmModel_mainthread(model0.root.get(), id0, false, StandardClient::Confirm::CONFIRM_ALL, true));
    ASSERT_FALSE(cx->confirmModel_mainthread(model1.root.get(), id1, false, StandardClient::Confirm::CONFIRM_ALL, true));
    ASSERT_FALSE(cx->confirmModel_mainthread(model2.root.get(), id2, false, StandardClient::Confirm::CONFIRM_ALL, true));

    // Enable the imported syncs.
    ASSERT_TRUE(cx->enableSyncByBackupId(id0, "sync0 "));
    ASSERT_TRUE(cx->enableSyncByBackupId(id1, "sync1 "));
    ASSERT_TRUE(cx->enableSyncByBackupId(id2, "sync2 "));

    // Wait for sync to complete.
    waitonsyncs(TIMEOUT, cx.get());

    // Changes should now be in the cloud.
    ASSERT_TRUE(cx->confirmModel_mainthread(model0.root.get(), id0));
    ASSERT_TRUE(cx->confirmModel_mainthread(model1.root.get(), id1));
    ASSERT_TRUE(cx->confirmModel_mainthread(model2.root.get(), id2));
}

TEST_F(SyncTest, RenameReplaceFileBetweenSyncs)
{
    const auto TESTROOT = makeNewTestRoot();
    const auto TIMEOUT  = chrono::seconds(4);

    StandardClient c0(TESTROOT, "c0");

    // Log callbacks.
    c0.logcb = true;

    // Log in client.
    ASSERT_TRUE(c0.login_reset_makeremotenodes("MEGA_EMAIL", "MEGA_PWD", "s0", 0, 0));
    ASSERT_TRUE(c0.makeCloudSubdirs("s1", 0, 0));

    // Set up syncs.
    const auto id0 = c0.setupSync_mainthread("s0", "s0", false, false);
    ASSERT_NE(id0, UNDEF);

    const auto id1 = c0.setupSync_mainthread("s1", "s1", false, false);
    ASSERT_NE(id1, UNDEF);

    // Convenience.
    const auto SYNCROOT0 = TESTROOT / "c0" / "s0";
    const auto SYNCROOT1 = TESTROOT / "c0" / "s1";

    // Set up models.
    Model model0;
    Model model1;

    model0.addfile("f0", "x");
    model0.generate(SYNCROOT0);

    c0.triggerPeriodicScanEarly(id0);

    // Wait for synchronization to complete.
    waitonsyncs(TIMEOUT, &c0);

    // Confirm models.
    ASSERT_TRUE(c0.confirmModel_mainthread(model0.root.get(), id0));
    ASSERT_TRUE(c0.confirmModel_mainthread(model1.root.get(), id1));

    // Move s0/f0 to s1/f0.
    model1 = model0;

    fs::rename(SYNCROOT0 / "f0", SYNCROOT1 / "f0");

    // Replace s0/f0.
    model0.removenode("f0");
    model0.addfile("f0", "y");

    ASSERT_TRUE(createDataFile(SYNCROOT0 / "f0", "y"));

    c0.triggerPeriodicScanEarly(id0);
    c0.triggerPeriodicScanEarly(id1);
    // Wait for synchronization to complete.
    waitonsyncs(TIMEOUT, &c0);

    // Confirm models.
    ASSERT_TRUE(c0.confirmModel_mainthread(model0.root.get(), id0));
    ASSERT_TRUE(c0.confirmModel_mainthread(model1.root.get(), id1));

    // Disable s0.
    ASSERT_TRUE(c0.disableSync(id0, NO_SYNC_ERROR, false));

    // Make sure s0 is disabled.
    ASSERT_TRUE(createDataFile(SYNCROOT0 / "f1", "z"));

    c0.triggerPeriodicScanEarly(id0);

    // Wait for synchronization to complete.
    waitonsyncs(TIMEOUT, &c0);

    // Confirm models.
    ASSERT_TRUE(c0.confirmModel_mainthread(
                  model0.root.get(),
                  id0,
                  false,
                  StandardClient::CONFIRM_REMOTE));

    // Move s1/f0 to s0/f2.
    model1.removenode("f0");

    fs::rename(SYNCROOT1 / "f0", SYNCROOT0 / "f2");

    // Replace s1/f0.
    model1.addfile("f0", "q");

    ASSERT_TRUE(createDataFile(SYNCROOT1 / "f0", "q"));

    c0.triggerPeriodicScanEarly(id0);
    c0.triggerPeriodicScanEarly(id1);

    // Wait for synchronization to complete.
    waitonsyncs(TIMEOUT, &c0);

    // Confirm models.
    ASSERT_TRUE(c0.confirmModel_mainthread(
                  model0.root.get(),
                  id0,
                  false,
                  StandardClient::CONFIRM_REMOTE));

    ASSERT_TRUE(c0.confirmModel_mainthread(model1.root.get(), id1));
}

TEST_F(SyncTest, RenameReplaceFileWithinSync)
{
    auto TESTROOT = makeNewTestRoot();
    auto TIMEOUT = std::chrono::seconds(8);

    // Create the client.
    auto c = ::mega::make_unique<StandardClient>(TESTROOT, "c");

    // Log in the client, taking care to clear the cloud.
    ASSERT_TRUE(c->login_reset_makeremotenodes("MEGA_EMAIL", "MEGA_PWD", "s", 0, 0));

    // Populate model.
    Model m;

    // Will be rename-replaced to /ft.
    m.addfile("fs");

    // Will be rename-replaced down to /dd/dt/ft.
    m.addfile("dd/fs");
    m.addfolder("dd/dt");

    // Will be rename-replaced up to /du/ft.
    m.addfile("du/ds/fs");

    // Populate local filesystem.
    m.generate(c->fsBasePath / "s");

    // Add and start sync.
    auto id = c->setupSync_mainthread("s", "s", false, false);
    ASSERT_NE(id, UNDEF);

    // Wait for the initial sync to complete.
    waitonsyncs(TIMEOUT, c.get());

    // Make sure the initial sync was successful.
    ASSERT_TRUE(c->confirmModel_mainthread(m.root.get(), id));

    // Rename/replace across siblings.
    //
    // Models this case:
    //   echo fs > fs
    //   <synchronize>
    //   mv fs ft && echo x > fs
    //   <synchronize>
    {
        // Locally move fs to ft.
        fs::rename(c->fsBasePath / "s" / "fs",
                   c->fsBasePath / "s" / "ft");

        m.findnode("fs")->name = "ft";

        // Replace fs.
        ASSERT_TRUE(createDataFile(c->fsBasePath / "s" / "fs", "x"));

        m.addfile("fs", "x");

        // For periodic scanning.
        //c->triggerFullScan(id);

        // Wait for the change to be synchronized.
        waitonsyncs(TIMEOUT, c.get());

        // Was the change correctly synchronized?
        ASSERT_TRUE(c->confirmModel_mainthread(m.root.get(), id));
    }

    // Rename/replace down the hierarchy.
    //
    // Models this case:
    //   mkdir -p dd/dt
    //   echo dd/fs > dd/fs
    //   <synchronize>
    //   mv dd/fs dd/dt/ft && echo x > dd/fs
    //   <synchronize>
    {
        // Move /dd/fs to /dd/dt/ft.
        fs::rename(c->fsBasePath / "s" / "dd" / "fs",
                   c->fsBasePath / "s" / "dd" / "dt" / "ft");

        m.movenode("dd/fs", "dd/dt");
        m.findnode("dd/dt/fs")->name = "ft";

        // Replace /dd/fs.
        ASSERT_TRUE(createDataFile(c->fsBasePath / "s" / "dd" / "fs", "x"));

        m.addfile("dd/fs", "x");

        // For periodic scanning.
        //c->triggerFullScan(id);

        // Wait for the change to be synchronized.
        waitonsyncs(TIMEOUT, c.get());

        // Was the change correctly synchronized?
        ASSERT_TRUE(c->confirmModel_mainthread(m.root.get(), id));
    }

    // Rename/replace up the hierarchy.
    //
    // Models this case:
    //   mkdir -p du/ds
    //   echo du/ds/fs > du/ds/fs
    //   <synchronize>
    //   mv du/ds/fs du/fs && echo x > du/ds/fs
    //   <synchronize>
    {
        // Move du/ds/fs to du/ft.
        fs::rename(c->fsBasePath / "s" / "du" / "ds" / "fs",
                   c->fsBasePath / "s" / "du" / "ft");

        m.movenode("du/ds/fs", "du");
        m.findnode("du/fs")->name = "ft";

        // Replace du/ds/fs.
        ASSERT_TRUE(createDataFile(c->fsBasePath / "s" / "du" / "ds" / "fs", "x"));

        m.addfile("du/ds/fs", "x");

        // For periodic scanning.
        //c->triggerFullScan(id);

        // Wait for the change to be synchronized.
        waitonsyncs(TIMEOUT, c.get());

        // Was the change correctly synchronized?
        ASSERT_TRUE(c->confirmModel_mainthread(m.root.get(), id));
    }
}

// TODO: re-enable after sync rework is merged
TEST_F(SyncTest, DISABLED_RenameReplaceFolderBetweenSyncs)
{
    const auto TESTROOT = makeNewTestRoot();
    const auto TIMEOUT  = chrono::seconds(4);

    StandardClient c0(TESTROOT, "c0");

    // Log callbacks.
    c0.logcb = true;

    // Log in client.
    ASSERT_TRUE(c0.login_reset_makeremotenodes("MEGA_EMAIL", "MEGA_PWD", "s0", 0, 0));
    ASSERT_TRUE(c0.makeCloudSubdirs("s1", 0, 0));

    // Set up syncs.
    const auto id0 = c0.setupSync_mainthread("s0", "s0", false, false);
    ASSERT_NE(id0, UNDEF);

    const auto id1 = c0.setupSync_mainthread("s1", "s1", false, false);
    ASSERT_NE(id1, UNDEF);

    // Convenience.
    const auto SYNCROOT0 = TESTROOT / "c0" / "s0";
    const auto SYNCROOT1 = TESTROOT / "c0" / "s1";

    // Set up models.
    Model model0;
    Model model1;

    model0.addfile("d0/f0");
    model0.generate(SYNCROOT0);

    c0.triggerPeriodicScanEarly(id0);

    // Wait for synchronization to complete.
    waitonsyncs(TIMEOUT, &c0);

    // Confirm models.
    ASSERT_TRUE(c0.confirmModel_mainthread(model0.root.get(), id0));
    ASSERT_TRUE(c0.confirmModel_mainthread(model1.root.get(), id1));

    // Move s0/d0 to s1/d0. (and replace)
    model1 = model0;

    fs::rename(SYNCROOT0 / "d0", SYNCROOT1 / "d0");

    // Replace s0/d0.
    model0.removenode("d0/f0");

    fs::create_directories(SYNCROOT0 / "d0");

    c0.triggerPeriodicScanEarly(id0);
    c0.triggerPeriodicScanEarly(id1);

    // Wait for synchronization to complete.
    waitonsyncs(TIMEOUT, &c0);

    // Confirm models.
    ASSERT_TRUE(c0.confirmModel_mainthread(model0.root.get(), id0));
    ASSERT_TRUE(c0.confirmModel_mainthread(model1.root.get(), id1));

    // Disable s0.
    ASSERT_TRUE(c0.disableSync(id0, NO_SYNC_ERROR, false));

    // Make sure s0 is disabled.
    fs::create_directories(SYNCROOT0 / "d1");

    // Wait for synchronization to complete.
    waitonsyncs(TIMEOUT, &c0);

    // Confirm models.
    ASSERT_TRUE(c0.confirmModel_mainthread(
                  model0.root.get(),
                  id0,
                  false,
                  StandardClient::CONFIRM_REMOTE));

    // Move s1/d0 to s0/d2.
    model1.removenode("d0/f0");

    fs::rename(SYNCROOT1 / "d0", SYNCROOT0 / "d2");

    // Replace s1/d0.
    fs::create_directories(SYNCROOT1 / "d0");

    c0.triggerPeriodicScanEarly(id0);
    c0.triggerPeriodicScanEarly(id1);

    // Wait for synchronization to complete.
    waitonsyncs(TIMEOUT, &c0);

    // Confirm models.
    ASSERT_TRUE(c0.confirmModel_mainthread(
                  model0.root.get(),
                  id0,
                  false,
                  StandardClient::CONFIRM_REMOTE));

    ASSERT_TRUE(c0.confirmModel_mainthread(model1.root.get(), id1));
}

TEST_F(SyncTest, RenameReplaceFolderWithinSync)
{
    const auto TESTROOT = makeNewTestRoot();
    const auto TIMEOUT  = chrono::seconds(4);

    StandardClient c0(TESTROOT, "c0");

    // Log callbacks.
    c0.logcb = true;

    // Log in client and clear remote contents.
    ASSERT_TRUE(c0.login_reset_makeremotenodes("MEGA_EMAIL", "MEGA_PWD", "s0", 0, 0));

    // Set up sync.
    const auto id = c0.setupSync_mainthread("s0", "s0", false, false);
    ASSERT_NE(id, UNDEF);

    // Populate local FS.
    const auto SYNCROOT = TESTROOT / "c0" / "s0";

    Model model;

    model.addfile("d1/f0");
    model.generate(SYNCROOT);

    c0.triggerPeriodicScanEarly(id);

    // Wait for synchronization to complete.
    waitonsyncs(chrono::seconds(15), &c0);

    // Confirm model.
    ASSERT_TRUE(c0.confirmModel_mainthread(model.root.get(), id));

    // Rename /d1 to /d2.
    // This tests the case where the target is processed after the source.
    model.addfolder("d2");
    model.movenode("d1/f0", "d2");

    fs::rename(SYNCROOT / "d1", SYNCROOT / "d2");

    // Replace /d1.
    fs::create_directories(SYNCROOT / "d1");

    c0.triggerPeriodicScanEarly(id);

    // Wait for synchronization to complete.
    waitonsyncs(TIMEOUT, &c0);

    // Confirm model.
    ASSERT_TRUE(c0.confirmModel_mainthread(model.root.get(), id));

    // Rename /d2 to /d0.
    // This tests the case where the target is processed before the source.
    model.addfolder("d0");
    model.movenode("d2/f0", "d0");

    fs::rename(SYNCROOT / "d2", SYNCROOT / "d0");

    // Replace /d2.
    fs::create_directories(SYNCROOT / "d2");

    c0.triggerPeriodicScanEarly(id);

    // Wait for synchronization to complete.
    waitonsyncs(TIMEOUT, &c0);

    // Confirm model.
    ASSERT_TRUE(c0.confirmModel_mainthread(model.root.get(), id));
}

TEST_F(SyncTest, DownloadedDirectoriesHaveFilesystemWatch)
{
    const auto TESTROOT = makeNewTestRoot();
    const auto TIMEOUT  = chrono::seconds(4);

    StandardClient c(TESTROOT, "c");

    // Log callbacks.
    c.logcb = true;

    // Log in client.
    ASSERT_TRUE(c.login_reset_makeremotenodes("MEGA_EMAIL", "MEGA_PWD", "s", 0, 0));

    // Create /d in the cloud.
    {
        vector<NewNode> nodes(1);

        // Initialize new node.
        c.client.putnodes_prepareOneFolder(&nodes[0], "d");

        // Get our hands on the sync root.
        auto* root = c.drillchildnodebyname(c.gettestbasenode(), "s");
        ASSERT_TRUE(root);

        // Create new node in the cloud.
        ASSERT_TRUE(c.putnodes(root->nodeHandle(), NoVersioning, std::move(nodes)));
    }

    // Add and start sync.
    const auto id = c.setupSync_mainthread("s", "s", false, false);
    ASSERT_NE(id, UNDEF);

    const auto SYNCROOT = c.syncSet(id).localpath;

    // Wait for synchronization to complete.
    waitonsyncs(TIMEOUT, &c);

    // Confirm /d has made it to disk.
    Model model;

    model.addfolder("d");

    ASSERT_TRUE(c.confirmModel_mainthread(model.root.get(), id));

    // Trigger a filesystem notification.
    model.addfile("d/f", "x");

    ASSERT_TRUE(createDataFile(SYNCROOT / "d" / "f", "x"));

    c.triggerPeriodicScanEarly(id);

    // Wait for synchronization to complete.
    waitonsyncs(TIMEOUT, &c);

    // Confirm /d/f made it to the cloud.
    ASSERT_TRUE(c.confirmModel_mainthread(model.root.get(), id));
}

TEST_F(SyncTest, FilesystemWatchesPresentAfterResume)
{
    const auto TESTROOT = makeNewTestRoot();
    const auto TIMEOUT  = chrono::seconds(4);

    auto c = ::mega::make_unique<StandardClient>(TESTROOT, "c");

    // Log callbacks.
    c->logcb = true;

    // Log in client.
    ASSERT_TRUE(c->login_reset_makeremotenodes("MEGA_EMAIL", "MEGA_PWD", "s", 0, 0));

    // Add and start sync.
    const auto id = c->setupSync_mainthread("s", "s", false, false);
    ASSERT_NE(id, UNDEF);

    const auto SYNCROOT = c->syncSet(id).localpath;

    // Build model and populate filesystem.
    Model model;

    model.addfolder("d0/d0d0");
    model.generate(SYNCROOT);

    c->triggerPeriodicScanEarly(id);

    // Wait for initial sync to complete.
    waitonsyncs(TIMEOUT, c.get());

    // Make sure directories made it to the cloud.
    ASSERT_TRUE(c->confirmModel_mainthread(model.root.get(), id));

    // Logout / Resume.
    {
        string session;

        // Save session.
        c->client.dumpsession(session);

        // Logout (taking care to preserve the caches.)
        c->localLogout();

        // Recreate client.
        c.reset(new StandardClient(TESTROOT, "c"));

        // Hook onAutoResumeResult callback.
        promise<void> notify;

        c->onAutoResumeResult = [&](const SyncConfig&, bool, bool) {
            notify.set_value();
        };

        // Resume session.
        ASSERT_TRUE(c->login_fetchnodes(session));

        // Wait for the sync to be resumed.
        notify.get_future().get();

        // Wait for sync to complete.
        waitonsyncs(TIMEOUT, c.get());

        // Make sure everything's as we left it.
        ASSERT_TRUE(c->confirmModel_mainthread(model.root.get(), id));
    }

    c->received_node_actionpackets = false;

    // Trigger some filesystem notifications.
    {
        model.addfile("f", "f");
        ASSERT_TRUE(createDataFile(SYNCROOT / "f", "f"));

        model.addfile("d0/d0f", "d0f");
        ASSERT_TRUE(createDataFile(SYNCROOT / "d0" / "d0f", "d0f"));

        model.addfile("d0/d0d0/d0d0f", "d0d0f");
        ASSERT_TRUE(createDataFile(SYNCROOT / "d0" / "d0d0" / "d0d0f", "d0d0f"));
    }

    ASSERT_TRUE(c->waitForNodesUpdated(30)) << " no actionpacket received";

    // Wait for synchronization to complete.
    waitonsyncs(TIMEOUT, c.get());

    // Did the new files make it to the cloud?
    ASSERT_TRUE(c->confirmModel_mainthread(model.root.get(), id));
}

TEST_F(SyncTest, MoveTargetHasFilesystemWatch)
{
    const auto TESTROOT = makeNewTestRoot();
    const auto TIMEOUT  = chrono::seconds(4);

    StandardClient c(TESTROOT, "c");

    // Log callbacks.
    c.logcb = true;

    // Log in client.
    ASSERT_TRUE(c.login_reset_makeremotenodes("MEGA_EMAIL", "MEGA_PWD", "s", 0, 0));

    // Set up sync.
    const auto id = c.setupSync_mainthread("s", "s", false, false);
    ASSERT_NE(id, UNDEF);

    const auto SYNCROOT = c.syncSet(id).localpath;

    // Build model and populate filesystem.
    Model model;

    model.addfolder("d0/dq");
    model.addfolder("d1");
    model.addfolder("d2/dx");
    model.generate(SYNCROOT);

    c.triggerPeriodicScanEarly(id);

    // Wait for initial sync to complete.
    waitonsyncs(TIMEOUT, &c);

    // Wait for everything to reach the cloud.
    {
        auto *root = c.gettestbasenode();
        ASSERT_NE(root, nullptr);

        root = c.drillchildnodebyname(root, "s");
        ASSERT_NE(root, nullptr);

        auto predicate = SyncRemoteMatch(*root, model.root.get());
        ASSERT_TRUE(c.waitFor(std::move(predicate), DEFAULTWAIT));
    }

    // Confirm directories have hit the cloud.
    ASSERT_TRUE(c.confirmModel_mainthread(model.root.get(), id));

    // Local move.
    {
        // d0/dq -> d1/dq (ascending.)
        model.movenode("d0/dq", "d1");

        fs::rename(SYNCROOT / "d0" / "dq",
                   SYNCROOT / "d1" / "dq");

        // d2/dx -> d1/dx (descending.)
        model.movenode("d2/dx", "d1");

        fs::rename(SYNCROOT / "d2" / "dx",
                   SYNCROOT / "d1" / "dx");
    }

    c.triggerPeriodicScanEarly(id);

    // Wait for sync to complete.
    waitonsyncs(TIMEOUT, &c);

    // Make sure movement has propagated to the cloud.
    ASSERT_TRUE(c.confirmModel_mainthread(model.root.get(), id));

    // Trigger some filesystem notifications.
    model.addfile("d1/dq/fq", "q");
    model.addfile("d1/dx/fx", "x");

    ASSERT_TRUE(createDataFile(SYNCROOT / "d1" / "dq" / "fq", "q"));
    ASSERT_TRUE(createDataFile(SYNCROOT / "d1" / "dx" / "fx", "x"));

    c.triggerPeriodicScanEarly(id);

    // Wait for sync to complete.
    waitonsyncs(TIMEOUT, &c);

    // Have the files made it up to the cloud?
    ASSERT_TRUE(c.confirmModel_mainthread(model.root.get(), id));

    // So we can detect whether we've received packets for the below.
    c.received_node_actionpackets = false;

    // Remotely move.
    {
        StandardClient cr(TESTROOT, "cr");

        // Log in client.
        ASSERT_TRUE(cr.login_fetchnodes("MEGA_EMAIL", "MEGA_PWD"));

        // d1/dq -> d2/dq (ascending.)
        model.movenode("d1/dq", "d2");

        ASSERT_TRUE(cr.movenode("s/d1/dq", "s/d2"));

        // d1/dx -> d0/dx (descending.)
        model.movenode("d1/dx", "d0");

        ASSERT_TRUE(cr.movenode("s/d1/dx", "s/d0"));
    }

    // Wait for the client to receive action packets for the above change.
    ASSERT_TRUE(c.waitForNodesUpdated(30));

    // Wait for sync to complete.
    waitonsyncs(TIMEOUT, &c);

    // Make sure movements occured on disk.
    ASSERT_TRUE(c.confirmModel_mainthread(model.root.get(), id));

    // Trigger some filesystem notifications.
    model.removenode("d2/dq/fq");
    model.removenode("d0/dx/fx");

    fs::remove(SYNCROOT / "d2" / "dq" / "fq");
    fs::remove(SYNCROOT / "d0" / "dx" / "fx");

    c.triggerPeriodicScanEarly(id);

    // Wait for sync to complete.
    waitonsyncs(TIMEOUT, &c);

    // Make sure removes propagated to the cloud.
    ASSERT_TRUE(c.confirmModel_mainthread(model.root.get(), id));
}

// TODO: re-enable after sync rework is merged
TEST_F(SyncTest, DISABLED_DeleteReplaceReplacementHasFilesystemWatch)
{
    const auto TESTROOT = makeNewTestRoot();
    const auto TIMEOUT  = chrono::seconds(4);

    StandardClient c(TESTROOT, "c");

    // Log callbacks.
    c.logcb = true;

    // Log in client.
    ASSERT_TRUE(c.login_reset_makeremotenodes("MEGA_EMAIL", "MEGA_PWD", "s", 0, 0));

    // Add and start sync.
    const auto id = c.setupSync_mainthread("s", "s", false, false);
    ASSERT_NE(id, UNDEF);

    const auto ROOT = c.syncSet(id).localpath;

    // Populate filesystem.
    Model model;

    model.addfolder("dx/f");
    model.generate(ROOT);

    c.triggerPeriodicScanEarly(id);

    // Wait for sync to complete.
    waitonsyncs(TIMEOUT, &c);

    // Make sure the directory's been uploaded to the cloud.
    ASSERT_TRUE(c.confirmModel_mainthread(model.root.get(), id));

    // Remove/replace the directory.
    fs::remove_all(ROOT / "dx");
    fs::create_directory(ROOT / "dx");

    c.triggerPeriodicScanEarly(id);

    // Wait for all notifications to be processed.
    waitonsyncs(TIMEOUT, &c);

    // Make sure the new directory is in the cloud.
    model.removenode("dx/f");

    ASSERT_TRUE(c.confirmModel_mainthread(model.root.get(), id));

    // Add a file in the new directory so we trigger a notification.
    out() << "creating file dx/g";
    model.addfile("dx/g", "g");

    ASSERT_TRUE(createDataFile(ROOT / "dx" / "g", "g"));

    c.triggerPeriodicScanEarly(id);

    // Wait for notifications to be processed.
    waitonsyncs(TIMEOUT, &c);

    // Check if g has been uploaded.
    // If it hasn't, we probably didn't receive a notification from the filesystem.
    ASSERT_TRUE(c.confirmModel_mainthread(model.root.get(), id));
}

TEST_F(SyncTest, RenameReplaceSourceAndTargetHaveFilesystemWatch)
{
    const auto TESTROOT = makeNewTestRoot();
    const auto TIMEOUT = chrono::seconds(8);

    StandardClient c(TESTROOT, "c");

    // Log callbacks.
    c.logcb = true;

    // Log in client.
    ASSERT_TRUE(c.login_reset_makeremotenodes("MEGA_EMAIL", "MEGA_PWD", "s", 0, 0));

    // Add and start sync.
    const auto id = c.setupSync_mainthread("s", "s", false, false);
    ASSERT_NE(id, UNDEF);

    const auto SYNCROOT = c.syncSet(id).localpath;

    // Build model and populate filesystem.
    Model model;

    model.addfolder("dq");
    model.addfolder("dz");
    model.generate(SYNCROOT);

    c.triggerPeriodicScanEarly(id);

    // Wait for initial sync to complete.
    waitonsyncs(TIMEOUT, &c);

    // Make sure directories have made it to the cloud.
    ASSERT_TRUE(c.confirmModel_mainthread(model.root.get(), id));

    // Rename /dq -> /dr (ascending), replace /dq.
    model.addfolder("dr");

    fs::rename(SYNCROOT / "dq", SYNCROOT / "dr");
    fs::create_directories(SYNCROOT / "dq");

    // Rename /dz -> /dy (descending), replace /dz.
    model.addfolder("dy");

    fs::rename(SYNCROOT / "dz", SYNCROOT / "dy");
    fs::create_directories(SYNCROOT / "dz");

    c.triggerPeriodicScanEarly(id);

    // Wait for sync to complete.
    waitonsyncs(TIMEOUT, &c);

    // Make sure moves made it to the cloud.
    ASSERT_TRUE(c.confirmModel_mainthread(model.root.get(), id));

    // Make sure rename targets still receive notifications.
    model.addfile("dr/fr", "r");
    model.addfile("dy/fy", "y");

    ASSERT_TRUE(createDataFile(SYNCROOT / "dr" / "fr", "r"));
    ASSERT_TRUE(createDataFile(SYNCROOT / "dy" / "fy", "y"));

    c.triggerPeriodicScanEarly(id);

    // Wait for sync to complete.
    waitonsyncs(TIMEOUT, &c);

    // Did the files make it to the cloud?
    ASSERT_TRUE(c.confirmModel_mainthread(model.root.get(), id));

    // Make sure (now replaced) rename sources still receive notifications.
    model.addfile("dq/fq", "q");
    model.addfile("dz/fz", "z");

    LOG_debug << " --- Creating files fq and fz now ----";

    ASSERT_TRUE(createDataFile(SYNCROOT / "dq" / "fq", "q"));
    ASSERT_TRUE(createDataFile(SYNCROOT / "dz" / "fz", "z"));

    c.triggerPeriodicScanEarly(id);

    // Wait for sync to complete.
    waitonsyncs(TIMEOUT, &c);

    // Did the files make it to the cloud?
    ASSERT_TRUE(c.confirmModel_mainthread(model.root.get(), id));
}

TEST_F(SyncTest, RenameTargetHasFilesystemWatch)
{
    const auto TESTROOT = makeNewTestRoot();
    const auto TIMEOUT = chrono::seconds(4);

    StandardClient c(TESTROOT, "c");

    // Log callbacks.
    c.logcb = true;

    // Log in client.
    ASSERT_TRUE(c.login_reset_makeremotenodes("MEGA_EMAIL", "MEGA_PWD", "s", 0, 0));

    // Add and start sync.
    const auto id = c.setupSync_mainthread("s", "s", false, false);
    ASSERT_NE(id, UNDEF);

    const auto SYNCROOT = c.syncSet(id).localpath;

    // Build model and populate filesystem.
    Model model;

    model.addfolder("dq");
    model.addfolder("dz");
    model.generate(SYNCROOT);

    c.triggerPeriodicScanEarly(id);

    // Wait for synchronization to complete.
    waitonsyncs(TIMEOUT, &c);

    // Confirm model.
    ASSERT_TRUE(c.confirmModel_mainthread(model.root.get(), id));

    // Locally rename.
    {
        // - dq -> dr (ascending)
        model.removenode("dq");
        model.addfolder("dr");

        fs::rename(SYNCROOT / "dq", SYNCROOT / "dr");

        // - dz -> dy (descending)
        model.removenode("dz");
        model.addfolder("dy");

        fs::rename(SYNCROOT / "dz", SYNCROOT / "dy");
    }

    c.triggerPeriodicScanEarly(id);

    // Wait for synchronization to complete.
    waitonsyncs(TIMEOUT, &c);

    // Make sure rename has hit the cloud.
    ASSERT_TRUE(c.confirmModel_mainthread(model.root.get(), id));

    // Make sure rename targets receive notifications.
    model.addfile("dr/f", "x");
    model.addfile("dy/f", "y");

    ASSERT_TRUE(createDataFile(SYNCROOT / "dr" / "f", "x"));
    ASSERT_TRUE(createDataFile(SYNCROOT / "dy" / "f", "y"));

    c.triggerPeriodicScanEarly(id);

    // Wait for synchronization to complete.
    waitonsyncs(TIMEOUT, &c);

    // Check file has made it to the cloud.
    ASSERT_TRUE(c.confirmModel_mainthread(model.root.get(), id));

    // Remotely rename.
    {
        StandardClient cr(TESTROOT, "cc");

        // Log in client.
        ASSERT_TRUE(cr.login_fetchnodes("MEGA_EMAIL", "MEGA_PWD"));

        auto* root = cr.gettestbasenode();
        ASSERT_TRUE(root);

        // dr -> ds (ascending.)
        model.removenode("dr");
        model.addfile("ds/f", "x");

        auto* dr = cr.drillchildnodebyname(root, "s/dr");
        ASSERT_TRUE(dr);

        ASSERT_TRUE(cr.setattr(dr, attr_map('n', "ds")));

        // dy -> dx (descending.)
        model.removenode("dy");
        model.addfile("dx/f", "y");

        auto* dy = cr.drillchildnodebyname(root, "s/dy");
        ASSERT_TRUE(dy);

        ASSERT_TRUE(cr.setattr(dy, attr_map('n', "dx")));
    }

    // it can take a while for APs to arrive (or to be sent)
    WaitMillisec(4000);

    // Wait for synchronization to complete.
    waitonsyncs(TIMEOUT, &c);

    // Confirm move has occured locally.
    ASSERT_TRUE(c.confirmModel_mainthread(model.root.get(), id));

    c.received_node_actionpackets = false;

    // Check that /ds and /dx receive notifications.
    model.removenode("ds/f");
    model.removenode("dx/f");
    fs::remove(SYNCROOT / "ds" / "f");
    fs::remove(SYNCROOT / "dx" / "f");

    c.triggerPeriodicScanEarly(id);

    ASSERT_TRUE(c.waitForNodesUpdated(30)) << " no actionpacket received in c";

    // Wait for synchronization to complete.
    waitonsyncs(TIMEOUT, &c);

    // Confirm remove has hit the cloud.
    ASSERT_TRUE(c.confirmModel_mainthread(model.root.get(), id));
}

TEST_F(SyncTest, RootHasFilesystemWatch)
{
    const auto TESTROOT = makeNewTestRoot();
    const auto TIMEOUT  = chrono::seconds(4);

    StandardClient c(TESTROOT, "c");

    // Log callbacks.
    c.logcb = true;

    // Log in client and clear remote contents.
    ASSERT_TRUE(c.login_reset_makeremotenodes("MEGA_EMAIL", "MEGA_PWD", "s", 0, 0));

    // Set up sync
    const auto id = c.setupSync_mainthread("s", "s", false, false);
    ASSERT_NE(id, UNDEF);

    // Wait for sync to complete.
    waitonsyncs(TIMEOUT, &c);

    // Trigger some filesystem notifications.
    Model model;

    model.addfolder("d0");
    model.addfile("f0");
    model.generate(c.syncSet(id).localpath);

    c.triggerPeriodicScanEarly(id);

    // Wait for sync to complete.
    waitonsyncs(TIMEOUT, &c);

    // Confirm models.
    ASSERT_TRUE(c.confirmModel_mainthread(model.root.get(), id));
}

struct TwoWaySyncSymmetryCase
{
    enum SyncType { type_twoWay, type_backupSync, type_numTypes };

    enum Action { action_rename, action_moveWithinSync, action_moveOutOfSync, action_moveIntoSync, action_delete, action_numactions };

    enum MatchState { match_exact,      // the sync destination has the exact same file/folder at the same relative path
                      match_older,      // the sync destination has an older file/folder at the same relative path
                      match_newer,      // the sync destination has a newer file/folder at the same relative path
                      match_absent };   // the sync destination has no node at the same relative path

    SyncType syncType = type_twoWay;
    Action action = action_rename;
    bool selfChange = false; // changed by our own client or another
    bool up = false;  // or down - sync direction
    bool file = false;  // or folder.  Which one this test changes
    bool isExternal = false;
    bool pauseDuringAction = false;
    Model localModel;
    Model remoteModel;
    handle backupId = UNDEF;

    bool printTreesBeforeAndAfter = false;

    struct State
    {
        StandardClient& steadyClient;
        StandardClient& resumeClient;
        StandardClient& nonsyncClient;
        fs::path localBaseFolderSteady;
        fs::path localBaseFolderResume;
        std::string remoteBaseFolder = "twoway";   // leave out initial / so we can drill down from root node
        std::string first_test_name;
        fs::path first_test_initiallocalfolders;

        State(StandardClient& ssc, StandardClient& rsc, StandardClient& sc2) : steadyClient(ssc), resumeClient(rsc), nonsyncClient(sc2) {}
    };

    State& state;
    TwoWaySyncSymmetryCase(State& wholestate) : state(wholestate) {}

    std::string typeName()
    {
        switch (syncType)
        {
        case type_twoWay:
            return "twoWay_";
        case type_backupSync:
            return isExternal ? "external_backup_"
                              : "internal_backup_";
        default:
            assert(false);
            return "";
        }
    }

    std::string actionName()
    {
        switch (action)
        {
        case action_rename: return "rename";
        case action_moveWithinSync: return "move";
        case action_moveOutOfSync: return "moveOut";
        case action_moveIntoSync: return "moveIn";
        case action_delete: return "delete";
        default: assert(false); return "";
        }
    }

    std::string matchName(MatchState m)
    {
        switch (m)
        {
            case match_exact: return "exact";
            case match_older: return "older";
            case match_newer: return "newer";
            case match_absent: return "absent";
        }
        return "bad enum";
    }

    std::string name()
    {
        return  typeName() + actionName() +
                (up?"_up" : "_down") +
                (selfChange?"_self":"_other") +
                (file?"_file":"_folder") +
                (pauseDuringAction?"_resumed":"_steady");
    }

    fs::path localTestBasePathSteady;
    fs::path localTestBasePathResume;
    std::string remoteTestBasePath;

    Model& sourceModel() { return up ? localModel : remoteModel; }
    Model& destinationModel() { return up ? remoteModel : localModel; }

    StandardClient& client1() { return pauseDuringAction ? state.resumeClient : state.steadyClient; }
    StandardClient& changeClient() { return selfChange ? client1() : state.nonsyncClient; }

    fs::path localTestBasePath() { return pauseDuringAction ? localTestBasePathResume : localTestBasePathSteady; }

    bool CopyLocalTree(const fs::path& destination, const fs::path& source) try
    {
        using PathPair = std::pair<fs::path, fs::path>;

        // Assume we've already copied if the destination exists.
        if (fs::exists(destination)) return true;

        std::list<PathPair> pending;

        pending.emplace_back(destination, source);

        for (; !pending.empty(); pending.pop_front())
        {
            const auto& dst = pending.front().first;
            const auto& src = pending.front().second;

            // Assume target directory doesn't exist.
            fs::create_directories(dst);

            // Iterate over source directory's children.
            auto i = fs::directory_iterator(src);
            auto j = fs::directory_iterator();

            for ( ; i != j; ++i)
            {
                auto from = i->path();
                auto to = dst / from.filename();

                // If it's a file, copy it and preserve its modification time.
                if (fs::is_regular_file(from))
                {
                    // Copy the file.
                    fs::copy_file(from, to);

                    // Preserve modification time.
                    fs::last_write_time(to, fs::last_write_time(from));

                    // Process next child.
                    continue;
                }

                // If it's not a file, it must be a directory.
                assert(fs::is_directory(from));

                // So, create it!
                fs::create_directories(to);

                // And copy its content.
                pending.emplace_back(to, from);
            }
        }

        return true;
    }
    catch (...)
    {
        return false;
    }

    void makeMtimeFile(std::string name, int mtime_delta, Model& m1, Model& m2)
    {
        createNameFile(state.first_test_initiallocalfolders, name);
        auto initial_mtime = fs::last_write_time(state.first_test_initiallocalfolders / name);
        fs::last_write_time(localTestBasePath() / name, initial_mtime + std::chrono::seconds(mtime_delta));
        fs::rename(state.first_test_initiallocalfolders / name, state.first_test_initiallocalfolders / "f" / name); // move it after setting the time to be 100% sure the sync sees it with the adjusted mtime only
        m1.findnode("f")->addkid(m1.makeModelSubfile(name));
        m2.findnode("f")->addkid(m2.makeModelSubfile(name));
    }

    PromiseBoolSP cloudCopySetupPromise = makeSharedPromise<bool>();

    // prepares a local folder for testing, which will be two-way synced before the test
    void SetupForSync()
    {
        // Prepare Cloud
        {
            remoteTestBasePath = state.remoteBaseFolder + "/" + name();

            auto& client = changeClient();

            auto* root = client.gettestbasenode();
            ASSERT_NE(root, nullptr);

            root = client.drillchildnodebyname(root, state.remoteBaseFolder);
            ASSERT_NE(root, nullptr);

            auto* from = client.drillchildnodebyname(root, "initial");
            ASSERT_NE(from, nullptr);

            ASSERT_TRUE(client.copy(from, root, name()));
        }

        // Prepare Local Filesystem
        {
            localTestBasePathSteady = state.localBaseFolderSteady / name();
            localTestBasePathResume = state.localBaseFolderResume / name();

            auto from = state.nonsyncClient.fsBasePath / "twoway" / "initial";
            ASSERT_TRUE(CopyLocalTree(localTestBasePathResume, from));
            ASSERT_TRUE(CopyLocalTree(localTestBasePathSteady, from));

            ASSERT_TRUE(CopyLocalTree(state.localBaseFolderResume / "initial", from));
            ASSERT_TRUE(CopyLocalTree(state.localBaseFolderSteady / "initial", from));
        }

        // Prepare models.
        {
            localModel.root->addkid(localModel.buildModelSubdirs("f", 2, 2, 2));
            localModel.root->addkid(localModel.buildModelSubdirs("outside", 2, 1, 1));
            localModel.addfile("f/file_older_1", "file_older_1");
            localModel.addfile("f/file_older_2", "file_older_2");
            localModel.addfile("f/file_newer_1", "file_newer_1");
            localModel.addfile("f/file_newer_2", "file_newer_2");
            remoteModel = localModel;
        }
    }

    bool isBackup() const
    {
        return syncType == type_backupSync;
    }

    bool isExternalBackup() const
    {
        return isExternal && isBackup();
    }

    bool isInternalBackup() const
    {
        return !isExternal && isBackup();
    }

    bool shouldRecreateOnResume() const
    {
        if (pauseDuringAction)
        {
            return isExternalBackup();
        }

        return false;
    }

    bool shouldDisableSync() const
    {
        if (up)
        {
            return false;
        }

        if (pauseDuringAction)
        {
            return isInternalBackup();
        }

        return isBackup();
    }

    bool shouldUpdateDestination() const
    {
        return up || !isBackup();
    }

    bool shouldUpdateModel() const
    {
        return up
               || !pauseDuringAction
               || !isExternalBackup();
    }

    fs::path localSyncRootPath()
    {
        return localTestBasePath() / "f";
    }

    string remoteSyncRootPath()
    {
        return remoteTestBasePath + "/f";
    }

    Node* remoteSyncRoot()
    {
        Node* root = client1().client.nodebyhandle(client1().basefolderhandle);
        if (root)
        {
            return client1().drillchildnodebyname(root, remoteSyncRootPath());
        }

        return nullptr;
    }

    void SetupTwoWaySync()
    {
        ASSERT_NE(remoteSyncRoot(), nullptr);

        string basePath   = client1().fsBasePath.u8string();
        string drivePath  = string(1, '\0');
        string sourcePath = localSyncRootPath().u8string();
        string targetPath = remoteSyncRootPath();

<<<<<<< HEAD
=======

>>>>>>> f47402b8
        if (isExternalBackup())
        {
            drivePath = localTestBasePath().u8string();
            drivePath.erase(0, basePath.size() + 1);
        }

        sourcePath.erase(0, basePath.size() + 1);

        backupId = client1().setupSync_mainthread(sourcePath, targetPath, isBackup(), false, drivePath);
        ASSERT_NE(backupId, UNDEF);

        if (Sync* sync = client1().syncByBackupId(backupId))
        {
            sync->syncname += "/" + name() + " ";
        }
    }

    void PauseTwoWaySync()
    {
        if (shouldRecreateOnResume())
        {
            client1().delSync_mainthread(backupId);
        }
    }

    void ResumeTwoWaySync()
    {
        if (shouldRecreateOnResume())
        {
            SetupTwoWaySync();
        }
    }

    void remote_rename(std::string nodepath, std::string newname, bool updatemodel, bool reportaction, bool deleteTargetFirst)
    {
        std::lock_guard<std::recursive_mutex> g(changeClient().clientMutex);

        if (deleteTargetFirst) remote_delete(parentpath(nodepath) + "/" + newname, updatemodel, reportaction, true); // in case the target already exists

        if (updatemodel) remoteModel.emulate_rename(nodepath, newname);

        Node* testRoot = changeClient().client.nodebyhandle(client1().basefolderhandle);
        Node* n = changeClient().drillchildnodebyname(testRoot, remoteTestBasePath + "/" + nodepath);
        ASSERT_TRUE(!!n);

        if (reportaction) out() << name() << " action: remote rename " << n->displaypath() << " to " << newname;

        attr_map updates('n', newname);
        auto e = changeClient().client.setattr(n, move(updates), ++next_request_tag, nullptr, nullptr, false);

        ASSERT_EQ(API_OK, error(e));
    }

    void remote_move(std::string nodepath, std::string newparentpath, bool updatemodel, bool reportaction, bool deleteTargetFirst)
    {
        std::lock_guard<std::recursive_mutex> g(changeClient().clientMutex);

        if (deleteTargetFirst) remote_delete(newparentpath + "/" + leafname(nodepath), updatemodel, reportaction, true); // in case the target already exists

        if (updatemodel) remoteModel.emulate_move(nodepath, newparentpath);

        Node* testRoot = changeClient().client.nodebyhandle(changeClient().basefolderhandle);
        Node* n1 = changeClient().drillchildnodebyname(testRoot, remoteTestBasePath + "/" + nodepath);
        Node* n2 = changeClient().drillchildnodebyname(testRoot, remoteTestBasePath + "/" + newparentpath);
        ASSERT_TRUE(!!n1);
        ASSERT_TRUE(!!n2);

        if (reportaction) out() << name() << " action: remote move " << n1->displaypath() << " to " << n2->displaypath();

        auto e = changeClient().client.rename(n1, n2, SYNCDEL_NONE, NodeHandle(), nullptr, nullptr);
        ASSERT_EQ(API_OK, e);
    }

    void remote_copy(std::string nodepath, std::string newparentpath, bool updatemodel, bool reportaction)
    {
        std::lock_guard<std::recursive_mutex> g(changeClient().clientMutex);

        if (updatemodel) remoteModel.emulate_copy(nodepath, newparentpath);

        Node* testRoot = changeClient().client.nodebyhandle(changeClient().basefolderhandle);
        Node* n1 = changeClient().drillchildnodebyname(testRoot, remoteTestBasePath + "/" + nodepath);
        Node* n2 = changeClient().drillchildnodebyname(testRoot, remoteTestBasePath + "/" + newparentpath);
        ASSERT_TRUE(!!n1);
        ASSERT_TRUE(!!n2);

        if (reportaction) out() << name() << " action: remote copy " << n1->displaypath() << " to " << n2->displaypath();

        TreeProcCopy tc;
        changeClient().client.proctree(n1, &tc, false, true);
        tc.allocnodes();
        changeClient().client.proctree(n1, &tc, false, true);
        tc.nn[0].parenthandle = UNDEF;

        SymmCipher key;
        AttrMap attrs;
        string attrstring;
        key.setkey((const ::mega::byte*)tc.nn[0].nodekey.data(), n1->type);
        attrs = n1->attrs;
        attrs.getjson(&attrstring);
        client1().client.makeattr(&key, tc.nn[0].attrstring, attrstring.c_str());
        changeClient().client.putnodes(n2->nodeHandle(), NoVersioning, move(tc.nn), nullptr, ++next_request_tag);
    }

    void remote_renamed_copy(std::string nodepath, std::string newparentpath, string newname, bool updatemodel, bool reportaction)
    {
        std::lock_guard<std::recursive_mutex> g(changeClient().clientMutex);

        if (updatemodel)
        {
            remoteModel.emulate_rename_copy(nodepath, newparentpath, newname);
        }

        Node* testRoot = changeClient().client.nodebyhandle(changeClient().basefolderhandle);
        Node* n1 = changeClient().drillchildnodebyname(testRoot, remoteTestBasePath + "/" + nodepath);
        Node* n2 = changeClient().drillchildnodebyname(testRoot, remoteTestBasePath + "/" + newparentpath);
        ASSERT_TRUE(!!n1);
        ASSERT_TRUE(!!n2);

        if (reportaction) out() << name() << " action: remote rename + copy " << n1->displaypath() << " to " << n2->displaypath() << " as " << newname;

        TreeProcCopy tc;
        changeClient().client.proctree(n1, &tc, false, true);
        tc.allocnodes();
        changeClient().client.proctree(n1, &tc, false, true);
        tc.nn[0].parenthandle = UNDEF;

        SymmCipher key;
        AttrMap attrs;
        string attrstring;
        key.setkey((const ::mega::byte*)tc.nn[0].nodekey.data(), n1->type);
        attrs = n1->attrs;
        LocalPath::utf8_normalize(&newname);
        attrs.map['n'] = newname;
        attrs.getjson(&attrstring);
        client1().client.makeattr(&key, tc.nn[0].attrstring, attrstring.c_str());
        changeClient().client.putnodes(n2->nodeHandle(), NoVersioning, move(tc.nn), nullptr, ++next_request_tag);
    }

    void remote_renamed_move(std::string nodepath, std::string newparentpath, string newname, bool updatemodel, bool reportaction)
    {
        std::lock_guard<std::recursive_mutex> g(changeClient().clientMutex);

        if (updatemodel)
        {
            remoteModel.emulate_rename_copy(nodepath, newparentpath, newname);
        }

        Node* testRoot = changeClient().client.nodebyhandle(changeClient().basefolderhandle);
        Node* n1 = changeClient().drillchildnodebyname(testRoot, remoteTestBasePath + "/" + nodepath);
        Node* n2 = changeClient().drillchildnodebyname(testRoot, remoteTestBasePath + "/" + newparentpath);
        ASSERT_TRUE(!!n1);
        ASSERT_TRUE(!!n2);

        if (reportaction) out() << name() << " action: remote rename + move " << n1->displaypath() << " to " << n2->displaypath() << " as " << newname;

        error e = changeClient().client.rename(n1, n2, SYNCDEL_NONE, NodeHandle(), newname.c_str(), nullptr);
        EXPECT_EQ(e, API_OK);
    }

    void remote_delete(std::string nodepath, bool updatemodel, bool reportaction, bool mightNotExist)
    {
        std::lock_guard<std::recursive_mutex> g(changeClient().clientMutex);

        Node* testRoot = changeClient().client.nodebyhandle(changeClient().basefolderhandle);
        Node* n = changeClient().drillchildnodebyname(testRoot, remoteTestBasePath + "/" + nodepath);
        if (mightNotExist && !n) return;  // eg when checking to remove an item that is a move target but there isn't one

        ASSERT_TRUE(!!n);

        if (reportaction) out() << name() << " action: remote delete " << n->displaypath();

        if (updatemodel) remoteModel.emulate_delete(nodepath);

        auto e = changeClient().client.unlink(n, false, ++next_request_tag);
        ASSERT_TRUE(!e);
    }

    fs::path fixSeparators(std::string p)
    {
        for (auto& c : p)
            if (c == '/')
                c = fs::path::preferred_separator;
        return fs::u8path(p);
    }

    void local_rename(std::string path, std::string newname, bool updatemodel, bool reportaction, bool deleteTargetFirst)
    {
        if (deleteTargetFirst) local_delete(parentpath(path) + "/" + newname, updatemodel, reportaction, true); // in case the target already exists

        if (updatemodel) localModel.emulate_rename(path, newname);

        fs::path p1(localTestBasePath());
        p1 /= fixSeparators(path);
        fs::path p2 = p1.parent_path() / newname;

        if (reportaction) out() << name() << " action: local rename " << p1 << " to " << p2;

        std::error_code ec;
        for (int i = 0; i < 5; ++i)
        {
            fs::rename(p1, p2, ec);
            if (!ec) break;
            WaitMillisec(100);
        }

        if (!pauseDuringAction)
            client1().triggerPeriodicScanEarly(backupId);

        ASSERT_TRUE(!ec) << "local_rename " << p1 << " to " << p2 << " failed: " << ec.message();
    }

    void local_move(std::string from, std::string to, bool updatemodel, bool reportaction, bool deleteTargetFirst)
    {
        if (deleteTargetFirst) local_delete(to + "/" + leafname(from), updatemodel, reportaction, true);

        if (updatemodel) localModel.emulate_move(from, to);

        fs::path p1(localTestBasePath());
        fs::path p2(localTestBasePath());
        p1 /= fixSeparators(from);
        p2 /= fixSeparators(to);
        p2 /= p1.filename();  // non-existing file in existing directory case

        if (reportaction) out() << name() << " action: local move " << p1 << " to " << p2;

        std::error_code ec;
        fs::rename(p1, p2, ec);
        if (ec)
        {
            fs::remove_all(p2, ec);
            fs::rename(p1, p2, ec);
        }

        if (!pauseDuringAction)
            client1().triggerPeriodicScanEarly(backupId);

        ASSERT_TRUE(!ec) << "local_move " << p1 << " to " << p2 << " failed: " << ec.message();
    }

    void local_copy(std::string from, std::string to, bool updatemodel, bool reportaction)
    {
        if (updatemodel) localModel.emulate_copy(from, to);

        fs::path p1(localTestBasePath());
        fs::path p2(localTestBasePath());
        p1 /= fixSeparators(from);
        p2 /= fixSeparators(to);

        if (reportaction) out() << name() << " action: local copy " << p1 << " to " << p2;

        std::error_code ec;
        fs::copy(p1, p2, ec);

        if (!pauseDuringAction)
            client1().triggerPeriodicScanEarly(backupId);

        ASSERT_TRUE(!ec) << "local_copy " << p1 << " to " << p2 << " failed: " << ec.message();
    }

    void local_delete(std::string path, bool updatemodel, bool reportaction, bool mightNotExist)
    {
        fs::path p(localTestBasePath());
        p /= fixSeparators(path);

        if (mightNotExist && !fs::exists(p)) return;

        if (reportaction) out() << name() << " action: local_delete " << p;

        std::error_code ec;
        fs::remove_all(p, ec);

        if (!pauseDuringAction)
            client1().triggerPeriodicScanEarly(backupId);

        ASSERT_TRUE(!ec) << "local_delete " << p << " failed: " << ec.message();
        if (updatemodel) localModel.emulate_delete(path);
    }

    void source_rename(std::string nodepath, std::string newname, bool updatemodel, bool reportaction, bool deleteTargetFirst)
    {
        if (up) local_rename(nodepath, newname, updatemodel, reportaction, deleteTargetFirst);
        else remote_rename(nodepath, newname, updatemodel, reportaction, deleteTargetFirst);
    }

    void source_move(std::string nodepath, std::string newparentpath, bool updatemodel, bool reportaction, bool deleteTargetFirst)
    {
        if (up) local_move(nodepath, newparentpath, updatemodel, reportaction, deleteTargetFirst);
        else remote_move(nodepath, newparentpath, updatemodel, reportaction, deleteTargetFirst);
    }

    void source_copy(std::string nodepath, std::string newparentpath, bool updatemodel, bool reportaction)
    {
        if (up) local_copy(nodepath, newparentpath, updatemodel, reportaction);
        else remote_copy(nodepath, newparentpath, updatemodel, reportaction);
    }

    void source_delete(std::string nodepath, bool updatemodel, bool reportaction = false)
    {
        if (up) local_delete(nodepath, updatemodel, reportaction, false);
        else remote_delete(nodepath, updatemodel, reportaction, false);
    }

    void fileMayDiffer(std::string filepath)
    {
        fs::path p(localTestBasePath());
        p /= fixSeparators(filepath);

        client1().localFSFilesThatMayDiffer.insert(p);
        out() << "File may differ: " << p;
    }

    // Two-way sync has been started and is stable.  Now perform the test action

    enum ModifyStage { Prepare, MainAction };

    void PrintLocalTree(fs::path p)
    {
        out() << p;
        if (fs::is_directory(p))
        {
            for (auto i = fs::directory_iterator(p); i != fs::directory_iterator(); ++i)
            {
                PrintLocalTree(*i);
            }
        }
    }

    void PrintLocalTree(const LocalNode& node)
    {
        out() << node.getLocalPath().toPath();

        if (node.type == FILENODE) return;

        for (const auto& childIt : node.children)
        {
            PrintLocalTree(*childIt.second);
        }
    }

    void PrintRemoteTree(Node* n, string prefix = "")
    {
        prefix += string("/") + n->displayname();
        out() << prefix;
        if (n->type == FILENODE) return;
        for (auto& c : n->children)
        {
            PrintRemoteTree(c, prefix);
        }
    }

    void PrintModelTree(Model::ModelNode* n, string prefix = "")
    {
        prefix += string("/") + n->name;
        out() << prefix;
        if (n->type == Model::ModelNode::file) return;
        for (auto& c : n->kids)
        {
            PrintModelTree(c.get(), prefix);
        }
    }

    void Modify(ModifyStage stage)
    {
        bool prep = stage == Prepare;
        bool act = stage == MainAction;

        if (prep) out() << "Preparing action ";
        if (act) out() << "Executing action ";

        if (prep && printTreesBeforeAndAfter)
        {
            out() << " ---- local filesystem initial state ----";
            PrintLocalTree(fs::path(localTestBasePath()));

            if (auto* sync = client1().syncByBackupId(backupId))
            {
                out() << " ---- local node tree initial state ----";
                PrintLocalTree(*sync->localroot);
            }

            out() << " ---- remote node tree initial state ----";
            Node* testRoot = client1().client.nodebyhandle(changeClient().basefolderhandle);
            if (Node* n = client1().drillchildnodebyname(testRoot, remoteTestBasePath))
            {
                PrintRemoteTree(n);
            }
        }

        switch (action)
        {
        case action_rename:
            if (prep)
            {
            }
            else if (act)
            {
                if (file)
                {
                    source_rename("f/f_0/file0_f_0", "file0_f_0_renamed", shouldUpdateModel(), true, true);
                    if (shouldUpdateDestination())
                    {
                        destinationModel().emulate_rename("f/f_0/file0_f_0", "file0_f_0_renamed");
                    }
                }
                else
                {
                    source_rename("f/f_0", "f_0_renamed", shouldUpdateModel(), true, false);
                    if (shouldUpdateDestination())
                    {
                        destinationModel().emulate_rename("f/f_0", "f_0_renamed");
                    }
                }
            }
            break;

        case action_moveWithinSync:
            if (prep)
            {
            }
            else if (act)
            {
                if (file)
                {
                    source_move("f/f_1/file0_f_1", "f/f_0", shouldUpdateModel(), true, false);
                    if (shouldUpdateDestination())
                    {
                        destinationModel().emulate_move("f/f_1/file0_f_1", "f/f_0");
                    }
                }
                else
                {
                    source_move("f/f_1", "f/f_0", shouldUpdateModel(), true, false);
                    if (shouldUpdateDestination())
                    {
                        destinationModel().emulate_move("f/f_1", "f/f_0");
                    }
                }
            }
            break;

        case action_moveOutOfSync:
            if (prep)
            {
            }
            else if (act)
            {
                if (file)
                {
                    source_move("f/f_0/file0_f_0", "outside", shouldUpdateModel(), false, false);
                    if (shouldUpdateDestination())
                    {
                        destinationModel().emulate_delete("f/f_0/file0_f_0");
                    }
                }
                else
                {
                    source_move("f/f_0", "outside", shouldUpdateModel(), false, false);
                    if (shouldUpdateDestination())
                    {
                        destinationModel().emulate_delete("f/f_0");
                    }
                }
            }
            break;

        case action_moveIntoSync:
            if (prep)
            {
            }
            else if (act)
            {
                if (file)
                {
                    source_move("outside/file0_outside", "f/f_0", shouldUpdateModel(), false, false);
                    if (shouldUpdateDestination())
                    {
                        destinationModel().emulate_copy("outside/file0_outside", "f/f_0");
                    }
                }
                else
                {
                    source_move("outside", "f/f_0", shouldUpdateModel(), false, false);
                    if (shouldUpdateDestination())
                    {
                        destinationModel().emulate_delete("f/f_0/outside");
                        destinationModel().emulate_copy("outside", "f/f_0");
                    }
                }
            }
            break;

        case action_delete:
            if (prep)
            {
            }
            else if (act)
            {
                if (file)
                {
                    source_delete("f/f_0/file0_f_0", shouldUpdateModel(), true);
                    if (shouldUpdateDestination())
                    {
                        destinationModel().emulate_delete("f/f_0/file0_f_0");
                    }
                }
                else
                {
                    source_delete("f/f_0", shouldUpdateModel(), true);
                    if (shouldUpdateDestination())
                    {
                        destinationModel().emulate_delete("f/f_0");
                    }
                }
            }
            break;

        default: ASSERT_TRUE(false);
        }
    }

    void CheckSetup(State&, bool initial)
    {
        if (!initial && printTreesBeforeAndAfter)
        {
            out() << " ---- local filesystem before change ----";
            PrintLocalTree(fs::path(localTestBasePath()));

            if (auto* sync = client1().syncByBackupId(backupId))
            {
                out() << " ---- local node tree before change ----";
                PrintLocalTree(*sync->localroot);
            }

            out() << " ---- remote node tree before change ----";
            Node* testRoot = client1().client.nodebyhandle(changeClient().basefolderhandle);
            if (Node* n = client1().drillchildnodebyname(testRoot, remoteTestBasePath))
            {
                PrintRemoteTree(n);
            }
        }

        if (!initial) out() << "Checking setup state (should be no changes in twoway sync source): "<< name();

        // confirm source is unchanged after setup  (Two-way is not sending changes to the wrong side)
        bool localfs = client1().confirmModel(backupId, localModel.findnode("f"), StandardClient::CONFIRM_LOCALFS, true, false, false); // todo: later enable debris checks
        bool localnode = client1().confirmModel(backupId, localModel.findnode("f"), StandardClient::CONFIRM_LOCALNODE, true, false, false); // todo: later enable debris checks
        bool remote = client1().confirmModel(backupId, remoteModel.findnode("f"), StandardClient::CONFIRM_REMOTE, true, false, false); // todo: later enable debris checks
        EXPECT_EQ(localfs, localnode);
        EXPECT_EQ(localnode, remote);
        EXPECT_TRUE(localfs && localnode && remote) << " failed in " << name();
    }


    // Two-way sync is stable again after the change.  Check the results.
    bool finalResult = false;
    void CheckResult(State&)
    {
        Sync* sync = client1().syncByBackupId(backupId);

        std::function<void()> printTrees = [&]() {
            out() << " ---- local filesystem after sync of change ----";
            PrintLocalTree(fs::path(localTestBasePath()));

            if (sync)
            {
                out() << " ---- local node tree after sync of change ----";
                PrintLocalTree(*sync->localroot);
            }

            out() << " ---- remote node tree after sync of change ----";
            Node* testRoot = client1().client.nodebyhandle(changeClient().basefolderhandle);
            if (Node* n = client1().drillchildnodebyname(testRoot, remoteTestBasePath))
            {
                PrintRemoteTree(n);
            }
            out() << " ---- expected sync destination (model) ----";
            PrintModelTree(destinationModel().findnode("f"));
        };

        if (printTreesBeforeAndAfter)
        {
            printTrees();

            // Don't saturate the logs if we're already displaying the trees.
            printTrees = nullptr;
        }

        out() << "Checking twoway sync "<< name();

        auto confirmedOk = true;

        if (shouldDisableSync())
        {
            bool lfs = client1().confirmModel(backupId, localModel.findnode("f"), localSyncRootPath(), true, false, false);
            bool rnt = client1().confirmModel(backupId, remoteModel.findnode("f"), remoteSyncRoot(), false, false);

            EXPECT_EQ(sync, nullptr) << "Sync isn't disabled: " << name();
            EXPECT_TRUE(lfs) << "Couldn't confirm LFS: " << name();
            EXPECT_TRUE(rnt) << "Couldn't confirm RNT: " << name();

            confirmedOk &= lfs && rnt;

            finalResult = sync == nullptr;
            finalResult &= confirmedOk;
        }
        else
        {
            EXPECT_NE(sync, (Sync*)nullptr);
            EXPECT_TRUE(sync && sync->state() == SYNC_ACTIVE);

            bool localfs = client1().confirmModel(backupId, localModel.findnode("f"), StandardClient::CONFIRM_LOCALFS, true, false, false); // todo: later enable debris checks
            bool localnode = client1().confirmModel(backupId, localModel.findnode("f"), StandardClient::CONFIRM_LOCALNODE, true, false, false); // todo: later enable debris checks
            bool remote = client1().confirmModel(backupId, remoteModel.findnode("f"), StandardClient::CONFIRM_REMOTE, true, false, false); // todo: later enable debris checks
            EXPECT_EQ(localfs, localnode);
            EXPECT_EQ(localnode, remote);
            EXPECT_TRUE(localfs && localnode && remote) << " failed in " << name();

            confirmedOk &= localfs && localnode && remote;

            finalResult = sync && sync->state() == SYNC_ACTIVE;
            finalResult &= confirmedOk;
        }

        // Show the trees if there's been a mismatch.
        if (printTrees && !confirmedOk)
        {
            printTrees();
        }
    }
};

bool CatchupClients(StandardClient* c1, StandardClient* c2, StandardClient* c3)
{
    out() << "Catching up";
    auto pb1 = makeSharedPromise<bool>();
    auto pb2 = makeSharedPromise<bool>();
    auto pb3 = makeSharedPromise<bool>();
    if (c1) c1->catchup(pb1);
    if (c2) c2->catchup(pb2);
    if (c3) c3->catchup(pb3);

    auto f1 = pb1->get_future();
    auto f2 = pb2->get_future();
    auto f3 = pb3->get_future();

    if (c1 && f1.wait_for(chrono::seconds(10)) == future_status::timeout) return false;
    if (c2 && f2.wait_for(chrono::seconds(10)) == future_status::timeout) return false;
    if (c3 && f3.wait_for(chrono::seconds(10)) == future_status::timeout) return false;

    EXPECT_TRUE((!c1 || f1.get()) &&
                (!c2 || f2.get()) &&
                (!c3 || f3.get()));
    out() << "Caught up";
    return true;
}

void PrepareForSync(StandardClient& client)
{
    auto local = client.fsBasePath / "twoway" / "initial";

    fs::create_directories(local);

    ASSERT_TRUE(buildLocalFolders(local, "f", 2, 2, 2));
    ASSERT_TRUE(buildLocalFolders(local, "outside", 2, 1, 1));

    constexpr auto delta = std::chrono::seconds(3600);

    ASSERT_TRUE(createDataFile(local / "f" / "file_older_1", "file_older_1", -delta));
    ASSERT_TRUE(createDataFile(local / "f" / "file_older_2", "file_older_2", -delta));
    ASSERT_TRUE(createDataFile(local / "f" / "file_newer_1", "file_newer_1", delta));
    ASSERT_TRUE(createDataFile(local / "f" / "file_newer_2", "file_newer_2", delta));

    auto* remote = client.drillchildnodebyname(client.gettestbasenode(), "twoway");
    ASSERT_NE(remote, nullptr);


    // Upload initial sync contents.
    ASSERT_TRUE(client.uploadFolderTree(local, remote));
    ASSERT_TRUE(client.uploadFilesInTree(local, remote));
}

bool WaitForRemoteMatch(map<string, TwoWaySyncSymmetryCase>& testcases,
                        chrono::seconds timeout)
{
    auto check = [&]() {
        auto i = testcases.begin();
        auto j = testcases.end();

        for ( ; i != j; ++i)
        {
            auto& testcase = i->second;

            if (testcase.pauseDuringAction) continue;

            auto& client = testcase.client1();
            auto& id = testcase.backupId;
            auto& model = testcase.remoteModel;

            if (!client.match(id, model.findnode("f")))
            {
                out() << "Cloud/model misatch: "
                      << client.client.clientname
                      << ": "
                      << testcase.name();

                return false;
            }
        }

        return true;
    };

    auto total = std::chrono::milliseconds(0);
    constexpr auto sleepIncrement = std::chrono::milliseconds(500);

    do
    {
        if (check())
        {
            out() << "Cloud/model matched.";
            return true;
        }

        out() << "Waiting for cloud/model match...";

        std::this_thread::sleep_for(sleepIncrement);
        total += sleepIncrement;
    }
    while (total < timeout);

    if (!check())
    {
        out() << "Timed out waiting for cloud/model match.";
        return false;
    }

    return true;
}

TEST_F(SyncTest, TwoWay_Highlevel_Symmetries)
{
    // confirm change is synced to remote, and also seen and applied in a second client that syncs the same folder
    fs::path localtestroot = makeNewTestRoot();

    StandardClient clientA2(localtestroot, "clientA2");

    ASSERT_TRUE(clientA2.login_reset_makeremotenodes("MEGA_EMAIL", "MEGA_PWD", "twoway", 0, 0, true));

    PrepareForSync(clientA2);

    StandardClient clientA1Steady(localtestroot, "clientA1S");
    StandardClient clientA1Resume(localtestroot, "clientA1R");
    ASSERT_TRUE(clientA1Steady.login_fetchnodes("MEGA_EMAIL", "MEGA_PWD", false, true));
    ASSERT_TRUE(clientA1Resume.login_fetchnodes("MEGA_EMAIL", "MEGA_PWD", false, true));
    fs::create_directory(clientA1Steady.fsBasePath / fs::u8path("twoway"));
    fs::create_directory(clientA1Resume.fsBasePath / fs::u8path("twoway"));
    fs::create_directory(clientA2.fsBasePath / fs::u8path("twoway"));

    TwoWaySyncSymmetryCase::State allstate(clientA1Steady, clientA1Resume, clientA2);
    allstate.localBaseFolderSteady = clientA1Steady.fsBasePath / fs::u8path("twoway");
    allstate.localBaseFolderResume = clientA1Resume.fsBasePath / fs::u8path("twoway");

    std::map<std::string, TwoWaySyncSymmetryCase> cases;

    static set<string> tests = {
    }; // tests

    for (int syncType = TwoWaySyncSymmetryCase::type_numTypes; syncType--; )
    {
        //if (syncType != TwoWaySyncSymmetryCase::type_backupSync) continue;

        for (int selfChange = 0; selfChange < 2; ++selfChange)
        {
            //if (!selfChange) continue;

            for (int up = 0; up < 2; ++up)
            {
                //if (!up) continue;

                for (int action = 0; action < (int)TwoWaySyncSymmetryCase::action_numactions; ++action)
                {
                    //if (action != TwoWaySyncSymmetryCase::action_rename) continue;

                    for (int file = 0; file < 2; ++file)
                    {
                        //if (!file) continue;

                        for (int isExternal = 0; isExternal < 2; ++isExternal)
                        {
                            if (isExternal && syncType != TwoWaySyncSymmetryCase::type_backupSync)
                            {
                                continue;
                            }

                            for (int pauseDuringAction = 0; pauseDuringAction < 2; ++pauseDuringAction)
                            {
                                //if (pauseDuringAction) continue;

                                // we can't make changes if the client is not running
                                if (pauseDuringAction && selfChange) continue;

                                TwoWaySyncSymmetryCase testcase(allstate);
                                testcase.syncType = TwoWaySyncSymmetryCase::SyncType(syncType);
                                testcase.selfChange = selfChange != 0;
                                testcase.up = up;
                                testcase.action = TwoWaySyncSymmetryCase::Action(action);
                                testcase.file = file;
                                testcase.isExternal = isExternal;
                                testcase.pauseDuringAction = pauseDuringAction;
                                testcase.printTreesBeforeAndAfter = !tests.empty();

                                if (tests.empty() || tests.count(testcase.name()) > 0)
                                {
                                    auto name = testcase.name();
                                    cases.emplace(name, move(testcase));
                                }
                            }
                        }
                    }
                }
            }
        }
    }

    out() << "Creating initial local files/folders for " << cases.size() << " sync test cases";
    for (auto& testcase : cases)
    {
        testcase.second.SetupForSync();
    }

    // set up sync for A1, it should build matching cloud files/folders as the test cases add local files/folders
    handle backupId1 = clientA1Steady.setupSync_mainthread("twoway", "twoway", false, false);
    ASSERT_NE(backupId1, UNDEF);
    handle backupId2 = clientA1Resume.setupSync_mainthread("twoway", "twoway", false, false);
    ASSERT_NE(backupId2, UNDEF);
    ASSERT_EQ(allstate.localBaseFolderSteady, clientA1Steady.syncSet(backupId1).localpath);
    ASSERT_EQ(allstate.localBaseFolderResume, clientA1Resume.syncSet(backupId2).localpath);

    out() << "Full-sync all test folders to the cloud for setup";
    waitonsyncs(std::chrono::seconds(10), &clientA1Steady, &clientA1Resume);
    CatchupClients(&clientA1Steady, &clientA1Resume, &clientA2);
    waitonsyncs(std::chrono::seconds(20), &clientA1Steady, &clientA1Resume);

    out() << "Stopping full-sync";
    // remove syncs in reverse order, just in case removeSyncByIndex() will benefit from that
    ASSERT_TRUE(clientA1Resume.delSync_mainthread(backupId2));
    ASSERT_TRUE(clientA1Steady.delSync_mainthread(backupId1));
    waitonsyncs(std::chrono::seconds(10), &clientA1Steady, &clientA1Resume);
    CatchupClients(&clientA1Steady, &clientA1Resume, &clientA2);
    waitonsyncs(std::chrono::seconds(20), &clientA1Steady, &clientA1Resume);

    out() << "Setting up each sub-test's Two-way sync of 'f'";
    for (auto& testcase : cases)
    {
        testcase.second.SetupTwoWaySync();
    }

    out() << "Letting all " << cases.size() << " Two-way syncs run";
    waitonsyncs(std::chrono::seconds(10), &clientA1Steady, &clientA1Resume);

    CatchupClients(&clientA1Steady, &clientA1Resume, &clientA2);
    waitonsyncs(std::chrono::seconds(10), &clientA1Steady, &clientA1Resume);

    out() << "Checking intial state";
    for (auto& testcase : cases)
    {
        testcase.second.CheckSetup(allstate, true);
    }

    // make changes in destination to set up test
    for (auto& testcase : cases)
    {
        testcase.second.Modify(TwoWaySyncSymmetryCase::Prepare);
    }

    CatchupClients(&clientA1Steady, &clientA1Resume, &clientA2);

    out() << "Letting all " << cases.size() << " Two-way syncs run";
    waitonsyncs(std::chrono::seconds(15), &clientA1Steady, &clientA1Resume, &clientA2);

    out() << "Checking Two-way source is unchanged";
    for (auto& testcase : cases)
    {
        testcase.second.CheckSetup(allstate, false);
    }

    auto backupsAreMonitoring = [&cases]() {
        for (auto& i : cases)
        {
            // Convenience.
            auto& testcase = i.second;

            // Only check backup syncs.
            if (!testcase.isBackup()) continue;

            // Only check active syncs.
            if (!testcase.client1().syncByBackupId(testcase.backupId)) continue;

            // Get the sync's config so we can determine if it's monitoring.
            auto config = testcase.client1().syncConfigByBackupID(testcase.backupId);

            // Is the sync monitoring as it should be?
            if (config.getBackupState() != SYNC_BACKUP_MONITOR) return false;
        }

        // Everyone's monitoring as they should be.
        return true;
    };

    out() << "Checking Backups are Monitoring";
    ASSERT_TRUE(backupsAreMonitoring());

    int paused = 0;
    for (auto& testcase : cases)
    {
        if (testcase.second.pauseDuringAction)
        {
            testcase.second.PauseTwoWaySync();
            ++paused;
        }
    }

    // save session and local log out A1R to set up for resume
    string session;
    clientA1Resume.client.dumpsession(session);
    clientA1Resume.localLogout();

    auto remainingResumeSyncs = clientA1Resume.client.syncs.getConfigs(false);
    ASSERT_EQ(0u, remainingResumeSyncs.size());

    if (paused)
    {
        out() << "Paused " << paused << " Two-way syncs";
        WaitMillisec(1000);
    }

    clientA1Steady.logcb = clientA1Resume.logcb = clientA2.logcb = true;

    out() << "Performing action ";
    for (auto& testcase : cases)
    {
        testcase.second.Modify(TwoWaySyncSymmetryCase::MainAction);
    }
    waitonsyncs(std::chrono::seconds(15), &clientA1Steady, &clientA2);   // leave out clientA1Resume as it's 'paused' (locallogout'd) for now
    CatchupClients(&clientA1Steady, &clientA2);
    waitonsyncs(std::chrono::seconds(15), &clientA1Steady, &clientA2);   // leave out clientA1Resume as it's 'paused' (locallogout'd) for now

    // resume A1R session (with sync), see if A2 nodes and localnodes get in sync again
    clientA1Resume.received_syncs_restored = false;
    ASSERT_TRUE(clientA1Resume.login_fetchnodes(session));
    ASSERT_EQ(clientA1Resume.basefolderhandle, clientA2.basefolderhandle);

    // wait for normal sync resumes to complete
    clientA1Resume.waitFor([&](StandardClient& sc){ return sc.received_syncs_restored; }, std::chrono::seconds(30));

    // now resume remainder - some are external syncs
    int resumed = 0;
    for (auto& testcase : cases)
    {
        if (testcase.second.pauseDuringAction)
        {
            testcase.second.ResumeTwoWaySync();
            ++resumed;
        }
    }
    if (resumed)
    {
        out() << "Resumed " << resumed << " Two-way syncs";
        WaitMillisec(3000);
    }

    out() << "Waiting for remote changes to make it to clients...";
    EXPECT_TRUE(WaitForRemoteMatch(cases, chrono::seconds(64)));  // 64 because the jenkins machines can be slow

    out() << "Letting all " << cases.size() << " Two-way syncs run";

    waitonsyncs(std::chrono::seconds(15), &clientA1Steady, &clientA1Resume, &clientA2);

    CatchupClients(&clientA1Steady, &clientA1Resume, &clientA2);
    waitonsyncs(std::chrono::seconds(15), &clientA1Steady, &clientA1Resume, &clientA2);

    out() << "Checking Backups are Monitoring";
    ASSERT_TRUE(backupsAreMonitoring());

    out() << "Checking local and remote state in each sub-test";

    for (auto& testcase : cases)
    {
        testcase.second.CheckResult(allstate);
    }
    int succeeded = 0, failed = 0;
    for (auto& testcase : cases)
    {
        if (testcase.second.finalResult) ++succeeded;
        else
        {
            out() << "failed: " << testcase.second.name();
            ++failed;
        }
    }
    out() << "Succeeded: " << succeeded << " Failed: " << failed;

    // Clear tree-state cache.
    {
        StandardClient cC(localtestroot, "cC");
        ASSERT_TRUE(cC.login_fetchnodes("MEGA_EMAIL", "MEGA_PWD", false, true));
    }
}

TEST_F(SyncTest, MoveExistingIntoNewDirectoryWhilePaused)
{
    auto TESTROOT = makeNewTestRoot();
    auto TIMEOUT  = chrono::seconds(4);

    Model model;
    fs::path root;
    string session;
    handle id;

    // Initial setup.
    {
        StandardClient c(TESTROOT, "c");

        // Log in client.
        ASSERT_TRUE(c.login_reset_makeremotenodes("MEGA_EMAIL", "MEGA_PWD", "s", 0, 0));

        // Add and start sync.
        id = c.setupSync_mainthread("s", "s", false, false);
        ASSERT_NE(id, UNDEF);

        // Squirrel away for later use.
        root = c.syncSet(id).localpath.u8string();

        // Populate filesystem.
        model.addfolder("a");
        model.addfolder("c");
        model.generate(root);

        c.triggerPeriodicScanEarly(id);

        // Wait for initial sync to complete.
        waitonsyncs(TIMEOUT, &c);

        // Make sure everything arrived safely.
        ASSERT_TRUE(c.confirmModel_mainthread(model.root.get(), id));

        // Save the session so we can resume later.
        c.client.dumpsession(session);

        // Log out client, taking care to keep caches.
        c.localLogout();
    }

    StandardClient c(TESTROOT, "c");

    // Add a new hierarchy to be scanned.
    model.addfolder("b");
    model.generate(root);

    // Move c under b.
    fs::rename(root / "c", root / "b" / "c");

    // Update the model.
    model.movenode("c", "b");

    // Hook onAutoResumeResult callback.
    promise<void> notify;

    c.onAutoResumeResult = [&notify](const SyncConfig&, bool, bool) {
        notify.set_value();
    };

    // Log in client resuming prior session.
    ASSERT_TRUE(c.login_fetchnodes(session));

    // Wait for the sync to be resumed.
    notify.get_future().get();

    // Wait for the sync to catch up.
    waitonsyncs(TIMEOUT, &c);

    // Were the changes propagated?
    ASSERT_TRUE(c.confirmModel_mainthread(model.root.get(), id));
}

TEST_F(SyncTest, ForeignChangesInTheCloudDisablesMonitoringBackup)
{
    const auto TESTROOT = makeNewTestRoot();
    const auto TIMEOUT  = chrono::seconds(4);

    StandardClient c(TESTROOT, "c");

    // Log callbacks.
    c.logcb = true;

    // Log in client.
    ASSERT_TRUE(c.login_reset_makeremotenodes("MEGA_EMAIL", "MEGA_PWD", "s", 0, 0));

    // Add and start sync.
    const auto id = c.setupSync_mainthread("s", "s", true, false);
    ASSERT_NE(id, UNDEF);

    // Wait for initial sync to complete.
    waitonsyncs(TIMEOUT, &c);

    // Make sure we're in monitoring mode.
    ASSERT_TRUE(c.waitFor(SyncMonitoring(id), TIMEOUT));

    // Make a (foreign) change to the cloud.
    {
        StandardClient cu(TESTROOT, "cu");

        // Log callbacks.
        cu.logcb = true;

        // Log in client.
        ASSERT_TRUE(cu.login_fetchnodes("MEGA_EMAIL", "MEGA_PWD"));

        // Create a directory.
        vector<NewNode> node(1);

        cu.client.putnodes_prepareOneFolder(&node[0], "d");

        ASSERT_TRUE(cu.putnodes(c.syncSet(id).h, NoVersioning, std::move(node)));
    }

    // Give our sync some time to process remote changes.
    waitonsyncs(TIMEOUT, &c);

    // Wait for the sync to be disabled.
    ASSERT_TRUE(c.waitFor(SyncDisabled(id), TIMEOUT));

    // Has the sync failed?
    {
        SyncConfig config = c.syncConfigByBackupID(id);

        ASSERT_EQ(config.mBackupState, SYNC_BACKUP_MONITOR);
        ASSERT_EQ(config.mEnabled, false);
        ASSERT_EQ(config.mError, BACKUP_MODIFIED);
    }
}

class BackupClient
  : public StandardClient
{
public:
    BackupClient(const fs::path& basePath, const string& name)
      : StandardClient(basePath, name)
      , mOnFileAdded()
    {
    }

    void file_added(File* file) override
    {
        StandardClient::file_added(file);

        if (mOnFileAdded) mOnFileAdded(*file);
    }

    using FileAddedCallback = std::function<void(File&)>;

    FileAddedCallback mOnFileAdded;
}; // Client

TEST_F(SyncTest, MonitoringExternalBackupRestoresInMirroringMode)
{
    const auto TESTROOT = makeNewTestRoot();
    const auto TIMEOUT  = chrono::seconds(8);

    // Model.
    Model m;

    // Sync Root Handle.
    NodeHandle rootHandle;

    // Session ID.
    string sessionID;

    // Sync Backup ID.
    handle id;

    {
        StandardClient cb(TESTROOT, "cb");

        // Log callbacks.
        cb.logcb = true;

        // Log in client.
        ASSERT_TRUE(cb.login_reset_makeremotenodes("MEGA_EMAIL", "MEGA_PWD", "s", 0, 0));

        // Create some files to synchronize.
        m.addfile("d/f");
        m.addfile("f");
        m.generate(cb.fsBasePath / "s");

        // Add and start sync.
        id = cb.setupSync_mainthread("s", "s", true, true, ""); 
        ASSERT_NE(id, UNDEF);

        // Wait for sync to complete.
        waitonsyncs(TIMEOUT, &cb);

        // Give the engine some time to actually upload the files.
        ASSERT_TRUE(cb.waitFor(SyncRemoteMatch("s", m.root.get()), TIMEOUT));

        // Make sure everything made it to the cloud.
        ASSERT_TRUE(cb.confirmModel_mainthread(m.root.get(), id));

        // Wait for sync to transition to monitoring mode.
        ASSERT_TRUE(cb.waitFor(SyncMonitoring(id), TIMEOUT));

        // Get our hands on the sync's root handle.
        rootHandle = cb.syncSet(id).h;

        // Record this client's session.
        cb.client.dumpsession(sessionID);

        // Log out the client.
        cb.localLogout();
    }

    StandardClient cb(TESTROOT, "cb");

    cb.logcb = true;

    // Log in client.
    ASSERT_TRUE(cb.login_fetchnodes(sessionID));

    // Make a change in the cloud.
    {
        vector<NewNode> node(1);

        cb.client.putnodes_prepareOneFolder(&node[0], "g");

        ASSERT_TRUE(cb.putnodes(rootHandle, NoVersioning, std::move(node)));
    }

    // Restore the backup sync.
    ASSERT_TRUE(cb.backupOpenDrive(cb.fsBasePath));

    // Re-enable the sync.
    ASSERT_TRUE(cb.enableSyncByBackupId(id, "cb"));

    // Wait for the mirror to complete.
    waitonsyncs(TIMEOUT, &cb);

    // Cloud should mirror the local disk. (ie, g should be gone in the cloud)
    ASSERT_TRUE(cb.confirmModel_mainthread(m.root.get(), id));
}

TEST_F(SyncTest, MonitoringExternalBackupResumesInMirroringMode)
{
    const auto TESTROOT = makeNewTestRoot();
    const auto TIMEOUT  = chrono::seconds(4);

    StandardClient cb(TESTROOT, "cb");

    // Log callbacks.
    cb.logcb = true;

    // Log in client.
    ASSERT_TRUE(cb.login_reset_makeremotenodes("MEGA_EMAIL", "MEGA_PWD", "s", 0, 0));

    // Create some files to be synchronized.
    Model m;

    m.addfile("d/f");
    m.addfile("f");
    m.generate(cb.fsBasePath / "s");

    // Add and start sync.
    auto id = cb.setupSync_mainthread("s", "s", true, true, "");
    ASSERT_NE(id, UNDEF);

    // Wait for the mirror to complete.
    waitonsyncs(TIMEOUT, &cb);

    // Make sure everything arrived safe and sound.
    ASSERT_TRUE(cb.confirmModel_mainthread(m.root.get(), id));

    // Wait for transition to monitoring mode.
    ASSERT_TRUE(cb.waitFor(SyncMonitoring(id), TIMEOUT));

    // Disable the sync.
    ASSERT_TRUE(cb.disableSync(id, NO_SYNC_ERROR, true));

    // Make sure the sync's config is as we expect.
    {
        auto config = cb.syncConfigByBackupID(id);

        // Backup should remain in monitoring mode.
        ASSERT_EQ(config.mBackupState, SYNC_BACKUP_MONITOR);

        // Disabled external backups are always considered "user-disabled."
        // That is, the user must consciously decide to resume these syncs.
        ASSERT_EQ(config.mEnabled, false);
    }

    // Make a change in the cloud.
    {
        vector<NewNode> node(1);

        cb.client.putnodes_prepareOneFolder(&node[0], "g");

        auto rootHandle = cb.syncSet(id).h;
        ASSERT_TRUE(cb.putnodes(rootHandle, NoVersioning, std::move(node)));
    }

    // Re-enable the sync.
    ASSERT_TRUE(cb.enableSyncByBackupId(id, ""));

    // Wait for the mirror to complete.
    waitonsyncs(TIMEOUT, &cb);

    // Cloud should mirror the disk.
    ASSERT_TRUE(cb.confirmModel_mainthread(m.root.get(), id));
}

TEST_F(SyncTest, MirroringInternalBackupResumesInMirroringMode)
{
    const auto TESTROOT = makeNewTestRoot();
    const auto TIMEOUT  = chrono::seconds(4);

    // Session ID.
    string sessionID;

    // Sync Backup ID.
    handle id;

    // Sync Root Handle.
    NodeHandle rootHandle;

    // "Foreign" client.
    StandardClient cf(TESTROOT, "cf");

    // Model.
    Model m;

    // Log callbacks.
    cf.logcb = true;

    // Log client in.
    ASSERT_TRUE(cf.login_reset_makeremotenodes("MEGA_EMAIL", "MEGA_PWD", "s", 0, 0));

    // Check manual resume.
    {
        BackupClient cb(TESTROOT, "cb");

        // Log callbacks.
        cb.logcb = true;

        // Log client in.
        ASSERT_TRUE(cb.login_fetchnodes("MEGA_EMAIL", "MEGA_PWD"));

        // Set upload throttle.
        //
        // This is so that we can disable the sync before it transitions
        // to the monitoring state.
        cb.client.setmaxuploadspeed(1);

        // Give the sync something to backup.
        m.addfile("d/f", randomData(16384));
        m.addfile("f", randomData(16384));
        m.generate(cb.fsBasePath / "s");

        // Disable the sync when it starts uploading a file.
        cb.mOnFileAdded = [&cb, &id](File& file) {

            // the upload has been set super slow so there's loads of time.

            // get the single sync
            SyncConfig config;
            ASSERT_TRUE(cb.client.syncs.syncConfigByBackupId(id, config));

            // Make sure the sync's in mirroring mode.
            ASSERT_EQ(config.mBackupId, id);
            ASSERT_EQ(config.mSyncType, SyncConfig::TYPE_BACKUP);
            ASSERT_EQ(config.mBackupState, SYNC_BACKUP_MIRROR);

            // Disable the sync.
            cb.client.syncs.disableSyncs(false, NO_SYNC_ERROR, true, nullptr);

            // Callback's done its job.
            cb.mOnFileAdded = nullptr;
        };

        // Add and start sync.
        id = cb.setupSync_mainthread("s", "s", true, false);
        ASSERT_NE(id, UNDEF);

        // Let the sync mirror.
        waitonsyncs(TIMEOUT, &cb);

        // Make sure the sync's been disabled.
        ASSERT_FALSE(cb.syncByBackupId(id));

        // Make sure it's still in mirror mode.
        {
            auto config = cb.syncConfigByBackupID(id);

            ASSERT_EQ(config.mBackupState, SYNC_BACKUP_MIRROR);
            ASSERT_EQ(config.mEnabled, true);
            ASSERT_EQ(config.mError, NO_SYNC_ERROR);
        }

        // Get our hands on sync root's cloud handle.
        rootHandle = cb.syncSet(id).h;
        ASSERT_TRUE(!rootHandle.isUndef());

        // Make some changes to the cloud.
        vector<NewNode> node(1);

        cf.client.putnodes_prepareOneFolder(&node[0], "g");

        ASSERT_TRUE(cf.putnodes(rootHandle, NoVersioning, std::move(node)));

        // Log out the client when we try and upload a file.
        std::promise<void> waiter;

        cb.mOnFileAdded = [&cb, &waiter, &id](File& file) {

            // get the single sync
            SyncConfig config;
            ASSERT_TRUE(cb.client.syncs.syncConfigByBackupId(id, config));

            // Make sure we're mirroring.
            ASSERT_EQ(config.mBackupId, id);
            ASSERT_EQ(config.mSyncType, SyncConfig::TYPE_BACKUP);
            ASSERT_EQ(config.mBackupState, SYNC_BACKUP_MIRROR);

            // Notify the waiter.
            waiter.set_value();

            // Callback's done its job.
            cb.mOnFileAdded = nullptr;
        };

        // Resume the backup.
        ASSERT_TRUE(cb.enableSyncByBackupId(id, ""));

        // Wait for the sync to try and upload a file.
        waiter.get_future().get();

        // Save the session ID.
        cb.client.dumpsession(sessionID);

        // Log out the client.
        cb.localLogout();
    }

    // Create a couple new nodes.
    {
        vector<NewNode> nodes(2);

        cf.client.putnodes_prepareOneFolder(&nodes[0], "h0");
        cf.client.putnodes_prepareOneFolder(&nodes[1], "h1");

        ASSERT_TRUE(cf.putnodes(rootHandle, NoVersioning, std::move(nodes)));
    }

    // Check automatic resume.
    StandardClient cb(TESTROOT, "cb");

    // Log callbacks.
    cb.logcb = true;

    // So we can pause execution until al the syncs are restored.
    promise<void> notifier;

    // Hook the onAutoResumeResult callback.
    cb.onAutoResumeResult = [&](const SyncConfig&, bool, bool) {
        // Let waiters know we've restored the sync.
        notifier.set_value();
    };

    // Log in client, resuming prior session.
    ASSERT_TRUE(cb.login_fetchnodes(sessionID));

    // Wait for the sync to be restored.
    ASSERT_NE(notifier.get_future().wait_for(std::chrono::seconds(8)),
              future_status::timeout);

    // Check config has been resumed.
    ASSERT_TRUE(cb.syncByBackupId(id));

    // Just let the sync mirror, Marge!
    waitonsyncs(TIMEOUT, &cb);

    // The cloud should match the local disk precisely.
    ASSERT_TRUE(cb.confirmModel_mainthread(m.root.get(), id));
}

TEST_F(SyncTest, MonitoringInternalBackupResumesInMonitoringMode)
{
    const auto TESTROOT = makeNewTestRoot();
    const auto TIMEOUT = chrono::seconds(8);

    // Sync Backup ID.
    handle id;

    // Sync Root Handle.
    NodeHandle rootHandle;

    // Session ID.
    string sessionID;

    // "Foreign" client.
    StandardClient cf(TESTROOT, "cf");

    // Model.
    Model m;

    // Log callbacks.
    cf.logcb = true;

    // Log foreign client in.
    ASSERT_TRUE(cf.login_reset_makeremotenodes("MEGA_EMAIL", "MEGA_PWD", "s", 0, 0));

    // Manual resume.
    {
        StandardClient cb(TESTROOT, "cb");

        // Log callbacks.
        cb.logcb = true;

        // Log in client.
        ASSERT_TRUE(cb.login_fetchnodes("MEGA_EMAIL", "MEGA_PWD"));

        // Give the sync something to mirror.
        m.addfile("d/f");
        m.addfile("f");
        m.generate(cb.fsBasePath / "s");

        // Add and start backup.
        id = cb.setupSync_mainthread("s", "s", true, false);
        ASSERT_NE(id, UNDEF);

        // Wait for the backup to complete.
        waitonsyncs(TIMEOUT, &cb);

        // Wait for transition to monitoring mode.
        ASSERT_TRUE(cb.waitFor(SyncMonitoring(id), TIMEOUT));

        // Disable the sync.
        ASSERT_TRUE(cb.disableSync(id, NO_SYNC_ERROR, true));

        // Make sure the sync was monitoring.
        {
            auto config = cb.syncConfigByBackupID(id);

            ASSERT_EQ(config.mBackupState, SYNC_BACKUP_MONITOR);
            ASSERT_EQ(config.mEnabled, true);
            ASSERT_EQ(config.mError, NO_SYNC_ERROR);
        }

        // Get our hands on the sync's root handle.
        rootHandle = cb.syncSet(id).h;

        // Make a remote change.
        //
        // This is so the backup will fail upon resume.
        {
            vector<NewNode> node(1);

            cf.client.putnodes_prepareOneFolder(&node[0], "g");

            ASSERT_TRUE(cf.putnodes(rootHandle, NoVersioning, std::move(node)));
        }

        // Enable the backup.
        ASSERT_TRUE(cb.enableSyncByBackupId(id, ""));

        // Give the sync some time to think.
        waitonsyncs(TIMEOUT, &cb);

        // Wait for the sync to be disabled.
        ASSERT_TRUE(cb.waitFor(SyncDisabled(id), TIMEOUT));

        // Make sure it's been disabled for the right reasons.
        {
            auto config = cb.syncConfigByBackupID(id);

            ASSERT_EQ(config.mBackupState, SYNC_BACKUP_MONITOR);
            ASSERT_EQ(config.mEnabled, false);
            ASSERT_EQ(config.mError, BACKUP_MODIFIED);
        }

        // Manually enable the sync.
        // It should come up in mirror mode.
        ASSERT_TRUE(cb.enableSyncByBackupId(id, ""));

        // Let it bring the cloud in line.
        waitonsyncs(TIMEOUT, &cb);

        // Cloud should match the local disk precisely.
        ASSERT_TRUE(cb.confirmModel_mainthread(m.root.get(), id));

        // Save the session ID.
        cb.client.dumpsession(sessionID);

        // Log out the client.
        cb.localLogout();
    }

    // Make a remote change.
    {
        vector<NewNode> node(1);

        cf.client.putnodes_prepareOneFolder(&node[0], "h");

        ASSERT_TRUE(cf.putnodes(rootHandle, NoVersioning, std::move(node)));
    }

    // Automatic resume.
    StandardClient cb(TESTROOT, "cb");

    // Log callbacks.
    cb.logcb = true;

    // Hook onAutoResumeResult callback.
    promise<void> notify;

    cb.onAutoResumeResult = [&notify](const SyncConfig&, bool, bool) {
        notify.set_value();
    };

    // Log in the client.
    ASSERT_TRUE(cb.login_fetchnodes(sessionID));

    // Wait for the sync to be resumed.
    notify.get_future().get();

    // Give the sync some time to think.
    waitonsyncs(TIMEOUT, &cb);

    // Wait for the sync to be disabled.
    ASSERT_TRUE(cb.waitFor(SyncDisabled(id), TIMEOUT));

    // Make sure it's been disabled for the right reasons.
    {
        auto config = cb.syncConfigByBackupID(id);

        ASSERT_EQ(config.mBackupState, SYNC_BACKUP_MONITOR);
        ASSERT_EQ(config.mEnabled, false);
        ASSERT_EQ(config.mError, BACKUP_MODIFIED);
    }

    // Re-enable the sync.
    ASSERT_TRUE(cb.enableSyncByBackupId(id, ""));

    // Wait for the sync to complete mirroring.
    waitonsyncs(TIMEOUT, &cb);

    // Cloud should mirror the disk.
    ASSERT_TRUE(cb.confirmModel_mainthread(m.root.get(), id));
}

#ifdef DEBUG

class BackupBehavior
  : public ::testing::Test
{
public:
    void doTest(const string& initialContent, const string& updatedContent);
}; // BackupBehavior

void BackupBehavior::doTest(const string& initialContent,
                            const string& updatedContent)
{
    auto TESTROOT = makeNewTestRoot();
    auto TIMEOUT  = std::chrono::seconds(8);

    StandardClient cu(TESTROOT, "cu");

    // Log callbacks.
    cu.logcb = true;

    // Log in uploader client.
    ASSERT_TRUE(cu.login_reset_makeremotenodes("MEGA_EMAIL", "MEGA_PWD", "s", 0, 0));

    // Add and start a backup sync.
    const auto idU = cu.setupSync_mainthread("su", "s", true, true);
    ASSERT_NE(idU, UNDEF);

    // Add a file for the engine to synchronize.
    Model m;

    m.addfile("f", initialContent);
    m.generate(cu.fsBasePath / "su");

    cu.triggerPeriodicScanEarly(idU);

    // Wait for the engine to process and upload the file.
    waitonsyncs(TIMEOUT, &cu);

    // Make sure the file made it to the cloud.
    ASSERT_TRUE(cu.confirmModel_mainthread(m.root.get(), idU));

    // Update file.
    {
        // Capture file's current mtime.
        auto mtime = fs::last_write_time(cu.fsBasePath / "su" / "f");

        // Update the file's content.
        m.addfile("f", updatedContent);

        // Hook callback so we can tweak the mtime.
        cu.mOnSyncDebugNotification = [&](const SyncConfig&, int, const Notification& notification) {
            // Roll back the mtime now that we know it will be processed.
            fs::last_write_time(cu.fsBasePath / "su" / "f", mtime);

            // No need for the engine to call us again.
            cu.mOnSyncDebugNotification = nullptr;
        };

        // Write the file.
        m.generate(cu.fsBasePath / "su", true);

        // do not Rewind the file's mtime here. Let the callback just above do it.
        // otherwise, on checking the fs notification we will conclude "Self filesystem notification skipped"
        // possibly we could do it this way after sync rework is merged.
        // fs::last_write_time(cu.fsBasePath / "su" / "f", mtime);

        cu.triggerPeriodicScanEarly(idU);
    }

    // Wait for the engine to process the change.
    waitonsyncs(TIMEOUT, &cu);

    // Make sure the sync hasn't been disabled.
    {
        auto config = cu.syncConfigByBackupID(idU);

        ASSERT_EQ(config.mEnabled, true);
        ASSERT_EQ(config.mError, NO_SYNC_ERROR);
    }

    // Check that the file's been uploaded to the cloud.
    {
        StandardClient cd(TESTROOT, "cd");

        // Log in client.
        ASSERT_TRUE(cd.login_fetchnodes("MEGA_EMAIL", "MEGA_PWD"));

        // Add and start a new sync.
        auto idD = cd.setupSync_mainthread("sd", "s", false, true);
        ASSERT_NE(idD, UNDEF);

        // Wait for the sync to complete.
        waitonsyncs(TIMEOUT, &cd);

        // Make sure we haven't uploaded anything.
        ASSERT_TRUE(cu.confirmModel_mainthread(m.root.get(), idU));

        // Necessary since we've downloaded a file.
        m.ensureLocalDebrisTmpLock("");

        // Check that we've downloaded what we should've.
        ASSERT_TRUE(cd.confirmModel_mainthread(m.root.get(), idD));
    }
}

TEST_F(BackupBehavior, SameMTimeSmallerCRC)
{
    // File's small enough that the content is the CRC.
    auto initialContent = string("f");
    auto updatedContent = string("e");

    doTest(initialContent, updatedContent);
}

TEST_F(BackupBehavior, SameMTimeSmallerSize)
{
    auto initialContent = string("ff");
    auto updatedContent = string("f");

    doTest(initialContent, updatedContent);
}

#endif // DEBUG

TEST_F(SyncTest, UndecryptableSharesBehavior)
{
    const auto TESTROOT = makeNewTestRoot();

    StandardClient client0(TESTROOT, "client0");
    StandardClient client1(TESTROOT, "client1");
    StandardClient client2(TESTROOT, "client2");

    // Log in the clients.
    ASSERT_TRUE(client0.login_reset("MEGA_EMAIL", "MEGA_PWD"));
    ASSERT_TRUE(client1.login_reset("MEGA_EMAIL_AUX", "MEGA_PWD_AUX"));
    ASSERT_TRUE(client2.login_reset("MEGA_EMAIL_AUX2", "MEGA_PWD_AUX2"));

    // Make sure our "contacts" know about each other.
    {
        // Convenience predicate.
        auto contactRequestReceived = [](handle id) {
            return [id](StandardClient& client) {
                return client.ipcr(id);
            };
        };

        // Convenience helper.
        auto contactAdd = [&](StandardClient& client, const string& name) {
            // Get our hands on the contact's email.
            string email = getenv(name.c_str());

            // Are we already associated with this contact?
            if (client0.iscontact(email))
            {
                // Then remove them.
                ASSERT_TRUE(client0.rmcontact(email));
            }

            // Remove pending contact request, if any.
            if (client0.opcr(email))
            {
                ASSERT_TRUE(client0.opcr(email, OPCA_DELETE));
            }

            // Add the contact.
            auto id = client0.opcr(email, OPCA_ADD);
            ASSERT_NE(id, UNDEF);

            // Wait for the contact to receive the request.
            ASSERT_TRUE(client.waitFor(contactRequestReceived(id), DEFAULTWAIT));

            // Accept the contact request.
            ASSERT_TRUE(client.ipcr(id, IPCA_ACCEPT));
        };

        // Introduce the contacts to each other.
        ASSERT_NO_FATAL_FAILURE(contactAdd(client1, "MEGA_EMAIL_AUX"));
        ASSERT_NO_FATAL_FAILURE(contactAdd(client2, "MEGA_EMAIL_AUX2"));
    }

    Model model;

    // Populate the local filesystem.
    model.addfile("t/f");
    model.addfile("u/f");
    model.addfile("v/f");
    model.addfile("f");
    model.addfile(".megaignore", "#");
    model.generate(client1.fsBasePath / "s");

    // Get our hands on the remote test root.
    Node* r = client0.gettestbasenode();
    ASSERT_NE(r, nullptr);

    // Populate the remote test root.
    {
        auto sPath = client1.fsBasePath / "s";

        ASSERT_TRUE(client0.uploadFolderTree(sPath, r));
        ASSERT_TRUE(client0.uploadFilesInTree(sPath, r));
    }

    NodeHandle sh;

    // Get our hands on the remote sync root.
    {
        Node* s = client0.drillchildnodebyname(r, "s");
        ASSERT_NE(s, nullptr);

        sh = s->nodeHandle();
    }

    // Share the test root with client 1.
    ASSERT_TRUE(client0.share(*r, getenv("MEGA_EMAIL_AUX"), FULL));
    ASSERT_TRUE(client1.waitFor(SyncRemoteNodePresent(*r), std::chrono::seconds(90)));

    // Share the sync root with client 2.
    ASSERT_TRUE(client0.share(sh, getenv("MEGA_EMAIL_AUX2"), FULL));
    ASSERT_TRUE(client2.waitFor(SyncRemoteNodePresent(sh), std::chrono::seconds(90)));

    // Add and start a new sync.
    auto id = UNDEF;

    // Add the sync.
    id = client1.setupSync_mainthread("s", sh, false, false);
    ASSERT_NE(id, UNDEF);

    // Wait for the initial sync to complete.
    waitonsyncs(DEFAULTWAIT, &client1);

    // Make sure the clients all agree with what's in the cloud.
    ASSERT_TRUE(client1.confirmModel_mainthread(model.root.get(), id));
    ASSERT_TRUE(client2.waitFor(SyncRemoteMatch(sh, model.root.get()), DEFAULTWAIT));

    // Log out the sharing client so that it doesn't maintain keys.
    ASSERT_TRUE(client0.logout(false));

    // Make a couple changes to client1's sync via client2.
    {
        // Nodes from client2's perspective.
        auto* xs = client2.client.nodeByHandle(sh);
        ASSERT_NE(xs, nullptr);

        auto* xt = client2.client.childnodebyname(xs, "t");
        ASSERT_NE(xt, nullptr);

        auto* xu = client2.client.childnodebyname(xs, "u");
        ASSERT_NE(xu, nullptr);

        auto* xv = client2.client.childnodebyname(xs, "v");
        ASSERT_NE(xv, nullptr);

        // Create a new directory w under s.
        {
            vector<NewNode> node(1);

            client1.received_node_actionpackets = false;

            model.addfolder("w");

            client2.client.putnodes_prepareOneFolder(&node[0], "w");
            ASSERT_TRUE(client2.putnodes(xs->nodeHandle(), NoVersioning, std::move(node)));
            ASSERT_TRUE(client1.waitForNodesUpdated(30));
        }

        // Get our hands on w from client 2's perspective.
        auto* xw = client2.client.childnodebyname(xs, "w");
        ASSERT_NE(xw, nullptr);

        // Be certain that client 1 can see w.
        ASSERT_TRUE(client1.waitFor(SyncRemoteNodePresent(*xw), DEFAULTWAIT));

        // Let the engine try and process the change.
        waitonsyncs(DEFAULTWAIT, &client1);

        // Move t, u and v under w.
        client1.received_node_actionpackets = false;

        model.movenode("t", "w");

        ASSERT_TRUE(client2.movenode(xt->nodehandle, xw->nodehandle));
        ASSERT_TRUE(client1.waitForNodesUpdated(30));

        client1.received_node_actionpackets = false;

        model.movenode("u", "w");

        ASSERT_TRUE(client2.movenode(xu->nodehandle, xw->nodehandle));
        ASSERT_TRUE(client1.waitForNodesUpdated(30));

        client1.received_node_actionpackets = false;

        model.movenode("v", "w");

        ASSERT_TRUE(client2.movenode(xv->nodehandle, xw->nodehandle));
        ASSERT_TRUE(client1.waitForNodesUpdated(30));
    }

    // Wait for client 1 to stall (due to undecryptable nodes.)
    //ASSERT_TRUE(client1.waitFor(SyncStallState(true), DEFAULTWAIT));

    // Temporarily log out client 1.
    //
    // Undecrpytable nodes won't be serialized.
    string session;

    client1.client.dumpsession(session);
    client1.localLogout();

    // Hook resume callback.
    promise<void> notify;

    //client1.mOnSyncStateConfig = [&](const SyncConfig& config) {
    //    if (config.mRunState != SyncRunState::Run)
    //        return;

    //    notify.set_value();
    //    client1.mOnSyncStateConfig = nullptr;
    //};

    client1.onAutoResumeResult = [&](const SyncConfig&, bool, bool) {
        notify.set_value();
        client1.onAutoResumeResult = nullptr;
    };

    // Log the client back in.
    ASSERT_TRUE(client1.login_fetchnodes(session));

    // Wait for the sync to resume.
    ASSERT_NE(notify.get_future().wait_for(DEFAULTWAIT), future_status::timeout);

    // Give the sync some time to process changes.
    waitonsyncs(DEFAULTWAIT, &client1);

    // Make sure the client hasn't stalled.
    //ASSERT_FALSE(client1.client.syncs.syncStallDetected());

    // client 1 should've wipedd everything.
    //
    // This is the behavior we're going to want to fix.
    model.movetosynctrash("w", "");
    model.ensureLocalDebrisTmpLock("");

    ASSERT_TRUE(client1.confirmModel_mainthread(model.root.get(), id, true, StandardClient::CONFIRM_LOCALFS));
}

#endif<|MERGE_RESOLUTION|>--- conflicted
+++ resolved
@@ -2196,11 +2196,7 @@
 
         LOG_debug << "Asking engine to add the sync...";
 
-<<<<<<< HEAD
         auto result = client.addsync(std::move(config), true, std::move(completion), rootPath + " ");
-=======
-        auto result = client.addsync(move(config), true, std::move(completion), rootPath + " ");
->>>>>>> f47402b8
         EXPECT_EQ(result, API_OK);
     };
 
@@ -8645,10 +8641,6 @@
         string sourcePath = localSyncRootPath().u8string();
         string targetPath = remoteSyncRootPath();
 
-<<<<<<< HEAD
-=======
-
->>>>>>> f47402b8
         if (isExternalBackup())
         {
             drivePath = localTestBasePath().u8string();

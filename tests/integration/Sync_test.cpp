--- conflicted
+++ resolved
@@ -2272,17 +2272,8 @@
                               ++next_request_tag,
                               [=]()
                               {
-<<<<<<< HEAD
-                                  client.setattr(node, attr_map(updates),
-                                      [result](NodeHandle, error e)
-                                      {
-                                          result->set_value(!e);
-                                          return true;
-                                      });
-=======
-                                  client.setattr(node, attr_map(updates), client.reqtag, nullptr,
+                                  client.setattr(node, attr_map(updates), 
                                       [result](NodeHandle, error e) { result->set_value(!e); });
->>>>>>> 5382c26c
                               }, nullptr);
     }
 
@@ -2409,12 +2400,7 @@
                 [pb, n, p, this]()
                 {
                     client.rename(n, p, SYNCDEL_NONE, NodeHandle(), nullptr,
-<<<<<<< HEAD
-                        [pb](NodeHandle h, Error e)
-                        { pb->set_value(!e); return true; });
-=======
                         [pb](NodeHandle h, Error e) { pb->set_value(!e); });
->>>>>>> 5382c26c
                 },
                 nullptr);
             return;
@@ -2433,12 +2419,7 @@
                 [pb, n, p, this]()
                 {
                     client.rename(n, p, SYNCDEL_NONE, NodeHandle(), nullptr,
-<<<<<<< HEAD
-                        [pb](NodeHandle h, Error e)
-                        { pb->set_value(!e); return true; });
-=======
                         [pb](NodeHandle h, Error e) { pb->set_value(!e); });
->>>>>>> 5382c26c
                 },
                 nullptr);
             return;
@@ -2457,12 +2438,7 @@
                 [pb, n, p, this]()
                 {
                     client.rename(n, p, SYNCDEL_NONE, NodeHandle(), nullptr,
-<<<<<<< HEAD
-                        [pb](NodeHandle h, Error e)
-                        { pb->set_value(!e); return true; });
-=======
                         [pb](NodeHandle h, Error e) { pb->set_value(!e); });
->>>>>>> 5382c26c
                 },
                 nullptr);
             return;
@@ -7333,11 +7309,7 @@
         if (reportaction) out() << name() << " action: remote rename " << n->displaypath() << " to " << newname;
 
         attr_map updates('n', newname);
-<<<<<<< HEAD
         auto e = changeClient().client.setattr(n, move(updates), nullptr);
-=======
-        auto e = changeClient().client.setattr(n, move(updates), ++next_request_tag, nullptr, nullptr);
->>>>>>> 5382c26c
 
         ASSERT_EQ(API_OK, error(e));
     }

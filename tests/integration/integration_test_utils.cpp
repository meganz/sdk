--- conflicted
+++ resolved
@@ -291,8 +291,6 @@
         << "Password node not properly generated. Name: " << name;
     return newPwdNodeHandle;
 }
-<<<<<<< HEAD
-=======
 
 handle createCreditCardNode(::mega::MegaApi* megaApi,
                             const std::string& name,
@@ -313,5 +311,4 @@
         << "CreditCard node not properly generated. Name: " << name;
     return newPwdNodeHandle;
 }
->>>>>>> f60237a8
 }
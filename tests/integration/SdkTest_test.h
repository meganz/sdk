--- conflicted
+++ resolved
@@ -216,12 +216,7 @@
         std::unique_ptr<MegaPricing> mMegaPricing;
         std::unique_ptr<MegaCurrency> mMegaCurrency;
 
-<<<<<<< HEAD
         // flags to monitor the updates of nodes/users/sets/set-elements/PCRs due to actionpackets
-        bool nodeUpdated;
-=======
-        // flags to monitor the updates of nodes/users/PCRs due to actionpackets
->>>>>>> 9dcd9830
         bool userUpdated;
         bool setUpdated;
         bool setElementUpdated;

#include "mega.h"
#include "gtest/gtest.h"
#include "test.h"
#include <stdio.h>
#include <fstream>

// If running in Jenkins, we use its working folder.  But for local manual testing, use a convenient location
#ifdef WIN32
    #define LOCAL_TEST_FOLDER "c:\\tmp\\synctests"
#else
    #define LOCAL_TEST_FOLDER (string(getenv("HOME"))+"/synctests_mega_auto")
#endif

using namespace ::mega;

bool gRunningInCI = false;
bool gResumeSessions = false;
bool gScanOnly = false;
bool gTestingInvalidArgs = false;
bool gOutputToCout = false;

std::string USER_AGENT = "Integration Tests with GoogleTest framework";

string_vector envVarAccount = {"MEGA_EMAIL", "MEGA_EMAIL_AUX", "MEGA_EMAIL_AUX2"};
string_vector envVarPass    = {"MEGA_PWD",   "MEGA_PWD_AUX",   "MEGA_PWD_AUX2"};

#ifdef ENABLE_SYNC

ClientManager g_clientManager;

#endif // ENABLE_SYNC

void WaitMillisec(unsigned n)
{
#ifdef _WIN32
    if (n > 1000)
    {
        for (int i = 0; i < 10; ++i)
        {
            // better for debugging, with breakpoints, pauses, etc
            Sleep(n/10);
        }
    }
    else
    {
        Sleep(n);
    }
#else
    usleep(n * 1000);
#endif
}

LogStream::~LogStream()
{
    auto data = mBuffer.str();

    // Always write messages via standard logger.
    LOG_debug << data;

    if (gOutputToCout)
    {
        std::cout << logTime() << " " << data << std::endl;
    }
}

std::string getCurrentTimestamp()
{
    using std::chrono::system_clock;
    auto currentTime = std::chrono::system_clock::now();
    constexpr const auto buffSz = 80;
    char buffer[buffSz];

    auto transformed = currentTime.time_since_epoch().count() / 1000000;

    auto millis = transformed % 1000;

    std::time_t tt;
    tt = system_clock::to_time_t ( currentTime );
    auto timeinfo = localtime (&tt);
    size_t timeStrSz = strftime (buffer, buffSz,"%H:%M:%S",timeinfo);
    snprintf(buffer + timeStrSz , buffSz - timeStrSz, ":%03d",(int)millis);

    return std::string(buffer);
}

std::string logTime()
{
    return getCurrentTimestamp();
}

LogStream out()
{
    return LogStream();
}

class TestMegaLogger : public Logger
{
    mutex logMutex;
public:
    void log(const char* time, int loglevel, const char* source, const char* message
#ifdef ENABLE_LOG_PERFORMANCE
          , const char **directMessages = nullptr, size_t *directMessagesSizes = nullptr, unsigned numberMessages = 0
#endif
    ) override
    {
        std::ostringstream os;

        os << "[";
        os << getCurrentTimestamp();
#ifdef ENABLE_LOG_PERFORMANCE
        os << "] " << SimpleLogger::toStr(static_cast<LogLevel>(loglevel)) << ": ";
        if (message)
        {
            os << message;
        }
        // we can have the message AND the direct messages
        for (unsigned i = 0; i < numberMessages; ++i) os.write(directMessages[i], directMessagesSizes[i]);
#else
        os << "] " << SimpleLogger::toStr(static_cast<LogLevel>(loglevel)) << ": " << message;
#endif
        if (source)
        {
            os << " (" << source << ")";
        }
        os << std::endl;

        lock_guard<mutex> g(logMutex);

        if (loglevel <= SimpleLogger::logCurrentLevel)
        {
            if (gRunningInCI)
            {
                if (!mLogFile.is_open())
                {
                    mLogFile.open("test_integration.log");
                }
                mLogFile << os.str() << std::flush;
            }
            else
            {
#ifdef _WIN32
                if (!IsDebuggerPresent())
#endif // _WIN32

                {
                    std::cout << os.str() << std::flush;
                }

                if (!gTestingInvalidArgs)
                {
                    if (loglevel <= logError)
                    {
                        ASSERT_GT(loglevel, logError) << os.str();
                    }
                }
            }

#ifdef _WIN32
            // Always show the logging in the output window in VS, very useful to see what's going on as the tests run
            // (with the high level --CI output visible in the app's own console window)
            OutputDebugStringA(os.str().c_str());
#endif // _WIN32
        }
    }

private:
    std::ofstream mLogFile;
};

class GTestLogger
  : public ::testing::EmptyTestEventListener
{
public:
    void OnTestEnd(const ::testing::TestInfo& info) override
    {
        std::string result = "FAILED";

        if (info.result()->Passed())
        {
            result = "PASSED";
        }

        out() << "GTEST: "
              << result
              << " "
              << info.test_case_name()
              << "."
              << info.name();
    }

    void OnTestPartResult(const ::testing::TestPartResult& result) override
    {
        using namespace ::testing;

        if (result.type() == TestPartResult::kSuccess) return;

        std::string file = "unknown";
        std::string line;

        if (result.file_name())
        {
            file = result.file_name();
        }

        if (result.line_number() >= 0)
        {
            line = std::to_string(result.line_number()) + ":";
        }

        out() << "GTEST: "
              << file
              << ":"
              << line
              << " Failure";

        std::istringstream istream(result.message());

        for (std::string s; std::getline(istream, s); )
        {
            out() << "GTEST: " << s;
        }
    }

    void OnTestStart(const ::testing::TestInfo& info) override
    {
        out() << "GTEST: RUNNING "
              << info.test_case_name()
              << "."
              << info.name();
    }
}; // GTestLogger

int main (int argc, char *argv[])
{
    if (!getenv("MEGA_EMAIL") || !getenv("MEGA_PWD") || !getenv("MEGA_EMAIL_AUX") || !getenv("MEGA_PWD_AUX"))
    {
        std::cout << "please set username and password env variables for test" << std::endl;
        return 1;
    }

    std::vector<char*> myargv1(argv, argv + argc);
    std::vector<char*> myargv2;
    bool startOneSecLogger = false;

    for (auto it = myargv1.begin(); it != myargv1.end(); ++it)
    {
        if (std::string(*it) == "--CI")
        {
            gRunningInCI = true;
            argc -= 1;
        }
        else if (std::string(*it).substr(0, 12) == "--USERAGENT:")
        {
            USER_AGENT = std::string(*it).substr(12);
            argc -= 1;
        }
        else if (std::string(*it) == "--COUT")
        {
            gOutputToCout = true;
            argc -= 1;
        }
        else if (std::string(*it) == "--SCANONLY")
        {
            gScanOnly = true;
            argc -= 1;
        }
        else if (std::string(*it).substr(0, 9) == "--APIURL:")
        {
            std::lock_guard<std::mutex> g(g_APIURL_default_mutex);
            string s = std::string(*it).substr(9);
            if (!s.empty())
            {
                if (s.back() != '/') s += "/";
                g_APIURL_default = s;
            }
            argc -= 1;
        }
        else if (std::string(*it) == "--RESUMESESSIONS")
        {
            gResumeSessions = true;
            argc -= 1;
        }
<<<<<<< HEAD
=======
        else if (std::string(*it) == "--ONESECLOGGER")
        {
            startOneSecLogger = true;
            argc -= 1;
        }
#ifdef __APPLE__
        else if (std::string(*it).substr(0, 13) == "--FSEVENTSFD:")
        {
            int fseventsFd = std::stoi(std::string(*it).substr(13));
            if (fcntl(fseventsFd, F_GETFD) == -1 || errno == EBADF) {
                std::cout << "Received bad fsevents fd " << fseventsFd << "\n";
                return 1;
            }

            gFseventsFd = fseventsFd;
            argc -= 1;
        }
#endif
>>>>>>> 8fcbdefa
        else
        {
            myargv2.push_back(*it);
        }
    }

    TestMegaLogger megaLogger;

    SimpleLogger::setLogLevel(logMax);
    SimpleLogger::setOutputClass(&megaLogger);

    // delete old test folders, created during previous runs
    TestFS testFS;
    testFS.DeleteTestFolder();
    testFS.DeleteTrashFolder();

#if defined(_WIN32) && defined(NO_READLINE)
    using namespace mega;
    WinConsole* wc = new CONSOLE_CLASS;
    wc->setShellConsole();
#endif

#if defined(__APPLE__)
    // Try and raise the file descriptor limit as high as we can.
    platformSetRLimitNumFile();
#endif // __APPLE__

    ::testing::InitGoogleTest(&argc, myargv2.data());

    if (gRunningInCI)
    {
        auto& listeners = testing::UnitTest::GetInstance()->listeners();
        listeners.Append(new GTestLogger());
    }

<<<<<<< HEAD
    auto ret = RUN_ALL_TESTS();

    // shut down reusable clients before the logger goes out of scope
#ifdef ENABLE_SYNC
    g_clientManager.shutdown();
#endif // ENABLE_SYNC
=======
    bool exitFlag = false;
    std::thread one_sec_logger;
    if (startOneSecLogger)
    {
        one_sec_logger = std::thread([&](){
            int count = 0;
            while (!exitFlag)
            {
                LOG_debug << "onesec count: " << ++count;
                WaitMillisec(1000);
            }
        });
    }

    auto ret = RUN_ALL_TESTS();

    exitFlag = true;
    if (startOneSecLogger) one_sec_logger.join();
>>>>>>> 8fcbdefa

    SimpleLogger::setOutputClass(nullptr);

    return ret;
}




/*
**  TestFS implementation
*/

using namespace std;

fs::path TestFS::GetTestBaseFolder()
{
    const char* jenkins_folder = getenv("WORKSPACE");
    return jenkins_folder ? fs::path(jenkins_folder) : fs::path(LOCAL_TEST_FOLDER);
}

fs::path TestFS::GetTestFolder()
{
#ifdef WIN32
    auto pid = GetCurrentProcessId();
#else
    auto pid = getpid();
#endif

    fs::path testpath = GetTestBaseFolder() / ("pid_" + std::to_string(pid));
    out() << "Local Test folder: " << testpath;
    return testpath;
}


fs::path TestFS::GetTrashFolder()
{
    return GetTestBaseFolder() / "trash";
}


void TestFS::DeleteFolder(fs::path folder)
{
    // rename folder, so that tests can still create one and add to it
    error_code ec;
    fs::path oldpath(folder);
    fs::path newpath(folder);

    for (int i = 10; i--; )
    {
        newpath += "_del"; // this can be improved later if needed
        fs::rename(oldpath, newpath, ec);
        if (!ec) break;
    }

    // if renaming failed, then there's nothing to delete
    if (ec)
    {
        // report failures, other than the case when it didn't exist
        if (ec != errc::no_such_file_or_directory)
        {
            out() << "Renaming " << oldpath << " to " << newpath << " failed."
                 << ec.message();
        }

        return;
    }

    // delete folder in a separate thread
    m_cleaners.emplace_back(thread([=]() mutable // ...mostly for fun, to avoid declaring another ec
        {
            fs::remove_all(newpath, ec);

            if (ec)
            {
                out() << "Deleting " << folder << " failed."
                     << ec.message();
            }
        }));
}


TestFS::~TestFS()
{
    for_each(m_cleaners.begin(), m_cleaners.end(), [](thread& t) { t.join(); });
}

void moveToTrash(const fs::path& p)
{
    fs::path trashpath(TestFS::GetTrashFolder());
    fs::create_directory(trashpath);
    fs::path newpath = trashpath / p.filename();
    for (int i = 2; fs::exists(newpath); ++i)
    {
        newpath = trashpath / fs::u8path(p.filename().stem().u8string() + "_" + to_string(i) + p.extension().u8string());
    }
    fs::rename(p, newpath);
}

fs::path makeNewTestRoot()
{
    fs::path p = TestFS::GetTestFolder();

    if (fs::exists(p))
    {
        moveToTrash(p);
    }
    #ifndef NDEBUG
    bool b =
    #endif
    fs::create_directories(p);
    assert(b);
    return p;
}

fs::path makeReusableClientFolder(const string& subfolder)
{
#ifdef WIN32
    auto pid = GetCurrentProcessId();
#else
    auto pid = getpid();
#endif

    fs::path p = TestFS::GetTestBaseFolder() / ("clients_" + std::to_string(pid)) / subfolder;

#ifndef NDEBUG
    bool b =
#endif
    fs::create_directories(p);
    assert(b);
    return p;
}
<|MERGE_RESOLUTION|>--- conflicted
+++ resolved
@@ -280,27 +280,11 @@
             gResumeSessions = true;
             argc -= 1;
         }
-<<<<<<< HEAD
-=======
         else if (std::string(*it) == "--ONESECLOGGER")
         {
             startOneSecLogger = true;
             argc -= 1;
         }
-#ifdef __APPLE__
-        else if (std::string(*it).substr(0, 13) == "--FSEVENTSFD:")
-        {
-            int fseventsFd = std::stoi(std::string(*it).substr(13));
-            if (fcntl(fseventsFd, F_GETFD) == -1 || errno == EBADF) {
-                std::cout << "Received bad fsevents fd " << fseventsFd << "\n";
-                return 1;
-            }
-
-            gFseventsFd = fseventsFd;
-            argc -= 1;
-        }
-#endif
->>>>>>> 8fcbdefa
         else
         {
             myargv2.push_back(*it);
@@ -336,14 +320,6 @@
         listeners.Append(new GTestLogger());
     }
 
-<<<<<<< HEAD
-    auto ret = RUN_ALL_TESTS();
-
-    // shut down reusable clients before the logger goes out of scope
-#ifdef ENABLE_SYNC
-    g_clientManager.shutdown();
-#endif // ENABLE_SYNC
-=======
     bool exitFlag = false;
     std::thread one_sec_logger;
     if (startOneSecLogger)
@@ -362,7 +338,12 @@
 
     exitFlag = true;
     if (startOneSecLogger) one_sec_logger.join();
->>>>>>> 8fcbdefa
+
+
+    // shut down reusable clients before the logger goes out of scope
+#ifdef ENABLE_SYNC
+    g_clientManager.shutdown();
+#endif // ENABLE_SYNC
 
     SimpleLogger::setOutputClass(nullptr);
 

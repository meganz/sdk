--- conflicted
+++ resolved
@@ -18,9 +18,6 @@
     void log(const char* time, int loglevel, const char* source, const char* message)
     {
         std::ostringstream os;
-<<<<<<< HEAD
-        os << SimpleLogger::toStr(static_cast<LogLevel>(loglevel)) << ": " << message << std::endl;
-=======
 
         os << "[";
         if (time)
@@ -45,7 +42,6 @@
         }
         os << std::endl;
 
->>>>>>> c212fe87
         if (loglevel <= SimpleLogger::logCurrentLevel)
         {
             if (gRunningInCI)

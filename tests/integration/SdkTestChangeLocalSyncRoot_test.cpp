/**
 * @file
 * @brief This file contains tests for the public interfaces available to modify the local root of a
 * sync.
 */
#ifdef ENABLE_SYNC

#include "integration_test_utils.h"
#include "megautils.h"
#include "mock_listeners.h"
#include "sdk_test_utils.h"
#include "SdkTestNodesSetUp_test.h"

#include <gmock/gmock.h>
#include <gtest/gtest.h>

using namespace sdk_test;
using namespace testing;

/**
 * @class SdkTestSyncLocalRootChange
 * @brief Test fixture designed to test the feature that allows changing the local root of a sync.
 */
class SdkTestSyncLocalRootChange: public SdkTestNodesSetUp
{
public:
    static constexpr auto MAX_TIMEOUT = 3min; // Timeout for operations in this tests suite

    void SetUp() override
    {
        SdkTestNodesSetUp::SetUp();

        mBackupId = syncFolder(megaApi[0].get(),
                               getLocalTmpDir().u8string(),
                               getNodeByPath("dir1/")->getHandle());
        ASSERT_NE(mBackupId, UNDEF) << "API Error adding a new sync";
        ASSERT_NO_FATAL_FAILURE(waitForSyncToMatchCloudAndLocal());
    }

    void TearDown() override
    {
        if (mBackupId != UNDEF)
        {
            ASSERT_NO_FATAL_FAILURE(removeSync(megaApi[0].get(), mBackupId));
        }
        SdkTestNodesSetUp::TearDown();
    }

    /**
     * @brief Build a simple file tree. dir1 for sync and dir2 as auxiliary node
     */
    const std::vector<NodeInfo>& getElements() const override
    {
        static const std::vector<NodeInfo> ELEMENTS{
            DirNodeInfo("dir1")
                .addChild(FileNodeInfo("testFile").setSize(1))
                .addChild(FileNodeInfo("testCommonFile"))
                .addChild(FileNodeInfo("testFile1")),
            DirNodeInfo("dir2")};
        return ELEMENTS;
    }

    const std::string& getRootTestDir() const override
    {
        static const std::string dirName{"SDK_TEST_SYNC_LOCAL_ROOT_CHANGE_AUX_DIR"};
        return dirName;
    }

    /**
     * @brief We don't want different creation times
     */
    bool keepDifferentCreationTimes() override
    {
        return false;
    }

    /**
     * @brief Waits until all direct successors from both remote and local roots of the sync match.
     *
     * Asserts false if a timeout is exceeded.
     */
    void waitForSyncToMatchCloudAndLocal() const
    {
        const auto areLocalAndCloudSynched = [this]() -> bool
        {
            const auto childrenCloudName =
                getCloudFirstChildrenNames(megaApi[0].get(), getSync()->getMegaHandle());
            return childrenCloudName && Value(getLocalFirstChildrenNames(),
                                              UnorderedElementsAreArray(*childrenCloudName));
        };
        ASSERT_TRUE(waitFor(areLocalAndCloudSynched, MAX_TIMEOUT, 10s));
    }

    /**
     * @brief Returns a vector with the names of the first successor files/directories inside the
     * local root.
     *
     * Hidden files (starting with .) and the debris folder are excluded
     */
    std::vector<std::string> getLocalFirstChildrenNames() const
    {
        return getLocalFirstChildrenNames_if(getLocalSyncRoot().value_or(getLocalTmpDir()),
                                             [](const std::string& name)
                                             {
                                                 return name.front() != '.' && name != DEBRISFOLDER;
                                             });
    }

    /**
     * @brief Returns the identifier to get the sync from megaApi
     */
    handle getBackupId() const
    {
        return mBackupId;
    }

    /**
     * @brief Returns the initiated sync object
     */
    std::unique_ptr<MegaSync> getSync() const
    {
        return std::unique_ptr<MegaSync>(megaApi[0]->getSyncByBackupId(mBackupId));
    }

    /**
     * @brief Returns the current sync state if initiated
     */
    std::optional<int> getSyncRunState() const
    {
        const auto sync = getSync();
        if (!sync)
            return {};
        return sync->getRunState();
    }

    /**
     * @brief Returns the current path the sync is using as root. If there is no sync, nullopt is
     * returned
     */
    std::optional<std::filesystem::path> getLocalSyncRoot() const
    {
        const auto sync = getSync();
        if (!sync)
            return {};
        return sync->getLocalFolder();
    }

    /**
     * @brief Where should we put our sync locally?
     */
    static const fs::path& getLocalTmpDir()
    {
        // Prevent parallel test from the same suite writing to the same dir
        thread_local const fs::path localTmpDir{"./SDK_TEST_SYNC_LOCAL_ROOT_CHANGE_AUX_LOCAL_DIR_" +
                                                getThisThreadIdStr()};
        return localTmpDir;
    }

    /**
     * @brief Removes the node located at the give relative path
     */
    void removeRemoteNode(const std::string& path)
    {
        const auto node = getNodeByPath(path);
        ASSERT_EQ(API_OK, doDeleteNode(0, node.get()));
    }

    /**
     * @brief Changes the local root of the sync and expects the operation to success.
     */
    void changeLocalSyncRootNoErrors(const std::filesystem::path& newRootPath) const
    {
        NiceMock<MockRequestListener> mockListener{megaApi[0].get()};
        mockListener.setErrorExpectations(API_OK);
        const auto rootPath = newRootPath.u8string();
        megaApi[0]->changeSyncLocalRoot(getBackupId(), rootPath.c_str(), &mockListener);
        ASSERT_TRUE(mockListener.waitForFinishOrTimeout(MAX_TIMEOUT));
    }

    /**
     * @brief Sets up three files inside the given directory. These are:
     * - testCommonFile: An exact copy of the file created originally in the cloud
     * - testFile: A file with the same name as the one in the cloud originally but different
     *   contents (2 bytes of data)
     * - testFile2: Complete new file
     */
    void prepareSimilarRoot(const std::filesystem::path& newRootPath) const
    {
        const auto currentRoot = getLocalSyncRoot();
        ASSERT_TRUE(currentRoot);
        ASSERT_THAT(getLocalFirstChildrenNames(),
                    IsSupersetOf({"testCommonFile", "testFile", "testFile1"}));
        // Exact copy (including the mtime)
        const auto source = *currentRoot / "testCommonFile";
        const auto destination = newRootPath / "testCommonFile";
        std::filesystem::copy(source,
                              destination,
                              std::filesystem::copy_options::overwrite_existing);
        const auto mod_time = fs::last_write_time(source);
        fs::last_write_time(destination, mod_time);

        // Empty different file
        std::ofstream test2(newRootPath / "testFile2", std::ios::binary);

        // Same name different content
        std::ofstream test(newRootPath / "testFile", std::ios::binary);
        std::vector<char> buffer(2, 0);
        test.write(buffer.data(), static_cast<std::streamsize>(buffer.size()));
    }

    /**
     * @brief Check that the current local root of the sync has the contents specified by the
     * prepareSimilarRoot method
     */
    void checkCurrentLocalMatchesSimilar() const
    {
        const auto currentRoot = getLocalSyncRoot();
        ASSERT_TRUE(currentRoot);
        ASSERT_THAT(getLocalFirstChildrenNames(),
                    UnorderedElementsAre("testCommonFile", "testFile2", "testFile"));
        ASSERT_EQ(std::filesystem::file_size(*currentRoot / "testFile"), 2);
    }

    /**
     * @brief Ensures the current local root of the sync matches the state expected after mirroring
     * original contests + the ones specified by prepareSimilarRoot. This includes a stall issue
     * with "testFile"
     */
    void checkCurrentLocalMatchesMirror() const
    {
        ASSERT_THAT(getLocalFirstChildrenNames(),
                    UnorderedElementsAre("testFile", "testCommonFile", "testFile1", "testFile2"));
        ASSERT_NO_FATAL_FAILURE(thereIsAStall("testFile"));
    }

    /**
     * @brief Ensures there is a stall issue involving the file with the given name.
     *
     * The expected reason for the stall is: LocalAndRemotePreviouslyUnsyncedDiffer_userMustChoose
     */
    void thereIsAStall(const std::string_view fileName) const
    {
        const auto stalls = sdk_test::getStalls(megaApi[0].get());
        ASSERT_EQ(stalls.size(), 1);
        ASSERT_TRUE(stalls[0]);
        const auto& stall = *stalls[0];
        EXPECT_THAT(stall.path(false, 0), EndsWith(fileName));
        EXPECT_THAT(
            stall.reason(),
            MegaSyncStall::SyncStallReason::LocalAndRemotePreviouslyUnsyncedDiffer_userMustChoose);
        ASSERT_FALSE(HasNonfatalFailure());
    }

    void moveLocalTmpDir(const std::filesystem::path& newLocation)
    {
        ASSERT_TRUE(mTempLocalDir.move(newLocation)) << "Error moving local tmp dir";
    }

protected:
    handle mBackupId{UNDEF};
    LocalTempDir mTempLocalDir{getLocalTmpDir()};
};

/**
 * @brief SdkTestSyncLocalRootChange.ArgumentErrors : Validate the input error code paths.
 */
TEST_F(SdkTestSyncLocalRootChange, ArgumentErrors)
{
    static const std::string logPre{"SdkTestSyncLocalRootChange.ArgumentErrors : "};

    {
        LOG_verbose << logPre << "Giving undef backupId and undef remote handle";
        NiceMock<MockRequestListener> mockListener{megaApi[0].get()};
        mockListener.setErrorExpectations(API_EARGS, NO_SYNC_ERROR);
        megaApi[0]->changeSyncLocalRoot(UNDEF, nullptr, &mockListener);
        EXPECT_TRUE(mockListener.waitForFinishOrTimeout(MAX_TIMEOUT));
    }

    const std::filesystem::path newRootPath{"./newLocaRootPathForTests/"};
    const LocalTempDir newRootDir(newRootPath);
    const auto newRootAbsPath = std::filesystem::absolute(newRootPath).u8string();

    {
        LOG_verbose << logPre << "Giving undef backupId and good new root path";
        NiceMock<MockRequestListener> mockListener{megaApi[0].get()};
        mockListener.setErrorExpectations(API_EARGS, _);
        megaApi[0]->changeSyncLocalRoot(UNDEF, newRootAbsPath.c_str(), &mockListener);
        EXPECT_TRUE(mockListener.waitForFinishOrTimeout(MAX_TIMEOUT));
    }

    {
        LOG_verbose << logPre << "Giving non existent backupId and good remote handle";
        NiceMock<MockRequestListener> mockListener{megaApi[0].get()};
        mockListener.setErrorExpectations(API_EARGS, UNKNOWN_ERROR);
        megaApi[0]->changeSyncLocalRoot(*getNodeHandleByPath("dir1"),
                                        newRootAbsPath.c_str(),
                                        &mockListener);
        EXPECT_TRUE(mockListener.waitForFinishOrTimeout(MAX_TIMEOUT));
    }

    {
        LOG_verbose << logPre << "Giving good backupId and a path to a file";
        NiceMock<MockRequestListener> mockListener{megaApi[0].get()};
        mockListener.setErrorExpectations(API_EACCESS, INVALID_LOCAL_TYPE);
        const auto filePath = std::filesystem::absolute(getLocalTmpDir() / "testFile").u8string();
        megaApi[0]->changeSyncLocalRoot(getBackupId(), filePath.c_str(), &mockListener);
        EXPECT_TRUE(mockListener.waitForFinishOrTimeout(MAX_TIMEOUT));
    }

    {
        LOG_verbose << logPre << "Giving good backupId and a path to non existent dir";
        NiceMock<MockRequestListener> mockListener{megaApi[0].get()};
        mockListener.setErrorExpectations(API_ENOENT, LOCAL_PATH_UNAVAILABLE);
        const auto nonExsitsPath = std::filesystem::absolute("./NoExistsDir/").u8string();
        megaApi[0]->changeSyncLocalRoot(getBackupId(), nonExsitsPath.c_str(), &mockListener);
        EXPECT_TRUE(mockListener.waitForFinishOrTimeout(MAX_TIMEOUT));
    }

    {
        LOG_verbose << logPre << "Giving good backupId and path to the already synced root";
        NiceMock<MockRequestListener> mockListener{megaApi[0].get()};
        mockListener.setErrorExpectations(API_EARGS, LOCAL_PATH_SYNC_COLLISION);
        const auto rootPath = std::filesystem::absolute(getLocalTmpDir()).u8string();
        megaApi[0]->changeSyncLocalRoot(getBackupId(), rootPath.c_str(), &mockListener);
        EXPECT_TRUE(mockListener.waitForFinishOrTimeout(MAX_TIMEOUT));
    }

    // Just make sure that after all the attempts the sync is still running fine
    ASSERT_EQ(getSyncRunState(), std::optional{MegaSync::RUNSTATE_RUNNING});
}

/**
 * @brief SdkTestSyncLocalRootChange.ErrorNestedSyncs : Validate error code paths triggered when
 * trying to set the new root to a directory that is part of an existing sync
 */
TEST_F(SdkTestSyncLocalRootChange, ErrorNestedSyncs)
{
    static const std::string logPre{"SdkTestSyncLocalRootChange.ErrorNestedSyncs : "};

    LOG_verbose << logPre << "Creating a new sync between auxTmpDirForNewSync/ and dir2/";
    const LocalTempDir tmpDir{"./auxTmpDirForNewSync/"};
    const LocalTempDir tmpSubDir{"./auxTmpDirForNewSync/subdir"};
    const auto dir2BackupId = syncFolder(megaApi[0].get(),
                                         tmpDir.getPath().u8string(),
                                         getNodeByPath("dir2/")->getHandle());
    ASSERT_NE(dir2BackupId, UNDEF) << "API Error adding a new sync";

    {
        LOG_verbose << logPre << "Moving local root to another sync root";
        NiceMock<MockRequestListener> mockListener{megaApi[0].get()};
        mockListener.setErrorExpectations(API_EARGS, LOCAL_PATH_SYNC_COLLISION);
        const auto rootPath = tmpDir.getPath().u8string();
        megaApi[0]->changeSyncLocalRoot(getBackupId(), rootPath.c_str(), &mockListener);
        EXPECT_TRUE(mockListener.waitForFinishOrTimeout(MAX_TIMEOUT));
    }

    {
        LOG_verbose << logPre << "Moving local root to a subdir inside another sync";
        NiceMock<MockRequestListener> mockListener{megaApi[0].get()};
        mockListener.setErrorExpectations(API_EARGS, LOCAL_PATH_SYNC_COLLISION);
        const auto rootPath = tmpSubDir.getPath().u8string();
        megaApi[0]->changeSyncLocalRoot(getBackupId(), rootPath.c_str(), &mockListener);
        EXPECT_TRUE(mockListener.waitForFinishOrTimeout(MAX_TIMEOUT));
    }
}

#ifndef WIN32
/**
 * @brief SdkTestSyncLocalRootChange.ErrorNestedSyncSymLink :
 * 1. Change the root of the sync to a symlink pointing to the original root
 * 2. Change the root of the sync to a symlink pointing to a root of another sync
 * NOTE: This test does not make sense on windows due to how symlinks are handled there.
 */
TEST_F(SdkTestSyncLocalRootChange, ErrorNestedSyncSymLink)
{
    static const std::string logPre{"SdkTestSyncLocalRootChange.ErrorNestedSyncSymLink : "};
    LOG_verbose << logPre
                << "Creating a new sync between auxTmpDirErrorNestedSyncSymLink/ and dir2/";
    const LocalTempDir tmpDir{"./auxTmpDirErrorNestedSyncSymLink/"};
    const auto dir2BackupId = syncFolder(megaApi[0].get(),
                                         tmpDir.getPath().u8string(),
                                         getNodeByPath("dir2/")->getHandle());
    ASSERT_NE(dir2BackupId, UNDEF) << "API Error adding a new sync";

    {
        LOG_verbose << logPre << "Changing the root to a symlink pointing to the original root";
        std::filesystem::path linkName{"./symLinkToOriginal"};
        std::filesystem::create_directory_symlink(getLocalTmpDir(), linkName);
        NiceMock<MockRequestListener> mockListener{megaApi[0].get()};
        mockListener.setErrorExpectations(API_EARGS, LOCAL_PATH_SYNC_COLLISION);
        const auto rootPath = linkName.u8string();
        megaApi[0]->changeSyncLocalRoot(getBackupId(), rootPath.c_str(), &mockListener);
        EXPECT_TRUE(mockListener.waitForFinishOrTimeout(MAX_TIMEOUT));
        std::filesystem::remove(linkName);
    }

    {
        LOG_verbose << logPre
                    << "Changing the root to a symlink pointing to the root of another sync";
        std::filesystem::path linkName{"./symLinkToSecondSync"};
        std::filesystem::create_directory_symlink(tmpDir.getPath(), linkName);
        NiceMock<MockRequestListener> mockListener{megaApi[0].get()};
        mockListener.setErrorExpectations(API_EARGS, LOCAL_PATH_SYNC_COLLISION);
        const auto rootPath = linkName.u8string();
        megaApi[0]->changeSyncLocalRoot(getBackupId(), rootPath.c_str(), &mockListener);
        EXPECT_TRUE(mockListener.waitForFinishOrTimeout(MAX_TIMEOUT));
        std::filesystem::remove(linkName);
    }
}
#endif

/**
 * @brief SdkTestSyncLocalRootChange.OKSyncRunningToEmptyRoot: Change the root of a running sync to
 * an empty directory. Ensure the new .debris is properly created.
 */
TEST_F(SdkTestSyncLocalRootChange, OKSyncRunningToEmptyRoot)
{
    static const std::string logPre{"SdkTestSyncLocalRootChange.OKSyncRunningToEmptyRoot : "};

    ASSERT_EQ(getSyncRunState(), std::optional{MegaSync::RUNSTATE_RUNNING});

    LOG_verbose << logPre << "Moving local root to an empty new root";
    const LocalTempDir tmpDir{"./auxTmpDirOKSyncRunningToEmptyRoot/"};
    ASSERT_NO_FATAL_FAILURE(changeLocalSyncRootNoErrors(tmpDir.getPath()));
    ASSERT_EQ(getSyncRunState(), std::optional{MegaSync::RUNSTATE_RUNNING});

    LOG_verbose << logPre << "Waiting for local to match cloud";
    ASSERT_NO_FATAL_FAILURE(waitForSyncToMatchCloudAndLocal());

    LOG_verbose << logPre << "Validating expectations: Empty dir (local has preference)";
    EXPECT_THAT(getLocalFirstChildrenNames_if(tmpDir.getPath()),
                testing::UnorderedElementsAre(".megaignore"));

    // Create a file and remove it in the cloud to force debris creation
    LOG_verbose << logPre << "Creating new file and removing from cloud to force .debris";
    const std::string testFileName{"testTempFile.txt"};
    LocalTempFile f{tmpDir.getPath() / testFileName, 0};
    ASSERT_NO_FATAL_FAILURE(waitForSyncToMatchCloudAndLocal());
    removeRemoteNode("dir1/" + testFileName);
    ASSERT_NO_FATAL_FAILURE(waitForSyncToMatchCloudAndLocal());

    LOG_verbose << logPre << "Validating expectations: Empty + .debris";
    EXPECT_THAT(getLocalFirstChildrenNames_if(tmpDir.getPath()),
                testing::UnorderedElementsAre(".megaignore", DEBRISFOLDER));
}

/**
 * @brief SdkTestSyncLocalRootChange.OKSyncRunningPauseAndResume: Change the root of a running sync
 * and ensure everything works as expected after pausing and resuming.
 */
TEST_F(SdkTestSyncLocalRootChange, OKSyncRunningPauseAndResume)
{
    static const std::string logPre{"SdkTestSyncLocalRootChange.OKSyncRunningPauseAndResume : "};

    LOG_verbose << logPre << "Moving local root to an empty new root";
    const LocalTempDir tmpDir{"./auxTmpDirOKSyncRunningToEmptyRoot/"};
    ASSERT_NO_FATAL_FAILURE(changeLocalSyncRootNoErrors(tmpDir.getPath()));

    ASSERT_EQ(getSyncRunState(), std::optional{MegaSync::RUNSTATE_RUNNING});

    LOG_verbose << logPre << "Suspending the sync";
    ASSERT_TRUE(sdk_test::suspendSync(megaApi[0].get(), getBackupId()))
        << "Error suspending the sync";
    ASSERT_EQ(getSyncRunState(), std::optional{MegaSync::RUNSTATE_SUSPENDED});

    LOG_verbose << logPre << "Creating a new file locally";
    const std::string testFileName{"testTempFile.txt"};
    LocalTempFile f{tmpDir.getPath() / testFileName, 0};

    LOG_verbose << logPre << "Resuming the sync";
    ASSERT_TRUE(sdk_test::resumeSync(megaApi[0].get(), getBackupId())) << "Error resuming the sync";
    ASSERT_EQ(getSyncRunState(), std::optional{MegaSync::RUNSTATE_RUNNING});

    LOG_verbose << logPre << "Checking the new file uploads";
    ASSERT_NO_FATAL_FAILURE(waitForSyncToMatchCloudAndLocal());
    EXPECT_THAT(getLocalFirstChildrenNames_if(tmpDir.getPath()),
                testing::UnorderedElementsAre(".megaignore", testFileName));
}

/**
 * @brief SdkTestSyncLocalRootChange.OKSyncRunningToSimilarRoot: Change the root of a running sync
 * to a directory that contains different files:
 * - One exactly the same as in the previous root
 * - One different
 * - One with same name and different contents
 * - It misses one that was in previous root
 *
 * The final state prioritize local new root
 *
 */
TEST_F(SdkTestSyncLocalRootChange, OKSyncRunningToSimilarRoot)
{
    static const std::string logPre{"SdkTestSyncLocalRootChange.OKSyncRunningToSimilarRoot : "};

    LOG_verbose << logPre << "Preparing new root with similar contents";
    const LocalTempDir tmpDir{"./auxTmpOKSyncRunningToSimilarRoot/"};
    prepareSimilarRoot(tmpDir.getPath());

    LOG_verbose << logPre << "Changing the root";
    ASSERT_NO_FATAL_FAILURE(changeLocalSyncRootNoErrors(tmpDir.getPath()));
    ASSERT_EQ(getSyncRunState(), std::optional{MegaSync::RUNSTATE_RUNNING});
    ASSERT_NO_FATAL_FAILURE(waitForSyncToMatchCloudAndLocal());

    LOG_verbose << logPre << "Validating expectations";
    ASSERT_NO_FATAL_FAILURE(checkCurrentLocalMatchesSimilar());
}

/**
 * @brief SdkTestSyncLocalRootChange.OKSyncSuspendedToSimilarRoot: Same as
 * OKSyncRunningToSimilarRoot but changing the root while the sync is suspended, then it is resumed
 * and wait to validate expectations.
 */
TEST_F(SdkTestSyncLocalRootChange, OKSyncSuspendedToSimilarRoot)
{
    static const std::string logPre{"SdkTestSyncLocalRootChange.OKSyncSuspendedToSimilarRoot : "};

    LOG_verbose << logPre << "Preparing new root with similar contents";
    const LocalTempDir tmpDir{"./auxTmpOKSyncSuspendedToSimilarRoot/"};
    prepareSimilarRoot(tmpDir.getPath());

    LOG_verbose << logPre << "Suspending the sync";
    ASSERT_TRUE(sdk_test::suspendSync(megaApi[0].get(), getBackupId()))
        << "Error suspending the sync";
    ASSERT_EQ(getSyncRunState(), std::optional{MegaSync::RUNSTATE_SUSPENDED});

    LOG_verbose << logPre << "Changing the root";
    ASSERT_NO_FATAL_FAILURE(changeLocalSyncRootNoErrors(tmpDir.getPath()));
    ASSERT_EQ(getSyncRunState(), std::optional{MegaSync::RUNSTATE_SUSPENDED});

    LOG_verbose << logPre << "Resuming the sync";
    ASSERT_TRUE(sdk_test::resumeSync(megaApi[0].get(), getBackupId())) << "Error resuming the sync";
    ASSERT_EQ(getSyncRunState(), std::optional{MegaSync::RUNSTATE_RUNNING});

    ASSERT_NO_FATAL_FAILURE(waitForSyncToMatchCloudAndLocal());

    LOG_verbose << logPre << "Validating expectations";
    ASSERT_NO_FATAL_FAILURE(checkCurrentLocalMatchesSimilar());
}

/**
 * @brief SdkTestSyncLocalRootChange.OKSyncDisabledToSimilarRoot: Same as
 * OKSyncRunningToSimilarRoot but changing the root while the sync is disabled, then it is enabled
 * and wait to validate expectations.
 *
 * NOTE: In this case, the final state must be a mirror between cloud and local.
 */
TEST_F(SdkTestSyncLocalRootChange, OKSyncDisabledToSimilarRoot)
{
    static const std::string logPre{"SdkTestSyncLocalRootChange.OKSyncDisabledToSimilarRoot : "};

    LOG_verbose << logPre << "Preparing new root with similar contents";
    const LocalTempDir tmpDir{"./auxTmpOKSyncDisabledToSimilarRoot/"};
    prepareSimilarRoot(tmpDir.getPath());

    LOG_verbose << logPre << "Disable the sync";
    ASSERT_TRUE(sdk_test::disableSync(megaApi[0].get(), getBackupId()))
        << "Error suspending the sync";
    ASSERT_EQ(getSyncRunState(), std::optional{MegaSync::RUNSTATE_DISABLED});

    LOG_verbose << logPre << "Changing the root";
    ASSERT_NO_FATAL_FAILURE(changeLocalSyncRootNoErrors(tmpDir.getPath()));
    ASSERT_EQ(getSyncRunState(), std::optional{MegaSync::RUNSTATE_DISABLED});

    LOG_verbose << logPre << "Resuming the sync";
    ASSERT_TRUE(sdk_test::resumeSync(megaApi[0].get(), getBackupId())) << "Error resuming the sync";
    ASSERT_EQ(getSyncRunState(), std::optional{MegaSync::RUNSTATE_RUNNING});

    ASSERT_NO_FATAL_FAILURE(waitForSyncToMatchCloudAndLocal());

    LOG_verbose << logPre << "Validating expectations";
    ASSERT_NO_FATAL_FAILURE(checkCurrentLocalMatchesMirror());
}

#ifndef WIN32
/**
 * @brief SdkTestSyncLocalRootChange.OKSyncRunningMoveRootAndReassing:
 * 1. Move the root directory of a running sync to a different location
 * 2. Check that it gets suspended
 * 3. Reassign the root to the new location
 * 4. Sync can be resumed and everything stays as it was
 * NOTE: This test does not apply to windows because windows will block the rename operation on the
 * root while the sync is running (the directory is opened by the sync engine). We should pause the
 * sync before the rename but that scenario falls into the domain of other tests.
 */
TEST_F(SdkTestSyncLocalRootChange, OKSyncRunningMoveRootAndReassing)
{
    static const std::string logPre{
        "SdkTestSyncLocalRootChange.OKSyncRunningMoveRootAndReassing : "};

    ASSERT_EQ(getSyncRunState(), std::optional{MegaSync::RUNSTATE_RUNNING});

    LOG_verbose << logPre << "Renaming local root";
    const auto newRoot = getLocalTmpDir().parent_path() / "TestDirOKSyncRunningMoveRootAndReassing";
    ASSERT_NO_FATAL_FAILURE(moveLocalTmpDir(newRoot));

    LOG_verbose << logPre << "Waiting for the sync to be disabled";
    ASSERT_TRUE(waitFor(
        [this]()
        {
            return getSyncRunState() == std::optional{MegaSync::RUNSTATE_SUSPENDED};
        },
        MAX_TIMEOUT,
        10s));

    LOG_verbose << logPre << "Change sync root to new location";
    ASSERT_NO_FATAL_FAILURE(changeLocalSyncRootNoErrors(newRoot));

    LOG_verbose << logPre << "Enabling the sync";
    ASSERT_TRUE(sdk_test::resumeSync(megaApi[0].get(), getBackupId())) << "Error resuming the sync";
    ASSERT_EQ(getSyncRunState(), std::optional{MegaSync::RUNSTATE_RUNNING});

    // Move the directory back to where it was
    moveLocalTmpDir(getLocalTmpDir());
}
#endif

/**
 * @brief SdkTestSyncLocalRootChange.SymLinkAsRootChangeWhereItPointsTo:
 *
 * Use case: we have a sync that uses a symlink as local root and that symlink changes where it is
 * pointing to. That should invalidate the sync and with the MegaApi::changeSyncLocalRoot we should
 * be able to solve the issue.
 *
 * 1. Create the sync with a symlink as root. symlink pointing to -> "originalRoot" that has some
 *    files inside.
 * 2. Suspend the sync (we need this to run the test on windows)
 * 3. Create a new empty directory
 * 4. Move the symlink to point to the new directory. symlink pointing to -> "tempEmtpyTestDir"
 * 5. Try to resume the Sync. An error (MISMATCH_OF_ROOT_FSID) is expected.
 * 6. Change the root to "./symlink". Although it is the same path stored in the sync, it points to
 *    a different directory so this should fix the issue.
 * 7. Enable the sync. It should work now.
 * 8. Validate final state (empty, local has preference).
 */
#ifdef __APPLE__
// Disabled due to SDK-4472
TEST_F(SdkTestSyncLocalRootChange, DISABLED_SymLinkAsRootChangeWhereItPointsTo)
#else
TEST_F(SdkTestSyncLocalRootChange, SymLinkAsRootChangeWhereItPointsTo)
#endif
{
    static const std::string logPre{
        "SdkTestSyncLocalRootChange.SymLinkAsRootChangeWhereItPointsTo : "};

    // We need to remove the original sync because we cannot create a new one pointing to a symlink
    // that points to the root of an existing sync
    LOG_verbose << logPre << "Removing the original sync";
    ASSERT_NO_FATAL_FAILURE(removeSync(megaApi[0].get(), mBackupId));

    LOG_verbose << logPre << "Creating a symlink to the original root";
    std::filesystem::path linkName{"./symLinkToOriginal"};
    const MrProper defer{[&linkName]()
                         {
                             std::filesystem::remove(linkName);
                         }};
    std::filesystem::create_directory_symlink(getLocalTmpDir(), linkName);

    LOG_verbose << logPre << "Creating a new sync with the symlink as root";
    mBackupId =
        syncFolder(megaApi[0].get(), linkName.u8string(), getNodeByPath("dir1/")->getHandle());
    ASSERT_NE(mBackupId, UNDEF) << "API Error adding a new sync";

    LOG_verbose << logPre << "Waiting for cloud/local content to match and local nodes are created";
    ASSERT_NO_FATAL_FAILURE(waitForSyncToMatchCloudAndLocal());
    static constexpr auto WAIT_TIME_TO_CREATE_LOCAL_NODES{20s};
    std::this_thread::sleep_for(WAIT_TIME_TO_CREATE_LOCAL_NODES);
    ASSERT_EQ(getSyncRunState(), std::optional{MegaSync::RUNSTATE_RUNNING});

    LOG_verbose << logPre << "Suspending the sync";
    ASSERT_TRUE(sdk_test::suspendSync(megaApi[0].get(), getBackupId()))
        << "Error suspending the sync";
    ASSERT_EQ(getSyncRunState(), std::optional{MegaSync::RUNSTATE_SUSPENDED});

    LOG_verbose << logPre << "Creating an empty dir and moving the symlink to point to it";
    static const std::string tmpEmptyDirName{"./tempEmtpyTestDir"};
    const LocalTempDir tmp{tmpEmptyDirName};
    std::filesystem::remove(linkName);
    std::filesystem::create_directory_symlink(tmp.getPath(), linkName);

    LOG_verbose << logPre << "Trying to resume the sync expecting an error (MISMATCH_OF_ROOT_FSID)";
<<<<<<< HEAD
    NiceMock<MockRequestListener> reqListener;
=======
    NiceMock<MockRequestListener> reqListener{megaApi[0].get()};
>>>>>>> 390f7cac
    reqListener.setErrorExpectations(API_EFAILED, MISMATCH_OF_ROOT_FSID);
    megaApi[0]->setSyncRunState(getBackupId(),
                                MegaSync::SyncRunningState::RUNSTATE_RUNNING,
                                &reqListener);
    ASSERT_TRUE(reqListener.waitForFinishOrTimeout(MAX_TIMEOUT));
    ASSERT_EQ(getSyncRunState(), std::optional{MegaSync::RUNSTATE_SUSPENDED});

    LOG_verbose << logPre << "Change local root to the symlink again";
    ASSERT_NO_FATAL_FAILURE(changeLocalSyncRootNoErrors(linkName));

    LOG_verbose << logPre << "We should be able to resume the sync now";
    ASSERT_TRUE(sdk_test::resumeSync(megaApi[0].get(), getBackupId())) << "Error resuming the sync";

    LOG_verbose << logPre << "Waiting for local to match cloud";
    ASSERT_NO_FATAL_FAILURE(waitForSyncToMatchCloudAndLocal());
    EXPECT_THAT(getLocalFirstChildrenNames_if(tmp.getPath()),
                testing::UnorderedElementsAre(".megaignore"));
}

/**
 * @brief SdkTestSyncLocalRootChange.ChangeRootToSameNameDifferentFsid:
 *
 * Use case: The path used as local root sill exists but it is a different directory (different
 * fsid). The MegaApi::changeSyncLocalRoot method allows to refresh internally the fsid of the local
 * root.
 *
 * 1. Suspend the sync (we need this to run the test on windows)
 * 2. Rename the original root to "TestChangeRoot"
 * 3. Create a new empty dir in the same path as the original root
 * 4. Try to resume the Sync. An error (MISMATCH_OF_ROOT_FSID) is expected.
 * 5. Change the root to "originalPath". This should fix the mismatch fsid issue
 * 6. Enable the sync. It should work now.
 * 7. Validate final state (empty, local has preference).
 */
#ifdef __APPLE__
// Disabled due to SDK-4472
TEST_F(SdkTestSyncLocalRootChange, DISABLED_ChangeRootToSameNameDifferentFsid)
#else
TEST_F(SdkTestSyncLocalRootChange, ChangeRootToSameNameDifferentFsid)
#endif
{
    static const std::string logPre{
        "SdkTestSyncLocalRootChange.ChangeRootToSameNameDifferentFsid : "};

    ASSERT_EQ(getSyncRunState(), std::optional{MegaSync::RUNSTATE_RUNNING});
    ASSERT_TRUE(sdk_test::suspendSync(megaApi[0].get(), getBackupId()))
        << "Error suspending the sync";
    ASSERT_EQ(getSyncRunState(), std::optional{MegaSync::RUNSTATE_SUSPENDED});

    LOG_verbose << logPre << "Renaming local root";
    const auto originalRoot = getLocalTmpDir();
    const auto newRoot = getLocalTmpDir().parent_path() / "TestChangeRootToSameNameDifferentFsid";
    // On windows we need to wait until the filesystem notify thread stops once the sync is
    // suspended. That's why we need multiple attempts to move the directory
    ASSERT_TRUE(sdk_test::waitFor(
        [this, &newRoot]() -> bool
        {
            return mTempLocalDir.move(newRoot);
        },
        MAX_TIMEOUT))
        << "Error moving root directory";

    LOG_verbose << logPre << "Try to resume the sync in the same path but different dir";
    const LocalTempDir tmpNewRootSameName{originalRoot};
<<<<<<< HEAD
    NiceMock<MockRequestListener> reqListener;
=======
    NiceMock<MockRequestListener> reqListener{megaApi[0].get()};
>>>>>>> 390f7cac
    reqListener.setErrorExpectations(API_EFAILED, MISMATCH_OF_ROOT_FSID);
    megaApi[0]->setSyncRunState(getBackupId(),
                                MegaSync::SyncRunningState::RUNSTATE_RUNNING,
                                &reqListener);
    ASSERT_TRUE(reqListener.waitForFinishOrTimeout(MAX_TIMEOUT));
    ASSERT_EQ(getSyncRunState(), std::optional{MegaSync::RUNSTATE_SUSPENDED});

    LOG_verbose << logPre << "Change the root to the same path and try to resume again";
    ASSERT_NO_FATAL_FAILURE(changeLocalSyncRootNoErrors(originalRoot));
    ASSERT_TRUE(sdk_test::resumeSync(megaApi[0].get(), getBackupId())) << "Error resuming the sync";

    LOG_verbose << logPre << "Waiting for local to match cloud";
    ASSERT_NO_FATAL_FAILURE(waitForSyncToMatchCloudAndLocal());
    EXPECT_THAT(getLocalFirstChildrenNames_if(tmpNewRootSameName.getPath()),
                testing::UnorderedElementsAre(".megaignore"));

    LOG_verbose << logPre << "Stopping the sync and moving tmp dir to its original path";
    ASSERT_TRUE(sdk_test::suspendSync(megaApi[0].get(), getBackupId()))
        << "Error suspending the sync";
    ASSERT_EQ(getSyncRunState(), std::optional{MegaSync::RUNSTATE_SUSPENDED});
}

/**
 * @brief SdkTestSyncLocalRootChange.OKChangRootToASymLink: Change root to a symlink to an empty
 * directory. Validate final state.
 */
TEST_F(SdkTestSyncLocalRootChange, OKChangRootToASymLink)
{
    static const std::string logPre{"SdkTestSyncLocalRootChange.OKChangRootToASymLink : "};

    const LocalTempDir tmpDir{"./auxTmpDirOKChangRootToASymLink/"};
    std::filesystem::path linkName{"./symLinkToEmpty"};
    const MrProper defer{[&linkName]()
                         {
                             std::filesystem::remove(linkName);
                         }};

    ASSERT_EQ(getSyncRunState(), std::optional{MegaSync::RUNSTATE_RUNNING});

    std::filesystem::create_directory_symlink(tmpDir.getPath(), linkName);

    LOG_verbose << logPre << "Moving local root to an empty new root";
    ASSERT_NO_FATAL_FAILURE(changeLocalSyncRootNoErrors(linkName));
    ASSERT_EQ(getSyncRunState(), std::optional{MegaSync::RUNSTATE_RUNNING});

    LOG_verbose << logPre << "Waiting for local to match cloud";
    ASSERT_NO_FATAL_FAILURE(waitForSyncToMatchCloudAndLocal());

    LOG_verbose << logPre << "Validating expectations: Empty dir (local has preference)";
    EXPECT_THAT(getLocalFirstChildrenNames_if(tmpDir.getPath()),
                testing::UnorderedElementsAre(".megaignore"));
}

class SdkTestBackupSyncLocalRootChange: public SdkTestSyncLocalRootChange
{
public:
    void SetUp() override
    {
        SdkTestNodesSetUp::SetUp();
        createAuxFiles();
        mBackupId = backupFolder(megaApi[0].get(), getLocalTmpDir().u8string(), "myBackup");
        ASSERT_NE(mBackupId, UNDEF) << "API Error adding a new backup sync";
        ASSERT_NO_FATAL_FAILURE(waitForSyncToMatchCloudAndLocal());
    }

    /**
     * @brief We don't need nodes on the cloud for backups
     */
    const std::vector<NodeInfo>& getElements() const override
    {
        static const std::vector<NodeInfo> ELEMENTS{};
        return ELEMENTS;
    }

    void createAuxFiles()
    {
        auxFiles.emplace_back(getLocalTmpDir() / "testFile", 1);
        auxFiles.emplace_back(getLocalTmpDir() / "testCommonFile", 0);
        auxFiles.emplace_back(getLocalTmpDir() / "testFile1", 0);
    }

    enum class StopAction
    {
        disable,
        pause
    };

    /**
     * @brief Disables or pauses the current backup, then changes the local root to a new directory
     * with similar contents. The backup is resumed and the final state is validated.
     *
     * @param action Specifies how the backup has to be stopped
     */
    void changeRootToSimilarWhileStop(const StopAction action)
    {
        const auto* testInfo = ::testing::UnitTest::GetInstance()->current_test_info();
        const std::string suiteName = testInfo->test_suite_name();
        const std::string testName = testInfo->name();
        const std::string logPrefix = suiteName + "." + testName + " : ";

        LOG_verbose << logPrefix << "Preparing new root with similar contents";
        const LocalTempDir tmpDir{"./auxTmp" + testName};
        prepareSimilarRoot(tmpDir.getPath());

        MegaSync::SyncRunningState expectedRunState;
        switch (action)
        {
            case StopAction::pause:
            {
                LOG_verbose << logPrefix << "Suspending the backup sync";
                ASSERT_TRUE(sdk_test::suspendSync(megaApi[0].get(), getBackupId()))
                    << "Error suspending the sync";
                expectedRunState = MegaSync::RUNSTATE_SUSPENDED;
                break;
            }
            case StopAction::disable:
            {
                LOG_verbose << logPrefix << "Disable the backup sync";
                ASSERT_TRUE(sdk_test::disableSync(megaApi[0].get(), getBackupId()))
                    << "Error disabling the sync";
                expectedRunState = MegaSync::RUNSTATE_DISABLED;
                break;
            }
        }
        ASSERT_EQ(getSyncRunState(), std::optional{expectedRunState});

        LOG_verbose << logPrefix << "Changing the root";
        ASSERT_NO_FATAL_FAILURE(changeLocalSyncRootNoErrors(tmpDir.getPath()));
        ASSERT_EQ(getSyncRunState(), std::optional{expectedRunState});

        LOG_verbose << logPrefix << "Resuming the backup sync";
        ASSERT_TRUE(sdk_test::resumeSync(megaApi[0].get(), getBackupId()))
            << "Error resuming the sync";
        ASSERT_EQ(getSyncRunState(), std::optional{MegaSync::RUNSTATE_RUNNING});

        ASSERT_NO_FATAL_FAILURE(waitForSyncToMatchCloudAndLocal());

        LOG_verbose << logPrefix << "Validating expectations";
        ASSERT_NO_FATAL_FAILURE(checkCurrentLocalMatchesSimilar());
    }

private:
    std::vector<LocalTempFile> auxFiles;
};

/**
 * @brief Change the root of the backup to an empty local dir.
 * Expectations -> final state = empty
 * The name of the backup and the remote root node do not change
 */
TEST_F(SdkTestBackupSyncLocalRootChange, OKChangeRootToEmpty)
{
    static const std::string logPre{"SdkTestBackupSyncLocalRootChange.OKChangeRootToEmpty : "};

    ASSERT_EQ(getSyncRunState(), std::optional{MegaSync::RUNSTATE_RUNNING});

    LOG_verbose << logPre << "Moving local root to an empty new root";
    const LocalTempDir tmpDir{"./auxTmpDirOKChangeRootToEmpty/"};
    ASSERT_NO_FATAL_FAILURE(changeLocalSyncRootNoErrors(tmpDir.getPath()));
    ASSERT_EQ(getSyncRunState(), std::optional{MegaSync::RUNSTATE_RUNNING});

    LOG_verbose << logPre << "Waiting for local to match cloud";
    ASSERT_NO_FATAL_FAILURE(waitForSyncToMatchCloudAndLocal());

    LOG_verbose << logPre << "Validating expectations: Empty dir (local has preference)";
    EXPECT_THAT(getLocalFirstChildrenNames_if(tmpDir.getPath()),
                testing::UnorderedElementsAre(".megaignore"));

    const auto backup = getSync();
    ASSERT_TRUE(backup);
    EXPECT_STREQ(backup->getName(), "myBackup");
    EXPECT_THAT(backup->getLastKnownMegaFolder(), EndsWith("myBackup"));
}

/**
 * @brief SdkTestBackupSyncLocalRootChange.OKBackupRunningToSimilarRoot: Change the root of a
 * running backup sync to a directory that contains different files:
 * - One exactly the same as in the previous root
 * - One different
 * - One with same name and different contents
 * - It misses one that was in previous root
 *
 * The final state prioritize the new local root
 */
TEST_F(SdkTestBackupSyncLocalRootChange, OKBackupRunningToSimilarRoot)
{
    static const std::string logPre{
        "SdkTestBackupSyncLocalRootChange.OKBackupRunningToSimilarRoot : "};

    LOG_verbose << logPre << "Preparing new root with similar contents";
    const LocalTempDir tmpDir{"./auxTmpOKBackupRunningToSimilarRoot/"};
    prepareSimilarRoot(tmpDir.getPath());

    LOG_verbose << logPre << "Changing the root";
    ASSERT_NO_FATAL_FAILURE(changeLocalSyncRootNoErrors(tmpDir.getPath()));
    ASSERT_EQ(getSyncRunState(), std::optional{MegaSync::RUNSTATE_RUNNING});
    ASSERT_NO_FATAL_FAILURE(waitForSyncToMatchCloudAndLocal());

    LOG_verbose << logPre << "Validating expectations";
    ASSERT_NO_FATAL_FAILURE(checkCurrentLocalMatchesSimilar());
}

/**
 * @brief SdkTestBackupSyncLocalRootChange.OKBackupSuspendedToSimilarRoot: Same as
 * OKBackupRunningToSimilarRoot but changing the root while the backup is suspended, then it is
 * resumed and waits to validate expectations.
 */
TEST_F(SdkTestBackupSyncLocalRootChange, OKBackupSuspendedToSimilarRoot)
{
    ASSERT_NO_FATAL_FAILURE(changeRootToSimilarWhileStop(StopAction::pause));
}

/**
 * @brief SdkTestBackupSyncLocalRootChange.OKBackupDisabledToSimilarRoot: Same as
 * OKBackupRunningToSimilarRoot but changing the root while the backup is disabled, then it is
 * enabled and waits to validate expectations.
 */
TEST_F(SdkTestBackupSyncLocalRootChange, OKBackupDisabledToSimilarRoot)
{
    ASSERT_NO_FATAL_FAILURE(changeRootToSimilarWhileStop(StopAction::disable));
}
#endif // ENABLE_SYNC<|MERGE_RESOLUTION|>--- conflicted
+++ resolved
@@ -678,11 +678,7 @@
     std::filesystem::create_directory_symlink(tmp.getPath(), linkName);
 
     LOG_verbose << logPre << "Trying to resume the sync expecting an error (MISMATCH_OF_ROOT_FSID)";
-<<<<<<< HEAD
-    NiceMock<MockRequestListener> reqListener;
-=======
     NiceMock<MockRequestListener> reqListener{megaApi[0].get()};
->>>>>>> 390f7cac
     reqListener.setErrorExpectations(API_EFAILED, MISMATCH_OF_ROOT_FSID);
     megaApi[0]->setSyncRunState(getBackupId(),
                                 MegaSync::SyncRunningState::RUNSTATE_RUNNING,
@@ -747,11 +743,7 @@
 
     LOG_verbose << logPre << "Try to resume the sync in the same path but different dir";
     const LocalTempDir tmpNewRootSameName{originalRoot};
-<<<<<<< HEAD
-    NiceMock<MockRequestListener> reqListener;
-=======
     NiceMock<MockRequestListener> reqListener{megaApi[0].get()};
->>>>>>> 390f7cac
     reqListener.setErrorExpectations(API_EFAILED, MISMATCH_OF_ROOT_FSID);
     megaApi[0]->setSyncRunState(getBackupId(),
                                 MegaSync::SyncRunningState::RUNSTATE_RUNNING,

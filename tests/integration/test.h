#pragma once
#include <sstream>
#include <string>
#include <thread>
#include <vector>
#include <functional>
#include <stdio.h>
#include <map>
#include <future>
#include <fstream>
#include <atomic>
#include <random>

#include "gtest/gtest.h"

#include <mega.h>
#include <megaapi_impl.h>
#include "stdfs.h"

using namespace ::mega;
using namespace ::std;


extern string_vector envVarAccount;
extern string_vector envVarPass;

std::string logTime();
void WaitMillisec(unsigned n);

class LogStream
{
public:
    LogStream()
      : mBuffer()
    {
    }

    LogStream(LogStream&& other) noexcept
      : mBuffer(std::move(other.mBuffer))
    {
    }

    ~LogStream();

    template<typename T>
    LogStream& operator<<(const T* value)
    {
        mBuffer << value;
        return *this;
    }

    template<typename T, typename = typename std::enable_if<std::is_scalar<T>::value>::type>
    LogStream& operator<<(const T value)
    {
        mBuffer << value;
        return *this;
    }

    template<typename T, typename = typename std::enable_if<!std::is_scalar<T>::value>::type>
    LogStream& operator<<(const T& value)
    {
        mBuffer << value;
        return *this;
    }

private:
    std::ostringstream mBuffer;
}; // LogStream

extern std::string USER_AGENT;
extern bool gRunningInCI;
extern bool gTestingInvalidArgs;
extern bool gResumeSessions;
extern bool gScanOnly;

extern bool WaitFor(std::function<bool()>&& f, unsigned millisec);

LogStream out();

enum { THREADS_PER_MEGACLIENT = 3 };

class TestingWithLogErrorAllowanceGuard
{
public:
    TestingWithLogErrorAllowanceGuard()
    {
        gTestingInvalidArgs = true;
    }
    ~TestingWithLogErrorAllowanceGuard()
    {
        gTestingInvalidArgs = false;
    }
};

class TestFS
{
public:
    // these getters should return std::filesystem::path type, when C++17 will become mandatory
    static fs::path GetTestBaseFolder();
    static fs::path GetTestFolder();
    static fs::path GetTrashFolder();

    void DeleteTestFolder() { DeleteFolder(GetTestFolder()); }
    void DeleteTrashFolder() { DeleteFolder(GetTrashFolder()); }

    ~TestFS();

private:
    void DeleteFolder(fs::path folder);

    std::vector<std::thread> m_cleaners;
};

void moveToTrash(const fs::path& p);
fs::path makeNewTestRoot();
fs::path makeReusableClientFolder(const string& subfolder);

#ifdef ENABLE_SYNC

template<typename T>
using shared_promise = std::shared_ptr<promise<T>>;

using PromiseBoolSP     = shared_promise<bool>;
using PromiseHandleSP   = shared_promise<handle>;
using PromiseStringSP   = shared_promise<string>;
using PromiseUnsignedSP = shared_promise<unsigned>;

struct Model
{
    // records what we think the tree should look like after sync so we can confirm it

    struct ModelNode
    {
        enum nodetype { file, folder };
        nodetype type = folder;
        string mCloudName;
        string mFsName;
        string name;
        string content;
        vector<unique_ptr<ModelNode>> kids;
        ModelNode* parent = nullptr;
        bool changed = false;
        bool fsOnly = false;

        ModelNode() = default;

        ModelNode(const ModelNode& other);
        ModelNode& fsName(const string& name);
        const string& fsName() const;
        ModelNode& cloudName(const string& name);
        const string& cloudName() const;
        void generate(const fs::path& path, bool force);
        string path();
        string fsPath();
        ModelNode* addkid();
        ModelNode* addkid(unique_ptr<ModelNode>&& p);
        bool typematchesnodetype(nodetype_t nodetype) const;
        void print(string prefix="");
        std::unique_ptr<ModelNode> clone();
    };

    Model();
    Model(const Model& other);
    Model& operator=(const Model& rhs);
    ModelNode* addfile(const string& path, const string& content);
    ModelNode* addfile(const string& path);
    ModelNode* addfolder(const string& path);
    ModelNode* addnode(const string& path, ModelNode::nodetype type);
    ModelNode* copynode(const string& src, const string& dst);
    unique_ptr<ModelNode> makeModelSubfolder(const string& utf8Name);
    unique_ptr<ModelNode> makeModelSubfile(const string& utf8Name, string content = {});
    unique_ptr<ModelNode> buildModelSubdirs(const string& prefix, int n, int recurselevel, int filesperdir);
    ModelNode* childnodebyname(ModelNode* n, const std::string& s);
    ModelNode* findnode(string path, ModelNode* startnode = nullptr);
    unique_ptr<ModelNode> removenode(const string& path);
    bool movenode(const string& sourcepath, const string& destpath);
    bool movetosynctrash(unique_ptr<ModelNode>&& node, const string& syncrootpath);
    bool movetosynctrash(const string& path, const string& syncrootpath);
    void ensureLocalDebrisTmpLock(const string& syncrootpath);
    bool removesynctrash(const string& syncrootpath, const string& subpath = "");
    void emulate_rename(std::string nodepath, std::string newname);
    void emulate_move(std::string nodepath, std::string newparentpath);
    void emulate_copy(std::string nodepath, std::string newparentpath);
    void emulate_rename_copy(std::string nodepath, std::string newparentpath, std::string newname);
    void emulate_delete(std::string nodepath);
    void generate(const fs::path& path, bool force = false);
    void swap(Model& other);
    unique_ptr<ModelNode> root;
};


struct StandardClient : public ::mega::MegaApp
{
    WAIT_CLASS waiter;
#ifdef GFX_CLASS
    GFX_CLASS gfx;
#endif

    string client_dbaccess_path;
    std::unique_ptr<HttpIO> httpio;
    std::recursive_mutex clientMutex;
    MegaClient client;
    std::atomic<bool> clientthreadexit{false};
    bool fatalerror = false;
    string clientname;
    std::function<void()> nextfunctionMC;
    std::function<void()> nextfunctionSC;
    std::condition_variable functionDone;
    std::mutex functionDoneMutex;
    std::string salt;
    std::set<fs::path> localFSFilesThatMayDiffer;

    fs::path fsBasePath;

    handle basefolderhandle = UNDEF;

    enum resultprocenum { PRELOGIN, LOGIN, FETCHNODES, PUTNODES, UNLINK, CATCHUP,
        COMPLETION };  // use COMPLETION when we use a completion function, rather than trying to match tags on callbacks

    struct ResultProc
    {
        StandardClient& client;
        ResultProc(StandardClient& c) : client(c) {}

        struct id_callback
        {
            int request_tag = 0;
            handle h = UNDEF;
            std::function<bool(error)> f;
            id_callback(std::function<bool(error)> cf, int tag, handle ch) : request_tag(tag), h(ch), f(cf) {}
        };

        recursive_mutex mtx;  // recursive because sometimes we need to set up new operations during a completion callback
        map<resultprocenum, deque<id_callback>> m;

        void prepresult(resultprocenum rpe, int tag, std::function<void()>&& requestfunc, std::function<bool(error)>&& f, handle h = UNDEF);
        void processresult(resultprocenum rpe, error e, handle h = UNDEF);
    } resultproc;

    // thread as last member so everything else is initialised before we start it
    std::thread clientthread;

    string ensureDir(const fs::path& p);
    StandardClient(const fs::path& basepath, const string& name, const fs::path& workingFolder = fs::path());
    ~StandardClient();
    void localLogout();

    static mutex om;
    bool logcb = false;
    chrono::steady_clock::time_point lastcb = std::chrono::steady_clock::now();

    string lp(LocalNode* ln);

    void onCallback();

    std::function<void(const SyncConfig&)> onAutoResumeResult;

    void sync_added(const SyncConfig& config) override;

    bool received_syncs_restored = false;
    void syncs_restored(SyncError syncError) override;

    bool received_node_actionpackets = false;
    std::condition_variable nodes_updated_cv;

    void nodes_updated(Node** nodes, int numNodes) override;
    bool waitForNodesUpdated(unsigned numSeconds);
    void syncupdate_stateconfig(const SyncConfig& config) override;

    std::function<void(const SyncConfig&)> mOnSyncStateConfig;

    void syncupdate_scanning(bool b) override;

    std::atomic<bool> mStallDetected{false};
    std::atomic<bool> mConflictsDetected{false};

    void syncupdate_conflicts(bool state) override;
    void syncupdate_stalled(bool state) override;
    void file_added(File* file) override;
    void file_complete(File* file) override;
    void syncupdate_filter_error(const SyncConfig& config) override;

    void syncupdate_local_lockretry(bool b) override;

#ifdef DEBUG
    using SyncDebugNotificationHandler =
        std::function<void(const SyncConfig&, int, const Notification&)>;

    SyncDebugNotificationHandler mOnSyncDebugNotification;

    void syncdebug_notification(const SyncConfig& config,
        int queue,
        const Notification& notification) override;
#endif // DEBUG

    std::atomic<unsigned> transfersAdded{0}, transfersRemoved{0}, transfersPrepared{0}, transfersFailed{0}, transfersUpdated{0}, transfersComplete{0};

    void transfer_added(Transfer* transfer) override
    {
        onCallback();

        ++transfersAdded;

        if (mOnTransferAdded)
            mOnTransferAdded(*transfer);
    }

    std::function<void(Transfer&)> mOnTransferAdded;

    void transfer_removed(Transfer*) override { onCallback(); ++transfersRemoved; }
    void transfer_prepare(Transfer*) override { onCallback(); ++transfersPrepared; }
    void transfer_failed(Transfer*,  const Error&, dstime = 0) override { onCallback(); ++transfersFailed; }
    void transfer_update(Transfer*) override { onCallback(); ++transfersUpdated; }

    std::function<void(Transfer*)> onTransferCompleted;

    void transfer_complete(Transfer* transfer) override
    {
        onCallback();

        if (onTransferCompleted)
            onTransferCompleted(transfer);

        ++transfersComplete;
    }

    void notify_retry(dstime t, retryreason_t r) override;
    void request_error(error e) override;
    void request_response_progress(m_off_t a, m_off_t b) override;
    void threadloop();

    static bool debugging;  // turn this on to prevent the main thread timing out when stepping in the MegaClient

    template <class PROMISE_VALUE>
    future<PROMISE_VALUE> thread_do(std::function<void(MegaClient&, shared_promise<PROMISE_VALUE>)> f)
    {
        unique_lock<mutex> guard(functionDoneMutex);
        std::shared_ptr<promise<PROMISE_VALUE>> promiseSP(new promise<PROMISE_VALUE>());
        nextfunctionMC = [this, promiseSP, f](){ f(this->client, promiseSP); };
        waiter.notify();
        while (!functionDone.wait_until(guard, chrono::steady_clock::now() + chrono::seconds(600), [this]() { return !nextfunctionMC; }))
        {
            if (!debugging)
            {
                promiseSP->set_value(PROMISE_VALUE());
                break;
            }
        }
        return promiseSP->get_future();
    }

    template <class PROMISE_VALUE>
    future<PROMISE_VALUE> thread_do(std::function<void(StandardClient&, shared_promise<PROMISE_VALUE>)> f)
    {
        unique_lock<mutex> guard(functionDoneMutex);
        std::shared_ptr<promise<PROMISE_VALUE>> promiseSP(new promise<PROMISE_VALUE>());
        nextfunctionMC = [this, promiseSP, f]() { f(*this, promiseSP); };
        waiter.notify();
        while (!functionDone.wait_until(guard, chrono::steady_clock::now() + chrono::seconds(600), [this]() { return !nextfunctionSC; }))
        {
            if (!debugging)
            {
                promiseSP->set_value(PROMISE_VALUE());
                break;
            }
        }
        return promiseSP->get_future();
    }

    void preloginFromEnv(const string& userenv, PromiseBoolSP pb);
    void loginFromEnv(const string& userenv, const string& pwdenv, PromiseBoolSP pb);
    void loginFromSession(const string& session, PromiseBoolSP pb);
    bool cloudCopyTreeAs(Node* from, Node* to, string name);

    class BasicPutNodesCompletion
    {
    public:
        BasicPutNodesCompletion(std::function<void(const Error&)>&& callable)
            : mCallable(std::move(callable))
        {
        }

        void operator()(const Error& e, targettype_t, vector<NewNode>&, bool)
        {
            mCallable(e);
        }

    private:
        std::function<void(const Error&)> mCallable;
    }; // BasicPutNodesCompletion

    void cloudCopyTreeAs(Node* n1, Node* n2, std::string newname, PromiseBoolSP pb);
    void putnodes(NodeHandle parentHandle, VersioningOption vo, std::vector<NewNode>&& nodes, PromiseBoolSP pb);
    bool putnodes(NodeHandle parentHandle, VersioningOption vo, std::vector<NewNode>&& nodes);
    void putnodes(const string& parentPath, VersioningOption vo, std::vector<NewNode>&& nodes, PromiseBoolSP result);
    bool putnodes(const string &parentPath, VersioningOption vo, std::vector<NewNode>&& nodes);
    void uploadFolderTree_recurse(handle parent, handle& h, const fs::path& p, vector<NewNode>& newnodes);
    void uploadFolderTree(fs::path p, Node* n2, PromiseBoolSP pb);

    // Necessary to make sure we release the file once we're done with it.
    struct FileGet : public File {
        void completed(Transfer* t, putsource_t source) override
        {
            File::completed(t, source);
            result->set_value(true);
            delete this;
        }

<<<<<<< HEAD
        void terminated(error) override
=======
        void terminated(error e) override
>>>>>>> 8d005f5b
        {
            result->set_value(false);
            delete this;
        }

        PromiseBoolSP result;
    }; // FileGet

    void downloadFile(const Node& node, const fs::path& destination, PromiseBoolSP result);
    bool downloadFile(const Node& node, const fs::path& destination);

    struct FilePut : public File {
        void completed(Transfer* t, putsource_t source) override
        {
            File::completed(t, source);
            delete this;
        }

<<<<<<< HEAD
        void terminated(error) override
=======
        void terminated(error e) override
>>>>>>> 8d005f5b
        {
            delete this;
        }
    }; // FilePut

    bool uploadFolderTree(fs::path p, Node* n2);
    void uploadFile(const fs::path& path, const string& name, Node* parent, DBTableTransactionCommitter& committer, VersioningOption vo = NoVersioning);
    void uploadFile(const fs::path& path, const string& name, Node* parent, PromiseBoolSP pb, VersioningOption vo = NoVersioning);
    bool uploadFile(const fs::path& path, const string& name, Node* parent, int timeoutSeconds = 30, VersioningOption vo = NoVersioning);
    bool uploadFile(const fs::path& path, const string& name, string parentPath, int timeoutSeconds = 30, VersioningOption vo = NoVersioning);
    bool uploadFile(const fs::path& path, Node* parent, int timeoutSeconds = 30, VersioningOption vo = NoVersioning);
    bool uploadFile(const fs::path& path, const string& parentPath, int timeoutSeconds = 30, VersioningOption vo = NoVersioning);
    void uploadFilesInTree_recurse(Node* target, const fs::path& p, std::atomic<int>& inprogress, DBTableTransactionCommitter& committer, VersioningOption vo);
    bool uploadFilesInTree(fs::path p, Node* n2, VersioningOption vo = NoVersioning);
    void uploadFilesInTree(fs::path p, Node* n2, std::atomic<int>& inprogress, PromiseBoolSP pb, VersioningOption vo = NoVersioning);

    class TreeProcPrintTree : public TreeProc
    {
    public:
        void proc(MegaClient* client, Node* n) override
        {
            //out() << "fetchnodes tree: " << n->displaypath();;
        }
    };

    // mark node as removed and notify

    std::function<void (StandardClient& mc, PromiseBoolSP pb)> onFetchNodes;

    void fetchnodes(bool noCache, PromiseBoolSP pb);
    bool fetchnodes(bool noCache = false);
    NewNode makeSubfolder(const string& utf8Name);
    void catchup(PromiseBoolSP pb);

    unsigned deleteTestBaseFolder(bool mayNeedDeleting);
    void deleteTestBaseFolder(bool mayNeedDeleting, bool deleted, PromiseUnsignedSP result);

    void ensureTestBaseFolder(bool mayneedmaking, PromiseBoolSP pb);
    NewNode* buildSubdirs(list<NewNode>& nodes, const string& prefix, int n, int recurselevel);
    bool makeCloudSubdirs(const string& prefix, int depth, int fanout);
    void makeCloudSubdirs(const string& prefix, int depth, int fanout, PromiseBoolSP pb, const string& atpath = "");

    struct SyncInfo
    {
        NodeHandle h;
        fs::path localpath;
        string remotepath;
    };

    SyncConfig syncConfigByBackupID(handle backupID) const;
    bool syncSet(handle backupId, SyncInfo& info) const;
    SyncInfo syncSet(handle backupId);
    SyncInfo syncSet(handle backupId) const;
    Node* getcloudrootnode();
    Node* gettestbasenode();
    Node* getcloudrubbishnode();
    Node* getsyncdebrisnode();
    Node* drillchildnodebyname(Node* n, const string& path);
    vector<Node*> drillchildnodesbyname(Node* n, const string& path);

    void backupAdd_inthread(const string& drivePath,
        string sourcePath,
        const string& targetPath,
        std::function<void(error, SyncError, handle)> completion,
        const string& logname);

    handle backupAdd_mainthread(const string& drivePath,
        const string& sourcePath,
        const string& targetPath,
        const string& logname);

    void setupSync_inthread(const string& subfoldername, const fs::path& localpath, const bool isBackup,
        std::function<void(error, SyncError, handle)> addSyncCompletion, const string& logname);
    void importSyncConfigs(string configs, PromiseBoolSP result);
    bool importSyncConfigs(string configs);
    string exportSyncConfigs();
    bool delSync_inthread(handle backupId);

    struct CloudNameLess
    {
        bool operator()(const string& lhs, const string& rhs) const
        {
            return compare(lhs, rhs) < 0;
        }

        static int compare(const string& lhs, const string& rhs)
        {
            return compareUtf(lhs, false, rhs, false, false);
        }

        static bool equal(const string& lhs, const string& rhs)
        {
            return compare(lhs, rhs) == 0;
        }
    }; // CloudNameLess

    bool recursiveConfirm(Model::ModelNode* mn, Node* n, int& descendants, const string& identifier, int depth, bool& firstreported, bool expectFail, bool skipIgnoreFile);

    bool localNodesMustHaveNodes = true;

    auto equal_range_utf8EscapingCompare(multimap<string, LocalNode*, CloudNameLess>& ns, const string& cmpValue, bool unescapeValue, bool unescapeMap, bool caseInsensitive) -> std::pair<multimap<string, LocalNode*>::iterator, multimap<string, LocalNode*>::iterator>;
    bool recursiveConfirm(Model::ModelNode* mn, LocalNode* n, int& descendants, const string& identifier, int depth, bool& firstreported, bool expectFail, bool skipIgnoreFile);
    bool recursiveConfirm(Model::ModelNode* mn, fs::path p, int& descendants, const string& identifier, int depth, bool ignoreDebris, bool& firstreported, bool expectFail, bool skipIgnoreFile);
    Sync* syncByBackupId(handle backupId);
    bool setSyncPausedByBackupId(handle id, bool pause);
    void enableSyncByBackupId(handle id, PromiseBoolSP result, const string& logname);
    bool enableSyncByBackupId(handle id, const string& logname);
    handle backupIdForSyncPath(fs::path path);

    enum Confirm
    {
        CONFIRM_LOCALFS = 0x01,
        CONFIRM_LOCALNODE = 0x02,
        CONFIRM_LOCAL = CONFIRM_LOCALFS | CONFIRM_LOCALNODE,
        CONFIRM_REMOTE = 0x04,
        CONFIRM_ALL = CONFIRM_LOCAL | CONFIRM_REMOTE,
    };

    bool confirmModel_mainthread(handle id, Model::ModelNode* mRoot, Node* rRoot, bool expectFail, bool skipIgnoreFile);
    bool confirmModel_mainthread(handle id, Model::ModelNode* mRoot, LocalNode* lRoot, bool expectFail, bool skipIgnoreFile);
    bool confirmModel_mainthread(handle id, Model::ModelNode* mRoot, fs::path lRoot, bool ignoreDebris, bool expectFail, bool skipIgnoreFile);
    bool confirmModel(handle id, Model::ModelNode* mRoot, Node* rRoot, bool expectFail, bool skipIgnoreFile);
    bool confirmModel(handle id, Model::ModelNode* mRoot, LocalNode* lRoot, bool expectFail, bool skipIgnoreFile);
    bool confirmModel(handle id, Model::ModelNode* mRoot, fs::path lRoot, bool ignoreDebris, bool expectFail, bool skipIgnoreFile);
    bool confirmModel(handle backupId, Model::ModelNode* mnode, const int confirm, const bool ignoreDebris, bool expectFail, bool skipIgnoreFile);
    void prelogin_result(int, string*, string* salt, error e) override;
    void login_result(error e) override;
    void fetchnodes_result(const Error& e) override;
    bool setattr(Node* node, attr_map&& updates);
    void setattr(Node* node, attr_map&& updates, PromiseBoolSP result);
    bool rename(const string& path, const string& newName);
    void unlink_result(handle h, error e) override;

    handle lastPutnodesResultFirstHandle = UNDEF;

    void putnodes_result(const Error& e, targettype_t tt, vector<NewNode>& nn, bool targetOverride) override;
    void catchup_result() override;

    void disableSync(handle id, SyncError error, bool enabled, bool keepSyncDB, PromiseBoolSP result);
    bool disableSync(handle id, SyncError error, bool enabled, bool keepSyncDB);

    template<typename ResultType, typename Callable>
    ResultType withWait(Callable&& callable, ResultType&& defaultValue = ResultType())
    {
        using std::future_status;
        using std::shared_ptr;

        using PromiseType = promise<ResultType>;
        using PointerType = shared_ptr<PromiseType>;

        auto promise = PointerType(new PromiseType());
        auto future = promise->get_future();

        callable(std::move(promise));

        auto status = future.wait_for(std::chrono::seconds(20));

        if (status == future_status::ready)
        {
            return future.get();
        }

        LOG_warn << "Timed out in withWait";

        return std::move(defaultValue);
    }

    void deleteremote(string path, bool fromroot, PromiseBoolSP pb);
    bool deleteremote(string path, bool fromroot = false);
    bool deleteremote(Node* node);
    void deleteremote(Node* node, PromiseBoolSP result);
    bool deleteremotedebris();
    void deleteremotedebris(PromiseBoolSP result);
    bool deleteremotenode(Node* node);
    void deleteremotenodes(vector<Node*> ns, PromiseBoolSP pb);
    bool movenode(string path, string newParentPath, string newName = "");
    void movenode(string path, string newname, string newparentpath, PromiseBoolSP pb);
    void movenode(handle h1, handle h2, PromiseBoolSP pb);
    void movenodetotrash(string path, PromiseBoolSP pb);
    void exportnode(Node* n, int del, m_time_t expiry, bool writable, bool megaHosted, promise<Error>& pb);
    void getpubliclink(Node* n, int del, m_time_t expiry, bool writable, bool megaHosted, promise<Error>& pb);
    void waitonsyncs(chrono::seconds d = chrono::seconds(2));
    bool conflictsDetected(list<NameConflict>& conflicts);
    bool login_reset(bool noCache = false);
    bool login_reset(const string& user, const string& pw, bool noCache = false, bool resetBaseCloudFolder = true);
    bool resetBaseFolderMulticlient(StandardClient* c2 = nullptr, StandardClient* c3 = nullptr, StandardClient* c4 = nullptr);
    void cleanupForTestReuse();
    bool login_reset_makeremotenodes(const string& prefix, int depth = 0, int fanout = 0, bool noCache = false);
    bool login_reset_makeremotenodes(const string& user, const string& pw, const string& prefix, int depth, int fanout, bool noCache = false);
    void ensureSyncUserAttributes(PromiseBoolSP result);
    bool ensureSyncUserAttributes();
    void copySyncConfig(SyncConfig config, PromiseHandleSP result);
    handle copySyncConfig(const SyncConfig& config);
    bool login(const string& user, const string& pw);
    bool login_fetchnodes(const string& user, const string& pw, bool makeBaseFolder = false, bool noCache = false);
    bool login_fetchnodes(const string& session);
    handle setupSync_mainthread(const std::string& localsyncrootfolder, const std::string& remotesyncrootfolder, bool isBackup = false, bool uploadIgnoreFirst = true);
    bool delSync_mainthread(handle backupId);
    bool confirmModel_mainthread(Model::ModelNode* mnode, handle backupId, bool ignoreDebris = false, int confirm = CONFIRM_ALL, bool expectFail = false, bool skipIgnoreFile = true);
    bool match(handle id, const Model::ModelNode* source);
    void match(handle id, const Model::ModelNode* source, PromiseBoolSP result);
    bool waitFor(std::function<bool(StandardClient&)>&& predicate, const std::chrono::seconds &timeout);
    bool match(const Node& destination, const Model::ModelNode& source) const;
    bool backupOpenDrive(const fs::path& drivePath);
    void triggerPeriodicScanEarly(handle backupID);

    FileFingerprint fingerprint(const fs::path& fsPath);

    vector<FileFingerprint> fingerprints(const string& path);

#ifndef NDEBUG
    virtual void move_begin(const LocalPath& source, const LocalPath& target) override
    {
        if (mOnMoveBegin)
            mOnMoveBegin(source, target);
    }

    function<void(const LocalPath&, const LocalPath&)> mOnMoveBegin;

    void putnodes_begin(const LocalPath& path) override
    {
        if (mOnPutnodesBegin)
            mOnPutnodesBegin(path);
    }

    std::function<void(const LocalPath&)> mOnPutnodesBegin;
#endif // ! NDEBUG

    function<void(File&)> mOnFileAdded;
    function<void(File&)> mOnFileComplete;
    function<void(const SyncConfig&)> mOnFilterError;
    function<void(bool)> mOnStall;
    function<void(bool)> mOnConflictsDetected;
};


struct StandardClientInUseEntry
{
    bool inUse = false;
    shared_ptr<StandardClient> ptr;
    string name;

    StandardClientInUseEntry(bool iu, shared_ptr<StandardClient> sp, string n)
    : inUse(iu)
    , ptr(sp)
    , name(n)
    {}
};


class StandardClientInUse
{
    list<StandardClientInUseEntry>::iterator entry;

public:

    StandardClientInUse(list<StandardClientInUseEntry>::iterator i)
    : entry(i)
    {
        assert(!entry->inUse);
        entry->inUse = true;
    }

    ~StandardClientInUse()
    {
        entry->ptr->cleanupForTestReuse();
        entry->inUse = false;
    }

    StandardClient* operator->()
    {
        return entry->ptr.get();
    }

    operator StandardClient*()
    {
        return entry->ptr.get();
    }

    operator StandardClient&()
    {
        return *entry->ptr;
    }

};

class ClientManager
{
    // reuse the same client for subsequent tests, to save all the time of logging in, fetchnodes, etc.

    map<int, list<StandardClientInUseEntry>> clients;

public:

    StandardClientInUse getCleanStandardClient(int loginIndex, fs::path workingFolder);

    void shutdown();
};

extern ClientManager g_clientManager;

#endif // ENABLE_SYNC
<|MERGE_RESOLUTION|>--- conflicted
+++ resolved
@@ -406,11 +406,7 @@
             delete this;
         }
 
-<<<<<<< HEAD
-        void terminated(error) override
-=======
         void terminated(error e) override
->>>>>>> 8d005f5b
         {
             result->set_value(false);
             delete this;
@@ -429,11 +425,7 @@
             delete this;
         }
 
-<<<<<<< HEAD
-        void terminated(error) override
-=======
         void terminated(error e) override
->>>>>>> 8d005f5b
         {
             delete this;
         }

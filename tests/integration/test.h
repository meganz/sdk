--- conflicted
+++ resolved
@@ -240,10 +240,6 @@
     std::thread clientthread;
 
     string ensureDir(const fs::path& p);
-<<<<<<< HEAD
-=======
-
->>>>>>> a53680af
     StandardClient(const fs::path& basepath, const string& name, const fs::path& workingFolder = fs::path());
     ~StandardClient();
     void localLogout();
@@ -566,16 +562,9 @@
     bool recursiveConfirm(Model::ModelNode* mn, LocalNode* n, int& descendants, const string& identifier, int depth, bool& firstreported, bool expectFail, bool skipIgnoreFile);
     bool recursiveConfirm(Model::ModelNode* mn, fs::path p, int& descendants, const string& identifier, int depth, bool ignoreDebris, bool& firstreported, bool expectFail, bool skipIgnoreFile);
     Sync* syncByBackupId(handle backupId);
-<<<<<<< HEAD
     bool setSyncPausedByBackupId(handle id, bool pause);
     void enableSyncByBackupId(handle id, PromiseBoolSP result, const string& logname);
     bool enableSyncByBackupId(handle id, const string& logname);
-=======
-    void enableSyncByBackupId(handle id, PromiseBoolSP result, const string& logname);
-    bool enableSyncByBackupId(handle id, const string& logname);
-    void backupIdForSyncPath(const fs::path& path, PromiseHandleSP result);
-
->>>>>>> a53680af
     handle backupIdForSyncPath(fs::path path);
 
     enum Confirm

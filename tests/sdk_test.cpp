--- conflicted
+++ resolved
@@ -106,13 +106,6 @@
 #include <filesystem>
 #define getcwd _getcwd
 void usleep(int n) 
-{
-    Sleep(n / 1000);
-}
-#endif
-
-#ifdef WIN32
-void usleep(uint64_t n)
 {
     Sleep(n / 1000);
 }
@@ -2236,7 +2229,7 @@
     }
 
     // dos style file completion, local fs
-    string s;
+    CompletionTextOut s;
 
     {
         auto r = autoComplete("lls ", 4, syntax, false);
@@ -2960,94 +2953,3 @@
     }
 }
 
-<<<<<<< HEAD
-=======
-
-class myMIS : public MegaInputStream
-{
-public:
-    int64_t size;
-    ifstream ifs;
-
-    myMIS(const char* filename)
-        : ifs(filename, ios::binary)
-    {
-        ifs.seekg(0, ios::end);
-        size = ifs.tellg();
-        ifs.seekg(0, ios::beg);
-    }
-    virtual int64_t getSize() { return size; }
-
-    virtual bool read(char *buffer, size_t size) {
-        if (buffer)
-        {
-            ifs.read(buffer, size);
-        }
-        else
-        {
-            ifs.seekg(size, ios::cur);
-        }
-        return !ifs.fail();
-    }
-};
-
-
-TEST_F(SdkTest, SdkTestFingerprint)
-{
-    megaApi[0]->log(MegaApi::LOG_LEVEL_INFO, "___TEST fingerprint stream/file___");
-
-    int filesizes[] = { 10, 100, 1000, 10000, 100000, 10000000 };
-    string expected[] = {
-        "DAQoBAMCAQQDAgEEAwAAAAAAAAQAypo7",
-        "DAWQjMO2LBXoNwH_agtF8CX73QQAypo7",
-        "EAugDFlhW_VTCMboWWFb9VMIxugQAypo7",
-        "EAhAnWCqOGBx0gGOWe7N6wznWRAQAypo7",
-        "GA6CGAQFLOwb40BGchttx22PvhZ5gQAypo7",
-        "GA4CWmAdW1TwQ-bddEIKTmSDv0b2QQAypo7",
-    };
-
-    FSACCESS_CLASS fsa;
-    string name = "testfile";
-    string localname;
-    fsa.path2local(&name, &localname);
-
-    int value = 0x01020304;
-    for (int i = sizeof filesizes / sizeof filesizes[0]; i--; )
-    {
-
-        {
-            ofstream ofs(name.c_str(), ios::binary);
-            char s[8192];
-            ofs.rdbuf()->pubsetbuf(s, sizeof s);
-            for (int j = filesizes[i] / sizeof(value); j-- ; ) ofs.write((char*)&value, sizeof(value));
-            ofs.write((char*)&value, filesizes[i] % sizeof(value));
-        }
-
-        {
-            fsa.setmtimelocal(&localname, 1000000000);
-        }
-
-        string streamfp, filefp;
-        {
-            m_time_t mtime = 0;
-            {
-                FileAccess* nfa = fsa.newfileaccess();
-                nfa->fopen(&localname);
-                mtime = nfa->mtime;
-                delete nfa;
-            }
-
-            myMIS mis(name.c_str());
-            streamfp.assign(megaApi[0]->getFingerprint(&mis, mtime));
-        }
-
-        filefp = megaApi[0]->getFingerprint(name.c_str());
-
-        ASSERT_EQ(streamfp, filefp);
-        ASSERT_EQ(streamfp, expected[i]);
-    }
-}
-
-
-#endif
->>>>>>> 3bbec358

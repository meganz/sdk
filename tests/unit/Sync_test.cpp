--- conflicted
+++ resolved
@@ -1906,7 +1906,7 @@
         config.mName = Utilities::randomBase64();
         config.mOrigninalPathOfRemoteRootNode = Utilities::randomBase64();
         config.mRegExps = {"a", "b"};
-        config.mRemoteNode = ::mega::NodeHandle().set6byte(3);
+        config.mRemoteNode.set6byte(3);
         config.mWarning = LOCAL_IS_FAT;
         config.mSyncType = SyncConfig::TYPE_BACKUP;
         config.mBackupId = SYNC_BACKUP_MIRROR;
@@ -1980,15 +1980,7 @@
 {
     Directory db(fsAccess(), Utilities::randomPath());
 
-<<<<<<< HEAD
     SyncConfigVector written;
-=======
-    config.mExternalDrivePath = drivePath();
-    config.mLocalPath = LocalPath();
-    config.mEnabled = true;
-    config.mBackupId = 0;
-    config.mRemoteNode = ::mega::NodeHandle().set6byte(1);
->>>>>>> c605a657
 
     // Create a database for later reading.
     {
@@ -2005,21 +1997,13 @@
 
         config.mBackupId = 1;
         config.mLocalPath = Utilities::randomPath();
-        config.mRemoteNode = 2;
+        config.mRemoteNode.set6byte(2);
 
         written.emplace_back(config);
 
-<<<<<<< HEAD
         // Write database to disk.
         EXPECT_EQ(store.write(LocalPath(), written), API_OK);
     }
-=======
-    config.mExternalDrivePath = drivePath();
-    config.mLocalPath = LocalPath();
-    config.mEnabled = true;
-    config.mBackupId = 0;
-    config.mRemoteNode = NodeHandle();
->>>>>>> c605a657
 
     SyncConfigStore store(db, ioContext());
 
@@ -2031,39 +2015,13 @@
     // Drive should now be known.
     EXPECT_TRUE(store.driveKnown(LocalPath()));
 
-<<<<<<< HEAD
     // Configs should be precisely what we wrote.
     EXPECT_EQ(read, written);
-=======
-    // No mapping should ever be created for an UNDEF handle.
-    EXPECT_EQ(configDB.getByRootHandle(NodeHandle()), nullptr);
->>>>>>> c605a657
 }
 
 TEST_F(SyncConfigStoreTest, ReadEmpty)
 {
-<<<<<<< HEAD
     Directory db(fsAccess(), Utilities::randomPath());
-=======
-    JSONSyncConfigDB configDB(dbPath(), drivePath());
-
-    // Add a couple configurations.
-    SyncConfig configA;
-    SyncConfig configB;
-
-    configA.mExternalDrivePath = drivePath();
-    configA.mLocalPath = Utilities::randomPath();
-    configA.mBackupId = 0;
-    configA.mRemoteNode = ::mega::NodeHandle().set6byte(1);
-
-    configB.mExternalDrivePath = drivePath();
-    configB.mLocalPath = Utilities::randomPath();
-    configB.mBackupId = 2;
-    configB.mRemoteNode = ::mega::NodeHandle().set6byte(3);
-
-    EXPECT_NE(configDB.add(configA, false), nullptr);
-    EXPECT_NE(configDB.add(configB, false), nullptr);
->>>>>>> c605a657
 
     SyncConfigStore store(db, ioContext());
 
@@ -2096,48 +2054,7 @@
 {
     Directory db(fsAccess(), Utilities::randomPath());
 
-<<<<<<< HEAD
     SyncConfigStore store(db, ioContext());
-=======
-    EXPECT_EQ(configDB.drivePath(), drivePath());
-}
-
-TEST_F(JSONSyncConfigDBTest, Read)
-{
-    JSONSyncConfigDB configDB(dbPath(), drivePath());
-
-    // Add a configuration to be written to disk.
-    SyncConfig config;
-
-    config.mExternalDrivePath = drivePath();
-    config.mLocalPath = Utilities::randomPath();
-    config.mBackupId = 1;
-    config.mRemoteNode = ::mega::NodeHandle().set6byte(2);
-
-    // Add the config to the database.
-    EXPECT_NE(configDB.add(config), nullptr);
-
-    // Write the config to disk.
-    string json;
-
-    // Capture the JSON and signal write success.
-    EXPECT_CALL(ioContext(),
-                write(Eq(dbPath()), _, Eq(0u)))
-      .WillOnce(DoAll(SaveArg<1>(&json),
-                      Return(API_OK)));
-
-    // Write the database to disk.
-    EXPECT_EQ(configDB.write(ioContext()), API_OK);
-
-    // Clear the database.
-    configDB.clear(false);
-
-    // Database shouldn't be dirty.
-    EXPECT_FALSE(configDB.dirty());
-
-    // Read the configuration back.
-    static const vector<unsigned int> slotsVec = {0};
->>>>>>> c605a657
 
     // Return a single slot for reading.
     Expectation get =
@@ -2172,24 +2089,7 @@
 {
     Directory db(fsAccess(), Utilities::randomPath());
 
-<<<<<<< HEAD
     SyncConfigStore store(db, ioContext());
-=======
-    // Add a config to the database.
-    SyncConfig config;
-
-    config.mExternalDrivePath = drivePath();
-    config.mBackupId = 1;
-    config.mRemoteNode = ::mega::NodeHandle().set6byte(2);
-
-    EXPECT_NE(configDB.add(config, false), nullptr);
-
-    // Database shouldn't be dirty.
-    EXPECT_FALSE(configDB.dirty());
-
-    // Return a single slot for reading.
-    static const vector<unsigned int> slotsVec = {0};
->>>>>>> c605a657
 
     // Return three slots for reading.
     Expectation get =
@@ -2204,81 +2104,10 @@
                   read(Eq(db.path()), _, _))
         .Times(2)
         .After(get)
-<<<<<<< HEAD
         .WillRepeatedly(Return(API_EREAD));
 
     // Attempts to read slot 0 should succeed.
     Expectation read0 =
-=======
-        .WillOnce(DoAll(SetArgReferee<1>(emptyDB()),
-                        Return(API_OK)));
-
-    // Read the empty database.
-    EXPECT_EQ(configDB.read(ioContext()), API_OK);
-
-    // Database shouldn't be dirty.
-    EXPECT_FALSE(configDB.dirty());
-
-    // Tag mapping should've been removed.
-    EXPECT_EQ(configDB.getByBackupId(config.mBackupId), nullptr);
-
-    // Target Handle mapping should've been removed.
-    EXPECT_EQ(configDB.getByRootHandle(config.mRemoteNode), nullptr);
-}
-
-TEST_F(JSONSyncConfigDBTest, ReadNoSlots)
-{
-    JSONSyncConfigDB configDB(dbPath(), drivePath());
-
-    // Don't return any slots for reading.
-    EXPECT_CALL(ioContext(),
-                getSlotsInOrder(Eq(dbPath()), _))
-      .WillOnce(Return(API_ENOENT));
-
-    // Read should fail as there are no slots.
-    EXPECT_EQ(configDB.read(ioContext()), API_ENOENT);
-}
-
-TEST_F(JSONSyncConfigDBTest, ReadUpdatesDatabase)
-{
-    JSONSyncConfigDB configDB(dbPath(), drivePath());
-
-    // Add a config to the database.
-    SyncConfig configBefore;
-
-    configBefore.mExternalDrivePath = drivePath();
-    configBefore.mLocalPath = Utilities::randomPath();
-    configBefore.mBackupId = 1;
-    configBefore.mRemoteNode = ::mega::NodeHandle().set6byte(2);
-
-    EXPECT_NE(configDB.add(configBefore), nullptr);
-
-    // Capture the JSON and signal write success.
-    string json;
-
-    EXPECT_CALL(ioContext(),
-                write(Eq(dbPath()), _, Eq(0u)))
-      .WillOnce(DoAll(SaveArg<1>(&json),
-                      Return(API_OK)));
-
-    // Write the database to disk.
-    EXPECT_EQ(configDB.write(ioContext()), API_OK);
-
-    // Change the config's target handle.
-    SyncConfig configAfter = configBefore;
-
-    configAfter.mRemoteNode = ::mega::NodeHandle().set6byte(3);
-
-    EXPECT_NE(configDB.add(configAfter, false), nullptr);
-
-    // Database shouldn't be dirty.
-    EXPECT_FALSE(configDB.dirty());
-
-    // Return a single slot for reading.
-    static const vector<unsigned int> slotsVec = {0};
-
-    Expectation get =
->>>>>>> c605a657
       EXPECT_CALL(ioContext(),
                   read(Eq(db.path()), _, Eq(0u)))
         .After(read21)
@@ -2302,21 +2131,7 @@
 
 TEST_F(SyncConfigStoreTest, WriteDirty)
 {
-<<<<<<< HEAD
     Directory db(fsAccess(), Utilities::randomPath());
-=======
-    JSONSyncConfigDB configDB(dbPath(), drivePath());
-
-    // Add a config to remove.
-    SyncConfig config;
-
-    config.mExternalDrivePath = drivePath();
-    config.mLocalPath = Utilities::randomPath();
-    config.mBackupId = 1;
-    config.mRemoteNode = ::mega::NodeHandle().set6byte(2);
-
-    EXPECT_NE(configDB.add(config, false), nullptr);
->>>>>>> c605a657
 
     SyncConfigStore store(db, ioContext());
 
@@ -2331,51 +2146,11 @@
     {
         SyncConfig config;
 
-<<<<<<< HEAD
         // External
         config.mBackupId = 1;
         config.mExternalDrivePath = Utilities::randomPath();
         config.mLocalPath = Utilities::randomPath(config.mExternalDrivePath);
-        config.mRemoteNode = 2;
-=======
-        config.mExternalDrivePath = drivePath();
-        config.mBackupId = 0;
-        config.mRemoteNode = ::mega::NodeHandle().set6byte(1);
-
-        EXPECT_NE(configDB.add(config, false), nullptr);
-
-        // Database shouldn't be dirty.
-        EXPECT_FALSE(configDB.dirty());
-    }
-
-    EXPECT_EQ(configDB.removeByBackupId(1), API_ENOENT);
-
-    // Database shouldn't be dirty.
-    EXPECT_FALSE(configDB.dirty());
-}
-
-TEST_F(JSONSyncConfigDBTest, RemoveByTargetHandle)
-{
-    JSONSyncConfigDB configDB(dbPath(), drivePath());
-
-    // Add a config to remove.
-    SyncConfig config;
-
-    config.mExternalDrivePath = drivePath();
-    config.mBackupId = 0;
-    config.mRemoteNode = ::mega::NodeHandle().set6byte(1);
-
-    EXPECT_NE(configDB.add(config, false), nullptr);
-
-    // Database shouldn't be dirty.
-    EXPECT_FALSE(configDB.dirty());
-
-    // Remove the config.
-    EXPECT_EQ(configDB.removeByRootHandle(config.mRemoteNode), API_OK);
-
-    // Database should be dirty.
-    EXPECT_TRUE(configDB.dirty());
->>>>>>> c605a657
+        config.mRemoteNode.set6byte(2);
 
         configs.emplace_back(config);
 
@@ -2383,18 +2158,14 @@
         config.mBackupId = 2;
         config.mExternalDrivePath.clear();
         config.mLocalPath = Utilities::randomPath();
-        config.mRemoteNode = 3;
+        config.mRemoteNode.set6byte(3);
 
         configs.emplace_back(config);
         internal.emplace_back(config);
     }
 
-<<<<<<< HEAD
     // Mark internal database for writing.
     store.markDriveDirty(LocalPath());
-=======
-    EXPECT_EQ(configDB.removeByRootHandle(::mega::NodeHandle().set6byte(0)), API_ENOENT);
->>>>>>> c605a657
 
     // Serialize configs for later comparison.
     JSONWriter writer;
@@ -2409,24 +2180,14 @@
       .WillOnce(Return(API_EWRITE))
       .WillRepeatedly(Return(API_OK));
 
-<<<<<<< HEAD
     // First attempt to write dirty databases should fail.
     store.writeDirtyDrives(configs);
-=======
-        config.mExternalDrivePath = drivePath();
-        config.mBackupId = 0;
-        config.mRemoteNode = ::mega::NodeHandle().set6byte(1);
->>>>>>> c605a657
 
     // Store should remain dirty.
     EXPECT_TRUE(store.dirty());
 
-<<<<<<< HEAD
     // Second attempt to write dirty databases should succeed.
     store.writeDirtyDrives(configs);
-=======
-    EXPECT_EQ(configDB.removeByRootHandle(::mega::NodeHandle().set6byte(0)), API_ENOENT);
->>>>>>> c605a657
 
     // Store should now be clean.
     EXPECT_FALSE(store.dirty());
@@ -2434,31 +2195,7 @@
 
 TEST_F(SyncConfigStoreTest, WriteEmpty)
 {
-<<<<<<< HEAD
     Directory db(fsAccess(), Utilities::randomPath());
-=======
-    JSONSyncConfigDB configDB(dbPath(), drivePath());
-
-    // Add a config.
-    SyncConfig config;
-
-    config.mExternalDrivePath = drivePath();
-    config.mEnabled = false;
-    config.mBackupId = 0;
-    config.mRemoteNode = ::mega::NodeHandle().set6byte(1);
-
-    const auto* c = configDB.add(config);
-    ASSERT_NE(c, nullptr);
-    EXPECT_EQ(*c, config);
-
-    // Database should be dirty.
-    EXPECT_TRUE(configDB.dirty());
-
-    // Write the database to disk.
-    EXPECT_CALL(ioContext(),
-                write(Eq(dbPath()), _, Eq(0u)))
-      .WillOnce(Return(API_OK));
->>>>>>> c605a657
 
     SyncConfigStore store(db, ioContext());
 
@@ -2492,139 +2229,20 @@
     // Write should succeed.
     EXPECT_EQ(store.write(LocalPath(), configs), API_OK);
 
-<<<<<<< HEAD
     // Store should now be clean.
     EXPECT_FALSE(store.dirty());
-=======
-    c = configDB.add(config);
-    ASSERT_NE(c, nullptr);
-    EXPECT_EQ(*c, config);
-
-    // Database should be dirty.
-    EXPECT_TRUE(configDB.dirty());
-
-    // Truncate the database.
-    EXPECT_CALL(ioContext(),
-                remove(Eq(dbPath())))
-      .WillOnce(Return(API_EWRITE));
-
-    EXPECT_EQ(configDB.truncate(ioContext()), API_EWRITE);
-
-    // Database should be clear even if we couldn't remove the slots.
-    EXPECT_TRUE(configDB.configs().empty());
-
-    // Database should be clean.
-    EXPECT_FALSE(configDB.dirty());
-}
-
-TEST_F(JSONSyncConfigDBTest, Update)
-{
-    JSONSyncConfigDB configDB(dbPath(), drivePath());
-
-    // Add a config.
-    SyncConfig configBefore;
-
-    configBefore.mExternalDrivePath = drivePath();
-    configBefore.mEnabled = false;
-    configBefore.mBackupId = 0;
-    configBefore.mRemoteNode = ::mega::NodeHandle().set6byte(1);
-
-    const auto* c = configDB.add(configBefore, false);
-    ASSERT_NE(c, nullptr);
-    EXPECT_EQ(*c, configBefore);
-
-    // Database shouldn't be dirty.
-    EXPECT_FALSE(configDB.dirty());
-
-    // Update config.
-    SyncConfig configAfter = configBefore;
-
-    configAfter.mEnabled = true;
-
-    // Update config in the database.
-    EXPECT_EQ(configDB.add(configAfter), c);
-    EXPECT_EQ(*c, configAfter);
-
-    // Database should be dirty.
-    EXPECT_TRUE(configDB.dirty());
-
-    // Can still retrieve by tag.
-    EXPECT_EQ(configDB.getByBackupId(configAfter.mBackupId), c);
-
-    // Can still retrieve by target handle.
-    EXPECT_EQ(configDB.getByRootHandle(configAfter.mRemoteNode), c);
-}
-
-TEST_F(JSONSyncConfigDBTest, UpdateChangeTargetHandle)
-{
-    JSONSyncConfigDB configDB(dbPath(), drivePath());
-
-    // Add config.
-    SyncConfig configBefore;
-
-    configBefore.mExternalDrivePath = drivePath();
-    configBefore.mBackupId = 0;
-    configBefore.mRemoteNode = ::mega::NodeHandle().set6byte(0);
-
-    const auto* c = configDB.add(configBefore, false);
-    ASSERT_NE(c, nullptr);
-    EXPECT_EQ(*c, configBefore);
-
-    // Database should be clean.
-    EXPECT_FALSE(configDB.dirty());
-
-    // Update config.
-    SyncConfig configAfter = configBefore;
-
-    configAfter.mRemoteNode = ::mega::NodeHandle().set6byte(1);
-
-    // Update the config in the database.
-    EXPECT_EQ(configDB.add(configAfter), c);
-    EXPECT_EQ(*c, configAfter);
-
-    // Database should be dirty.
-    EXPECT_TRUE(configDB.dirty());
-
-    // Can still retrieve by tag.
-    EXPECT_EQ(configDB.getByBackupId(configAfter.mBackupId), c);
-
-    // Old target handle mapping has been removed.
-    EXPECT_EQ(configDB.getByRootHandle(configBefore.mRemoteNode), nullptr);
-
-    // New target handle mapping has been added.
-    EXPECT_EQ(configDB.getByRootHandle(configAfter.mRemoteNode), c);
->>>>>>> c605a657
 }
 
 TEST_F(SyncConfigStoreTest, Write)
 {
-<<<<<<< HEAD
     Directory db(fsAccess(), Utilities::randomPath());
-=======
-    JSONSyncConfigDB configDB(dbPath(), drivePath());
-
-    // Add config.
-    SyncConfig configBefore;
-
-    configBefore.mExternalDrivePath = drivePath();
-    configBefore.mBackupId = 0;
-    configBefore.mRemoteNode = ::mega::NodeHandle().set6byte(0);
-
-    const auto* c = configDB.add(configBefore, false);
-    ASSERT_NE(c, nullptr);
-    EXPECT_EQ(*c, configBefore);
->>>>>>> c605a657
 
     SyncConfigStore store(db, ioContext());
 
     SyncConfigVector configs;
 
-<<<<<<< HEAD
     // Read empty so that the drive is known.
     EXPECT_EQ(store.read(LocalPath(), configs), API_ENOENT);
-=======
-    configAfter.mRemoteNode = NodeHandle();
->>>>>>> c605a657
 
     // Drive should be known.
     ASSERT_TRUE(store.driveKnown(LocalPath()));
@@ -2635,19 +2253,13 @@
 
         config.mBackupId = 2;
         config.mLocalPath = Utilities::randomPath();
-        config.mRemoteNode = 3;
+        config.mRemoteNode.set6byte(3);
 
         configs.emplace_back(config);
     }
 
-<<<<<<< HEAD
     // Serialize configs for later comparison.
     JSONWriter writer;
-=======
-    // No mapping ever exists for UNDEF target handle.
-    EXPECT_EQ(configDB.getByRootHandle(NodeHandle()), nullptr);
-}
->>>>>>> c605a657
 
     ioContext().serialize(configs, writer);
 

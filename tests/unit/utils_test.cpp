--- conflicted
+++ resolved
@@ -1042,245 +1042,6 @@
     ASSERT_EQ(computed, expected);
 }
 
-<<<<<<< HEAD
-TEST(RemotePath, nextPathComponent)
-{
-    // Absolute path.
-    {
-        RemotePath path("/a/b/");
-
-        RemotePath component;
-        size_t index = 0;
-
-        ASSERT_TRUE(path.nextPathComponent(index, component));
-        ASSERT_EQ(component, "a");
-
-        ASSERT_TRUE(path.nextPathComponent(index, component));
-        ASSERT_EQ(component, "b");
-
-        ASSERT_FALSE(path.nextPathComponent(index, component));
-        ASSERT_TRUE(component.empty());
-
-        // Sanity.
-        path = RemotePath("/");
-
-        index = 0;
-
-        ASSERT_FALSE(path.nextPathComponent(index, component));
-        ASSERT_TRUE(component.empty());
-    }
-
-    // Relative path.
-    {
-        RemotePath path("a/b/");
-
-        RemotePath component;
-        size_t index = 0;
-
-        ASSERT_TRUE(path.nextPathComponent(index, component));
-        ASSERT_EQ(component, "a");
-
-        ASSERT_TRUE(path.nextPathComponent(index, component));
-        ASSERT_EQ(component, "b");
-
-        ASSERT_FALSE(path.nextPathComponent(index, component));
-        ASSERT_TRUE(component.empty());
-
-        // Sanity.
-        path = RemotePath("");
-
-        index = 0;
-
-        ASSERT_FALSE(path.nextPathComponent(index, component));
-        ASSERT_TRUE(component.empty());
-    }
-}
-
-class TooLongNameTest
-    : public ::testing::Test
-{
-public:
-    TooLongNameTest()
-      : Test()
-      , mPrefixName(LocalPath::fromRelativePath("d"))
-      , mPrefixPath()
-    {
-    }
-
-    LocalPath Append(const LocalPath& prefix, const string& name) const
-    {
-        LocalPath path = prefix;
-
-        path.appendWithSeparator(
-          LocalPath::fromRelativeName(name, mFsAccess, FS_UNKNOWN),
-          false);
-
-        return path;
-    }
-
-    LocalPath AppendLongName(const LocalPath& prefix, char character) const
-    {
-        // Representative limit.
-        //
-        // True limit depends on specific filesystem.
-        constexpr size_t MAX_COMPONENT_LENGTH = 255;
-
-        string name(MAX_COMPONENT_LENGTH + 1, character);
-
-        return Append(prefix, name);
-    }
-
-    bool CreateDummyFile(const LocalPath& path)
-    {
-        ::mega::byte data = 0x21;
-
-        auto fileAccess = mFsAccess.newfileaccess(false);
-
-        return fileAccess->fopen(path, false, true)
-               && fileAccess->fwrite(&data, 1, 0);
-    }
-
-    void SetUp() override
-    {
-        // Flag should initially be clear.
-        ASSERT_FALSE(mFsAccess.target_name_too_long);
-
-        // Retrieve the current working directory.
-        ASSERT_TRUE(mFsAccess.cwd(mPrefixPath));
-
-        // Compute absolute path to "container" directory.
-        mPrefixPath.appendWithSeparator(mPrefixName, false);
-
-        // Remove container directory.
-        mFsAccess.emptydirlocal(mPrefixPath);
-        mFsAccess.rmdirlocal(mPrefixPath);
-
-        // Create container directory.
-        ASSERT_TRUE(mFsAccess.mkdirlocal(mPrefixPath, false, true));
-    }
-
-    void TearDown() override
-    {
-        // Destroy container directory.
-        mFsAccess.emptydirlocal(mPrefixPath);
-        mFsAccess.rmdirlocal(mPrefixPath);
-    }
-
-    FSACCESS_CLASS mFsAccess;
-    LocalPath mPrefixName;
-    LocalPath mPrefixPath;
-}; // TooLongNameTest
-
-TEST_F(TooLongNameTest, Copy)
-{
-    // Absolute
-    {
-        auto source = Append(mPrefixPath, "s");
-        auto target = AppendLongName(mPrefixPath, 'u');
-
-        ASSERT_TRUE(CreateDummyFile(source));
-
-        ASSERT_FALSE(mFsAccess.copylocal(source, target, 0));
-        ASSERT_TRUE(mFsAccess.target_name_too_long);
-
-        // Legitimate "bad path" error should clear the flag.
-        target = Append(mPrefixPath, "u");
-        target = Append(target, "v");
-
-        ASSERT_FALSE(mFsAccess.copylocal(source, target, 0));
-        ASSERT_FALSE(mFsAccess.target_name_too_long);
-    }
-
-    //// Relative
-    //{
-    //    auto source = Append(mPrefixName, "x");
-    //    auto target = AppendLongName(mPrefixName, 'y');
-
-    //    ASSERT_TRUE(CreateDummyFile(source));
-
-    //    ASSERT_FALSE(mFsAccess.copylocal(source, target, 0));
-    //    ASSERT_TRUE(mFsAccess.target_name_too_long);
-
-    //    // Legitimate "bad path" error should clear the flag.
-    //    target = Append(mPrefixName, "u");
-    //    target = Append(target, "v");
-
-    //    ASSERT_FALSE(mFsAccess.copylocal(source, target, 0));
-    //    ASSERT_FALSE(mFsAccess.target_name_too_long);
-    //}
-}
-
-TEST_F(TooLongNameTest, CreateDirectory)
-{
-    // Absolute
-    {
-        auto path = AppendLongName(mPrefixPath, 'x');
-
-        ASSERT_FALSE(mFsAccess.mkdirlocal(path, false, true));
-        ASSERT_TRUE(mFsAccess.target_name_too_long);
-
-        // A legitimate "bad path" error should clear the flag.
-        path = Append(mPrefixPath, "x");
-        path = Append(path, "y");
-
-        ASSERT_FALSE(mFsAccess.mkdirlocal(path, false, true));
-        ASSERT_FALSE(mFsAccess.target_name_too_long);
-    }
-
-    //// Relative
-    //{
-    //    auto path = AppendLongName(mPrefixName, 'x');
-
-    //    ASSERT_FALSE(mFsAccess.mkdirlocal(path, false, true));
-    //    ASSERT_TRUE(mFsAccess.target_name_too_long);
-
-    //    // A legitimate "bad path" error should clear the flag.
-    //    path = Append(mPrefixName, "x");
-    //    path = Append(path, "y");
-
-    //    ASSERT_FALSE(mFsAccess.mkdirlocal(path, false, true));
-    //    ASSERT_FALSE(mFsAccess.target_name_too_long);
-    //}
-}
-
-TEST_F(TooLongNameTest, Rename)
-{
-    // Absolute
-    {
-        auto source = Append(mPrefixPath, "q");
-        auto target = AppendLongName(mPrefixPath, 'r');
-
-        ASSERT_TRUE(mFsAccess.mkdirlocal(source, false, true));
-
-        ASSERT_FALSE(mFsAccess.renamelocal(source, target, false));
-        ASSERT_TRUE(mFsAccess.target_name_too_long);
-
-        // Legitimate "bad path" error should clear the flag.
-        target = Append(mPrefixPath, "u");
-        target = Append(target, "v");
-
-        ASSERT_FALSE(mFsAccess.renamelocal(source, target, false));
-        ASSERT_FALSE(mFsAccess.target_name_too_long);
-    }
-
-    //// Relative
-    //{
-    //    auto source = Append(mPrefixName, "t");
-    //    auto target = AppendLongName(mPrefixName, 'u');
-
-    //    ASSERT_TRUE(CreateDummyFile(source));
-
-    //    ASSERT_FALSE(mFsAccess.renamelocal(source, target, false));
-    //    ASSERT_TRUE(mFsAccess.target_name_too_long);
-
-    //    // Legitimate "bad path" error should clear the flag.
-    //    target = Append(mPrefixName, "u");
-    //    target = Append(target, "v");
-
-    //    ASSERT_FALSE(mFsAccess.renamelocal(source, target, false));
-    //    ASSERT_FALSE(mFsAccess.target_name_too_long);
-    //}
-=======
 TEST(Utils, replace_char)
 {
     ASSERT_EQ(Utils::replace(string(""), '*', '@'), "");
@@ -1305,5 +1066,243 @@
 
     ASSERT_EQ(Utils::replace(string(""), "", "@"), "");
     ASSERT_EQ(Utils::replace(string("abc"), "", "@"), "abc");
->>>>>>> 0932cacc
+}
+
+TEST(RemotePath, nextPathComponent)
+{
+    // Absolute path.
+    {
+        RemotePath path("/a/b/");
+
+        RemotePath component;
+        size_t index = 0;
+
+        ASSERT_TRUE(path.nextPathComponent(index, component));
+        ASSERT_EQ(component, "a");
+
+        ASSERT_TRUE(path.nextPathComponent(index, component));
+        ASSERT_EQ(component, "b");
+
+        ASSERT_FALSE(path.nextPathComponent(index, component));
+        ASSERT_TRUE(component.empty());
+
+        // Sanity.
+        path = RemotePath("/");
+
+        index = 0;
+
+        ASSERT_FALSE(path.nextPathComponent(index, component));
+        ASSERT_TRUE(component.empty());
+    }
+
+    // Relative path.
+    {
+        RemotePath path("a/b/");
+
+        RemotePath component;
+        size_t index = 0;
+
+        ASSERT_TRUE(path.nextPathComponent(index, component));
+        ASSERT_EQ(component, "a");
+
+        ASSERT_TRUE(path.nextPathComponent(index, component));
+        ASSERT_EQ(component, "b");
+
+        ASSERT_FALSE(path.nextPathComponent(index, component));
+        ASSERT_TRUE(component.empty());
+
+        // Sanity.
+        path = RemotePath("");
+
+        index = 0;
+
+        ASSERT_FALSE(path.nextPathComponent(index, component));
+        ASSERT_TRUE(component.empty());
+    }
+}
+
+class TooLongNameTest
+    : public ::testing::Test
+{
+public:
+    TooLongNameTest()
+      : Test()
+      , mPrefixName(LocalPath::fromRelativePath("d"))
+      , mPrefixPath()
+    {
+    }
+
+    LocalPath Append(const LocalPath& prefix, const string& name) const
+    {
+        LocalPath path = prefix;
+
+        path.appendWithSeparator(
+          LocalPath::fromRelativeName(name, mFsAccess, FS_UNKNOWN),
+          false);
+
+        return path;
+    }
+
+    LocalPath AppendLongName(const LocalPath& prefix, char character) const
+    {
+        // Representative limit.
+        //
+        // True limit depends on specific filesystem.
+        constexpr size_t MAX_COMPONENT_LENGTH = 255;
+
+        string name(MAX_COMPONENT_LENGTH + 1, character);
+
+        return Append(prefix, name);
+    }
+
+    bool CreateDummyFile(const LocalPath& path)
+    {
+        ::mega::byte data = 0x21;
+
+        auto fileAccess = mFsAccess.newfileaccess(false);
+
+        return fileAccess->fopen(path, false, true)
+               && fileAccess->fwrite(&data, 1, 0);
+    }
+
+    void SetUp() override
+    {
+        // Flag should initially be clear.
+        ASSERT_FALSE(mFsAccess.target_name_too_long);
+
+        // Retrieve the current working directory.
+        ASSERT_TRUE(mFsAccess.cwd(mPrefixPath));
+
+        // Compute absolute path to "container" directory.
+        mPrefixPath.appendWithSeparator(mPrefixName, false);
+
+        // Remove container directory.
+        mFsAccess.emptydirlocal(mPrefixPath);
+        mFsAccess.rmdirlocal(mPrefixPath);
+
+        // Create container directory.
+        ASSERT_TRUE(mFsAccess.mkdirlocal(mPrefixPath, false, true));
+    }
+
+    void TearDown() override
+    {
+        // Destroy container directory.
+        mFsAccess.emptydirlocal(mPrefixPath);
+        mFsAccess.rmdirlocal(mPrefixPath);
+    }
+
+    FSACCESS_CLASS mFsAccess;
+    LocalPath mPrefixName;
+    LocalPath mPrefixPath;
+}; // TooLongNameTest
+
+TEST_F(TooLongNameTest, Copy)
+{
+    // Absolute
+    {
+        auto source = Append(mPrefixPath, "s");
+        auto target = AppendLongName(mPrefixPath, 'u');
+
+        ASSERT_TRUE(CreateDummyFile(source));
+
+        ASSERT_FALSE(mFsAccess.copylocal(source, target, 0));
+        ASSERT_TRUE(mFsAccess.target_name_too_long);
+
+        // Legitimate "bad path" error should clear the flag.
+        target = Append(mPrefixPath, "u");
+        target = Append(target, "v");
+
+        ASSERT_FALSE(mFsAccess.copylocal(source, target, 0));
+        ASSERT_FALSE(mFsAccess.target_name_too_long);
+    }
+
+    //// Relative
+    //{
+    //    auto source = Append(mPrefixName, "x");
+    //    auto target = AppendLongName(mPrefixName, 'y');
+
+    //    ASSERT_TRUE(CreateDummyFile(source));
+
+    //    ASSERT_FALSE(mFsAccess.copylocal(source, target, 0));
+    //    ASSERT_TRUE(mFsAccess.target_name_too_long);
+
+    //    // Legitimate "bad path" error should clear the flag.
+    //    target = Append(mPrefixName, "u");
+    //    target = Append(target, "v");
+
+    //    ASSERT_FALSE(mFsAccess.copylocal(source, target, 0));
+    //    ASSERT_FALSE(mFsAccess.target_name_too_long);
+    //}
+}
+
+TEST_F(TooLongNameTest, CreateDirectory)
+{
+    // Absolute
+    {
+        auto path = AppendLongName(mPrefixPath, 'x');
+
+        ASSERT_FALSE(mFsAccess.mkdirlocal(path, false, true));
+        ASSERT_TRUE(mFsAccess.target_name_too_long);
+
+        // A legitimate "bad path" error should clear the flag.
+        path = Append(mPrefixPath, "x");
+        path = Append(path, "y");
+
+        ASSERT_FALSE(mFsAccess.mkdirlocal(path, false, true));
+        ASSERT_FALSE(mFsAccess.target_name_too_long);
+    }
+
+    //// Relative
+    //{
+    //    auto path = AppendLongName(mPrefixName, 'x');
+
+    //    ASSERT_FALSE(mFsAccess.mkdirlocal(path, false, true));
+    //    ASSERT_TRUE(mFsAccess.target_name_too_long);
+
+    //    // A legitimate "bad path" error should clear the flag.
+    //    path = Append(mPrefixName, "x");
+    //    path = Append(path, "y");
+
+    //    ASSERT_FALSE(mFsAccess.mkdirlocal(path, false, true));
+    //    ASSERT_FALSE(mFsAccess.target_name_too_long);
+    //}
+}
+
+TEST_F(TooLongNameTest, Rename)
+{
+    // Absolute
+    {
+        auto source = Append(mPrefixPath, "q");
+        auto target = AppendLongName(mPrefixPath, 'r');
+
+        ASSERT_TRUE(mFsAccess.mkdirlocal(source, false, true));
+
+        ASSERT_FALSE(mFsAccess.renamelocal(source, target, false));
+        ASSERT_TRUE(mFsAccess.target_name_too_long);
+
+        // Legitimate "bad path" error should clear the flag.
+        target = Append(mPrefixPath, "u");
+        target = Append(target, "v");
+
+        ASSERT_FALSE(mFsAccess.renamelocal(source, target, false));
+        ASSERT_FALSE(mFsAccess.target_name_too_long);
+    }
+
+    //// Relative
+    //{
+    //    auto source = Append(mPrefixName, "t");
+    //    auto target = AppendLongName(mPrefixName, 'u');
+
+    //    ASSERT_TRUE(CreateDummyFile(source));
+
+    //    ASSERT_FALSE(mFsAccess.renamelocal(source, target, false));
+    //    ASSERT_TRUE(mFsAccess.target_name_too_long);
+
+    //    // Legitimate "bad path" error should clear the flag.
+    //    target = Append(mPrefixName, "u");
+    //    target = Append(target, "v");
+
+    //    ASSERT_FALSE(mFsAccess.renamelocal(source, target, false));
+    //    ASSERT_FALSE(mFsAccess.target_name_too_long);
+    //}
 }
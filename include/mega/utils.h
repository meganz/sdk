--- conflicted
+++ resolved
@@ -467,24 +467,10 @@
 void hashCombine(T& seed, const U& v)
 {
     static_assert(std::is_integral<T>::value, "T is not integral");
-<<<<<<< HEAD
-    // Taken from Boost's hash combine function
-    seed ^= std::hash<U>{}(v) + 0x9e3779b9 + (seed<<6) + (seed>>2);
-}
-
-// Returns the size of a C-style array
-template<typename T, std::size_t N>
-std::size_t getSize(const T (&array)[N]) noexcept
-{
-    return N;
-}
-
-=======
     // the magic number is the twos complement version of the golden ratio
     seed ^= std::hash<U>{}(v) + 0x9e3779b9 + (seed<<6) + (seed>>2);
 }
 
->>>>>>> c212fe87
 } // namespace
 
 #endif
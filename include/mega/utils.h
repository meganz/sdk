/**
 * @file mega/utils.h
 * @brief Mega SDK various utilities and helper classes
 *
 * (c) 2013-2014 by Mega Limited, Auckland, New Zealand
 *
 * This file is part of the MEGA SDK - Client Access Engine.
 *
 * Applications using the MEGA API must present a valid application key
 * and comply with the the rules set forth in the Terms of Service.
 *
 * The MEGA SDK is distributed in the hope that it will be useful,
 * but WITHOUT ANY WARRANTY; without even the implied warranty of
 * MERCHANTABILITY or FITNESS FOR A PARTICULAR PURPOSE.
 *
 * @copyright Simplified (2-clause) BSD License.
 *
 * You should have received a copy of the license along with this
 * program.
 */

#ifndef MEGA_UTILS_H
#define MEGA_UTILS_H 1

#include <condition_variable>
#include <cwchar>
#include <mutex>
#include <thread>
#include <type_traits>

#include "types.h"

#undef SSIZE_MAX
#include "mega/mega_utf8proc.h"
#undef SSIZE_MAX

#include "mega/logging.h"

// Needed for Windows Phone (MSVS 2013 - C++ version 9.8)
#if defined(_WIN32) && _MSC_VER <= 1800 && __cplusplus < 201103L && !defined(_TIMESPEC_DEFINED) && ! __struct_timespec_defined
struct timespec
{
    long long	tv_sec; 	/* seconds */
    long        tv_nsec;	/* nanoseconds */
};
# define __struct_timespec_defined  1
#endif

namespace mega {
// convert 1...8 character ID to int64 integer (endian agnostic)
#define MAKENAMEID1(a) (nameid)(a)
#define MAKENAMEID2(a, b) (nameid)(((a) << 8) + (b))
#define MAKENAMEID3(a, b, c) (nameid)(((a) << 16) + ((b) << 8) + (c))
#define MAKENAMEID4(a, b, c, d) (nameid)(((a) << 24) + ((b) << 16) + ((c) << 8) + (d))
#define MAKENAMEID5(a, b, c, d, e) (nameid)((((uint64_t)a) << 32) + ((b) << 24) + ((c) << 16) + ((d) << 8) + (e))
#define MAKENAMEID6(a, b, c, d, e, f) (nameid)((((uint64_t)a) << 40) + (((uint64_t)b) << 32) + ((c) << 24) + ((d) << 16) + ((e) << 8) + (f))
#define MAKENAMEID7(a, b, c, d, e, f, g) (nameid)((((uint64_t)a) << 48) + (((uint64_t)b) << 40) + (((uint64_t)c) << 32) + ((d) << 24) + ((e) << 16) + ((f) << 8) + (g))
#define MAKENAMEID8(a, b, c, d, e, f, g, h) (nameid)((((uint64_t)a) << 56) + (((uint64_t)b) << 48) + (((uint64_t)c) << 40) + (((uint64_t)d) << 32) + ((e) << 24) + ((f) << 16) + ((g) << 8) + (h))

std::string toNodeHandle(handle nodeHandle);
std::string toNodeHandle(NodeHandle nodeHandle);
std::string toHandle(handle h);
#define LOG_NODEHANDLE(x) toNodeHandle(x)
#define LOG_HANDLE(x) toHandle(x)

struct MEGA_API ChunkedHash
{
    static const int SEGSIZE = 131072;

    static m_off_t chunkfloor(m_off_t);
    static m_off_t chunkceil(m_off_t, m_off_t limit = -1);
};

/**
 * @brief Padded encryption using AES-128 in CBC mode.
 */
struct MEGA_API PaddedCBC
{
    /**
     * @brief Encrypts a string after padding it to block length.
     *
     * Note: With an IV, only use the first 8 bytes.
     *
     * @param data Data buffer to be encrypted. Encryption is done in-place,
     *     so cipher text will be in `data` afterwards as well.
     * @param key AES key for encryption.
     * @param iv Optional initialisation vector for encryption. Will use a
     *     zero IV if not given. If `iv` is a zero length string, a new IV
     *     for encryption will be generated and available through the reference.
     * @return Void.
     */
    static void encrypt(PrnGen &rng, string* data, SymmCipher* key, string* iv = NULL);

    /**
     * @brief Decrypts a string and strips the padding.
     *
     * Note: With an IV, only use the first 8 bytes.
     *
     * @param data Data buffer to be decrypted. Decryption is done in-place,
     *     so plain text will be in `data` afterwards as well.
     * @param key AES key for decryption.
     * @param iv Optional initialisation vector for encryption. Will use a
     *     zero IV if not given.
     * @return Void.
     */
    static bool decrypt(string* data, SymmCipher* key, string* iv = NULL);
};

class MEGA_API HashSignature
{
    Hash* hash;

public:
    // add data
    void add(const byte*, unsigned);

    // generate signature
    unsigned get(AsymmCipher*, byte*, unsigned);

    // verify signature
    bool checksignature(AsymmCipher*, const byte*, unsigned);

    HashSignature(Hash*);
    ~HashSignature();
};

/**
 * @brief Crypto functions related to payments
 */
class MEGA_API PayCrypter
{
    /**
     * @brief Length of the AES key
     */
    static const int ENC_KEY_BYTES = 16;

    /**
     * @brief Lenght of the key to generate the HMAC
     */
    static const int MAC_KEY_BYTES = 32;

    /**
     * @brief Length of the IV for AES-CBC
     */
    static const int IV_BYTES = 16;

    /**
     * @brief Buffer for the AES key and the HMAC key
     */
    byte keys[ENC_KEY_BYTES+MAC_KEY_BYTES];

    /**
     * @brief Pointer to the buffer with the AES key
     */
    byte *encKey;

    /**
     * @brief Pointer to the buffer with the HMAC key
     */
    byte *hmacKey;

    /**
     * @brief Buffer with the IV for AES-CBC
     */
    byte iv[IV_BYTES];

    /**
     * @brief Random blocks generator
     */
    PrnGen &rng;

public:

    /**
     * @brief Constructor. Initializes keys with random values.
     */
    PayCrypter(PrnGen &rng);

    /**
     * @brief Updates the crypto keys (mainly for testing)
     * @param newEncKey New AES key (must contain ENC_KEY_BYTES bytes)
     * @param newHmacKey New HMAC key (must contain MAC_KEY_BYTES bytes)
     * @param newIv New IV for AES-CBC (must contain IV_BYTES bytes)
     */
    void setKeys(const byte *newEncKey, const byte *newHmacKey, const byte *newIv);

    /**
     * @brief Encrypts the cleartext and returns the payload string.
     *
     * The clear text is encrypted with AES-CBC, then a HMAC-SHA256 is generated for (IV + ciphertext)
     * and finally returns (HMAC + IV + ciphertext)
     *
     * @param cleartext Clear text to generate the payload
     * @param result The function will fill this string with the generated payload
     * @return True if the funcion succeeds, otherwise false
     */
    bool encryptPayload(const string *cleartext, string *result);

    /**
     * @brief Encrypts the cleartext using RSA with random padding.
     *
     * A 2-byte header is inserted just before the clear text with the size in bytes.
     * The result is padded with random bytes. Then RSA is applied and the result is returned
     * in the third parameter, with a 2-byte header that contains the size of the result of RSA.
     *
     * @param cleartext Clear text to encrypt with RSA
     * @param pubkdata Public key in binary format (result of AsymmCipher::serializekey)
     * @param pubkdatalen Size (in bytes) of pubkdata
     * @param result RSA encrypted text, with a 2-byte header with the size of the RSA buffer in bytes
     * @param randompadding Enables padding with random bytes. Otherwise, the cleartext is 0-padded
     * @return True if the funcion succeeds, otherwise false
     */
    bool rsaEncryptKeys(const string *cleartext, const byte *pubkdata, int pubkdatalen, string *result, bool randompadding = true);

    /**
     * @brief Encrypts clear text data to an authenticated ciphertext, authenticated with an HMAC.
     * @param cleartext Clear text as byte string
     * @param pubkdata Public key in binary format (result of AsymmCipher::serializekey)
     * @param pubkdatalen Size (in bytes) of pubkdata
     * @param result Encrypted data block as byte string.
     * @param randompadding Enables padding with random bytes. Otherwise, the cleartext is 0-padded
     * @return True if the funcion succeeds, otherwise false
     */
    bool hybridEncrypt(const string *cleartext, const byte *pubkdata, int pubkdatalen, string *result, bool randompadding = true);
};

// read/write multibyte words
struct MEGA_API MemAccess
{
#ifndef ALLOW_UNALIGNED_MEMORY_ACCESS
    template<typename T> static T get(const char* ptr)
    {
        T val;
        memcpy(&val,ptr,sizeof(T));
        return val;
    }

    template<typename T> static void set(byte* ptr, T val)
    {
        memcpy(ptr,&val,sizeof val);
    }
#else
    template<typename T> static T get(const char* ptr)
    {
        return *(T*)ptr;
    }

    template<typename T> static void set(byte* ptr, T val)
    {
        *(T*)ptr = val;
    }
#endif
};

#ifdef _WIN32
int mega_snprintf(char *s, size_t n, const char *format, ...);
#endif

struct MEGA_API TLVstore
{
private:
    TLV_map tlv;

 public:

    /**
     * @brief containerToTLVrecords Builds a TLV object with records from an encrypted container
     * @param data Binary byte array representing the encrypted container
     * @param key Master key to decrypt the container
     * @return A new TLVstore object. You take the ownership of the object.
     */
    static TLVstore * containerToTLVrecords(const string *data, SymmCipher *key);

    /**
     * @brief Builds a TLV object with records from a container
     * @param data Binary byte array representing the TLV records
     * @return A new TLVstore object. You take the ownership of the object.
     */
    static TLVstore * containerToTLVrecords(const string *data);

    /**
     * @brief Converts the TLV records into an encrypted byte array
     * @param key Master key to decrypt the container
     * @param encSetting Block encryption mode to be used by AES
     * @return A new string holding the encrypted byte array. You take the ownership of the string.
     */
    string *tlvRecordsToContainer(PrnGen &rng, SymmCipher *key, encryptionsetting_t encSetting = AES_GCM_12_16);

    /**
     * @brief Converts the TLV records into a byte array
     * @return A new string holding the byte array. You take the ownership of the string.
     */
    string *tlvRecordsToContainer();

    /**
     * @brief get Get the value for a given key
     * @param type Type of the value (without scope nor non-historic modifiers).
     * @return String containing the array with the value, or NULL if error.
     */
    std::string get(string type) const;

    /**
     * @brief Get a reference to the TLV_map associated to this TLVstore
     *
     * The TLVstore object retains the ownership of the returned object. It will be
     * valid until this TLVstore object is deleted.
     *
     * @return The TLV_map associated to this TLVstore
     */
    const TLV_map *getMap() const;

    /**
     * @brief Get a list of the keys contained in the TLV
     *
     * You take ownership of the returned value.
     *
     * @return A new vector with the keys included in the TLV
     */
    vector<string> *getKeys() const;

    /**
     * @brief find Checks whether a type of value is available in the TLV container.
     * @param type Type of the value (without scope nor non-historic modifiers).
     * @return True if the type of value is found, false otherwise.
     */
    bool find(string type) const;

    /**
     * @brief add Adds a new record to the container
     * @param type Type for the new value (without scope nor non-historic modifiers).
     * @param value New value to be set.
     */
    void set(string type, string value);

    /**
     * @brief Removes a record from the container
     * @param type Type for the value to be removed (without scope nor non-historic modifiers).
     */
    void reset(string type);

    size_t size();

    static unsigned getTaglen(int mode);
    static unsigned getIvlen(int mode);
    static encryptionmode_t getMode(int mode);

    ~TLVstore();
};

class Utils {
public:
    /**
     * @brief Converts a character string from UTF-8 to Unicode
     * This method is a workaround for a legacy bug where Webclient used to encode
     * each byte of the array in UTF-8, resulting in a wider string of variable length.
     * @note The UTF-8 string should only contain characters encoded as 1 or 2 bytes.
     * @param src Characters string encoded in UTF-8
     * @param srclen Length of the string (in bytes)
     * @param result String holding the byte array of Unicode characters
     * @return True if success, false if the byte 'src' is not a valid UTF-8 string
     */
    static bool utf8toUnicode(const uint8_t *src, unsigned srclen, string *result);

    /**
     * @brief Determines size in bytes of a valid UTF-8 sequence.
     * @param c first character of UTF-8 sequence
     * @return the size of UTF-8 sequence if its valid, otherwise returns 0
     */
    static size_t utf8SequenceSize(unsigned char c);

    /**
     * @brief This function is analogous to a32_to_str in js version.
     * Converts a vector of <T> elements into a std::string
     *
     * @param data a vector of <T> elements
     * @note this function has been initially designed to work with <T> = uint32_t or <T> = int32_t
     * This is a valid example: <t> = uint32_t, data = [1952805748] => return_value = "test"
     *
     * @return returns a std::string
     */
    template<typename T> static std::string a32_to_str(std::vector<T> data)
    {
        size_t size = data.size() * sizeof(T);
        std::unique_ptr<char[]> result(new char[size]);
        for (size_t i = 0; i < size; ++i)
        {
            result[i] = (data[i >> 2] >> (24 - (i & 3) * 8)) & 255;
        }
        return std::string (result.get(), size);
    }

    /**
     * @brief This function is analogous to str_to_a32 in js version.
     * Converts a std::string into a vector of <T> elements
     *
     * @param data a std::string
     * @note this function has been initially designed to work with <T> = uint32_t or <T> = int32_t
     * This is a valid example: <t> = uint32_t, data = "test"  => return_value = [1952805748]
     *
     * @return returns a vector of <T> elements
     */
    template<typename T> static std::vector<T> str_to_a32(std::string data)
    {
        std::vector<T> data32((data.size() + 3) >> 2);
        for (size_t i = 0; i < data.size(); ++i)
        {
            data32[i >> 2] |= (data[i] & 255) << (24 - (i & 3) * 8);
        }
        return data32;
    }

    static std::string stringToHex(const std::string& input);
    static std::string hexToString(const std::string& input);

    static int32_t toLower(const int32_t c)
    {
        return utf8proc_tolower(c);
    }

    static int32_t toUpper(const int32_t c)
    {
        return utf8proc_toupper(c);
    }
};

// for pre-c++11 where this version is not defined yet.
long long abs(long long n);

extern m_time_t m_time(m_time_t* tt = NULL);
extern struct tm* m_localtime(m_time_t, struct tm *dt);
extern struct tm* m_gmtime(m_time_t, struct tm *dt);
extern m_time_t m_mktime(struct tm*);
extern int m_clock_getmonotonictime(struct timespec *t);
// Similar behaviour to mktime but it receives a struct tm with a date in UTC and return mktime in UTC
extern m_time_t m_mktime_UTC(const struct tm *src);

std::string rfc1123_datetime( time_t time );
std::string webdavurlescape(const std::string &value);
std::string escapewebdavchar(const char c);
std::string webdavnameescape(const std::string &value);

void tolower_string(std::string& str);

#ifdef __APPLE__
int macOSmajorVersion();
#endif

// file chunk macs
class chunkmac_map : public map<m_off_t, ChunkMAC>
{
public:
    int64_t macsmac(SymmCipher *cipher);
    int64_t macsmac_gaps(SymmCipher *cipher, size_t g1, size_t g2, size_t g3, size_t g4);
    void serialize(string& d) const;
    bool unserialize(const char*& ptr, const char* end);
    void calcprogress(m_off_t size, m_off_t& chunkpos, m_off_t& completedprogress, m_off_t* lastblockprogress = nullptr);
    m_off_t nextUnprocessedPosFrom(m_off_t pos);
    m_off_t expandUnprocessedPiece(m_off_t pos, m_off_t npos, m_off_t fileSize, m_off_t maxReqSize);
    void finishedUploadChunks(chunkmac_map& macs);
};

struct CacheableWriter
{
    CacheableWriter(string& d);
    string& dest;

    void serializebinary(byte* data, size_t len);
    void serializecstr(const char* field, bool storeNull);  // may store the '\0' also for backward compatibility. Only use for utf8!  (std::string storing double byte chars will only store 1 byte)
    void serializepstr(const string* field);  // uses string size() not strlen
    void serializestring(const string& field);
    void serializecompressed64(int64_t field);
    void serializei64(int64_t field);
    void serializeu32(uint32_t field);
    void serializehandle(handle field);
    void serializenodehandle(handle field);
    void serializefsfp(fsfp_t field);
    void serializebool(bool field);
    void serializebyte(byte field);
    void serializedouble(double field);
    void serializechunkmacs(const chunkmac_map& m);

    // Each class that might get extended should store expansion flags at the end
    // When adding new fields to an existing class, set the next expansion flag true to indicate they are present.
    // If you turn on the last flag, then you must also add another set of expansion flags (all false) after the new fields, for further expansion later.
    void serializeexpansionflags(bool b1 = false, bool b2 = false, bool b3 = false, bool b4 = false, bool b5 = false, bool b6 = false, bool b7 = false, bool b8 = false);
};

struct CacheableReader
{
    CacheableReader(const string& d);
    const char* ptr;
    const char* end;
    unsigned fieldnum;

    bool unserializebinary(byte* data, size_t len);
    bool unserializecstr(string& s, bool removeNull); // set removeNull if this field stores the terminating '\0' at the end
    bool unserializestring(string& s);
    bool unserializecompressed64(uint64_t& field);
    bool unserializei64(int64_t& s);
    bool unserializeu32(uint32_t& s);
    bool unserializebyte(byte& s);
    bool unserializedouble(double& s);
    bool unserializehandle(handle& s);
    bool unserializenodehandle(handle& s);
    bool unserializefsfp(fsfp_t& s);
    bool unserializebool(bool& s);
    bool unserializechunkmacs(chunkmac_map& m);

    bool unserializeexpansionflags(unsigned char field[8], unsigned usedFlagCount);

    void eraseused(string& d); // must be the same string, unchanged
    bool hasdataleft() { return end > ptr; }
};

template<typename T, typename U>
void hashCombine(T& seed, const U& v)
{
    static_assert(std::is_integral<T>::value, "T is not integral");
    // the magic number is the twos complement version of the golden ratio
    seed ^= std::hash<U>{}(v) + 0x9e3779b9 + (seed<<6) + (seed>>2);
}

struct FileAccess;
struct InputStreamAccess;
class SymmCipher;

std::pair<bool, int64_t> generateMetaMac(SymmCipher &cipher, FileAccess &ifAccess, const int64_t iv);

std::pair<bool, int64_t> generateMetaMac(SymmCipher &cipher, InputStreamAccess &isAccess, const int64_t iv);

// Helper class for MegaClient.  Suitable for expansion/templatizing for other use caes.
// Maintains a small thread pool for executing independent operations such as encrypt/decrypt a block of data
// The number of threads can be 0 (eg. for helper MegaApi that deals with public folder links) in which case something queued is
// immediately executed synchronously on the caller's thread
struct MegaClientAsyncQueue
{
    void push(std::function<void(SymmCipher&)> f, bool discardable);
    void clearDiscardable();

    MegaClientAsyncQueue(Waiter& w, unsigned threadCount);
    ~MegaClientAsyncQueue();

private:
    Waiter& mWaiter;
    std::mutex mMutex;
    std::condition_variable mConditionVariable;

    struct Entry
    {
        bool discardable = false;
        std::function<void(SymmCipher&)> f;
        Entry(bool disc, std::function<void(SymmCipher&)>&& func)
             : discardable(disc), f(func)
        {}
    };

    std::deque<Entry> mQueue;
    std::vector<std::thread> mThreads;
    SymmCipher mZeroThreadsCipher;

    void asyncThreadLoop();
};

template<class T>
struct ThreadSafeDeque
{
    // Just like a deque, but thread safe so that a separate thread can receive filesystem notifications as soon as they are available.
    // When we try to do that on the same thread, the processing of queued notifications is too slow so more notifications bulid up than
    // have been processed, so each time we get the outstanding ones from the buffer we gave to the OS, we need to give it an even
    // larger buffer to write into, otherwise it runs out of space before this thread is idle and can get the next batch from the buffer.
protected:
    std::deque<T> mNotifications;
    std::mutex m;

public:

    bool peekFront(T& t)
    {
        std::lock_guard<std::mutex> g(m);
        if (!mNotifications.empty())
        {
            t = mNotifications.front();
            return true;
        }
        return false;
    }

    bool popFront(T& t)
    {
        std::lock_guard<std::mutex> g(m);
        if (!mNotifications.empty())
        {
            t = std::move(mNotifications.front());
            mNotifications.pop_front();
            return true;
        }
        return false;
    }

    void unpopFront(const T& t)
    {
        std::lock_guard<std::mutex> g(m);
        mNotifications.push_front(t);
    }

    void pushBack(T&& t)
    {
        std::lock_guard<std::mutex> g(m);
        mNotifications.push_back(t);
    }

    bool empty()
    {
        std::lock_guard<std::mutex> g(m);
        return mNotifications.empty();
    }

    bool size()
    {
        std::lock_guard<std::mutex> g(m);
        return mNotifications.size();
    }

};

template<typename CharT>
struct UnicodeCodepointIteratorTraits;

template<>
struct UnicodeCodepointIteratorTraits<char>
{
    static ptrdiff_t get(int32_t& codepoint, const char* m, const char* n)
    {
        assert(m && n && m < n);

        return utf8proc_iterate(reinterpret_cast<const uint8_t*>(m),
                                n - m,
                                &codepoint);
    }

    static size_t length(const char* s)
    {
        assert(s);

        return strlen(s);
    }
}; // UnicodeCodepointIteratorTraits<char>

template<>
struct UnicodeCodepointIteratorTraits<wchar_t>
{
    static ptrdiff_t get(int32_t& codepoint, const wchar_t* m, const wchar_t* n)
    {
        assert(m && n && m < n);

        // Are we looking at a high surrogate?
        if ((*m >> 10) == 0x36)
        {
            // Is it followed by a low surrogate?
            if (n - m < 2 || (m[1] >> 10) != 0x37)
            {
                // Nope, the string is malformed.
                return -1;
            }

            // Compute addend.
            const int32_t lo = m[1] & 0x3ff;
            const int32_t hi = *m & 0x3ff;
            const int32_t addend = (hi << 10) | lo;

            // Store effective code point.
            codepoint = 0x10000 + addend;

            return 2;
        }

        // Are we looking at a low surrogate?
        if ((*m >> 10) == 0x37)
        {
            // Then the string is malformed.
            return -1;
        }

        // Code point is encoded by a single code unit.
        codepoint = *m;

        return 1;
    }

    static size_t length(const wchar_t* s)
    {
        assert(s);

        return wcslen(s);
    }
}; // UnicodeCodepointIteratorTraits<wchar_t>

template<typename CharT>
class UnicodeCodepointIterator
{
public:
    using traits_type = UnicodeCodepointIteratorTraits<CharT>;

    UnicodeCodepointIterator(const CharT* s, size_t length)
      : mCurrent(s)
      , mEnd(s + length)
    {
    }

    explicit UnicodeCodepointIterator(const std::basic_string<CharT>& s)
      : UnicodeCodepointIterator(s.data(), s.size())
    {
    }

    explicit UnicodeCodepointIterator(const CharT* s)
      : UnicodeCodepointIterator(s, traits_type::length(s))
    {
    }

    UnicodeCodepointIterator(const UnicodeCodepointIterator& other)
      : mCurrent(other.mCurrent)
      , mEnd(other.mEnd)
    {
    }

    UnicodeCodepointIterator()
      : mCurrent(nullptr)
      , mEnd(nullptr)
    {
    }

    UnicodeCodepointIterator& operator=(const UnicodeCodepointIterator& rhs)
    {
        if (this != &rhs)
        {
            mCurrent = rhs.mCurrent;
            mEnd = rhs.mEnd;
        }

        return *this;
    }

    bool end() const
    {
        return mCurrent == mEnd;
    }

    int32_t get()
    {
        int32_t result = 0;

        if (mCurrent < mEnd)
        {
            ptrdiff_t nConsumed = traits_type::get(result, mCurrent, mEnd);
            assert(nConsumed > 0);
            mCurrent += nConsumed;
        }

        return result;
    }

private:
    const CharT* mCurrent;
    const CharT* mEnd;
}; // UnicodeCodepointIterator<CharT>

template<typename CharT>
UnicodeCodepointIterator<CharT> unicodeCodepointIterator(const std::basic_string<CharT>& s)
{
    return UnicodeCodepointIterator<CharT>(s);
}

template<typename CharT>
UnicodeCodepointIterator<CharT> unicodeCodepointIterator(const CharT* s, size_t length)
{
    return UnicodeCodepointIterator<CharT>(s, length);
}

template<typename CharT>
UnicodeCodepointIterator<CharT> unicodeCodepointIterator(const CharT* s)
{
    return UnicodeCodepointIterator<CharT>(s);
}

<<<<<<< HEAD
int hexval(const int c);
=======
inline int hexval(const int c)
{
    return ((c & 0xf) + (c >> 6)) | ((c >> 3) & 0x8);
}
>>>>>>> 96850bdc

bool islchex(const int c);

} // namespace

#endif<|MERGE_RESOLUTION|>--- conflicted
+++ resolved
@@ -782,14 +782,10 @@
     return UnicodeCodepointIterator<CharT>(s);
 }
 
-<<<<<<< HEAD
-int hexval(const int c);
-=======
 inline int hexval(const int c)
 {
     return ((c & 0xf) + (c >> 6)) | ((c >> 3) & 0x8);
 }
->>>>>>> 96850bdc
 
 bool islchex(const int c);
 

/**
 * @file mega/megaapp.h
 * @brief Mega SDK callback interface
 *
 * (c) 2013-2014 by Mega Limited, Wellsford, New Zealand
 *
 * This file is part of the MEGA SDK - Client Access Engine.
 *
 * Applications using the MEGA API must present a valid application key
 * and comply with the the rules set forth in the Terms of Service.
 *
 * The MEGA SDK is distributed in the hope that it will be useful,
 * but WITHOUT ANY WARRANTY; without even the implied warranty of
 * MERCHANTABILITY or FITNESS FOR A PARTICULAR PURPOSE.
 *
 * @copyright Simplified (2-clause) BSD License.
 *
 * You should have received a copy of the license along with this
 * program.
 */

#ifndef MEGA_APP_H
#define MEGA_APP_H 1

namespace mega {

struct UnifiedSync;

// callback interface
struct MEGA_API MegaApp
{
    MegaClient* client;

    // a request-level error occurred (other than API_EAGAIN, which will lead to a retry)
    virtual void request_error(error) { }

    // request response progress
    virtual void request_response_progress(m_off_t, m_off_t) { }

    // prelogin result
    virtual void prelogin_result(int, string*, string*, error) { }

    // login result
    virtual void login_result(error) { }

    // logout result
    virtual void logout_result(error) { }

    // user data result
    virtual void userdata_result(string*, string*, string*, Error) { }

    // user public key retrieval result
    virtual void pubkey_result(User *) { }

    // ephemeral session creation/resumption result
    virtual void ephemeral_result(error) { }
    virtual void ephemeral_result(handle, const byte*) { }
    virtual void cancelsignup_result(error) { }

    // check the reason of being blocked result
    virtual void whyamiblocked_result(int) { }

    // account creation
    virtual void sendsignuplink_result(error) { }
    virtual void querysignuplink_result(error) { }
    virtual void querysignuplink_result(handle, const char*, const char*,
                                        const byte*, const byte*, const byte*,
                                        size_t) { }
    virtual void confirmsignuplink_result(error) { }
    virtual void confirmsignuplink2_result(handle, const char*, const char*, error) { }
    virtual void setkeypair_result(error) { }

    // account credentials, properties and history
    virtual void account_details(AccountDetails*, bool, bool, bool, bool, bool, bool) { }
    virtual void account_details(AccountDetails*, error) { }

    // query bandwidth quota result
    virtual void querytransferquota_result(int) { }

    // sessionid is undef if all sessions except the current were killed
    virtual void sessions_killed(handle /*sessionid*/, error) { }

    // node attribute update failed (not invoked unless error != API_OK)
    virtual void setattr_result(handle, Error) { }

    // move node failed (not invoked unless error != API_OK)
    virtual void rename_result(handle, error) { }

    // node deletion failed (not invoked unless error != API_OK)
    virtual void unlink_result(handle, error) { }

    // remove versions result
    virtual void unlinkversions_result(error) { }

    // nodes have been updated
    virtual void nodes_updated(Node**, int) { }

    // nodes have been updated
    virtual void pcrs_updated(PendingContactRequest**, int) { }

    // users have been added or updated
    virtual void users_updated(User**, int) { }

    // alerts have been added or updated
    virtual void useralerts_updated(UserAlert::Base**, int) { }

    // the account has been modified (upgraded/downgraded)
    virtual void account_updated() { }

    // password change result
    virtual void changepw_result(error) { }

    // user attribute update notification
    virtual void userattr_update(User*, int, const char*) { }

    // node fetch result
    virtual void fetchnodes_result(const Error&) { }

    // nodes now (nearly) current
    virtual void nodes_current() { }

    // up to date with API (regarding actionpackets)
    virtual void catchup_result() { }

    // notify about a modified key
    virtual void key_modified(handle, attr_t) { }

    // node addition has failed
    virtual void putnodes_result(const Error&, targettype_t, vector<NewNode>&, bool targetOverride = false) { }

    // outgoing pending contact result
    virtual void setpcr_result(handle, error, opcactions_t) { }
    // incoming pending contact result
    virtual void updatepcr_result(error, ipcactions_t) { }

    // file attribute fetch result
    virtual void fa_complete(handle, fatype, const char*, uint32_t) { }
    virtual int fa_failed(handle, fatype, int, error)
    {
        return 0;
    }

    // file attribute modification result
    virtual void putfa_result(handle, fatype, error) { }

    // purchase transactions
    virtual void enumeratequotaitems_result(unsigned, handle, unsigned, int, int, unsigned, unsigned, unsigned, const char*, const char*, const char*, const char*) { }
    virtual void enumeratequotaitems_result(error) { }
    virtual void additem_result(error) { }
    virtual void checkout_result(const char*, error) { }
    virtual void submitpurchasereceipt_result(error) { }
    virtual void creditcardstore_result(error) { }
    virtual void creditcardquerysubscriptions_result(int, error) {}
    virtual void creditcardcancelsubscriptions_result(error) {}
    virtual void getpaymentmethods_result(int, error) {}
    virtual void copysession_result(string*, error) { }

    // feedback from user/client
    virtual void userfeedbackstore_result(error) { }
    virtual void sendevent_result(error) { }
    virtual void supportticket_result(error) { }

    // user invites/attributes
    virtual void removecontact_result(error) { }
    virtual void putua_result(error) { }
    virtual void getua_result(error) { }
    virtual void getua_result(byte*, unsigned, attr_t) { }
    virtual void getua_result(TLVstore *, attr_t) { }
#ifdef DEBUG
    virtual void delua_result(error) { }

    // result of send dev subcommand's command
    virtual void senddevcommand_result(int) { }
#endif

    virtual void getuseremail_result(string *, error) { }

    // exported link access result
    virtual void openfilelink_result(const Error&) { }
    virtual void openfilelink_result(handle, const byte*, m_off_t, string*, string*, int) { }

<<<<<<< HEAD
    // node opening result
    virtual void checkfile_result(handle, const Error&) { }
    virtual void checkfile_result(handle, error, byte*, m_off_t, m_time_t, m_time_t, string*, string*, string*) { }
=======
    // URL suitable for iOS (or other system) background upload feature
    virtual void backgrounduploadurl_result(error, string*) { }
>>>>>>> baa0833a

    // pread result
    virtual dstime pread_failure(const Error&, int, void*, dstime) { return ~(dstime)0; }
    virtual bool pread_data(byte*, m_off_t, m_off_t, m_off_t, m_off_t, void*) { return false; }

    // event reporting result
    virtual void reportevent_result(error) { }

    // clean rubbish bin result
    virtual void cleanrubbishbin_result(error) { }

    // get account recovery link result
    virtual void getrecoverylink_result(error) {}

    // check account recovery link result
    virtual void queryrecoverylink_result(error) {}
    virtual void queryrecoverylink_result(int, const char *, const char *, time_t, handle, const vector<string> *) {}

    // get private key from recovery link result
    virtual void getprivatekey_result(error, const byte * = NULL, const size_t = 0) {}

    // confirm recovery link result
    virtual void confirmrecoverylink_result(error) {}

    // convirm cancellation link result
    virtual void confirmcancellink_result(error) {}

    // validation of password
    virtual void validatepassword_result(error) {}

    // get change email link result
    virtual void getemaillink_result(error) {}

    // resend verification email
    virtual void resendverificationemail_result(error) {};

    // reset the verified phone number
    virtual void resetSmsVerifiedPhoneNumber_result(error) {};

    // confirm change email link result
    virtual void confirmemaillink_result(error) {}

    // get version info
    virtual void getversion_result(int, const char*, error) {}

    // get local SSL certificate
    virtual void getlocalsslcertificate_result(m_time_t, string*, error){ }

#ifdef ENABLE_CHAT
    // chat-related command's result
    virtual void chatcreate_result(TextChat *, error) { }
    virtual void chatinvite_result(error) { }
    virtual void chatremove_result(error) { }
    virtual void chaturl_result(string*, error) { }
    virtual void chatgrantaccess_result(error) { }
    virtual void chatremoveaccess_result(error) { }
    virtual void chatupdatepermissions_result(error) { }
    virtual void chattruncate_result(error) { }
    virtual void chatsettitle_result(error) { }
    virtual void chatpresenceurl_result(string*, error) { }
    virtual void registerpushnotification_result(error) { }
    virtual void archivechat_result(error) { }
    virtual void setchatretentiontime_result(error){ }

    virtual void chats_updated(textchat_map *, int) { }
    virtual void richlinkrequest_result(string*, error) { }
    virtual void chatlink_result(handle, error) { }
    virtual void chatlinkurl_result(handle, int, string*, string*, int, m_time_t, error) { }
    virtual void chatlinkclose_result(error) { }
    virtual void chatlinkjoin_result(error) { }
#endif

    // get mega-achievements
    virtual void getmegaachievements_result(AchievementsDetails*, error) {}

    // codec-mappings received
    virtual void mediadetection_ready() {}

    // Locally calculated sum of sizes of files stored in cloud has changed
    virtual void storagesum_changed(int64_t newsum) {}

    // global transfer queue updates
    virtual void file_added(File*) { }
    virtual void file_removed(File*, const Error&) { }
    virtual void file_complete(File*) { }
    virtual File* file_resume(string*, direction_t*) { return NULL; }

    virtual void transfer_added(Transfer*) { }
    virtual void transfer_removed(Transfer*) { }
    virtual void transfer_prepare(Transfer*) { }
    virtual void transfer_failed(Transfer*, const Error&, dstime = 0) { }
    virtual void transfer_update(Transfer*) { }
    virtual void transfer_complete(Transfer*) { }

    // sync status updates and events
    virtual void syncupdate_stateconfig(handle) { }
    virtual void syncupdate_active(handle, bool) { }
    virtual void syncupdate_scanning(bool) { }
    virtual void syncupdate_local_lockretry(bool) { }
    virtual void syncupdate_treestate(LocalNode*) { }

    // sync filename filter
    virtual bool sync_syncable(Sync*, const char*, LocalPath&, Node*)
    {
        return true;
    }

    virtual bool sync_syncable(Sync*, const char*, LocalPath&)
    {
        return true;
    }

    // after a root node of a sync changed its path
    virtual void syncupdate_remote_root_changed(const SyncConfig &) { }

    // after all syncs have been restored
    virtual void syncs_restored() { }

    // after all syncs have been disabled
    virtual void syncs_disabled(SyncError) { }

    // after an attempt to auto-resume a cache sync
    virtual void sync_auto_resume_result(const UnifiedSync& s, bool attempted, bool hadAnError) { }

    // after a sync has been removed
    virtual void sync_removed(handle backupId) { }

    // suggest reload due to possible race condition with other clients
    virtual void reload(const char*) { }

    // wipe all users, nodes and shares
    virtual void clearing() { }

    // failed request retry notification
    virtual void notify_retry(dstime, retryreason_t) { }

    virtual void notify_dbcommit() { }

    virtual void notify_storage(int) { }

    virtual void notify_business_status(BizStatus) { }

    virtual void notify_change_to_https() { }

    // account confirmation via signup link
    virtual void notify_confirmation(const char* /*email*/) { }

    // network layer disconnected
    virtual void notify_disconnect() { }

    // HTTP request finished
    virtual void http_result(error, int, byte*, int) { }

    // Timer ended
    virtual void timer_result(error) { }

    // contact link create
    virtual void contactlinkcreate_result(error, handle) { }

    // contact link query
    virtual void contactlinkquery_result(error, handle, string*, string*, string*, string*) { }

    // contact link delete
    virtual void contactlinkdelete_result(error) { }

    // multi-factor authentication setup
    virtual void multifactorauthsetup_result(string*, error) { }

    // multi-factor authentication get
    virtual void multifactorauthcheck_result(int) { }

    // multi-factor authentication disable
    virtual void multifactorauthdisable_result(error) { }

    // fetch time zone
    virtual void fetchtimezone_result(error, vector<string>*, vector<int>*, int) { }

    // keep me alive command for mobile apps
    virtual void keepmealive_result (error) { }

    // get the current PSA
    virtual void getpsa_result (error, int, string*, string*, string*, string*, string*, string*) { }

    // result of the user alert acknowledge request
    virtual void acknowledgeuseralerts_result(error) { }

    // get info about a folder link
    virtual void folderlinkinfo_result(error, handle , handle, string*, string* , m_off_t, uint32_t , uint32_t , m_off_t , uint32_t) {}

    // result of sms verification commands
    virtual void smsverificationsend_result(error) { }
    virtual void smsverificationcheck_result(error, string*) { }

    // result of get registered contacts command
    virtual void getregisteredcontacts_result(error, vector<tuple<string, string, string>>*) { }

    // result of get country calling codes command
    virtual void getcountrycallingcodes_result(error, map<string, vector<string>>*) { }

    virtual void getmiscflags_result(error) { }

    virtual void backupput_result(const Error&, handle /*backup id*/) { }
    virtual void backupremove_result(const Error&, handle /*backup id*/) { }

    virtual void getbanners_result(error) { }
    virtual void getbanners_result(vector< tuple<int, string, string, string, string, string, string> >&& banners) { }

    virtual void dismissbanner_result(error) { }

    virtual ~MegaApp() { }

    // External drive notifications
    virtual void drive_presence_changed(bool appeared, const LocalPath& driveRoot) { }
};
} // namespace

#endif<|MERGE_RESOLUTION|>--- conflicted
+++ resolved
@@ -178,15 +178,6 @@
     // exported link access result
     virtual void openfilelink_result(const Error&) { }
     virtual void openfilelink_result(handle, const byte*, m_off_t, string*, string*, int) { }
-
-<<<<<<< HEAD
-    // node opening result
-    virtual void checkfile_result(handle, const Error&) { }
-    virtual void checkfile_result(handle, error, byte*, m_off_t, m_time_t, m_time_t, string*, string*, string*) { }
-=======
-    // URL suitable for iOS (or other system) background upload feature
-    virtual void backgrounduploadurl_result(error, string*) { }
->>>>>>> baa0833a
 
     // pread result
     virtual dstime pread_failure(const Error&, int, void*, dstime) { return ~(dstime)0; }

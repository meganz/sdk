/**
 * @file mega/command.h
 * @brief Request command component
 *
 * (c) 2013-2014 by Mega Limited, Auckland, New Zealand
 *
 * This file is part of the MEGA SDK - Client Access Engine.
 *
 * Applications using the MEGA API must present a valid application key
 * and comply with the the rules set forth in the Terms of Service.
 *
 * The MEGA SDK is distributed in the hope that it will be useful,
 * but WITHOUT ANY WARRANTY; without even the implied warranty of
 * MERCHANTABILITY or FITNESS FOR A PARTICULAR PURPOSE.
 *
 * @copyright Simplified (2-clause) BSD License.
 *
 * You should have received a copy of the license along with this
 * program.
 */

#ifndef MEGA_COMMAND_H
#define MEGA_COMMAND_H 1

#include "types.h"
#include "node.h"
#include "account.h"
#include "http.h"

namespace mega {
// request command component
class MEGA_API Command
{
    static const int MAXDEPTH = 8;

    char levels[MAXDEPTH];

    error result;

protected:
    bool canceled;

    string json;

public:
    MegaClient* client;

    int tag;

    char level;
    bool persistent;

    void cmd(const char*);
    void notself(MegaClient*);
    virtual void cancel(void);

    void arg(const char*, const char*, int = 1);
    void arg(const char*, const byte*, int);
    void arg(const char*, m_off_t);
    void addcomma();
    void appendraw(const char*);
    void appendraw(const char*, int);
    void beginarray();
    void beginarray(const char*);
    void endarray();
    void beginobject();
    void endobject();
    void element(int);
    void element(handle, int = sizeof(handle));
    void element(const byte*, int);
    void element(const char*);

    void openobject();
    void closeobject();
    int elements();

    virtual void procresult();

    const char* getstring() const;

    Command();
    virtual ~Command() { }
};

// list of new file attributes to write
// file attribute put
struct MEGA_API HttpReqCommandPutFA : public HttpReq, public Command
{
    handle th;
    fatype type;
    string* data;
    m_off_t progressreported;

    void procresult();

    // progress information
    virtual m_off_t transferred(MegaClient*);

    HttpReqCommandPutFA(MegaClient*, handle, fatype, string*, bool);
    ~HttpReqCommandPutFA();
};

class MEGA_API CommandGetFA : public Command
{
    int part;

public:
    void procresult();

    CommandGetFA(MegaClient *client, int, handle);
};

class MEGA_API CommandPrelogin : public Command
{
    string email;

public:
    void procresult();

    CommandPrelogin(MegaClient*, const char*);
};

class MEGA_API CommandLogin : public Command
{
    bool checksession;
    int sessionversion;

public:
    void procresult();

<<<<<<< HEAD
    CommandLogin(MegaClient*, const char*, const byte *, int, const byte* = NULL,  int = 0);
=======
    CommandLogin(MegaClient*, const char*, uint64_t, const byte* = NULL,  int = 0, const char* = NULL);
>>>>>>> f20a8ff4
};

class MEGA_API CommandSetMasterKey : public Command
{
    byte newkey[SymmCipher::KEYLENGTH];

public:
    void procresult();

<<<<<<< HEAD
    CommandSetMasterKey(MegaClient*, const byte*, const byte *, int, const byte* = NULL);
=======
    CommandSetMasterKey(MegaClient*, const byte*, uint64_t, const char* = NULL);
>>>>>>> f20a8ff4
};

class MEGA_API CommandCreateEphemeralSession : public Command
{
    byte pw[SymmCipher::KEYLENGTH];

public:
    void procresult();

    CommandCreateEphemeralSession(MegaClient*, const byte*, const byte*, const byte*);
};

class MEGA_API CommandResumeEphemeralSession : public Command
{
    byte pw[SymmCipher::KEYLENGTH];
    handle uh;

public:
    void procresult();

    CommandResumeEphemeralSession(MegaClient*, handle, const byte*, int);
};

class MEGA_API CommandWhyAmIblocked : public Command
{
public:
    void procresult();

    CommandWhyAmIblocked(MegaClient*);
};

class MEGA_API CommandSendSignupLink : public Command
{
public:
    void procresult();

    CommandSendSignupLink(MegaClient*, const char*, const char*, byte*);
};

class MEGA_API CommandSendSignupLink2 : public Command
{
public:
    void procresult();

    CommandSendSignupLink2(MegaClient*, const char*, const char*);
    CommandSendSignupLink2(MegaClient*, const char*, const char*, byte *, byte*, byte*);
};

class MEGA_API CommandQuerySignupLink : public Command
{
    string confirmcode;

public:
    void procresult();

    CommandQuerySignupLink(MegaClient*, const byte*, unsigned);
};

class MEGA_API CommandConfirmSignupLink2 : public Command
{
public:
    void procresult();

    CommandConfirmSignupLink2(MegaClient*, const byte*, unsigned);
};

class MEGA_API CommandConfirmSignupLink : public Command
{
public:
    void procresult();

    CommandConfirmSignupLink(MegaClient*, const byte*, unsigned, uint64_t);
};

class MEGA_API CommandSetKeyPair : public Command
{
public:
    void procresult();

    CommandSetKeyPair(MegaClient*, const byte*, unsigned, const byte*, unsigned);
};

// set visibility
class MEGA_API CommandRemoveContact : public Command
{
    string email;
    visibility_t v;

public:
    void procresult();

    CommandRemoveContact(MegaClient*, const char*, visibility_t);
};

// set user attributes with version
class MEGA_API CommandPutMultipleUAVer : public Command
{
    userattr_map attrs;  // attribute values

public:
    CommandPutMultipleUAVer(MegaClient*, const userattr_map *attrs, int);

    void procresult();
};

// set user attributes with version
class MEGA_API CommandPutUAVer : public Command
{
    attr_t at;  // attribute type
    string av;  // attribute value

public:
    CommandPutUAVer(MegaClient*, attr_t, const byte*, unsigned, int);

    void procresult();
};

// set user attributes
class MEGA_API CommandPutUA : public Command
{
    attr_t at;  // attribute type
    string av;  // attribute value

public:
    CommandPutUA(MegaClient*, attr_t at, const byte*, unsigned, int);

    void procresult();
};

class MEGA_API CommandGetUA : public Command
{
    string uid;
    attr_t at;  // attribute type

public:
    CommandGetUA(MegaClient*, const char*, attr_t, int);

    void procresult();
};

#ifdef DEBUG
class MEGA_API CommandDelUA : public Command
{
    string an;

public:
    CommandDelUA(MegaClient*, const char*);

    void procresult();
};
#endif

class MEGA_API CommandGetUserEmail : public Command
{
public:
    void procresult();

    CommandGetUserEmail(MegaClient*, const char *uid);
};

// reload nodes/shares/contacts
class MEGA_API CommandFetchNodes : public Command
{
public:
    void procresult();

    CommandFetchNodes(MegaClient*, bool nocache = false);
};

// update own node keys
class MEGA_API CommandNodeKeyUpdate : public Command
{
public:
    CommandNodeKeyUpdate(MegaClient*, handle_vector*);
};

class MEGA_API CommandShareKeyUpdate : public Command
{
public:
    CommandShareKeyUpdate(MegaClient*, handle, const char*, const byte*, int);
    CommandShareKeyUpdate(MegaClient*, handle_vector*);
};

class MEGA_API CommandKeyCR : public Command
{
public:
    CommandKeyCR(MegaClient*, node_vector*, node_vector*, const char*);
};

class MEGA_API CommandMoveNode : public Command
{
    handle h;
    handle pp;  // previous parent
    handle np;  // new parent
    bool syncop;
    syncdel_t syncdel;

public:
    void procresult();

    CommandMoveNode(MegaClient*, Node*, Node*, syncdel_t, handle = UNDEF);
};

class MEGA_API CommandSingleKeyCR : public Command
{
public:
    CommandSingleKeyCR(handle, handle, const byte*, unsigned);
};

class MEGA_API CommandDelNode : public Command
{
    handle h;

public:
    void procresult();

    CommandDelNode(MegaClient*, handle, bool = false);
};

class MEGA_API CommandDelVersions : public Command
{
public:
    void procresult();

    CommandDelVersions(MegaClient*);
};

class MEGA_API CommandKillSessions : public Command
{
    handle h;

public:
    void procresult();

    CommandKillSessions(MegaClient*, handle);
    CommandKillSessions(MegaClient*);
};

class MEGA_API CommandLogout : public Command
{
public:
    void procresult();

    CommandLogout(MegaClient*);
};

class MEGA_API CommandPubKeyRequest : public Command
{
    User* u;

public:
    void procresult();
    void invalidateUser();

    CommandPubKeyRequest(MegaClient*, User*);
};

class MEGA_API CommandDirectRead : public Command
{
    DirectReadNode* drn;

public:
    void cancel();
    void procresult();

    CommandDirectRead(MegaClient *client, DirectReadNode*);
};

class MEGA_API CommandGetFile : public Command
{
    TransferSlot* tslot;
    handle ph;
    bool priv;
    byte filekey[FILENODEKEYLENGTH];

public:
    void cancel();
    void procresult();

    CommandGetFile(MegaClient *client, TransferSlot*, byte*, handle, bool, const char* = NULL, const char* = NULL);
};

class MEGA_API CommandPutFile : public Command
{
    TransferSlot* tslot;

public:
    void cancel(void);
    void procresult();

    CommandPutFile(MegaClient *client, TransferSlot*, int);
};

class MEGA_API CommandAttachFA : public Command
{
    handle h;
    fatype type;

public:
    void procresult();

    // use this one for attribute blobs 
    CommandAttachFA(handle, fatype, handle, int);

    // use this one for numeric 64 bit attributes (which must be pre-encrypted with XXTEA)
    // multiple attributes can be added at once, encryptedAttributes format "<N>*<attrib>/<M>*<attrib>"
    // only the fatype specified will be notified back to the app
    CommandAttachFA(handle, fatype, const std::string& encryptedAttributes, int);
};


class MEGA_API CommandPutNodes : public Command
{
    NewNode* nn;
    int nnsize;
    targettype_t type;
    putsource_t source;
    handle targethandle;

public:
    void procresult();

    CommandPutNodes(MegaClient*, handle, const char*, NewNode*, int, int, putsource_t = PUTNODES_APP);
};

class MEGA_API CommandSetAttr : public Command
{
    handle h;
    string pa;
    bool syncop;

public:
    void procresult();

    CommandSetAttr(MegaClient*, Node*, SymmCipher*, const char* = NULL);
};

class MEGA_API CommandSetShare : public Command
{
    handle sh;
    User* user;
    accesslevel_t access;
    string msg;
    string personal_representation;

    bool procuserresult(MegaClient*);

public:
    void procresult();

    CommandSetShare(MegaClient*, Node*, User*, accesslevel_t, int, const char*, const char* = NULL);
};

class MEGA_API CommandGetUserData : public Command
{
public:
    void procresult();

    CommandGetUserData(MegaClient*);
};

class MEGA_API CommandSetPendingContact : public Command
{
    opcactions_t action;
    string temail;  // target email

public:
    void procresult();

    CommandSetPendingContact(MegaClient*, const char*, opcactions_t, const char* = NULL, const char* = NULL, handle = UNDEF);
};

class MEGA_API CommandUpdatePendingContact : public Command
{
    ipcactions_t action;

public:
    void procresult();

    CommandUpdatePendingContact(MegaClient*, handle, ipcactions_t);
};

class MEGA_API CommandGetUserQuota : public Command
{
    AccountDetails* details;

public:
    void procresult();

    CommandGetUserQuota(MegaClient*, AccountDetails*, bool, bool, bool);
};

class MEGA_API CommandQueryTransferQuota : public Command
{
public:
    void procresult();

    CommandQueryTransferQuota(MegaClient*, m_off_t size);
};

class MEGA_API CommandGetUserTransactions : public Command
{
    AccountDetails* details;

public:
    void procresult();

    CommandGetUserTransactions(MegaClient*, AccountDetails*);
};

class MEGA_API CommandGetUserPurchases : public Command
{
    AccountDetails* details;

public:
    void procresult();

    CommandGetUserPurchases(MegaClient*, AccountDetails*);
};

class MEGA_API CommandGetUserSessions : public Command
{
    AccountDetails* details;

public:
    void procresult();

    CommandGetUserSessions(MegaClient*, AccountDetails*);
};

class MEGA_API CommandSetPH : public Command
{
    handle h;
    m_time_t ets;

public:
    void procresult();

    CommandSetPH(MegaClient*, Node*, int, m_time_t);
};

class MEGA_API CommandGetPH : public Command
{
    handle ph;
    byte key[FILENODEKEYLENGTH];
    int op;
    bool havekey;

public:
    void procresult();

    CommandGetPH(MegaClient*, handle, const byte*, int);
};

class MEGA_API CommandPurchaseAddItem : public Command
{
public:
    void procresult();

    CommandPurchaseAddItem(MegaClient*, int, handle, unsigned, const char*, unsigned, const char*, const char*);
};

class MEGA_API CommandPurchaseCheckout : public Command
{
public:
    void procresult();

    CommandPurchaseCheckout(MegaClient*, int);
};

class MEGA_API CommandEnumerateQuotaItems : public Command
{
public:
    void procresult();

    CommandEnumerateQuotaItems(MegaClient*);
};

class MEGA_API CommandReportEvent : public Command
{
public:
    void procresult();

    CommandReportEvent(MegaClient*, const char*, const char*);
};

class MEGA_API CommandSubmitPurchaseReceipt : public Command
{
public:
    void procresult();

    CommandSubmitPurchaseReceipt(MegaClient*, int, const char*);
};

class MEGA_API CommandCreditCardStore : public Command
{

    /*
        'a':'ccs',  // credit card store
        'cc':<encrypted CC data of the required json format>,
        'last4':<last four digits of the credit card number, plain text>,
        'expm':<expiry month in the form "02">,
        'expy':<expiry year in the form "2017">,
        'hash':<sha256 hash of the card details in hex format>
    */

public:
    void procresult();

    CommandCreditCardStore(MegaClient*, const char *, const char *, const char *, const char *, const char *);
};

class MEGA_API CommandCreditCardQuerySubscriptions : public Command
{
public:
    void procresult();

    CommandCreditCardQuerySubscriptions(MegaClient*);
};

class MEGA_API CommandCreditCardCancelSubscriptions : public Command
{
public:
    void procresult();

    CommandCreditCardCancelSubscriptions(MegaClient*, const char* = NULL);
};

class MEGA_API CommandCopySession : public Command
{
public:
    void procresult();

    CommandCopySession(MegaClient*);
};

class MEGA_API CommandGetPaymentMethods : public Command
{
public:
    void procresult();

    CommandGetPaymentMethods(MegaClient*);
};

class MEGA_API CommandUserFeedbackStore : public Command
{
public:
    void procresult();

    CommandUserFeedbackStore(MegaClient*, const char *, const char *, const char *);
};

class MEGA_API CommandSendEvent : public Command
{
public:
    void procresult();

    CommandSendEvent(MegaClient*, int, const char *);
};

class MEGA_API CommandCleanRubbishBin : public Command
{
public:
    void procresult();

    CommandCleanRubbishBin(MegaClient*);
};

class MEGA_API CommandGetRecoveryLink : public Command
{
public:
    void procresult();

    CommandGetRecoveryLink(MegaClient*, const char *, int, const char* = NULL);
};

class MEGA_API CommandQueryRecoveryLink : public Command
{
public:
    void procresult();

    CommandQueryRecoveryLink(MegaClient*, const char*);
};

class MEGA_API CommandGetPrivateKey : public Command
{
public:
    void procresult();

    CommandGetPrivateKey(MegaClient*, const char*);
};

class MEGA_API CommandConfirmRecoveryLink : public Command
{
public:
    void procresult();

    CommandConfirmRecoveryLink(MegaClient*, const char*, uint64_t, const byte*, const byte*);
};

class MEGA_API CommandConfirmCancelLink : public Command
{
public:
    void procresult();

    CommandConfirmCancelLink(MegaClient *, const char *);
};

class MEGA_API CommandValidatePassword : public Command
{
public:
    void procresult();

    CommandValidatePassword(MegaClient*, const char*, uint64_t);
};

class MEGA_API CommandGetEmailLink : public Command
{
public:
    void procresult();

    CommandGetEmailLink(MegaClient*, const char*, int, const char *pin = NULL);
};

class MEGA_API CommandConfirmEmailLink : public Command
{
    string email;
    bool replace;
public:
    void procresult();

    CommandConfirmEmailLink(MegaClient*, const char*, const char *, uint64_t, bool);
};

class MEGA_API CommandGetVersion : public Command
{
public:
    void procresult();

    CommandGetVersion(MegaClient*, const char*);
};

class MEGA_API CommandGetLocalSSLCertificate : public Command
{
public:
    void procresult();

    CommandGetLocalSSLCertificate(MegaClient*);
};

#ifdef ENABLE_CHAT
class MEGA_API CommandChatCreate : public Command
{
    userpriv_vector *chatPeers;

public:
    void procresult();

    CommandChatCreate(MegaClient*, bool group, const userpriv_vector*);
};

class MEGA_API CommandChatInvite : public Command
{
    handle chatid;
    handle uh;
    privilege_t priv;
    string title;

public:
    void procresult();

    CommandChatInvite(MegaClient*, handle, handle uh, privilege_t, const char *);
};

class MEGA_API CommandChatRemove : public Command
{
    handle chatid;
    handle uh;

public:
    void procresult();

    CommandChatRemove(MegaClient*, handle, handle uh);
};

class MEGA_API CommandChatURL : public Command
{
public:
    void procresult();

    CommandChatURL(MegaClient*, handle);
};

class MEGA_API CommandChatGrantAccess : public Command
{
    handle chatid;
    handle h;
    handle uh;

public:
    void procresult();

    CommandChatGrantAccess(MegaClient*, handle, handle, const char *);
};

class MEGA_API CommandChatRemoveAccess : public Command
{    
    handle chatid;
    handle h;
    handle uh;

public:
    void procresult();

    CommandChatRemoveAccess(MegaClient*, handle, handle, const char *);
};

class MEGA_API CommandChatUpdatePermissions : public Command
{
    handle chatid;
    handle uh;
    privilege_t priv;

public:
    void procresult();

    CommandChatUpdatePermissions(MegaClient*, handle, handle, privilege_t);
};

class MEGA_API CommandChatTruncate : public Command
{
    handle chatid;

public:
    void procresult();

    CommandChatTruncate(MegaClient*, handle, handle);
};

class MEGA_API CommandChatSetTitle : public Command
{
    handle chatid;
    string title;

public:
    void procresult();

    CommandChatSetTitle(MegaClient*, handle, const char *);
};

class MEGA_API CommandChatPresenceURL : public Command
{

public:
    void procresult();

    CommandChatPresenceURL(MegaClient*);
};

class MEGA_API CommandRegisterPushNotification : public Command
{
public:
    void procresult();

    CommandRegisterPushNotification(MegaClient*, int, const char*);
};

class MEGA_API CommandArchiveChat : public Command
{
public:
    void procresult();

    CommandArchiveChat(MegaClient*, handle chatid, bool archive);

protected:
    handle mChatid;
    bool mArchive;
};

class MEGA_API CommandRichLink : public Command
{
public:
    void procresult();

    CommandRichLink(MegaClient *client, const char *url);
};

#endif

class MEGA_API CommandGetMegaAchievements : public Command
{
    AchievementsDetails* details;
public:
    void procresult();

    CommandGetMegaAchievements(MegaClient*, AchievementsDetails *details, bool registered_user = true);
};

class MEGA_API CommandGetWelcomePDF : public Command
{
public:
    void procresult();

    CommandGetWelcomePDF(MegaClient*);
};


class MEGA_API CommandMediaCodecs : public Command
{
public:
    typedef void(*Callback)(MegaClient* client, int codecListVersion);
    void procresult();

    CommandMediaCodecs(MegaClient*, Callback );

private:
    Callback callback;
};

class MEGA_API CommandContactLinkCreate : public Command
{
public:
    void procresult();

    CommandContactLinkCreate(MegaClient*, bool);
};

class MEGA_API CommandContactLinkQuery : public Command
{
public:
    void procresult();

    CommandContactLinkQuery(MegaClient*, handle);
};

class MEGA_API CommandContactLinkDelete : public Command
{
public:
    void procresult();

    CommandContactLinkDelete(MegaClient*, handle);
};

class MEGA_API CommandKeepMeAlive : public Command
{
public:
    void procresult();

    CommandKeepMeAlive(MegaClient*, int, bool = true);
};

class MEGA_API CommandMultiFactorAuthSetup : public Command
{
public:
    void procresult();

    CommandMultiFactorAuthSetup(MegaClient*, const char* = NULL);
};

class MEGA_API CommandMultiFactorAuthCheck : public Command
{
public:
    void procresult();

    CommandMultiFactorAuthCheck(MegaClient*, const char*);
};

class MEGA_API CommandMultiFactorAuthDisable : public Command
{
public:
    void procresult();

    CommandMultiFactorAuthDisable(MegaClient*, const char*);
};

} // namespace

#endif<|MERGE_RESOLUTION|>--- conflicted
+++ resolved
@@ -128,11 +128,7 @@
 public:
     void procresult();
 
-<<<<<<< HEAD
-    CommandLogin(MegaClient*, const char*, const byte *, int, const byte* = NULL,  int = 0);
-=======
-    CommandLogin(MegaClient*, const char*, uint64_t, const byte* = NULL,  int = 0, const char* = NULL);
->>>>>>> f20a8ff4
+    CommandLogin(MegaClient*, const char*, const byte *, int, const byte* = NULL,  int = 0, const char* = NULL);
 };
 
 class MEGA_API CommandSetMasterKey : public Command
@@ -142,11 +138,7 @@
 public:
     void procresult();
 
-<<<<<<< HEAD
-    CommandSetMasterKey(MegaClient*, const byte*, const byte *, int, const byte* = NULL);
-=======
-    CommandSetMasterKey(MegaClient*, const byte*, uint64_t, const char* = NULL);
->>>>>>> f20a8ff4
+    CommandSetMasterKey(MegaClient*, const byte*, const byte *, int, const byte* = NULL, const char* = NULL);
 };
 
 class MEGA_API CommandCreateEphemeralSession : public Command

/**
 * @file mega/transfer.h
 * @brief pending/active up/download ordered by file fingerprint
 *
 * (c) 2013-2014 by Mega Limited, Auckland, New Zealand
 *
 * This file is part of the MEGA SDK - Client Access Engine.
 *
 * Applications using the MEGA API must present a valid application key
 * and comply with the the rules set forth in the Terms of Service.
 *
 * The MEGA SDK is distributed in the hope that it will be useful,
 * but WITHOUT ANY WARRANTY; without even the implied warranty of
 * MERCHANTABILITY or FITNESS FOR A PARTICULAR PURPOSE.
 *
 * @copyright Simplified (2-clause) BSD License.
 *
 * You should have received a copy of the license along with this
 * program.
 */

#ifndef MEGA_TRANSFER_H
#define MEGA_TRANSFER_H 1

#include "filefingerprint.h"
#include "backofftimer.h"
#include "http.h"
#include "command.h"
#include "raid.h"

namespace mega {

// helper class for categorizing transfers for upload/download queues
struct TransferCategory
{
    direction_t direction = NONE;
    filesizetype_t sizetype = LARGEFILE;

    TransferCategory(direction_t d, filesizetype_t s);
    TransferCategory(Transfer*);
    unsigned index();
    unsigned directionIndex();
};

class TransferDbCommitter;

// pending/active up/download ordered by file fingerprint (size - mtime - sparse CRC)
struct MEGA_API Transfer : public FileFingerprint
{
    // PUT or GET
    direction_t type;

    // transfer slot this transfer is active in (can be NULL if still queued)
    TransferSlot* slot;

    // files belonging to this transfer - transfer terminates upon its last
    // file is removed
    file_list files;

    // failures/backoff
    unsigned failcount;
    BackoffTimerTracked bt;

    // representative local filename for this transfer
    LocalPath localfilename;

    // progress completed
    m_off_t progresscompleted;

    m_off_t pos;

    // constructed from transferkey and the file's mac data, on upload completion
    FileNodeKey filekey;

    // CTR mode IV
    int64_t ctriv;

    // meta MAC
    int64_t metamac;

    // file crypto key and shared cipher
    std::array<byte, SymmCipher::KEYLENGTH> transferkey;

    // returns a pointer to MegaClient::tmptransfercipher setting its key to the transfer
    // tmptransfercipher key will change: to be used right away: this is not a dedicated SymmCipher for this transfer!
    SymmCipher *transfercipher();

    chunkmac_map chunkmacs;

    // upload handle for file attribute attachment (only set if file attribute queued)
    UploadHandle uploadhandle;

    // position in transfers[type]
    transfer_multimap::iterator transfers_it;

    // upload result
    unique_ptr<UploadToken> ultoken;

    // backlink to base
    MegaClient* client;
    int tag;

    // signal failure.  Either the transfer's slot or the transfer itself (including slot) will be deleted.
    void failed(const Error&, TransferDbCommitter&, dstime = 0);

    // signal completion
    void complete(TransferDbCommitter&);

    // execute completion
    void completefiles();

    // remove file from transfer including in cache
    void removeTransferFile(error, File* f, TransferDbCommitter* committer);

    void removeCancelledTransferFiles(TransferDbCommitter* committer);

    void removeAndDeleteSelf(transferstate_t finalState);

    // previous wrong fingerprint
    FileFingerprint badfp;

    // transfer state
    bool finished;

    // temp URLs for upload/download data.  They can be cached.  For uploads, a new url means any previously uploaded data is abandoned.
    // downloads can have 6 for raid, 1 for non-raid.  Uploads always have 1
    std::vector<string> tempurls;

    // context of the async fopen operation
    unique_ptr<AsyncIOContext> asyncopencontext;

    // timestamp of the start of the transfer
    m_time_t lastaccesstime;

    // priority of the transfer
    uint64_t priority;

    // state of the transfer
    transferstate_t state;

    bool skipserialization;

    Transfer(MegaClient*, direction_t);
    virtual ~Transfer();

    // serialize the Transfer object
    bool serialize(string*) override;

    // unserialize a Transfer and add it to the transfer map
    static Transfer* unserialize(MegaClient *, string*, transfer_multimap *);

    // examine a file on disk for video/audio attributes to attach to the file, on upload/download
    void addAnyMissingMediaFileAttributes(Node* node, LocalPath& localpath);

    // whether the Transfer needs to remove itself from the list it's in (for quick shutdown we can skip)
    bool mOptimizedDelete = false;
};


struct LazyEraseTransferPtr
{
    // This class enables us to relatively quickly and efficiently delete many items from the middle of std::deque
    // By being the class actualy stored in a mega::deque_with_lazy_bulk_erase.
    // Such builk deletion is done by marking the ones to delete, and finally performing those as a single remove_if.
    Transfer* transfer;
    uint64_t preErasurePriority = 0;
    bool erased = false;

    explicit LazyEraseTransferPtr(Transfer* t) : transfer(t) {}
    operator Transfer*&() { return transfer; }
    void erase() { preErasurePriority = transfer->priority; transfer = nullptr; erased = true; }
    bool isErased() const { return erased; }
    bool operator==(const LazyEraseTransferPtr& e) { return transfer && transfer == e.transfer; }
};

class MEGA_API TransferList
{
public:
    static const uint64_t PRIORITY_START = 0x0000800000000000ull;
    static const uint64_t PRIORITY_STEP  = 0x0000000000010000ull;

    typedef deque_with_lazy_bulk_erase<Transfer*, LazyEraseTransferPtr> transfer_list;

    TransferList();
    void addtransfer(Transfer* transfer, TransferDbCommitter&, bool startFirst = false);
    void removetransfer(Transfer *transfer);
    void movetransfer(Transfer *transfer, Transfer *prevTransfer, TransferDbCommitter& committer);
    void movetransfer(Transfer *transfer, unsigned int position, TransferDbCommitter& committer);
    void movetransfer(Transfer *transfer, transfer_list::iterator dstit, TransferDbCommitter&);
    void movetransfer(transfer_list::iterator it, transfer_list::iterator dstit, TransferDbCommitter&);
    void movetofirst(Transfer *transfer, TransferDbCommitter& committer);
    void movetofirst(transfer_list::iterator it, TransferDbCommitter& committer);
    void movetolast(Transfer *transfer, TransferDbCommitter& committer);
    void movetolast(transfer_list::iterator it, TransferDbCommitter& committer);
    void moveup(Transfer *transfer, TransferDbCommitter& committer);
    void moveup(transfer_list::iterator it, TransferDbCommitter& committer);
    void movedown(Transfer *transfer, TransferDbCommitter& committer);
    void movedown(transfer_list::iterator it, TransferDbCommitter& committer);
    error pause(Transfer *transfer, bool enable, TransferDbCommitter& committer);
    transfer_list::iterator begin(direction_t direction);
    transfer_list::iterator end(direction_t direction);
    bool getIterator(Transfer *transfer, transfer_list::iterator&, bool canHandleErasedElements = false);
    std::array<vector<Transfer*>, 6> nexttransfers(std::function<bool(Transfer*)>& continuefunction,
	                                               std::function<bool(direction_t)>& directionContinuefunction,
                                                   TransferDbCommitter& committer);
    Transfer *transferat(direction_t direction, unsigned int position);

    std::array<transfer_list, 2> transfers;
    MegaClient *client;
    uint64_t currentpriority;

private:
    void prepareIncreasePriority(Transfer *transfer, transfer_list::iterator srcit, transfer_list::iterator dstit, TransferDbCommitter& committer);
    void prepareDecreasePriority(Transfer *transfer, transfer_list::iterator it, transfer_list::iterator dstit);
    bool isReady(Transfer *transfer);
};

/**
*   @brief Direct Read Slot: slot for DirectRead for connections i/o operations
*
*   Slot for DirectRead.
*   Holds the HttpReq objects for each connection.
*   Loops over every HttpReq to process data and send it to the client.
*
*   @see DirectRead
*   @see DirectReadNode
*   @see RaidBufferManager
*   @see HttpReq
*/
struct MEGA_API DirectReadSlot
{
public:

    /* ===================*\
     *      Constants     *
    \* ===================*/

    /**
    *   @brief Time interval to recalculate speed and mean speed values.
    *
    *   This value is used to watch over DirectRead performance in case it should be retried.
    *
    *   @see DirectReadSlot::watchOverDirectReadPerformance()
    */
    static constexpr int MEAN_SPEED_INTERVAL_DS = 100;

    /**
    *   @brief Min speed value allowed for the transfer.
    *
    *   @see DirectReadSlot::watchOverDirectReadPerformance()
    */
    static constexpr int MIN_BYTES_PER_SECOND = 1024 * 15;

    /**
    *   @brief Time interval allowed without request/connections updates before retrying DirectRead operations (from a new DirectReadSlot).
    *
    *   @see DirectReadNode::schedule()
    */
    static constexpr int TIMEOUT_DS = 100;

    /**
    *   @brief Timeout value for retrying a completed DirectRead in case it doesn't finish properly.
    *
    *   Timeout value when all the requests are done, and everything regarding DirectRead is cleaned up,
    *   before retrying DirectRead operations.
    *
    *   @see DirectReadNode::schedule()
    */
    static constexpr int TEMPURL_TIMEOUT_DS = 3000;

    /**
    *   @brief Min chunk size allowed to be sent to the server/consumer.
    *
    *   Chunk size values (allowed to be submitted to the transfer buffer) will be multiple of this value.
    *   For RAID files (or for any multi-connection approach) this value is used to calculate minChunk value,
    *   having this value divided by the number of connections an padded to RAIDSECTOR
    *
    *   @see DirectReadSlot::mMaxChunkSize
    */
    static constexpr unsigned MAX_DELIVERY_CHUNK = 33 * 1024 * 1024;

    /**
    *   @brief Min chunk size for a given connection to be throughput-comparable to another connection.
    *
    *   @see DirectReadSlot::searchAndDisconnectSlowestConnection()
    */
    static constexpr unsigned DEFAULT_MIN_COMPARABLE_THROUGHPUT = MAX_DELIVERY_CHUNK;

    /**
    *   @brief Max times a DirectReadSlot is allowed to detect a slower connection and switch it to the unused one.
    *
    *   @see DirectReadSlot::searchAndDisconnectSlowestConnection()
    */
    static constexpr unsigned MAX_SLOW_CONNECTION_SWITCHES = 6;

    /**
    *   @brief Requests are sent in batch, and no connection is allowed to request the next chunk until the other connections have finished fetching their current one.
    *
    *   Flag value for waiting for all the connections to finish their current chunk requests (with status REQ_INFLIGHT)
    *   before any finished connection can be allowed again to request the next chunk.
    *   Warning: This value is needed to be true in order to gain fairness.
    *            It should only set to false under special conditions or testing purposes with a very fast link.
    *
    *   @see DirectReadSlot::waitForPartsInFlight()
    */
    static constexpr bool WAIT_FOR_PARTS_IN_FLIGHT = true;

    /**
    *   @brief Relation of X Y multiplying factor to consider connection A to be faster than connection B
    *
    *   @param first  X factor for connection A -> X * ConnectionA_throughput
    *   @param second Y factor for connection B -> Y * ConnectionY_throughput
    *
    *   @see DirectReadSlot::mThroughput
    *   @see DirectReadSlot::searchAndDisconnectSlowestConnection()
    */
    static constexpr m_off_t SLOWEST_TO_FASTEST_THROUGHPUT_RATIO[2] { 4, 5 };


    /* ===================*\
     *      Methods       *
    \* ===================*/

    /**
    *   @brief Main i/o loop (process every HTTP req from req vector).
    *
    *   @return True if connection must be retried, False to continue as normal.
    */
    bool doio();

    /**
    *   @brief Flag value getter to check if a given request is allowed to request a further chunk.
    *
    *   Calling request should be in status REQ_READY.
    *   If wait value is true, it will remain in that status before being allowed to POST.
    *
    *   @return True for waiting, False otherwise.
    *   @see DirectReadSlot::WAIT_FOR_PARTS_IN_FLIGHT
    *   @see DirectReadSlot::mWaitForParts
    */
    bool waitForPartsInFlight() const;

    /**
    *   @brief Number of used connections (all conections but the unused one, if any).
    *
    *   @return Count of used connections
    *   @see mUnusedRaidConnection
    */
    unsigned usedConnections() const;

    /**
    *   @brief Disconnect and reset a connection, meant for connections with a request in REQ_INFLIGHT status.
    *
    *   This method should be called every time a HttpReq should call its disconnect() method.
    *
    *   @param connectionNum Connection index in mReq vector.
    *   @return True if connectionNum is valid and connection has been reset successfuly.
    */
    bool resetConnection(size_t connectionNum = 0);

    /**
    *   @brief Calculate throughput for a given connection: relation of bytes per millisecond.
    *
    *   Throughput is updated every time a new chunk is submitted to the transfer buffer.
    *   Throughput values are reset when a new request starts.
    *
    *   @param connectionNum Connection index in mReq vector.
    *   @return Connection throughput: average number of bytes fetched per millisecond.
    *
    *   @see DirectReadSlot::detectSlowestStartConnection()
    *   @see DirectReadSlot::calcThroughput()
    *   @see DirectReadSlot::mThroughPut
    */
    m_off_t getThroughput(size_t connectionNum) const;

    /**
<<<<<<< HEAD
    *   @brief Detect and disconnect the slowest initial connection. Only valid for RAID.
    *
    *   This is called only for one time since the DirectReadSlot is constructed.
    *   Detect the last connection to get a chunk big enough for submitting to the transfer buffer.
    *
    *   @param connectionNum Connection index in mReq vector.
    *   @return True if the slowest connection has been found and disconnected, False otherwise.
    *   @see DirectReadSlot::MAX_DELIVERY_CHUNK
    *   @see DirectReadSlot::mMaxChunkSize
    */
    bool detectSlowestStartConnection(size_t connectionNum);

    /**
=======
>>>>>>> 58a59be4
    *   @brief Search for the slowest connection and switch it with the actual unused connection.
    *
    *   This method is called between requests:
    *   If WAIT_FOR_PARTS_IN_FLIGHT is true, this ensures to compare among all the connections before they POST again.
    *   If WAIT_FOR_PARTS_IN_FLIGHT is false, any connection with a REQ_INFLIGHT status will be ignored for comparison purposes.
    *
    *   @param connectionNum Connection index in mReq vector.
    *   @return True if the slowest connection has been detected and switched with the actual unused connection, False otherwise.
    *   @see DirectReadSlot::MIN_COMPARABLE_THROUGHPUT
    *   @see DirectReadSlot::MAX_SLOW_CONECCTION_SWITCHES
    */
    bool searchAndDisconnectSlowestConnection(size_t connectionNum = 0);

    /**
    *   @brief Decrease counter for requests with REQ_INFLIGHT status
    *
    *   Valid only for 2+ connections
    *
    *   @return True if counter was decreased, false otherwise (i.e.: if we only have one connection)
    *   @see DirectReadSlot::WAIT_FOR_PARTS_IN_FLIGHT
    *   @see DirectReadSlot:::mNumReqsInflight
    */
    bool decreaseReqsInflight();

    /**
    *   @brief Increase counter for requests with REQ_INFLIGHT status
    *
    *   Valid only for 2+ connections
    *
    *   @return True if counter was increased, false otherwise (i.e.: if we only have one connection)
    *   @see DirectReadSlot::WAIT_FOR_PARTS_IN_FLIGHT
    *   @see DirectReadSlot::mNumReqsInflight
    */
    bool increaseReqsInflight();

    /**
    *   @brief Calculate speed and mean speed for DirectRead aggregated operations.
    *
    *   Controlling progress values are updated when an output piece is delivered to the client.
    *
    *   @return true if Transfer must be retried, false otherwise
    *   @see DirectReadSlot::MEAN_SPEED_INTERVAL_DS
    */
    bool watchOverDirectReadPerformance();

    /**
    *   @brief Builds a DirectReadSlot attached to a DirectRead object.
    *
    *   Insert DirectReadSlot object in MegaClient's DirectRead list to start fetching operations.
    */
    DirectReadSlot(DirectRead*);

    /**
    *   @brief Destroy DirectReadSlot and stop any pendant operation.
    *
    *   Aborts DirectRead operations and remove iterator from MegaClient's DirectRead list.
    */
    ~DirectReadSlot();


private:

    /* ===================*\
     *      Attributes    *
    \* ===================*/

    /**
    *   @brief Actual position, updated after combined data is sent to the http server / streaming buffers.
    */
    m_off_t mPos;

    /**
    *   @brief DirectReadSlot iterator from MegaClient's DirectReadSlot list.
    *
    *   @see mega::drs_list
    */
    drs_list::iterator mDrs_it;

    /**
    *   @brief Pointer to DirectRead (equivallent to Transfer for TransferSlot).
    *
    *   @see DirectRead
    */
    DirectRead* mDr;

    /**
    *   @brief Vector for requests, each one corresponding to a different connection.
    *
    *   For RAID files this value will be 6 (one for each part)
    *   For NON-RAID files the default value is 1, but conceptually it could be greater than one
    *   if a parallel-tcp-requests strategy is used or implemented.
    *
    *   @see HttpReq
    */
    std::vector<std::unique_ptr<HttpReq>> mReqs;

    /**
    *   @brief Pair of <Bytes downloaded> and <Total milliseconds> for throughput calculations.
    *
    *   Values are reset by default between different chunk requests.
    *
    *   @see DirectReadSlot::MIN_COMPARABLE_THROUGHPUT
    */
    std::vector<std::pair<m_off_t, m_off_t>> mThroughput;

    /**
    *   @brief Same pair of values than above, used to calculate the delivery speed.
    *
    *   'Delivery speed' is calculated from the time interval between new output pieces (combined if RAID)
    *   are processed and ready to sent to the client.
    */
    std::pair<m_off_t, m_off_t> mSlotThroughput;

    /**
    *   @brief Timestamp for DirectReadSlot start. Defined in DirectReadSlot constructor.
    */
    std::chrono::steady_clock::time_point mSlotStartTime;

    /**
    *   @brief Unused connection due to slowness.
    *
    *   This value is used for detecting the slowest start connection and further search and disconnect new slowest connections.
    *   It must be synchronized with RaidBufferManager value, which is the one to be cached (so we keep it if reseting the DirectReadSlot).
    */
    size_t mUnusedRaidConnection;

    /**
    *   @brief Current total switches done, i.e.: the slowest connection being switched with the unused connection.
    *
    *   @see DirectReadSlot::MAX_SLOW_CONNECTION_SWITCHES
    */
    unsigned mNumSlowConnectionsSwitches;

    /**
    *   @brief Current flag value for waiting for the other connects to finish their TCP requests before any other connection is allowed to request the next chunk.
    *
    *   @see DirectReadSlot::WAIT_FOR_PARTS_IN_FLIGHT
    */
    bool mWaitForParts;

    /**
    *   @brief Current requests with status REQ_INFLIGHT.
    *
    *   @see DirectReadSlot::mWaitForParts
    */
    unsigned mNumReqsInflight;

    /**
    *   @brief Speed controller instance.
    */
    SpeedController mSpeedController;

    /**
    *   @brief Calculated speed by speedController (different from the one calculated by throughput).
    */
    m_off_t mSpeed;

    /**
    *   @brief Calculated mean speed by speedController (different from the one calculated by throughput).
    */
    m_off_t mMeanSpeed;

    /**
    *   @brief Max chunk size allowed to submit the request data to the transfer buffer.
    *
    *   This value is dynamically set depending on the average throughput of each connection,
    *   so the DirectReadSlot will try to submit buffers as big as possible depending
    *   on connection(s) capacity and general limits (memory, etc.).
    *
    *   For NON-RAID files, the upper limit is defined by MAX_DELIVERY_CHUNK.
    *   For RAID files, the upper limit is calculated from MAX_DELIVERY_CHUNK divided by the number of raid parts and padding it to RAIDSECTOR value.
    *
    *   @see DirectReadSlot::MAX_DELIVERY_CHUNK
    */
    unsigned mMaxChunkSize;

    /**
    *   @brief Min submitted bytes needed for a connection to be throughput-comparable with others.
    *
    *   This value is set on global delivery throughput.
    *   Ex:
    *       1. Raid file, each connection submits 1MB.
    *       2. Delivery chunk size from combined data is 5MB -> min comparable throughtput until next deliver will be 5MB.
    *
    *   @see detectSlowestStartConnection()
    *   @see searchAndDisconnectSlowestConnection()
    *   @see processAnyOutputPieces()
    */
    m_off_t mMinComparableThroughput;

    /**
    *   @brief Max chunk size submitted from one of the connections to the transfer buffer.
    *
    *   For NON-RAID files, this value is got from MAX_DELIVERY_CHUNK (so submitting buffer size and delivering buffer size are the same).
    *   For RAID files, this value is calculated from MAX_DELIVERY_CHUNK divided by the number of raid parts and padding it to RAIDSECTOR value.
    *
    *   @see DirectReadSlot::MAX_DELIVERY_CHUNK
    */
    unsigned mMaxChunkSubmitted;


    /* =======================*\
     *   Private aux methods  *
    \* =======================*/

    /**
    *   @brief Adjust URL port in URL for streaming (8080).
    *
    *   @param url Current URL.
    *   @return New URL with updated port.
    */
    std::string adjustURLPort(std::string url);

    /**
    *   @brief Try processing new output pieces (generated by submitted buffers, fed by each connection request).
    *
    *    - Combine output pieces for RAID files if needed.
    *    - Deliver final combined chunks to the client.
    *
    *   @return True if DirectReadSlot can continue, False if some delivery has failed.
    *   @see DirectReadSlot::MAX_DELIVERY_CHUNK
    *   @see MegaApiImpl::pread_data()
    */
    bool processAnyOutputPieces();

    /**
    *   @brief Aux method to calculate the throughput: numBytes for 1 unit of timeCount.
    *
    *
    *   @param numBytes Total numBytes received for timeCount period.
    *   @param timeCount Time period spent for receiving numBytes.
    *   @return Throughput: average number of bytes fetched for timeCount=1.
    *
    *   @see DirectReadSlot::mThroughPut
    */
    m_off_t calcThroughput(m_off_t numBytes, m_off_t timeCount) const;
};

struct MEGA_API DirectRead
{
    m_off_t count;
    m_off_t offset;
    m_off_t progress;
    m_off_t nextrequestpos;

    DirectReadBufferManager drbuf;

    DirectReadNode* drn;
    DirectReadSlot* drs;

    dr_list::iterator reads_it;
    dr_list::iterator drq_it;

    void* appdata;

    int reqtag;

    void abort();
    m_off_t drMaxReqSize() const;

    DirectRead(DirectReadNode*, m_off_t, m_off_t, int, void*);
    ~DirectRead();
};

struct MEGA_API DirectReadNode
{
    handle h;
    bool p;
    string publicauth;
    string privateauth;
    string chatauth;
    m_off_t partiallen;
    dstime partialstarttime;

    std::vector<std::string> tempurls;

    m_off_t size;

    class CommandDirectRead* pendingcmd;

    int retries;

    int64_t ctriv;
    SymmCipher symmcipher;

    dr_list reads;

    MegaClient* client;

    handledrn_map::iterator hdrn_it;
    dsdrn_map::iterator dsdrn_it;

    // API command result
    void cmdresult(const Error&, dstime = 0);

    // enqueue new read
    void enqueue(m_off_t, m_off_t, int, void*);

    // dispatch all reads
    void dispatch();

    // schedule next event
    void schedule(dstime);

    // report failure to app and abort or retry all reads
    void retry(const Error &, dstime = 0);

    DirectReadNode(MegaClient*, handle, bool, SymmCipher*, int64_t, const char*, const char*, const char*);
    ~DirectReadNode();
};
} // namespace

#endif<|MERGE_RESOLUTION|>--- conflicted
+++ resolved
@@ -374,22 +374,6 @@
     m_off_t getThroughput(size_t connectionNum) const;
 
     /**
-<<<<<<< HEAD
-    *   @brief Detect and disconnect the slowest initial connection. Only valid for RAID.
-    *
-    *   This is called only for one time since the DirectReadSlot is constructed.
-    *   Detect the last connection to get a chunk big enough for submitting to the transfer buffer.
-    *
-    *   @param connectionNum Connection index in mReq vector.
-    *   @return True if the slowest connection has been found and disconnected, False otherwise.
-    *   @see DirectReadSlot::MAX_DELIVERY_CHUNK
-    *   @see DirectReadSlot::mMaxChunkSize
-    */
-    bool detectSlowestStartConnection(size_t connectionNum);
-
-    /**
-=======
->>>>>>> 58a59be4
     *   @brief Search for the slowest connection and switch it with the actual unused connection.
     *
     *   This method is called between requests:

--- conflicted
+++ resolved
@@ -1240,18 +1240,14 @@
     // set true after fetchnodes and catching up on actionpackets, stays true after that.
     bool statecurrent;
 
-<<<<<<< HEAD
     // actionpackets are up to date (similar to statecurrent but false if in the middle of spoonfeeding etc)
     bool actionpacketsCurrent;
 
-    // pending file attribute writes
-=======
     // File Attribute upload system.  These can come from:
     //  - upload transfers
     //  - app requests to attach a thumbnail/preview to a node
     //  - app requests for media upload (which return the fa handle)
     // initially added to queuedfa, and up to 10 moved to activefa.
->>>>>>> 89707481
     putfa_list queuedfa;
     putfa_list activefa;
 
@@ -1353,7 +1349,6 @@
     transfer_map transfers[2];
     BackoffTimerGroupTracker transferRetryBackoffs[2];
     uint32_t lastKnownCancelCount = 0;
-
 #ifdef ENABLE_SYNC
     // track puts that may need finishing if sync abandoned before putnodes happens
     TransferBackstop transferBackstop;
@@ -1570,11 +1565,7 @@
 #endif
 
     // recursively cancel transfers in a subtree
-<<<<<<< HEAD
     //void stopSyncXfers(LocalNode*, DBTableTransactionCommitter& committer);
-=======
-    void stopxfers(LocalNode*, TransferDbCommitter& committer);
->>>>>>> 89707481
 
     // update paths of all PUT transfers
     //void updateputs();

--- conflicted
+++ resolved
@@ -1345,21 +1345,13 @@
     void syncupdate();
 
     // create missing folders, copy/start uploading missing files
-<<<<<<< HEAD
-    bool syncup(LocalNode*, dstime*, bool partialOnly);
-=======
     bool syncup(LocalNode* l, dstime* nds, size_t& parentPending, bool scanWholeSubtree);
->>>>>>> 67065885
 
     // sync putnodes() completion
     void putnodes_sync_result(error, vector<NewNode>&);
 
     // start downloading/copy missing files, create missing directories
-<<<<<<< HEAD
-    bool syncdown(LocalNode * const, LocalPath&, bool partialOnly);
-=======
     bool syncdown(LocalNode * const, LocalPath&, bool scanWholeSubtree);
->>>>>>> 67065885
 
     // move nodes to //bin/SyncDebris/yyyy-mm-dd/ or unlink directly
     void movetosyncdebris(Node*, bool);
@@ -1418,11 +1410,7 @@
     dstime lastDispatchTransfersDs = 0;
 
     // process object arrays by the API server
-<<<<<<< HEAD
     int readnodes(JSON*, int, putsource_t, vector<NewNode>*, int, bool applykeys, Node* priorActionpacketDeletedNode, bool* firstHandleMismatchedDelete);
-=======
-    int readnodes(JSON*, int, putsource_t, vector<NewNode>*, int, bool applykeys);
->>>>>>> 67065885
 
     void readok(JSON*);
     void readokelement(JSON*);

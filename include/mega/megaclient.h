--- conflicted
+++ resolved
@@ -3017,22 +3017,7 @@
      * @param attrs The node attribute map to write the serialized password data
      * @param data The attribute map containing password-related information.
      */
-<<<<<<< HEAD
-    void preparePasswordNodeData(attr_map& attrs, const AttrMap& data) const;
-=======
     void preparePasswordManagerNodeData(attr_map& attrs, const AttrMap& data) const;
-
-    /**
-     * @brief Checks preconditions for node rename operations on the given node.
-     *
-     * @return  Possible returned error codes:
-     * - API_EPAYWALL: If over disk quota paywall
-     * - API_EARGS: If the given node is nullptr
-     * - API_EACCESS: If the node is not full accessible
-     * - API_OK: No problems to rename the node
-     */
-    error checkRenameNodePrecons(std::shared_ptr<Node> n);
->>>>>>> f60237a8
 
     /**
      * @brief Checks preconditions for node rename operations on the given node.
@@ -3108,8 +3093,6 @@
 
     // Password Manager
     static const char* const NODE_ATTR_PASSWORD_MANAGER;
-<<<<<<< HEAD
-=======
     static constexpr std::string_view PWM_ATTR_NODE_TYPE{"t"};
     static constexpr std::string_view PWM_ATTR_NODE_TYPE_CREDIT_CARD{"c"};
     static constexpr std::string_view PWM_ATTR_CREDIT_CARD_NUMBER{"nu"};
@@ -3117,7 +3100,6 @@
     static constexpr std::string_view PWM_ATTR_CREDIT_CARD_HOLDER{"u"};
     static constexpr std::string_view PWM_ATTR_CREDIT_CVV{"cvv"};
     static constexpr std::string_view PWM_ATTR_CREDIT_EXP_DATE{"exp"};
->>>>>>> f60237a8
     static constexpr std::string_view PWM_ATTR_PASSWORD_NOTES{"n"};
     static constexpr std::string_view PWM_ATTR_PASSWORD_URL{"url"};
     static constexpr std::string_view PWM_ATTR_PASSWORD_USERNAME{"u"};
@@ -3128,12 +3110,6 @@
     static constexpr std::string_view PWM_ATTR_PASSWORD_TOTP_HASH_ALG{"alg"};
     static constexpr std::string_view PWM_ATTR_PASSWORD_TOTP_NDIGITS{"nd"};
 
-<<<<<<< HEAD
-    NodeHandle getPasswordManagerBase();
-    void createPasswordManagerBase(int rtag, CommandCreatePasswordManagerBase::Completion cbRequest);
-    error createPasswordNode(const char* name, std::unique_ptr<AttrMap> data,
-                             std::shared_ptr<Node> nParent, int rtag);
-=======
     enum class PwmEntryType
     {
         PASSWORD,
@@ -3172,7 +3148,6 @@
     error updateCreditCardNode(const NodeHandle nh,
                                std::unique_ptr<AttrMap> newData,
                                CommandSetAttr::Completion&& cb);
->>>>>>> f60237a8
 
     /**
      * @brief Updates the password node data stored in the node with the given `nh` with the
@@ -3309,8 +3284,6 @@
      * @return The error code for the validation
      */
     static PasswordEntryError validateNewPasswordNodeData(const AttrMap& data);
-<<<<<<< HEAD
-=======
 
     /**
      * @brief validateNewCreditCardNodeData
@@ -3318,7 +3291,6 @@
      * @return
      */
     static PasswordEntryError validateNewCreditCardNodeData(const AttrMap& data);
->>>>>>> f60237a8
 
     /**
      * @brief Processes the input password entries and splits them into two containers (bad, good).

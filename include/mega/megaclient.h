/**
 * @file mega/megaclient.h
 * @brief Client access engine core logic
 *
 * (c) 2013-2014 by Mega Limited, Auckland, New Zealand
 *
 * This file is part of the MEGA SDK - Client Access Engine.
 *
 * Applications using the MEGA API must present a valid application key
 * and comply with the the rules set forth in the Terms of Service.
 *
 * The MEGA SDK is distributed in the hope that it will be useful,
 * but WITHOUT ANY WARRANTY; without even the implied warranty of
 * MERCHANTABILITY or FITNESS FOR A PARTICULAR PURPOSE.
 *
 * @copyright Simplified (2-clause) BSD License.
 *
 * You should have received a copy of the license along with this
 * program.
 */

#ifndef MEGACLIENT_H
#define MEGACLIENT_H 1

#include "json.h"
#include "db.h"
#include "gfx.h"
#include "filefingerprint.h"
#include "request.h"
#include "transfer.h"
#include "treeproc.h"
#include "sharenodekeys.h"
#include "account.h"
#include "backofftimer.h"
#include "http.h"
#include "pubkeyaction.h"
#include "pendingcontactrequest.h"
#include "mediafileattribute.h"
#include "useralerts.h"
#include "user.h"
#include "sync.h"
#include "drivenotify.h"

namespace mega {

// Defined in sync.h.
class ScanService;
class Logger;

class MEGA_API FetchNodesStats
{
public:
    enum {
        MODE_DB = 0,
        MODE_API = 1,
        MODE_NONE = 2
    };

    enum {
        TYPE_ACCOUNT = 0,
        TYPE_FOLDER = 1,
        TYPE_NONE = 2
    };

    enum {
        API_CACHE = 0,
        API_NO_CACHE = 1,    // use this for DB mode
        API_NONE = 2
    };

    FetchNodesStats();
    void init();
    void toJsonArray(string *json);

    //////////////////
    // General info //
    //////////////////
    int mode; // DB = 0, API = 1
    int cache; // no-cache = 0, no-cache = 1
    int type; // Account = 0, Folder = 1
    dstime startTime; // startup time (ds)

    /**
     * \brief Number of nodes in the cached filesystem
     *
     * From DB: number on nodes in the local database
     * From API: number of nodes in the response to the fetchnodes command
     */
    long long nodesCached;

    /**
     * @brief Number of nodes in the current filesystem, after the reception of action packets
     */
    long long nodesCurrent;

    /**
     * @brief Number of action packets to complete the cached filesystem
     *
     * From DB: Number of action packets to complete the local cache
     * From API: Number of action packets to complete the server-side cache
     */
    int actionPackets;

    ////////////
    // Errors //
    ////////////

    /**
     * @brief Number of error -3 or -4 received during the process (including cs and sc requests)
     */
    int eAgainCount;

    /**
     * @brief Number of HTTP 500 errors received during the process (including cs and sc requests)
     */
    int e500Count;

    /**
     * @brief Number of other errors received during the process (including cs and sc requests)
     *
     * The most common source of these errors are connectivity problems (no Internet, timeouts...)
     */
    int eOthersCount;

    ////////////////////////////////////////////////////////////////////
    // Time elapsed until different steps since the startup time (ds) //
    ////////////////////////////////////////////////////////////////////

    /**
     * @brief Time until the first byte read
     *
     * From DB: time until the first record read from the database
     * From API: time until the first byte read in response to the fetchnodes command (errors excluded)
     */
    dstime timeToFirstByte;

    /**
     * @brief Time until the last byte read
     *
     * From DB: time until the last record is read from the database
     * From API: time until the whole response to the fetchnodes command has been received
     */
    dstime timeToLastByte;

    /**
     * @brief Time until the cached filesystem is ready
     *
     * From DB: time until the database has been read and processed
     * From API: time until the fetchnodes command is processed
     */
    dstime timeToCached;

    /**
     * @brief Time until the filesystem is ready to be used
     *
     * From DB: this time is the same as timeToCached
     * From API: time until action packets have been processed
     * It's needed to wait until the reception of action packets due to
     * server-side caches.
     */
    dstime timeToResult;

    /**
     * @brief Time until synchronizations have been resumed
     *
     * This involves the load of the local cache and the scan of known
     * files. Files that weren't cached are scanned later.
     */
    dstime timeToSyncsResumed;

    /**
     * @brief Time until the filesystem is current
     *
     * From DB: time until action packets have been processed
     * From API: this time is the same as timeToResult
     */
    dstime timeToCurrent;

    /**
     * @brief Time until the resumption of transfers has finished
     *
     * The resumption of transfers is done after the filesystem is current
     */
    dstime timeToTransfersResumed;
};

/**
 * @brief A helper class that keeps the SN (sequence number) members in sync and well initialized.
 *  The server-client sequence number is updated along with every batch of actionpackets received from API
 *  It is used to commit the open transaction in DB, so the account's local state is persisted. Upon resumption,
 *  the scsn is sent to API, which provides the possible updates missing while the client was not running
 */
class SCSN
{
    // scsn that we are sending in sc requests (ie, where we are up to with the persisted node data)
    char scsn[12];

    // sc inconsistency: stop querying for action packets
    bool stopsc = false;

public:

    bool setScsn(JSON*);
    void setScsn(handle);
    void stopScsn();

    bool ready() const;
    bool stopped() const;

    const char* text() const;
    handle getHandle() const;

    friend std::ostream& operator<<(std::ostream& os, const SCSN& scsn);

    SCSN();
    void clear();
};

std::ostream& operator<<(std::ostream &os, const SCSN &scsn);

class SyncdownContext
{
public:
    SyncdownContext()
      : mActionsPerformed(false)
    {
    }

    bool mActionsPerformed;
}; // SyncdownContext

class MEGA_API MegaClient
{
public:
    // own identity
    handle me;
    string uid;

    // root nodes (files, incoming, rubbish)
    handle rootnodes[3];

    // all nodes
    node_map nodes;

    // keep track of user storage, inshare storage, file/folder counts per root node.
    NodeCounterMap mNodeCounters;

    // all users
    user_map users;

    // encrypted master key
    string k;

    // version of the account
    int accountversion;

    // salt of the account (for v2 accounts)
    string accountsalt;

    // timestamp of the creation of the account
    m_time_t accountsince;

    // Global Multi-Factor Authentication enabled
    bool gmfa_enabled;

    // Server-Side Rubbish-bin Scheduler enabled (autopurging)
    bool ssrs_enabled;

    // New Secure Registration method enabled
    bool nsr_enabled;

    // Account has VOIP push enabled (only for Apple)
    bool aplvp_enabled;

    // Use new format to generate Mega links
    bool mNewLinkFormat = false;

    // Don't start showing the cookie banner until API says so
    bool mCookieBannerEnabled = false;

    // 2 = Opt-in and unblock SMS allowed 1 = Only unblock SMS allowed 0 = No SMS allowed  -1 = flag was not received
    SmsVerificationState mSmsVerificationState;

    // the verified account phone number, filled in from 'ug'
    string mSmsVerifiedPhone;

    // pseudo-random number generator
    PrnGen rng;

    bool ephemeralSession = false;
    bool ephemeralSessionPlusPlus = false;

    static string publicLinkURL(bool newLinkFormat, nodetype_t type, handle ph, const char *key);

    string getWritableLinkAuthKey(handle node);

#ifdef ENABLE_CHAT
    // all chats
    textchat_map chats;
#endif

    // process API requests and HTTP I/O
    void exec();

    // wait for I/O or other events
    int wait();

    // splitted implementation of wait() for a better thread management
    int preparewait();
    int dowait();
    int checkevents();

    // abort exponential backoff
    bool abortbackoff(bool = true);

    // ID tag of the next request
    int nextreqtag();

    // corresponding ID tag of the currently executing callback
    int restag;

    // ephemeral session support
    void createephemeral();
    void createephemeralPlusPlus();
    void resumeephemeral(handle, const byte*, int = 0);
    void resumeephemeralPlusPlus(const std::string& session);
    void cancelsignup();

    // full account confirmation/creation support
    void sendsignuplink(const char*, const char*, const byte*);

    string sendsignuplink2(const char*, const char *, const char*);
    void resendsignuplink2(const char*, const char *);

    void querysignuplink(const byte*, unsigned);
    void confirmsignuplink(const byte*, unsigned, uint64_t);
    void confirmsignuplink2(const byte*, unsigned);
    void setkeypair();

    // prelogin: e-mail
    void prelogin(const char*);

    // user login: e-mail, pwkey
    void login(const char*, const byte*, const char* = NULL);

    // user login: e-mail, password, salt
    void login2(const char*, const char*, string *, const char* = NULL);

    // user login: e-mail, derivedkey, 2FA pin
    void login2(const char*, const byte*, const char* = NULL);

    // user login: e-mail, pwkey, emailhash
    void fastlogin(const char*, const byte*, uint64_t);

    // session login: binary session, bytecount
    void login(string session);

    // check password
    error validatepwd(const byte *);

    // get user data
    void getuserdata(int tag, std::function<void(string*, string*, string*, error)> = nullptr);

    // get miscelaneous flags
    void getmiscflags();

    // get the public key of an user
    void getpubkey(const char* user);

    // check if logged in
    sessiontype_t loggedin();

    // check if logged in a folder link
    bool loggedinfolderlink();

    // check the reason of being blocked
    void whyamiblocked();

    // sets block state: stops querying for action packets, pauses transfer & removes transfer slot availability
    void block(bool fromServerClientResponse = false);

    // unsets block state
    void unblock();

    // dump current session
    int dumpsession(string&);

    // create a copy of the current session. EACCESS for not fully confirmed accounts
    error copysession();

    // resend the verification email to the same email address as it was previously sent to
    void resendverificationemail();

    // reset the verified phone number
    void resetSmsVerifiedPhoneNumber();

    // get the data for a session transfer
    // the caller takes the ownership of the returned value
    string sessiontransferdata(const char*, string*);

    // Kill session id
    void killsession(handle session);
    void killallsessions();

    // extract public handle and key from a public file/folder link
    error parsepubliclink(const char *link, handle &ph, byte *key, bool isFolderLink);

    // open the SC database and get the SCSN from it
    void checkForResumeableSCDatabase();

    // set folder link: node, key. authKey is the authentication key to be able to write into the folder
    error folderaccess(const char*folderlink, const char* authKey);

    // open exported file link (op=0 -> download, op=1 fetch data)
    void openfilelink(handle ph, const byte *key, int op);

    // decrypt password-protected public link
    // the caller takes the ownership of the returned value in decryptedLink parameter
    error decryptlink(const char* link, const char* pwd, string *decryptedLink);

    // encrypt public link with password
    // the caller takes the ownership of the returned value
    error encryptlink(const char* link, const char* pwd, string *encryptedLink);

    // change login password
    error changepw(const char *password, const char *pin = NULL);

    // load all trees: nodes, shares, contacts
    void fetchnodes(bool nocache = false);

    // fetchnodes stats
    FetchNodesStats fnstats;

    // load cryptographic keys: RSA, Ed25519, Cu25519 and their signatures
    void fetchkeys();

    // check existence and integrity of keys and signatures, initialize if missing
    void initializekeys();

    // to be called after resumption from cache (user attributes loaded)
    void loadAuthrings();

    // load cryptographic keys for contacts: RSA, Ed25519, Cu25519
    void fetchContactsKeys();

    // fetch keys related to authrings for a given contact
    void fetchContactKeys(User *user);

    // track a public key in the authring for a given user
    error trackKey(attr_t keyType, handle uh, const std::string &key);

    // track the signature of a public key in the authring for a given user
    error trackSignature(attr_t signatureType, handle uh, const std::string &signature);

    // set the Ed25519 public key as verified for a given user in the authring (done by user manually by comparing hash of keys)
    error verifyCredentials(handle uh);

    // reset the tracking of public keys in the authrings for a given user
    error resetCredentials(handle uh);

    // check credentials are verified for a given user
    bool areCredentialsVerified(handle uh);

    // retrieve user details
    void getaccountdetails(AccountDetails*, bool, bool, bool, bool, bool, bool, int source = -1);

    // check if the available bandwidth quota is enough to transfer an amount of bytes
    void querytransferquota(m_off_t size);

    // update node attributes
<<<<<<< HEAD
    error setattr(Node*, attr_map&& updates, int reqtag);
=======
    error setattr(Node*, attr_map&& updates, int reqtag, const char* prevattr);
>>>>>>> 8e2f186d

    // prefix and encrypt attribute json
    void makeattr(SymmCipher*, string*, const char*, int = -1) const;

    // convenience version of the above (frequently we are passing a NodeBase's attrstring)
    void makeattr(SymmCipher*, const std::unique_ptr<string>&, const char*, int = -1) const;

    // check node access level
    int checkaccess(Node*, accesslevel_t);

    // check if a move operation would succeed
    error checkmove(Node*, Node*);

    // delete node
    error unlink(Node*, bool keepversions, int tag, std::function<void(handle, error)> resultFunction = nullptr);

    // delete all versions
    void unlinkversions();

    // move node to new parent folder
    error rename(Node*, Node*, syncdel_t = SYNCDEL_NONE, handle = UNDEF, const char *newName = nullptr);

    // Queue commands (if needed) to remvoe any outshares (or pending outshares) below the specified node
    void removeOutSharesFromSubtree(Node* n, int tag);

    // start/stop/pause file transfer
    bool startxfer(direction_t, File*, DBTableTransactionCommitter&, bool skipdupes = false, bool startfirst = false, bool donotpersist = false);
    void stopxfer(File* f, DBTableTransactionCommitter* committer);
    void pausexfers(direction_t, bool pause, bool hard, DBTableTransactionCommitter& committer);

    // maximum number of connections per transfer
    static const unsigned MAX_NUM_CONNECTIONS = 6;

    // set max connections per transfer
    void setmaxconnections(direction_t, int);

    // updates business status
    void setBusinessStatus(BizStatus newBizStatus);

    // updates block boolean
    void setBlocked(bool value);

    // enqueue/abort direct read
    void pread(Node*, m_off_t, m_off_t, void*);
    void pread(handle, SymmCipher* key, int64_t, m_off_t, m_off_t, void*, bool = false,  const char* = NULL, const char* = NULL, const char* = NULL);
    void preadabort(Node*, m_off_t = -1, m_off_t = -1);
    void preadabort(handle, m_off_t = -1, m_off_t = -1);

    // pause flags
    bool xferpaused[2];

#ifdef ENABLE_SYNC

    // one unified structure for SyncConfigs, the Syncs that are running, and heartbeat data
    Syncs syncs;

    unique_ptr<SyncFlags> mSyncFlags;

    // used to asynchronously perform scans.
    unique_ptr<ScanService> mScanService;

    // retrieves information about any detected name conflicts.
    bool conflictsDetected(list<NameConflict>& conflicts) const;

    // true if any name conflicts have been detected.
    bool conflictsDetected() const;

    bool syncStallDetected(map<string, SyncWaitReason>& stalledNodePaths, map<LocalPath, SyncWaitReason>& stalledLocalPaths) const;

    // indicates whether all startup syncs have been fully scanned
    bool allSyncsIdle();

    // manage syncdown flags inside the syncs
    void setAllSyncsNeedFullSync();

    bool isAnySyncSyncing();
    bool isAnySyncScanning();
    bool mightAnySyncsHaveMoves();

    bool nodeIsInActiveSync(Node* n);

#endif

    // if set, symlinks will be followed except in recursive deletions
    // (give the user ample warning about possible sync repercussions)
    bool followsymlinks;

    // number of parallel connections per transfer (PUT/GET)
    unsigned char connections[2];

    // generate & return next upload handle
    handle uploadhandle(int);

    // helper function for preparing a putnodes call for new folders
    void putnodes_prepareOneFolder(NewNode* newnode, std::string foldername, std::function<void (AttrMap&)> addAttrs = nullptr);

    // add nodes to specified parent node (complete upload, copy files, make
    // folders)
    void putnodes(handle, vector<NewNode>&&, const char *, int tag);

    // send files/folders to user
    void putnodes(const char*, vector<NewNode>&&, int tag);

    // attach file attribute to upload or node handle
    void putfa(handle, fatype, SymmCipher*, std::unique_ptr<string>, bool checkAccess = true);

    // queue file attribute retrieval
    error getfa(handle h, string *fileattrstring, const string &nodekey, fatype, int = 0);

    // notify delayed upload completion subsystem about new file attribute
    void checkfacompletion(handle, Transfer* = NULL);

    // attach/update/delete a user attribute
    void putua(attr_t at, const byte* av = NULL, unsigned avl = 0, int ctag = -1, handle lastPublicHandle = UNDEF, int phtype = 0, int64_t ts = 0,
        std::function<void(Error)> completion = nullptr);

    // attach/update multiple versioned user attributes at once
    void putua(userattr_map *attrs, int ctag = -1);

    // queue a user attribute retrieval
    void getua(User* u, const attr_t at = ATTR_UNKNOWN, int ctag = -1);

    // queue a user attribute retrieval (for non-contacts)
    void getua(const char* email_handle, const attr_t at = ATTR_UNKNOWN, const char *ph = NULL, int ctag = -1);

    // retrieve the email address of a user
    void getUserEmail(const char *uid);

#ifdef DEBUG
    // queue a user attribute removal
    void delua(const char* an);

    // send dev command for testing
    void senddevcommand(const char *command, const char *email, long long q = 0, int bs = 0, int us = 0);
#endif

    // delete or block an existing contact
    error removecontact(const char*, visibility_t = HIDDEN);

    // add/remove/update outgoing share
    void setshare(Node*, const char*, accesslevel_t, bool writable, const char*,
	    int tag, std::function<void(Error, bool writable)> completion);

    // Add/delete/remind outgoing pending contact request
    void setpcr(const char*, opcactions_t, const char* = NULL, const char* = NULL, handle = UNDEF);
    void updatepcr(handle, ipcactions_t);

    // export node link or remove existing exported link for this node
    error exportnode(Node*, int, m_time_t, bool writable,
	    int tag, std::function<void(Error, handle, handle)> completion);
    void requestPublicLink(Node* n, int del, m_time_t ets, bool writable,
	    int tag, std::function<void(Error, handle, handle)> completion); // auxiliar method to add req

    // add timer
    error addtimer(TimerWithBackoff *twb);

#ifdef ENABLE_SYNC
    /**
     * @brief is node syncable
     * @param isinshare filled with whether the node is within an inshare.
     * @param syncError filled with SyncError with the sync error that makes the node unsyncable
     * @return API_OK if syncable. (regular) error otherwise
     */
    error isnodesyncable(Node*, bool * isinshare = NULL, SyncError *syncError = nullptr);

    /**
     * @brief is local path syncable
     * @param newPath path to check
     * @param excludeBackupId backupId to exclude in checking (that of the new sync)
     * @param syncError filled with SyncError with the sync error that makes the node unsyncable
     * @return API_OK if syncable. (regular) error otherwise
     */
    error isLocalPathSyncable(const LocalPath& newPath, handle excludeBackupId = UNDEF, SyncError *syncError = nullptr);

    /**
     * @brief check config. Will fill syncError in the SyncConfig in case there is one.
     * Will fill syncWarning in the SyncConfig in case there is one.
     * Does not persist the sync configuration.
     * Does not add the syncConfig.
     * Reference parameters are filled in while checking syncConfig, for the benefit of addSync() which calls it.
     * @return And error code if there are problems serious enough with the syncconfig that it should not be added.
     *         Otherwise, API_OK
     */
    error checkSyncConfig(SyncConfig& syncConfig, LocalPath& rootpath, std::unique_ptr<FileAccess>& openedLocalFolder, Node*& remotenode, bool& inshare, bool& isnetwork);

    /**
     * @brief add sync. Will fill syncError/syncWarning in the SyncConfig in case there are any.
     * It will persist the sync configuration if its call to checkSyncConfig succeeds
     * @param syncConfig the Config to attempt to add
     * @param notifyApp whether the syncupdate_stateconfig callback should be called at this stage or not
     * @param completion Completion function
     * @return API_OK if added to active syncs. (regular) error otherwise (with detail in syncConfig's SyncError field).
     */
    error addsync(SyncConfig& syncConfig, bool notifyApp, SyncCompletionFunction completion);

    void copySyncConfig(const SyncConfig& config, std::function<void(handle, error)> completion);

    /**
     * @brief
     * Import sync configs from JSON.
     *
     * @param configs
     * A JSON string encoding the sync configs to import.
     *
     * @param completion
     * The function to call when we've completed importing the configs.
     *
     * @see MegaApi::exportSyncConfigs
     * @see MegaApi::importSyncConfigs
     * @see Syncs::exportSyncConfig
     * @see Syncs::exportSyncConfigs
     * @see Syncs::importSyncConfig
     * @see Syncs::importSyncConfigs
     */
    void importSyncConfigs(const char* configs, std::function<void(error)> completion);

    /**
     * @brief This method ensures that sync user attributes are available.
     *
     * This method calls \c completion function when it finishes, with the
     * corresponding error if was not possible to ensure the attrs are available.
     *
     * Note that it may also need to create certain attributes, like *~jscd, if they
     * don't exist yet.
     *
     * @param completion Function that is called when completed
     */
    void ensureSyncUserAttributes(std::function<void(Error)> completion);

private:
    void ensureSyncUserAttributesCompleted(Error e);
    std::function<void(Error)> mOnEnsureSyncUserAttributesComplete;

public:

    ///**
    // * @brief
    // * Ask the client to rescan all syncs.
    // *
    // * @return
    // * API_OK if we could issue the scan.
    // */
    //error rescan();

    ///**
    // * @brief
    // * Ask the client to rescan the specified sync.
    // *
    // * @param sync
    // * The sync that should be rescanned.
    // *
    // * @return
    // * API_OK if we could issue the scan.
    // */
    //error rescan(Sync* sync);


    ////// sync config updating & persisting ////

    // transition the cache to failed
    void failSync(Sync* sync, SyncError syncerror);

    // disable synchronization. syncError specifies why we are disabling it.
    // newEnabledFlag specifies whether we will try to auto-resume it on eg. app restart
    void disableSyncContainingNode(mega::handle nodeHandle, SyncError syncError, bool newEnabledFlag);

    // pause synchronization.
    error pauseSync(Sync& sync);

    // resume synchronization.
    error resumeSync(Sync& sync);

    // fail all active syncs
    void failSyncs(SyncError syncError =  NO_SYNC_ERROR);



    //void cancelSyncgetsOutsideSync(Node* n);
    Sync *getSyncContainingNodeHandle(mega::handle nodeHandle);

#endif  // ENABLE_SYNC

    /**
     * @brief creates a tlv with one record and returns it encrypted with master key
     * @param name name of the record
     * @param text value of the record
     * @return encrypted base64 string with the tlv contents
     */
    std::string cypherTLVTextWithMasterKey(const char* name, const std::string& text);
    std::string decypherTLVTextWithMasterKey(const char* name, const std::string& text);

    // close all open HTTP connections
    void disconnect();

    // close server-client HTTP connection
    void catchup();
    // abort lock request
    void abortlockrequest();

    // abort session and free all state information
    void logout(bool keepSyncConfigsFile);

    // free all state information
    void locallogout(bool removecaches, bool keepSyncsConfigFile);

    // SDK version
    const char* version();

    // get the last available version of the app
    void getlastversion(const char *appKey);

    // get a local ssl certificate for communications with the webclient
    void getlocalsslcertificate();

    // send a DNS request to resolve a hostname
    void dnsrequest(const char*);

    // send a GeLB request for a service with a timeout (in ms) and a number of retries
    void gelbrequest(const char*, int, int);

    // send chat stats
    void sendchatstats(const char*, int port);

    // send chat logs with user's annonymous id
    void sendchatlogs(const char*, const char*, int port);

    // send a HTTP request
    void httprequest(const char*, int, bool = false, const char* = NULL, int = 1);

    // maximum outbound throughput (per target server)
    int putmbpscap;

    // User-Agent header for HTTP requests
    string useragent;

    // Issuer of a detected fake SSL certificate
    string sslfakeissuer;

    // shopping basket
    handle_vector purchase_basket;

    // enumerate Pro account purchase options
    void purchase_enumeratequotaitems();

    // clear shopping basket
    void purchase_begin();

    // add item to basket
    void purchase_additem(int, handle, unsigned, const char *, unsigned, const char *, handle = UNDEF, int = 0, int64_t = 0);

    // submit purchased products for payment
    void purchase_checkout(int);

    // submit purchase receipt for verification
    void submitpurchasereceipt(int, const char*, handle lph = UNDEF, int phtype = 0, int64_t ts = 0);

    // store credit card
    error creditcardstore(const char *);

    // get credit card subscriptions
    void creditcardquerysubscriptions();

    // cancel credit card subscriptions
    void creditcardcancelsubscriptions(const char *reason = NULL);

    // get payment methods
    void getpaymentmethods();

    // store user feedback
    void userfeedbackstore(const char *);

    // send event
    void sendevent(int, const char *);
    void sendevent(int, const char *, int tag);

    // create support ticket
    void supportticket(const char *message, int type);

    // clean rubbish bin
    void cleanrubbishbin();

    // change the storage status
    bool setstoragestatus(storagestatus_t);

    // get info about a folder link
    void getpubliclinkinfo(handle h);

    // send an sms to verificate a phone number (returns EARGS if phone number has invalid format)
    error smsverificationsend(const string& phoneNumber, bool reVerifyingWhitelisted = false);

    // check the verification code received by sms is valid (returns EARGS if provided code has invalid format)
    error smsverificationcheck(const string& verificationCode);

#ifdef ENABLE_CHAT

    // create a new chat with multiple users and different privileges
    void createChat(bool group, bool publicchat, const userpriv_vector *userpriv = NULL, const string_map *userkeymap = NULL, const char *title = NULL);

    // invite a user to a chat
    void inviteToChat(handle chatid, handle uh, int priv, const char *unifiedkey = NULL, const char *title = NULL);

    // remove a user from a chat
    void removeFromChat(handle chatid, handle uh);

    // get the URL of a chat
    void getUrlChat(handle chatid);

    // process object arrays by the API server (users + privileges)
    userpriv_vector * readuserpriv(JSON* j);

    // grant access to a chat peer to one specific node
    void grantAccessInChat(handle chatid, handle h, const char *uid);

    // revoke access to a chat peer to one specific node
    void removeAccessInChat(handle chatid, handle h, const char *uid);

    // update permissions of a peer in a chat
    void updateChatPermissions(handle chatid, handle uh, int priv);

    // truncate chat from message id
    void truncateChat(handle chatid, handle messageid);

    // set title of the chat
    void setChatTitle(handle chatid, const char *title = NULL);

    // get the URL of the presence server
    void getChatPresenceUrl();

    // register a token device to route push notifications
    void registerPushNotification(int deviceType, const char *token = NULL);

    void archiveChat(handle chatid, bool archived);

    // request meta information from an url (title, description, icon)
    void richlinkrequest(const char*);

    // create/get or delete chat-link
    void chatlink(handle chatid, bool del, bool createifmissing);

    // get the URL for chat-link
    void chatlinkurl(handle publichandle);

    // convert public chat into private chat
    void chatlinkclose(handle chatid, const char *title);

    // auto-join publicchat
    void chatlinkjoin(handle publichandle, const char *unifiedkey);

    // set retention time for a chatroom in seconds, after which older messages in the chat are automatically deleted
    void setchatretentiontime(handle chatid, unsigned period);
#endif

    // get mega achievements
    void getaccountachievements(AchievementsDetails *details);

    // get mega achievements list (for advertising for unregistered users)
    void getmegaachievements(AchievementsDetails *details);

    // get welcome pdf
    void getwelcomepdf();

    // report an event to the API logger
    void reportevent(const char*, const char* = NULL);
    void reportevent(const char*, const char*, int tag);

    // set max download speed
    bool setmaxdownloadspeed(m_off_t bpslimit);

    // set max upload speed
    bool setmaxuploadspeed(m_off_t bpslimit);

    // get max download speed
    m_off_t getmaxdownloadspeed();

    // get max upload speed
    m_off_t getmaxuploadspeed();

    // get the handle of the older version for a NewNode
    handle getovhandle(Node *parent, string *name);

    // use HTTPS for all communications
    bool usehttps;

    // use an alternative port for downloads (8080)
    bool usealtdownport;

    // select the download port automatically
    bool autodownport;

    // use an alternative port for uploads (8080)
    bool usealtupport;

    // select the upload port automatically
    bool autoupport;

    // finish downloaded chunks in order
    bool orderdownloadedchunks;

    // disable public key pinning (for testing purposes)
    static bool disablepkp;

    // retry API_ESSL errors
    bool retryessl;

    // flag to request an extra loop of the SDK to finish something pending
    bool looprequested;

    // timestamp until the bandwidth is overquota in deciseconds, related to Waiter::ds
    m_time_t overquotauntil;

    // storage status
    storagestatus_t ststatus;

    class CacheableStatusMap : private map<int64_t, CacheableStatus>
    {
    public:
        CacheableStatusMap(MegaClient *client) { mClient = client; }

        // returns the cached value for type, or defaultValue if not found
        int64_t lookup(CacheableStatus::Type type, int64_t defaultValue);

        // add/update cached status, both in memory and DB
        bool addOrUpdate(CacheableStatus::Type type, int64_t value);

        // adds a new item to the map. It also initializes dedicated vars in the client (used to load from DB)
        void loadCachedStatus(CacheableStatus::Type type, int64_t value);

        // for unserialize
        CacheableStatus *getPtr(CacheableStatus::Type type);

        void clear() { map::clear(); }

    private:
        MegaClient *mClient = nullptr;
    };

    // cacheable status
    CacheableStatusMap mCachedStatus;

    // warning timestamps related to storage overquota in paywall mode
    vector<m_time_t> mOverquotaWarningTs;

    // deadline timestamp related to storage overquota in paywall mode
    m_time_t mOverquotaDeadlineTs;

    // minimum bytes per second for streaming (0 == no limit, -1 == use default)
    int minstreamingrate;

    // root URL for API requests
    static string APIURL;

    // root URL for GeLB requests
    static string GELBURL;

    // root URL for chat stats
    static string CHATSTATSURL;

    // root URL for Website
    static string MEGAURL;

    // stats id
    static std::string statsid;

    // number of ongoing asynchronous fopen
    int asyncfopens;

    // list of notifications to display to the user; includes items already seen
    UserAlerts useralerts;

    // true if user data is cached
    bool cachedug;

    // backoff for the expiration of cached user data
    BackoffTimer btugexpiration;

    // if logged into public folder (which might optionally be writable)
    bool loggedIntoFolder() const;

    // if logged into writable folder
    bool loggedIntoWritableFolder() const;

    // start receiving external drive [dis]connect notifications
    bool startDriveMonitor();

    // stop receiving external drive [dis]connect notifications
    void stopDriveMonitor();

    // returns true if drive monitor is started
    bool driveMonitorEnabled();

private:
#ifdef USE_DRIVE_NOTIFICATIONS
    DriveInfoCollector mDriveInfoCollector;
#endif
    BackoffTimer btcs;
    BackoffTimer btbadhost;
    BackoffTimer btworkinglock;

    // backoff for heartbeats
    BackoffTimer btheartbeat;

    vector<TimerWithBackoff *> bttimers;

    // server-client command trigger connection
    std::unique_ptr<HttpReq> pendingsc;
    std::unique_ptr<HttpReq> pendingscUserAlerts;
    BackoffTimer btsc;

    // account is blocked: stops querying for action packets, pauses transfer & removes transfer slot availability
    bool mBlocked = false;
    bool mBlockedSet = false; //value set in current execution

    bool pendingscTimedOut = false;

    // badhost report
    HttpReq* badhostcs;

    // Working lock
    unique_ptr<HttpReq> workinglockcs;

    // notify URL for new server-client commands
    string scnotifyurl;

    // unique request ID
    char reqid[10];

    // lang URI component for API requests
    string lang;

    struct FolderLink {
        // public handle of the folder link ('&n=' param in the POST)
        handle mPublicHandle = UNDEF;

        // auth token that enables writing into the folder link (appended to the `n` param in POST)
        string mWriteAuth;      // (optional, only for writable links)

        // auth token that relates the usage of the folder link to a user's session id ('&sid=' param in the POST)
        string mAccountAuth;    // (optional, set by the app)
    };
    FolderLink mFolderLink;

    // API response JSON object
    JSON response;

    // response record processing issue
    bool warned;

    // next local user record identifier to use
    int userid;

    // backoff for file attributes
    BackoffTimer btpfa;
    bool faretrying;

    // next internal upload handle
    handle nextuh;

    // just one notification after fetchnodes and catch-up actionpackets
    bool notifyStorageChangeOnStateCurrent = false;

    // maximum number of concurrent transfers (uploads + downloads)
    static const unsigned MAXTOTALTRANSFERS;

    // maximum number of concurrent transfers (uploads or downloads)
    static const unsigned MAXTRANSFERS;

    // maximum number of queued putfa before halting the upload queue
    static const int MAXQUEUEDFA;

    // maximum number of concurrent putfa
    static const int MAXPUTFA;

    // update time at which next deferred transfer retry kicks in
    void nexttransferretry(direction_t d, dstime*);

    // a TransferSlot chunk failed
    bool chunkfailed;

    // fetch state serialize from local cache
    bool fetchsc(DbTable*);

    // fetch statusTable from local cache
    bool fetchStatusTable(DbTable*);

    // open/create status database table
    void doOpenStatusTable();

    // remove old (2 days or more) transfers from cache, if they were not resumed
    void purgeOrphanTransfers(bool remove = false);

    // close the local transfer cache
    void closetc(bool remove = false);

    // avoid many ifdefs by testing inside
    void triggerSync(NodeHandle, bool recurse = false);

    // server-client command processing
    bool sc_checkSequenceTag(const string& tag);
    bool sc_checkActionPacket(Node* lastAPDeletedNode);

    void sc_updatenode();
    Node* sc_deltree();
    handle sc_newnodes(Node* priorActionpacketDeletedNode, bool& firstHandleMismatchedDelete);
    void sc_contacts();
    void sc_keys();
    void sc_fileattr();
    void sc_userattr();
    bool sc_shares();
    bool sc_upgrade();
    void sc_paymentreminder();
    void sc_opc();
    void sc_ipc();
    void sc_upc(bool incoming);
    void sc_ph();
    void sc_se();
#ifdef ENABLE_CHAT
    void sc_chatupdate(bool readingPublicChat);
    void sc_chatnode();
    void sc_chatflags();
#endif
    void sc_uac();
    void sc_la();
    void sc_ub();

    void init();

    // remove caches
    void removeCaches(bool keepSyncsConfigFile);

    // add node to vector and return index
    unsigned addnode(node_vector*, Node*) const;

    // crypto request response
    void cr_response(node_vector*, node_vector*, JSON*);

    // read node tree from JSON object
    void readtree(JSON*, Node* priorActionpacketDeletedNode, bool& firstHandleMatchedDelete);

    // used by wait() to handle event timing
    void checkevent(dstime, dstime*, dstime*);

    // converts UTF-8 to 32-bit word array
    static char* utf8_to_a32forjs(const char*, int*);

    // was the app notified of a retrying CS request?
    bool csretrying;

    // encode/query handle type
    void encodehandletype(handle*, bool);
    bool isprivatehandle(handle*);

    // add direct read
    void queueread(handle, bool, SymmCipher*, int64_t, m_off_t, m_off_t, void*, const char* = NULL, const char* = NULL, const char* = NULL);

    // execute pending direct reads
    bool execdirectreads();

    // maximum number parallel connections for the direct read subsystem
    static const int MAXDRSLOTS = 16;

    // abort queued direct read(s)
    void abortreads(handle, bool, m_off_t, m_off_t);

    static const char PAYMENT_PUBKEY[];

public:
    void enabletransferresumption(const char *loggedoutid = NULL);
    void disabletransferresumption(const char *loggedoutid = NULL);

    // application callbacks
    struct MegaApp* app;

    // event waiter
    Waiter* waiter;

    // HTTP access
    HttpIO* httpio;

    // directory change notification
    struct FileSystemAccess* fsaccess;

    // bitmap graphics handling
    GfxProc* gfx;

    // enable / disable the gfx layer
    bool gfxdisabled;

    // DB access
    DbAccess* dbaccess = nullptr;

    // state cache table for logged in user
    unique_ptr<DbTable> sctable;

    // there is data to commit to the database when possible
    bool pendingsccommit;

    // transfer cache table
    unique_ptr<DbTable> tctable;

    // during processing of request responses, transfer table updates can be wrapped up in a single begin/commit
    DBTableTransactionCommitter* mTctableRequestCommitter = nullptr;

    // status cache table for logged in user. For data pertaining status which requires immediate commits
    unique_ptr<DbTable> statusTable;

    // scsn as read from sctable
    handle cachedscsn;

    // initial state load in progress?  initial state can come from the database cache or via an 'f' command to the API.
    // Either way there can still be a lot of historic actionpackets to follow since that snaphot, especially if the user has not been online for a long time.
    bool fetchingnodes;
    int fetchnodestag;

    // have we just completed fetching new nodes?  (ie, caught up on all the historic actionpackets since the fetchnodes)
    bool statecurrent;

    // actionpackets are up to date (similar to statecurrent but false if in the middle of spoonfeeding etc)
    bool actionpacketsCurrent;

    // pending file attribute writes
    putfa_list queuedfa;

    // current file attributes being sent
    putfa_list activefa;

    // API request queue double buffering:
    // reqs[r] is open for adding commands
    // reqs[r^1] is being processed on the API server
    HttpReq* pendingcs;

    // Only queue the "Server busy" event once, until the current cs completes, otherwise we may DDOS
    // ourselves in cases where many clients get 500s for a while and then recover at the same time
    bool pendingcs_serverBusySent = false;

    // pending HTTP requests
    pendinghttp_map pendinghttp;

    // record type indicator for sctable
    enum { CACHEDSCSN, CACHEDNODE, CACHEDUSER, CACHEDLOCALNODE, CACHEDPCR, CACHEDTRANSFER, CACHEDFILE, CACHEDCHAT} sctablerectype;

    // record type indicator for statusTable
    enum StatusTableRecType { CACHEDSTATUS };

    // open/create state cache database table
    void opensctable();

    // opens (or creates if non existing) a status database table.
    //   if loadFromCache is true, it will load status from the table.
    void openStatusTable(bool loadFromCache);

    // initialize/update state cache referenced sctable
    void initsc();
    void updatesc();
    void finalizesc(bool);

    // truncates status table
    void initStatusTable();

    // flag to pause / resume the processing of action packets
    bool scpaused;

    // MegaClient-Server response JSON
    JSON json;

    // actionpacket sequence tags
    string mCurrentSeqtag;
    string mPriorSeqTag;
    bool mCurrentSeqtagSeen = false;
    int mCurrentSeqtagCmdtag = 0;

    // Server-MegaClient request JSON and processing state flag ("processing a element")
    JSON jsonsc;
    bool insca;
    bool insca_notlast;

    // no two interrelated client instances should ever have the same sessionid
    char sessionid[10];

    // session key to protect local storage
    string sessionkey;

    // key protecting non-shareable GPS coordinates in nodes
    string unshareablekey;

    // application key
    char appkey[16];

    // incoming shares to be attached to a corresponding node
    newshare_list newshares;

    // current request tag
    int reqtag;

    // user maps: by handle and by case-normalized e-mail address
    uh_map uhindex;
    um_map umindex;

    // mapping of pending contact handles to their structure
    handlepcr_map pcrindex;

    // pending file attributes
    fa_map pendingfa;

    // upload waiting for file attributes
    handletransfer_map faputcompletion;

    // file attribute fetch channels
    fafc_map fafcs;

    // generate attribute string based on the pending attributes for this upload
    void pendingattrstring(handle, string*);

    // active/pending direct reads
    handledrn_map hdrns;   // DirectReadNodes, main ownership.  One per file, each with one DirectRead per client request.
    dsdrn_map dsdrns;      // indicates the time at which DRNs should be retried
    dr_list drq;           // DirectReads that are in DirectReadNodes which have fectched URLs
    drs_list drss;         // DirectReadSlot for each DR in drq, up to Max

    // merge newly received share into nodes
    void mergenewshares(bool);
    void mergenewshare(NewShare *s, bool notify);    // merge only the given share

    // transfer queues (PUT/GET)
    transfer_map transfers[2];
    BackoffTimerGroupTracker transferRetryBackoffs[2];

    // transfer list to manage the priority of transfers
    TransferList transferlist;

    // cached transfers (PUT/GET)
    transfer_map cachedtransfers[2];

    // cached files and their dbids
    vector<string> cachedfiles;
    vector<uint32_t> cachedfilesdbids;

    // database IDs of cached files and transfers
    // waiting for the completion of a putnodes
    pendingdbid_map pendingtcids;

    // path of temporary files
    // waiting for the completion of a putnodes
    pendingfiles_map pendingfiles;

    // transfer tslots
    transferslot_list tslots;

    // keep track of next transfer slot timeout
    BackoffTimerGroupTracker transferSlotsBackoff;

    // next TransferSlot to doio() on
    transferslot_list::iterator slotit;

    // FileFingerprint to node mapping
    Fingerprints mFingerprints;

    // flag to skip removing nodes from mFingerprints when all nodes get deleted
    bool mOptimizePurgeNodes = false;

    // send updates to app when the storage size changes
    int64_t mNotifiedSumSize = 0;

    // asymmetric to symmetric key rewriting
    handle_vector nodekeyrewrite;
    handle_vector sharekeyrewrite;

    static const char* const EXPORTEDLINK;

    // default number of seconds to wait after a bandwidth overquota
    static dstime DEFAULT_BW_OVERQUOTA_BACKOFF_SECS;

    // number of seconds to invalidate the cached user data
    static dstime USER_DATA_EXPIRATION_BACKOFF_SECS;

    // total number of Node objects
    long long totalNodes;

    // tracks how many nodes have had a successful applykey()
    long long mAppliedKeyNodeCount = 0;

    // server-client request sequence number
    SCSN scsn;

    void purgenodes(node_vector* = NULL);
    void purgeusers(user_vector* = NULL);
    bool readusers(JSON*, bool actionpackets);

    user_vector usernotify;
    void notifyuser(User*);

    pcr_vector pcrnotify;
    void notifypcr(PendingContactRequest*);

    node_vector nodenotify;
    void notifynode(Node*);

    // update transfer in the persistent cache
    void transfercacheadd(Transfer*, DBTableTransactionCommitter*);

    // remove a transfer from the persistent cache
    void transfercachedel(Transfer*, DBTableTransactionCommitter* committer);

    // add a file to the persistent cache
    void filecacheadd(File*, DBTableTransactionCommitter& committer);

    // remove a file from the persistent cache
    void filecachedel(File*, DBTableTransactionCommitter* committer);

#ifdef ENABLE_CHAT
    textchat_map chatnotify;
    void notifychat(TextChat *);
#endif

#ifdef USE_MEDIAINFO
    MediaFileInfo mediaFileInfo;
#endif

    // write changed/added/deleted users to the DB cache and notify the
    // application
    void notifypurge();

    // remove node subtree
    void deltree(handle);

    Node* nodeByHandle(NodeHandle, bool fileVersionOk = false) const;
    Node* nodeByPath(const char* path, Node* node = nullptr);

    Node* nodebyhandle(handle, bool fileVersionOk = false) const;
    Node* nodebyfingerprint(FileFingerprint*);
#ifdef ENABLE_SYNC
    Node* nodebyfingerprint(LocalNode*);
#endif /* ENABLE_SYNC */

    node_vector *nodesbyfingerprint(FileFingerprint* fingerprint);
    void nodesbyoriginalfingerprint(const char* fingerprint, Node* parent, node_vector *nv);

    // get up to "maxcount" nodes, not older than "since", ordered by creation time
    node_vector getRecentNodes(unsigned maxcount, m_time_t since, bool includerubbishbin);

    // get a vector of recent actions in the account
    recentactions_vector getRecentActions(unsigned maxcount, m_time_t since);

    // determine if the file is a video, photo, or media (video or photo).  If the extension (with trailing .) is not precalculated, pass null
    bool nodeIsMedia(const Node*, bool *isphoto, bool *isvideo) const;

    // determine if the file is a photo.
    bool nodeIsPhoto(const Node *n, bool checkPreview) const;

    // determine if the file is a video.
    bool nodeIsVideo(const Node *n) const;

    // determine if the file is an audio.
    bool nodeIsAudio(const Node *n) const;

    // determine if the file is a document.
    bool nodeIsDocument(const Node *n) const;

    // generate & return upload handle
    handle getuploadhandle();

    // maps node handle to public handle
    std::map<handle, handle> mPublicLinks;

#ifdef ENABLE_SYNC
    // sync debris folder name in //bin
    static const char* const SYNCDEBRISFOLDERNAME;

    // we are adding the //bin/SyncDebris/yyyy-mm-dd subfolder(s)
    bool syncdebrisadding;

    // minute of the last created folder in SyncDebris
    m_time_t syncdebrisminute;

    // activity flag
    bool syncactivity;

    // syncops indicates that a sync-relevant tree update may be pending
    bool syncops;

    // app scanstate flag
    bool syncscanstate;

    // app stall tate flag
    bool syncStallState;

    // app conflict tate flag
    bool syncConflictState;

    // sync PUT Nagle timer
    bool syncnagleretry;
    BackoffTimer syncnaglebt;

    //dstime filesystemNotificationsQuietTime = 0;

    // timer for extra notifications
    // (workaround for buggy network filesystems)
    //bool syncextraretry;
    //BackoffTimer syncextrabt;

    // rescan timer if fs notification unavailable or broken
    bool syncscanfailed;
    BackoffTimer syncscanbt;

    // Sync monitor timer.
    //
    // Meaningful only to backup syncs.
    //
    // Set when a backup is mirroring and syncdown(...) returned after
    // having made changes to bring the cloud in line with local disk.
    //
    // That is, the backup remains in the mirror state.
    //
    // The timer is used to force another call to syncdown(...) so that we
    // can give the sync a chance to transition into the monitor state,
    // regardless of whether the local disk has changed.
    bool mSyncMonitorRetry;
    BackoffTimer mSyncMonitorTimer;

    //// vanished from a local synced folder
    //localnode_set localsyncnotseen;

    // maps local fsid to corresponding LocalNode* (s)
    fsid_localnode_map localnodeByFsid;
    LocalNode* findLocalNodeByFsid(mega::handle fsid, nodetype_t type, const FileFingerprint& fp, Sync& filesystemSync, std::function<bool(LocalNode* ln)> extraCheck);

    void setFsidReused(mega::handle fsid, const LocalNode* exclude = nullptr);

    // maps nodehanlde to corresponding LocalNode* (s)
    nodehandle_localnode_map localnodeByNodeHandle;
    LocalNode* findLocalNodeByNodeHandle(NodeHandle h);

    // Keep track of files that we can't move yet because they are changing
    struct FileChangingState
    {
        // values related to possible files being updated
        m_off_t updatedfilesize = ~0;
        m_time_t updatedfilets = 0;
        m_time_t updatedfileinitialts = 0;
    };
    std::map<LocalPath, FileChangingState> mFileChangingCheckState;
    bool checkIfFileIsChanging(FSNode& fsNode, const LocalPath& fullPath);

    // local nodes that need to be added remotely
//    localnode_vector synccreate;

    // number of sync-initiated putnodes() in progress
    int syncadding;

    // total number of LocalNode objects
    long long totalLocalNodes;

    // sync id dispatch
    handle nextsyncid();
    handle currsyncid;

    // SyncDebris folder addition result
    void putnodes_syncdebris_result(error, vector<NewNode>&);

    // if no sync putnodes operation is in progress, apply the updates stored
    // in syncadded/syncdeleted/syncoverwritten to the remote tree
    void syncupdate();

    // sync putnodes() completion
    void putnodes_sync_result(error, vector<NewNode>&);

    // move nodes to //bin/SyncDebris/yyyy-mm-dd/ or unlink directly
    void movetosyncdebris(Node*, bool);

    // move queued nodes to SyncDebris (for syncing into the user's own cloud drive)
    void execmovetosyncdebris();
    node_set todebris;

    // unlink queued nodes directly (for inbound share syncing)
    void execsyncunlink();
    node_set tounlink;

    // commit all queueud deletions
    void execsyncdeletions();

    // process localnode subtree
    void proclocaltree(LocalNode*, LocalTreeProc*);

    // unlink the LocalNode from the corresponding node
    // if the associated local file or folder still exists
    void unlinkifexists(LocalNode*, FileAccess*, LocalPath& reuseBuffer);
#endif

    // recursively cancel transfers in a subtree
    void stopSyncXfers(LocalNode*, DBTableTransactionCommitter& committer);

    // update paths of all PUT transfers
    void updateputs();

    // determine if all transfer slots are full
    bool slotavail() const;

    // transfer queue dispatch/retry handling
    void dispatchTransfers();

    void defer(direction_t, int td, int = 0);
    void freeq(direction_t);

    dstime transferretrydelay();

    // client-server request double-buffering
    RequestDispatcher reqs;

    // returns if the current pendingcs includes a fetch nodes command
    bool isFetchingNodesPendingCS();

    // upload handle -> node handle map (filled by upload completion)
    handlepair_set uhnh;

    // transfer chunk failed
    void setchunkfailed(string*);
    string badhosts;

    bool requestLock;
    dstime disconnecttimestamp;
    dstime nextDispatchTransfersDs = 0;

    // process object arrays by the API server
    int readnodes(JSON*, int, putsource_t, vector<NewNode>*, int, bool applykeys, Node* priorActionpacketDeletedNode, bool* firstHandleMismatchedDelete);

    void readok(JSON*);
    void readokelement(JSON*);
    void readoutshares(JSON*);
    void readoutshareelement(JSON*);

    void readipc(JSON*);
    void readopc(JSON*);

    error readmiscflags(JSON*);

    void procph(JSON*);

    void readcr();
    void readsr();

    void procsnk(JSON*);
    void procsuk(JSON*);

    void procmcf(JSON*);
    void procmcna(JSON*);

    void setkey(SymmCipher*, const char*);
    bool decryptkey(const char*, byte*, int, SymmCipher*, int, handle);

    void handleauth(handle, byte*);

    bool procsc();

    // API warnings
    void warn(const char*);
    bool warnlevel();

    Node* childnodebyname(Node*, const char*, bool = false);
    Node* childnodebyattribute(Node*, nameid, const char*);
    void honorPreviousVersionAttrs(Node *previousNode, AttrMap &attrs);
    vector<Node*> childnodesbyname(Node*, const char*, bool = false);

    // purge account state and abort server-client connection
    void purgenodesusersabortsc(bool keepOwnUser);

    static const int USERHANDLE = 8;
    static const int PCRHANDLE = 8;
    static const int NODEHANDLE = 6;
    static const int CHATHANDLE = 8;
    static const int SESSIONHANDLE = 8;
    static const int PURCHASEHANDLE = 8;
    static const int BACKUPHANDLE = 8;
    static const int DRIVEHANDLE = 8;
    static const int CONTACTLINKHANDLE = 6;
    static const int CHATLINKHANDLE = 6;

    // max new nodes per request
    static const int MAX_NEWNODES = 2000;

    // session ID length (binary)
    static const unsigned SIDLEN = 2 * SymmCipher::KEYLENGTH + USERHANDLE * 4 / 3 + 1;

    void proccr(JSON*);
    void procsr(JSON*);

    // account access: master key
    // folder link access: folder key
    SymmCipher key;

    // dummy key to obfuscate non protected cache
    SymmCipher tckey;

    // account access (full account): RSA private key
    AsymmCipher asymkey;
    string mPrivKey;    // serialized version for apps

    // RSA public key
    AsymmCipher pubk;

    // EdDSA signing key (Ed25519 private key seed).
    EdDSA *signkey;

    // ECDH key (x25519 private key).
    ECDH *chatkey;

    // set when keys for every current contact have been checked
    AuthRingsMap mAuthRings;

    // used during initialization to accumulate required updates to authring (to send them all atomically)
    AuthRingsMap mAuthRingsTemp;

    // true while authrings are being fetched
    bool mFetchingAuthrings;

    // actual state of keys
    bool fetchingkeys;

    // invalidate received keys (when fail to load)
    void clearKeys();

    // delete chatkey and signing key
    void resetKeyring();

    // binary session ID
    string sid;

    // distinguish activity from different MegaClients in logs
    string clientname;

    // number our http requests so we can distinguish them (and the curl debug logging for them) in logs
    unsigned transferHttpCounter = 0;

    // apply keys
    void applykeys();

    // send andy key rewrites prepared when keys were applied
    void sendkeyrewrites();

    // symmetric password challenge
    int checktsid(byte* sidbuf, unsigned len);

    // locate user by e-mail address or by handle
    User* finduser(const char*, int = 0);
    User* finduser(handle, int = 0);
    User* ownuser();
    void mapuser(handle, const char*);
    void discarduser(handle, bool = true);
    void discarduser(const char*);
    void mappcr(handle, PendingContactRequest*);
    bool discardnotifieduser(User *);

    PendingContactRequest* findpcr(handle);

    // queue public key request for user
    void queuepubkeyreq(User*, std::unique_ptr<PubKeyAction>);
    void queuepubkeyreq(const char*, std::unique_ptr<PubKeyAction>);

    // rewrite foreign keys of the node (tree)
    void rewriteforeignkeys(Node* n);

    // simple string hash
    static void stringhash(const char*, byte*, SymmCipher*);
    static uint64_t stringhash64(string*, SymmCipher*);

    // builds the authentication URI to be sent in POST requests
    string getAuthURI(bool supressSID = false);

    bool setlang(string *code);

    // sets the auth token to be used when logged into a folder link
    void setFolderLinkAccountAuth(const char *auth);

    // returns the public handle of the folder link if the account is logged into a public folder, otherwise UNDEF.
    handle getFolderLinkPublicHandle();

    // check if there is a valid folder link (rootnode received and the valid key)
    bool isValidFolderLink();

    //returns the top-level node for a node
    Node *getrootnode(Node*);

    //returns true if the node referenced by the handle belongs to the logged-in account
    bool isPrivateNode(NodeHandle h);

    //returns true if the node referenced by the handle belongs to other account than the logged-in account
    bool isForeignNode(NodeHandle h);

    // process node subtree
    void proctree(Node*, TreeProc*, bool skipinshares = false, bool skipversions = false);

    // hash password
    error pw_key(const char*, byte*) const;

    // Since it's quite expensive to create a SymmCipher, these are provided to use for quick operations - just set the key and use.
    SymmCipher tmpnodecipher;
    SymmCipher tmptransfercipher;

    // request a link to recover account
    void getrecoverylink(const char *email, bool hasMasterkey);

    // query information about recovery link
    void queryrecoverylink(const char *link);

    // request private key for integrity checking the masterkey
    void getprivatekey(const char *code);

    // confirm a recovery link to restore the account
    void confirmrecoverylink(const char *code, const char *email, const char *password, const byte *masterkey = NULL, int accountversion = 1);

    // request a link to cancel the account
    void getcancellink(const char *email, const char* = NULL);

    // confirm a link to cancel the account
    void confirmcancellink(const char *code);

    // get a link to change the email address
    void getemaillink(const char *email, const char *pin = NULL);

    // confirm a link to change the email address
    void confirmemaillink(const char *code, const char *email, const byte *pwkey);

    // create contact link
    void contactlinkcreate(bool renew);

    // query contact link
    void contactlinkquery(handle);

    // delete contact link
    void contactlinkdelete(handle);

    // multi-factor authentication setup
    void multifactorauthsetup(const char* = NULL);

    // multi-factor authentication get
    void multifactorauthcheck(const char*);

    // multi-factor authentication disable
    void multifactorauthdisable(const char*);

    // fetch time zone
    void fetchtimezone();

    void keepmealive(int, bool enable = true);

    void getpsa(bool urlSupport);

    // tells the API the user has seen existing alerts
    void acknowledgeuseralerts();

    // manage overquota errors
    void activateoverquota(dstime timeleft, bool isPaywall);

    // achievements enabled for the account
    bool achievements_enabled;

    // non-zero if login with user+pwd was done (reset upon fetchnodes completion)
    bool isNewSession;

    // timestamp of the last login with user and password
    m_time_t tsLogin;

    // true if user has disabled fileversioning
    bool versions_disabled;

    // the SDK is trying to log out
    int loggingout = 0;

    // the logout request succeeded, time to clean up localy once returned from CS response processing
    std::function<void(MegaClient*)> mOnCSCompletion;

    // true if the account is a master business account, false if it's a sub-user account
    BizMode mBizMode;

    // -1: expired, 0: inactive (no business subscription), 1: active, 2: grace-period
    BizStatus mBizStatus;

    // list of handles of the Master business account/s
    std::set<handle> mBizMasters;

    // timestamp when a business account will enter into Grace Period
    m_time_t mBizGracePeriodTs;

    // timestamp when a business account will finally expire
    m_time_t mBizExpirationTs;

    // whether the destructor has started running yet
    bool destructorRunning = false;

    MegaClientAsyncQueue mAsyncQueue;

    // Keep track of high level operation counts and times, for performance analysis
    struct PerformanceStats
    {
        CodeCounter::ScopeStats execFunction = { "MegaClient_exec" };
        CodeCounter::ScopeStats transferslotDoio = { "TransferSlot_doio" };
        CodeCounter::ScopeStats execdirectreads = { "execdirectreads" };
        CodeCounter::ScopeStats transferComplete = { "transfer_complete" };
        CodeCounter::ScopeStats prepareWait = { "MegaClient_prepareWait" };
        CodeCounter::ScopeStats doWait = { "MegaClient_doWait" };
        CodeCounter::ScopeStats checkEvents = { "MegaClient_checkEvents" };
        CodeCounter::ScopeStats applyKeys = { "MegaClient_applyKeys" };
        CodeCounter::ScopeStats dispatchTransfers = { "dispatchTransfers" };
        CodeCounter::ScopeStats csResponseProcessingTime = { "cs batch response processing" };
        CodeCounter::ScopeStats scProcessingTime = { "sc processing" };
        CodeCounter::ScopeStats recursiveSyncTime = { "recursiveSync" };
        CodeCounter::ScopeStats computeSyncTripletsTime = { "computeSyncTriplets" };
        CodeCounter::ScopeStats inferSyncTripletsTime = { "inferSyncTriplets" };
        CodeCounter::ScopeStats syncItemTime1 = { "syncItem1" };
        CodeCounter::ScopeStats syncItemTime2 = { "syncItem2" };
        uint64_t transferStarts = 0, transferFinishes = 0;
        uint64_t transferTempErrors = 0, transferFails = 0;
        uint64_t prepwaitImmediate = 0, prepwaitZero = 0, prepwaitHttpio = 0, prepwaitFsaccess = 0, nonzeroWait = 0;
        CodeCounter::DurationSum csRequestWaitTime;
        CodeCounter::DurationSum transfersActiveTime;
        std::string report(bool reset, HttpIO* httpio, Waiter* waiter, const RequestDispatcher& reqs);
    } performanceStats;

    std::string getDeviceid() const;

    std::string getDeviceidHash() const;

    // generate a new drive id
    handle generateDriveId();

    // return API_OK if success and set driveId handle to the drive id read from the drive,
    // otherwise return error code and set driveId to UNDEF
    error readDriveId(const char *pathToDrive, handle &driveId) const;

    // return API_OK if success, otherwise error code
    error writeDriveId(const char *pathToDrive, handle driveId);

    MegaClient(MegaApp*, Waiter*, HttpIO*, FileSystemAccess*, DbAccess*, GfxProc*, const char*, const char*, unsigned workerThreadCount);
    ~MegaClient();

    void filenameAnomalyDetected(FilenameAnomalyType type, const string& localPath, const string& remotePath);
    unique_ptr<FilenameAnomalyReporter> mFilenameAnomalyReporter;
};
} // namespace

#if __cplusplus < 201100L
#define char_is_not_digit std::not1(std::ptr_fun(static_cast<int(*)(int)>(std::isdigit)))
#define char_is_not_space std::not1(std::ptr_fun<int, int>(std::isspace))
#else
#define char_is_not_digit [](char c) { return !std::isdigit(c); }
#define char_is_not_space [](char c) { return !std::isspace(c); }
#endif

#endif<|MERGE_RESOLUTION|>--- conflicted
+++ resolved
@@ -468,11 +468,7 @@
     void querytransferquota(m_off_t size);
 
     // update node attributes
-<<<<<<< HEAD
-    error setattr(Node*, attr_map&& updates, int reqtag);
-=======
     error setattr(Node*, attr_map&& updates, int reqtag, const char* prevattr);
->>>>>>> 8e2f186d
 
     // prefix and encrypt attribute json
     void makeattr(SymmCipher*, string*, const char*, int = -1) const;

/**
 * @file mega/megaclient.h
 * @brief Client access engine core logic
 *
 * (c) 2013-2014 by Mega Limited, Auckland, New Zealand
 *
 * This file is part of the MEGA SDK - Client Access Engine.
 *
 * Applications using the MEGA API must present a valid application key
 * and comply with the the rules set forth in the Terms of Service.
 *
 * The MEGA SDK is distributed in the hope that it will be useful,
 * but WITHOUT ANY WARRANTY; without even the implied warranty of
 * MERCHANTABILITY or FITNESS FOR A PARTICULAR PURPOSE.
 *
 * @copyright Simplified (2-clause) BSD License.
 *
 * You should have received a copy of the license along with this
 * program.
 */

#ifndef MEGACLIENT_H
#define MEGACLIENT_H 1

#include "json.h"
#include "db.h"
#include "gfx.h"
#include "filefingerprint.h"
#include "request.h"
#include "transfer.h"
#include "treeproc.h"
#include "sharenodekeys.h"
#include "account.h"
#include "backofftimer.h"
#include "http.h"
#include "pubkeyaction.h"
#include "pendingcontactrequest.h"
#include "mediafileattribute.h"
#include "useralerts.h"
#include "user.h"
#include "sync.h"
#include "drivenotify.h"

namespace mega {

class Logger;
class SyncConfigBag;

class MEGA_API FetchNodesStats
{
public:
    enum {
        MODE_DB = 0,
        MODE_API = 1,
        MODE_NONE = 2
    };

    enum {
        TYPE_ACCOUNT = 0,
        TYPE_FOLDER = 1,
        TYPE_NONE = 2
    };

    enum {
        API_CACHE = 0,
        API_NO_CACHE = 1,    // use this for DB mode
        API_NONE = 2
    };

    FetchNodesStats();
    void init();
    void toJsonArray(string *json);

    //////////////////
    // General info //
    //////////////////
    int mode; // DB = 0, API = 1
    int cache; // no-cache = 0, no-cache = 1
    int type; // Account = 0, Folder = 1
    dstime startTime; // startup time (ds)

    /**
     * \brief Number of nodes in the cached filesystem
     *
     * From DB: number on nodes in the local database
     * From API: number of nodes in the response to the fetchnodes command
     */
    long long nodesCached;

    /**
     * @brief Number of nodes in the current filesystem, after the reception of action packets
     */
    long long nodesCurrent;

    /**
     * @brief Number of action packets to complete the cached filesystem
     *
     * From DB: Number of action packets to complete the local cache
     * From API: Number of action packets to complete the server-side cache
     */
    int actionPackets;

    ////////////
    // Errors //
    ////////////

    /**
     * @brief Number of error -3 or -4 received during the process (including cs and sc requests)
     */
    int eAgainCount;

    /**
     * @brief Number of HTTP 500 errors received during the process (including cs and sc requests)
     */
    int e500Count;

    /**
     * @brief Number of other errors received during the process (including cs and sc requests)
     *
     * The most common source of these errors are connectivity problems (no Internet, timeouts...)
     */
    int eOthersCount;

    ////////////////////////////////////////////////////////////////////
    // Time elapsed until different steps since the startup time (ds) //
    ////////////////////////////////////////////////////////////////////

    /**
     * @brief Time until the first byte read
     *
     * From DB: time until the first record read from the database
     * From API: time until the first byte read in response to the fetchnodes command (errors excluded)
     */
    dstime timeToFirstByte;

    /**
     * @brief Time until the last byte read
     *
     * From DB: time until the last record is read from the database
     * From API: time until the whole response to the fetchnodes command has been received
     */
    dstime timeToLastByte;

    /**
     * @brief Time until the cached filesystem is ready
     *
     * From DB: time until the database has been read and processed
     * From API: time until the fetchnodes command is processed
     */
    dstime timeToCached;

    /**
     * @brief Time until the filesystem is ready to be used
     *
     * From DB: this time is the same as timeToCached
     * From API: time until action packets have been processed
     * It's needed to wait until the reception of action packets due to
     * server-side caches.
     */
    dstime timeToResult;

    /**
     * @brief Time until synchronizations have been resumed
     *
     * This involves the load of the local cache and the scan of known
     * files. Files that weren't cached are scanned later.
     */
    dstime timeToSyncsResumed;

    /**
     * @brief Time until the filesystem is current
     *
     * From DB: time until action packets have been processed
     * From API: this time is the same as timeToResult
     */
    dstime timeToCurrent;

    /**
     * @brief Time until the resumption of transfers has finished
     *
     * The resumption of transfers is done after the filesystem is current
     */
    dstime timeToTransfersResumed;
};

/**
 * @brief A helper class that keeps the SN (sequence number) members in sync and well initialized.
 *  The server-client sequence number is updated along with every batch of actionpackets received from API
 *  It is used to commit the open transaction in DB, so the account's local state is persisted. Upon resumption,
 *  the scsn is sent to API, which provides the possible updates missing while the client was not running
 */
class SCSN
{
    // scsn that we are sending in sc requests (ie, where we are up to with the persisted node data)
    char scsn[12];

    // sc inconsistency: stop querying for action packets
    bool stopsc = false;

public:

    bool setScsn(JSON*);
    void setScsn(handle);
    void stopScsn();

    bool ready() const;
    bool stopped() const;

    const char* text() const;
    handle getHandle() const;

    friend std::ostream& operator<<(std::ostream& os, const SCSN& scsn);

    SCSN();
    void clear();
};

std::ostream& operator<<(std::ostream &os, const SCSN &scsn);

class SyncdownContext
{
public:
    SyncdownContext()
      : mActionsPerformed(false)
    {
    }

    bool mActionsPerformed;
}; // SyncdownContext

class MegaClient;

/**
 * @brief The NodeManager class
 *
 * This class encapsulates the access to nodes. It hides the details to
 * access to the Node object: in case it's not loaded in RAM, it will
 * load it from the "nodes" DB table.
 *
 * The same DB file is used for the "statecache" and the "nodes" table, and
 * both tables need to follow the same domain for transactions: a commit is
 * triggered by the reception of a sequence-number in the actionpacket (scsn).
 */
class MEGA_API NodeManager
{
public:
    NodeManager(MegaClient& client);

    // set interface to access to "nodes" table
    void setTable(DBTableNodes *table);

    // set interface to access to "nodes" table to nullptr, it's called just after sctable.reset()
    void reset();

    // Take node ownership
    bool addNode(Node* node, bool notify, bool isFetching = false);
    bool updateNode(Node* node);
    // removeNode() --> it's done through notifypurge()

    // if a node is received before its parent, it needs to be updated when received
    void addNodeWithMissingParent(Node *node);

    // if node is not available in memory, it's loaded from DB
    Node *getNodeByHandle(NodeHandle handle);

    // read children from DB and load them in memory
    node_list getChildren(const Node *parent);

    // read recent nodes from DB and load them in memory
    node_vector getRecentNodes(unsigned maxcount, m_time_t since);

    // Search nodes containing 'searchString' in its name
    // Returned nodes are children of 'nodeHandle' (at any level)
    // If 'nodeHandle' is UNDEF, search includes the whole account
    node_vector search(NodeHandle nodeHandle, const char *searchString);

    node_vector getNodesByFingerprint(const FileFingerprint& fingerprint);
    node_vector getNodesByOrigFingerprint(const std::string& fingerprint, Node *parent);
    Node *getNodeByFingerprint(const FileFingerprint& fingerprint);

    // Return a first level child node whose name matches with 'name'
    // Valid values for nodeType: FILENODE, FOLDERNODE, TYPE_UNKNOWN (when unknown, it returns both files and folders)
    Node* getNodeByNameFirstLevel(NodeHandle parentHandle, const std::string& name, nodetype_t nodeType);

    // Returns ROOTNODE, INCOMINGNODE, RUBBISHNODE
    node_vector getRootNodes();

    node_vector getNodesWithInShares();
    node_vector getNodesWithOutShares();
    node_vector getNodesWithPendingOutShares();
    node_vector getNodesWithLinks();

    std::vector<NodeHandle> getFavouritesNodeHandles(NodeHandle node, uint32_t count);
    size_t getNumberOfChildrenFromNode(NodeHandle parentHandle);

    // Returns true when nodes on demand is ready to operate after load a session with old cache
    bool isNodesOnDemandReady();

    // Returns first ancestor available in cache
    NodeHandle getFirstAncestor(NodeHandle nodehandle);

    // true if 'node' is a child node of 'ancestor', false otherwise.
    bool isAncestor(NodeHandle nodehandle, NodeHandle ancestor);

    // true if 'node' is a file (note: requires DB query if not available in ram)
    bool isFileNode(NodeHandle nodehandle);

    // Clean 'changed' flag from all nodes
    void removeChanges();

    // Remove all nodes from all caches
    void cleanNodes();

    // reads from DB and loads the node in memory
    Node* unserializeNode(const string*, bool decrypted = true, bool fromOldCache = false);

    // attempt to apply received keys to decrypt node's keys
    void applyKeys(uint32_t appliedKeys);

    // add node to the notification queue
    void notifyNode(Node* node);

    // process notified/changed nodes from 'mNodeNotify': dump changes to DB
    void notifyPurge();

    size_t nodeNotifySize() const;

    // Returns if cache has been loaded
    bool hasCacheLoaded();

    // Load nodes from DB, if mKeepAllNodesInMemory is active load all nodes, in other case,
    // load rootnodes (ROOTNODE, INCOMING, RUBBISH) and children from ROOTNODE.
<<<<<<< HEAD
    void loadNodes();
=======
    // Futhermore, calculate mNodeCounters
    // return true if success, false if error
    bool loadNodes();
>>>>>>> f9219e57

    // ===--- Node Counters ---===

    // returns the counter for 'node', recursively, accessing to DB if it's neccesary
private:
    NodeCounter calculateNodeCounter(const NodeHandle &nodehandle, nodetype_t parentType);
public:
    NodeCounter calculateNodeCounter(const Node &node);

    // Returns total of nodes in the account (cloud+inbox+rubbish AND inshares), excluding versions
    uint64_t getNodeCount();

    // return the counter for all root nodes (cloud+inbox+rubbish), without DB query
    NodeCounter getCounterOfRootNodes();

    // update the counter of 'n' when its parent is updated (from 'oldParent' to 'n.parent')
    void updateCounter(Node &n, Node *oldParent);

    // true if 'h' is a rootnode: cloud, inbox or rubbish bin
    bool isRootNode(NodeHandle h) const;

    // Set values to mClient.rootnodes for ROOTNODE, INBOX and RUBBISH
    bool setrootnode(Node* node);

    // Add fingerprint to mFingerprint map, in case !fetchingNodes or
    // keep all nodes in memory, a reference to node will be stored too
    FingerprintMapPosition insertFingerprint(Node* node);
    // Remove fingerprint from mFingerprint map
    void removeFingerprint(Node* node);
    FingerprintMapPosition getInvalidPosition();

    // Node has received last updates and it's ready to store in DB
    void saveNodeInDb(Node *node);

    // write all nodes into DB (used for migration from legacy to NOD DB schema)
    void dumpNodes();

    // This method only can be used in Megacli for testing purposes
    uint64_t getNumberNodesInRam() const;

    // Add new relationship between parent and child
    void addChild(NodeHandle parent, NodeHandle child);
    // remove relationship between parent and child
    void removeChild(NodeHandle parent, NodeHandle child);

    // Cancel all DB queries in progress in same sql connection
    void cancelDbQuery();

    // true when loading nodes (at startup, not node per node afterwards)
    bool isLoadingNodes() { return mLoadingNodes; }

    // Returns the number of versions for a node (including the current version)
    int getNumVersions(NodeHandle nodeHandle);

    // Returns true if a node has versions
    bool hasVersion(NodeHandle nodeHandle);

    // Called to initialize and set values to counters
    // If some value is set previously (setParent), this value will be removed
    void initializeCounters();

private:
    MegaClient& mClient;

    // interface to handle accesses to "nodes" table
    DBTableNodes* mTable = nullptr;

    // Stores nodes that have been loaded in RAM from DB (not necessarily all of them)
    node_map mNodes;

    // flag to force all nodes to be loaded in memory
#ifdef ENABLE_SYNC
    bool mKeepAllNodesInMemory = true;
#else
    bool mKeepAllNodesInMemory = false;
#endif

    // nodes that have changed and are pending to notify to app and dump to DB
    node_vector mNodeNotify;

    // holds references to unknown parent nodes until those are received (delayed-parents: dp)
    std::map<NodeHandle, node_set> mNodesWithMissingParent;

    Node* getNodeInRAM(NodeHandle handle);
    void saveNodeInRAM(Node* node, bool isRootnode);    // takes ownership
    node_vector getNodesWithSharesOrLink(ShareType_t shareType);

    // Load nodes recursively and update nodeCounters
    void loadTreeRecursively(const Node *node);

<<<<<<< HEAD
    enum OperationType
    {
        INCREASE = 0,
        DECREASE,
    };

    // Update a node tree recrusively
    // If operationType is INCREASE nc is added, in other case is decreased
    void updateTreeCounter(Node* origin, NodeCounter nc, OperationType operation);
=======
    // returns nullptr if there are unserialization errors. Also triggers a full reload (fetchnodes)
    Node* getNodeFromBlob(const string* serializedNode, bool decrypted = true);
>>>>>>> f9219e57

    // FileFingerprint to node mapping. If Node is not loaded in memory, the pointer is null
    FingerprintMap mFingerPrints;

    // Return a node from Data base, node shouldn't be in RAM previously
    Node* getNodeFromDataBase(NodeHandle handle);

    // Returns root nodes without nested in-shares
    node_vector getRootNodesWithoutNestedInshares();

    // node temporary in memory, which will be removed upon write to DB
    unique_ptr<Node> mNodeToWriteInDb;

    // store relationship between nodes and their children (nodes without children are not in the map)
    std::map<NodeHandle, std::set<NodeHandle>> mNodeChildren;

    // true while loading nodes, false otherwise
    bool mLoadingNodes = false;
};

class MEGA_API MegaClient
{
public:
    // own identity
    handle me;
    string uid;

    // root nodes (files, incoming, rubbish)
    struct Rootnodes
    {
        NodeHandle files;
        NodeHandle inbox;
        NodeHandle rubbish;
    } rootnodes;

    // all users
    user_map users;

    // encrypted master key
    string k;

    // version of the account
    int accountversion;

    // salt of the account (for v2 accounts)
    string accountsalt;

    // timestamp of the creation of the account
    m_time_t accountsince;

    // Global Multi-Factor Authentication enabled
    bool gmfa_enabled;

    // Server-Side Rubbish-bin Scheduler enabled (autopurging)
    bool ssrs_enabled;

    // Account has VOIP push enabled (only for Apple)
    bool aplvp_enabled;

    // Use new format to generate Mega links
    bool mNewLinkFormat = false;

    // Don't start showing the cookie banner until API says so
    bool mCookieBannerEnabled = false;

    // 2 = Opt-in and unblock SMS allowed 1 = Only unblock SMS allowed 0 = No SMS allowed  -1 = flag was not received
    SmsVerificationState mSmsVerificationState;

    // the verified account phone number, filled in from 'ug'
    string mSmsVerifiedPhone;

    // pseudo-random number generator
    PrnGen rng;

    bool ephemeralSession = false;
    bool ephemeralSessionPlusPlus = false;

    static string publicLinkURL(bool newLinkFormat, nodetype_t type, handle ph, const char *key);

    string getWritableLinkAuthKey(handle node);

#ifdef ENABLE_CHAT
    // all chats
    textchat_map chats;
#endif

    // process API requests and HTTP I/O
    void exec();

    // wait for I/O or other events
    int wait();

    // splitted implementation of wait() for a better thread management
    int preparewait();
    int dowait();
    int checkevents();

    // abort exponential backoff
    bool abortbackoff(bool = true);

    // ID tag of the next request
    int nextreqtag();

    // corresponding ID tag of the currently executing callback
    int restag;

    // ephemeral session support
    void createephemeral();
    void createephemeralPlusPlus();
    void resumeephemeral(handle, const byte*, int = 0);
    void resumeephemeralPlusPlus(const std::string& session);
    void cancelsignup();

    // full account confirmation/creation support
    string sendsignuplink2(const char*, const char *, const char*);
    void resendsignuplink2(const char*, const char *);

    void confirmsignuplink2(const byte*, unsigned);
    void setkeypair();

    // prelogin: e-mail
    void prelogin(const char*);

    // user login: e-mail, pwkey
    void login(const char*, const byte*, const char* = NULL);

    // user login: e-mail, password, salt
    void login2(const char*, const char*, string *, const char* = NULL);

    // user login: e-mail, derivedkey, 2FA pin
    void login2(const char*, const byte*, const char* = NULL);

    // user login: e-mail, pwkey, emailhash
    void fastlogin(const char*, const byte*, uint64_t);

    // session login: binary session, bytecount
    void login(string session);

    // check password
    error validatepwd(const byte *);

    // get user data
    void getuserdata(int tag, std::function<void(string*, string*, string*, error)> = nullptr);

    // get miscelaneous flags
    void getmiscflags();

    // get the public key of an user
    void getpubkey(const char* user);

    // check if logged in
    sessiontype_t loggedin();

    // provide state by change callback
    void reportLoggedInChanges();
    sessiontype_t mLastLoggedInReportedState = NOTLOGGEDIN;
    handle mLastLoggedInMeHandle = UNDEF;

    // check if logged in a folder link
    bool loggedinfolderlink();

    // check the reason of being blocked
    void whyamiblocked();

    // sets block state: stops querying for action packets, pauses transfer & removes transfer slot availability
    void block(bool fromServerClientResponse = false);

    // unsets block state
    void unblock();

    // dump current session
    int dumpsession(string&);

    // create a copy of the current session. EACCESS for not fully confirmed accounts
    error copysession();

    // resend the verification email to the same email address as it was previously sent to
    void resendverificationemail();

    // reset the verified phone number
    void resetSmsVerifiedPhoneNumber();

    // get the data for a session transfer
    // the caller takes the ownership of the returned value
    string sessiontransferdata(const char*, string*);

    // Kill session id
    void killsession(handle session);
    void killallsessions();

    // extract public handle and key from a public file/folder link
    error parsepubliclink(const char *link, handle &ph, byte *key, bool isFolderLink);

    // open the SC database and get the SCSN from it
    void checkForResumeableSCDatabase();

    // set folder link: node, key. authKey is the authentication key to be able to write into the folder
    error folderaccess(const char*folderlink, const char* authKey);

    // open exported file link (op=0 -> download, op=1 fetch data)
    void openfilelink(handle ph, const byte *key);

    // decrypt password-protected public link
    // the caller takes the ownership of the returned value in decryptedLink parameter
    error decryptlink(const char* link, const char* pwd, string *decryptedLink);

    // encrypt public link with password
    // the caller takes the ownership of the returned value
    error encryptlink(const char* link, const char* pwd, string *encryptedLink);

    // change login password
    error changepw(const char *password, const char *pin = NULL);

    // load all trees: nodes, shares, contacts
    void fetchnodes(bool nocache = false);

    // fetchnodes stats
    FetchNodesStats fnstats;

    // load cryptographic keys: RSA, Ed25519, Cu25519 and their signatures
    void fetchkeys();

    // check existence and integrity of keys and signatures, initialize if missing
    void initializekeys();

    // to be called after resumption from cache (user attributes loaded)
    void loadAuthrings();

    // load cryptographic keys for contacts: RSA, Ed25519, Cu25519
    void fetchContactsKeys();

    // fetch keys related to authrings for a given contact
    void fetchContactKeys(User *user);

    // track a public key in the authring for a given user
    error trackKey(attr_t keyType, handle uh, const std::string &key);

    // track the signature of a public key in the authring for a given user
    error trackSignature(attr_t signatureType, handle uh, const std::string &signature);

    // set the Ed25519 public key as verified for a given user in the authring (done by user manually by comparing hash of keys)
    error verifyCredentials(handle uh);

    // reset the tracking of public keys in the authrings for a given user
    error resetCredentials(handle uh);

    // check credentials are verified for a given user
    bool areCredentialsVerified(handle uh);

    // retrieve user details
    void getaccountdetails(std::shared_ptr<AccountDetails>, bool, bool, bool, bool, bool, bool, int source = -1);

    // check if the available bandwidth quota is enough to transfer an amount of bytes
    void querytransferquota(m_off_t size);

    // update node attributes
    error setattr(Node*, attr_map&& updates, int reqtag, const char* prevattr, CommandSetAttr::Completion&& c);

    // prefix and encrypt attribute json
    static void makeattr(SymmCipher*, string*, const char*, int = -1);

    // convenience version of the above (frequently we are passing a NodeBase's attrstring)
    static void makeattr(SymmCipher*, const std::unique_ptr<string>&, const char*, int = -1);

    // check node access level
    int checkaccess(Node*, accesslevel_t);

    // check if a move operation would succeed
    error checkmove(Node*, Node*);

    // delete node
    error unlink(Node*, bool keepversions, int tag, std::function<void(NodeHandle, Error)>&& resultFunction = nullptr);

    // delete all versions
    void unlinkversions();

    // move node to new parent folder
    error rename(Node*, Node*, syncdel_t, NodeHandle prevparenthandle, const char *newName, CommandMoveNode::Completion&& c);

    // Queue commands (if needed) to remvoe any outshares (or pending outshares) below the specified node
    void removeOutSharesFromSubtree(Node* n, int tag);

    // start/stop/pause file transfer
    bool startxfer(direction_t, File*, DBTableTransactionCommitter&, bool skipdupes, bool startfirst, bool donotpersist, VersioningOption);
    void stopxfer(File* f, DBTableTransactionCommitter* committer);
    void pausexfers(direction_t, bool pause, bool hard, DBTableTransactionCommitter& committer);

    // maximum number of connections per transfer
    static const unsigned MAX_NUM_CONNECTIONS = 6;

    // set max connections per transfer
    void setmaxconnections(direction_t, int);

    // updates business status
    void setBusinessStatus(BizStatus newBizStatus);

    // updates block boolean
    void setBlocked(bool value);

    // enqueue/abort direct read
    void pread(Node*, m_off_t, m_off_t, void*);
    void pread(handle, SymmCipher* key, int64_t, m_off_t, m_off_t, void*, bool = false,  const char* = NULL, const char* = NULL, const char* = NULL);
    void preadabort(Node*, m_off_t = -1, m_off_t = -1);
    void preadabort(handle, m_off_t = -1, m_off_t = -1);

    // pause flags
    bool xferpaused[2];

    MegaClientAsyncQueue mAsyncQueue;

    // number of parallel connections per transfer (PUT/GET)
    unsigned char connections[2];

    // helpfer function for preparing a putnodes call for new node
    error putnodes_prepareOneFile(NewNode* newnode, Node* parentNode, const char *utf8Name, const UploadToken& binaryUploadToken,
                                  byte *theFileKey, char *megafingerprint, const char *fingerprintOriginal,
                                  std::function<error(AttrMap&)> addNodeAttrsFunc = nullptr,
                                  std::function<error(std::string *)> addFileAttrsFunc = nullptr);

    // helper function for preparing a putnodes call for new folders
    void putnodes_prepareOneFolder(NewNode* newnode, std::string foldername, std::function<void (AttrMap&)> addAttrs = nullptr);

    // add nodes to specified parent node (complete upload, copy files, make
    // folders)
    void putnodes(NodeHandle, VersioningOption vo, vector<NewNode>&&, const char *, int tag, CommandPutNodes::Completion&& completion = nullptr);

    // send files/folders to user
    void putnodes(const char*, vector<NewNode>&&, int tag, CommandPutNodes::Completion&& completion = nullptr);

    // attach file attribute to upload or node handle
    void putfa(NodeOrUploadHandle, fatype, SymmCipher*, int tag, std::unique_ptr<string>);

    // queue file attribute retrieval
    error getfa(handle h, string *fileattrstring, const string &nodekey, fatype, int = 0);

    // notify delayed upload completion subsystem about new file attribute
    void checkfacompletion(UploadHandle, Transfer* = NULL);

    // attach/update/delete a user attribute
    void putua(attr_t at, const byte* av = NULL, unsigned avl = 0, int ctag = -1, handle lastPublicHandle = UNDEF, int phtype = 0, int64_t ts = 0,
        std::function<void(Error)> completion = nullptr);

    // attach/update multiple versioned user attributes at once
    void putua(userattr_map *attrs, int ctag = -1);

    // queue a user attribute retrieval
    void getua(User* u, const attr_t at = ATTR_UNKNOWN, int ctag = -1);

    // queue a user attribute retrieval (for non-contacts)
    void getua(const char* email_handle, const attr_t at = ATTR_UNKNOWN, const char *ph = NULL, int ctag = -1);

    // retrieve the email address of a user
    void getUserEmail(const char *uid);

#ifdef DEBUG
    // queue a user attribute removal
    void delua(const char* an);

    // send dev command for testing
    void senddevcommand(const char *command, const char *email, long long q = 0, int bs = 0, int us = 0);
#endif

    // delete or block an existing contact
    error removecontact(const char*, visibility_t = HIDDEN);

    // add/remove/update outgoing share
    void setshare(Node*, const char*, accesslevel_t, bool writable, const char*,
        int tag, std::function<void(Error, bool writable)> completion);

    // Add/delete/remind outgoing pending contact request
    void setpcr(const char*, opcactions_t, const char* = NULL, const char* = NULL, handle = UNDEF);
    void updatepcr(handle, ipcactions_t);

    // export node link or remove existing exported link for this node
    error exportnode(Node*, int, m_time_t, bool writable, bool megaHosted,
        int tag, std::function<void(Error, handle, handle)> completion);
    void requestPublicLink(Node* n, int del, m_time_t ets, bool writable, bool megaHosted,
	    int tag, std::function<void(Error, handle, handle)> completion); // auxiliar method to add req

    // add timer
    error addtimer(TimerWithBackoff *twb);

#ifdef ENABLE_SYNC
    /**
     * @brief is node syncable
     * @param isinshare filled with whether the node is within an inshare.
     * @param syncError filled with SyncError with the sync error that makes the node unsyncable
     * @return API_OK if syncable. (regular) error otherwise
     */
    error isnodesyncable(Node*, bool * isinshare = NULL, SyncError *syncError = nullptr);

    /**
     * @brief is local path syncable
     * @param newPath path to check
     * @param excludeBackupId backupId to exclude in checking (that of the new sync)
     * @param syncError filled with SyncError with the sync error that makes the node unsyncable
     * @return API_OK if syncable. (regular) error otherwise
     */
    error isLocalPathSyncable(const LocalPath& newPath, handle excludeBackupId = UNDEF, SyncError *syncError = nullptr);

    /**
     * @brief check config. Will fill syncError in the SyncConfig in case there is one.
     * Will fill syncWarning in the SyncConfig in case there is one.
     * Does not persist the sync configuration.
     * Does not add the syncConfig.
     * Reference parameters are filled in while checking syncConfig, for the benefit of addSync() which calls it.
     * @return And error code if there are problems serious enough with the syncconfig that it should not be added.
     *         Otherwise, API_OK
     */
    error checkSyncConfig(SyncConfig& syncConfig, LocalPath& rootpath, std::unique_ptr<FileAccess>& openedLocalFolder, string& rootNodeName, bool& inshare, bool& isnetwork);

    /**
     * @brief add sync. Will fill syncError/syncWarning in the SyncConfig in case there are any.
     * It will persist the sync configuration if its call to checkSyncConfig succeeds
     * @param syncConfig the Config to attempt to add
     * @param notifyApp whether the syncupdate_stateconfig callback should be called at this stage or not
     * @param completion Completion function
     * @return API_OK if added to active syncs. (regular) error otherwise (with detail in syncConfig's SyncError field).
     */
    error addsync(SyncConfig& syncConfig, bool notifyApp, std::function<void(error, SyncError, handle)> completion, const string& logname);

    void copySyncConfig(const SyncConfig& config, std::function<void(handle, error)> completion);

    /**
     * @brief
     * Import sync configs from JSON.
     *
     * @param configs
     * A JSON string encoding the sync configs to import.
     *
     * @param completion
     * The function to call when we've completed importing the configs.
     *
     * @see MegaApi::exportSyncConfigs
     * @see MegaApi::importSyncConfigs
     * @see Syncs::exportSyncConfig
     * @see Syncs::exportSyncConfigs
     * @see Syncs::importSyncConfig
     * @see Syncs::importSyncConfigs
     */
    void importSyncConfigs(const char* configs, std::function<void(error)> completion);

    /**
     * @brief This method ensures that sync user attributes are available.
     *
     * This method calls \c completion function when it finishes, with the
     * corresponding error if was not possible to ensure the attrs are available.
     *
     * Note that it may also need to create certain attributes, like *~jscd, if they
     * don't exist yet.
     *
     * @param completion Function that is called when completed
     */
    void ensureSyncUserAttributes(std::function<void(Error)> completion);

private:
    void ensureSyncUserAttributesCompleted(Error e);
    std::function<void(Error)> mOnEnsureSyncUserAttributesComplete;

public:

    // disable synchronization. syncError specifies why we are disabling it.
    // newEnabledFlag specifies whether we will try to auto-resume it on eg. app restart
    void disableSyncContainingNode(NodeHandle nodeHandle, SyncError syncError, bool newEnabledFlag);

#endif  // ENABLE_SYNC

    /**
     * @brief creates a tlv with one record and returns it encrypted with master key
     * @param name name of the record
     * @param text value of the record
     * @return encrypted base64 string with the tlv contents
     */
    std::string cypherTLVTextWithMasterKey(const char* name, const std::string& text);
    std::string decypherTLVTextWithMasterKey(const char* name, const std::string& text);

    // close all open HTTP connections
    void disconnect();

    // close server-client HTTP connection
    void catchup();
    // abort lock request
    void abortlockrequest();

    // abort session and free all state information
    void logout(bool keepSyncConfigsFile);

    // free all state information
    void locallogout(bool removecaches, bool keepSyncsConfigFile);

    // SDK version
    const char* version();

    // get the last available version of the app
    void getlastversion(const char *appKey);

    // get a local ssl certificate for communications with the webclient
    void getlocalsslcertificate();

    // send a DNS request to resolve a hostname
    void dnsrequest(const char*);

    // send chat stats
    void sendchatstats(const char*, int port);

    // send chat logs with user's annonymous id
    void sendchatlogs(const char*, mega::handle userid, mega::handle callid, int port);

    // send a HTTP request
    void httprequest(const char*, int, bool = false, const char* = NULL, int = 1);

    // maximum outbound throughput (per target server)
    int putmbpscap;

    // User-Agent header for HTTP requests
    string useragent;

    // Issuer of a detected fake SSL certificate
    string sslfakeissuer;

    // shopping basket
    handle_vector purchase_basket;

    // enumerate Pro account purchase options
    void purchase_enumeratequotaitems();

    // clear shopping basket
    void purchase_begin();

    // add item to basket
    void purchase_additem(int, handle, unsigned, const char *, unsigned, const char *, handle = UNDEF, int = 0, int64_t = 0);

    // submit purchased products for payment
    void purchase_checkout(int);

    // submit purchase receipt for verification
    void submitpurchasereceipt(int, const char*, handle lph = UNDEF, int phtype = 0, int64_t ts = 0);

    // store credit card
    error creditcardstore(const char *);

    // get credit card subscriptions
    void creditcardquerysubscriptions();

    // cancel credit card subscriptions
    void creditcardcancelsubscriptions(const char *reason = NULL);

    // get payment methods
    void getpaymentmethods();

    // store user feedback
    void userfeedbackstore(const char *);

    // send event
    void sendevent(int, const char *);
    void sendevent(int, const char *, int tag);

    // create support ticket
    void supportticket(const char *message, int type);

    // clean rubbish bin
    void cleanrubbishbin();

    // change the storage status
    bool setstoragestatus(storagestatus_t);

    // get info about a folder link
    void getpubliclinkinfo(handle h);

    // send an sms to verificate a phone number (returns EARGS if phone number has invalid format)
    error smsverificationsend(const string& phoneNumber, bool reVerifyingWhitelisted = false);

    // check the verification code received by sms is valid (returns EARGS if provided code has invalid format)
    error smsverificationcheck(const string& verificationCode);

#ifdef ENABLE_CHAT

    // create a new chat with multiple users and different privileges
    void createChat(bool group, bool publicchat, const userpriv_vector *userpriv = NULL, const string_map *userkeymap = NULL, const char *title = NULL, bool meetingRoom = false);

    // invite a user to a chat
    void inviteToChat(handle chatid, handle uh, int priv, const char *unifiedkey = NULL, const char *title = NULL);

    // remove a user from a chat
    void removeFromChat(handle chatid, handle uh);

    // get the URL of a chat
    void getUrlChat(handle chatid);

    // process object arrays by the API server (users + privileges)
    userpriv_vector * readuserpriv(JSON* j);

    // grant access to a chat peer to one specific node
    void grantAccessInChat(handle chatid, handle h, const char *uid);

    // revoke access to a chat peer to one specific node
    void removeAccessInChat(handle chatid, handle h, const char *uid);

    // update permissions of a peer in a chat
    void updateChatPermissions(handle chatid, handle uh, int priv);

    // truncate chat from message id
    void truncateChat(handle chatid, handle messageid);

    // set title of the chat
    void setChatTitle(handle chatid, const char *title = NULL);

    // get the URL of the presence server
    void getChatPresenceUrl();

    // register a token device to route push notifications
    void registerPushNotification(int deviceType, const char *token = NULL);

    void archiveChat(handle chatid, bool archived);

    // request meta information from an url (title, description, icon)
    void richlinkrequest(const char*);

    // create/get or delete chat-link
    void chatlink(handle chatid, bool del, bool createifmissing);

    // get the URL for chat-link
    void chatlinkurl(handle publichandle);

    // convert public chat into private chat
    void chatlinkclose(handle chatid, const char *title);

    // auto-join publicchat
    void chatlinkjoin(handle publichandle, const char *unifiedkey);

    // set retention time for a chatroom in seconds, after which older messages in the chat are automatically deleted
    void setchatretentiontime(handle chatid, unsigned period);
#endif

    // get mega achievements
    void getaccountachievements(AchievementsDetails *details);

    // get mega achievements list (for advertising for unregistered users)
    void getmegaachievements(AchievementsDetails *details);

    // get welcome pdf
    void getwelcomepdf();

    // report an event to the API logger
    void reportevent(const char*, const char* = NULL);
    void reportevent(const char*, const char*, int tag);

    // set max download speed
    bool setmaxdownloadspeed(m_off_t bpslimit);

    // set max upload speed
    bool setmaxuploadspeed(m_off_t bpslimit);

    // get max download speed
    m_off_t getmaxdownloadspeed();

    // get max upload speed
    m_off_t getmaxuploadspeed();

    // get the handle of the older version for a NewNode
    Node* getovnode(Node *parent, string *name);

    // Load from db node children at first level
    node_list getChildren(const Node *parent);

    // Get number of children from a node
    size_t getNumberOfChildren(NodeHandle parentHandle);

    // use HTTPS for all communications
    bool usehttps;

    // use an alternative port for downloads (8080)
    bool usealtdownport;

    // select the download port automatically
    bool autodownport;

    // use an alternative port for uploads (8080)
    bool usealtupport;

    // select the upload port automatically
    bool autoupport;

    // finish downloaded chunks in order
    bool orderdownloadedchunks;

    // retry API_ESSL errors
    bool retryessl;

    // flag to request an extra loop of the SDK to finish something pending
    bool looprequested;

    // timestamp until the bandwidth is overquota in deciseconds, related to Waiter::ds
    m_time_t overquotauntil;

    // storage status
    storagestatus_t ststatus;

    class CacheableStatusMap : private map<int64_t, CacheableStatus>
    {
    public:
        CacheableStatusMap(MegaClient *client) { mClient = client; }

        // returns the cached value for type, or defaultValue if not found
        int64_t lookup(CacheableStatus::Type type, int64_t defaultValue);

        // add/update cached status, both in memory and DB
        bool addOrUpdate(CacheableStatus::Type type, int64_t value);

        // adds a new item to the map. It also initializes dedicated vars in the client (used to load from DB)
        void loadCachedStatus(CacheableStatus::Type type, int64_t value);

        // for unserialize
        CacheableStatus *getPtr(CacheableStatus::Type type);

        void clear() { map::clear(); }

    private:
        MegaClient *mClient = nullptr;
    };

    // cacheable status
    CacheableStatusMap mCachedStatus;

    // warning timestamps related to storage overquota in paywall mode
    vector<m_time_t> mOverquotaWarningTs;

    // deadline timestamp related to storage overquota in paywall mode
    m_time_t mOverquotaDeadlineTs;

    // minimum bytes per second for streaming (0 == no limit, -1 == use default)
    int minstreamingrate;

    // root URL for chat stats
    static const string SFUSTATSURL;

    // root URL for Website
    static const string MEGAURL;

    // newsignup link URL prefix
    static const char* newsignupLinkPrefix();

    // confirm link URL prefix
    static const char* confirmLinkPrefix();

    // verify link URL prefix
    static const char* verifyLinkPrefix();

    // recover link URL prefix
    static const char* recoverLinkPrefix();

    // cancel link URL prefix
    static const char* cancelLinkPrefix();

    // file that is blocking the sync engine
    LocalPath blockedfile;

    // stats id
    std::string statsid;

    // number of ongoing asynchronous fopen
    int asyncfopens;

    // list of notifications to display to the user; includes items already seen
    UserAlerts useralerts;

    // true if user data is cached
    bool cachedug;

    // backoff for the expiration of cached user data
    BackoffTimer btugexpiration;

    // if logged into public folder (which might optionally be writable)
    bool loggedIntoFolder() const;

    // if logged into writable folder
    bool loggedIntoWritableFolder() const;

    // start receiving external drive [dis]connect notifications
    bool startDriveMonitor();

    // stop receiving external drive [dis]connect notifications
    void stopDriveMonitor();

    // returns true if drive monitor is started
    bool driveMonitorEnabled();

private:
#ifdef USE_DRIVE_NOTIFICATIONS
    DriveInfoCollector mDriveInfoCollector;
#endif
    BackoffTimer btcs;
    BackoffTimer btbadhost;
    BackoffTimer btworkinglock;

    vector<TimerWithBackoff *> bttimers;

    // server-client command trigger connection
    std::unique_ptr<HttpReq> pendingsc;
    std::unique_ptr<HttpReq> pendingscUserAlerts;
    BackoffTimer btsc;

    // account is blocked: stops querying for action packets, pauses transfer & removes transfer slot availability
    bool mBlocked = false;
    bool mBlockedSet = false; //value set in current execution

    bool pendingscTimedOut = false;

    // badhost report
    HttpReq* badhostcs;

    // Working lock
    unique_ptr<HttpReq> workinglockcs;

    // notify URL for new server-client commands
    string scnotifyurl;

    // unique request ID
    char reqid[10];

    // lang URI component for API requests
    string lang;

    struct FolderLink {
        // public handle of the folder link ('&n=' param in the POST)
        handle mPublicHandle = UNDEF;

        // auth token that enables writing into the folder link (appended to the `n` param in POST)
        string mWriteAuth;      // (optional, only for writable links)

        // auth token that relates the usage of the folder link to a user's session id ('&sid=' param in the POST)
        string mAccountAuth;    // (optional, set by the app)
    };
    FolderLink mFolderLink;

    // API response JSON object
    JSON response;

    // response record processing issue
    bool warned;

    // next local user record identifier to use
    int userid;

    // backoff for file attributes
    BackoffTimer btpfa;
    bool faretrying;

    // next internal upload handle (call UploadHandle::next() to update value)
    UploadHandle mUploadHandle;

    // just one notification after fetchnodes and catch-up actionpackets
    bool notifyStorageChangeOnStateCurrent = false;

    // maximum number of concurrent transfers (uploads + downloads)
    static const unsigned MAXTOTALTRANSFERS;

    // maximum number of concurrent transfers (uploads or downloads)
    static const unsigned MAXTRANSFERS;

    // maximum number of queued putfa before halting the upload queue
    static const int MAXQUEUEDFA;

    // maximum number of concurrent putfa
    static const int MAXPUTFA;

    // update time at which next deferred transfer retry kicks in
    void nexttransferretry(direction_t d, dstime*);

    // a TransferSlot chunk failed
    bool chunkfailed;

    // fetch state serialize from local cache
    bool fetchsc(DbTable*);

    // fetch statusTable from local cache
    bool fetchStatusTable(DbTable*);

    // open/create status database table
    void doOpenStatusTable();

    // remove old (2 days or more) transfers from cache, if they were not resumed
    void purgeOrphanTransfers(bool remove = false);

    // close the local transfer cache
    void closetc(bool remove = false);

    // server-client command processing
    void sc_updatenode();
    Node* sc_deltree();
    handle sc_newnodes();
    void sc_contacts();
    void sc_keys();
    void sc_fileattr();
    void sc_userattr();
    bool sc_shares();
    bool sc_upgrade();
    void sc_paymentreminder();
    void sc_opc();
    void sc_ipc();
    void sc_upc(bool incoming);
    void sc_ph();
    void sc_se();
#ifdef ENABLE_CHAT
    void sc_chatupdate(bool readingPublicChat);
    void sc_chatnode();
    void sc_chatflags();
#endif
    void sc_uac();
    void sc_la();
    void sc_ub();
    void sc_sqac();

    void init();

    // remove caches
    void removeCaches(bool keepSyncsConfigFile);

    // add node to vector and return index
    unsigned addnode(node_vector*, Node*) const;

    // add child for consideration in syncup()/syncdown()
    void addchild(remotenode_map*, string*, Node*, list<string>*, FileSystemType fsType) const;

    // crypto request response
    void cr_response(node_vector*, node_vector*, JSON*);

    // read node tree from JSON object
    void readtree(JSON*);

    // converts UTF-8 to 32-bit word array
    static char* utf8_to_a32forjs(const char*, int*);

    // was the app notified of a retrying CS request?
    bool csretrying;

    // encode/query handle type
    void encodehandletype(handle*, bool);
    bool isprivatehandle(handle*);

    // add direct read
    void queueread(handle, bool, SymmCipher*, int64_t, m_off_t, m_off_t, void*, const char* = NULL, const char* = NULL, const char* = NULL);

    // execute pending direct reads
    bool execdirectreads();

    // maximum number parallel connections for the direct read subsystem
    static const int MAXDRSLOTS = 16;

    // abort queued direct read(s)
    void abortreads(handle, bool, m_off_t, m_off_t);

    static const char PAYMENT_PUBKEY[];

public:
    void enabletransferresumption(const char *loggedoutid = NULL);
    void disabletransferresumption(const char *loggedoutid = NULL);

    // application callbacks
    struct MegaApp* app;

    // event waiter
    Waiter* waiter;

    // HTTP access
    HttpIO* httpio;

    // directory change notification
    unique_ptr<FileSystemAccess> fsaccess;

    // bitmap graphics handling
    GfxProc* gfx;

    // enable / disable the gfx layer
    bool gfxdisabled;

    // DB access
    DbAccess* dbaccess = nullptr;

    // DbTable iface to handle "statecache" for logged in user (implemented at SqliteAccountState object)
    unique_ptr<DbTable> sctable;

    // NodeManager instance to wrap all access to Node objects
    NodeManager mNodeManager;

    // there is data to commit to the database when possible
    bool pendingsccommit;

    // transfer cache table
    unique_ptr<DbTable> tctable;

    // during processing of request responses, transfer table updates can be wrapped up in a single begin/commit
    DBTableTransactionCommitter* mTctableRequestCommitter = nullptr;

    // status cache table for logged in user. For data pertaining status which requires immediate commits
    unique_ptr<DbTable> statusTable;

    // scsn as read from sctable
    handle cachedscsn;

    // initial state load in progress?  initial state can come from the database cache or via an 'f' command to the API.
    // Either way there can still be a lot of historic actionpackets to follow since that snaphot, especially if the user has not been online for a long time.
    bool fetchingnodes;
    int fetchnodestag;

    // have we just completed fetching new nodes?  (ie, caught up on all the historic actionpackets since the fetchnodes)
    bool statecurrent;

    // pending file attribute writes
    putfa_list queuedfa;

    // current file attributes being sent
    putfa_list activefa;

    // API request queue double buffering:
    // reqs[r] is open for adding commands
    // reqs[r^1] is being processed on the API server
    HttpReq* pendingcs;

    // Only queue the "Server busy" event once, until the current cs completes, otherwise we may DDOS
    // ourselves in cases where many clients get 500s for a while and then recover at the same time
    bool pendingcs_serverBusySent = false;

    // pending HTTP requests
    pendinghttp_map pendinghttp;

    // record type indicator for sctable
    enum { CACHEDSCSN, CACHEDNODE, CACHEDUSER, CACHEDLOCALNODE, CACHEDPCR, CACHEDTRANSFER, CACHEDFILE, CACHEDCHAT} sctablerectype;

    // record type indicator for statusTable
    enum StatusTableRecType { CACHEDSTATUS };

    // open/create "statecache" and "nodes" tables in DB
    void opensctable();

    // opens (or creates if non existing) a status database table.
    //   if loadFromCache is true, it will load status from the table.
    void openStatusTable(bool loadFromCache);

    // initialize/update state cache referenced sctable
    void initsc();
    void updatesc();
    void finalizesc(bool);

    // truncates status table
    void initStatusTable();

    // flag to pause / resume the processing of action packets
    bool scpaused;

    // MegaClient-Server response JSON
    JSON json;

    // Server-MegaClient request JSON and processing state flag ("processing a element")
    JSON jsonsc;
    bool insca;
    bool insca_notlast;

    // no two interrelated client instances should ever have the same sessionid
    char sessionid[10];

    // session key to protect local storage
    string sessionkey;

    // key protecting non-shareable GPS coordinates in nodes (currently used only by CUv2 in iOS)
    string unshareablekey;

    // application key
    char appkey[16];

    // incoming shares to be attached to a corresponding node
    newshare_list newshares;

    // maps the handle of the root of shares with their corresponding share key
    // out-shares: populated from 'ok0' element from `f` command
    // in-shares: populated from readnodes() for `f` command
    // map is cleared upon call to mergenewshares(), and used only temporary during `f` command.
    std::map<NodeHandle, std::unique_ptr<SymmCipher>> mNewKeyRepository;

    // current request tag
    int reqtag;

    // user maps: by handle and by case-normalized e-mail address
    uh_map uhindex;
    um_map umindex;

    // mapping of pending contact handles to their structure
    handlepcr_map pcrindex;

    // pending file attributes
    fa_map pendingfa;

    // upload waiting for file attributes
    uploadhandletransfer_map faputcompletion;

    // file attribute fetch channels
    fafc_map fafcs;

    // generate attribute string based on the pending attributes for this upload
    void pendingattrstring(UploadHandle, string*);

    // active/pending direct reads
    handledrn_map hdrns;   // DirectReadNodes, main ownership.  One per file, each with one DirectRead per client request.
    dsdrn_map dsdrns;      // indicates the time at which DRNs should be retried
    dr_list drq;           // DirectReads that are in DirectReadNodes which have fectched URLs
    drs_list drss;         // DirectReadSlot for each DR in drq, up to Max

    // merge newly received share into nodes
    void mergenewshares(bool notify, bool skipWriteInDb = false);
    void mergenewshare(NewShare *s, bool notify, bool skipWriteInDb);    // merge only the given share

    // return the list of incoming shared folder (only top level, nested inshares are skipped)
    node_vector getInShares();

    // transfer queues (PUT/GET)
    transfer_map transfers[2];
    BackoffTimerGroupTracker transferRetryBackoffs[2];

    // transfer list to manage the priority of transfers
    TransferList transferlist;

    // cached transfers (PUT/GET)
    transfer_map cachedtransfers[2];

    // cached files and their dbids
    vector<string> cachedfiles;
    vector<uint32_t> cachedfilesdbids;

    // database IDs of cached files and transfers
    // waiting for the completion of a putnodes
    pendingdbid_map pendingtcids;

    // path of temporary files
    // waiting for the completion of a putnodes
    pendingfiles_map pendingfiles;

    // transfer tslots
    transferslot_list tslots;

    // keep track of next transfer slot timeout
    BackoffTimerGroupTracker transferSlotsBackoff;

    // next TransferSlot to doio() on
    transferslot_list::iterator slotit;

    // send updates to app when the storage size changes
    int64_t mNotifiedSumSize = 0;

    // asymmetric to symmetric key rewriting
    handle_vector nodekeyrewrite;
    handle_vector sharekeyrewrite;

    static const char* const EXPORTEDLINK;

    // default number of seconds to wait after a bandwidth overquota
    static dstime DEFAULT_BW_OVERQUOTA_BACKOFF_SECS;

    // number of seconds to invalidate the cached user data
    static dstime USER_DATA_EXPIRATION_BACKOFF_SECS;

    // total number of Node objects
    long long totalNodes;

    // tracks how many nodes have had a successful applykey()
    long long mAppliedKeyNodeCount = 0;

    // server-client request sequence number
    SCSN scsn;

    bool readusers(JSON*, bool actionpackets);

    user_vector usernotify;
    void notifyuser(User*);

    pcr_vector pcrnotify;
    void notifypcr(PendingContactRequest*);

    void notifynode(Node*);

    // update transfer in the persistent cache
    void transfercacheadd(Transfer*, DBTableTransactionCommitter*);

    // remove a transfer from the persistent cache
    void transfercachedel(Transfer*, DBTableTransactionCommitter* committer);

    // add a file to the persistent cache
    void filecacheadd(File*, DBTableTransactionCommitter& committer);

    // remove a file from the persistent cache
    void filecachedel(File*, DBTableTransactionCommitter* committer);

#ifdef ENABLE_CHAT
    textchat_map chatnotify;
    void notifychat(TextChat *);
#endif

#ifdef USE_MEDIAINFO
    MediaFileInfo mediaFileInfo;
#endif

    // write changed/added/deleted users to the DB cache and notify the
    // application
    void notifypurge();

    // If it's necessary, load nodes from data base
    Node* nodeByHandle(NodeHandle);
    Node* nodebyhandle(handle);

    Node* nodeByPath(const char* path, Node* node = nullptr);

    Node* nodebyfingerprint(FileFingerprint*);
#ifdef ENABLE_SYNC
    Node* nodebyfingerprint(LocalNode*);
#endif /* ENABLE_SYNC */

    // get up to "maxcount" nodes, not older than "since", ordered by creation time
    node_vector getRecentNodes(unsigned maxcount, m_time_t since);

    // get a vector of recent actions in the account
    recentactions_vector getRecentActions(unsigned maxcount, m_time_t since);

    // determine if the file is a video, photo, or media (video or photo).  If the extension (with trailing .) is not precalculated, pass null
    bool nodeIsMedia(const Node*, bool *isphoto, bool *isvideo) const;

    // determine if the file is a photo.
    bool nodeIsPhoto(const Node *n, bool checkPreview) const;

    // determine if the file is a video.
    bool nodeIsVideo(const Node *n) const;

    // determine if the file is an audio.
    bool nodeIsAudio(const Node *n) const;

    // determine if the file is a document.
    bool nodeIsDocument(const Node *n) const;

#ifdef ENABLE_SYNC

    // one unified structure for SyncConfigs, the Syncs that are running, and heartbeat data
    Syncs syncs;

    // indicates whether all startup syncs have been fully scanned
    bool syncsup;

    // sync debris folder name in //bin
    static const char* const SYNCDEBRISFOLDERNAME;

    // we are adding the //bin/SyncDebris/yyyy-mm-dd subfolder(s)
    bool syncdebrisadding;

    // minute of the last created folder in SyncDebris
    m_time_t syncdebrisminute;

    // activity flag
    bool syncactivity;

    // syncops indicates that a sync-relevant tree update may be pending
    bool syncops;

    // app scanstate flag
    bool syncscanstate;

    // scan required flag
    bool syncdownrequired;

    bool syncuprequired;

    // block local fs updates processing while locked ops are in progress
    bool syncfsopsfailed;

    // retry accessing temporarily locked filesystem items
    bool syncfslockretry;
    BackoffTimer syncfslockretrybt;

    // retry of transiently failed local filesystem ops
    bool syncdownretry;
    BackoffTimer syncdownbt;

    // sync PUT Nagle timer
    bool syncnagleretry;
    BackoffTimer syncnaglebt;

    // timer for extra notifications
    // (workaround for buggy network filesystems)
    bool syncextraretry;
    BackoffTimer syncextrabt;

    // rescan timer if fs notification unavailable or broken
    bool syncscanfailed;
    BackoffTimer syncscanbt;

    // Sync monitor timer.
    //
    // Meaningful only to backup syncs.
    //
    // Set when a backup is mirroring and syncdown(...) returned after
    // having made changes to bring the cloud in line with local disk.
    //
    // That is, the backup remains in the mirror state.
    //
    // The timer is used to force another call to syncdown(...) so that we
    // can give the sync a chance to transition into the monitor state,
    // regardless of whether the local disk has changed.
    bool mSyncMonitorRetry;
    BackoffTimer mSyncMonitorTimer;

    // vanished from a local synced folder
    localnode_set localsyncnotseen;

    // maps local fsid to corresponding LocalNode*
    handlelocalnode_map fsidnode;

    // local nodes that need to be added remotely
    localnode_vector synccreate;

    // number of sync-initiated putnodes() in progress
    int syncadding;

    // total number of LocalNode objects
    long long totalLocalNodes;

    // sync id dispatch
    handle nextsyncid();
    handle currsyncid;

    // SyncDebris folder addition result
    void putnodes_syncdebris_result(error, vector<NewNode>&);

    // if no sync putnodes operation is in progress, apply the updates stored
    // in syncadded/syncdeleted/syncoverwritten to the remote tree
    void syncupdate();

    // create missing folders, copy/start uploading missing files
    bool syncup(LocalNode* l, dstime* nds, size_t& parentPending);
    bool syncup(LocalNode* l, dstime* nds);

    // sync putnodes() completion
    void putnodes_sync_result(error, vector<NewNode>&);

    // start downloading/copy missing files, create missing directories
    bool syncdown(LocalNode*, LocalPath&, SyncdownContext& cxt);
    bool syncdown(LocalNode*, LocalPath&);

    // move nodes to //bin/SyncDebris/yyyy-mm-dd/ or unlink directly
    void movetosyncdebris(Node*, bool);

    // move queued nodes to SyncDebris (for syncing into the user's own cloud drive)
    void execmovetosyncdebris();
    node_set todebris;

    // unlink queued nodes directly (for inbound share syncing)
    void execsyncunlink();
    node_set tounlink;

    // commit all queueud deletions
    void execsyncdeletions();

    // process localnode subtree
    void proclocaltree(LocalNode*, LocalTreeProc*);

    // unlink the LocalNode from the corresponding node
    // if the associated local file or folder still exists
    void unlinkifexists(LocalNode*, FileAccess*);
#endif

    // recursively cancel transfers in a subtree
    void stopxfers(LocalNode*, DBTableTransactionCommitter& committer);

    // update paths of all PUT transfers
    void updateputs();

    // determine if all transfer slots are full
    bool slotavail() const;

    // transfer queue dispatch/retry handling
    void dispatchTransfers();

    void freeq(direction_t);

    // client-server request double-buffering
    RequestDispatcher reqs;

    // returns if the current pendingcs includes a fetch nodes command
    bool isFetchingNodesPendingCS();

    // upload handle -> node handle map (filled by upload completion)
    set<pair<UploadHandle, NodeHandle>> uhnh;

    // transfer chunk failed
    void setchunkfailed(string*);
    string badhosts;

    bool requestLock;
    dstime disconnecttimestamp;
    dstime nextDispatchTransfersDs = 0;

    // process object arrays by the API server
    int readnodes(JSON*, int, putsource_t, vector<NewNode>*, int, bool applykeys);

    void readok(JSON*);
    void readokelement(JSON*);
    void readoutshares(JSON*);
    void readoutshareelement(JSON*);

    void readipc(JSON*);
    void readopc(JSON*);

    error readmiscflags(JSON*);

    void procph(JSON*);

    void procsnk(JSON*);
    void procsuk(JSON*);

    void procmcf(JSON*);
    void procmcna(JSON*);

    void setkey(SymmCipher*, const char*);
    bool decryptkey(const char*, byte*, int, SymmCipher*, int, handle);

    void handleauth(handle, byte*);

    bool procsc();

    // API warnings
    void warn(const char*);
    bool warnlevel();

    Node* childnodebyname(Node*, const char*, bool = false);
    Node* childnodebynametype(Node*, const char*, nodetype_t mustBeType);
    Node* childnodebyattribute(Node*, nameid, const char*);
    static void honorPreviousVersionAttrs(Node *previousNode, AttrMap &attrs);
    vector<Node*> childnodesbyname(Node*, const char*, bool = false);

    // purge account state and abort server-client connection
    void purgenodesusersabortsc(bool keepOwnUser);

    static const int USERHANDLE = 8;
    static const int PCRHANDLE = 8;
    static const int NODEHANDLE = 6;
    static const int CHATHANDLE = 8;
    static const int SESSIONHANDLE = 8;
    static const int PURCHASEHANDLE = 8;
    static const int BACKUPHANDLE = 8;
    static const int DRIVEHANDLE = 8;
    static const int CONTACTLINKHANDLE = 6;
    static const int CHATLINKHANDLE = 6;

    // max new nodes per request
    static const int MAX_NEWNODES = 2000;

    // session ID length (binary)
    static const unsigned SIDLEN = 2 * SymmCipher::KEYLENGTH + USERHANDLE * 4 / 3 + 1;

    void proccr(JSON*);
    void procsr(JSON*);

    // account access: master key
    // folder link access: folder key
    SymmCipher key;

    // dummy key to obfuscate non protected cache
    SymmCipher tckey;

    // account access (full account): RSA private key
    AsymmCipher asymkey;
    string mPrivKey;    // serialized version for apps

    // RSA public key
    AsymmCipher pubk;

    // EdDSA signing key (Ed25519 private key seed).
    EdDSA *signkey;

    // ECDH key (x25519 private key).
    ECDH *chatkey;

    // set when keys for every current contact have been checked
    AuthRingsMap mAuthRings;

    // used during initialization to accumulate required updates to authring (to send them all atomically)
    AuthRingsMap mAuthRingsTemp;

    // true while authrings are being fetched
    bool mFetchingAuthrings;

    // actual state of keys
    bool fetchingkeys;

    // invalidate received keys (when fail to load)
    void clearKeys();

    // delete chatkey and signing key
    void resetKeyring();

    // binary session ID
    string sid;

    // distinguish activity from different MegaClients in logs
    string clientname;

    // number our http requests so we can distinguish them (and the curl debug logging for them) in logs
    unsigned transferHttpCounter = 0;

    // apply keys
    void applykeys();

    // send andy key rewrites prepared when keys were applied
    void sendkeyrewrites();

    // symmetric password challenge
    int checktsid(byte* sidbuf, unsigned len);

    // locate user by e-mail address or by handle
    User* finduser(const char*, int = 0);
    User* finduser(handle, int = 0);
    User* ownuser();
    void mapuser(handle, const char*);
    void discarduser(handle, bool = true);
    void discarduser(const char*);
    void mappcr(handle, unique_ptr<PendingContactRequest>&&);
    bool discardnotifieduser(User *);

    PendingContactRequest* findpcr(handle);

    // queue public key request for user
    void queuepubkeyreq(User*, std::unique_ptr<PubKeyAction>);
    void queuepubkeyreq(const char*, std::unique_ptr<PubKeyAction>);

    // rewrite foreign keys of the node (tree)
    void rewriteforeignkeys(Node* n);

    // simple string hash
    static void stringhash(const char*, byte*, SymmCipher*);
    static uint64_t stringhash64(string*, SymmCipher*);

    // builds the authentication URI to be sent in POST requests
    string getAuthURI(bool supressSID = false, bool supressAuthKey = false);

    bool setlang(string *code);

    // sets the auth token to be used when logged into a folder link
    void setFolderLinkAccountAuth(const char *auth);

    // returns the public handle of the folder link if the account is logged into a public folder, otherwise UNDEF.
    handle getFolderLinkPublicHandle();

    // check if there is a valid folder link (rootnode received and the valid key)
    bool isValidFolderLink();

    //returns the top-level node for a node
    Node *getrootnode(Node*);

    //returns true if the node referenced by the handle belongs to the logged-in account
    bool isPrivateNode(NodeHandle h);

    //returns true if the node referenced by the handle belongs to other account than the logged-in account
    bool isForeignNode(NodeHandle h);

    // process node subtree
    void proctree(Node*, TreeProc*, bool skipinshares = false, bool skipversions = false);

    // hash password
    error pw_key(const char*, byte*) const;

    // returns a pointer to tmptransfercipher setting its key to the one provided
    // tmptransfercipher key will change: to be used right away: this is not a dedicated SymmCipher for the transfer!
    SymmCipher *getRecycledTemporaryTransferCipher(const byte *key, int type = 1);

    // returns a pointer to tmpnodecipher setting its key to the one provided
    // tmpnodecipher key will change: to be used right away: this is not a dedicated SymmCipher for the node!
    SymmCipher *getRecycledTemporaryNodeCipher(const string *key);
    SymmCipher *getRecycledTemporaryNodeCipher(const byte *key);

    // request a link to recover account
    void getrecoverylink(const char *email, bool hasMasterkey);

    // query information about recovery link
    void queryrecoverylink(const char *link);

    // request private key for integrity checking the masterkey
    void getprivatekey(const char *code);

    // confirm a recovery link to restore the account
    void confirmrecoverylink(const char *code, const char *email, const char *password, const byte *masterkey = NULL, int accountversion = 1);

    // request a link to cancel the account
    void getcancellink(const char *email, const char* = NULL);

    // confirm a link to cancel the account
    void confirmcancellink(const char *code);

    // get a link to change the email address
    void getemaillink(const char *email, const char *pin = NULL);

    // confirm a link to change the email address
    void confirmemaillink(const char *code, const char *email, const byte *pwkey);

    // create contact link
    void contactlinkcreate(bool renew);

    // query contact link
    void contactlinkquery(handle);

    // delete contact link
    void contactlinkdelete(handle);

    // multi-factor authentication setup
    void multifactorauthsetup(const char* = NULL);

    // multi-factor authentication get
    void multifactorauthcheck(const char*);

    // multi-factor authentication disable
    void multifactorauthdisable(const char*);

    // fetch time zone
    void fetchtimezone();

    void keepmealive(int, bool enable = true);

    void getpsa(bool urlSupport);

    // tells the API the user has seen existing alerts
    void acknowledgeuseralerts();

    // manage overquota errors
    void activateoverquota(dstime timeleft, bool isPaywall);

    // achievements enabled for the account
    bool achievements_enabled;

    // non-zero if login with user+pwd was done (reset upon fetchnodes completion)
    bool isNewSession;

    // timestamp of the last login with user and password
    m_time_t tsLogin;

    // true if user has disabled fileversioning
    bool versions_disabled;

    // the SDK is trying to log out
    int loggingout = 0;

    // the logout request succeeded, time to clean up localy once returned from CS response processing
    std::function<void(MegaClient*)> mOnCSCompletion;

    // true if the account is a master business account, false if it's a sub-user account
    BizMode mBizMode;

    // -1: expired, 0: inactive (no business subscription), 1: active, 2: grace-period
    BizStatus mBizStatus;

    // list of handles of the Master business account/s
    std::set<handle> mBizMasters;

    // timestamp when a business account will enter into Grace Period
    m_time_t mBizGracePeriodTs;

    // timestamp when a business account will finally expire
    m_time_t mBizExpirationTs;

    // whether the destructor has started running yet
    bool destructorRunning = false;

    // Keep track of high level operation counts and times, for performance analysis
    struct PerformanceStats
    {
        CodeCounter::ScopeStats execFunction = { "MegaClient_exec" };
        CodeCounter::ScopeStats transferslotDoio = { "TransferSlot_doio" };
        CodeCounter::ScopeStats execdirectreads = { "execdirectreads" };
        CodeCounter::ScopeStats transferComplete = { "transfer_complete" };
        CodeCounter::ScopeStats prepareWait = { "MegaClient_prepareWait" };
        CodeCounter::ScopeStats doWait = { "MegaClient_doWait" };
        CodeCounter::ScopeStats checkEvents = { "MegaClient_checkEvents" };
        CodeCounter::ScopeStats applyKeys = { "MegaClient_applyKeys" };
        CodeCounter::ScopeStats dispatchTransfers = { "dispatchTransfers" };
        CodeCounter::ScopeStats csResponseProcessingTime = { "cs batch response processing" };
        CodeCounter::ScopeStats scProcessingTime = { "sc processing" };
        uint64_t transferStarts = 0, transferFinishes = 0;
        uint64_t transferTempErrors = 0, transferFails = 0;
        uint64_t prepwaitImmediate = 0, prepwaitZero = 0, prepwaitHttpio = 0, prepwaitFsaccess = 0, nonzeroWait = 0;
        CodeCounter::DurationSum csRequestWaitTime;
        CodeCounter::DurationSum transfersActiveTime;
        std::string report(bool reset, HttpIO* httpio, Waiter* waiter, const RequestDispatcher& reqs);
    } performanceStats;

    std::string getDeviceidHash();

    /**
     * @brief This function calculates the time (in deciseconds) that a user
     * transfer request must wait for a retry.
     *
     * A pro user who has reached the limit must wait for the renewal or
     * an upgrade on the pro plan.
     *
     * @param req Pointer to HttpReq object
     * @note a 99408 event is sent for non-pro clients with a negative
     * timeleft in the request header
     *
     * @return returns the backoff time in dstime
     */
    dstime overTransferQuotaBackoff(HttpReq* req);

    MegaClient(MegaApp*, Waiter*, HttpIO*, unique_ptr<FileSystemAccess>&&, DbAccess*, GfxProc*, const char*, const char*, unsigned workerThreadCount);
    ~MegaClient();

    void filenameAnomalyDetected(FilenameAnomalyType type, const LocalPath& localPath, const string& remotePath);
    unique_ptr<FilenameAnomalyReporter> mFilenameAnomalyReporter;

struct MyAccountData
{
    void setProLevel(AccountType prolevel) { mProLevel = prolevel; }
    AccountType getProLevel() { return mProLevel; };
    void setProUntil(m_time_t prountil) { mProUntil = prountil; }

    // returns remaining time for the current pro-level plan
    // keep in mind that free plans do not have a remaining time; instead, the IP bandwidth is reset after a back off period
    m_time_t getTimeLeft();

private:
    AccountType mProLevel = AccountType::ACCOUNT_TYPE_UNKNOWN;
    m_time_t mProUntil = -1;
} mMyAccount;

private:
    // Since it's quite expensive to create a SymmCipher, this are provided to use for quick operations - just set the key and use.
    SymmCipher tmpnodecipher;

    // Since it's quite expensive to create a SymmCipher, this is provided to use for quick operation - just set the key and use.
    SymmCipher tmptransfercipher;

    // creates a new id filling `id` with random bytes, up to `length`
    void resetId(char *id, size_t length);
};
} // namespace

#if __cplusplus < 201100L
#define char_is_not_digit std::not1(std::ptr_fun(static_cast<int(*)(int)>(std::isdigit)))
#define char_is_not_space std::not1(std::ptr_fun<int, int>(std::isspace))
#else
#define char_is_not_digit [](char c) { return !std::isdigit(c); }
#define char_is_not_space [](char c) { return !std::isspace(c); }
#endif

#endif<|MERGE_RESOLUTION|>--- conflicted
+++ resolved
@@ -330,13 +330,8 @@
 
     // Load nodes from DB, if mKeepAllNodesInMemory is active load all nodes, in other case,
     // load rootnodes (ROOTNODE, INCOMING, RUBBISH) and children from ROOTNODE.
-<<<<<<< HEAD
-    void loadNodes();
-=======
-    // Futhermore, calculate mNodeCounters
     // return true if success, false if error
     bool loadNodes();
->>>>>>> f9219e57
 
     // ===--- Node Counters ---===
 
@@ -427,7 +422,6 @@
     // Load nodes recursively and update nodeCounters
     void loadTreeRecursively(const Node *node);
 
-<<<<<<< HEAD
     enum OperationType
     {
         INCREASE = 0,
@@ -437,10 +431,9 @@
     // Update a node tree recrusively
     // If operationType is INCREASE nc is added, in other case is decreased
     void updateTreeCounter(Node* origin, NodeCounter nc, OperationType operation);
-=======
+
     // returns nullptr if there are unserialization errors. Also triggers a full reload (fetchnodes)
     Node* getNodeFromBlob(const string* serializedNode, bool decrypted = true);
->>>>>>> f9219e57
 
     // FileFingerprint to node mapping. If Node is not loaded in memory, the pointer is null
     FingerprintMap mFingerPrints;

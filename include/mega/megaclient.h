/**
 * @file mega/megaclient.h
 * @brief Client access engine core logic
 *
 * (c) 2013-2014 by Mega Limited, Auckland, New Zealand
 *
 * This file is part of the MEGA SDK - Client Access Engine.
 *
 * Applications using the MEGA API must present a valid application key
 * and comply with the the rules set forth in the Terms of Service.
 *
 * The MEGA SDK is distributed in the hope that it will be useful,
 * but WITHOUT ANY WARRANTY; without even the implied warranty of
 * MERCHANTABILITY or FITNESS FOR A PARTICULAR PURPOSE.
 *
 * @copyright Simplified (2-clause) BSD License.
 *
 * You should have received a copy of the license along with this
 * program.
 */

#ifndef MEGACLIENT_H
#define MEGACLIENT_H 1

#include "json.h"
#include "db.h"
#include "gfx.h"
#include "filefingerprint.h"
#include "request.h"
#include "treeproc.h"
#include "sharenodekeys.h"
#include "account.h"
#include "backofftimer.h"
#include "http.h"
#include "pubkeyaction.h"
#include "pendingcontactrequest.h"

//#if defined(_WIN32) && !defined(WINDOWS_PHONE)
//#include "mega/win32/megawaiter.h"
//#elif defined(_WIN32) && defined(WINDOWS_PHONE)
//#include "mega/wp8/megawaiter.h"
//#else
//#include "mega/posix/megawaiter.h"
//#endif

namespace mega {

class MEGA_API MegaClient
{
public:
    // own identity
    handle me;

    // root nodes (files, incoming, rubbish)
    handle rootnodes[3];

    // all users
    user_map users;

    // process API requests and HTTP I/O
    void exec();

    // wait for I/O or other events
    int wait();

    // abort exponential backoff
    bool abortbackoff(bool = true);

    // ID tag of the next request
    int nextreqtag();

    // corresponding ID tag of the currently executing callback
    int restag;

    // ephemeral session support
    void createephemeral();
    void resumeephemeral(handle, const byte*, int = 0);

    // full account confirmation/creation support
    void sendsignuplink(const char*, const char*, const byte*);
    void querysignuplink(const byte*, unsigned);
    void confirmsignuplink(const byte*, unsigned, uint64_t);
    void setkeypair();

    /**
     * @brief Initialises the Ed25519 EdDSA key user properties.
     *
     * A key pair will be added, if not present, yet.
     *
     * @return Error code (default: 1 on success).
     */
    int inited25519();

    // user login: e-mail, pwkey
    void login(const char*, const byte*);

    // user login: e-mail, pwkey, emailhash
    void fastlogin(const char*, const byte*, uint64_t);

    // session login: binary session, bytecount
    void login(const byte*, int);

    // get user data
    void getuserdata();

    // get the public key of an user
    void getpubkey(const char* user);

    // check if logged in
    sessiontype_t loggedin();

    // dump current session
    int dumpsession(byte*, size_t);

    // create a copy of the current session
    void copysession();

    // get the data for a session transfer
    // the caller takes the ownership of the returned value
    // if the second parameter isn't NULL, it's used as session id instead of the current one
    string *sessiontransferdata(const char*, string* = NULL);

    // Kill session id
    void killsession(handle session);
    void killallsessions();

    // set folder link: node, key
    error folderaccess(const char*, const char*);

    // open exported file link
    error openfilelink(const char*, int);

    // change login password
    error changepw(const byte*, const byte*);

    // load all trees: nodes, shares, contacts
    void fetchnodes();

    // retrieve user details
    void getaccountdetails(AccountDetails*, bool, bool, bool, bool, bool, bool);

    // update node attributes
    error setattr(pnode_t, const char** = NULL, const char* prevattr = NULL);

    // prefix and encrypt attribute json
    void makeattr(SymmCipher*, string*, const char*, int = -1) const;

    // check node access level
    int checkaccess(pnode_t, accesslevel_t);

    // check if a move operation would succeed
    error checkmove(pnode_t, pnode_t);

    // delete node
    error unlink(pnode_t);

    // move node to new parent folder
    error rename(pnode_t, pnode_t, syncdel_t = SYNCDEL_NONE, handle = UNDEF);

    // start/stop/pause file transfer
    bool startxfer(direction_t, File*, bool skipdupes = false);
    void stopxfer(File* f);
    void pausexfers(direction_t, bool, bool = false);

    // enqueue/abort direct read
    void pread(pnode_t, m_off_t, m_off_t, void*);
    void pread(handle, SymmCipher* key, int64_t, m_off_t, m_off_t, void*);
    void preadabort(pnode_t, m_off_t = -1, m_off_t = -1);
    void preadabort(handle, m_off_t = -1, m_off_t = -1);

    // pause flags
    bool xferpaused[2];

#ifdef ENABLE_SYNC
    // active syncs
    sync_list syncs;
    bool syncadded;

    // indicates whether all startup syncs have been fully scanned
    bool syncsup;
#endif

    // if set, symlinks will be followed except in recursive deletions
    // (give the user ample warning about possible sync repercussions)
    bool followsymlinks;

    // number of parallel connections per transfer (PUT/GET)
    unsigned char connections[2];

    // generate & return next upload handle
    handle uploadhandle(int);

    // add nodes to specified parent node (complete upload, copy files, make
    // folders)
    void putnodes(handle, NewNode*, int);

    // send files/folders to user
    void putnodes(const char*, NewNode*, int);

    // attach file attribute to upload or node handle
    void putfa(handle, fatype, SymmCipher*, string*);

    // queue file attribute retrieval
    error getfa(pnode_t, fatype, int = 0);
    
    // notify delayed upload completion subsystem about new file attribute
    void checkfacompletion(handle, Transfer* = NULL);

    /**
     * @brief Attach/update/delete a user attribute.
     *
     * @param an Attribute name.
     * @param av Attribute value.
     * @param avl Attribute value length.
     * @param priv 1 for a private, 0 for a public attribute.
     * @return Void.
     */
    void putua(const char* an, const byte* av = NULL, unsigned avl = 0, int priv = 0);

    /**
     * @brief Queue a user attribute retrieval.
     *
     * @param u User.
     * @param an Attribute name.
     * @param p 1 for a private, 0 for a public attribute.
     * @return Void.
     */
    void getua(User* u, const char* an = NULL, int p = 0);

    // add new contact (by e-mail address)
    error invite(const char*, visibility_t = VISIBLE);

    // add/remove/update outgoing share
    void setshare(pnode_t, const char*, accesslevel_t, const char* = NULL);

    // Add/delete/remind outgoing pending contact request
    void setpcr(const char*, opcactions_t, const char* = NULL, const char* = NULL);
    void updatepcr(handle, ipcactions_t);

    // export node link or remove existing exported link for this node
<<<<<<< HEAD
    error exportnode(pnode_t, int);
=======
    error exportnode(Node*, int, m_time_t);
>>>>>>> c188beb4

    // add/delete sync
    error addsync(string*, const char*, string*, pnode_t, fsfp_t = 0, int = 0);
    void delsync(Sync*, bool = true);

    // close all open HTTP connections
    void disconnect();

    // abort session and free all state information
    void logout();

    // free all state information
    void locallogout();

    // SDK version
    const char* version();

    // maximum outbound throughput (per target server)
    int putmbpscap;

    // User-Agent header for HTTP requests
    string useragent;

    // Issuer of a detected fake SSL certificate
    string sslfakeissuer;

    // shopping basket
    handle_vector purchase_basket;

    // enumerate Pro account purchase options
    void purchase_enumeratequotaitems();

    // clear shopping basket
    void purchase_begin();

    // add item to basket
    void purchase_additem(int, handle, unsigned, const char *, unsigned, const char *, const char *);

    // submit purchased products for payment
    void purchase_checkout(int);

    // submit purchase receipt for verification
    void submitpurchasereceipt(int, const char*);

    // store credit card
    error creditcardstore(const char *);

    // get credit card subscriptions
    void creditcardquerysubscriptions();

    // cancel credit card subscriptions
    void creditcardcancelsubscriptions(const char *reason = NULL);

    // get payment methods
    void getpaymentmethods();

    // store user feedback
    void userfeedbackstore(const char *);

    // send event
    void sendevent(int, const char *);

    // clean rubbish bin
    void cleanrubbishbin();

    // toggle global debug flag
    bool toggledebug();

    bool debugstate();

    // report an event to the API logger
    void reportevent(const char*, const char* = NULL);

    // use an alternative port for downloads (8080)
    bool usealtdownport;

    // select the download port automatically
    bool autodownport;

    // use an alternative port for uploads (8080)
    bool usealtupport;

    // select the upload port automatically
    bool autoupport;

    // disable public key pinning (for testing purposes)
    static bool disablepkp;

    // root URL for API requests
    static string APIURL;

    // root URL for load balancing requests
    static const char* const BALANCERURL;

private:
    BackoffTimer btcs;

    // server-client command trigger connection
    HttpReq* pendingsc;
    BackoffTimer btsc;

    // badhost report
    HttpReq* badhostcs;
    HttpReq* loadbalancingcs;

    // notify URL for new server-client commands
    string scnotifyurl;

    // unique request ID
    char reqid[10];

    // auth URI component for API requests
    string auth;

    // API response JSON object
    JSON response;

    // response record processing issue
    bool warned;

    // next local user record identifier to use
    int userid;

    BackoffTimer btpfa;

    // next internal upload handle
    handle nextuh;

    // maximum number of concurrent transfers
    static const unsigned MAXTRANSFERS = 12;

    // determine if more transfers fit in the pipeline
    bool moretransfers(direction_t);

    // update time at which next deferred transfer retry kicks in
    void nexttransferretry(direction_t d, dstime*);

    // a TransferSlot chunk failed
    bool chunkfailed;

    // open/create state cache database table
    void opensctable();
    
    // fetch state serialize from local cache
    bool fetchsc(DbTable*);

    // server-client command processing
    void sc_updatenode();
    pnode_t sc_deltree();
    void sc_newnodes();
    void sc_contacts();
    void sc_keys();
    void sc_fileattr();
    void sc_userattr();
    bool sc_shares();
    bool sc_upgrade();
    void sc_opc();
    void sc_ipc();
    void sc_upc();
    void sc_ph();

    void init();

    // add node to vector and return index
    unsigned addnode(node_vector*, pnode_t) const;

    // add child for consideration in syncup()/syncdown()
    void addchild(remotenode_map*, string*, pnode_t, list<string>*) const;

    // crypto request response
    void cr_response(node_vector*, node_vector*, JSON*);

    // read node tree from JSON object
    void readtree(JSON*);

    // used by wait() to handle event timing
    void checkevent(dstime, dstime*, dstime*);

    // converts UTF-8 to 32-bit word array
    static char* str_to_a32(const char*, int*);

    // was the app notified of a retrying CS request?
    bool csretrying;

    // encode/query handle type
    void encodehandletype(handle*, bool);
    bool isprivatehandle(handle*);
    
    // add direct read
    void queueread(handle, bool, SymmCipher*, int64_t, m_off_t, m_off_t, void*);
    
    // execute pending direct reads
    bool execdirectreads();

    // maximum number parallel connections for the direct read subsystem
    static const int MAXDRSLOTS = 16;

    // abort queued direct read(s)
    void abortreads(handle, bool, m_off_t, m_off_t);

    static const char PAYMENT_PUBKEY[];

public:
    // application callbacks
    struct MegaApp* app;

    // event waiter
    Waiter* waiter;

    // HTTP access
    HttpIO* httpio;

    // directory change notification
    struct FileSystemAccess* fsaccess;

    // bitmap graphics handling
    GfxProc* gfx;
    
    // DB access
    DbAccess* dbaccess;

    // state cache table for logged in user
    DbTable* sctable;

    // scsn as read from sctable
    handle cachedscsn;

    // have we just completed fetching new nodes?
    bool statecurrent;

    // pending file attribute writes
    putfa_list newfa;

    // current attribute being sent
    putfa_list::iterator curfa;

    // API request queue double buffering:
    // reqs[r] is open for adding commands
    // reqs[r^1] is being processed on the API server
    HttpReq* pendingcs;

    // record type indicator for sctable
    enum { CACHEDSCSN, CACHEDNODE, CACHEDUSER, CACHEDLOCALNODE, CACHEDPCR } sctablerectype;

    // initialize/update state cache referenced sctable
    void initsc();
    void updatesc();
    void finalizesc(bool);
    int nodescount;     // for counting the added/updated nodes at fetchnodes

    // cache of Most Recently Used nodes
    NodesCache *cachednodes;

    // MegaClient-Server response JSON
    JSON json;

    // Server-MegaClient request JSON and processing state flag ("processing a element")
    JSON jsonsc;
    bool insca;

    // no two interrelated client instances should ever have the same sessionid
    char sessionid[10];

    // session key to protect local storage
    string sessionkey;

    // application key
    char appkey[16];

    // incoming/outcoming shares to be attached to a corresponding node
    newshare_list newshares;

    // current request tag
    int reqtag;

    // user maps: by handle and by case-normalized e-mail address
    uh_map uhindex;
    um_map umindex;

    // mapping of pending contact handles to their structure
    handlepcr_map pcrindex;

    // pending file attributes
    fa_map pendingfa;

    // upload waiting for file attributes
    handletransfer_map faputcompletion;    

    // file attribute fetch channels
    fafc_map fafcs;

    // generate attribute string based on the pending attributes for this upload
    void pendingattrstring(handle, string*);

    // active/pending direct reads
    handledrn_map hdrns;
    dsdrn_map dsdrns;
    dr_list drq;
    drs_list drss;

    // merge newly received share into nodes
    void mergenewshares(bool);
    void mergenewshare(NewShare *, pnode_t, bool = false);    // merge only the given share

    // transfer queues (PUT/GET)
    transfer_map transfers[2];

    // transfer tslots
    transferslot_list tslots;

    // next TransferSlot to doio() on
    transferslot_list::iterator slotit;

    // FileFingerprint to node mapping
    fingerprint_set fingerprints;

    // asymmetric to symmetric key rewriting
    handle_vector nodekeyrewrite;
    handle_vector sharekeyrewrite;

    static const char* const EXPORTEDLINK;

    // minimum number of bytes in transit for upload/download pipelining
    static const int MINPIPELINE = 65536;

    // initial state load in progress?
    bool fetchingnodes;
    int fetchnodestag;

    // server-client request sequence number
    char scsn[12];

    bool setscsn(JSON*);

    void purgenodes(node_vector* = NULL);
    void purgeusers(user_vector* = NULL);
    bool readusers(JSON*);

    user_vector usernotify;
    void notifyuser(User*);

    pcr_vector pcrnotify;
    void notifypcr(PendingContactRequest*);

    node_vector nodenotify;
    void notifynode(pnode_t);

    // write changed/added/deleted nodes/users to the DB cache and notify the
    // application
    void notifypurge();

    // remove node subtree
    void deltree(handle);

    pnode_t nodebyhandle(handle);
    pnode_t nodebyfingerprint(string *);
    shared_ptr<node_vector> getchildren(pnode_t node);
    shared_ptr<node_vector> getoutshares(handle = UNDEF);
    shared_ptr<node_vector> getpendingshares(handle = UNDEF);
    int getnumchildren(handle);
    void getnumchildfiles(handle);
    void getnumchildfolders(handle);

    // generate & return upload handle
    handle getuploadhandle();

#ifdef ENABLE_SYNC    
    // sync debris folder name in //bin
    static const char* const SYNCDEBRISFOLDERNAME;

    // we are adding the //bin/SyncDebris/yyyy-mm-dd subfolder(s)
    bool syncdebrisadding;

    // activity flag
    bool syncactivity;

    // syncops indicates that a sync-relevant tree update may be pending
    bool syncops;

    // app scanstate flag
    bool syncscanstate;

    // scan required flag
    bool syncdownrequired;

    // block local fs updates processing while locked ops are in progress
    bool syncfsopsfailed;

    // retry accessing temporarily locked filesystem items
    bool syncfslockretry;
    BackoffTimer syncfslockretrybt;

    // retry of transiently failed local filesystem ops
    bool syncdownretry;
    BackoffTimer syncdownbt;

    // sync PUT Nagle timer
    bool syncnagleretry;
    BackoffTimer syncnaglebt;

    // rescan timer if fs notification unavailable or broken
    bool syncscanfailed;
    BackoffTimer syncscanbt;

    // vanished from a local synced folder
    localnode_set localsyncnotseen;

    // maps local fsid to corresponding LocalNode*
    handlelocalnode_map fsidnode;

    // local nodes that need to be added remotely
    localnode_vector synccreate;

    // number of sync-initiated putnodes() in progress
    int syncadding;

    // sync id dispatch
    handle nextsyncid();
    handle currsyncid;

    // SyncDebris folder addition result
    void putnodes_syncdebris_result(error, NewNode*);

    // if no sync putnodes operation is in progress, apply the updates stored
    // in syncadded/syncdeleted/syncoverwritten to the remote tree
    void syncupdate();

    // create missing folders, copy/start uploading missing files
    bool syncup(LocalNode*, dstime*);

    // sync putnodes() completion
    void putnodes_sync_result(error, NewNode*, int);

    // start downloading/copy missing files, create missing directories
    bool syncdown(LocalNode*, string*, bool);

    // move nodes to //bin/SyncDebris/yyyy-mm-dd/ or unlink directly
    void movetosyncdebris(pnode_t, bool);

    // move queued nodes to SyncDebris (for syncing into the user's own cloud drive)
    void execmovetosyncdebris();
    node_set todebris;

    // unlink queued nodes directly (for inbound share syncing)
    void execsyncunlink();
    node_set tounlink;
    
    // commit all queueud deletions
    void execsyncdeletions();

    // process localnode subtree
    void proclocaltree(LocalNode*, LocalTreeProc*);
#endif

    // recursively cancel transfers in a subtree
    void stopxfers(LocalNode*);

    // update paths of all PUT transfers
    void updateputs();

    // determine if all transfer slots are full
    bool slotavail() const;

    // dispatch as many queued transfers as possible
    void dispatchmore(direction_t);

    // transfer queue dispatch/retry handling
    bool dispatch(direction_t);

    void defer(direction_t, int td, int = 0);
    void freeq(direction_t);

    dstime transferretrydelay();

    // client-server request double-buffering
    RequestDispatcher reqs;

    // upload handle -> node handle map (filled by upload completion)
    handlepair_set uhnh;

    // transfer chunk failed
    void setchunkfailed(string*);
    string badhosts;
    
    // queue for load balancing requests
    std::queue<CommandLoadBalancing*> loadbalancingreqs;

    // process object arrays by the API server
    int readnodes(JSON*, int, putsource_t = PUTNODES_APP, NewNode* = NULL, int = 0, int = 0);

    void readok(JSON*);
    void readokelement(JSON*);
    void readoutshares(JSON*);
    void readoutshareelement(JSON*);

    void readipc(JSON*);
    void readopc(JSON*);

    void procph(JSON*);

    void readcr();
    void readsr();

    void procsnk(JSON*);
    void procsuk(JSON*);

    void setkey(SymmCipher*, const char*);
    bool decryptkey(const char*, byte*, int, SymmCipher*, int, handle);

    void handleauth(handle, byte*);

    bool procsc();

    // API warnings
    void warn(const char*);
    bool warnlevel();

    pnode_t childnodebyname(pnode_t, const char*);

    // purge account state and abort server-client connection
    void purgenodesusersabortsc();

    static const int USERHANDLE = 8;
    static const int PCRHANDLE = 8;
    static const int NODEHANDLE = 6;

    // max new nodes per request
    static const int MAX_NEWNODES = 2000;

    // session ID length (binary)
    static const unsigned SIDLEN = 2 * SymmCipher::KEYLENGTH + USERHANDLE * 4 / 3 + 1;

    void proccr(JSON*);
    void procsr(JSON*);

    // account access: master key
    // folder link access: folder key
    SymmCipher key;

    // account access (full account): RSA key
    AsymmCipher asymkey;

#ifdef USE_SODIUM
    /// EdDSA signing key (Ed25519 privte key seed).
    EdDSA signkey;
#endif

    // binary session ID
    string sid;

    // apply keys
    int applykeys();

    // symmetric password challenge
    int checktsid(byte* sidbuf, unsigned len);

    // locate user by e-mail address or by handle
    User* finduser(const char*, int = 0);
    User* finduser(handle, int = 0);
    void mapuser(handle, const char*);
    void mappcr(handle, PendingContactRequest*);

    PendingContactRequest* findpcr(handle);

    // queue public key request for user
    void queuepubkeyreq(User*, PubKeyAction*);

    // rewrite foreign keys of the node (tree)
    void rewriteforeignkeys(pnode_t n);

    // simple string hash
    static void stringhash(const char*, byte*, SymmCipher*);
    static uint64_t stringhash64(string*, SymmCipher*);

    // set authentication context, either a session ID or a exported folder node handle
    void setsid(const byte*, unsigned);
    void setrootnode(handle);

    // process node subtree
    void proctree(pnode_t, TreeProc*, bool skipinshares = false);

    // hash password
    error pw_key(const char*, byte*) const;

    // load balancing request
    void loadbalancing(const char *);

    // convert hex digit to number
    static int hexval(char);

    SymmCipher tmpcipher;

<<<<<<< HEAD
    // execute heavy DB queries asynchronously
    DbThread *dbthread;

=======
>>>>>>> c188beb4
    void exportDatabase(string filename);
    bool compareDatabases(string filename1, string filename2);

    MegaClient(MegaApp*, Waiter*, HttpIO*, FileSystemAccess*, DbAccess*, GfxProc*, const char*, const char*);
    ~MegaClient();
};
} // namespace

#endif<|MERGE_RESOLUTION|>--- conflicted
+++ resolved
@@ -238,11 +238,7 @@
     void updatepcr(handle, ipcactions_t);
 
     // export node link or remove existing exported link for this node
-<<<<<<< HEAD
-    error exportnode(pnode_t, int);
-=======
-    error exportnode(Node*, int, m_time_t);
->>>>>>> c188beb4
+    error exportnode(pnode_t, int, m_time_t);
 
     // add/delete sync
     error addsync(string*, const char*, string*, pnode_t, fsfp_t = 0, int = 0);
@@ -835,12 +831,9 @@
 
     SymmCipher tmpcipher;
 
-<<<<<<< HEAD
     // execute heavy DB queries asynchronously
     DbThread *dbthread;
 
-=======
->>>>>>> c188beb4
     void exportDatabase(string filename);
     bool compareDatabases(string filename1, string filename2);
 

/**
 * @file mega/megaclient.h
 * @brief Client access engine core logic
 *
 * (c) 2013-2014 by Mega Limited, Auckland, New Zealand
 *
 * This file is part of the MEGA SDK - Client Access Engine.
 *
 * Applications using the MEGA API must present a valid application key
 * and comply with the the rules set forth in the Terms of Service.
 *
 * The MEGA SDK is distributed in the hope that it will be useful,
 * but WITHOUT ANY WARRANTY; without even the implied warranty of
 * MERCHANTABILITY or FITNESS FOR A PARTICULAR PURPOSE.
 *
 * @copyright Simplified (2-clause) BSD License.
 *
 * You should have received a copy of the license along with this
 * program.
 */

#ifndef MEGACLIENT_H
#define MEGACLIENT_H 1

#include "json.h"
#include "db.h"
#include "gfx.h"
#include "filefingerprint.h"
#include "request.h"
#include "transfer.h"
#include "treeproc.h"
#include "sharenodekeys.h"
#include "account.h"
#include "backofftimer.h"
#include "http.h"
#include "pubkeyaction.h"
#include "pendingcontactrequest.h"

namespace mega {

class MEGA_API FetchNodesStats
{
public:
    enum {
        MODE_DB = 0,
        MODE_API = 1,
        MODE_NONE = 2
    };

    enum {
        TYPE_ACCOUNT = 0,
        TYPE_FOLDER = 1,
        TYPE_NONE = 2
    };

    FetchNodesStats();
    void init();
    void toJsonArray(string *json);

    //////////////////
    // General info //
    //////////////////
    int mode; // DB = 0, API = 1
    int type; // Account = 0, Folder = 1
    dstime startTime; // startup time (ds)

    /**
     * \brief Number of nodes in the cached filesystem
     *
     * From DB: number on nodes in the local database
     * From API: number of nodes in the response to the fetchnodes command
     */
    long long nodesCached;

    /**
     * @brief Number of nodes in the current filesystem, after the reception of action packets
     */
    long long nodesCurrent;

    /**
     * @brief Number of action packets to complete the cached filesystem
     *
     * From DB: Number of action packets to complete the local cache
     * From API: Number of action packets to complete the server-side cache
     */
    int actionPackets;

    ////////////
    // Errors //
    ////////////

    /**
     * @brief Number of error -3 or -4 received during the process (including cs and sc requests)
     */
    int eAgainCount;

    /**
     * @brief Number of HTTP 500 errors received during the process (including cs and sc requests)
     */
    int e500Count;

    /**
     * @brief Number of other errors received during the process (including cs and sc requests)
     *
     * The most common source of these errors are connectivity problems (no Internet, timeouts...)
     */
    int eOthersCount;

    ////////////////////////////////////////////////////////////////////
    // Time elapsed until different steps since the startup time (ds) //
    ////////////////////////////////////////////////////////////////////

    /**
     * @brief Time until the first byte read
     *
     * From DB: time until the first record read from the database
     * From API: time until the first byte read in response to the fetchnodes command (errors excluded)
     */
    dstime timeToFirstByte;

    /**
     * @brief Time until the last byte read
     *
     * From DB: time until the last record is read from the database
     * From API: time until the whole response to the fetchnodes command has been received
     */
    dstime timeToLastByte;

    /**
     * @brief Time until the cached filesystem is ready
     *
     * From DB: time until the database has been read and processed
     * From API: time until the fetchnodes command is processed
     */
    dstime timeToCached;

    /**
     * @brief Time until the filesystem is ready to be used
     *
     * From DB: this time is the same as timeToCached
     * From API: time until action packets have been processed
     * It's needed to wait until the reception of action packets due to
     * server-side caches.
     */
    dstime timeToResult;

    /**
     * @brief Time until synchronizations have been resumed
     *
     * This involves the load of the local cache and the scan of known
     * files. Files that weren't cached are scanned later.
     */
    dstime timeToSyncsResumed;

    /**
     * @brief Time until the filesystem is current
     *
     * From DB: time until action packets have been processed
     * From API: this time is the same as timeToResult
     */
    dstime timeToCurrent;

    /**
     * @brief Time until the resumption of transfers has finished
     *
     * The resumption of transfers is done after the filesystem is current
     */
    dstime timeToTransfersResumed;
};

class MEGA_API MegaClient
{
public:
    // own identity
    handle me;

    // root nodes (files, incoming, rubbish)
    handle rootnodes[3];

    // all nodes
    node_map nodes;

    // all users
    user_map users;

#ifdef ENABLE_CHAT
    // all chats
    textchat_map chats;
#endif

    // process API requests and HTTP I/O
    void exec();

    // wait for I/O or other events
    int wait();

    // splitted implementation of wait() for a better thread management
    int preparewait();
    int dowait();

    // abort exponential backoff
    bool abortbackoff(bool = true);

    // ID tag of the next request
    int nextreqtag();

    // corresponding ID tag of the currently executing callback
    int restag;

    // ephemeral session support
    void createephemeral();
    void resumeephemeral(handle, const byte*, int = 0);

    // full account confirmation/creation support
    void sendsignuplink(const char*, const char*, const byte*);
    void querysignuplink(const byte*, unsigned);
    void confirmsignuplink(const byte*, unsigned, uint64_t);
    void setkeypair();

    // user login: e-mail, pwkey
    void login(const char*, const byte*);

    // user login: e-mail, pwkey, emailhash
    void fastlogin(const char*, const byte*, uint64_t);

    // session login: binary session, bytecount
    void login(const byte*, int);

    // check password
    error validatepwd(const byte *);

    // get user data
    void getuserdata();

    // get the public key of an user
    void getpubkey(const char* user);

    // check if logged in
    sessiontype_t loggedin();

    // dump current session
    int dumpsession(byte*, size_t);

    // create a copy of the current session
    void copysession();

    // get the data for a session transfer
    // the caller takes the ownership of the returned value
    // if the second parameter isn't NULL, it's used as session id instead of the current one
    string *sessiontransferdata(const char*, string* = NULL);

    // Kill session id
    void killsession(handle session);
    void killallsessions();

    // set folder link: node, key
    error folderaccess(const char*folderlink);

    // open exported file link
    error openfilelink(const char*, int);

    // change login password
    error changepw(const byte*, const byte*);

    // load all trees: nodes, shares, contacts
    void fetchnodes(bool nocache = false);

    // fetchnodes stats
    FetchNodesStats fnstats;

#ifdef ENABLE_CHAT
    // load cryptographic keys: RSA, Ed25519, Cu25519 and their signatures
    void fetchkeys();    
    void initializekeys();
#endif

    // retrieve user details
    void getaccountdetails(AccountDetails*, bool, bool, bool, bool, bool, bool);

    // check if the available bandwidth quota is enough to transfer an amount of bytes
<<<<<<< HEAD
    void querybandwidthquota(m_off_t size);
=======
    void querytransferquota(m_off_t size);
>>>>>>> 32b6c198

    // update node attributes
    error setattr(Node*, const char* prevattr = NULL);

    // prefix and encrypt attribute json
    void makeattr(SymmCipher*, string*, const char*, int = -1) const;

    // check node access level
    int checkaccess(Node*, accesslevel_t);

    // check if a move operation would succeed
    error checkmove(Node*, Node*);

    // delete node
    error unlink(Node*);

    // move node to new parent folder
    error rename(Node*, Node*, syncdel_t = SYNCDEL_NONE, handle = UNDEF);

    // start/stop/pause file transfer
    bool startxfer(direction_t, File*, bool skipdupes = false);
    void stopxfer(File* f);
    void pausexfers(direction_t, bool, bool = false);

    // maximum number of connections per transfer
    static const unsigned MAX_NUM_CONNECTIONS = 6;

    // set max connections per transfer
    void setmaxconnections(direction_t, int);

    // enqueue/abort direct read
    void pread(Node*, m_off_t, m_off_t, void*);
    void pread(handle, SymmCipher* key, int64_t, m_off_t, m_off_t, void*, bool = false);
    void preadabort(Node*, m_off_t = -1, m_off_t = -1);
    void preadabort(handle, m_off_t = -1, m_off_t = -1);

    // pause flags
    bool xferpaused[2];

#ifdef ENABLE_SYNC
    // active syncs
    sync_list syncs;

    // indicates whether all startup syncs have been fully scanned
    bool syncsup;
#endif

    // if set, symlinks will be followed except in recursive deletions
    // (give the user ample warning about possible sync repercussions)
    bool followsymlinks;

    // number of parallel connections per transfer (PUT/GET)
    unsigned char connections[2];

    // generate & return next upload handle
    handle uploadhandle(int);

    // add nodes to specified parent node (complete upload, copy files, make
    // folders)
    void putnodes(handle, NewNode*, int);

    // send files/folders to user
    void putnodes(const char*, NewNode*, int);

    // attach file attribute to upload or node handle
    void putfa(handle, fatype, SymmCipher*, string*, bool checkAccess = true);

    // queue file attribute retrieval
    error getfa(handle h, string *fileattrstring, string *nodekey, fatype, int = 0);
    
    // notify delayed upload completion subsystem about new file attribute
    void checkfacompletion(handle, Transfer* = NULL);

    // attach/update/delete a user attribute
    void putua(attr_t at, const byte* av = NULL, unsigned avl = 0, int ctag = -1);

    // attach/update multiple versioned user attributes at once
    void putua(userattr_map *attrs, int ctag = -1);

    // queue a user attribute retrieval
    void getua(User* u, const attr_t at = ATTR_UNKNOWN, int ctag = -1);

    // queue a user attribute retrieval (for non-contacts)
    void getua(const char* email_handle, const attr_t at = ATTR_UNKNOWN, int ctag = -1);

    // retrieve the email address of a user
    void getUserEmail(const char *uid);

#ifdef DEBUG
    // queue a user attribute removal
    void delua(const char* an);
#endif

    // delete or block an existing contact
    error removecontact(const char*, visibility_t = HIDDEN);

    // add/remove/update outgoing share
    void setshare(Node*, const char*, accesslevel_t, const char* = NULL);

    // Add/delete/remind outgoing pending contact request
    void setpcr(const char*, opcactions_t, const char* = NULL, const char* = NULL);
    void updatepcr(handle, ipcactions_t);

    // export node link or remove existing exported link for this node
    error exportnode(Node*, int, m_time_t);
    void getpubliclink(Node* n, int del, m_time_t ets); // auxiliar method to add req

    // add/delete sync
    error addsync(string*, const char*, string*, Node*, fsfp_t = 0, int = 0);
    void delsync(Sync*, bool = true);

    // close all open HTTP connections
    void disconnect();

    // abort lock request
    void abortlockrequest();

    // abort session and free all state information
    void logout();

    // free all state information
    void locallogout();

    // remove caches
    void removecaches();

    // SDK version
    const char* version();

    // get the last available version of the app
    void getlastversion(const char *appKey);

    // get a local ssl certificate for communications with the webclient
    void getlocalsslcertificate();

    // send a DNS request to resolve a hostname
    void dnsrequest(const char*);

    // send a GeLB request for a service with a timeout (in ms) and a number of retries
    void gelbrequest(const char*, int, int);

    // send chat stats
    void sendchatstats(const char*);

    // send chat logs with user's annonymous id
    void sendchatlogs(const char*, const char*);

    // send a HTTP request
    void httprequest(const char*, int, bool = false, const char* = NULL, int = 1);

    // maximum outbound throughput (per target server)
    int putmbpscap;

    // User-Agent header for HTTP requests
    string useragent;

    // Issuer of a detected fake SSL certificate
    string sslfakeissuer;

    // shopping basket
    handle_vector purchase_basket;

    // enumerate Pro account purchase options
    void purchase_enumeratequotaitems();

    // clear shopping basket
    void purchase_begin();

    // add item to basket
    void purchase_additem(int, handle, unsigned, const char *, unsigned, const char *, const char *);

    // submit purchased products for payment
    void purchase_checkout(int);

    // submit purchase receipt for verification
    void submitpurchasereceipt(int, const char*);

    // store credit card
    error creditcardstore(const char *);

    // get credit card subscriptions
    void creditcardquerysubscriptions();

    // cancel credit card subscriptions
    void creditcardcancelsubscriptions(const char *reason = NULL);

    // get payment methods
    void getpaymentmethods();

    // store user feedback
    void userfeedbackstore(const char *);

    // send event
    void sendevent(int, const char *);

    // clean rubbish bin
    void cleanrubbishbin();

    // determine if more transfers fit in the pipeline
    bool moretransfers(direction_t);

#ifdef ENABLE_CHAT

    // create a new chat with multiple users and different privileges
    void createChat(bool group, const userpriv_vector *userpriv);

    // invite a user to a chat
    void inviteToChat(handle chatid, handle uh, int priv, const char *title = NULL);

    // remove a user from a chat
    void removeFromChat(handle chatid, handle uh);

    // get the URL of a chat
    void getUrlChat(handle chatid);

    // process object arrays by the API server (users + privileges)
    userpriv_vector * readuserpriv(JSON* j);

    // grant access to a chat peer to one specific node
    void grantAccessInChat(handle chatid, handle h, const char *uid);

    // revoke access to a chat peer to one specific node
    void removeAccessInChat(handle chatid, handle h, const char *uid);

    // update permissions of a peer in a chat
    void updateChatPermissions(handle chatid, handle uh, int priv);

    // truncate chat from message id
    void truncateChat(handle chatid, handle messageid);

    // set title of the chat
    void setChatTitle(handle chatid, const char *title = NULL);

    // get the URL of the presence server
    void getChatPresenceUrl();

    // register a token device to route push notifications
    void registerPushNotification(int deviceType, const char *token = NULL);
#endif

    // toggle global debug flag
    bool toggledebug();

    bool debugstate();

    // report an event to the API logger
    void reportevent(const char*, const char* = NULL);

    // set max download speed
    bool setmaxdownloadspeed(m_off_t bpslimit);

    // set max upload speed
    bool setmaxuploadspeed(m_off_t bpslimit);

    // get max download speed
    m_off_t getmaxdownloadspeed();

    // get max upload speed
    m_off_t getmaxuploadspeed();

    // use HTTPS for all communications
    bool usehttps;
    
    // use an alternative port for downloads (8080)
    bool usealtdownport;

    // select the download port automatically
    bool autodownport;

    // use an alternative port for uploads (8080)
    bool usealtupport;

    // select the upload port automatically
    bool autoupport;

    // finish downloaded chunks in order
    bool orderdownloadedchunks;

    // disable public key pinning (for testing purposes)
    static bool disablepkp;

    // retry API_ESSL errors
    bool retryessl;

    // flag to request an extra loop of the SDK to finish something pending
    bool looprequested;

    // timestamp until the bandwidth is overquota in deciseconds, related to Waiter::ds
    m_time_t overquotauntil;

    // root URL for API requests
    static string APIURL;

    // root URL for GeLB requests
    static string GELBURL;

    // root URL for chat stats
    static string CHATSTATSURL;

    // account auth for public folders
    string accountauth;

    // file that is blocking the sync engine
    string blockedfile;

    // stats id
    static char* statsid;

    // number of ongoing asynchronous fopen
    int asyncfopens;

private:
    BackoffTimer btcs;
    BackoffTimer btbadhost;
    BackoffTimer btworkinglock;

    // server-client command trigger connection
    HttpReq* pendingsc;
    BackoffTimer btsc;

    // badhost report
    HttpReq* badhostcs;

    // Working lock
    HttpReq* workinglockcs;

    // notify URL for new server-client commands
    string scnotifyurl;

    // unique request ID
    char reqid[10];

    // auth URI component for API requests
    string auth;

    // lang URI component for API requests
    string lang;

    // public handle being used
    handle publichandle;

    // API response JSON object
    JSON response;

    // response record processing issue
    bool warned;

    // next local user record identifier to use
    int userid;

    // backoff for file attributes
    BackoffTimer btpfa;
    bool faretrying;

    // next internal upload handle
    handle nextuh;

    // maximum number of concurrent transfers (uploads + downloads)
    static const unsigned MAXTOTALTRANSFERS;

    // maximum number of concurrent transfers (uploads or downloads)
    static const unsigned MAXTRANSFERS;

    // maximum number of queued putfa before halting the upload queue
    static const int MAXQUEUEDFA;

    // maximum number of concurrent putfa
    static const int MAXPUTFA;

    // update time at which next deferred transfer retry kicks in
    void nexttransferretry(direction_t d, dstime*);

    // a TransferSlot chunk failed
    bool chunkfailed;
    
    // fetch state serialize from local cache
    bool fetchsc(DbTable*);

    // close the local transfer cache
    void closetc(bool remove = false);

    // server-client command processing
    void sc_updatenode();
    Node* sc_deltree();
    void sc_newnodes();
    void sc_contacts();
    void sc_keys();
    void sc_fileattr();
    void sc_userattr();
    bool sc_shares();
    bool sc_upgrade();
    void sc_opc();
    void sc_ipc();
    void sc_upc();
    void sc_ph();
    void sc_se();
#ifdef ENABLE_CHAT
    void sc_chatupdate();
    void sc_chatnode();
#endif
    void sc_uac();

    void init();

    // add node to vector and return index
    unsigned addnode(node_vector*, Node*) const;

    // add child for consideration in syncup()/syncdown()
    void addchild(remotenode_map*, string*, Node*, list<string>*) const;

    // crypto request response
    void cr_response(node_vector*, node_vector*, JSON*);

    // read node tree from JSON object
    void readtree(JSON*);

    // used by wait() to handle event timing
    void checkevent(dstime, dstime*, dstime*);

    // converts UTF-8 to 32-bit word array
    static char* str_to_a32(const char*, int*);

    // was the app notified of a retrying CS request?
    bool csretrying;

    // encode/query handle type
    void encodehandletype(handle*, bool);
    bool isprivatehandle(handle*);
    
    // add direct read
    void queueread(handle, bool, SymmCipher*, int64_t, m_off_t, m_off_t, void*);
    
    // execute pending direct reads
    bool execdirectreads();

    // maximum number parallel connections for the direct read subsystem
    static const int MAXDRSLOTS = 16;

    // abort queued direct read(s)
    void abortreads(handle, bool, m_off_t, m_off_t);

    static const char PAYMENT_PUBKEY[];

public:
    void enabletransferresumption(const char *loggedoutid = NULL);
    void disabletransferresumption(const char *loggedoutid = NULL);

    // application callbacks
    struct MegaApp* app;

    // event waiter
    Waiter* waiter;

    // HTTP access
    HttpIO* httpio;

    // directory change notification
    struct FileSystemAccess* fsaccess;

    // bitmap graphics handling
    GfxProc* gfx;
    
    // DB access
    DbAccess* dbaccess;

    // state cache table for logged in user
    DbTable* sctable;

    // transfer cache table
    DbTable* tctable;
    // scsn as read from sctable
    handle cachedscsn;

    // have we just completed fetching new nodes?
    bool statecurrent;

    // pending file attribute writes
    putfa_list queuedfa;

    // current file attributes being sent
    putfa_list activefa;

    // API request queue double buffering:
    // reqs[r] is open for adding commands
    // reqs[r^1] is being processed on the API server
    HttpReq* pendingcs;

    // pending HTTP requests
    pendinghttp_map pendinghttp;

    // record type indicator for sctable
    enum { CACHEDSCSN, CACHEDNODE, CACHEDUSER, CACHEDLOCALNODE, CACHEDPCR, CACHEDTRANSFER, CACHEDFILE, CACHEDCHAT } sctablerectype;

    // open/create state cache database table
    void opensctable();

    // initialize/update state cache referenced sctable
    void initsc();
    void updatesc();
    void finalizesc(bool);

    // flag to pause / resume the processing of action packets
    bool scpaused;

    // MegaClient-Server response JSON
    JSON json;

    // Server-MegaClient request JSON and processing state flag ("processing a element")
    JSON jsonsc;
    bool insca;

    // no two interrelated client instances should ever have the same sessionid
    char sessionid[10];

    // session key to protect local storage
    string sessionkey;

    // application key
    char appkey[16];

    // incoming shares to be attached to a corresponding node
    newshare_list newshares;

    // current request tag
    int reqtag;

    // user maps: by handle and by case-normalized e-mail address
    uh_map uhindex;
    um_map umindex;

    // mapping of pending contact handles to their structure
    handlepcr_map pcrindex;

    // pending file attributes
    fa_map pendingfa;

    // upload waiting for file attributes
    handletransfer_map faputcompletion;    

    // file attribute fetch channels
    fafc_map fafcs;

    // generate attribute string based on the pending attributes for this upload
    void pendingattrstring(handle, string*);

    // active/pending direct reads
    handledrn_map hdrns;
    dsdrn_map dsdrns;
    dr_list drq;
    drs_list drss;

    // merge newly received share into nodes
    void mergenewshares(bool);
    void mergenewshare(NewShare *s, bool notify);    // merge only the given share

    // transfer queues (PUT/GET)
    transfer_map transfers[2];

    // transfer list to manage the priority of transfers
    TransferList transferlist;

    // cached transfers (PUT/GET)
    transfer_map cachedtransfers[2];

    // cached files and their dbids
    vector<string> cachedfiles;
    vector<uint32_t> cachedfilesdbids;

    // database IDs of cached files and transfers
    // waiting for the completion of a putnodes
    pendingdbid_map pendingtcids;

    // path of temporary files
    // waiting for the completion of a putnodes
    pendingfiles_map pendingfiles;

    // transfer tslots
    transferslot_list tslots;

    // next TransferSlot to doio() on
    transferslot_list::iterator slotit;

    // FileFingerprint to node mapping
    fingerprint_set fingerprints;

    // asymmetric to symmetric key rewriting
    handle_vector nodekeyrewrite;
    handle_vector sharekeyrewrite;

    static const char* const EXPORTEDLINK;

    // minimum number of bytes in transit for upload/download pipelining
    static const int MINPIPELINE = 65536;

    // default number of seconds to wait after a bandwidth overquota
    static dstime DEFAULT_BW_OVERQUOTA_BACKOFF_SECS;

    // initial state load in progress?
    bool fetchingnodes;
    int fetchnodestag;

    // total number of Node objects
    long long totalNodes;

    // server-client request sequence number
    char scsn[12];

    bool setscsn(JSON*);

    void purgenodes(node_vector* = NULL);
    void purgeusers(user_vector* = NULL);
    bool readusers(JSON*);

    user_vector usernotify;
    void notifyuser(User*);

    pcr_vector pcrnotify;
    void notifypcr(PendingContactRequest*);

    node_vector nodenotify;
    void notifynode(Node*);

    // update transfer in the persistent cache
    void transfercacheadd(Transfer*);

    // remove a transfer from the persistent cache
    void transfercachedel(Transfer*);

    // add a file to the persistent cache
    void filecacheadd(File*);

    // remove a file from the persistent cache
    void filecachedel(File*);

#ifdef ENABLE_CHAT
    textchat_map chatnotify;
    void notifychat(TextChat *);
#endif

    // write changed/added/deleted users to the DB cache and notify the
    // application
    void notifypurge();

    // remove node subtree
    void deltree(handle);

    Node* nodebyhandle(handle);
    Node* nodebyfingerprint(FileFingerprint*);
    node_vector *nodesbyfingerprint(FileFingerprint* fingerprint);

    // generate & return upload handle
    handle getuploadhandle();

#ifdef ENABLE_SYNC    
    // sync debris folder name in //bin
    static const char* const SYNCDEBRISFOLDERNAME;

    // we are adding the //bin/SyncDebris/yyyy-mm-dd subfolder(s)
    bool syncdebrisadding;

    // activity flag
    bool syncactivity;

    // syncops indicates that a sync-relevant tree update may be pending
    bool syncops;

    // app scanstate flag
    bool syncscanstate;

    // scan required flag
    bool syncdownrequired;

    bool syncuprequired;

    // block local fs updates processing while locked ops are in progress
    bool syncfsopsfailed;

    // retry accessing temporarily locked filesystem items
    bool syncfslockretry;
    BackoffTimer syncfslockretrybt;

    // retry of transiently failed local filesystem ops
    bool syncdownretry;
    BackoffTimer syncdownbt;

    // sync PUT Nagle timer
    bool syncnagleretry;
    BackoffTimer syncnaglebt;

    // rescan timer if fs notification unavailable or broken
    bool syncscanfailed;
    BackoffTimer syncscanbt;

    // vanished from a local synced folder
    localnode_set localsyncnotseen;

    // maps local fsid to corresponding LocalNode*
    handlelocalnode_map fsidnode;

    // local nodes that need to be added remotely
    localnode_vector synccreate;

    // number of sync-initiated putnodes() in progress
    int syncadding;

    // total number of LocalNode objects
    long long totalLocalNodes;

    // sync id dispatch
    handle nextsyncid();
    handle currsyncid;

    // SyncDebris folder addition result
    void putnodes_syncdebris_result(error, NewNode*);

    // if no sync putnodes operation is in progress, apply the updates stored
    // in syncadded/syncdeleted/syncoverwritten to the remote tree
    void syncupdate();

    // create missing folders, copy/start uploading missing files
    bool syncup(LocalNode*, dstime*);

    // sync putnodes() completion
    void putnodes_sync_result(error, NewNode*, int);

    // start downloading/copy missing files, create missing directories
    bool syncdown(LocalNode*, string*, bool);

    // move nodes to //bin/SyncDebris/yyyy-mm-dd/ or unlink directly
    void movetosyncdebris(Node*, bool);

    // move queued nodes to SyncDebris (for syncing into the user's own cloud drive)
    void execmovetosyncdebris();
    node_set todebris;

    // unlink queued nodes directly (for inbound share syncing)
    void execsyncunlink();
    node_set tounlink;
    
    // commit all queueud deletions
    void execsyncdeletions();

    // process localnode subtree
    void proclocaltree(LocalNode*, LocalTreeProc*);
#endif

    // recursively cancel transfers in a subtree
    void stopxfers(LocalNode*);

    // update paths of all PUT transfers
    void updateputs();

    // determine if all transfer slots are full
    bool slotavail() const;

    // dispatch as many queued transfers as possible
    void dispatchmore(direction_t);

    // transfer queue dispatch/retry handling
    bool dispatch(direction_t);

    void defer(direction_t, int td, int = 0);
    void freeq(direction_t);

    dstime transferretrydelay();

    // client-server request double-buffering
    RequestDispatcher reqs;

    // upload handle -> node handle map (filled by upload completion)
    handlepair_set uhnh;

    // transfer chunk failed
    void setchunkfailed(string*);
    string badhosts;

    bool requestLock;
    dstime disconnecttimestamp;

    // process object arrays by the API server
    int readnodes(JSON*, int, putsource_t = PUTNODES_APP, NewNode* = NULL, int = 0, int = 0);

    void readok(JSON*);
    void readokelement(JSON*);
    void readoutshares(JSON*);
    void readoutshareelement(JSON*);

    void readipc(JSON*);
    void readopc(JSON*);

    void procph(JSON*);

    void readcr();
    void readsr();

    void procsnk(JSON*);
    void procsuk(JSON*);

    void procmcf(JSON*);
    void procmcna(JSON*);

    void setkey(SymmCipher*, const char*);
    bool decryptkey(const char*, byte*, int, SymmCipher*, int, handle);

    void handleauth(handle, byte*);

    bool procsc();

    // API warnings
    void warn(const char*);
    bool warnlevel();

    Node* childnodebyname(Node*, const char*);

    // purge account state and abort server-client connection
    void purgenodesusersabortsc();

    static const int USERHANDLE = 8;
    static const int PCRHANDLE = 8;
    static const int NODEHANDLE = 6;
    static const int CHATHANDLE = 8;
    static const int SESSIONHANDLE = 8;
    static const int PURCHASEHANDLE = 8;

    // max new nodes per request
    static const int MAX_NEWNODES = 2000;

    // session ID length (binary)
    static const unsigned SIDLEN = 2 * SymmCipher::KEYLENGTH + USERHANDLE * 4 / 3 + 1;

    void proccr(JSON*);
    void procsr(JSON*);

    // account access: master key
    // folder link access: folder key
    SymmCipher key;

    // dummy key to obfuscate non protected cache
    SymmCipher tckey;

    // account access (full account): RSA private key
    AsymmCipher asymkey;

#ifdef ENABLE_CHAT
    // RSA public key
    AsymmCipher pubk;

    // EdDSA signing key (Ed25519 private key seed).
    EdDSA *signkey;

    // ECDH key (x25519 private key).
    ECDH *chatkey;

    // actual state of keys
    bool fetchingkeys;

    // invalidate received keys (when fail to load)
    void clearKeys();

    // delete chatkey and signing key
    void resetKeyring();
#endif

    // binary session ID
    string sid;

    // apply keys
    int applykeys();

    // symmetric password challenge
    int checktsid(byte* sidbuf, unsigned len);

    // locate user by e-mail address or by handle
    User* finduser(const char*, int = 0);
    User* finduser(handle, int = 0);
    User* ownuser();
    void mapuser(handle, const char*);
    void discarduser(handle);
    void discarduser(const char*);
    void mappcr(handle, PendingContactRequest*);
    bool discardnotifieduser(User *);

    PendingContactRequest* findpcr(handle);

    // queue public key request for user
    void queuepubkeyreq(User*, PubKeyAction*);
    void queuepubkeyreq(const char*, PubKeyAction*);

    // rewrite foreign keys of the node (tree)
    void rewriteforeignkeys(Node* n);

    // simple string hash
    static void stringhash(const char*, byte*, SymmCipher*);
    static uint64_t stringhash64(string*, SymmCipher*);

    // set authentication context, either a session ID or a exported folder node handle
    void setsid(const byte*, unsigned);
    void setrootnode(handle);

    bool setlang(string *code);

    // returns the handle of the root node if the account is logged into a public folder, otherwise UNDEF.
    handle getrootpublicfolder();

    // returns the public handle of the folder link if the account is logged into a public folder, otherwise UNDEF.
    handle getpublicfolderhandle();

    // process node subtree
    void proctree(Node*, TreeProc*, bool skipinshares = false);

    // hash password
    error pw_key(const char*, byte*) const;

    // convert hex digit to number
    static int hexval(char);

    SymmCipher tmpcipher;

    void exportDatabase(string filename);
    bool compareDatabases(string filename1, string filename2);

    // request a link to recover account
    void getrecoverylink(const char *email, bool hasMasterkey);

    // query information about recovery link
    void queryrecoverylink(const char *link);

    // request private key for integrity checking the masterkey
    void getprivatekey(const char *code);

    // confirm a recovery link to restore the account
    void confirmrecoverylink(const char *code, const char *email, const byte *pwkey, const byte *masterkey = NULL);

    // request a link to cancel the account
    void getcancellink(const char *email);

    // confirm a link to cancel the account
    void confirmcancellink(const char *code);

    // get a link to change the email address
    void getemaillink(const char *email);

    // confirm a link to change the email address
    void confirmemaillink(const char *code, const char *email, const byte *pwkey);

    MegaClient(MegaApp*, Waiter*, HttpIO*, FileSystemAccess*, DbAccess*, GfxProc*, const char*, const char*);
    ~MegaClient();
};
} // namespace

#endif<|MERGE_RESOLUTION|>--- conflicted
+++ resolved
@@ -278,11 +278,7 @@
     void getaccountdetails(AccountDetails*, bool, bool, bool, bool, bool, bool);
 
     // check if the available bandwidth quota is enough to transfer an amount of bytes
-<<<<<<< HEAD
-    void querybandwidthquota(m_off_t size);
-=======
     void querytransferquota(m_off_t size);
->>>>>>> 32b6c198
 
     // update node attributes
     error setattr(Node*, const char* prevattr = NULL);

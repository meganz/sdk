--- conflicted
+++ resolved
@@ -509,18 +509,11 @@
     bool mKeepSyncsAfterLogout = false;
 
     // manage syncdown flags inside the syncs
-<<<<<<< HEAD
     void setAllSyncsNeedFullSyncdown();
     void setAllSyncsNeedFullSyncup();
 
     bool anySyncNeedsFullSyncdown();
     bool anySyncNeedsTargetedSyncdown();
-
-=======
-    void setAllSyncsNeedSyncdown();
-    bool anySyncNeedsTargetedSyncdown();
-    void setAllSyncsNeedSyncup();
->>>>>>> 056c41ab
 #endif
 
     // if set, symlinks will be followed except in recursive deletions
@@ -1206,11 +1199,7 @@
     JSON json;
 
     // actionpacket sequence tags
-<<<<<<< HEAD
     string mCurrentSeqtag;
-=======
-    string mCurrentSeqtag;  
->>>>>>> 056c41ab
     bool mCurrentSeqtagSeen = false;
     int mCurrentSeqtagCmdtag = 0;
 

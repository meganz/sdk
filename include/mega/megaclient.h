/**
 * @file mega/megaclient.h
 * @brief Client access engine core logic
 *
 * (c) 2013-2014 by Mega Limited, Auckland, New Zealand
 *
 * This file is part of the MEGA SDK - Client Access Engine.
 *
 * Applications using the MEGA API must present a valid application key
 * and comply with the the rules set forth in the Terms of Service.
 *
 * The MEGA SDK is distributed in the hope that it will be useful,
 * but WITHOUT ANY WARRANTY; without even the implied warranty of
 * MERCHANTABILITY or FITNESS FOR A PARTICULAR PURPOSE.
 *
 * @copyright Simplified (2-clause) BSD License.
 *
 * You should have received a copy of the license along with this
 * program.
 */

#ifndef MEGACLIENT_H
#define MEGACLIENT_H 1

#include "json.h"
#include "db.h"
#include "gfx.h"
#include "filefingerprint.h"
#include "request.h"
#include "transfer.h"
#include "treeproc.h"
#include "sharenodekeys.h"
#include "account.h"
#include "backofftimer.h"
#include "http.h"
#include "pubkeyaction.h"
#include "pendingcontactrequest.h"
#include "mediafileattribute.h"
#include "useralerts.h"
#include "user.h"
#include "sync.h"
#include "drivenotify.h"

namespace mega {

class Logger;
class SyncConfigBag;

class MEGA_API FetchNodesStats
{
public:
    enum {
        MODE_DB = 0,
        MODE_API = 1,
        MODE_NONE = 2
    };

    enum {
        TYPE_ACCOUNT = 0,
        TYPE_FOLDER = 1,
        TYPE_NONE = 2
    };

    enum {
        API_CACHE = 0,
        API_NO_CACHE = 1,    // use this for DB mode
        API_NONE = 2
    };

    FetchNodesStats();
    void init();
    void toJsonArray(string *json);

    //////////////////
    // General info //
    //////////////////
    int mode; // DB = 0, API = 1
    int cache; // no-cache = 0, no-cache = 1
    int type; // Account = 0, Folder = 1
    dstime startTime; // startup time (ds)

    /**
     * \brief Number of nodes in the cached filesystem
     *
     * From DB: number on nodes in the local database
     * From API: number of nodes in the response to the fetchnodes command
     */
    long long nodesCached;

    /**
     * @brief Number of nodes in the current filesystem, after the reception of action packets
     */
    long long nodesCurrent;

    /**
     * @brief Number of action packets to complete the cached filesystem
     *
     * From DB: Number of action packets to complete the local cache
     * From API: Number of action packets to complete the server-side cache
     */
    int actionPackets;

    ////////////
    // Errors //
    ////////////

    /**
     * @brief Number of error -3 or -4 received during the process (including cs and sc requests)
     */
    int eAgainCount;

    /**
     * @brief Number of HTTP 500 errors received during the process (including cs and sc requests)
     */
    int e500Count;

    /**
     * @brief Number of other errors received during the process (including cs and sc requests)
     *
     * The most common source of these errors are connectivity problems (no Internet, timeouts...)
     */
    int eOthersCount;

    ////////////////////////////////////////////////////////////////////
    // Time elapsed until different steps since the startup time (ds) //
    ////////////////////////////////////////////////////////////////////

    /**
     * @brief Time until the first byte read
     *
     * From DB: time until the first record read from the database
     * From API: time until the first byte read in response to the fetchnodes command (errors excluded)
     */
    dstime timeToFirstByte;

    /**
     * @brief Time until the last byte read
     *
     * From DB: time until the last record is read from the database
     * From API: time until the whole response to the fetchnodes command has been received
     */
    dstime timeToLastByte;

    /**
     * @brief Time until the cached filesystem is ready
     *
     * From DB: time until the database has been read and processed
     * From API: time until the fetchnodes command is processed
     */
    dstime timeToCached;

    /**
     * @brief Time until the filesystem is ready to be used
     *
     * From DB: this time is the same as timeToCached
     * From API: time until action packets have been processed
     * It's needed to wait until the reception of action packets due to
     * server-side caches.
     */
    dstime timeToResult;

    /**
     * @brief Time until synchronizations have been resumed
     *
     * This involves the load of the local cache and the scan of known
     * files. Files that weren't cached are scanned later.
     */
    dstime timeToSyncsResumed;

    /**
     * @brief Time until the filesystem is current
     *
     * From DB: time until action packets have been processed
     * From API: this time is the same as timeToResult
     */
    dstime timeToCurrent;

    /**
     * @brief Time until the resumption of transfers has finished
     *
     * The resumption of transfers is done after the filesystem is current
     */
    dstime timeToTransfersResumed;
};

/**
 * @brief A helper class that keeps the SN (sequence number) members in sync and well initialized.
 *  The server-client sequence number is updated along with every batch of actionpackets received from API
 *  It is used to commit the open transaction in DB, so the account's local state is persisted. Upon resumption,
 *  the scsn is sent to API, which provides the possible updates missing while the client was not running
 */
class SCSN
{
    // scsn that we are sending in sc requests (ie, where we are up to with the persisted node data)
    char scsn[12];

    // sc inconsistency: stop querying for action packets
    bool stopsc = false;

public:

    bool setScsn(JSON*);
    void setScsn(handle);
    void stopScsn();

    bool ready() const;
    bool stopped() const;

    const char* text() const;
    handle getHandle() const;

    friend std::ostream& operator<<(std::ostream& os, const SCSN& scsn);

    SCSN();
    void clear();
};

std::ostream& operator<<(std::ostream &os, const SCSN &scsn);

class SyncdownContext
{
public:
    SyncdownContext()
      : mActionsPerformed(false)
    {
    }

    bool mActionsPerformed;
}; // SyncdownContext

class MegaClient;

/**
 * @brief The NodeManager class
 *
 * This class encapsulates the access to nodes. It hides the details to
 * access to the Node object: in case it's not loaded in RAM, it will
 * load it from the "nodes" DB table.
 *
 * The same DB file is used for the "statecache" and the "nodes" table, and
 * both tables need to follow the same domain for transactions: a commit is
 * triggered by the reception of a sequence-number in the actionpacket (scsn).
 */
class MEGA_API NodeManager
{
public:
    NodeManager(MegaClient& client);

    // set interface to access to "nodes" table
    void setTable(DBTableNodes *table);

    // set interface to access to "nodes" table to nullptr, it's called just after sctable.reset()
    void reset();

    // Take node ownership
    bool addNode(Node* node, bool notify, bool isFetching = false);
    bool updateNode(Node* node);
    // removeNode() --> it's done through notifypurge()

    // if a node is received before its parent, it needs to be updated when received
    void addNodeWithMissingParent(Node *node);

    // if node is not available in memory, it's loaded from DB
    Node *getNodeByHandle(NodeHandle handle);

    // read children from DB and load them in memory
    node_list getChildren(const Node *parent);

    // read recent nodes from DB and load them in memory
    node_vector getRecentNodes(unsigned maxcount, m_time_t since);

    // Search nodes containing 'searchString' in its name
    // Returned nodes are children of 'nodeHandle' (at any level)
    // If 'nodeHandle' is UNDEF, search includes the whole account
    node_vector search(NodeHandle nodeHandle, const char *searchString);

    node_vector getNodesByFingerprint(const FileFingerprint& fingerprint);
    node_vector getNodesByOrigFingerprint(const std::string& fingerprint, Node *parent);
    Node *getNodeByFingerprint(const FileFingerprint& fingerprint);

    // Return a first level child node whose name matches with 'name'
    // Valid values for nodeType: FILENODE, FOLDERNODE, TYPE_UNKNOWN (when unknown, it returns both files and folders)
    Node* getNodeByNameFirstLevel(NodeHandle parentHandle, const std::string& name, nodetype_t nodeType);

    // Returns ROOTNODE, INCOMINGNODE, RUBBISHNODE (In case of logged into folder link returns only ROOTNODE)
    // Load from DB if it's necessary
    node_vector getRootNodes();

    node_vector getNodesWithInShares(); // both, top-level and nested ones
    node_vector getNodesWithOutShares();
    node_vector getNodesWithPendingOutShares();
    node_vector getNodesWithLinks();

    std::vector<NodeHandle> getFavouritesNodeHandles(NodeHandle node, uint32_t count);
    size_t getNumberOfChildrenFromNode(NodeHandle parentHandle);

    // Returns true when nodes on demand is ready to operate after load a session with old cache
    bool isNodesOnDemandReady();

    // Returns first ancestor available in cache
    NodeHandle getFirstAncestor(NodeHandle nodehandle);

    // true if 'node' is a child node of 'ancestor', false otherwise.
    bool isAncestor(NodeHandle nodehandle, NodeHandle ancestor);

    // true if 'node' is a file (note: requires DB query if not available in ram)
    bool isFileNode(NodeHandle nodehandle);

    // Clean 'changed' flag from all nodes
    void removeChanges();

    // Remove all nodes from all caches
    void cleanNodes();

    // reads from DB and loads the node in memory
    Node* unserializeNode(const string*, bool fromOldCache);

    // attempt to apply received keys to decrypt node's keys
    void applyKeys(uint32_t appliedKeys);

    // add node to the notification queue
    void notifyNode(Node* node);

    // process notified/changed nodes from 'mNodeNotify': dump changes to DB
    void notifyPurge();

    size_t nodeNotifySize() const;

    // Returns if cache has been loaded
    bool hasCacheLoaded();

    // Load nodes from DB, if mKeepAllNodesInMemory is active load all nodes, in other case,
    // load rootnodes (ROOTNODE, INCOMING, RUBBISH) and children from ROOTNODE.
    // return true if success, false if error
    bool loadNodes();

    // Returns total of nodes in the account (cloud+inbox+rubbish AND inshares), excluding versions
    uint64_t getNodeCount();

    // return the counter for all root nodes (cloud+inbox+rubbish)
    NodeCounter getCounterOfRootNodes();

    // update the counter of 'n' when its parent is updated (from 'oldParent' to 'n.parent')
    void updateCounter(Node &n, Node *oldParent);

    // true if 'h' is a rootnode: cloud, inbox or rubbish bin
    bool isRootNode(NodeHandle h) const;

    // Set values to mClient.rootnodes for ROOTNODE, INBOX and RUBBISH
    bool setrootnode(Node* node);

    // Add fingerprint to mFingerprint map, in case !fetchingNodes or
    // keep all nodes in memory, a reference to node will be stored too
    FingerprintMapPosition insertFingerprint(Node* node);
    // Remove fingerprint from mFingerprint map
    void removeFingerprint(Node* node);
    FingerprintMapPosition getInvalidPosition();

    // Node has received last updates and it's ready to store in DB
    void saveNodeInDb(Node *node);

    // write all nodes into DB (used for migration from legacy to NOD DB schema)
    void dumpNodes();

    // This method only can be used in Megacli for testing purposes
    uint64_t getNumberNodesInRam() const;

    // Add new relationship between parent and child
    void addChild(NodeHandle parent, NodeHandle child);
    // remove relationship between parent and child
    void removeChild(NodeHandle parent, NodeHandle child);

    // Cancel all DB queries in progress in same sql connection
    void cancelDbQuery();

    // true when loading nodes (at startup, not node per node afterwards)
    bool isLoadingNodes() { return mLoadingNodes; }

    // Returns the number of versions for a node (including the current version)
    int getNumVersions(NodeHandle nodeHandle);

    // Returns true if a node has versions
    bool hasVersion(NodeHandle nodeHandle);

    // Called to initialize and set values to counters
    // If some value is set previously (setParent), this value will be removed
    void initializeCounters();

private:
    MegaClient& mClient;

    // interface to handle accesses to "nodes" table
    DBTableNodes* mTable = nullptr;

    // Stores nodes that have been loaded in RAM from DB (not necessarily all of them)
    node_map mNodes;

    // flag to force all nodes to be loaded in memory
#ifdef ENABLE_SYNC
    bool mKeepAllNodesInMemory = true;
#else
    bool mKeepAllNodesInMemory = false;
#endif

    // nodes that have changed and are pending to notify to app and dump to DB
    node_vector mNodeNotify;

    // holds references to unknown parent nodes until those are received (delayed-parents: dp)
    std::map<NodeHandle, node_set> mNodesWithMissingParent;

    Node* getNodeInRAM(NodeHandle handle);
    void saveNodeInRAM(Node* node, bool isRootnode);    // takes ownership
    node_vector getNodesWithSharesOrLink(ShareType_t shareType);

    // Load nodes recursively and update nodeCounters
    void loadTreeRecursively(const Node *node);

    enum OperationType
    {
        INCREASE = 0,
        DECREASE,
    };

    // Update a node counter for 'origin' and its subtree (recursively)
    // If operationType is INCREASE, nc is added, in other case is decreased (ie. upon deletion)
    void updateTreeCounter(Node* origin, NodeCounter nc, OperationType operation);

    // returns nullptr if there are unserialization errors. Also triggers a full reload (fetchnodes)
<<<<<<< HEAD
    Node* getNodeFromNodeSerialized(const NodeSerialized& nodeSerialized);

    // returns the counter for the specified node, calculating it recursively and accessing to DB if it's neccesary
    NodeCounter calculateNodeCounter(const NodeHandle &nodehandle, nodetype_t parentType);
=======
    Node* getNodeFromBlob(const string* serializedNode);
>>>>>>> 09a75716

    // FileFingerprint to node mapping. If Node is not loaded in memory, the pointer is null
    FingerprintMap mFingerPrints;

    // Return a node from Data base, node shouldn't be in RAM previously
    Node* getNodeFromDataBase(NodeHandle handle);

    // Returns root nodes without nested in-shares
    node_vector getRootNodesAndInshares();

    // node temporary in memory, which will be removed upon write to DB
    unique_ptr<Node> mNodeToWriteInDb;

    // store relationship between nodes and their children (nodes without children are not in the map)
    std::map<NodeHandle, std::set<NodeHandle>> mNodeChildren;

    // true while loading nodes, false otherwise
    bool mLoadingNodes = false;
};

class MEGA_API MegaClient
{
public:
    // own identity
    handle me;
    string uid;

    // root nodes (files, incoming, rubbish)
    struct Rootnodes
    {
        NodeHandle files;
        NodeHandle inbox;
        NodeHandle rubbish;
    } rootnodes;

    // all users
    user_map users;

    // encrypted master key
    string k;

    // version of the account
    int accountversion;

    // salt of the account (for v2 accounts)
    string accountsalt;

    // timestamp of the creation of the account
    m_time_t accountsince;

    // Global Multi-Factor Authentication enabled
    bool gmfa_enabled;

    // Server-Side Rubbish-bin Scheduler enabled (autopurging)
    bool ssrs_enabled;

    // Account has VOIP push enabled (only for Apple)
    bool aplvp_enabled;

    // Use new format to generate Mega links
    bool mNewLinkFormat = false;

    // Don't start showing the cookie banner until API says so
    bool mCookieBannerEnabled = false;

    // 2 = Opt-in and unblock SMS allowed 1 = Only unblock SMS allowed 0 = No SMS allowed  -1 = flag was not received
    SmsVerificationState mSmsVerificationState;

    // the verified account phone number, filled in from 'ug'
    string mSmsVerifiedPhone;

    // pseudo-random number generator
    PrnGen rng;

    bool ephemeralSession = false;
    bool ephemeralSessionPlusPlus = false;

    static string publicLinkURL(bool newLinkFormat, nodetype_t type, handle ph, const char *key);

    string getWritableLinkAuthKey(handle node);

#ifdef ENABLE_CHAT
    // all chats
    textchat_map chats;
#endif

    // process API requests and HTTP I/O
    void exec();

    // wait for I/O or other events
    int wait();

    // splitted implementation of wait() for a better thread management
    int preparewait();
    int dowait();
    int checkevents();

    // abort exponential backoff
    bool abortbackoff(bool = true);

    // ID tag of the next request
    int nextreqtag();

    // corresponding ID tag of the currently executing callback
    int restag;

    // ephemeral session support
    void createephemeral();
    void createephemeralPlusPlus();
    void resumeephemeral(handle, const byte*, int = 0);
    void resumeephemeralPlusPlus(const std::string& session);
    void cancelsignup();

    // full account confirmation/creation support
    string sendsignuplink2(const char*, const char *, const char*);
    void resendsignuplink2(const char*, const char *);

    void confirmsignuplink2(const byte*, unsigned);
    void setkeypair();

    // prelogin: e-mail
    void prelogin(const char*);

    // user login: e-mail, pwkey
    void login(const char*, const byte*, const char* = NULL);

    // user login: e-mail, password, salt
    void login2(const char*, const char*, string *, const char* = NULL);

    // user login: e-mail, derivedkey, 2FA pin
    void login2(const char*, const byte*, const char* = NULL);

    // user login: e-mail, pwkey, emailhash
    void fastlogin(const char*, const byte*, uint64_t);

    // session login: binary session, bytecount
    void login(string session);

    // check password
    error validatepwd(const byte *);

    // get user data
    void getuserdata(int tag, std::function<void(string*, string*, string*, error)> = nullptr);

    // get miscelaneous flags
    void getmiscflags();

    // get the public key of an user
    void getpubkey(const char* user);

    // check if logged in
    sessiontype_t loggedin();

    // provide state by change callback
    void reportLoggedInChanges();
    sessiontype_t mLastLoggedInReportedState = NOTLOGGEDIN;
    handle mLastLoggedInMeHandle = UNDEF;

    // check if logged in a folder link
    bool loggedinfolderlink();

    // check the reason of being blocked
    void whyamiblocked();

    // sets block state: stops querying for action packets, pauses transfer & removes transfer slot availability
    void block(bool fromServerClientResponse = false);

    // unsets block state
    void unblock();

    // dump current session
    int dumpsession(string&);

    // create a copy of the current session. EACCESS for not fully confirmed accounts
    error copysession();

    // resend the verification email to the same email address as it was previously sent to
    void resendverificationemail();

    // reset the verified phone number
    void resetSmsVerifiedPhoneNumber();

    // get the data for a session transfer
    // the caller takes the ownership of the returned value
    string sessiontransferdata(const char*, string*);

    // Kill session id
    void killsession(handle session);
    void killallsessions();

    // extract public handle and key from a public file/folder link
    error parsepubliclink(const char *link, handle &ph, byte *key, bool isFolderLink);

    // open the SC database and get the SCSN from it
    void checkForResumeableSCDatabase();

    // set folder link: node, key. authKey is the authentication key to be able to write into the folder
    error folderaccess(const char*folderlink, const char* authKey);

    // open exported file link (op=0 -> download, op=1 fetch data)
    void openfilelink(handle ph, const byte *key);

    // decrypt password-protected public link
    // the caller takes the ownership of the returned value in decryptedLink parameter
    error decryptlink(const char* link, const char* pwd, string *decryptedLink);

    // encrypt public link with password
    // the caller takes the ownership of the returned value
    error encryptlink(const char* link, const char* pwd, string *encryptedLink);

    // change login password
    error changepw(const char *password, const char *pin = NULL);

    // load all trees: nodes, shares, contacts
    void fetchnodes(bool nocache = false);

    // fetchnodes stats
    FetchNodesStats fnstats;

    // load cryptographic keys: RSA, Ed25519, Cu25519 and their signatures
    void fetchkeys();

    // check existence and integrity of keys and signatures, initialize if missing
    void initializekeys();

    // to be called after resumption from cache (user attributes loaded)
    void loadAuthrings();

    // load cryptographic keys for contacts: RSA, Ed25519, Cu25519
    void fetchContactsKeys();

    // fetch keys related to authrings for a given contact
    void fetchContactKeys(User *user);

    // track a public key in the authring for a given user
    error trackKey(attr_t keyType, handle uh, const std::string &key);

    // track the signature of a public key in the authring for a given user
    error trackSignature(attr_t signatureType, handle uh, const std::string &signature);

    // set the Ed25519 public key as verified for a given user in the authring (done by user manually by comparing hash of keys)
    error verifyCredentials(handle uh);

    // reset the tracking of public keys in the authrings for a given user
    error resetCredentials(handle uh);

    // check credentials are verified for a given user
    bool areCredentialsVerified(handle uh);

    // retrieve user details
    void getaccountdetails(std::shared_ptr<AccountDetails>, bool, bool, bool, bool, bool, bool, int source = -1);

    // check if the available bandwidth quota is enough to transfer an amount of bytes
    void querytransferquota(m_off_t size);

    // update node attributes
    error setattr(Node*, attr_map&& updates, int reqtag, const char* prevattr, CommandSetAttr::Completion&& c);

    // prefix and encrypt attribute json
    static void makeattr(SymmCipher*, string*, const char*, int = -1);

    // convenience version of the above (frequently we are passing a NodeBase's attrstring)
    static void makeattr(SymmCipher*, const std::unique_ptr<string>&, const char*, int = -1);

    // check node access level
    int checkaccess(Node*, accesslevel_t);

    // check if a move operation would succeed
    error checkmove(Node*, Node*);

    // delete node
    error unlink(Node*, bool keepversions, int tag, std::function<void(NodeHandle, Error)>&& resultFunction = nullptr);

    // delete all versions
    void unlinkversions();

    // move node to new parent folder
    error rename(Node*, Node*, syncdel_t, NodeHandle prevparenthandle, const char *newName, CommandMoveNode::Completion&& c);

    // Queue commands (if needed) to remvoe any outshares (or pending outshares) below the specified node
    void removeOutSharesFromSubtree(Node* n, int tag);

    // start/stop/pause file transfer
    bool startxfer(direction_t, File*, DBTableTransactionCommitter&, bool skipdupes, bool startfirst, bool donotpersist, VersioningOption);
    void stopxfer(File* f, DBTableTransactionCommitter* committer);
    void pausexfers(direction_t, bool pause, bool hard, DBTableTransactionCommitter& committer);

    // maximum number of connections per transfer
    static const unsigned MAX_NUM_CONNECTIONS = 6;

    // set max connections per transfer
    void setmaxconnections(direction_t, int);

    // updates business status
    void setBusinessStatus(BizStatus newBizStatus);

    // updates block boolean
    void setBlocked(bool value);

    // enqueue/abort direct read
    void pread(Node*, m_off_t, m_off_t, void*);
    void pread(handle, SymmCipher* key, int64_t, m_off_t, m_off_t, void*, bool = false,  const char* = NULL, const char* = NULL, const char* = NULL);
    void preadabort(Node*, m_off_t = -1, m_off_t = -1);
    void preadabort(handle, m_off_t = -1, m_off_t = -1);

    // pause flags
    bool xferpaused[2];

    MegaClientAsyncQueue mAsyncQueue;

    // number of parallel connections per transfer (PUT/GET)
    unsigned char connections[2];

    // helpfer function for preparing a putnodes call for new node
    error putnodes_prepareOneFile(NewNode* newnode, Node* parentNode, const char *utf8Name, const UploadToken& binaryUploadToken,
                                  byte *theFileKey, char *megafingerprint, const char *fingerprintOriginal,
                                  std::function<error(AttrMap&)> addNodeAttrsFunc = nullptr,
                                  std::function<error(std::string *)> addFileAttrsFunc = nullptr);

    // helper function for preparing a putnodes call for new folders
    void putnodes_prepareOneFolder(NewNode* newnode, std::string foldername, std::function<void (AttrMap&)> addAttrs = nullptr);

    // add nodes to specified parent node (complete upload, copy files, make
    // folders)
    void putnodes(NodeHandle, VersioningOption vo, vector<NewNode>&&, const char *, int tag, CommandPutNodes::Completion&& completion = nullptr);

    // send files/folders to user
    void putnodes(const char*, vector<NewNode>&&, int tag, CommandPutNodes::Completion&& completion = nullptr);

    // attach file attribute to upload or node handle
    void putfa(NodeOrUploadHandle, fatype, SymmCipher*, int tag, std::unique_ptr<string>);

    // queue file attribute retrieval
    error getfa(handle h, string *fileattrstring, const string &nodekey, fatype, int = 0);

    // notify delayed upload completion subsystem about new file attribute
    void checkfacompletion(UploadHandle, Transfer* = NULL);

    // attach/update/delete a user attribute
    void putua(attr_t at, const byte* av = NULL, unsigned avl = 0, int ctag = -1, handle lastPublicHandle = UNDEF, int phtype = 0, int64_t ts = 0,
        std::function<void(Error)> completion = nullptr);

    // attach/update multiple versioned user attributes at once
    void putua(userattr_map *attrs, int ctag = -1);

    // queue a user attribute retrieval
    void getua(User* u, const attr_t at = ATTR_UNKNOWN, int ctag = -1);

    // queue a user attribute retrieval (for non-contacts)
    void getua(const char* email_handle, const attr_t at = ATTR_UNKNOWN, const char *ph = NULL, int ctag = -1);

    // retrieve the email address of a user
    void getUserEmail(const char *uid);

#ifdef DEBUG
    // queue a user attribute removal
    void delua(const char* an);

    // send dev command for testing
    void senddevcommand(const char *command, const char *email, long long q = 0, int bs = 0, int us = 0);
#endif

    // delete or block an existing contact
    error removecontact(const char*, visibility_t = HIDDEN);

    // add/remove/update outgoing share
    void setshare(Node*, const char*, accesslevel_t, bool writable, const char*,
        int tag, std::function<void(Error, bool writable)> completion);

    // Add/delete/remind outgoing pending contact request
    void setpcr(const char*, opcactions_t, const char* = NULL, const char* = NULL, handle = UNDEF);
    void updatepcr(handle, ipcactions_t);

    // export node link or remove existing exported link for this node
    error exportnode(Node*, int, m_time_t, bool writable, bool megaHosted,
        int tag, std::function<void(Error, handle, handle)> completion);
    void requestPublicLink(Node* n, int del, m_time_t ets, bool writable, bool megaHosted,
	    int tag, std::function<void(Error, handle, handle)> completion); // auxiliar method to add req

    // add timer
    error addtimer(TimerWithBackoff *twb);

#ifdef ENABLE_SYNC
    /**
     * @brief is node syncable
     * @param isinshare filled with whether the node is within an inshare.
     * @param syncError filled with SyncError with the sync error that makes the node unsyncable
     * @return API_OK if syncable. (regular) error otherwise
     */
    error isnodesyncable(Node*, bool * isinshare = NULL, SyncError *syncError = nullptr);

    /**
     * @brief is local path syncable
     * @param newPath path to check
     * @param excludeBackupId backupId to exclude in checking (that of the new sync)
     * @param syncError filled with SyncError with the sync error that makes the node unsyncable
     * @return API_OK if syncable. (regular) error otherwise
     */
    error isLocalPathSyncable(const LocalPath& newPath, handle excludeBackupId = UNDEF, SyncError *syncError = nullptr);

    /**
     * @brief check config. Will fill syncError in the SyncConfig in case there is one.
     * Will fill syncWarning in the SyncConfig in case there is one.
     * Does not persist the sync configuration.
     * Does not add the syncConfig.
     * Reference parameters are filled in while checking syncConfig, for the benefit of addSync() which calls it.
     * @return And error code if there are problems serious enough with the syncconfig that it should not be added.
     *         Otherwise, API_OK
     */
    error checkSyncConfig(SyncConfig& syncConfig, LocalPath& rootpath, std::unique_ptr<FileAccess>& openedLocalFolder, string& rootNodeName, bool& inshare, bool& isnetwork);

    /**
     * @brief add sync. Will fill syncError/syncWarning in the SyncConfig in case there are any.
     * It will persist the sync configuration if its call to checkSyncConfig succeeds
     * @param syncConfig the Config to attempt to add
     * @param notifyApp whether the syncupdate_stateconfig callback should be called at this stage or not
     * @param completion Completion function
     * @return API_OK if added to active syncs. (regular) error otherwise (with detail in syncConfig's SyncError field).
     */
    error addsync(SyncConfig& syncConfig, bool notifyApp, std::function<void(error, SyncError, handle)> completion, const string& logname);

    void copySyncConfig(const SyncConfig& config, std::function<void(handle, error)> completion);

    /**
     * @brief
     * Import sync configs from JSON.
     *
     * @param configs
     * A JSON string encoding the sync configs to import.
     *
     * @param completion
     * The function to call when we've completed importing the configs.
     *
     * @see MegaApi::exportSyncConfigs
     * @see MegaApi::importSyncConfigs
     * @see Syncs::exportSyncConfig
     * @see Syncs::exportSyncConfigs
     * @see Syncs::importSyncConfig
     * @see Syncs::importSyncConfigs
     */
    void importSyncConfigs(const char* configs, std::function<void(error)> completion);

    /**
     * @brief This method ensures that sync user attributes are available.
     *
     * This method calls \c completion function when it finishes, with the
     * corresponding error if was not possible to ensure the attrs are available.
     *
     * Note that it may also need to create certain attributes, like *~jscd, if they
     * don't exist yet.
     *
     * @param completion Function that is called when completed
     */
    void ensureSyncUserAttributes(std::function<void(Error)> completion);

private:
    void ensureSyncUserAttributesCompleted(Error e);
    std::function<void(Error)> mOnEnsureSyncUserAttributesComplete;

public:

    // disable synchronization. syncError specifies why we are disabling it.
    // newEnabledFlag specifies whether we will try to auto-resume it on eg. app restart
    void disableSyncContainingNode(NodeHandle nodeHandle, SyncError syncError, bool newEnabledFlag);

#endif  // ENABLE_SYNC

    /**
     * @brief creates a tlv with one record and returns it encrypted with master key
     * @param name name of the record
     * @param text value of the record
     * @return encrypted base64 string with the tlv contents
     */
    std::string cypherTLVTextWithMasterKey(const char* name, const std::string& text);
    std::string decypherTLVTextWithMasterKey(const char* name, const std::string& text);

    // close all open HTTP connections
    void disconnect();

    // close server-client HTTP connection
    void catchup();
    // abort lock request
    void abortlockrequest();

    // abort session and free all state information
    void logout(bool keepSyncConfigsFile);

    // free all state information
    void locallogout(bool removecaches, bool keepSyncsConfigFile);

    // SDK version
    const char* version();

    // get the last available version of the app
    void getlastversion(const char *appKey);

    // get a local ssl certificate for communications with the webclient
    void getlocalsslcertificate();

    // send a DNS request to resolve a hostname
    void dnsrequest(const char*);

    // send chat stats
    void sendchatstats(const char*, int port);

    // send chat logs with user's annonymous id
    void sendchatlogs(const char*, mega::handle userid, mega::handle callid, int port);

    // send a HTTP request
    void httprequest(const char*, int, bool = false, const char* = NULL, int = 1);

    // maximum outbound throughput (per target server)
    int putmbpscap;

    // User-Agent header for HTTP requests
    string useragent;

    // Issuer of a detected fake SSL certificate
    string sslfakeissuer;

    // shopping basket
    handle_vector purchase_basket;

    // enumerate Pro account purchase options
    void purchase_enumeratequotaitems();

    // clear shopping basket
    void purchase_begin();

    // add item to basket
    void purchase_additem(int, handle, unsigned, const char *, unsigned, const char *, handle = UNDEF, int = 0, int64_t = 0);

    // submit purchased products for payment
    void purchase_checkout(int);

    // submit purchase receipt for verification
    void submitpurchasereceipt(int, const char*, handle lph = UNDEF, int phtype = 0, int64_t ts = 0);

    // store credit card
    error creditcardstore(const char *);

    // get credit card subscriptions
    void creditcardquerysubscriptions();

    // cancel credit card subscriptions
    void creditcardcancelsubscriptions(const char *reason = NULL);

    // get payment methods
    void getpaymentmethods();

    // store user feedback
    void userfeedbackstore(const char *);

    // send event
    void sendevent(int, const char *);
    void sendevent(int, const char *, int tag);

    // create support ticket
    void supportticket(const char *message, int type);

    // clean rubbish bin
    void cleanrubbishbin();

    // change the storage status
    bool setstoragestatus(storagestatus_t);

    // get info about a folder link
    void getpubliclinkinfo(handle h);

    // send an sms to verificate a phone number (returns EARGS if phone number has invalid format)
    error smsverificationsend(const string& phoneNumber, bool reVerifyingWhitelisted = false);

    // check the verification code received by sms is valid (returns EARGS if provided code has invalid format)
    error smsverificationcheck(const string& verificationCode);

#ifdef ENABLE_CHAT

    // create a new chat with multiple users and different privileges
    void createChat(bool group, bool publicchat, const userpriv_vector *userpriv = NULL, const string_map *userkeymap = NULL, const char *title = NULL, bool meetingRoom = false);

    // invite a user to a chat
    void inviteToChat(handle chatid, handle uh, int priv, const char *unifiedkey = NULL, const char *title = NULL);

    // remove a user from a chat
    void removeFromChat(handle chatid, handle uh);

    // get the URL of a chat
    void getUrlChat(handle chatid);

    // process object arrays by the API server (users + privileges)
    userpriv_vector * readuserpriv(JSON* j);

    // grant access to a chat peer to one specific node
    void grantAccessInChat(handle chatid, handle h, const char *uid);

    // revoke access to a chat peer to one specific node
    void removeAccessInChat(handle chatid, handle h, const char *uid);

    // update permissions of a peer in a chat
    void updateChatPermissions(handle chatid, handle uh, int priv);

    // truncate chat from message id
    void truncateChat(handle chatid, handle messageid);

    // set title of the chat
    void setChatTitle(handle chatid, const char *title = NULL);

    // get the URL of the presence server
    void getChatPresenceUrl();

    // register a token device to route push notifications
    void registerPushNotification(int deviceType, const char *token = NULL);

    void archiveChat(handle chatid, bool archived);

    // request meta information from an url (title, description, icon)
    void richlinkrequest(const char*);

    // create/get or delete chat-link
    void chatlink(handle chatid, bool del, bool createifmissing);

    // get the URL for chat-link
    void chatlinkurl(handle publichandle);

    // convert public chat into private chat
    void chatlinkclose(handle chatid, const char *title);

    // auto-join publicchat
    void chatlinkjoin(handle publichandle, const char *unifiedkey);

    // set retention time for a chatroom in seconds, after which older messages in the chat are automatically deleted
    void setchatretentiontime(handle chatid, unsigned period);
#endif

    // get mega achievements
    void getaccountachievements(AchievementsDetails *details);

    // get mega achievements list (for advertising for unregistered users)
    void getmegaachievements(AchievementsDetails *details);

    // get welcome pdf
    void getwelcomepdf();

    // report an event to the API logger
    void reportevent(const char*, const char* = NULL);
    void reportevent(const char*, const char*, int tag);

    // set max download speed
    bool setmaxdownloadspeed(m_off_t bpslimit);

    // set max upload speed
    bool setmaxuploadspeed(m_off_t bpslimit);

    // get max download speed
    m_off_t getmaxdownloadspeed();

    // get max upload speed
    m_off_t getmaxuploadspeed();

    // get the handle of the older version for a NewNode
    Node* getovnode(Node *parent, string *name);

    // Load from db node children at first level
    node_list getChildren(const Node *parent);

    // Get number of children from a node
    size_t getNumberOfChildren(NodeHandle parentHandle);

    // use HTTPS for all communications
    bool usehttps;

    // use an alternative port for downloads (8080)
    bool usealtdownport;

    // select the download port automatically
    bool autodownport;

    // use an alternative port for uploads (8080)
    bool usealtupport;

    // select the upload port automatically
    bool autoupport;

    // finish downloaded chunks in order
    bool orderdownloadedchunks;

    // retry API_ESSL errors
    bool retryessl;

    // flag to request an extra loop of the SDK to finish something pending
    bool looprequested;

    // timestamp until the bandwidth is overquota in deciseconds, related to Waiter::ds
    m_time_t overquotauntil;

    // storage status
    storagestatus_t ststatus;

    class CacheableStatusMap : private map<int64_t, CacheableStatus>
    {
    public:
        CacheableStatusMap(MegaClient *client) { mClient = client; }

        // returns the cached value for type, or defaultValue if not found
        int64_t lookup(CacheableStatus::Type type, int64_t defaultValue);

        // add/update cached status, both in memory and DB
        bool addOrUpdate(CacheableStatus::Type type, int64_t value);

        // adds a new item to the map. It also initializes dedicated vars in the client (used to load from DB)
        void loadCachedStatus(CacheableStatus::Type type, int64_t value);

        // for unserialize
        CacheableStatus *getPtr(CacheableStatus::Type type);

        void clear() { map::clear(); }

    private:
        MegaClient *mClient = nullptr;
    };

    // cacheable status
    CacheableStatusMap mCachedStatus;

    // warning timestamps related to storage overquota in paywall mode
    vector<m_time_t> mOverquotaWarningTs;

    // deadline timestamp related to storage overquota in paywall mode
    m_time_t mOverquotaDeadlineTs;

    // minimum bytes per second for streaming (0 == no limit, -1 == use default)
    int minstreamingrate;

    // root URL for chat stats
    static const string SFUSTATSURL;

    // root URL for Website
    static const string MEGAURL;

    // newsignup link URL prefix
    static const char* newsignupLinkPrefix();

    // confirm link URL prefix
    static const char* confirmLinkPrefix();

    // verify link URL prefix
    static const char* verifyLinkPrefix();

    // recover link URL prefix
    static const char* recoverLinkPrefix();

    // cancel link URL prefix
    static const char* cancelLinkPrefix();

    // file that is blocking the sync engine
    LocalPath blockedfile;

    // stats id
    std::string statsid;

    // number of ongoing asynchronous fopen
    int asyncfopens;

    // list of notifications to display to the user; includes items already seen
    UserAlerts useralerts;

    // true if user data is cached
    bool cachedug;

    // backoff for the expiration of cached user data
    BackoffTimer btugexpiration;

    // if logged into public folder (which might optionally be writable)
    bool loggedIntoFolder() const;

    // if logged into writable folder
    bool loggedIntoWritableFolder() const;

    // start receiving external drive [dis]connect notifications
    bool startDriveMonitor();

    // stop receiving external drive [dis]connect notifications
    void stopDriveMonitor();

    // returns true if drive monitor is started
    bool driveMonitorEnabled();

private:
#ifdef USE_DRIVE_NOTIFICATIONS
    DriveInfoCollector mDriveInfoCollector;
#endif
    BackoffTimer btcs;
    BackoffTimer btbadhost;
    BackoffTimer btworkinglock;

    vector<TimerWithBackoff *> bttimers;

    // server-client command trigger connection
    std::unique_ptr<HttpReq> pendingsc;
    std::unique_ptr<HttpReq> pendingscUserAlerts;
    BackoffTimer btsc;

    // account is blocked: stops querying for action packets, pauses transfer & removes transfer slot availability
    bool mBlocked = false;
    bool mBlockedSet = false; //value set in current execution

    bool pendingscTimedOut = false;

    // badhost report
    HttpReq* badhostcs;

    // Working lock
    unique_ptr<HttpReq> workinglockcs;

    // notify URL for new server-client commands
    string scnotifyurl;

    // unique request ID
    char reqid[10];

    // lang URI component for API requests
    string lang;

    struct FolderLink {
        // public handle of the folder link ('&n=' param in the POST)
        handle mPublicHandle = UNDEF;

        // auth token that enables writing into the folder link (appended to the `n` param in POST)
        string mWriteAuth;      // (optional, only for writable links)

        // auth token that relates the usage of the folder link to a user's session id ('&sid=' param in the POST)
        string mAccountAuth;    // (optional, set by the app)
    };
    FolderLink mFolderLink;

    // API response JSON object
    JSON response;

    // response record processing issue
    bool warned;

    // next local user record identifier to use
    int userid;

    // backoff for file attributes
    BackoffTimer btpfa;
    bool faretrying;

    // next internal upload handle (call UploadHandle::next() to update value)
    UploadHandle mUploadHandle;

    // just one notification after fetchnodes and catch-up actionpackets
    bool notifyStorageChangeOnStateCurrent = false;

    // maximum number of concurrent transfers (uploads + downloads)
    static const unsigned MAXTOTALTRANSFERS;

    // maximum number of concurrent transfers (uploads or downloads)
    static const unsigned MAXTRANSFERS;

    // maximum number of queued putfa before halting the upload queue
    static const int MAXQUEUEDFA;

    // maximum number of concurrent putfa
    static const int MAXPUTFA;

    // update time at which next deferred transfer retry kicks in
    void nexttransferretry(direction_t d, dstime*);

    // a TransferSlot chunk failed
    bool chunkfailed;

    // fetch state serialize from local cache
    bool fetchsc(DbTable*);

    // fetch statusTable from local cache
    bool fetchStatusTable(DbTable*);

    // open/create status database table
    void doOpenStatusTable();

    // remove old (2 days or more) transfers from cache, if they were not resumed
    void purgeOrphanTransfers(bool remove = false);

    // close the local transfer cache
    void closetc(bool remove = false);

    // server-client command processing
    void sc_updatenode();
    Node* sc_deltree();
    handle sc_newnodes();
    void sc_contacts();
    void sc_keys();
    void sc_fileattr();
    void sc_userattr();
    bool sc_shares();
    bool sc_upgrade();
    void sc_paymentreminder();
    void sc_opc();
    void sc_ipc();
    void sc_upc(bool incoming);
    void sc_ph();
    void sc_se();
#ifdef ENABLE_CHAT
    void sc_chatupdate(bool readingPublicChat);
    void sc_chatnode();
    void sc_chatflags();
#endif
    void sc_uac();
    void sc_la();
    void sc_ub();
    void sc_sqac();

    void init();

    // remove caches
    void removeCaches(bool keepSyncsConfigFile);

    // add node to vector and return index
    unsigned addnode(node_vector*, Node*) const;

    // add child for consideration in syncup()/syncdown()
    void addchild(remotenode_map*, string*, Node*, list<string>*, FileSystemType fsType) const;

    // crypto request response
    void cr_response(node_vector*, node_vector*, JSON*);

    // read node tree from JSON object
    void readtree(JSON*);

    // converts UTF-8 to 32-bit word array
    static char* utf8_to_a32forjs(const char*, int*);

    // was the app notified of a retrying CS request?
    bool csretrying;

    // encode/query handle type
    void encodehandletype(handle*, bool);
    bool isprivatehandle(handle*);

    // add direct read
    void queueread(handle, bool, SymmCipher*, int64_t, m_off_t, m_off_t, void*, const char* = NULL, const char* = NULL, const char* = NULL);

    // execute pending direct reads
    bool execdirectreads();

    // maximum number parallel connections for the direct read subsystem
    static const int MAXDRSLOTS = 16;

    // abort queued direct read(s)
    void abortreads(handle, bool, m_off_t, m_off_t);

    static const char PAYMENT_PUBKEY[];

public:
    void enabletransferresumption(const char *loggedoutid = NULL);
    void disabletransferresumption(const char *loggedoutid = NULL);

    // application callbacks
    struct MegaApp* app;

    // event waiter
    Waiter* waiter;

    // HTTP access
    HttpIO* httpio;

    // directory change notification
    unique_ptr<FileSystemAccess> fsaccess;

    // bitmap graphics handling
    GfxProc* gfx;

    // enable / disable the gfx layer
    bool gfxdisabled;

    // DB access
    DbAccess* dbaccess = nullptr;

    // DbTable iface to handle "statecache" for logged in user (implemented at SqliteAccountState object)
    unique_ptr<DbTable> sctable;

    // NodeManager instance to wrap all access to Node objects
    NodeManager mNodeManager;

    // there is data to commit to the database when possible
    bool pendingsccommit;

    // transfer cache table
    unique_ptr<DbTable> tctable;

    // during processing of request responses, transfer table updates can be wrapped up in a single begin/commit
    DBTableTransactionCommitter* mTctableRequestCommitter = nullptr;

    // status cache table for logged in user. For data pertaining status which requires immediate commits
    unique_ptr<DbTable> statusTable;

    // scsn as read from sctable
    handle cachedscsn;

    // initial state load in progress?  initial state can come from the database cache or via an 'f' command to the API.
    // Either way there can still be a lot of historic actionpackets to follow since that snaphot, especially if the user has not been online for a long time.
    bool fetchingnodes;
    int fetchnodestag;

    // have we just completed fetching new nodes?  (ie, caught up on all the historic actionpackets since the fetchnodes)
    bool statecurrent;

    // pending file attribute writes
    putfa_list queuedfa;

    // current file attributes being sent
    putfa_list activefa;

    // API request queue double buffering:
    // reqs[r] is open for adding commands
    // reqs[r^1] is being processed on the API server
    HttpReq* pendingcs;

    // Only queue the "Server busy" event once, until the current cs completes, otherwise we may DDOS
    // ourselves in cases where many clients get 500s for a while and then recover at the same time
    bool pendingcs_serverBusySent = false;

    // pending HTTP requests
    pendinghttp_map pendinghttp;

    // record type indicator for sctable
    enum { CACHEDSCSN, CACHEDNODE, CACHEDUSER, CACHEDLOCALNODE, CACHEDPCR, CACHEDTRANSFER, CACHEDFILE, CACHEDCHAT} sctablerectype;

    // record type indicator for statusTable
    enum StatusTableRecType { CACHEDSTATUS };

    // open/create "statecache" and "nodes" tables in DB
    void opensctable();

    // opens (or creates if non existing) a status database table.
    //   if loadFromCache is true, it will load status from the table.
    void openStatusTable(bool loadFromCache);

    // initialize/update state cache referenced sctable
    void initsc();
    void updatesc();
    void finalizesc(bool);

    // truncates status table
    void initStatusTable();

    // flag to pause / resume the processing of action packets
    bool scpaused;

    // MegaClient-Server response JSON
    JSON json;

    // Server-MegaClient request JSON and processing state flag ("processing a element")
    JSON jsonsc;
    bool insca;
    bool insca_notlast;

    // no two interrelated client instances should ever have the same sessionid
    char sessionid[10];

    // session key to protect local storage
    string sessionkey;

    // key protecting non-shareable GPS coordinates in nodes (currently used only by CUv2 in iOS)
    string unshareablekey;

    // application key
    char appkey[16];

    // incoming shares to be attached to a corresponding node
    newshare_list newshares;

    // maps the handle of the root of shares with their corresponding share key
    // out-shares: populated from 'ok0' element from `f` command
    // in-shares: populated from readnodes() for `f` command
    // map is cleared upon call to mergenewshares(), and used only temporary during `f` command.
    std::map<NodeHandle, std::unique_ptr<SymmCipher>> mNewKeyRepository;

    // current request tag
    int reqtag;

    // user maps: by handle and by case-normalized e-mail address
    uh_map uhindex;
    um_map umindex;

    // mapping of pending contact handles to their structure
    handlepcr_map pcrindex;

    // pending file attributes
    fa_map pendingfa;

    // upload waiting for file attributes
    uploadhandletransfer_map faputcompletion;

    // file attribute fetch channels
    fafc_map fafcs;

    // generate attribute string based on the pending attributes for this upload
    void pendingattrstring(UploadHandle, string*);

    // active/pending direct reads
    handledrn_map hdrns;   // DirectReadNodes, main ownership.  One per file, each with one DirectRead per client request.
    dsdrn_map dsdrns;      // indicates the time at which DRNs should be retried
    dr_list drq;           // DirectReads that are in DirectReadNodes which have fectched URLs
    drs_list drss;         // DirectReadSlot for each DR in drq, up to Max

    // merge newly received share into nodes
    void mergenewshares(bool notify, bool skipWriteInDb = false);
    void mergenewshare(NewShare *s, bool notify, bool skipWriteInDb);    // merge only the given share

    // return the list of incoming shared folder (only top level, nested inshares are skipped)
    node_vector getInShares();

    // transfer queues (PUT/GET)
    transfer_map transfers[2];
    BackoffTimerGroupTracker transferRetryBackoffs[2];

    // transfer list to manage the priority of transfers
    TransferList transferlist;

    // cached transfers (PUT/GET)
    transfer_map cachedtransfers[2];

    // cached files and their dbids
    vector<string> cachedfiles;
    vector<uint32_t> cachedfilesdbids;

    // database IDs of cached files and transfers
    // waiting for the completion of a putnodes
    pendingdbid_map pendingtcids;

    // path of temporary files
    // waiting for the completion of a putnodes
    pendingfiles_map pendingfiles;

    // transfer tslots
    transferslot_list tslots;

    // keep track of next transfer slot timeout
    BackoffTimerGroupTracker transferSlotsBackoff;

    // next TransferSlot to doio() on
    transferslot_list::iterator slotit;

    // send updates to app when the storage size changes
    int64_t mNotifiedSumSize = 0;

    // asymmetric to symmetric key rewriting
    handle_vector nodekeyrewrite;
    handle_vector sharekeyrewrite;

    static const char* const EXPORTEDLINK;

    // default number of seconds to wait after a bandwidth overquota
    static dstime DEFAULT_BW_OVERQUOTA_BACKOFF_SECS;

    // number of seconds to invalidate the cached user data
    static dstime USER_DATA_EXPIRATION_BACKOFF_SECS;

    // total number of Node objects
    long long totalNodes;

    // tracks how many nodes have had a successful applykey()
    long long mAppliedKeyNodeCount = 0;

    // server-client request sequence number
    SCSN scsn;

    bool readusers(JSON*, bool actionpackets);

    user_vector usernotify;
    void notifyuser(User*);

    pcr_vector pcrnotify;
    void notifypcr(PendingContactRequest*);

    void notifynode(Node*);

    // update transfer in the persistent cache
    void transfercacheadd(Transfer*, DBTableTransactionCommitter*);

    // remove a transfer from the persistent cache
    void transfercachedel(Transfer*, DBTableTransactionCommitter* committer);

    // add a file to the persistent cache
    void filecacheadd(File*, DBTableTransactionCommitter& committer);

    // remove a file from the persistent cache
    void filecachedel(File*, DBTableTransactionCommitter* committer);

#ifdef ENABLE_CHAT
    textchat_map chatnotify;
    void notifychat(TextChat *);
#endif

#ifdef USE_MEDIAINFO
    MediaFileInfo mediaFileInfo;
#endif

    // write changed/added/deleted users to the DB cache and notify the
    // application
    void notifypurge();

    // If it's necessary, load nodes from data base
    Node* nodeByHandle(NodeHandle);
    Node* nodebyhandle(handle);

    Node* nodeByPath(const char* path, Node* node = nullptr);

    Node* nodebyfingerprint(FileFingerprint*);
#ifdef ENABLE_SYNC
    Node* nodebyfingerprint(LocalNode*);
#endif /* ENABLE_SYNC */

    // get up to "maxcount" nodes, not older than "since", ordered by creation time
    node_vector getRecentNodes(unsigned maxcount, m_time_t since);

    // get a vector of recent actions in the account
    recentactions_vector getRecentActions(unsigned maxcount, m_time_t since);

    // determine if the file is a video, photo, or media (video or photo).  If the extension (with trailing .) is not precalculated, pass null
    bool nodeIsMedia(const Node*, bool *isphoto, bool *isvideo) const;

    // determine if the file is a photo.
    bool nodeIsPhoto(const Node *n, bool checkPreview) const;

    // determine if the file is a video.
    bool nodeIsVideo(const Node *n) const;

    // determine if the file is an audio.
    bool nodeIsAudio(const Node *n) const;

    // determine if the file is a document.
    bool nodeIsDocument(const Node *n) const;

#ifdef ENABLE_SYNC

    // one unified structure for SyncConfigs, the Syncs that are running, and heartbeat data
    Syncs syncs;

    // indicates whether all startup syncs have been fully scanned
    bool syncsup;

    // sync debris folder name in //bin
    static const char* const SYNCDEBRISFOLDERNAME;

    // we are adding the //bin/SyncDebris/yyyy-mm-dd subfolder(s)
    bool syncdebrisadding;

    // minute of the last created folder in SyncDebris
    m_time_t syncdebrisminute;

    // activity flag
    bool syncactivity;

    // syncops indicates that a sync-relevant tree update may be pending
    bool syncops;

    // app scanstate flag
    bool syncscanstate;

    // scan required flag
    bool syncdownrequired;

    bool syncuprequired;

    // block local fs updates processing while locked ops are in progress
    bool syncfsopsfailed;

    // retry accessing temporarily locked filesystem items
    bool syncfslockretry;
    BackoffTimer syncfslockretrybt;

    // retry of transiently failed local filesystem ops
    bool syncdownretry;
    BackoffTimer syncdownbt;

    // sync PUT Nagle timer
    bool syncnagleretry;
    BackoffTimer syncnaglebt;

    // timer for extra notifications
    // (workaround for buggy network filesystems)
    bool syncextraretry;
    BackoffTimer syncextrabt;

    // rescan timer if fs notification unavailable or broken
    bool syncscanfailed;
    BackoffTimer syncscanbt;

    // Sync monitor timer.
    //
    // Meaningful only to backup syncs.
    //
    // Set when a backup is mirroring and syncdown(...) returned after
    // having made changes to bring the cloud in line with local disk.
    //
    // That is, the backup remains in the mirror state.
    //
    // The timer is used to force another call to syncdown(...) so that we
    // can give the sync a chance to transition into the monitor state,
    // regardless of whether the local disk has changed.
    bool mSyncMonitorRetry;
    BackoffTimer mSyncMonitorTimer;

    // vanished from a local synced folder
    localnode_set localsyncnotseen;

    // maps local fsid to corresponding LocalNode*
    handlelocalnode_map fsidnode;

    // local nodes that need to be added remotely
    localnode_vector synccreate;

    // number of sync-initiated putnodes() in progress
    int syncadding;

    // total number of LocalNode objects
    long long totalLocalNodes;

    // sync id dispatch
    handle nextsyncid();
    handle currsyncid;

    // SyncDebris folder addition result
    void putnodes_syncdebris_result(error, vector<NewNode>&);

    // if no sync putnodes operation is in progress, apply the updates stored
    // in syncadded/syncdeleted/syncoverwritten to the remote tree
    void syncupdate();

    // create missing folders, copy/start uploading missing files
    bool syncup(LocalNode* l, dstime* nds, size_t& parentPending);
    bool syncup(LocalNode* l, dstime* nds);

    // sync putnodes() completion
    void putnodes_sync_result(error, vector<NewNode>&);

    // start downloading/copy missing files, create missing directories
    bool syncdown(LocalNode*, LocalPath&, SyncdownContext& cxt);
    bool syncdown(LocalNode*, LocalPath&);

    // move nodes to //bin/SyncDebris/yyyy-mm-dd/ or unlink directly
    void movetosyncdebris(Node*, bool);

    // move queued nodes to SyncDebris (for syncing into the user's own cloud drive)
    void execmovetosyncdebris();
    node_set todebris;

    // unlink queued nodes directly (for inbound share syncing)
    void execsyncunlink();
    node_set tounlink;

    // commit all queueud deletions
    void execsyncdeletions();

    // process localnode subtree
    void proclocaltree(LocalNode*, LocalTreeProc*);

    // unlink the LocalNode from the corresponding node
    // if the associated local file or folder still exists
    void unlinkifexists(LocalNode*, FileAccess*);
#endif

    // recursively cancel transfers in a subtree
    void stopxfers(LocalNode*, DBTableTransactionCommitter& committer);

    // update paths of all PUT transfers
    void updateputs();

    // determine if all transfer slots are full
    bool slotavail() const;

    // transfer queue dispatch/retry handling
    void dispatchTransfers();

    void freeq(direction_t);

    // client-server request double-buffering
    RequestDispatcher reqs;

    // returns if the current pendingcs includes a fetch nodes command
    bool isFetchingNodesPendingCS();

    // upload handle -> node handle map (filled by upload completion)
    set<pair<UploadHandle, NodeHandle>> uhnh;

    // transfer chunk failed
    void setchunkfailed(string*);
    string badhosts;

    bool requestLock;
    dstime disconnecttimestamp;
    dstime nextDispatchTransfersDs = 0;

    // process object arrays by the API server
    int readnodes(JSON*, int, putsource_t, vector<NewNode>*, int, bool applykeys);

    void readok(JSON*);
    void readokelement(JSON*);
    void readoutshares(JSON*);
    void readoutshareelement(JSON*);

    void readipc(JSON*);
    void readopc(JSON*);

    error readmiscflags(JSON*);

    void procph(JSON*);

    void procsnk(JSON*);
    void procsuk(JSON*);

    void procmcf(JSON*);
    void procmcna(JSON*);

    void setkey(SymmCipher*, const char*);
    bool decryptkey(const char*, byte*, int, SymmCipher*, int, handle);

    void handleauth(handle, byte*);

    bool procsc();

    // API warnings
    void warn(const char*);
    bool warnlevel();

    Node* childnodebyname(Node*, const char*, bool = false);
    Node* childnodebynametype(Node*, const char*, nodetype_t mustBeType);
    Node* childnodebyattribute(Node*, nameid, const char*);
    static void honorPreviousVersionAttrs(Node *previousNode, AttrMap &attrs);
    vector<Node*> childnodesbyname(Node*, const char*, bool = false);

    // purge account state and abort server-client connection
    void purgenodesusersabortsc(bool keepOwnUser);

    static const int USERHANDLE = 8;
    static const int PCRHANDLE = 8;
    static const int NODEHANDLE = 6;
    static const int CHATHANDLE = 8;
    static const int SESSIONHANDLE = 8;
    static const int PURCHASEHANDLE = 8;
    static const int BACKUPHANDLE = 8;
    static const int DRIVEHANDLE = 8;
    static const int CONTACTLINKHANDLE = 6;
    static const int CHATLINKHANDLE = 6;

    // max new nodes per request
    static const int MAX_NEWNODES = 2000;

    // session ID length (binary)
    static const unsigned SIDLEN = 2 * SymmCipher::KEYLENGTH + USERHANDLE * 4 / 3 + 1;

    void proccr(JSON*);
    void procsr(JSON*);

    // account access: master key
    // folder link access: folder key
    SymmCipher key;

    // dummy key to obfuscate non protected cache
    SymmCipher tckey;

    // account access (full account): RSA private key
    AsymmCipher asymkey;
    string mPrivKey;    // serialized version for apps

    // RSA public key
    AsymmCipher pubk;

    // EdDSA signing key (Ed25519 private key seed).
    EdDSA *signkey;

    // ECDH key (x25519 private key).
    ECDH *chatkey;

    // set when keys for every current contact have been checked
    AuthRingsMap mAuthRings;

    // used during initialization to accumulate required updates to authring (to send them all atomically)
    AuthRingsMap mAuthRingsTemp;

    // true while authrings are being fetched
    bool mFetchingAuthrings;

    // actual state of keys
    bool fetchingkeys;

    // invalidate received keys (when fail to load)
    void clearKeys();

    // delete chatkey and signing key
    void resetKeyring();

    // binary session ID
    string sid;

    // distinguish activity from different MegaClients in logs
    string clientname;

    // number our http requests so we can distinguish them (and the curl debug logging for them) in logs
    unsigned transferHttpCounter = 0;

    // apply keys
    void applykeys();

    // send andy key rewrites prepared when keys were applied
    void sendkeyrewrites();

    // symmetric password challenge
    int checktsid(byte* sidbuf, unsigned len);

    // locate user by e-mail address or by handle
    User* finduser(const char*, int = 0);
    User* finduser(handle, int = 0);
    User* ownuser();
    void mapuser(handle, const char*);
    void discarduser(handle, bool = true);
    void discarduser(const char*);
    void mappcr(handle, unique_ptr<PendingContactRequest>&&);
    bool discardnotifieduser(User *);

    PendingContactRequest* findpcr(handle);

    // queue public key request for user
    void queuepubkeyreq(User*, std::unique_ptr<PubKeyAction>);
    void queuepubkeyreq(const char*, std::unique_ptr<PubKeyAction>);

    // rewrite foreign keys of the node (tree)
    void rewriteforeignkeys(Node* n);

    // simple string hash
    static void stringhash(const char*, byte*, SymmCipher*);
    static uint64_t stringhash64(string*, SymmCipher*);

    // builds the authentication URI to be sent in POST requests
    string getAuthURI(bool supressSID = false, bool supressAuthKey = false);

    bool setlang(string *code);

    // sets the auth token to be used when logged into a folder link
    void setFolderLinkAccountAuth(const char *auth);

    // returns the public handle of the folder link if the account is logged into a public folder, otherwise UNDEF.
    handle getFolderLinkPublicHandle();

    // check if there is a valid folder link (rootnode received and the valid key)
    bool isValidFolderLink();

    //returns the top-level node for a node
    Node *getrootnode(Node*);

    //returns true if the node referenced by the handle belongs to the logged-in account
    bool isPrivateNode(NodeHandle h);

    //returns true if the node referenced by the handle belongs to other account than the logged-in account
    bool isForeignNode(NodeHandle h);

    // process node subtree
    void proctree(Node*, TreeProc*, bool skipinshares = false, bool skipversions = false);

    // hash password
    error pw_key(const char*, byte*) const;

    // returns a pointer to tmptransfercipher setting its key to the one provided
    // tmptransfercipher key will change: to be used right away: this is not a dedicated SymmCipher for the transfer!
    SymmCipher *getRecycledTemporaryTransferCipher(const byte *key, int type = 1);

    // returns a pointer to tmpnodecipher setting its key to the one provided
    // tmpnodecipher key will change: to be used right away: this is not a dedicated SymmCipher for the node!
    SymmCipher *getRecycledTemporaryNodeCipher(const string *key);
    SymmCipher *getRecycledTemporaryNodeCipher(const byte *key);

    // request a link to recover account
    void getrecoverylink(const char *email, bool hasMasterkey);

    // query information about recovery link
    void queryrecoverylink(const char *link);

    // request private key for integrity checking the masterkey
    void getprivatekey(const char *code);

    // confirm a recovery link to restore the account
    void confirmrecoverylink(const char *code, const char *email, const char *password, const byte *masterkey = NULL, int accountversion = 1);

    // request a link to cancel the account
    void getcancellink(const char *email, const char* = NULL);

    // confirm a link to cancel the account
    void confirmcancellink(const char *code);

    // get a link to change the email address
    void getemaillink(const char *email, const char *pin = NULL);

    // confirm a link to change the email address
    void confirmemaillink(const char *code, const char *email, const byte *pwkey);

    // create contact link
    void contactlinkcreate(bool renew);

    // query contact link
    void contactlinkquery(handle);

    // delete contact link
    void contactlinkdelete(handle);

    // multi-factor authentication setup
    void multifactorauthsetup(const char* = NULL);

    // multi-factor authentication get
    void multifactorauthcheck(const char*);

    // multi-factor authentication disable
    void multifactorauthdisable(const char*);

    // fetch time zone
    void fetchtimezone();

    void keepmealive(int, bool enable = true);

    void getpsa(bool urlSupport);

    // tells the API the user has seen existing alerts
    void acknowledgeuseralerts();

    // manage overquota errors
    void activateoverquota(dstime timeleft, bool isPaywall);

    // achievements enabled for the account
    bool achievements_enabled;

    // non-zero if login with user+pwd was done (reset upon fetchnodes completion)
    bool isNewSession;

    // timestamp of the last login with user and password
    m_time_t tsLogin;

    // true if user has disabled fileversioning
    bool versions_disabled;

    // the SDK is trying to log out
    int loggingout = 0;

    // the logout request succeeded, time to clean up localy once returned from CS response processing
    std::function<void(MegaClient*)> mOnCSCompletion;

    // true if the account is a master business account, false if it's a sub-user account
    BizMode mBizMode;

    // -1: expired, 0: inactive (no business subscription), 1: active, 2: grace-period
    BizStatus mBizStatus;

    // list of handles of the Master business account/s
    std::set<handle> mBizMasters;

    // timestamp when a business account will enter into Grace Period
    m_time_t mBizGracePeriodTs;

    // timestamp when a business account will finally expire
    m_time_t mBizExpirationTs;

    // whether the destructor has started running yet
    bool destructorRunning = false;

    // Keep track of high level operation counts and times, for performance analysis
    struct PerformanceStats
    {
        CodeCounter::ScopeStats execFunction = { "MegaClient_exec" };
        CodeCounter::ScopeStats transferslotDoio = { "TransferSlot_doio" };
        CodeCounter::ScopeStats execdirectreads = { "execdirectreads" };
        CodeCounter::ScopeStats transferComplete = { "transfer_complete" };
        CodeCounter::ScopeStats prepareWait = { "MegaClient_prepareWait" };
        CodeCounter::ScopeStats doWait = { "MegaClient_doWait" };
        CodeCounter::ScopeStats checkEvents = { "MegaClient_checkEvents" };
        CodeCounter::ScopeStats applyKeys = { "MegaClient_applyKeys" };
        CodeCounter::ScopeStats dispatchTransfers = { "dispatchTransfers" };
        CodeCounter::ScopeStats csResponseProcessingTime = { "cs batch response processing" };
        CodeCounter::ScopeStats scProcessingTime = { "sc processing" };
        uint64_t transferStarts = 0, transferFinishes = 0;
        uint64_t transferTempErrors = 0, transferFails = 0;
        uint64_t prepwaitImmediate = 0, prepwaitZero = 0, prepwaitHttpio = 0, prepwaitFsaccess = 0, nonzeroWait = 0;
        CodeCounter::DurationSum csRequestWaitTime;
        CodeCounter::DurationSum transfersActiveTime;
        std::string report(bool reset, HttpIO* httpio, Waiter* waiter, const RequestDispatcher& reqs);
    } performanceStats;

    std::string getDeviceidHash();

    /**
     * @brief This function calculates the time (in deciseconds) that a user
     * transfer request must wait for a retry.
     *
     * A pro user who has reached the limit must wait for the renewal or
     * an upgrade on the pro plan.
     *
     * @param req Pointer to HttpReq object
     * @note a 99408 event is sent for non-pro clients with a negative
     * timeleft in the request header
     *
     * @return returns the backoff time in dstime
     */
    dstime overTransferQuotaBackoff(HttpReq* req);

    MegaClient(MegaApp*, Waiter*, HttpIO*, unique_ptr<FileSystemAccess>&&, DbAccess*, GfxProc*, const char*, const char*, unsigned workerThreadCount);
    ~MegaClient();

    void filenameAnomalyDetected(FilenameAnomalyType type, const LocalPath& localPath, const string& remotePath);
    unique_ptr<FilenameAnomalyReporter> mFilenameAnomalyReporter;

struct MyAccountData
{
    void setProLevel(AccountType prolevel) { mProLevel = prolevel; }
    AccountType getProLevel() { return mProLevel; };
    void setProUntil(m_time_t prountil) { mProUntil = prountil; }

    // returns remaining time for the current pro-level plan
    // keep in mind that free plans do not have a remaining time; instead, the IP bandwidth is reset after a back off period
    m_time_t getTimeLeft();

private:
    AccountType mProLevel = AccountType::ACCOUNT_TYPE_UNKNOWN;
    m_time_t mProUntil = -1;
} mMyAccount;

private:
    // Since it's quite expensive to create a SymmCipher, this are provided to use for quick operations - just set the key and use.
    SymmCipher tmpnodecipher;

    // Since it's quite expensive to create a SymmCipher, this is provided to use for quick operation - just set the key and use.
    SymmCipher tmptransfercipher;

    // creates a new id filling `id` with random bytes, up to `length`
    void resetId(char *id, size_t length);
};
} // namespace

#if __cplusplus < 201100L
#define char_is_not_digit std::not1(std::ptr_fun(static_cast<int(*)(int)>(std::isdigit)))
#define char_is_not_space std::not1(std::ptr_fun<int, int>(std::isspace))
#else
#define char_is_not_digit [](char c) { return !std::isdigit(c); }
#define char_is_not_space [](char c) { return !std::isspace(c); }
#endif

#endif<|MERGE_RESOLUTION|>--- conflicted
+++ resolved
@@ -426,14 +426,10 @@
     void updateTreeCounter(Node* origin, NodeCounter nc, OperationType operation);
 
     // returns nullptr if there are unserialization errors. Also triggers a full reload (fetchnodes)
-<<<<<<< HEAD
     Node* getNodeFromNodeSerialized(const NodeSerialized& nodeSerialized);
 
     // returns the counter for the specified node, calculating it recursively and accessing to DB if it's neccesary
     NodeCounter calculateNodeCounter(const NodeHandle &nodehandle, nodetype_t parentType);
-=======
-    Node* getNodeFromBlob(const string* serializedNode);
->>>>>>> 09a75716
 
     // FileFingerprint to node mapping. If Node is not loaded in memory, the pointer is null
     FingerprintMap mFingerPrints;

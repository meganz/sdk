/**
 * @file mega/megaclient.h
 * @brief Client access engine core logic
 *
 * (c) 2013-2014 by Mega Limited, Auckland, New Zealand
 *
 * This file is part of the MEGA SDK - Client Access Engine.
 *
 * Applications using the MEGA API must present a valid application key
 * and comply with the the rules set forth in the Terms of Service.
 *
 * The MEGA SDK is distributed in the hope that it will be useful,
 * but WITHOUT ANY WARRANTY; without even the implied warranty of
 * MERCHANTABILITY or FITNESS FOR A PARTICULAR PURPOSE.
 *
 * @copyright Simplified (2-clause) BSD License.
 *
 * You should have received a copy of the license along with this
 * program.
 */

#ifndef MEGACLIENT_H
#define MEGACLIENT_H 1

#include "json.h"
#include "db.h"
#include "gfx.h"
#include "filefingerprint.h"
#include "request.h"
#include "transfer.h"
#include "treeproc.h"
#include "sharenodekeys.h"
#include "account.h"
#include "backofftimer.h"
#include "http.h"
#include "pubkeyaction.h"
#include "pendingcontactrequest.h"
#include "mediafileattribute.h"
#include "useralerts.h"
#include "user.h"
#include "sync.h"

namespace mega {

// Defined in sync.h.
class ScanService;

class MEGA_API FetchNodesStats
{
public:
    enum {
        MODE_DB = 0,
        MODE_API = 1,
        MODE_NONE = 2
    };

    enum {
        TYPE_ACCOUNT = 0,
        TYPE_FOLDER = 1,
        TYPE_NONE = 2
    };

    enum {
        API_CACHE = 0,
        API_NO_CACHE = 1,    // use this for DB mode
        API_NONE = 2
    };

    FetchNodesStats();
    void init();
    void toJsonArray(string *json);

    //////////////////
    // General info //
    //////////////////
    int mode; // DB = 0, API = 1
    int cache; // no-cache = 0, no-cache = 1
    int type; // Account = 0, Folder = 1
    dstime startTime; // startup time (ds)

    /**
     * \brief Number of nodes in the cached filesystem
     *
     * From DB: number on nodes in the local database
     * From API: number of nodes in the response to the fetchnodes command
     */
    long long nodesCached;

    /**
     * @brief Number of nodes in the current filesystem, after the reception of action packets
     */
    long long nodesCurrent;

    /**
     * @brief Number of action packets to complete the cached filesystem
     *
     * From DB: Number of action packets to complete the local cache
     * From API: Number of action packets to complete the server-side cache
     */
    int actionPackets;

    ////////////
    // Errors //
    ////////////

    /**
     * @brief Number of error -3 or -4 received during the process (including cs and sc requests)
     */
    int eAgainCount;

    /**
     * @brief Number of HTTP 500 errors received during the process (including cs and sc requests)
     */
    int e500Count;

    /**
     * @brief Number of other errors received during the process (including cs and sc requests)
     *
     * The most common source of these errors are connectivity problems (no Internet, timeouts...)
     */
    int eOthersCount;

    ////////////////////////////////////////////////////////////////////
    // Time elapsed until different steps since the startup time (ds) //
    ////////////////////////////////////////////////////////////////////

    /**
     * @brief Time until the first byte read
     *
     * From DB: time until the first record read from the database
     * From API: time until the first byte read in response to the fetchnodes command (errors excluded)
     */
    dstime timeToFirstByte;

    /**
     * @brief Time until the last byte read
     *
     * From DB: time until the last record is read from the database
     * From API: time until the whole response to the fetchnodes command has been received
     */
    dstime timeToLastByte;

    /**
     * @brief Time until the cached filesystem is ready
     *
     * From DB: time until the database has been read and processed
     * From API: time until the fetchnodes command is processed
     */
    dstime timeToCached;

    /**
     * @brief Time until the filesystem is ready to be used
     *
     * From DB: this time is the same as timeToCached
     * From API: time until action packets have been processed
     * It's needed to wait until the reception of action packets due to
     * server-side caches.
     */
    dstime timeToResult;

    /**
     * @brief Time until synchronizations have been resumed
     *
     * This involves the load of the local cache and the scan of known
     * files. Files that weren't cached are scanned later.
     */
    dstime timeToSyncsResumed;

    /**
     * @brief Time until the filesystem is current
     *
     * From DB: time until action packets have been processed
     * From API: this time is the same as timeToResult
     */
    dstime timeToCurrent;

    /**
     * @brief Time until the resumption of transfers has finished
     *
     * The resumption of transfers is done after the filesystem is current
     */
    dstime timeToTransfersResumed;
};

/**
 * @brief A helper class that keeps the SN (sequence number) members in sync and well initialized.
 *  The server-client sequence number is updated along with every batch of actionpackets received from API
 *  It is used to commit the open transaction in DB, so the account's local state is persisted. Upon resumption,
 *  the scsn is sent to API, which provides the possible updates missing while the client was not running
 */
class SCSN
{
    // scsn that we are sending in sc requests (ie, where we are up to with the persisted node data)
    char scsn[12];

    // sc inconsistency: stop querying for action packets
    bool stopsc = false;

public:

    bool setScsn(JSON*);
    void setScsn(handle);
    void stopScsn();

    bool ready() const;
    bool stopped() const;

    const char* text() const;
    handle getHandle() const;

    friend std::ostream& operator<<(std::ostream& os, const SCSN& scsn);

    SCSN();
    void clear();
};

std::ostream& operator<<(std::ostream &os, const SCSN &scsn);

class SyncdownContext
{
public:
    SyncdownContext()
      : mActionsPerformed(false)
    {
    }

    bool mActionsPerformed;
}; // SyncdownContext

class MEGA_API MegaClient
{
public:
    // own identity
    handle me;
    string uid;

    // root nodes (files, incoming, rubbish)
    handle rootnodes[3];

    // all nodes
    node_map nodes;

    // keep track of user storage, inshare storage, file/folder counts per root node.
    NodeCounterMap mNodeCounters;

    // all users
    user_map users;

    // encrypted master key
    string k;

    // version of the account
    int accountversion;

    // salt of the account (for v2 accounts)
    string accountsalt;

    // timestamp of the creation of the account
    m_time_t accountsince;

    // Global Multi-Factor Authentication enabled
    bool gmfa_enabled;

    // Server-Side Rubbish-bin Scheduler enabled (autopurging)
    bool ssrs_enabled;

    // New Secure Registration method enabled
    bool nsr_enabled;

    // Account has VOIP push enabled (only for Apple)
    bool aplvp_enabled;

    // Use new format to generate Mega links
    bool mNewLinkFormat = false;

    // Don't start showing the cookie banner until API says so
    bool mCookieBannerEnabled = false;

    // 2 = Opt-in and unblock SMS allowed 1 = Only unblock SMS allowed 0 = No SMS allowed  -1 = flag was not received
    SmsVerificationState mSmsVerificationState;

    // the verified account phone number, filled in from 'ug'
    string mSmsVerifiedPhone;

    // pseudo-random number generator
    PrnGen rng;

    bool ephemeralSession = false;

    static string publicLinkURL(bool newLinkFormat, nodetype_t type, handle ph, const char *key);

    string getWritableLinkAuthKey(handle node);

#ifdef ENABLE_CHAT
    // all chats
    textchat_map chats;
#endif

    // process API requests and HTTP I/O
    void exec();

    // wait for I/O or other events
    int wait();

    // splitted implementation of wait() for a better thread management
    int preparewait();
    int dowait();
    int checkevents();

    // abort exponential backoff
    bool abortbackoff(bool = true);

    // ID tag of the next request
    int nextreqtag();

    // corresponding ID tag of the currently executing callback
    int restag;

    // ephemeral session support
    void createephemeral();
    void resumeephemeral(handle, const byte*, int = 0);
    void cancelsignup();

    // full account confirmation/creation support
    void sendsignuplink(const char*, const char*, const byte*);

    string sendsignuplink2(const char*, const char *, const char*);
    void resendsignuplink2(const char*, const char *);

    void querysignuplink(const byte*, unsigned);
    void confirmsignuplink(const byte*, unsigned, uint64_t);
    void confirmsignuplink2(const byte*, unsigned);
    void setkeypair();

    // prelogin: e-mail
    void prelogin(const char*);

    // user login: e-mail, pwkey
    void login(const char*, const byte*, const char* = NULL);

    // user login: e-mail, password, salt
    void login2(const char*, const char*, string *, const char* = NULL);

    // user login: e-mail, derivedkey, 2FA pin
    void login2(const char*, const byte*, const char* = NULL);

    // user login: e-mail, pwkey, emailhash
    void fastlogin(const char*, const byte*, uint64_t);

    // session login: binary session, bytecount
    void login(string session);

    // check password
    error validatepwd(const byte *);

    // get user data
    void getuserdata(int tag, std::function<void(string*, string*, string*, error)> = nullptr);

    // get miscelaneous flags
    void getmiscflags();

    // get the public key of an user
    void getpubkey(const char* user);

    // check if logged in
    sessiontype_t loggedin();

    // check if logged in a folder link
    bool loggedinfolderlink();

    // check the reason of being blocked
    void whyamiblocked();

    // sets block state: stops querying for action packets, pauses transfer & removes transfer slot availability
    void block(bool fromServerClientResponse = false);

    // unsets block state
    void unblock();

    // dump current session
    int dumpsession(string&);

    // create a copy of the current session. EACCESS for not fully confirmed accounts
    error copysession();

    // resend the verification email to the same email address as it was previously sent to
    void resendverificationemail();

    // reset the verified phone number
    void resetSmsVerifiedPhoneNumber();

    // get the data for a session transfer
    // the caller takes the ownership of the returned value
    string sessiontransferdata(const char*, string*);

    // Kill session id
    void killsession(handle session);
    void killallsessions();

    // extract public handle and key from a public file/folder link
    error parsepubliclink(const char *link, handle &ph, byte *key, bool isFolderLink);

    // open the SC database and get the SCSN from it
    void checkForResumeableSCDatabase();

    // set folder link: node, key. authKey is the authentication key to be able to write into the folder
    error folderaccess(const char*folderlink, const char* authKey);

    // open exported file link (op=0 -> download, op=1 fetch data)
    void openfilelink(handle ph, const byte *key, int op);

    // decrypt password-protected public link
    // the caller takes the ownership of the returned value in decryptedLink parameter
    error decryptlink(const char* link, const char* pwd, string *decryptedLink);

    // encrypt public link with password
    // the caller takes the ownership of the returned value
    error encryptlink(const char* link, const char* pwd, string *encryptedLink);

    // change login password
    error changepw(const char *password, const char *pin = NULL);

    // load all trees: nodes, shares, contacts
    void fetchnodes(bool nocache = false);

    // fetchnodes stats
    FetchNodesStats fnstats;

    // load cryptographic keys: RSA, Ed25519, Cu25519 and their signatures
    void fetchkeys();

    // check existence and integrity of keys and signatures, initialize if missing
    void initializekeys();

    // to be called after resumption from cache (user attributes loaded)
    void loadAuthrings();

    // load cryptographic keys for contacts: RSA, Ed25519, Cu25519
    void fetchContactsKeys();

    // fetch keys related to authrings for a given contact
    void fetchContactKeys(User *user);

    // track a public key in the authring for a given user
    error trackKey(attr_t keyType, handle uh, const std::string &key);

    // track the signature of a public key in the authring for a given user
    error trackSignature(attr_t signatureType, handle uh, const std::string &signature);

    // set the Ed25519 public key as verified for a given user in the authring (done by user manually by comparing hash of keys)
    error verifyCredentials(handle uh);

    // reset the tracking of public keys in the authrings for a given user
    error resetCredentials(handle uh);

    // check credentials are verified for a given user
    bool areCredentialsVerified(handle uh);

    // retrieve user details
    void getaccountdetails(AccountDetails*, bool, bool, bool, bool, bool, bool, int source = -1);

    // check if the available bandwidth quota is enough to transfer an amount of bytes
    void querytransferquota(m_off_t size);

    // update node attributes
    error setattr(Node*, attr_map&& updates, int reqtag);

    // prefix and encrypt attribute json
    void makeattr(SymmCipher*, string*, const char*, int = -1) const;

    // convenience version of the above (frequently we are passing a NodeBase's attrstring)
    void makeattr(SymmCipher*, const std::unique_ptr<string>&, const char*, int = -1) const;

    // check node access level
    int checkaccess(Node*, accesslevel_t);

    // check if a move operation would succeed
    error checkmove(Node*, Node*);

    // delete node
    error unlink(Node*, bool keepversions, int tag, std::function<void(handle, error)> resultFunction = nullptr);

    // delete all versions
    void unlinkversions();

    // move node to new parent folder
    error rename(Node*, Node*, syncdel_t = SYNCDEL_NONE, handle = UNDEF, const char *newName = nullptr);

    // Queue commands (if needed) to remvoe any outshares (or pending outshares) below the specified node
    void removeOutSharesFromSubtree(Node* n, int tag);

    // start/stop/pause file transfer
    bool startxfer(direction_t, File*, DBTableTransactionCommitter&, bool skipdupes = false, bool startfirst = false, bool donotpersist = false);
    void stopxfer(File* f, DBTableTransactionCommitter* committer);
    void pausexfers(direction_t, bool pause, bool hard, DBTableTransactionCommitter& committer);

    // maximum number of connections per transfer
    static const unsigned MAX_NUM_CONNECTIONS = 6;

    // set max connections per transfer
    void setmaxconnections(direction_t, int);

    // updates business status
    void setBusinessStatus(BizStatus newBizStatus);

    // updates block boolean
    void setBlocked(bool value);

    // enqueue/abort direct read
    void pread(Node*, m_off_t, m_off_t, void*);
    void pread(handle, SymmCipher* key, int64_t, m_off_t, m_off_t, void*, bool = false,  const char* = NULL, const char* = NULL, const char* = NULL);
    void preadabort(Node*, m_off_t = -1, m_off_t = -1);
    void preadabort(handle, m_off_t = -1, m_off_t = -1);

    // pause flags
    bool xferpaused[2];

#ifdef ENABLE_SYNC

    // one unified structure for SyncConfigs, the Syncs that are running, and heartbeat data
    Syncs syncs;

    unique_ptr<SyncFlags> mSyncFlags;

    // used to asynchronously perform scans.
    unique_ptr<ScanService> mScanService;

    // retrieves information about any detected name conflicts.
    bool conflictsDetected(list<NameConflict>& conflicts) const;

    // true if any name conflicts have been detected.
    bool conflictsDetected() const;

    bool syncStallDetected(map<string, SyncWaitReason>& stalledNodePaths, map<LocalPath, SyncWaitReason>& stalledLocalPaths) const;

    // indicates whether all startup syncs have been fully scanned
    bool allSyncsIdle();

    // manage syncdown flags inside the syncs
    void setAllSyncsNeedFullSync();

    bool isAnySyncSyncing();
    bool isAnySyncScanning();
    bool mightAnySyncsHaveMoves();

    bool nodeIsInActiveSync(Node* n);

#endif

    // if set, symlinks will be followed except in recursive deletions
    // (give the user ample warning about possible sync repercussions)
    bool followsymlinks;

    // number of parallel connections per transfer (PUT/GET)
    unsigned char connections[2];

    // generate & return next upload handle
    handle uploadhandle(int);

    // helper function for preparing a putnodes call for new folders
    void putnodes_prepareOneFolder(NewNode* newnode, std::string foldername, std::function<void (AttrMap&)> addAttrs = nullptr);

    // add nodes to specified parent node (complete upload, copy files, make
    // folders)
    void putnodes(handle, vector<NewNode>&&, const char *, int tag);

    // send files/folders to user
    void putnodes(const char*, vector<NewNode>&&, int tag);

    // attach file attribute to upload or node handle
    void putfa(handle, fatype, SymmCipher*, std::unique_ptr<string>, bool checkAccess = true);

    // queue file attribute retrieval
    error getfa(handle h, string *fileattrstring, const string &nodekey, fatype, int = 0);

    // notify delayed upload completion subsystem about new file attribute
    void checkfacompletion(handle, Transfer* = NULL);

    // attach/update/delete a user attribute
    void putua(attr_t at, const byte* av = NULL, unsigned avl = 0, int ctag = -1, handle lastPublicHandle = UNDEF, int phtype = 0, int64_t ts = 0,
        std::function<void(Error)> completion = nullptr);

    // attach/update multiple versioned user attributes at once
    void putua(userattr_map *attrs, int ctag = -1);

    // queue a user attribute retrieval
    void getua(User* u, const attr_t at = ATTR_UNKNOWN, int ctag = -1);

    // queue a user attribute retrieval (for non-contacts)
    void getua(const char* email_handle, const attr_t at = ATTR_UNKNOWN, const char *ph = NULL, int ctag = -1);

    // retrieve the email address of a user
    void getUserEmail(const char *uid);

#ifdef DEBUG
    // queue a user attribute removal
    void delua(const char* an);

    // send dev command for testing
    void senddevcommand(const char *command, const char *email, long long q = 0, int bs = 0, int us = 0);
#endif

    // delete or block an existing contact
    error removecontact(const char*, visibility_t = HIDDEN);

    // add/remove/update outgoing share
<<<<<<< HEAD
    void setshare(Node*, const char*, accesslevel_t, bool writable, const char*, int tag, std::function<void(Error, bool writable)> completion);
=======
    void setshare(Node*, const char*, accesslevel_t, bool writable, const char*,
	    int tag, std::function<void(Error, bool writable)> completion);
>>>>>>> e93fc3b7

    // Add/delete/remind outgoing pending contact request
    void setpcr(const char*, opcactions_t, const char* = NULL, const char* = NULL, handle = UNDEF);
    void updatepcr(handle, ipcactions_t);

    // export node link or remove existing exported link for this node
<<<<<<< HEAD
    error exportnode(Node*, int, m_time_t, bool writable, int tag, std::function<void(Error, handle, handle)> completion);
    void getpubliclink(Node* n, int del, m_time_t ets, bool writable, int tag, std::function<void(Error, handle, handle)> completion); // auxiliar method to add req
=======
    error exportnode(Node*, int, m_time_t, bool writable,
	    int tag, std::function<void(Error, handle, handle)> completion);
    void requestPublicLink(Node* n, int del, m_time_t ets, bool writable,
	    int tag, std::function<void(Error, handle, handle)> completion); // auxiliar method to add req
>>>>>>> e93fc3b7

    // add timer
    error addtimer(TimerWithBackoff *twb);

#ifdef ENABLE_SYNC
    /**
     * @brief is node syncable
     * @param isinshare filled with whether the node is within an inshare.
     * @param syncError filled with SyncError with the sync error that makes the node unsyncable
     * @return API_OK if syncable. (regular) error otherwise
     */
    error isnodesyncable(Node*, bool * isinshare = NULL, SyncError *syncError = nullptr);

    /**
     * @brief is local path syncable
     * @param newPath path to check
     * @param excludeBackupId backupId to exclude in checking (that of the new sync)
     * @param syncError filled with SyncError with the sync error that makes the node unsyncable
     * @return API_OK if syncable. (regular) error otherwise
     */
    error isLocalPathSyncable(const LocalPath& newPath, handle excludeBackupId = UNDEF, SyncError *syncError = nullptr);

    /**
     * @brief check config. Will fill syncError in the SyncConfig in case there is one.
     * Will fill syncWarning in the SyncConfig in case there is one.
     * Does not persist the sync configuration.
     * Does not add the syncConfig.
     * Reference parameters are filled in while checking syncConfig, for the benefit of addSync() which calls it.
     * @return And error code if there are problems serious enough with the syncconfig that it should not be added.
     *         Otherwise, API_OK
     */
    error checkSyncConfig(SyncConfig& syncConfig, LocalPath& rootpath, std::unique_ptr<FileAccess>& openedLocalFolder, Node*& remotenode, bool& inshare, bool& isnetwork);

    /**
     * @brief add sync. Will fill syncError/syncWarning in the SyncConfig in case there are any.
     * It will persist the sync configuration if its call to checkSyncConfig succeeds
     * @param syncConfig the Config to attempt to add
     * @param notifyApp whether the syncupdate_stateconfig callback should be called at this stage or not
     * @param completion Completion function
     * @return API_OK if added to active syncs. (regular) error otherwise (with detail in syncConfig's SyncError field).
     */
    error addsync(SyncConfig& syncConfig, bool notifyApp, SyncCompletionFunction completion);

    void copySyncConfig(const SyncConfig& config, std::function<void(handle, error)> completion);

    /**
     * @brief This method ensures that sync user attributes are available.
     *
     * This method calls \c completion function when it finishes, with the
     * corresponding error if was not possible to ensure the attrs are available.
     *
     * Note that it may also need to create certain attributes, like *~jscd, if they
     * don't exist yet.
     *
     * @param completion Function that is called when completed
     */
    void ensureSyncUserAttributes(std::function<void(Error)> completion);

private:
    void ensureSyncUserAttributesCompleted(Error e);
    std::function<void(Error)> mOnEnsureSyncUserAttributesComplete;

public:

    ///**
    // * @brief
    // * Ask the client to rescan all syncs.
    // *
    // * @return
    // * API_OK if we could issue the scan.
    // */
    //error rescan();

    ///**
    // * @brief
    // * Ask the client to rescan the specified sync.
    // *
    // * @param sync
    // * The sync that should be rescanned.
    // *
    // * @return
    // * API_OK if we could issue the scan.
    // */
    //error rescan(Sync* sync);


    ////// sync config updating & persisting ////

    // transition the cache to failed
    void failSync(Sync* sync, SyncError syncerror);

    // disable synchronization. syncError specifies why we are disabling it.
    // newEnabledFlag specifies whether we will try to auto-resume it on eg. app restart
    void disableSyncContainingNode(mega::handle nodeHandle, SyncError syncError, bool newEnabledFlag);

    // pause synchronization.
    error pauseSync(Sync& sync);

    // resume synchronization.
    error resumeSync(Sync& sync);

    // fail all active syncs
    void failSyncs(SyncError syncError =  NO_SYNC_ERROR);



    //void cancelSyncgetsOutsideSync(Node* n);
    Sync *getSyncContainingNodeHandle(mega::handle nodeHandle);

#endif  // ENABLE_SYNC

    /**
     * @brief creates a tlv with one record and returns it encrypted with master key
     * @param name name of the record
     * @param text value of the record
     * @return encrypted base64 string with the tlv contents
     */
    std::string cypherTLVTextWithMasterKey(const char* name, const std::string& text);
    std::string decypherTLVTextWithMasterKey(const char* name, const std::string& text);

    // close all open HTTP connections
    void disconnect();

    // close server-client HTTP connection
    void catchup();
    // abort lock request
    void abortlockrequest();

    // abort session and free all state information
    void logout(bool keepSyncConfigsFile);

    // free all state information
    void locallogout(bool removecaches, bool keepSyncsConfigFile);

    // SDK version
    const char* version();

    // get the last available version of the app
    void getlastversion(const char *appKey);

    // get a local ssl certificate for communications with the webclient
    void getlocalsslcertificate();

    // send a DNS request to resolve a hostname
    void dnsrequest(const char*);

    // send a GeLB request for a service with a timeout (in ms) and a number of retries
    void gelbrequest(const char*, int, int);

    // send chat stats
    void sendchatstats(const char*, int port);

    // send chat logs with user's annonymous id
    void sendchatlogs(const char*, const char*, int port);

    // send a HTTP request
    void httprequest(const char*, int, bool = false, const char* = NULL, int = 1);

    // maximum outbound throughput (per target server)
    int putmbpscap;

    // User-Agent header for HTTP requests
    string useragent;

    // Issuer of a detected fake SSL certificate
    string sslfakeissuer;

    // shopping basket
    handle_vector purchase_basket;

    // enumerate Pro account purchase options
    void purchase_enumeratequotaitems();

    // clear shopping basket
    void purchase_begin();

    // add item to basket
    void purchase_additem(int, handle, unsigned, const char *, unsigned, const char *, handle = UNDEF, int = 0, int64_t = 0);

    // submit purchased products for payment
    void purchase_checkout(int);

    // submit purchase receipt for verification
    void submitpurchasereceipt(int, const char*, handle lph = UNDEF, int phtype = 0, int64_t ts = 0);

    // store credit card
    error creditcardstore(const char *);

    // get credit card subscriptions
    void creditcardquerysubscriptions();

    // cancel credit card subscriptions
    void creditcardcancelsubscriptions(const char *reason = NULL);

    // get payment methods
    void getpaymentmethods();

    // store user feedback
    void userfeedbackstore(const char *);

    // send event
    void sendevent(int, const char *);
    void sendevent(int, const char *, int tag);

    // create support ticket
    void supportticket(const char *message, int type);

    // clean rubbish bin
    void cleanrubbishbin();

    // change the storage status
    bool setstoragestatus(storagestatus_t);

    // get info about a folder link
    void getpubliclinkinfo(handle h);

    // send an sms to verificate a phone number (returns EARGS if phone number has invalid format)
    error smsverificationsend(const string& phoneNumber, bool reVerifyingWhitelisted = false);

    // check the verification code received by sms is valid (returns EARGS if provided code has invalid format)
    error smsverificationcheck(const string& verificationCode);

#ifdef ENABLE_CHAT

    // create a new chat with multiple users and different privileges
    void createChat(bool group, bool publicchat, const userpriv_vector *userpriv = NULL, const string_map *userkeymap = NULL, const char *title = NULL);

    // invite a user to a chat
    void inviteToChat(handle chatid, handle uh, int priv, const char *unifiedkey = NULL, const char *title = NULL);

    // remove a user from a chat
    void removeFromChat(handle chatid, handle uh);

    // get the URL of a chat
    void getUrlChat(handle chatid);

    // process object arrays by the API server (users + privileges)
    userpriv_vector * readuserpriv(JSON* j);

    // grant access to a chat peer to one specific node
    void grantAccessInChat(handle chatid, handle h, const char *uid);

    // revoke access to a chat peer to one specific node
    void removeAccessInChat(handle chatid, handle h, const char *uid);

    // update permissions of a peer in a chat
    void updateChatPermissions(handle chatid, handle uh, int priv);

    // truncate chat from message id
    void truncateChat(handle chatid, handle messageid);

    // set title of the chat
    void setChatTitle(handle chatid, const char *title = NULL);

    // get the URL of the presence server
    void getChatPresenceUrl();

    // register a token device to route push notifications
    void registerPushNotification(int deviceType, const char *token = NULL);

    void archiveChat(handle chatid, bool archived);

    // request meta information from an url (title, description, icon)
    void richlinkrequest(const char*);

    // create/get or delete chat-link
    void chatlink(handle chatid, bool del, bool createifmissing);

    // get the URL for chat-link
    void chatlinkurl(handle publichandle);

    // convert public chat into private chat
    void chatlinkclose(handle chatid, const char *title);

    // auto-join publicchat
    void chatlinkjoin(handle publichandle, const char *unifiedkey);

    // set retention time for a chatroom in seconds, after which older messages in the chat are automatically deleted
    void setchatretentiontime(handle chatid, unsigned period);
#endif

    // get mega achievements
    void getaccountachievements(AchievementsDetails *details);

    // get mega achievements list (for advertising for unregistered users)
    void getmegaachievements(AchievementsDetails *details);

    // get welcome pdf
    void getwelcomepdf();

    // toggle global debug flag
    bool toggledebug();

    bool debugstate();

    // report an event to the API logger
    void reportevent(const char*, const char* = NULL);
    void reportevent(const char*, const char*, int tag);

    // set max download speed
    bool setmaxdownloadspeed(m_off_t bpslimit);

    // set max upload speed
    bool setmaxuploadspeed(m_off_t bpslimit);

    // get max download speed
    m_off_t getmaxdownloadspeed();

    // get max upload speed
    m_off_t getmaxuploadspeed();

    // get the handle of the older version for a NewNode
    handle getovhandle(Node *parent, string *name);

    // use HTTPS for all communications
    bool usehttps;

    // use an alternative port for downloads (8080)
    bool usealtdownport;

    // select the download port automatically
    bool autodownport;

    // use an alternative port for uploads (8080)
    bool usealtupport;

    // select the upload port automatically
    bool autoupport;

    // finish downloaded chunks in order
    bool orderdownloadedchunks;

    // disable public key pinning (for testing purposes)
    static bool disablepkp;

    // retry API_ESSL errors
    bool retryessl;

    // flag to request an extra loop of the SDK to finish something pending
    bool looprequested;

    // timestamp until the bandwidth is overquota in deciseconds, related to Waiter::ds
    m_time_t overquotauntil;

    // storage status
    storagestatus_t ststatus;

    class CacheableStatusMap : private map<int64_t, CacheableStatus>
    {
    public:
        CacheableStatusMap(MegaClient *client) { mClient = client; }

        // returns the cached value for type, or defaultValue if not found
        int64_t lookup(CacheableStatus::Type type, int64_t defaultValue);

        // add/update cached status, both in memory and DB
        bool addOrUpdate(CacheableStatus::Type type, int64_t value);

        // adds a new item to the map. It also initializes dedicated vars in the client (used to load from DB)
        void loadCachedStatus(CacheableStatus::Type type, int64_t value);

        // for unserialize
        CacheableStatus *getPtr(CacheableStatus::Type type);

        void clear() { map::clear(); }

    private:
        MegaClient *mClient = nullptr;
    };

    // cacheable status
    CacheableStatusMap mCachedStatus;

    // warning timestamps related to storage overquota in paywall mode
    vector<m_time_t> mOverquotaWarningTs;

    // deadline timestamp related to storage overquota in paywall mode
    m_time_t mOverquotaDeadlineTs;

    // minimum bytes per second for streaming (0 == no limit, -1 == use default)
    int minstreamingrate;

    // root URL for API requests
    static string APIURL;

    // root URL for GeLB requests
    static string GELBURL;

    // root URL for chat stats
    static string CHATSTATSURL;

<<<<<<< HEAD
=======
    // root URL for Website
    static string MEGAURL;

    // file that is blocking the sync engine
    LocalPath blockedfile;

>>>>>>> e93fc3b7
    // stats id
    static std::string statsid;

    // number of ongoing asynchronous fopen
    int asyncfopens;

    // list of notifications to display to the user; includes items already seen
    UserAlerts useralerts;

    // true if user data is cached
    bool cachedug;

    // backoff for the expiration of cached user data
    BackoffTimer btugexpiration;

    // if logged into public folder (which might optionally be writable)
    bool loggedIntoFolder() const;

    // if logged into writable folder
    bool loggedIntoWritableFolder() const;

private:
    BackoffTimer btcs;
    BackoffTimer btbadhost;
    BackoffTimer btworkinglock;

    // backoff for heartbeats
    BackoffTimer btheartbeat;

    vector<TimerWithBackoff *> bttimers;

    // server-client command trigger connection
    std::unique_ptr<HttpReq> pendingsc;
    std::unique_ptr<HttpReq> pendingscUserAlerts;
    BackoffTimer btsc;

    // account is blocked: stops querying for action packets, pauses transfer & removes transfer slot availability
    bool mBlocked = false;
    bool mBlockedSet = false; //value set in current execution

    bool pendingscTimedOut = false;

    // badhost report
    HttpReq* badhostcs;

    // Working lock
    unique_ptr<HttpReq> workinglockcs;

    // notify URL for new server-client commands
    string scnotifyurl;

    // unique request ID
    char reqid[10];

    // lang URI component for API requests
    string lang;

    struct FolderLink {
        // public handle of the folder link ('&n=' param in the POST)
        handle mPublicHandle = UNDEF;

        // auth token that enables writing into the folder link (appended to the `n` param in POST)
        string mWriteAuth;      // (optional, only for writable links)

        // auth token that relates the usage of the folder link to a user's session id ('&sid=' param in the POST)
        string mAccountAuth;    // (optional, set by the app)
    };
    FolderLink mFolderLink;

    // API response JSON object
    JSON response;

    // response record processing issue
    bool warned;

    // next local user record identifier to use
    int userid;

    // backoff for file attributes
    BackoffTimer btpfa;
    bool faretrying;

    // next internal upload handle
    handle nextuh;

    // just one notification after fetchnodes and catch-up actionpackets
    bool notifyStorageChangeOnStateCurrent = false;

    // maximum number of concurrent transfers (uploads + downloads)
    static const unsigned MAXTOTALTRANSFERS;

    // maximum number of concurrent transfers (uploads or downloads)
    static const unsigned MAXTRANSFERS;

    // maximum number of queued putfa before halting the upload queue
    static const int MAXQUEUEDFA;

    // maximum number of concurrent putfa
    static const int MAXPUTFA;

    // update time at which next deferred transfer retry kicks in
    void nexttransferretry(direction_t d, dstime*);

    // a TransferSlot chunk failed
    bool chunkfailed;

    // fetch state serialize from local cache
    bool fetchsc(DbTable*);

    // fetch statusTable from local cache
    bool fetchStatusTable(DbTable*);

    // open/create status database table
    void doOpenStatusTable();

    // remove old (2 days or more) transfers from cache, if they were not resumed
    void purgeOrphanTransfers(bool remove = false);

    // close the local transfer cache
    void closetc(bool remove = false);

    // avoid many ifdefs by testing inside
    void triggerSync(NodeHandle, bool recurse = false);

    // server-client command processing
    bool sc_checkSequenceTag(const string& tag);
    bool sc_checkActionPacket(Node* lastAPDeletedNode);

    void sc_updatenode();
    Node* sc_deltree();
    handle sc_newnodes(Node* priorActionpacketDeletedNode, bool& firstHandleMismatchedDelete);
    void sc_contacts();
    void sc_keys();
    void sc_fileattr();
    void sc_userattr();
    bool sc_shares();
    bool sc_upgrade();
    void sc_paymentreminder();
    void sc_opc();
    void sc_ipc();
    void sc_upc(bool incoming);
    void sc_ph();
    void sc_se();
#ifdef ENABLE_CHAT
    void sc_chatupdate(bool readingPublicChat);
    void sc_chatnode();
    void sc_chatflags();
#endif
    void sc_uac();
    void sc_la();
    void sc_ub();

    void init();

    // remove caches
    void removeCaches(bool keepSyncsConfigFile);

    // add node to vector and return index
    unsigned addnode(node_vector*, Node*) const;

    // crypto request response
    void cr_response(node_vector*, node_vector*, JSON*);

    // read node tree from JSON object
    void readtree(JSON*, Node* priorActionpacketDeletedNode, bool& firstHandleMatchedDelete);

    // used by wait() to handle event timing
    void checkevent(dstime, dstime*, dstime*);

    // converts UTF-8 to 32-bit word array
    static char* utf8_to_a32forjs(const char*, int*);

    // was the app notified of a retrying CS request?
    bool csretrying;

    // encode/query handle type
    void encodehandletype(handle*, bool);
    bool isprivatehandle(handle*);

    // add direct read
    void queueread(handle, bool, SymmCipher*, int64_t, m_off_t, m_off_t, void*, const char* = NULL, const char* = NULL, const char* = NULL);

    // execute pending direct reads
    bool execdirectreads();

    // maximum number parallel connections for the direct read subsystem
    static const int MAXDRSLOTS = 16;

    // abort queued direct read(s)
    void abortreads(handle, bool, m_off_t, m_off_t);

    static const char PAYMENT_PUBKEY[];

public:
    void enabletransferresumption(const char *loggedoutid = NULL);
    void disabletransferresumption(const char *loggedoutid = NULL);

    // application callbacks
    struct MegaApp* app;

    // event waiter
    Waiter* waiter;

    // HTTP access
    HttpIO* httpio;

    // directory change notification
    struct FileSystemAccess* fsaccess;

    // bitmap graphics handling
    GfxProc* gfx;

    // enable / disable the gfx layer
    bool gfxdisabled;

    // DB access
    DbAccess* dbaccess = nullptr;

    // state cache table for logged in user
    unique_ptr<DbTable> sctable;

    // there is data to commit to the database when possible
    bool pendingsccommit;

    // transfer cache table
    unique_ptr<DbTable> tctable;

    // during processing of request responses, transfer table updates can be wrapped up in a single begin/commit
    DBTableTransactionCommitter* mTctableRequestCommitter = nullptr;

    // status cache table for logged in user. For data pertaining status which requires immediate commits
    unique_ptr<DbTable> statusTable;

    // scsn as read from sctable
    handle cachedscsn;

    // initial state load in progress?  initial state can come from the database cache or via an 'f' command to the API.
    // Either way there can still be a lot of historic actionpackets to follow since that snaphot, especially if the user has not been online for a long time.
    bool fetchingnodes;
    int fetchnodestag;

    // have we just completed fetching new nodes?  (ie, caught up on all the historic actionpackets since the fetchnodes)
    bool statecurrent;

    // actionpackets are up to date (similar to statecurrent but false if in the middle of spoonfeeding etc)
    bool actionpacketsCurrent;

    // pending file attribute writes
    putfa_list queuedfa;

    // current file attributes being sent
    putfa_list activefa;

    // API request queue double buffering:
    // reqs[r] is open for adding commands
    // reqs[r^1] is being processed on the API server
    HttpReq* pendingcs;

    // Only queue the "Server busy" event once, until the current cs completes, otherwise we may DDOS
    // ourselves in cases where many clients get 500s for a while and then recover at the same time
    bool pendingcs_serverBusySent = false;

    // pending HTTP requests
    pendinghttp_map pendinghttp;

    // record type indicator for sctable
    enum { CACHEDSCSN, CACHEDNODE, CACHEDUSER, CACHEDLOCALNODE, CACHEDPCR, CACHEDTRANSFER, CACHEDFILE, CACHEDCHAT} sctablerectype;

    // record type indicator for statusTable
    enum StatusTableRecType { CACHEDSTATUS };

    // open/create state cache database table
    void opensctable();

    // opens (or creates if non existing) a status database table.
    //   if loadFromCache is true, it will load status from the table.
    void openStatusTable(bool loadFromCache);

    // initialize/update state cache referenced sctable
    void initsc();
    void updatesc();
    void finalizesc(bool);

    // truncates status table
    void initStatusTable();

    // flag to pause / resume the processing of action packets
    bool scpaused;

    // MegaClient-Server response JSON
    JSON json;

    // actionpacket sequence tags
    string mCurrentSeqtag;
    string mPriorSeqTag;
    bool mCurrentSeqtagSeen = false;
    int mCurrentSeqtagCmdtag = 0;

    // Server-MegaClient request JSON and processing state flag ("processing a element")
    JSON jsonsc;
    bool insca;
    bool insca_notlast;

    // no two interrelated client instances should ever have the same sessionid
    char sessionid[10];

    // session key to protect local storage
    string sessionkey;

    // key protecting non-shareable GPS coordinates in nodes
    string unshareablekey;

    // application key
    char appkey[16];

    // incoming shares to be attached to a corresponding node
    newshare_list newshares;

    // current request tag
    int reqtag;

    // user maps: by handle and by case-normalized e-mail address
    uh_map uhindex;
    um_map umindex;

    // mapping of pending contact handles to their structure
    handlepcr_map pcrindex;

    // pending file attributes
    fa_map pendingfa;

    // upload waiting for file attributes
    handletransfer_map faputcompletion;

    // file attribute fetch channels
    fafc_map fafcs;

    // generate attribute string based on the pending attributes for this upload
    void pendingattrstring(handle, string*);

    // active/pending direct reads
    handledrn_map hdrns;   // DirectReadNodes, main ownership.  One per file, each with one DirectRead per client request.
    dsdrn_map dsdrns;      // indicates the time at which DRNs should be retried
    dr_list drq;           // DirectReads that are in DirectReadNodes which have fectched URLs
    drs_list drss;         // DirectReadSlot for each DR in drq, up to Max

    // merge newly received share into nodes
    void mergenewshares(bool);
    void mergenewshare(NewShare *s, bool notify);    // merge only the given share

    // transfer queues (PUT/GET)
    transfer_map transfers[2];
    BackoffTimerGroupTracker transferRetryBackoffs[2];

    // transfer list to manage the priority of transfers
    TransferList transferlist;

    // cached transfers (PUT/GET)
    transfer_map cachedtransfers[2];

    // cached files and their dbids
    vector<string> cachedfiles;
    vector<uint32_t> cachedfilesdbids;

    // database IDs of cached files and transfers
    // waiting for the completion of a putnodes
    pendingdbid_map pendingtcids;

    // path of temporary files
    // waiting for the completion of a putnodes
    pendingfiles_map pendingfiles;

    // transfer tslots
    transferslot_list tslots;

    // keep track of next transfer slot timeout
    BackoffTimerGroupTracker transferSlotsBackoff;

    // next TransferSlot to doio() on
    transferslot_list::iterator slotit;

    // FileFingerprint to node mapping
    Fingerprints mFingerprints;

    // flag to skip removing nodes from mFingerprints when all nodes get deleted
    bool mOptimizePurgeNodes = false;

    // send updates to app when the storage size changes
    int64_t mNotifiedSumSize = 0;

    // asymmetric to symmetric key rewriting
    handle_vector nodekeyrewrite;
    handle_vector sharekeyrewrite;

    static const char* const EXPORTEDLINK;

    // default number of seconds to wait after a bandwidth overquota
    static dstime DEFAULT_BW_OVERQUOTA_BACKOFF_SECS;

    // number of seconds to invalidate the cached user data
    static dstime USER_DATA_EXPIRATION_BACKOFF_SECS;

    // total number of Node objects
    long long totalNodes;

    // tracks how many nodes have had a successful applykey()
    long long mAppliedKeyNodeCount = 0;

    // server-client request sequence number
    SCSN scsn;

    void purgenodes(node_vector* = NULL);
    void purgeusers(user_vector* = NULL);
    bool readusers(JSON*, bool actionpackets);

    user_vector usernotify;
    void notifyuser(User*);

    pcr_vector pcrnotify;
    void notifypcr(PendingContactRequest*);

    node_vector nodenotify;
    void notifynode(Node*);

    // update transfer in the persistent cache
    void transfercacheadd(Transfer*, DBTableTransactionCommitter*);

    // remove a transfer from the persistent cache
    void transfercachedel(Transfer*, DBTableTransactionCommitter* committer);

    // add a file to the persistent cache
    void filecacheadd(File*, DBTableTransactionCommitter& committer);

    // remove a file from the persistent cache
    void filecachedel(File*, DBTableTransactionCommitter* committer);

#ifdef ENABLE_CHAT
    textchat_map chatnotify;
    void notifychat(TextChat *);
#endif

#ifdef USE_MEDIAINFO
    MediaFileInfo mediaFileInfo;
#endif

    // write changed/added/deleted users to the DB cache and notify the
    // application
    void notifypurge();

    // remove node subtree
    void deltree(handle);

    Node* nodeByHandle(NodeHandle) const;
    Node* nodebyhandle(handle) const;
    Node* nodebyfingerprint(FileFingerprint*);
#ifdef ENABLE_SYNC
    Node* nodebyfingerprint(LocalNode*);
#endif /* ENABLE_SYNC */

    node_vector *nodesbyfingerprint(FileFingerprint* fingerprint);
    void nodesbyoriginalfingerprint(const char* fingerprint, Node* parent, node_vector *nv);

    // get up to "maxcount" nodes, not older than "since", ordered by creation time
    node_vector getRecentNodes(unsigned maxcount, m_time_t since, bool includerubbishbin);

    // get a vector of recent actions in the account
    recentactions_vector getRecentActions(unsigned maxcount, m_time_t since);

    // determine if the file is a video, photo, or media (video or photo).  If the extension (with trailing .) is not precalculated, pass null
    bool nodeIsMedia(const Node*, bool *isphoto, bool *isvideo) const;

    // determine if the file is a photo.
    bool nodeIsPhoto(const Node *n, bool checkPreview) const;

    // determine if the file is a video.
    bool nodeIsVideo(const Node *n) const;

    // determine if the file is an audio.
    bool nodeIsAudio(const Node *n) const;

    // determine if the file is a document.
    bool nodeIsDocument(const Node *n) const;

    // generate & return upload handle
    handle getuploadhandle();

    // maps node handle to public handle
    std::map<handle, handle> mPublicLinks;

#ifdef ENABLE_SYNC
    // sync debris folder name in //bin
    static const char* const SYNCDEBRISFOLDERNAME;

    // we are adding the //bin/SyncDebris/yyyy-mm-dd subfolder(s)
    bool syncdebrisadding;

    // minute of the last created folder in SyncDebris
    m_time_t syncdebrisminute;

    // activity flag
    bool syncactivity;

    // syncops indicates that a sync-relevant tree update may be pending
    bool syncops;

    // app scanstate flag
    bool syncscanstate;

    // app scanstate flag
    bool syncStallState;

    // sync PUT Nagle timer
    bool syncnagleretry;
    BackoffTimer syncnaglebt;

    //dstime filesystemNotificationsQuietTime = 0;

    // timer for extra notifications
    // (workaround for buggy network filesystems)
    //bool syncextraretry;
    //BackoffTimer syncextrabt;

    // rescan timer if fs notification unavailable or broken
    bool syncscanfailed;
    BackoffTimer syncscanbt;

<<<<<<< HEAD
    //// vanished from a local synced folder
    //localnode_set localsyncnotseen;
=======
    // Sync monitor timer.
    //
    // Meaningful only to backup syncs.
    //
    // Set when a backup is mirroring and syncdown(...) returned after
    // having made changes to bring the cloud in line with local disk.
    //
    // That is, the backup remains in the mirror state.
    //
    // The timer is used to force another call to syncdown(...) so that we
    // can give the sync a chance to transition into the monitor state,
    // regardless of whether the local disk has changed.
    bool mSyncMonitorRetry;
    BackoffTimer mSyncMonitorTimer;

    // vanished from a local synced folder
    localnode_set localsyncnotseen;
>>>>>>> e93fc3b7

    // maps local fsid to corresponding LocalNode* (s)
    fsid_localnode_map localnodeByFsid;
    LocalNode* findLocalNodeByFsid(mega::handle fsid, nodetype_t type, const FileFingerprint& fp, Sync& filesystemSync, std::function<bool(LocalNode* ln)> extraCheck);

    // maps nodehanlde to corresponding LocalNode* (s)
    nodehandle_localnode_map localnodeByNodeHandle;
    LocalNode* findLocalNodeByNodeHandle(NodeHandle h);

    // Keep track of files that we can't move yet because they are changing
    struct FileChangingState
    {
        // values related to possible files being updated
        m_off_t updatedfilesize = ~0;
        m_time_t updatedfilets = 0;
        m_time_t updatedfileinitialts = 0;
    };
    std::map<LocalPath, FileChangingState> mFileChangingCheckState;
    bool checkIfFileIsChanging(FSNode& fsNode, const LocalPath& fullPath);

    // local nodes that need to be added remotely
//    localnode_vector synccreate;

    // number of sync-initiated putnodes() in progress
    int syncadding;

    // total number of LocalNode objects
    long long totalLocalNodes;

    // sync id dispatch
    handle nextsyncid();
    handle currsyncid;

    // SyncDebris folder addition result
    void putnodes_syncdebris_result(error, vector<NewNode>&);

    // if no sync putnodes operation is in progress, apply the updates stored
    // in syncadded/syncdeleted/syncoverwritten to the remote tree
    void syncupdate();

    // sync putnodes() completion
    void putnodes_sync_result(error, vector<NewNode>&);

<<<<<<< HEAD
=======
    // start downloading/copy missing files, create missing directories
    bool syncdown(LocalNode*, LocalPath&, SyncdownContext& cxt);
    bool syncdown(LocalNode*, LocalPath&);

>>>>>>> e93fc3b7
    // move nodes to //bin/SyncDebris/yyyy-mm-dd/ or unlink directly
    void movetosyncdebris(Node*, bool);

    // move queued nodes to SyncDebris (for syncing into the user's own cloud drive)
    void execmovetosyncdebris();
    node_set todebris;

    // unlink queued nodes directly (for inbound share syncing)
    void execsyncunlink();
    node_set tounlink;

    // commit all queueud deletions
    void execsyncdeletions();

    // process localnode subtree
    void proclocaltree(LocalNode*, LocalTreeProc*);

    // unlink the LocalNode from the corresponding node
    // if the associated local file or folder still exists
    void unlinkifexists(LocalNode*, FileAccess*, LocalPath& reuseBuffer);
#endif

    // recursively cancel transfers in a subtree
    void stopSyncXfers(LocalNode*, DBTableTransactionCommitter& committer);

    // update paths of all PUT transfers
    void updateputs();

    // determine if all transfer slots are full
    bool slotavail() const;

    // transfer queue dispatch/retry handling
    void dispatchTransfers();

    void defer(direction_t, int td, int = 0);
    void freeq(direction_t);

    dstime transferretrydelay();

    // client-server request double-buffering
    RequestDispatcher reqs;

    // returns if the current pendingcs includes a fetch nodes command
    bool isFetchingNodesPendingCS();

    // upload handle -> node handle map (filled by upload completion)
    handlepair_set uhnh;

    // transfer chunk failed
    void setchunkfailed(string*);
    string badhosts;

    bool requestLock;
    dstime disconnecttimestamp;
    dstime nextDispatchTransfersDs = 0;

    // process object arrays by the API server
    int readnodes(JSON*, int, putsource_t, vector<NewNode>*, int, bool applykeys, Node* priorActionpacketDeletedNode, bool* firstHandleMismatchedDelete);

    void readok(JSON*);
    void readokelement(JSON*);
    void readoutshares(JSON*);
    void readoutshareelement(JSON*);

    void readipc(JSON*);
    void readopc(JSON*);

    error readmiscflags(JSON*);

    void procph(JSON*);

    void readcr();
    void readsr();

    void procsnk(JSON*);
    void procsuk(JSON*);

    void procmcf(JSON*);
    void procmcna(JSON*);

    void setkey(SymmCipher*, const char*);
    bool decryptkey(const char*, byte*, int, SymmCipher*, int, handle);

    void handleauth(handle, byte*);

    bool procsc();

    // API warnings
    void warn(const char*);
    bool warnlevel();

    Node* childnodebyname(Node*, const char*, bool = false);
    Node* childnodebyattribute(Node*, nameid, const char*);
    void honorPreviousVersionAttrs(Node *previousNode, AttrMap &attrs);
    vector<Node*> childnodesbyname(Node*, const char*, bool = false);

    // purge account state and abort server-client connection
    void purgenodesusersabortsc(bool keepOwnUser);

    static const int USERHANDLE = 8;
    static const int PCRHANDLE = 8;
    static const int NODEHANDLE = 6;
    static const int CHATHANDLE = 8;
    static const int SESSIONHANDLE = 8;
    static const int PURCHASEHANDLE = 8;
    static const int BACKUPHANDLE = 8;
    static const int CONTACTLINKHANDLE = 6;
    static const int CHATLINKHANDLE = 6;

    // max new nodes per request
    static const int MAX_NEWNODES = 2000;

    // session ID length (binary)
    static const unsigned SIDLEN = 2 * SymmCipher::KEYLENGTH + USERHANDLE * 4 / 3 + 1;

    void proccr(JSON*);
    void procsr(JSON*);

    // account access: master key
    // folder link access: folder key
    SymmCipher key;

    // dummy key to obfuscate non protected cache
    SymmCipher tckey;

    // account access (full account): RSA private key
    AsymmCipher asymkey;
    string mPrivKey;    // serialized version for apps

    // RSA public key
    AsymmCipher pubk;

    // EdDSA signing key (Ed25519 private key seed).
    EdDSA *signkey;

    // ECDH key (x25519 private key).
    ECDH *chatkey;

    // set when keys for every current contact have been checked
    AuthRingsMap mAuthRings;

    // used during initialization to accumulate required updates to authring (to send them all atomically)
    AuthRingsMap mAuthRingsTemp;

    // true while authrings are being fetched
    bool mFetchingAuthrings;

    // actual state of keys
    bool fetchingkeys;

    // invalidate received keys (when fail to load)
    void clearKeys();

    // delete chatkey and signing key
    void resetKeyring();

    // binary session ID
    string sid;

    // distinguish activity from different MegaClients in logs
    string clientname;

    // number our http requests so we can distinguish them (and the curl debug logging for them) in logs
    unsigned transferHttpCounter = 0;

    // apply keys
    void applykeys();

    // send andy key rewrites prepared when keys were applied
    void sendkeyrewrites();

    // symmetric password challenge
    int checktsid(byte* sidbuf, unsigned len);

    // locate user by e-mail address or by handle
    User* finduser(const char*, int = 0);
    User* finduser(handle, int = 0);
    User* ownuser();
    void mapuser(handle, const char*);
    void discarduser(handle, bool = true);
    void discarduser(const char*);
    void mappcr(handle, PendingContactRequest*);
    bool discardnotifieduser(User *);

    PendingContactRequest* findpcr(handle);

    // queue public key request for user
    void queuepubkeyreq(User*, std::unique_ptr<PubKeyAction>);
    void queuepubkeyreq(const char*, std::unique_ptr<PubKeyAction>);

    // rewrite foreign keys of the node (tree)
    void rewriteforeignkeys(Node* n);

    // simple string hash
    static void stringhash(const char*, byte*, SymmCipher*);
    static uint64_t stringhash64(string*, SymmCipher*);

    // builds the authentication URI to be sent in POST requests
    string getAuthURI(bool supressSID = false);

    bool setlang(string *code);

    // sets the auth token to be used when logged into a folder link
    void setFolderLinkAccountAuth(const char *auth);

    // returns the public handle of the folder link if the account is logged into a public folder, otherwise UNDEF.
    handle getFolderLinkPublicHandle();

    // check if there is a valid folder link (rootnode received and the valid key)
    bool isValidFolderLink();

    //returns the top-level node for a node
    Node *getrootnode(Node*);

    //returns true if the node referenced by the handle belongs to the logged-in account
    bool isPrivateNode(NodeHandle h);

    //returns true if the node referenced by the handle belongs to other account than the logged-in account
    bool isForeignNode(NodeHandle h);

    // process node subtree
    void proctree(Node*, TreeProc*, bool skipinshares = false, bool skipversions = false);

    // hash password
    error pw_key(const char*, byte*) const;

    // Since it's quite expensive to create a SymmCipher, these are provided to use for quick operations - just set the key and use.
    SymmCipher tmpnodecipher;
    SymmCipher tmptransfercipher;

    // request a link to recover account
    void getrecoverylink(const char *email, bool hasMasterkey);

    // query information about recovery link
    void queryrecoverylink(const char *link);

    // request private key for integrity checking the masterkey
    void getprivatekey(const char *code);

    // confirm a recovery link to restore the account
    void confirmrecoverylink(const char *code, const char *email, const char *password, const byte *masterkey = NULL, int accountversion = 1);

    // request a link to cancel the account
    void getcancellink(const char *email, const char* = NULL);

    // confirm a link to cancel the account
    void confirmcancellink(const char *code);

    // get a link to change the email address
    void getemaillink(const char *email, const char *pin = NULL);

    // confirm a link to change the email address
    void confirmemaillink(const char *code, const char *email, const byte *pwkey);

    // create contact link
    void contactlinkcreate(bool renew);

    // query contact link
    void contactlinkquery(handle);

    // delete contact link
    void contactlinkdelete(handle);

    // multi-factor authentication setup
    void multifactorauthsetup(const char* = NULL);

    // multi-factor authentication get
    void multifactorauthcheck(const char*);

    // multi-factor authentication disable
    void multifactorauthdisable(const char*);

    // fetch time zone
    void fetchtimezone();

    void keepmealive(int, bool enable = true);

    void getpsa(bool urlSupport);

    // tells the API the user has seen existing alerts
    void acknowledgeuseralerts();

    // manage overquota errors
    void activateoverquota(dstime timeleft, bool isPaywall);

    // achievements enabled for the account
    bool achievements_enabled;

    // non-zero if login with user+pwd was done (reset upon fetchnodes completion)
    bool isNewSession;

    // timestamp of the last login with user and password
    m_time_t tsLogin;

    // true if user has disabled fileversioning
    bool versions_disabled;

    // the SDK is trying to log out
    int loggingout = 0;

    // the logout request succeeded, time to clean up localy once returned from CS response processing
    std::function<void(MegaClient*)> mOnCSCompletion;

    // true if the account is a master business account, false if it's a sub-user account
    BizMode mBizMode;

    // -1: expired, 0: inactive (no business subscription), 1: active, 2: grace-period
    BizStatus mBizStatus;

    // list of handles of the Master business account/s
    std::set<handle> mBizMasters;

    // timestamp when a business account will enter into Grace Period
    m_time_t mBizGracePeriodTs;

    // timestamp when a business account will finally expire
    m_time_t mBizExpirationTs;

    // whether the destructor has started running yet
    bool destructorRunning = false;

    MegaClientAsyncQueue mAsyncQueue;

    // Keep track of high level operation counts and times, for performance analysis
    struct PerformanceStats
    {
        CodeCounter::ScopeStats execFunction = { "MegaClient_exec" };
        CodeCounter::ScopeStats transferslotDoio = { "TransferSlot_doio" };
        CodeCounter::ScopeStats execdirectreads = { "execdirectreads" };
        CodeCounter::ScopeStats transferComplete = { "transfer_complete" };
        CodeCounter::ScopeStats prepareWait = { "MegaClient_prepareWait" };
        CodeCounter::ScopeStats doWait = { "MegaClient_doWait" };
        CodeCounter::ScopeStats checkEvents = { "MegaClient_checkEvents" };
        CodeCounter::ScopeStats applyKeys = { "MegaClient_applyKeys" };
        CodeCounter::ScopeStats dispatchTransfers = { "dispatchTransfers" };
        CodeCounter::ScopeStats csResponseProcessingTime = { "cs batch response processing" };
        CodeCounter::ScopeStats scProcessingTime = { "sc processing" };
        CodeCounter::ScopeStats recursiveSyncTime = { "recursiveSync" };
        uint64_t transferStarts = 0, transferFinishes = 0;
        uint64_t transferTempErrors = 0, transferFails = 0;
        uint64_t prepwaitImmediate = 0, prepwaitZero = 0, prepwaitHttpio = 0, prepwaitFsaccess = 0, nonzeroWait = 0;
        CodeCounter::DurationSum csRequestWaitTime;
        CodeCounter::DurationSum transfersActiveTime;
        std::string report(bool reset, HttpIO* httpio, Waiter* waiter, const RequestDispatcher& reqs);
    } performanceStats;

    std::string getDeviceid() const;

    std::string getDeviceidHash() const;

    MegaClient(MegaApp*, Waiter*, HttpIO*, FileSystemAccess*, DbAccess*, GfxProc*, const char*, const char*, unsigned workerThreadCount);
    ~MegaClient();
};
} // namespace

#if __cplusplus < 201100L
#define char_is_not_digit std::not1(std::ptr_fun(static_cast<int(*)(int)>(std::isdigit)))
#define char_is_not_space std::not1(std::ptr_fun<int, int>(std::isspace))
#else
#define char_is_not_digit [](char c) { return !std::isdigit(c); }
#define char_is_not_space [](char c) { return !std::isspace(c); }
#endif

#endif<|MERGE_RESOLUTION|>--- conflicted
+++ resolved
@@ -604,27 +604,18 @@
     error removecontact(const char*, visibility_t = HIDDEN);
 
     // add/remove/update outgoing share
-<<<<<<< HEAD
-    void setshare(Node*, const char*, accesslevel_t, bool writable, const char*, int tag, std::function<void(Error, bool writable)> completion);
-=======
     void setshare(Node*, const char*, accesslevel_t, bool writable, const char*,
 	    int tag, std::function<void(Error, bool writable)> completion);
->>>>>>> e93fc3b7
 
     // Add/delete/remind outgoing pending contact request
     void setpcr(const char*, opcactions_t, const char* = NULL, const char* = NULL, handle = UNDEF);
     void updatepcr(handle, ipcactions_t);
 
     // export node link or remove existing exported link for this node
-<<<<<<< HEAD
-    error exportnode(Node*, int, m_time_t, bool writable, int tag, std::function<void(Error, handle, handle)> completion);
-    void getpubliclink(Node* n, int del, m_time_t ets, bool writable, int tag, std::function<void(Error, handle, handle)> completion); // auxiliar method to add req
-=======
     error exportnode(Node*, int, m_time_t, bool writable,
 	    int tag, std::function<void(Error, handle, handle)> completion);
     void requestPublicLink(Node* n, int del, m_time_t ets, bool writable,
 	    int tag, std::function<void(Error, handle, handle)> completion); // auxiliar method to add req
->>>>>>> e93fc3b7
 
     // add timer
     error addtimer(TimerWithBackoff *twb);
@@ -1016,15 +1007,9 @@
     // root URL for chat stats
     static string CHATSTATSURL;
 
-<<<<<<< HEAD
-=======
     // root URL for Website
     static string MEGAURL;
 
-    // file that is blocking the sync engine
-    LocalPath blockedfile;
-
->>>>>>> e93fc3b7
     // stats id
     static std::string statsid;
 
@@ -1551,10 +1536,6 @@
     bool syncscanfailed;
     BackoffTimer syncscanbt;
 
-<<<<<<< HEAD
-    //// vanished from a local synced folder
-    //localnode_set localsyncnotseen;
-=======
     // Sync monitor timer.
     //
     // Meaningful only to backup syncs.
@@ -1570,9 +1551,8 @@
     bool mSyncMonitorRetry;
     BackoffTimer mSyncMonitorTimer;
 
-    // vanished from a local synced folder
-    localnode_set localsyncnotseen;
->>>>>>> e93fc3b7
+    //// vanished from a local synced folder
+    //localnode_set localsyncnotseen;
 
     // maps local fsid to corresponding LocalNode* (s)
     fsid_localnode_map localnodeByFsid;
@@ -1616,13 +1596,6 @@
     // sync putnodes() completion
     void putnodes_sync_result(error, vector<NewNode>&);
 
-<<<<<<< HEAD
-=======
-    // start downloading/copy missing files, create missing directories
-    bool syncdown(LocalNode*, LocalPath&, SyncdownContext& cxt);
-    bool syncdown(LocalNode*, LocalPath&);
-
->>>>>>> e93fc3b7
     // move nodes to //bin/SyncDebris/yyyy-mm-dd/ or unlink directly
     void movetosyncdebris(Node*, bool);
 

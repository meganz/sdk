--- conflicted
+++ resolved
@@ -720,7 +720,6 @@
     // Create a watch for this node if necessary.
     bool watch(const LocalPath& path, handle fsid);
 
-<<<<<<< HEAD
     /**
      * A watch has been removed from the FS
      * @param fsid  File system identifier associated with the watch removed
@@ -729,9 +728,7 @@
 
     // Filter rules applicable below this node.
     FilterChain mFilterChain;
-=======
     void ignoreFilterPresenceChanged(bool present, FSNode* fsNode);
->>>>>>> 76deb266
 
 private:
     struct

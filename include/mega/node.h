--- conflicted
+++ resolved
@@ -115,29 +115,19 @@
 };
 
 struct CommandChain
-<<<<<<< HEAD
-{   
-    // convenience functions, hides the unique_ptr aspect, removes it when empty
-    bool empty() 
-=======
 {
     // convenience functions, hides the unique_ptr aspect, removes it when empty
     bool empty()
->>>>>>> 92b020e9
     {
         return !chain || chain->empty();
     }
 
     void push_back(Command* c)
     {
-<<<<<<< HEAD
-        if (!chain) chain.reset(new std::list<Command*>);
-=======
         if (!chain)
         {
             chain.reset(new std::list<Command*>);
         }
->>>>>>> 92b020e9
         chain->push_back(c);
     }
 
@@ -391,17 +381,11 @@
     // global sync reference
     handle syncid = mega::UNDEF;
 
-<<<<<<< HEAD
-    enum { synctree_resolved = 0, 
-           synctree_descendantflagged = 1, 
-           synctree_scanhere = 2 };  // scan here also implies checking immdiate children for synctree_descendantflagged
-=======
     enum : unsigned
     {
         SYNCTREE_RESOLVED = 0,
         SYNCTREE_DESCENDANT_FLAGGED = 1,
         SYNCTREE_SCAN_HERE = 2 };  // scan here also implies checking immdiate children for synctree_descendantflagged
->>>>>>> 92b020e9
 
     struct
     {
@@ -418,18 +402,10 @@
         bool checked : 1;
 
         // needs another syncdown after pending changes
-<<<<<<< HEAD
-        unsigned syncdownTargetedAction: 2;
-
-        // at least one child has needsAnotherSyncdown set
-        unsigned syncupTargetedAction: 2;
-
-=======
         unsigned syncdownTargetedAction : 2;
 
         // needs another syncup after pending changes
         unsigned syncupTargetedAction : 2;
->>>>>>> 92b020e9
     };
 
     // set the syncupTargetedAction for this, and parents


/**
 * @file mega/node.h
 * @brief Classes for accessing local and remote nodes
 *
 * (c) 2013-2014 by Mega Limited, Auckland, New Zealand
 *
 * This file is part of the MEGA SDK - Client Access Engine.
 *
 * Applications using the MEGA API must present a valid application key
 * and comply with the the rules set forth in the Terms of Service.
 *
 * The MEGA SDK is distributed in the hope that it will be useful,
 * but WITHOUT ANY WARRANTY; without even the implied warranty of
 * MERCHANTABILITY or FITNESS FOR A PARTICULAR PURPOSE.
 *
 * @copyright Simplified (2-clause) BSD License.
 *
 * You should have received a copy of the license along with this
 * program.
 */

#ifndef MEGA_NODE_H
#define MEGA_NODE_H 1

#include "filefingerprint.h"
#include "file.h"
#include "attrmap.h"
#include "syncfilter.h"
#include "backofftimer.h"

namespace mega {

typedef map<LocalPath, LocalNode*> localnode_map;

struct MEGA_API NodeCore
{
    // node's own handle
    handle nodehandle = UNDEF;

    // inline convenience function to get a typed version that ensures we use the 6 bytes of a node handle, and not 8
    NodeHandle nodeHandle() const { return NodeHandle().set6byte(nodehandle); }

    // parent node handle (in a Node context, temporary placeholder until parent is set)
    handle parenthandle = UNDEF;

    // inline convenience function to get a typed version that ensures we use the 6 bytes of a node handle, and not 8
    NodeHandle parentHandle() const { return NodeHandle().set6byte(parenthandle); }

    // node type
    nodetype_t type = TYPE_UNKNOWN;

    // node attributes
    std::unique_ptr<string> attrstring;
};

struct CloudNode
{
    // We can't use Node* directly on the sync thread,as such pointers
    // may be rendered dangling (and changes in Nodes thread-unsafe)
    // by actionpackets on the MegaClient thread.
    // So, we take temporary copies of the minimally needed aspects.
    // These are only used while recursing the LocalNode tree.

    string name;
    nodetype_t type = TYPE_UNKNOWN;
    NodeHandle handle;
    NodeHandle parentHandle;
    nodetype_t parentType = TYPE_UNKNOWN;
    FileFingerprint fingerprint;

    CloudNode() {}
    CloudNode(const Node& n);

    // Query whether this cloud node represents an ignore file.
    bool isIgnoreFile() const;
};

class SyncThreadsafeState;

struct SyncTransfer_inClient: public File
{
    // self-destruct after completion
    void completed(Transfer*, putsource_t) override;
    void terminated(error) override;

    // We will be passing a raw pointer to this object
    // into the tranfer system on the client thread.
    // this member prevents that becoming a dangling pointer
    // should the sync no longer require it.  So we set this
    // member just before startxfer, and reset it on completed()/terminated()
    shared_ptr<SyncTransfer_inClient> selfKeepAlive;

    shared_ptr<SyncThreadsafeState> syncThreadSafeState;

    // Why was the transfer failed/terminated?
    error mError = API_OK;

    bool wasTerminated = false;
    bool wasCompleted = false;
    bool wasRequesterAbandoned = false;

    int transferTag = -1;
};

struct SyncDownload_inClient: public SyncTransfer_inClient
{
    shared_ptr<FileDistributor> downloadDistributor;

    // set sync-specific temp filename, update treestate
    void prepare(FileSystemAccess&) override;
    bool failed(error, MegaClient*) override;

    SyncDownload_inClient(CloudNode& n, const LocalPath&, bool fromInshare,
            shared_ptr<SyncThreadsafeState> stss, const FileFingerprint& overwriteFF);

    ~SyncDownload_inClient();

    // True if we could copy (or move) the download into place.
    bool wasDistributed = false;

    FileFingerprint okToOverwriteFF;
};

struct SyncUpload_inClient : SyncTransfer_inClient, std::enable_shared_from_this<SyncUpload_inClient>
{
    // This class is part of the client's Transfer system (ie, works in the client's thread)
    // The sync system keeps a shared_ptr to it.  Whichever system finishes with it last actually deletes it
    SyncUpload_inClient(NodeHandle targetFolder, const LocalPath& fullPath,
            const string& nodeName, const FileFingerprint& ff, shared_ptr<SyncThreadsafeState> stss,
            handle fsid, const LocalPath& localname, bool fromInshare);
    ~SyncUpload_inClient();

    void prepare(FileSystemAccess&) override;
    void completed(Transfer*, putsource_t) override;

    bool putnodesStarted = false;

    // Valid when wasPutnodesCompleted is true.
    handle putnodesResultHandle;
    bool putnodesFailed = false;

    std::atomic<bool> wasPutnodesCompleted{false};
    //std::atomic<bool> renameInProgress{false};

    handle sourceFsid;
    LocalPath sourceLocalname;

    // once the upload completes these are set.  todo: should we dynamically allocate space for these, save RAM for mass transfer cases?
    UploadHandle uploadHandle;
    UploadToken uploadToken;
    FileNodeKey fileNodeKey;

    void sendPutnodes(MegaClient* client, NodeHandle ovHandle);
};

// new node for putnodes()
struct MEGA_API NewNode : public NodeCore
{
    static const int OLDUPLOADTOKENLEN = 27;

    string nodekey;

    newnodesource_t source = NEW_NODE;

    NodeHandle ovhandle;
    UploadHandle uploadhandle;
    UploadToken uploadtoken;

    std::unique_ptr<string> fileattributes;

    // versioning used for this new node, forced at server's side regardless the account's value
    VersioningOption mVersioningOption = NoVersioning;
    bool added = false;           // set true when the actionpacket arrives
    bool canChangeVault = false;
    handle mAddedHandle = UNDEF;  // updated as actionpacket arrives
    error mError = API_OK;        // per-node error (updated in cs response)
};

struct MEGA_API PublicLink
{
    handle ph;
    m_time_t cts;
    m_time_t ets;
    bool takendown;
    string mAuthKey;

    PublicLink(handle ph, m_time_t cts, m_time_t ets, bool takendown, const char *authKey = nullptr);
    PublicLink(PublicLink *plink);

    bool isExpired();
};

struct NodeCounter
{
    m_off_t storage = 0;
    m_off_t versionStorage = 0;
    size_t files = 0;
    size_t folders = 0;
    size_t versions = 0;
    void operator += (const NodeCounter&);
    void operator -= (const NodeCounter&);
    std::string serialize() const;
    NodeCounter(const std::string& blob);
    NodeCounter() = default;
};

typedef std::multiset<FileFingerprint*, FileFingerprintCmp> fingerprint_set;
typedef fingerprint_set::iterator FingerprintPosition;


class NodeManagerNode
{
public:
    std::unique_ptr<Node> mNode;
    std::map<NodeHandle, Node*> mChildren;
    bool mAllChildrenHandleLoaded = false;
};
<<<<<<< HEAD

struct CommandChain
{
    // convenience functions, hides the unique_ptr aspect, removes it when empty
    bool empty()
    {
        return !chain || chain->empty();
    }

    void push_back(Command* c)
    {
        if (!chain)
        {
            chain.reset(new std::list<Command*>);
        }
        chain->push_back(c);
    }

    void erase(Command* c)
    {
        if (chain)
        {
            for (auto i = chain->begin(); i != chain->end(); ++i)
            {
                if (*i == c)
                {
                    chain->erase(i);
                    if (chain->empty())
                    {
                        chain.reset();
                    }
                    return;
                }
            }
        }
    }

private:
    friend class CommandSetAttr;

    // most nodes don't have commands in progress so keep representation super small
    std::unique_ptr<std::list<Command*>> chain;
};

=======
typedef std::map<NodeHandle, NodeManagerNode>::iterator NodePosition;
>>>>>>> 94e2b9dd

// filesystem node
struct MEGA_API Node : public NodeCore, FileFingerprint
{
    MegaClient* client = nullptr;

    // supplies the nodekey (which is private to ensure we track changes to it)
    const string& nodekey() const;

    // Also returns the key but does not assert that the key has been applied.  Only use it where we don't need the node to be readable.
    const string& nodekeyUnchecked() const;

    // check if the key is present and is the correct size for this node
    bool keyApplied() const;

    // change parent node association. updateNodeCounters is false when called from NodeManager::unserializeNode
    bool setparent(Node*, bool updateNodeCounters = true);

    // follow the parent links all the way to the top
    const Node* firstancestor() const;

    // If this is a file, and has a file for a parent, it's not the latest version
    const Node* latestFileVersion() const;

    // Node's depth, counting from the cloud root.
    unsigned depth() const;

    // try to resolve node key string
    bool applykey(bool notAppliedOk = false);

    // set up nodekey in a static SymmCipher
    SymmCipher* nodecipher();

    // decrypt attribute string, set fileattrs and save fingerprint
    void setattr();

    // display name (UTF-8)
    const char* displayname() const;

    // check if the name matches (UTF-8)
    bool hasName(const string&) const;

    // check if this node has a name.
    bool hasName() const;

    // display path from its root in the cloud (UTF-8)
    string displaypath() const;

    // return mimetype type
    MimeType_t getMimeType(bool checkPreview = false) const;

    // node attributes
    AttrMap attrs;

    // {backup-id, state} pairs received in "sds" node attribute
    vector<pair<handle, int>> getSdsBackups() const;
    static nameid sdsId();
    static string toSdsString(const vector<pair<handle, int>>&);

    // track upcoming attribute changes for this node, so we can reason about current vs future state
    CommandChain mPendingChanges;

    // owner
    handle owner = mega::UNDEF;

    // actual time this node was created (cannot be set by user)
    m_time_t ctime = 0;

    // file attributes
    string fileattrstring;

    // check presence of file attribute
    int hasfileattribute(fatype) const;
    static int hasfileattribute(const string *fileattrstring, fatype);

    // decrypt node attribute string
    static byte* decryptattr(SymmCipher*, const char*, size_t);

    // parse node attributes from an incoming buffer, this function must be called after call decryptattr
    static void parseattr(byte*, AttrMap&, m_off_t, m_time_t&, string&, string&, FileFingerprint&);

    // inbound share
    Share* inshare = nullptr;

    // outbound shares by user
    share_map* outshares = nullptr;

    // outbound pending shares
    share_map* pendingshares = nullptr;

    // incoming/outgoing share key
    SymmCipher* sharekey = nullptr;

    // app-private pointer
    void* appdata = nullptr;

    bool foreignkey = false;

    struct
    {
        bool removed : 1;
        bool attrs : 1;
        bool owner : 1;
        bool ctime : 1;
        bool fileattrstring : 1;
        bool inshare : 1;
        bool outshares : 1;
        bool pendingshares : 1;
        bool parent : 1;
        bool publiclink : 1;
        bool newnode : 1;
        bool name : 1;
        bool favourite : 1;

#ifdef ENABLE_SYNC
        // this field is only used internally in syncdown()
        bool syncdown_node_matched_here : 1;
#endif
        bool counter : 1;

        // this field also only used internally, for reporting new NO_KEY occurrences
        bool modifiedByThisClient : 1;

    } changed;

    void setkey(const byte* = NULL);

    void setkeyfromjson(const char*);

    void setUndecryptedKey(const std::string &undecryptedKey);

    void setfingerprint();

    void faspec(string*);

    NodeCounter getCounter() const;
    void setCounter(const NodeCounter &counter, bool notify);

    // parent
    Node* parent = nullptr;

    // own position in NodeManager::mFingerPrints (only valid for file nodes)
    // It's used for speeding up node removing at NodeManager::removeFingerprint
    FingerprintPosition mFingerPrintPosition;
    // own position in NodeManager::mNodes. The map can have an element of type NodeManagerNode
    // previously Node exists
    // It's used for speeding up get children when Node parent is known
    NodePosition mNodePosition;


    // check if node is below this node
    bool isbelow(Node*) const;
    bool isbelow(NodeHandle) const;

    // handle of public link for the node
    PublicLink* plink = nullptr;

    void setpubliclink(handle, m_time_t, m_time_t, bool, const string &authKey = {});

    bool serialize(string*) override;

    Node(MegaClient&, NodeHandle, NodeHandle, nodetype_t, m_off_t, handle, const char*, m_time_t);
    ~Node();

<<<<<<< HEAD
    Node* childbyname(const string& name);
=======
    int getShareType() const;

    bool isAncestor(NodeHandle ancestorHandle) const;

#ifdef ENABLE_SYNC
    void detach(const bool recreate = false);
#endif // ENABLE_SYNC
>>>>>>> 94e2b9dd

    // Returns true if this node has a child with the given name.
    bool hasChildWithName(const string& name) const;

private:
    // full folder/file key, symmetrically or asymmetrically encrypted
    // node crypto keys (raw or cooked -
    // cooked if size() == FOLDERNODEKEYLENGTH or FILEFOLDERNODEKEYLENGTH)
    string nodekeydata;

    // keeps track of counts of files, folder, versions, storage and version's storage
    NodeCounter mCounter;

    bool getExtension(std::string& ext) const;
    bool isPhoto(const std::string& ext, bool checkPreview) const;
    bool isVideo(const std::string& ext) const;
    bool isAudio(const std::string& ext) const;
    bool isDocument(const std::string& ext) const;

    static nameid getExtensionNameId(const std::string& ext);
};

inline const string& Node::nodekey() const
{
    assert(keyApplied() || type == ROOTNODE || type == VAULTNODE || type == RUBBISHNODE);
    return nodekeydata;
}

inline const string& Node::nodekeyUnchecked() const
{
    return nodekeydata;
}

inline bool Node::keyApplied() const
{
    return nodekeydata.size() == size_t((type == FILENODE) ? FILENODEKEYLENGTH : FOLDERNODEKEYLENGTH);
}

#ifdef ENABLE_SYNC

enum TreeState
{
    TREE_RESOLVED = 0,
    TREE_DESCENDANT_FLAGGED = 1,
    TREE_ACTION_HERE = 2,           // And also check if any children have flags set (ie, implicitly TREE_DESCENDANT_FLAGGED)
    TREE_ACTION_SUBTREE = 3         // overrides any children so the whole subtree is processed
};

enum ExclusionState : unsigned char
{
    // Node's definitely excluded.
    ES_EXCLUDED,
    // Node's definitely included.
    ES_INCLUDED,
    // Node has an indeterminate exclusion state.
    ES_UNKNOWN
}; // ExclusionState

inline TreeState updateTreestateFromChild(TreeState oldFlag, TreeState childFlag)
{
    return oldFlag == TREE_RESOLVED && childFlag != TREE_RESOLVED ? TREE_DESCENDANT_FLAGGED : oldFlag;
}

inline TreeState propagateSubtreeFlag(TreeState nodeFlag, TreeState childFlag)
{
    return nodeFlag == TREE_ACTION_SUBTREE ? TREE_ACTION_SUBTREE : TreeState(childFlag);
}

struct syncRow;
struct SyncPath;

struct MEGA_API LocalNode;

struct MEGA_API LocalNodeCore
  : public Cacheable
{
    // deserialize attributes from binary storage.
    bool read(const string& source, uint32_t& parentID);

    // serialize attributes to binary for storage.
    bool write(string& destination, uint32_t parentID);

    // local filesystem node ID (inode...) for rename/move detection
    handle fsid_lastSynced = ::mega::UNDEF;

    // The exact name of the file we are synced with, if synced
    // If not synced then it's the to-local (escaped) version of the CloudNode's name
    // This is also the key in the parent LocalNode's children map
    // (if this is the sync root node, it is an absolute path - otherwise just a leaf name)
    LocalPath localname;

    // for botched filesystems with legacy secondary ("short") names
    // Filesystem notifications could arrive with long or short names, and we need to recognise which LocalNode corresponds.
    // null means either the entry has no shortname or it's the same as the (normal) longname
    std::unique_ptr<LocalPath> slocalname = nullptr;

    // whether this node knew its shortname (otherwise it was loaded from an old db)
    bool slocalname_in_db = false;

    // related cloud node, if any
    NodeHandle syncedCloudNodeHandle;

    // The fingerprint of the node and/or file we are synced with
    FileFingerprint syncedFingerprint;

    // FILENODE or FOLDERNODE
    nodetype_t type = TYPE_UNKNOWN;

    // Once the local and remote names match exactly (taking into account escaping), we will keep them matching
    // This is so users can, for example, change uppercase/lowercase and have that synchronized.
    bool namesSynchronized = false;

}; // LocalNodeCore

struct MEGA_API LocalNode
  : public LocalNodeCore
{
    class Sync* sync = nullptr;

    // UTF8 NFC version of LocalNodeCore::localname.
    // Not serialized.
    // Should be updated whenever localname is.
    // Does not match the corresponding Node's name,
    // as escapes/case may be involved.
    string toName_of_localname;

    // parent linkage
    LocalNode* parent = nullptr;

    // children by name
    localnode_map children;

    unique_ptr<LocalPath> cloneShortname() const;
    localnode_map schildren;

    // The last scan of the folder (for folders).
    // Removed again when the folder is fully synced.
    std::unique_ptr<vector<FSNode>> lastFolderScan;

    // If we can regenerate the filsystem data at this node, no need to store it, save some RAM
    void clearRegeneratableFolderScan(SyncPath& fullPath, vector<syncRow>& childRows);

    fsid_localnode_map::iterator fsid_lastSynced_it;

    // we also need to track what fsid corresponded to our FSNode last time, even if not synced (not serialized)
    // if it changes, we should rescan, in case of LocalNode pre-existing with no FSNode, then one appears.  Or, now it's different
    handle fsid_asScanned = ::mega::UNDEF;
    fsid_localnode_map::iterator fsid_asScanned_it;

    // Fingerprint of the file as of the last scan.  TODO: does this make LocalNode too large?
    FileFingerprint scannedFingerprint;

    // related cloud node, if any
    nodehandle_localnode_map::iterator syncedCloudNodeHandle_it;

    // using a per-Localnode scan delay prevents self-notifications delaying the whole sync
    dstime scanDelayUntil = 0;
    unsigned expectedSelfNotificationCount = 0;
    //dstime lastScanTime = 0;

    struct
    {
        // Already-synced syncs on startup should not re-fingerprint files that match the synced fingerprint by fsid/size/mtime
        bool oneTimeUseSyncedFingerprintInScan : 1;

        // Determines whether we refingerprint a file when it is scanned.
        bool recomputeFingerprint : 1;

        // needs another recursiveSync for scanning at this level after pending changes
        TreeState scanAgain : 3;

        // needs another recursiveSync() to check moves at this level after pending changes
        // (can only be cleared if all scanAgain flags are clear)
        TreeState checkMovesAgain : 3;

        // needs another recursiveSync() for deletes/uploads/downloads at this level after pending changes
        // (can only be cleared if all checkMoveAgain flags are clear)
        TreeState syncAgain : 3;

        // whether any name conflicts have been detected.
        TreeState conflicts : 3;

        // fsids have been assigned in this node.
        bool unstableFsidAssigned : 1;

        // disappeared from local FS; we are moving the cloud node to the trash.
        bool deletedFS : 1;

        // we saw this node moved/renamed in the cloud, local move expected (or active)
        bool moveApplyingToLocal : 1;    // todo: do we need these anymore?
        bool moveAppliedToLocal : 1;

        unsigned scanInProgress : 1;
        unsigned scanObsolete : 1;

        // When recursing the tree, sometimes we need a node to set a flag in its parent
        // but, on other runs we skip over some nodes (eg. syncHere flag false)
        // however, we still need to compute the required flags for the parent node.
        // these flags record what the node still needs its parent to do in case it's not visited
        unsigned parentSetScanAgain : 1;
        unsigned parentSetCheckMovesAgain : 1;
        unsigned parentSetSyncAgain : 1;
        unsigned parentSetContainsConflicts : 1;

        // Set when we've created a new directory (say, as part of downsync)
        // that has reused this node's FSID.
        unsigned fsidSyncedReused : 1;
        unsigned fsidScannedReused : 1;

        // we can't delete a node immediately in case it's involved in a move
        // that we haven't detected yet.  So we increment this counter
        // Once it's big enough then we are sure and can delete the LocalNode.
        unsigned confirmDeleteCount : 2;

        // If we detected+actioned a move, and this is the old node
        // we can't delete it directly as there may be references on the stack
        unsigned certainlyOrphaned : 1;

        // track whether we have ever scanned this folder
        // folders never scanned can issue a second scan request for this sync
        unsigned neverScanned : 1;
    };

    // Fields which are hardly ever used.
    // We keep the average memory use by only alloating these when used.
    struct RareFields
    {
        shared_ptr<ScanService::ScanRequest> scanRequest;

        struct ScanBlocked
        {
            BackoffTimer scanBlockedTimer;
            LocalPath scanBlockedLocalPath;

            bool folderUnreadable = false;
            bool filesUnreadable = false;

            // There is only one shared_ptr so if the node is gone,
            // we can't look this up by weak_ptr.  So this ptr is not dangling
            LocalNode* localNode = nullptr;

            ScanBlocked(PrnGen &rng, const LocalPath& lp, LocalNode* ln);
        };

        shared_ptr<ScanBlocked> scanBlocked;

        struct BadlyFormedIgnore
        {
            LocalPath localPath;

            // There is only one shared_ptr so if the node is gone,
            // we can't look this up by weak_ptr.  So this ptr is not dangling
            Sync* sync = nullptr;

            BadlyFormedIgnore(const LocalPath& lp, Sync* s) : localPath(lp), sync(s) {}
        };

        shared_ptr<BadlyFormedIgnore> badlyFormedIgnoreFilePath;

        struct MoveInProgress
        {
            bool succeeded = false;
            bool failed = false;
            bool syncCodeProcessedResult = false;

            bool inProgress() { return !succeeded && !failed; }

            handle sourceFsid = UNDEF;
            nodetype_t sourceType = FILENODE;
            FileFingerprint sourceFingerprint;
            NodeHandle movedHandle;
            const void* sourcePtr = nullptr; // for ptr comparison only - could be dangling (actually LocalNode*)
            map<LocalPath, LocalNode*> priorChildrenToRemove;
        };

        struct MovePending
        {
            MovePending(LocalPath&& sourcePath)
              : sourcePath(std::move(sourcePath))
            {
            }

            LocalPath sourcePath;
        };

        struct CreateFolderInProgress
        {
        };

        struct DeleteToDebrisInProgress
        {
            // (actually if it's an inshare, we unlink() as there's no debris
            string pathDeleting;
        };

        struct UnlinkInProgress
        {
            bool failed = false;
            bool succeeded = false;

            handle sourceFsid = UNDEF;
            nodetype_t sourceType = FILENODE;
            FileFingerprint sourceFingerprint;
            LocalNode* sourcePtr = nullptr;
        };

        weak_ptr<MovePending> movePendingFrom;
        shared_ptr<MovePending> movePendingTo;

        shared_ptr<MoveInProgress> moveFromHere;
        shared_ptr<MoveInProgress> moveToHere;
        weak_ptr<CreateFolderInProgress> createFolderHere;
        weak_ptr<DeleteToDebrisInProgress> removeNodeHere;
        weak_ptr<UnlinkInProgress> unlinkHere;

        // Filter rules applicable below this node.
        unique_ptr<FilterChain> filterChain;
    };

    bool hasRare() { return !!rareFields; }
    RareFields& rare();
    void trimRareFields();

    // use this one to skip the hasRare check, if it doesn't exist a reference to a blank one is returned
    const RareFields& rareRO() const;

    // set the syncupTargetedAction for this, and parents
    void setScanAgain(bool doParent, bool doHere, bool doBelow, dstime delayds);
    void setCheckMovesAgain(bool doParent, bool doHere, bool doBelow);
    void setSyncAgain(bool doParent, bool doHere, bool doBelow);

    void setContainsConflicts(bool doParent, bool doHere, bool doBelow);

    void initiateScanBlocked(bool folderBlocked, bool containsFingerprintBlocked);
    bool checkForScanBlocked(FSNode* fsnode);

    // True if this subtree requires scanning.
    bool scanRequired() const;

    // True if this subtree could contain move sources or targets
    bool mightHaveMoves() const;

    // True if this subtree requires syncing.
    bool syncRequired() const;

    // Pass any TREE_ACTION_SUBTREE flags on to child nodes, so we can clear the flag at this level
    void propagateAnySubtreeFlags();

    // Queue a scan request for this node if needed, and if a slot is available (just one per sync)
    // Also receive the results if they are ready
    bool processBackgroundFolderScan(syncRow& row, SyncPath& fullPath);

    void reassignUnstableFsidsOnceOnly(const FSNode* fsnode);

    // current subtree sync state as last notified to OS
    treestate_t mReportedSyncState = TREESTATE_NONE;

    // check the current state (only useful for folders)
    treestate_t checkTreestate(bool notifyChangeToApp);
    void recursiveSetAndReportTreestate(treestate_t ts, bool recurse, bool reportToApp);

    // timer to delay upload start
    dstime nagleds = 0;
    void bumpnagleds();

    // build full local path to this node
    void getlocalpath(LocalPath&) const;
    LocalPath getLocalPath() const;

    // build full remote path to this node (might not exist anymore, of course)
    string getCloudPath(bool guessLeafName) const;

    // For debugging duplicate LocalNodes from older SDK versions
    string debugGetParentList();

    // return child node by name   (TODO: could this be ambiguous, especially with case insensitive filesystems)
    LocalNode* childbyname(LocalPath*);

    LocalNode* findChildWithSyncedNodeHandle(NodeHandle h);

    FSNode getLastSyncedFSDetails() const;
    FSNode getScannedFSDetails() const;

    // Each LocalNode can be either uploading or downloading a file.
    // These functions manage that
    void queueClientUpload(shared_ptr<SyncUpload_inClient> upload, VersioningOption vo, bool queueFirst);
    void queueClientDownload(shared_ptr<SyncDownload_inClient> upload, bool queueFirst);
    void resetTransfer(shared_ptr<SyncTransfer_inClient> p);
    void checkTransferCompleted(syncRow& row, syncRow& parentRow, SyncPath& fullPath);
    void updateTransferLocalname();
    void transferResetUnlessMatched(direction_t, const FileFingerprint& fingerprint);
    shared_ptr<SyncTransfer_inClient> transferSP;

    void updateMoveInvolvement();

    void setSyncedFsid(handle newfsid, fsid_localnode_map& fsidnodes, const LocalPath& fsName, std::unique_ptr<LocalPath> newshortname);
    void setScannedFsid(handle newfsid, fsid_localnode_map& fsidnodes, const LocalPath& fsName, const FileFingerprint& scanfp);

    void setSyncedNodeHandle(NodeHandle h);

    void setnameparent(LocalNode*, const LocalPath& newlocalpath, std::unique_ptr<LocalPath>);
    void moveContentTo(LocalNode*, LocalPath&, bool setScanAgain);

    LocalNode(Sync*);
    void init(nodetype_t, LocalNode*, const LocalPath&, std::unique_ptr<LocalPath>);

    bool serialize(string* d) override;
    static unique_ptr<LocalNode> unserialize(Sync& sync, const string& source, uint32_t& parentID);

    void deleteChildren();

    ~LocalNode();

    //// True if any name conflicts have been detected in this subtree.
    bool conflictsDetected() const;

    // Are we above other?
    bool isAbove(const LocalNode& other) const;

    // Are we below other?
    bool isBelow(const LocalNode& other) const;

    // Create a watch for this node if necessary.
    WatchResult watch(const LocalPath& path, handle fsid);

    void ignoreFilterPresenceChanged(bool present, FSNode* fsNode);

    void setSubtreeNeedsRefingerprint();

private:
    struct
    {
        // The node's exclusion state.
        ExclusionState mExclusionState;

        // Whether we're an ignore file.
        bool mIsIgnoreFile : 1;

        // Whether we need to reload this node's ignore file.
        bool mWaitingForIgnoreFileLoad : 1;
    };

    // Returns a reference to this node's filter chain.
    FilterChain& filterChain();

    // Query whether a file is excluded by a name filter.
    bool isExcluded(RemotePathPair namePath, nodetype_t type, bool inherited) const;

    // Query whether a file is excluded by a size filter.
    bool isExcluded(const RemotePathPair& namePath, m_off_t size) const;

    // Signal that LocalNodes in this subtree must recompute their exclusion state.
    void setRecomputeExclusionState(bool includingThisOne);

public:
    // Clears the filters defined by this node.
    void clearFilters();

    // Returns a reference to this node's filter chain.
    const FilterChain& filterChainRO() const;

    // Load filters from the ignore file identified by path.
    bool loadFiltersIfChanged(const FileFingerprint& fingerprint, const LocalPath& path);

    // Signal whether this node needs to load its ignore file.
    //void setWaitingForIgnoreFileLoad(bool waiting);

    // Query whether this node needs to load its ignore file.
    bool waitingForIgnoreFileLoad() const;

    // Query whether a file is excluded by this node or one of its parents.
    template<typename PathType>
    typename std::enable_if<IsPath<PathType>::value, ExclusionState>::type
    exclusionState(const PathType& path, nodetype_t type, m_off_t size = -1) const;

    // Specialization of above intended for cloud name queries.
    ExclusionState exclusionState(const string& name, nodetype_t type, m_off_t size = -1) const;

    // Query this node's exclusion state.
    ExclusionState exclusionState() const;

    // Query whether this node represents an ignore file.
    bool isIgnoreFile() const;

    // Recompute this node's exclusion state.
    bool recomputeExclusionState();

private:
    unique_ptr<RareFields> rareFields;

#ifdef USE_INOTIFY
    class WatchHandle
    {
    public:
        WatchHandle();

        ~WatchHandle();

        MEGA_DISABLE_COPY_MOVE(WatchHandle);

        auto operator=(WatchMap::iterator entry) -> WatchHandle&;
        auto operator=(std::nullptr_t) -> WatchHandle&;

        bool operator==(handle fsid) const;

        void invalidate();

    private:
        WatchMap::iterator mEntry;

        static WatchMap mSentinel;
    }; // WatchHandle

public:
    WatchHandle mWatchHandle;
#endif // USE_INOTIFY
};

#endif

} // namespace



#endif<|MERGE_RESOLUTION|>--- conflicted
+++ resolved
@@ -216,7 +216,7 @@
     std::map<NodeHandle, Node*> mChildren;
     bool mAllChildrenHandleLoaded = false;
 };
-<<<<<<< HEAD
+typedef std::map<NodeHandle, NodeManagerNode>::iterator NodePosition;
 
 struct CommandChain
 {
@@ -261,9 +261,6 @@
     std::unique_ptr<std::list<Command*>> chain;
 };
 
-=======
-typedef std::map<NodeHandle, NodeManagerNode>::iterator NodePosition;
->>>>>>> 94e2b9dd
 
 // filesystem node
 struct MEGA_API Node : public NodeCore, FileFingerprint
@@ -428,17 +425,9 @@
     Node(MegaClient&, NodeHandle, NodeHandle, nodetype_t, m_off_t, handle, const char*, m_time_t);
     ~Node();
 
-<<<<<<< HEAD
-    Node* childbyname(const string& name);
-=======
     int getShareType() const;
 
     bool isAncestor(NodeHandle ancestorHandle) const;
-
-#ifdef ENABLE_SYNC
-    void detach(const bool recreate = false);
-#endif // ENABLE_SYNC
->>>>>>> 94e2b9dd
 
     // Returns true if this node has a child with the given name.
     bool hasChildWithName(const string& name) const;

--- conflicted
+++ resolved
@@ -225,14 +225,10 @@
 
     // location in the tounlink node_set
     // FIXME: merge todebris / tounlink
-<<<<<<< HEAD
-    node_set::iterator tounlink_it;
+    node_set::iterator tounlink_it{};
 
     // whether this node can be synced to the local tree
     bool syncable = true;
-=======
-    node_set::iterator tounlink_it{};
->>>>>>> 98ff5e0a
 #endif
 
     // source tag

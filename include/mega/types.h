--- conflicted
+++ resolved
@@ -398,13 +398,10 @@
     TOO_MANY_ACTION_PACKETS = 25,           // Too many changes in account, local state discarded
     LOGGED_OUT = 26,                        // Logged out
     WHOLE_ACCOUNT_REFETCHED = 27,           // The whole account was reloaded, missed actionpacket changes could not have been applied
-<<<<<<< HEAD
     MISSING_PARENT_NODE = 28,               // Setting a new parent to a parent whose LocalNode is missing its corresponding Node crossref
-=======
-    BACKUP_MODIFIED = 28,                   // Backup has been externally modified.
-    BACKUP_SOURCE_NOT_BELOW_DRIVE = 29,     // Backup source path not below drive path.
-    SYNC_CONFIG_WRITE_FAILURE = 30,         // Unable to write sync config to disk.
->>>>>>> 6e8b73e3
+    BACKUP_MODIFIED = 29,                   // Backup has been externally modified.
+    BACKUP_SOURCE_NOT_BELOW_DRIVE = 30,     // Backup source path not below drive path.
+    SYNC_CONFIG_WRITE_FAILURE = 31,         // Unable to write sync config to disk.
 };
 
 enum SyncWarning {

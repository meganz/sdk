--- conflicted
+++ resolved
@@ -559,14 +559,12 @@
 typedef map<UploadHandle, Transfer*> uploadhandletransfer_map;
 
 // maps node handles to Node pointers
-<<<<<<< HEAD
-//typedef map<handle, Node*> node_map;
 class node_map
 {
 public:
-    typedef map<handle, Node*>::iterator iterator;
-    typedef map<handle, Node*>::const_iterator const_iterator;
-    Node*& operator[](handle h)
+    typedef map<NodeHandle, Node*>::iterator iterator;
+    typedef map<NodeHandle, Node*>::const_iterator const_iterator;
+    Node*& operator[](NodeHandle h)
     {
         return mNodes[h];
     }
@@ -596,7 +594,7 @@
         return mNodes.size();
     }
 
-    const_iterator find(handle h) const
+    const_iterator find(NodeHandle h) const
     {
         return mNodes.find(h);
     }
@@ -606,17 +604,14 @@
         mNodes.clear();
     }
 
-    void erase(handle h)
+    void erase(NodeHandle h)
     {
         mNodes.erase(h);
     }
 
 private:
-    map<handle, Node*> mNodes;
-};
-=======
-typedef map<NodeHandle, Node*> node_map;
->>>>>>> 679eb867
+    map<NodeHandle, Node*> mNodes;
+};
 
 struct NodeCounter
 {
@@ -629,7 +624,7 @@
     void operator -= (const NodeCounter&);
 };
 
-typedef std::map<handle, NodeCounter> NodeCounterMap;
+typedef std::map<NodeHandle, NodeCounter> NodeCounterMap;
 
 // maps node handles to Share pointers
 typedef map<handle, struct Share*> share_map;

/**
 * @file mega/types.h
 * @brief Mega SDK types and includes
 *
 * (c) 2013-2014 by Mega Limited, Auckland, New Zealand
 *
 * This file is part of the MEGA SDK - Client Access Engine.
 *
 * Applications using the MEGA API must present a valid application key
 * and comply with the the rules set forth in the Terms of Service.
 *
 * The MEGA SDK is distributed in the hope that it will be useful,
 * but WITHOUT ANY WARRANTY; without even the implied warranty of
 * MERCHANTABILITY or FITNESS FOR A PARTICULAR PURPOSE.
 *
 * @copyright Simplified (2-clause) BSD License.
 *
 * You should have received a copy of the license along with this
 * program.
 */

#ifndef MEGA_TYPES_H
#define MEGA_TYPES_H 1

#ifdef _MSC_VER
#if MEGA_LINKED_AS_SHARED_LIBRARY
 #define MEGA_API __declspec(dllimport)
#elif MEGA_CREATE_SHARED_LIBRARY
 #define MEGA_API __declspec(dllexport)
#endif
#endif

#ifndef MEGA_API
 #define MEGA_API
#endif

// it needs to be reviewed that serialization/unserialization is not relying on this
typedef char __static_check_01__[sizeof(bool) == sizeof(char) ? 1 : -1];
// if your build fails here, please contact MEGA developers

// platform-specific includes and defines
#ifdef _WIN32
#include "mega/win32/megasys.h"
#else
#include "mega/posix/megasys.h"
#endif

#ifdef USE_CRYPTOPP
#include <cryptopp/config.h> // so we can test CRYPTO_VERSION below
#endif

// signed 64-bit generic offset
typedef int64_t m_off_t;

// opaque filesystem fingerprint
typedef uint64_t fsfp_t;

namespace mega {
// within ::mega namespace, byte is unsigned char (avoids ambiguity when std::byte from c++17 and perhaps other defined ::byte are available)
#if defined(USE_CRYPTOPP) && (CRYPTOPP_VERSION >= 600) && ((__cplusplus >= 201103L) || (__RPCNDR_H_VERSION__ == 500))
using byte = CryptoPP::byte;
#elif __RPCNDR_H_VERSION__ != 500
typedef unsigned char byte;

#endif
}

#ifdef USE_CRYPTOPP
#include "mega/crypto/cryptopp.h"
#else
#include "megacrypto.h"
#endif

#include "mega/crypto/sodium.h"

#include <memory>
#include <string>
#include <chrono>
#include <mutex>

namespace mega {

// import these select types into the namespace directly, to avoid adding std::byte from c++17
using std::string;
using std::map;
using std::set;
using std::list;
using std::vector;
using std::pair;
using std::multimap;
using std::deque;
using std::multiset;
using std::queue;
using std::streambuf;
using std::tuple;
using std::ostringstream;
using std::unique_ptr;
using std::shared_ptr;
using std::weak_ptr;
using std::move;
using std::mutex;
using std::recursive_mutex;
using std::lock_guard;

#ifdef WIN32
using std::wstring;
#endif

// forward declaration
struct AttrMap;
class BackoffTimer;
class Command;
class CommandPubKeyRequest;
struct DirectRead;
struct DirectReadNode;
struct DirectReadSlot;
struct FileAccess;
struct FileAttributeFetch;
struct FileAttributeFetchChannel;
struct FileFingerprint;
struct FileFingerprintCmp;
struct HttpReq;
struct GenericHttpReq;
struct HttpReqCommandPutFA;
struct LocalNode;
class MegaClient;
struct NewNode;
struct Node;
struct NodeCore;
class PubKeyAction;
class Request;
struct Transfer;
class TreeProc;
class LocalTreeProc;
struct User;
struct Waiter;
struct Proxy;
struct PendingContactRequest;
class TransferList;
struct Achievement;
class SyncConfig;

namespace UserAlert
{
    struct Base;
}
class AuthRing;

#define EOO 0

// Our own version of time_t which we can be sure is 64 bit.
// Utils.h has functions m_time() and so on corresponding to time() which help us to use this type and avoid arithmetic overflow when working with time_t on systems where it's 32-bit
typedef int64_t m_time_t;

// monotonously increasing time in deciseconds
typedef uint32_t dstime;

#define NEVER (~(dstime)0)
#define EVER(ds) ((ds+1))

#define STRINGIFY(x) # x
#define TOSTRING(x) STRINGIFY(x)

// HttpReq states
typedef enum { REQ_READY, REQ_GET_URL, REQ_PREPARED, REQ_UPLOAD_PREPARED_BUT_WAIT,
               REQ_ENCRYPTING, REQ_DECRYPTING, REQ_DECRYPTED,
               REQ_INFLIGHT,
               REQ_SUCCESS, REQ_FAILURE, REQ_DONE, REQ_ASYNCIO,
               } reqstatus_t;

typedef enum { USER_HANDLE, NODE_HANDLE } targettype_t;

typedef enum { METHOD_POST, METHOD_GET, METHOD_NONE} httpmethod_t;

typedef enum { REQ_BINARY, REQ_JSON } contenttype_t;

// new node source types
typedef enum { NEW_NODE, NEW_PUBLIC, NEW_UPLOAD } newnodesource_t;

class chunkmac_map;

/**
 * @brief Declaration of API error codes.
 */
typedef enum ErrorCodes : int
{
    API_OK = 0,                     ///< Everything OK.
    API_EINTERNAL = -1,             ///< Internal error.
    API_EARGS = -2,                 ///< Bad arguments.
    API_EAGAIN = -3,                ///< Request failed, retry with exponential backoff.
    DAEMON_EFAILED = -4,            ///< If returned from the daemon: EFAILED
    API_ERATELIMIT = -4,            ///< If returned from the API: Too many requests, slow down.
    API_EFAILED = -5,               ///< Request failed permanently.  This one is only produced by the API, only per command (not batch level)
    API_ETOOMANY = -6,              ///< Too many requests for this resource.
    API_ERANGE = -7,                ///< Resource access out of range.
    API_EEXPIRED = -8,              ///< Resource expired.
    API_ENOENT = -9,                ///< Resource does not exist.
    API_ECIRCULAR = -10,            ///< Circular linkage.
    API_EACCESS = -11,              ///< Access denied.
    API_EEXIST = -12,               ///< Resource already exists.
    API_EINCOMPLETE = -13,          ///< Request incomplete.
    API_EKEY = -14,                 ///< Cryptographic error.
    API_ESID = -15,                 ///< Bad session ID.
    API_EBLOCKED = -16,             ///< Resource administratively blocked.
    API_EOVERQUOTA = -17,           ///< Quota exceeded.
    API_ETEMPUNAVAIL = -18,         ///< Resource temporarily not available.
    API_ETOOMANYCONNECTIONS = -19,  ///< Too many connections on this resource.
    API_EWRITE = -20,               ///< File could not be written to (or failed post-write integrity check)
    API_EREAD = -21,                ///< File could not be read from (or changed unexpectedly during reading)
    API_EAPPKEY = -22,              ///< Invalid or missing application key.
    API_ESSL = -23,                 ///< SSL verification failed
    API_EGOINGOVERQUOTA = -24,      ///< Not enough quota
    API_EMFAREQUIRED = -26,         ///< Multi-factor authentication required
    API_EMASTERONLY = -27,          ///< Access denied for sub-users (only for business accounts)
    API_EBUSINESSPASTDUE = -28,     ///< Business account expired
    API_EPAYWALL = -29,             ///< Over Disk Quota Paywall
    LOCAL_ENOSPC = -1000,           ///< Insufficient space
} error;

class Error
{
public:
    typedef enum
    {
        USER_ETD_UNKNOWN = -1,
        USER_COPYRIGHT_SUSPENSION = 4,  // Account suspended by copyright
        USER_ETD_SUSPENSION = 7, // represents an ETD/ToS 'severe' suspension level
    } UserErrorCode;

    typedef enum
    {
        LINK_UNKNOWN = -1,
        LINK_UNDELETED = 0,  // Link is undeleted
        LINK_DELETED_DOWN = 1, // Link is deleted or down
        LINK_DOWN_ETD = 2,  // Link is down due to an ETD specifically
    } LinkErrorCode;

    Error(error err = API_EINTERNAL)
        : mError(err)
    { }

    void setErrorCode(error err)
    {
        mError = err;
    }

    void setUserStatus(int64_t u) { mUserStatus = u; }
    void setLinkStatus(int64_t l) { mLinkStatus = l; }
    bool hasExtraInfo() const { return mUserStatus != USER_ETD_UNKNOWN || mLinkStatus != LINK_UNKNOWN; }
    int64_t getUserStatus() const { return mUserStatus; }
    int64_t getLinkStatus() const { return mLinkStatus; }
    operator error() const { return mError; }

private:
    error mError = API_EINTERNAL;
    int64_t mUserStatus = USER_ETD_UNKNOWN;
    int64_t mLinkStatus = LINK_UNKNOWN;
};

// returned by loggedin()
typedef enum { NOTLOGGEDIN = 0, EPHEMERALACCOUNT, CONFIRMEDACCOUNT, FULLACCOUNT, EPHEMERALACCOUNTPLUSPLUS } sessiontype_t;

// node/user handles are 8-11 base64 characters, case sensitive, and thus fit
// in a 64-bit int
typedef uint64_t handle;

class NodeHandle
{
    // Handles of nodes are only 6 bytes.
    // This class helps avoid issues when we don't save/restore the top 2 bytes when using an 8 byte uint64 to represent it
    uint64_t h = 0xFFFFFFFFFFFFFFFF;
public:
    bool isUndef() const { return (h & 0xFFFFFFFFFFFF) == 0xFFFFFFFFFFFF; }
    void setUndef() { h = 0xFFFFFFFFFFFFFFFF; }
    NodeHandle& set6byte(uint64_t n) { h = n; assert((n & 0xFFFF000000000000) == 0 || n == 0xFFFFFFFFFFFFFFFF); return *this; }
    NodeHandle& setImpossibleValue(uint64_t n) { h = n; return *this; }
    bool eq(NodeHandle b) const { return (h & 0xFFFFFFFFFFFF) == (b.h & 0xFFFFFFFFFFFF); }
    bool eq(handle b) const { return (h & 0xFFFFFFFFFFFF) == (b & 0xFFFFFFFFFFFF); }
    bool ne(handle b) const { return (h & 0xFFFFFFFFFFFF) != (b & 0xFFFFFFFFFFFF); }
    bool ne(NodeHandle b) const { return (h & 0xFFFFFFFFFFFF) != (b.h & 0xFFFFFFFFFFFF); }
    bool operator<(const NodeHandle& rhs) const { return h < rhs.h; }
    handle as8byte() const { return isUndef() ? 0xFFFFFFFFFFFFFFFF : (h & 0xFFFFFFFFFFFF); }
};

inline bool operator==(NodeHandle a, NodeHandle b) { return a.eq(b); }
inline bool operator==(NodeHandle a, handle b) { return a.eq(b); }
inline bool operator!=(NodeHandle a, handle b) { return a.ne(b); }
inline bool operator!=(NodeHandle a, NodeHandle b) { return a.ne(b); }
std::ostream& operator<<(std::ostream&, NodeHandle h);

struct UploadHandle
{
    handle h = 0xFFFFFFFFFFFFFFFF;
    UploadHandle() {}
    UploadHandle(handle uh) : h(uh) { assert( (h & 0xFFFF000000000000) != 0 ); }

    // generate upload handle for the next upload
    UploadHandle next();

    bool isUndef() const { return h == 0xFFFFFFFFFFFFFFFF; }

    bool eq(UploadHandle b) const { return h == b.h; }
    bool operator<(const UploadHandle& rhs) const { return h < rhs.h; }
};

inline bool operator==(UploadHandle a, UploadHandle b) { return a.eq(b); }

class NodeOrUploadHandle
{
    handle h = 0xFFFFFFFFFFFFFFFF;
    bool mIsNodeHandle = true;

public:
    NodeOrUploadHandle() {}
    explicit NodeOrUploadHandle(NodeHandle nh) : h(nh.as8byte()), mIsNodeHandle(true) {}
    explicit NodeOrUploadHandle(UploadHandle uh) : h(uh.h), mIsNodeHandle(false) {}

    NodeHandle nodeHandle() { return mIsNodeHandle ? NodeHandle().set6byte(h) : NodeHandle(); }
    UploadHandle uploadHandle() { return mIsNodeHandle ? UploadHandle() : UploadHandle(h); }

    bool isNodeHandle() { return mIsNodeHandle; }
    bool isUndef() const { return h == 0xFFFFFFFFFFFFFFFF; }

    bool eq(NodeOrUploadHandle b) const { return h == b.h && mIsNodeHandle == b.mIsNodeHandle; }
    bool operator<(const NodeOrUploadHandle& rhs) const { return h < rhs.h || (h == rhs.h && int(mIsNodeHandle) < int(rhs.mIsNodeHandle)); }
};

inline bool operator==(NodeOrUploadHandle a, NodeOrUploadHandle b) { return a.eq(b); }

// (can use unordered_set if available)
typedef set<handle> handle_set;

// file attribute type
typedef uint16_t fatype;

// list of files
typedef list<struct File*> file_list;

// node types:
typedef enum {

    // these first two are for sync rework, and should not be used before that branch is merged (directoyScan is from sync rework)
    TYPE_DONOTSYNC = -3,
    TYPE_SPECIAL = -2,

    TYPE_UNKNOWN = -1,
    FILENODE = 0,    // FILE - regular file nodes
    FOLDERNODE,      // FOLDER - regular folder nodes
    ROOTNODE,        // ROOT - the cloud drive root node
    INCOMINGNODE,    // INCOMING - inbox
    RUBBISHNODE      // RUBBISH - rubbish bin
} nodetype_t;

typedef enum { LBL_UNKNOWN = 0, LBL_RED = 1, LBL_ORANGE = 2, LBL_YELLOW = 3, LBL_GREEN = 4,
               LBL_BLUE = 5, LBL_PURPLE = 6, LBL_GREY = 7, } nodelabel_t;

// node type key lengths
const int FILENODEKEYLENGTH = 32;
const int FOLDERNODEKEYLENGTH = 16;

// Max nodes per putnodes command
const unsigned MAXNODESUPLOAD = 1000;
typedef union {
    std::array<byte, FILENODEKEYLENGTH> bytes;
    struct {
        std::array<byte, FOLDERNODEKEYLENGTH> key;
        union {
            std::array<byte, 8> iv_bytes;
            uint64_t iv_u64;
        };
        union {
            std::array<byte, 8> crc_bytes;
            uint64_t crc_u64;
        };
    };
} FileNodeKey;

const int UPLOADTOKENLEN = 36;

typedef std::array<byte, UPLOADTOKENLEN> UploadToken;

// persistent resource cache storage
class Cacheable
{
public:
    virtual ~Cacheable() = default;

    virtual bool serialize(string*) = 0;

    uint32_t dbid = 0;
    bool notified = false;
};

// numeric representation of string (up to 8 chars)
typedef uint64_t nameid;

// access levels:
// RDONLY - cannot add, rename or delete
// RDWR - cannot rename or delete
// FULL - all operations that do not require ownership permitted
// OWNER - node is in caller's ROOT, INCOMING or RUBBISH trees
typedef enum { ACCESS_UNKNOWN = -1, RDONLY = 0, RDWR, FULL, OWNER, OWNERPRELOGIN } accesslevel_t;

// operations for outgoing pending contacts
typedef enum { OPCA_ADD = 0, OPCA_DELETE, OPCA_REMIND} opcactions_t;
// operations for incoming pending contacts
typedef enum { IPCA_ACCEPT = 0, IPCA_DENY, IPCA_IGNORE} ipcactions_t;


typedef vector<Node*> node_vector;

// contact visibility:
// HIDDEN - not shown
// VISIBLE - shown
typedef enum { VISIBILITY_UNKNOWN = -1, HIDDEN = 0, VISIBLE = 1, INACTIVE = 2, BLOCKED = 3 } visibility_t;

typedef enum { PUTNODES_APP, PUTNODES_SYNC, PUTNODES_SYNCDEBRIS } putsource_t;

// maps handle-index pairs to file attribute handle.  map value is (file attribute handle, tag)
typedef map<pair<UploadHandle, fatype>, pair<handle, int> > fa_map;

typedef enum {
    SYNC_DISABLED = -3, //user disabled (if no syncError, otherwise automatically disabled . i.e SYNC_TEMPORARY_DISABLED)
    SYNC_FAILED = -2,
    SYNC_CANCELED = -1, // being deleted
    SYNC_INITIALSCAN = 0,
    SYNC_ACTIVE
} syncstate_t;

typedef enum
{
    // Sync is not operating in a backup capacity.
    SYNC_BACKUP_NONE = 0,
    // Sync is mirroring the local source.
    SYNC_BACKUP_MIRROR = 1,
    // Sync is monitoring (and propagating) local changes.
    SYNC_BACKUP_MONITOR = 2
}
SyncBackupState;

enum ScanResult
{
    SCAN_INPROGRESS,
    SCAN_SUCCESS,
    SCAN_FSID_MISMATCH,
    SCAN_INACCESSIBLE
}; // ScanResult

enum SyncError {
    NO_SYNC_ERROR = 0,
    UNKNOWN_ERROR = 1,
    UNSUPPORTED_FILE_SYSTEM = 2,            // File system type is not supported
    INVALID_REMOTE_TYPE = 3,                // Remote type is not a folder that can be synced
    INVALID_LOCAL_TYPE = 4,                 // Local path does not refer to a folder
    INITIAL_SCAN_FAILED = 5,                // The initial scan failed
    LOCAL_PATH_TEMPORARY_UNAVAILABLE = 6,   // Local path is temporarily unavailable: this is fatal when adding a sync
    LOCAL_PATH_UNAVAILABLE = 7,             // Local path is not available (can't be open)
    REMOTE_NODE_NOT_FOUND = 8,              // Remote node does no longer exists
    STORAGE_OVERQUOTA = 9,                  // Account reached storage overquota
    BUSINESS_EXPIRED = 10,                  // Business account expired
    FOREIGN_TARGET_OVERSTORAGE = 11,        // Sync transfer fails (upload into an inshare whose account is overquota)
    REMOTE_PATH_HAS_CHANGED = 12,           // Remote path has changed (currently unused: not an error)
    REMOTE_PATH_DELETED = 13,               // (obsolete -> unified with REMOTE_NODE_NOT_FOUND) Remote path has been deleted
    SHARE_NON_FULL_ACCESS = 14,             // Existing inbound share sync or part thereof lost full access
    LOCAL_FILESYSTEM_MISMATCH = 15,         // Filesystem fingerprint does not match the one stored for the synchronization
    PUT_NODES_ERROR = 16,                   // Error processing put nodes result
    ACTIVE_SYNC_BELOW_PATH = 17,            // There's a synced node below the path to be synced
    ACTIVE_SYNC_ABOVE_PATH = 18,            // There's a synced node above the path to be synced
    REMOTE_NODE_MOVED_TO_RUBBISH = 19,      // Moved to rubbish
    REMOTE_NODE_INSIDE_RUBBISH = 20,        // Attempted to be added in rubbish
    VBOXSHAREDFOLDER_UNSUPPORTED = 21,      // Found unsupported VBoxSharedFolderFS
    LOCAL_PATH_SYNC_COLLISION = 22,         // Local path includes a synced path or is included within one
    ACCOUNT_BLOCKED= 23,                    // Account blocked
    UNKNOWN_TEMPORARY_ERROR = 24,           // Unknown temporary error
    TOO_MANY_ACTION_PACKETS = 25,           // Too many changes in account, local state discarded
    LOGGED_OUT = 26,                        // Logged out
    WHOLE_ACCOUNT_REFETCHED = 27,           // The whole account was reloaded, missed actionpacket changes could not have been applied
    MISSING_PARENT_NODE = 28,               // Setting a new parent to a parent whose LocalNode is missing its corresponding Node crossref
    BACKUP_MODIFIED = 29,                   // Backup has been externally modified.
    BACKUP_SOURCE_NOT_BELOW_DRIVE = 30,     // Backup source path not below drive path.
    SYNC_CONFIG_WRITE_FAILURE = 31,         // Unable to write sync config to disk.
};

enum SyncWarning {
    NO_SYNC_WARNING = 0,
    LOCAL_IS_FAT = 1,                      // Found FAT (not a failure per se)
    LOCAL_IS_HGFS = 2,                      // Found HGFS (not a failure per se)
};


typedef enum { SYNCDEL_NONE, SYNCDEL_DELETED, SYNCDEL_INFLIGHT, SYNCDEL_BIN,
               SYNCDEL_DEBRIS, SYNCDEL_DEBRISDAY, SYNCDEL_FAILED } syncdel_t;

typedef vector<LocalNode*> localnode_vector;

typedef map<handle, LocalNode*> handlelocalnode_map;

typedef set<LocalNode*> localnode_set;

typedef multimap<int32_t, LocalNode*> idlocalnode_map;

typedef set<Node*> node_set;

// enumerates a node's children
// FIXME: switch to forward_list once C++11 becomes more widely available
typedef list<Node*> node_list;

// undefined node handle
const handle UNDEF = ~(handle)0;

#define ISUNDEF(h) (!((h) + 1))

typedef list<struct TransferSlot*> transferslot_list;

// FIXME: use forward_list instad (C++11)
typedef list<HttpReqCommandPutFA*> putfa_list;

// map a FileFingerprint to the transfer for that FileFingerprint
typedef map<FileFingerprint*, Transfer*, FileFingerprintCmp> transfer_map;

template <class T, class E>
class deque_with_lazy_bulk_erase
{
    // This is a wrapper class for deque.  Erasing an element from the middle of a deque is not cheap since all the subsequent elements need to be shuffled back.
    // This wrapper intercepts the erase() calls for single items, and instead marks each one as 'erased'.
    // The supplied template class E contains the normal deque entry T, plus a flag or similar to mark an entry erased.
    // Any other operation on the deque performs all the gathered erases in a single std::remove_if for efficiency.
    // This makes an enormous difference when cancelling 100k transfers in MEGAsync's transfers window for example.
    deque<E> mDeque;
    size_t nErased = 0;

public:

    typedef typename deque<E>::iterator iterator;

    void erase(iterator i)
    {
        assert(i != mDeque.end());
        i->erase();
        ++nErased;
    }

    void applyErase()
    {
        if (nErased)
        {
            // quite often the elements are at the front, no need to traverse the whole thing
            // removal from the front or back of a deque is cheap
            while (nErased && !mDeque.empty() && mDeque.front().isErased())
            {
                mDeque.pop_front();
                --nErased;
            }
            while (nErased && !mDeque.empty() && mDeque.back().isErased())
            {
                mDeque.pop_back();
                --nErased;
            }
            if (nErased)
            {
                auto newEnd = std::remove_if(mDeque.begin(), mDeque.end(), [](const E& e) { return e.isErased(); } );
                mDeque.erase(newEnd, mDeque.end());
                nErased = 0;
            }
        }
    }

    size_t size()                                        { applyErase(); return mDeque.size(); }
    size_t empty()                                       { applyErase(); return mDeque.empty(); }
    void clear()                                         { mDeque.clear(); }
    iterator begin(bool canHandleErasedElements = false) { if (!canHandleErasedElements) applyErase(); return mDeque.begin(); }
    iterator end(bool canHandleErasedElements = false)   { if (!canHandleErasedElements) applyErase(); return mDeque.end(); }
    void push_front(T t)                                 { applyErase(); mDeque.push_front(E(t)); }
    void push_back(T t)                                  { applyErase(); mDeque.push_back(E(t)); }
    void insert(iterator i, T t)                         { applyErase(); mDeque.insert(i, E(t)); }
    T& operator[](size_t n)                              { applyErase(); return mDeque[n]; }

};

template <class T1, class T2> class mapWithLookupExisting : public map<T1, T2>
{
    typedef map<T1, T2> base; // helps older gcc
public:
    T2* lookupExisting(T1 key)
    {
        auto it = base::find(key);
        if (it == base::end()) return nullptr;
        return &it->second;
    }
};

// map a request tag with pending dbids of transfers and files
typedef map<int, vector<uint32_t> > pendingdbid_map;

// map a request tag with a pending dns request
typedef map<int, GenericHttpReq*> pendinghttp_map;

// map an upload handle to the corresponding transfer
typedef map<UploadHandle, Transfer*> uploadhandletransfer_map;

// maps node handles to Node pointers
typedef map<NodeHandle, Node*> node_map;

struct NodeCounter
{
    m_off_t storage = 0;
    m_off_t versionStorage = 0;
    size_t files = 0;
    size_t folders = 0;
    size_t versions = 0;
    void operator += (const NodeCounter&);
    void operator -= (const NodeCounter&);
};

typedef std::map<NodeHandle, NodeCounter> NodeCounterMap;

// maps node handles to Share pointers
typedef map<handle, struct Share*> share_map;

// maps node handles NewShare pointers
typedef list<struct NewShare*> newshare_list;

// generic handle vector
typedef vector<handle> handle_vector;

// node and user vectors
typedef vector<struct User*> user_vector;
typedef vector<UserAlert::Base*> useralert_vector;
typedef vector<struct PendingContactRequest*> pcr_vector;

// actual user data (indexed by userid)
typedef map<int, User> user_map;

// maps user handles to userids
typedef map<handle, int> uh_map;

// maps lowercase user e-mail addresses to userids
typedef map<string, int> um_map;

// file attribute fetch map
typedef map<handle, FileAttributeFetch*> faf_map;

// file attribute fetch channel map
typedef map<int, FileAttributeFetchChannel*> fafc_map;

// transfer type
typedef enum { GET = 0, PUT, API, NONE } direction_t;
typedef enum { LARGEFILE = 0, SMALLFILE } filesizetype_t;

struct StringCmp
{
    bool operator()(const string* a, const string* b) const
    {
        return *a < *b;
    }
};

typedef map<handle, DirectReadNode*> handledrn_map;
typedef multimap<dstime, DirectReadNode*> dsdrn_map;
typedef list<DirectRead*> dr_list;
typedef list<DirectReadSlot*> drs_list;

typedef enum { TREESTATE_NONE = 0, TREESTATE_SYNCED, TREESTATE_PENDING, TREESTATE_SYNCING } treestate_t;

typedef enum { TRANSFERSTATE_NONE = 0, TRANSFERSTATE_QUEUED, TRANSFERSTATE_ACTIVE, TRANSFERSTATE_PAUSED,
               TRANSFERSTATE_RETRYING, TRANSFERSTATE_COMPLETING, TRANSFERSTATE_COMPLETED,
               TRANSFERSTATE_CANCELLED, TRANSFERSTATE_FAILED } transferstate_t;


// FIXME: use forward_list instad (C++11)
typedef list<HttpReqCommandPutFA*> putfa_list;

typedef map<handle, unique_ptr<PendingContactRequest>> handlepcr_map;

// Type-Value (for user attributes)
typedef vector<string> string_vector;
typedef map<string, string> string_map;
typedef string_map TLV_map;


// user attribute types
typedef enum {
    ATTR_UNKNOWN = -1,
    ATTR_AVATAR = 0,                        // public - char array - non-versioned
    ATTR_FIRSTNAME = 1,                     // public - char array - non-versioned
    ATTR_LASTNAME = 2,                      // public - char array - non-versioned
    ATTR_AUTHRING = 3,                      // private - byte array
    ATTR_LAST_INT = 4,                      // private - byte array
    ATTR_ED25519_PUBK = 5,                  // public - byte array - versioned
    ATTR_CU25519_PUBK = 6,                  // public - byte array - versioned
    ATTR_KEYRING = 7,                       // private - byte array - versioned
    ATTR_SIG_RSA_PUBK = 8,                  // public - byte array - versioned
    ATTR_SIG_CU255_PUBK = 9,                // public - byte array - versioned
    ATTR_COUNTRY = 10,                      // public - char array - non-versioned
    ATTR_BIRTHDAY = 11,                     // public - char array - non-versioned
    ATTR_BIRTHMONTH = 12,                   // public - char array - non-versioned
    ATTR_BIRTHYEAR = 13,                    // public - char array - non-versioned
    ATTR_LANGUAGE = 14,                     // private, non-encrypted - char array in B64 - non-versioned
    ATTR_PWD_REMINDER = 15,                 // private, non-encrypted - char array in B64 - non-versioned
    ATTR_DISABLE_VERSIONS = 16,             // private, non-encrypted - char array in B64 - non-versioned
    ATTR_CONTACT_LINK_VERIFICATION = 17,    // private, non-encrypted - char array in B64 - versioned
    ATTR_RICH_PREVIEWS = 18,                // private - byte array
    ATTR_RUBBISH_TIME = 19,                 // private, non-encrypted - char array in B64 - non-versioned
    ATTR_LAST_PSA = 20,                     // private - char array
    ATTR_STORAGE_STATE = 21,                // private - non-encrypted - char array in B64 - non-versioned
    ATTR_GEOLOCATION = 22,                  // private - byte array - non-versioned
    ATTR_CAMERA_UPLOADS_FOLDER = 23,        // private - byte array - non-versioned
    ATTR_MY_CHAT_FILES_FOLDER = 24,         // private - byte array - non-versioned
    ATTR_PUSH_SETTINGS = 25,                // private - non-encripted - char array in B64 - non-versioned
    ATTR_UNSHAREABLE_KEY = 26,              // private - char array - versioned
    ATTR_ALIAS = 27,                        // private - byte array - versioned
    ATTR_AUTHRSA = 28,                      // private - byte array
    ATTR_AUTHCU255 = 29,                    // private - byte array
    ATTR_DEVICE_NAMES = 30,                 // private - byte array - versioned
    ATTR_MY_BACKUPS_FOLDER = 31,            // private - byte array - non-versioned
    //ATTR_BACKUP_NAMES = 32,               // (deprecated) private - byte array - versioned
    ATTR_COOKIE_SETTINGS = 33,              // private - byte array - non-versioned
    ATTR_JSON_SYNC_CONFIG_DATA = 34,        // private - byte array - non-versioned
    ATTR_DRIVE_NAMES = 35,                  // private - byte array - versioned
    ATTR_NO_CALLKIT = 36,                   // private, non-encrypted - char array in B64 - non-versioned

} attr_t;
typedef map<attr_t, string> userattr_map;

typedef enum {

    AES_CCM_12_16 = 0x00,
    AES_CCM_10_16 = 0x01,
    AES_CCM_10_08 = 0x02,
    AES_GCM_12_16_BROKEN = 0x03, // Same as 0x00 (due to a legacy bug)
    AES_GCM_10_08_BROKEN = 0x04, // Same as 0x02 (due to a legacy bug)
    AES_GCM_12_16 = 0x10,
    AES_GCM_10_08 = 0x11

} encryptionsetting_t;

typedef enum { AES_MODE_UNKNOWN, AES_MODE_CCM, AES_MODE_GCM } encryptionmode_t;

<<<<<<< HEAD
#ifdef ENABLE_CHAT
typedef enum { PRIV_UNKNOWN = -2, PRIV_RM = -1, PRIV_RO = 0, PRIV_STANDARD = 2, PRIV_MODERATOR = 3 } privilege_t;
typedef pair<handle, privilege_t> userpriv_pair;
typedef vector< userpriv_pair > userpriv_vector;
typedef map <handle, set <handle> > attachments_map;
struct TextChat : public Cacheable
{
    enum {
        FLAG_OFFSET_ARCHIVE = 0
    };

    handle id;
    privilege_t priv;
    int shard;
    userpriv_vector *userpriv;
    bool group;
    string title;        // byte array
    string unifiedKey;   // byte array
    handle ou;
    m_time_t ts;     // creation time
    attachments_map attachedNodes;
    bool publicchat;  // whether the chat is public or private
    bool meeting;     // chat is meeting room
    byte chatOptions; // each chat option is represented in 1 bit (check ChatOptions struct at types.h)

private:        // use setter to modify these members
    byte flags;     // currently only used for "archive" flag at first bit

public:
    int tag;    // source tag, to identify own changes

    TextChat();
    ~TextChat();

    bool serialize(string *d);
    static TextChat* unserialize(class MegaClient *client, string *d);

    void setTag(int tag);
    int getTag();
    void resetTag();

    struct
    {
        bool attachments : 1;
        bool flags : 1;
        bool mode : 1;
        bool options : 1;
    } changed;

    // return false if failed
    bool setNodeUserAccess(handle h, handle uh, bool revoke = false);
    bool addOrUpdateChatOptions(int speakRequest = -1, int waitingRoom = -1, int openInvite = -1);
    bool setFlag(bool value, uint8_t offset = 0xFF);
    bool setFlags(byte newFlags);
    bool isFlagSet(uint8_t offset) const;
    bool setMode(bool publicchat);

};
typedef vector<TextChat*> textchat_vector;
typedef map<handle, TextChat*> textchat_map;
#endif

=======
>>>>>>> 523d998a
typedef enum { RECOVER_WITH_MASTERKEY = 9, RECOVER_WITHOUT_MASTERKEY = 10, CANCEL_ACCOUNT = 21, CHANGE_EMAIL = 12 } recovery_t;

typedef enum { EMAIL_REMOVED = 0, EMAIL_PENDING_REMOVED = 1, EMAIL_PENDING_ADDED = 2, EMAIL_FULLY_ACCEPTED = 3 } emailstatus_t;

typedef enum { RETRY_NONE = 0, RETRY_CONNECTIVITY = 1, RETRY_SERVERS_BUSY = 2, RETRY_API_LOCK = 3, RETRY_RATE_LIMIT = 4, RETRY_LOCAL_LOCK = 5, RETRY_UNKNOWN = 6} retryreason_t;

typedef enum {
    STORAGE_UNKNOWN = -9,
    STORAGE_GREEN = 0,      // there is storage is available
    STORAGE_ORANGE = 1,     // storage is almost full
    STORAGE_RED = 2,        // storage is full
    STORAGE_CHANGE = 3,     // the status of the storage might have changed
    STORAGE_PAYWALL = 4,    // storage is full and user didn't remedy despite of warnings
} storagestatus_t;


enum SmsVerificationState {
    // These values (except unknown) are delivered from the servers
    SMS_STATE_UNKNOWN = -1,       // Flag was not received
    SMS_STATE_NOT_ALLOWED = 0,    // No SMS allowed
    SMS_STATE_ONLY_UNBLOCK = 1,   // Only unblock SMS allowed
    SMS_STATE_FULL = 2            // Opt-in and unblock SMS allowed
};

typedef enum
{
    END_CALL_REASON_REJECTED     = 0x02,    /// 1on1 call was rejected while ringing
    END_CALL_REASON_BY_MODERATOR = 0x06,    /// group or meeting call has been ended by moderator
} endCall_t;

typedef unsigned int achievement_class_id;
typedef map<achievement_class_id, Achievement> achievements_map;

struct recentaction
{
    m_time_t time;
    handle user;
    handle parent;
    bool updated;
    bool media;
    node_vector nodes;
};
typedef vector<recentaction> recentactions_vector;

typedef enum { BIZ_STATUS_UNKNOWN = -2, BIZ_STATUS_EXPIRED = -1, BIZ_STATUS_INACTIVE = 0, BIZ_STATUS_ACTIVE = 1, BIZ_STATUS_GRACE_PERIOD = 2 } BizStatus;
typedef enum { BIZ_MODE_UNKNOWN = -1, BIZ_MODE_SUBUSER = 0, BIZ_MODE_MASTER = 1 } BizMode;

typedef enum {
    ACCOUNT_TYPE_UNKNOWN = -1,
    ACCOUNT_TYPE_FREE = 0,
    ACCOUNT_TYPE_PROI = 1,
    ACCOUNT_TYPE_PROII = 2,
    ACCOUNT_TYPE_PROIII = 3,
    ACCOUNT_TYPE_LITE = 4,
    ACCOUNT_TYPE_BUSINESS = 100,
} AccountType;

typedef enum
{
    ACTION_CREATE_ACCOUNT              = 0,
    ACTION_RESUME_ACCOUNT              = 1,
    ACTION_CANCEL_ACCOUNT              = 2,
    ACTION_CREATE_EPLUSPLUS_ACCOUNT    = 3,
    ACTION_RESUME_EPLUSPLUS_ACCOUNT    = 4,
} AccountActionType;

typedef enum {
    AUTH_METHOD_UNKNOWN     = -1,
    AUTH_METHOD_SEEN        = 0,
    AUTH_METHOD_FINGERPRINT = 1,    // used only for AUTHRING_ED255
    AUTH_METHOD_SIGNATURE   = 2,    // used only for signed keys (RSA and Cu25519)
} AuthMethod;

typedef std::map<attr_t, AuthRing> AuthRingsMap;

// inside 'mega' namespace, since use C++11 and can't rely on C++14 yet, provide make_unique for the most common case.
// This keeps our syntax small, while making sure the compiler ensures the object is deleted when no longer used.
// Sometimes there will be ambiguity about std::make_unique vs mega::make_unique if cpp files "use namespace std", in which case specify ::mega::.
// It's better that we use the same one in older and newer compilers so we detect any issues.
template<class T, class... constructorArgs>
unique_ptr<T> make_unique(constructorArgs&&... args)
{
    return (unique_ptr<T>(new T(std::forward<constructorArgs>(args)...)));
}

//#define MEGA_MEASURE_CODE   // uncomment this to track time spent in major subsystems, and log it every 2 minutes, with extra control from megacli

namespace CodeCounter
{
    // Some classes that allow us to easily measure the number of times a block of code is called, and the sum of the time it takes.
    // Only enabled if MEGA_MEASURE_CODE is turned on.
    // Usage generally doesn't need to be protected by the macro as the classes and methods will be empty when not enabled.

    using namespace std::chrono;

    struct ScopeStats
    {
#ifdef MEGA_MEASURE_CODE
        uint64_t count = 0;
        uint64_t starts = 0;
        uint64_t finishes = 0;
        high_resolution_clock::duration timeSpent{};
        high_resolution_clock::duration longest{};
        std::string name;
        ScopeStats(std::string s) : name(std::move(s)) {}

        inline string report(bool reset = false)
        {
            string s = " " + name + ": " + std::to_string(count) + " " +
                    std::to_string(duration_cast<milliseconds>(timeSpent).count()) + " " +
                    std::to_string(duration_cast<milliseconds>(longest).count());
            if (reset)
            {
                count = 0;
                starts -= finishes;
                finishes = 0;
                timeSpent = high_resolution_clock::duration{};
                longest = high_resolution_clock::duration{};
            }
            return s;
        }
#else
        ScopeStats(std::string s) {}
#endif
    };

    struct DurationSum
    {
#ifdef MEGA_MEASURE_CODE
        high_resolution_clock::duration sum{ 0 };
        high_resolution_clock::time_point deltaStart;
        bool started = false;
        inline void start(bool b = true) { if (b && !started) { deltaStart = high_resolution_clock::now(); started = true; }  }
        inline void stop(bool b = true) { if (b && started) { sum += high_resolution_clock::now() - deltaStart; started = false; } }
        inline bool inprogress() { return started; }
        inline string report(bool reset = false)
        {
            string s = std::to_string(std::chrono::duration_cast<std::chrono::milliseconds>(sum).count());
            if (reset) sum = high_resolution_clock::duration{ 0 };
            return s;
        }
#else
        inline void start(bool = true) {  }
        inline void stop(bool = true) {  }
#endif
    };

    struct ScopeTimer
    {
#ifdef MEGA_MEASURE_CODE
        ScopeStats& scope;
        high_resolution_clock::time_point blockStart;
        high_resolution_clock::duration diff{};
        bool done = false;

        ScopeTimer(ScopeStats& sm) : scope(sm), blockStart(high_resolution_clock::now())
        {
            ++scope.starts;
        }
        ~ScopeTimer()
        {
            complete();
        }
        high_resolution_clock::duration timeSpent()
        {
            return high_resolution_clock::now() - blockStart;
        }
        void complete()
        {
            // can be called early in which case the destructor's call is ignored
            if (!done)
            {
                ++scope.count;
                ++scope.finishes;
                diff = high_resolution_clock::now() - blockStart;
                scope.timeSpent += diff;
                if (diff > scope.longest) scope.longest = diff;
                done = true;
            }
        }
#else
        ScopeTimer(ScopeStats& sm) {}
        void complete() {}
#endif
    };
}


// Hold the status of a status variable
class CacheableStatus : public Cacheable
{
public:
    enum Type
    {
        STATUS_UNKNOWN = 0,
        STATUS_STORAGE = 1,
        STATUS_BUSINESS = 2,
        STATUS_BLOCKED = 3,
        STATUS_PRO_LEVEL = 4,
    };

    CacheableStatus(Type type, int64_t value);

    // serializes the object to a string
    bool serialize(string* data) override;

    // deserializes the string to a SyncConfig object. Returns null in case of failure
    // returns a pointer to the unserialized value, owned by MegaClient passed as parameter
    static CacheableStatus* unserialize(MegaClient *client, const std::string& data);
    Type type() const;
    int64_t value() const;

    void setValue(const int64_t value);

    string typeToStr();
    static string typeToStr(Type type);

private:

    // need this to ensure serialization doesn't mutate state (Cacheable::serialize is non-const)
    bool serialize(std::string& data) const;

    Type mType = STATUS_UNKNOWN;
    int64_t mValue = 0;

};

typedef enum
{
    INVALID = -1,
    TWO_WAY = 0,
    UP_SYNC = 1,
    DOWN_SYNC = 2,
    CAMERA_UPLOAD = 3,
    MEDIA_UPLOAD = 4,
    BACKUP_UPLOAD = 5
}
BackupType;

typedef mega::byte ChatOptions_t;
struct ChatOptions
{
public:
    enum: ChatOptions_t
    {
        kEmpty         = 0x00,
        kSpeakRequest  = 0x01,
        kWaitingRoom   = 0x02,
        kOpenInvite    = 0x04,
    };

    // update with new options added, to get the max value allowed, with regard to the existing options
    static constexpr ChatOptions_t maxValidValue = kSpeakRequest | kWaitingRoom | kOpenInvite;

    ChatOptions(): mChatOptions(ChatOptions::kEmpty){}
    ChatOptions(ChatOptions_t options): mChatOptions(options){}
    ChatOptions(bool speakRequest, bool waitingRoom , bool openInvite)
        : mChatOptions(static_cast<ChatOptions_t>((speakRequest ? kSpeakRequest : 0)
                                            | (waitingRoom ? kWaitingRoom : 0)
                                            | (openInvite ? kOpenInvite : 0)))
    {
    }

    // setters/modifiers
    void set(ChatOptions_t val)             { mChatOptions = val; }
    void add(ChatOptions_t val)             { mChatOptions = mChatOptions | val; }
    void remove(ChatOptions_t val)          { mChatOptions = mChatOptions & ~val; }
    void updateSpeakRequest(bool enabled)   { enabled ? add(kSpeakRequest)  : remove(kSpeakRequest);}
    void updateWaitingRoom(bool enabled)    { enabled ? add(kWaitingRoom)   : remove(kWaitingRoom);}
    void updateOpenInvite(bool enabled)     { enabled ? add(kOpenInvite)    : remove(kOpenInvite);}

    // getters
    ChatOptions_t value() const             { return mChatOptions; }
    bool areEqual(ChatOptions_t val)        { return mChatOptions == val; }
    bool speakRequest() const               { return mChatOptions & kSpeakRequest; }
    bool waitingRoom() const                { return mChatOptions & kWaitingRoom; }
    bool openInvite() const                 { return mChatOptions & kOpenInvite; }
    bool isValid()                          { return mChatOptions >= kEmpty && mChatOptions <= maxValidValue; }
    bool isEmpty()                          { return mChatOptions == kEmpty; }

protected:
    ChatOptions_t mChatOptions = kEmpty;
};

enum VersioningOption
{
    // In the cases where these options are specified for uploads, the `ov` flag will be
    // set if there is a pre-existing node in the target folder, with the same name.

    NoVersioning,             // Node will be put directly to parent, with no versions, and no other node affected
    ClaimOldVersion,          // The Node specified by `ov` (if any) will become the first version of the node put
    ReplaceOldVersion,        // the Node specified by `ov` (if any) will be deleted, and this new node takes its place, retaining any version chain.
    UseLocalVersioningFlag,   // One of the two above will occur, based on the versions_disabled flag
    UseServerVersioningFlag   // One of those two will occur, based on the API's current state of that flag
};

// cross reference pointers.  For the case where two classes have pointers to each other, and they should
// either always be NULL or if one refers to the other, the other refers to the one.
// This class makes sure that the two pointers are always consistent, and also prevents copy/move (unless the pointers are NULL)
template<class TO, class FROM>
FROM*& crossref_other_ptr_ref(TO* s);  // to be supplied for each pair of classes (to assign to the right member thereof) (gets around circular declarations)

template <class  TO, class  FROM>
class MEGA_API  crossref_ptr
{
    friend class crossref_ptr<FROM, TO>;

    template<class A, class B>
    friend B*& crossref_other_ptr_ref(A* s);  // friend so that specialization can access `ptr`

    TO* ptr = nullptr;

public:
    crossref_ptr() = default;

    ~crossref_ptr()
    {
        reset();
    }

    void crossref(TO* to, FROM* from)
    {
        assert(to && from);
        assert(ptr == nullptr);
        assert( !(crossref_other_ptr_ref<TO, FROM>(to)) );
        ptr = to;
        crossref_other_ptr_ref<TO, FROM>(ptr) = from;
    }

    void reset()
    {
        if (ptr)
        {
            assert( !!(crossref_other_ptr_ref<TO, FROM>(ptr)) );
            crossref_other_ptr_ref<TO, FROM>(ptr) = nullptr;
            ptr = nullptr;
        }
    }

    void store_unchecked(TO* p) { ptr = p; }
    TO*  release_unchecked() { auto p = ptr; ptr = nullptr; return p;  }

    TO* get()              { return ptr; }
    TO* operator->() const { assert(ptr != (void*)~0); return ptr; }
    operator TO*() const   { assert(ptr != (void*)~0); return ptr; }

    // no copying
    crossref_ptr(const crossref_ptr&) = delete;
    void operator=(const crossref_ptr&) = delete;

    // only allow move if the pointers are null (check at runtime with assert)
    crossref_ptr(crossref_ptr&& p) { assert(!p.ptr); }
    void operator=(crossref_ptr&& p) { assert(!p.ptr); ptr = p; }
};

class CancelToken
{
    // A small item with representation shared between many objects
    // They can all be cancelled in one go by setting the token flag true
    shared_ptr<bool> flag;

public:

    // invalid token, can't be cancelled.  No storage
    CancelToken() {}

    // create with a token available to be cancelled
    explicit CancelToken(bool value)
        : flag(std::make_shared<bool>(value))
    {
        if (value)
        {
            ++tokensCancelledCount;
        }
    }

    void cancel()
    {
        if (flag)
        {
            *flag = true;
            ++tokensCancelledCount;
        }
    }

    bool isCancelled() const
    {
        return !!flag && *flag;
    }

    bool exists()
    {
        return !!flag;
    }

    static std::atomic<uint32_t> tokensCancelledCount;

    static bool haveAnyCancelsOccurredSince(uint32_t& lastKnownCancelCount)
    {
        if (lastKnownCancelCount == tokensCancelledCount.load())
        {
            return false;
        }
        else
        {
            lastKnownCancelCount = tokensCancelledCount.load();
            return true;
        }
    }
};

} // namespace

#define MEGA_DISABLE_COPY(class_name) \
    class_name(const class_name&) = delete; \
    class_name& operator=(const class_name&) = delete;

#define MEGA_DISABLE_MOVE(class_name) \
    class_name(class_name&&) = delete; \
    class_name& operator=(class_name&&) = delete;

#define MEGA_DISABLE_COPY_MOVE(class_name) \
    MEGA_DISABLE_COPY(class_name) \
    MEGA_DISABLE_MOVE(class_name)

#define MEGA_DEFAULT_COPY(class_name) \
    class_name(const class_name&) = default; \
    class_name& operator=(const class_name&) = default;

#define MEGA_DEFAULT_MOVE(class_name) \
    class_name(class_name&&) = default; \
    class_name& operator=(class_name&&) = default;

#define MEGA_DEFAULT_COPY_MOVE(class_name) \
    MEGA_DEFAULT_COPY(class_name) \
    MEGA_DEFAULT_MOVE(class_name)

#endif<|MERGE_RESOLUTION|>--- conflicted
+++ resolved
@@ -736,71 +736,6 @@
 
 typedef enum { AES_MODE_UNKNOWN, AES_MODE_CCM, AES_MODE_GCM } encryptionmode_t;
 
-<<<<<<< HEAD
-#ifdef ENABLE_CHAT
-typedef enum { PRIV_UNKNOWN = -2, PRIV_RM = -1, PRIV_RO = 0, PRIV_STANDARD = 2, PRIV_MODERATOR = 3 } privilege_t;
-typedef pair<handle, privilege_t> userpriv_pair;
-typedef vector< userpriv_pair > userpriv_vector;
-typedef map <handle, set <handle> > attachments_map;
-struct TextChat : public Cacheable
-{
-    enum {
-        FLAG_OFFSET_ARCHIVE = 0
-    };
-
-    handle id;
-    privilege_t priv;
-    int shard;
-    userpriv_vector *userpriv;
-    bool group;
-    string title;        // byte array
-    string unifiedKey;   // byte array
-    handle ou;
-    m_time_t ts;     // creation time
-    attachments_map attachedNodes;
-    bool publicchat;  // whether the chat is public or private
-    bool meeting;     // chat is meeting room
-    byte chatOptions; // each chat option is represented in 1 bit (check ChatOptions struct at types.h)
-
-private:        // use setter to modify these members
-    byte flags;     // currently only used for "archive" flag at first bit
-
-public:
-    int tag;    // source tag, to identify own changes
-
-    TextChat();
-    ~TextChat();
-
-    bool serialize(string *d);
-    static TextChat* unserialize(class MegaClient *client, string *d);
-
-    void setTag(int tag);
-    int getTag();
-    void resetTag();
-
-    struct
-    {
-        bool attachments : 1;
-        bool flags : 1;
-        bool mode : 1;
-        bool options : 1;
-    } changed;
-
-    // return false if failed
-    bool setNodeUserAccess(handle h, handle uh, bool revoke = false);
-    bool addOrUpdateChatOptions(int speakRequest = -1, int waitingRoom = -1, int openInvite = -1);
-    bool setFlag(bool value, uint8_t offset = 0xFF);
-    bool setFlags(byte newFlags);
-    bool isFlagSet(uint8_t offset) const;
-    bool setMode(bool publicchat);
-
-};
-typedef vector<TextChat*> textchat_vector;
-typedef map<handle, TextChat*> textchat_map;
-#endif
-
-=======
->>>>>>> 523d998a
 typedef enum { RECOVER_WITH_MASTERKEY = 9, RECOVER_WITHOUT_MASTERKEY = 10, CANCEL_ACCOUNT = 21, CHANGE_EMAIL = 12 } recovery_t;
 
 typedef enum { EMAIL_REMOVED = 0, EMAIL_PENDING_REMOVED = 1, EMAIL_PENDING_ADDED = 2, EMAIL_FULLY_ACCEPTED = 3 } emailstatus_t;

/**
 * @file mega/types.h
 * @brief Mega SDK types and includes
 *
 * (c) 2013-2014 by Mega Limited, Auckland, New Zealand
 *
 * This file is part of the MEGA SDK - Client Access Engine.
 *
 * Applications using the MEGA API must present a valid application key
 * and comply with the the rules set forth in the Terms of Service.
 *
 * The MEGA SDK is distributed in the hope that it will be useful,
 * but WITHOUT ANY WARRANTY; without even the implied warranty of
 * MERCHANTABILITY or FITNESS FOR A PARTICULAR PURPOSE.
 *
 * @copyright Simplified (2-clause) BSD License.
 *
 * You should have received a copy of the license along with this
 * program.
 */

#ifndef MEGA_TYPES_H
#define MEGA_TYPES_H 1

#ifdef _MSC_VER
#if MEGA_LINKED_AS_SHARED_LIBRARY
 #define MEGA_API __declspec(dllimport)
#elif MEGA_CREATE_SHARED_LIBRARY
 #define MEGA_API __declspec(dllexport)
#endif
#endif

#ifndef MEGA_API
 #define MEGA_API
#endif

// it needs to be reviewed that serialization/unserialization is not relying on this
typedef char __static_check_01__[sizeof(bool) == sizeof(char) ? 1 : -1];
// if your build fails here, please contact MEGA developers

// platform-specific includes and defines
#ifdef _WIN32
#include "mega/win32/megasys.h"
#else
#include "mega/posix/megasys.h"
#endif

#ifdef USE_CRYPTOPP
#include <cryptopp/config.h> // so we can test CRYPTO_VERSION below
#endif

// signed 64-bit generic offset
typedef int64_t m_off_t;

// opaque filesystem fingerprint
typedef uint64_t fsfp_t;

namespace mega {
// within ::mega namespace, byte is unsigned char (avoids ambiguity when std::byte from c++17 and perhaps other defined ::byte are available)
#if defined(USE_CRYPTOPP) && (CRYPTOPP_VERSION >= 600) && ((__cplusplus >= 201103L) || (__RPCNDR_H_VERSION__ == 500))
using byte = CryptoPP::byte;
#elif __RPCNDR_H_VERSION__ != 500
typedef unsigned char byte;

#endif
}

#ifdef USE_CRYPTOPP
#include "mega/crypto/cryptopp.h"
#else
#include "megacrypto.h"
#endif

#include "mega/crypto/sodium.h"

#include <memory>
#include <string>
#include <chrono>

namespace mega {

// import these select types into the namespace directly, to avoid adding std::byte from c++17
using std::string;
using std::map;
using std::set;
using std::list;
using std::vector;
using std::pair;
using std::multimap;
using std::deque;
using std::multiset;
using std::queue;
using std::streambuf;
using std::tuple;
using std::ostringstream;
using std::unique_ptr;
using std::shared_ptr;
using std::weak_ptr;

#ifdef WIN32
using std::wstring;
#endif

// forward declaration
struct AttrMap;
class BackoffTimer;
class Command;
class CommandPubKeyRequest;
struct DirectRead;
struct DirectReadNode;
struct DirectReadSlot;
struct FileAccess;
struct FileAttributeFetch;
struct FileAttributeFetchChannel;
struct FileFingerprint;
struct FileFingerprintCmp;
struct HttpReq;
struct GenericHttpReq;
struct HttpReqCommandPutFA;
struct LocalNode;
class MegaClient;
struct NewNode;
struct Node;
struct NodeCore;
class PubKeyAction;
class Request;
struct Transfer;
class TreeProc;
class LocalTreeProc;
struct User;
struct Waiter;
struct Proxy;
struct PendingContactRequest;
class TransferList;
struct Achievement;
class SyncConfig;

namespace UserAlert
{
    struct Base;
}
class AuthRing;

#define EOO 0

// Our own version of time_t which we can be sure is 64 bit.
// Utils.h has functions m_time() and so on corresponding to time() which help us to use this type and avoid arithmetic overflow when working with time_t on systems where it's 32-bit
typedef int64_t m_time_t;

// monotonously increasing time in deciseconds
typedef uint32_t dstime;

#define NEVER (~(dstime)0)
#define EVER(ds) ((ds+1))

#define STRINGIFY(x) # x
#define TOSTRING(x) STRINGIFY(x)

// HttpReq states
typedef enum { REQ_READY, REQ_PREPARED, REQ_UPLOAD_PREPARED_BUT_WAIT,
               REQ_ENCRYPTING, REQ_DECRYPTING, REQ_DECRYPTED,
               REQ_INFLIGHT,
               REQ_SUCCESS, REQ_FAILURE, REQ_DONE, REQ_ASYNCIO,
               } reqstatus_t;

typedef enum { USER_HANDLE, NODE_HANDLE } targettype_t;

typedef enum { METHOD_POST, METHOD_GET, METHOD_NONE} httpmethod_t;

typedef enum { REQ_BINARY, REQ_JSON } contenttype_t;

// new node source types
typedef enum { NEW_NODE, NEW_PUBLIC, NEW_UPLOAD } newnodesource_t;

// file chunk MAC
struct ChunkMAC
{
    ChunkMAC() : offset(0), finished(false) { }

    byte mac[SymmCipher::BLOCKSIZE];
    unsigned int offset;
    bool finished;
};

class chunkmac_map;

/**
 * @brief Declaration of API error codes.
 */
typedef enum ErrorCodes
{
    API_OK = 0,                     ///< Everything OK.
    API_EINTERNAL = -1,             ///< Internal error.
    API_EARGS = -2,                 ///< Bad arguments.
    API_EAGAIN = -3,                ///< Request failed, retry with exponential backoff.
    DAEMON_EFAILED = -4,            ///< If returned from the daemon: EFAILED
    API_ERATELIMIT = -4,            ///< If returned from the API: Too many requests, slow down.
    API_EFAILED = -5,               ///< Request failed permanently.  This one is only produced by the API, only per command (not batch level)
    API_ETOOMANY = -6,              ///< Too many requests for this resource.
    API_ERANGE = -7,                ///< Resource access out of range.
    API_EEXPIRED = -8,              ///< Resource expired.
    API_ENOENT = -9,                ///< Resource does not exist.
    API_ECIRCULAR = -10,            ///< Circular linkage.
    API_EACCESS = -11,              ///< Access denied.
    API_EEXIST = -12,               ///< Resource already exists.
    API_EINCOMPLETE = -13,          ///< Request incomplete.
    API_EKEY = -14,                 ///< Cryptographic error.
    API_ESID = -15,                 ///< Bad session ID.
    API_EBLOCKED = -16,             ///< Resource administratively blocked.
    API_EOVERQUOTA = -17,           ///< Quota exceeded.
    API_ETEMPUNAVAIL = -18,         ///< Resource temporarily not available.
    API_ETOOMANYCONNECTIONS = -19,  ///< Too many connections on this resource.
    API_EWRITE = -20,               ///< File could not be written to (or failed post-write integrity check)
    API_EREAD = -21,                ///< File could not be read from (or changed unexpectedly during reading)
    API_EAPPKEY = -22,              ///< Invalid or missing application key.
    API_ESSL = -23,                 ///< SSL verification failed
    API_EGOINGOVERQUOTA = -24,      ///< Not enough quota
    API_EMFAREQUIRED = -26,         ///< Multi-factor authentication required
    API_EMASTERONLY = -27,          ///< Access denied for sub-users (only for business accounts)
    API_EBUSINESSPASTDUE = -28,     ///< Business account expired
    API_EPAYWALL = -29,             ///< Over Disk Quota Paywall
} error;

class Error
{
public:
    typedef enum
    {
        USER_ETD_UNKNOWN = -1,
        USER_COPYRIGHT_SUSPENSION = 4,  // Account suspended by copyright
        USER_ETD_SUSPENSION = 7, // represents an ETD/ToS 'severe' suspension level
    } UserErrorCode;

    typedef enum
    {
        LINK_UNKNOWN = -1,
        LINK_UNDELETED = 0,  // Link is undeleted
        LINK_DELETED_DOWN = 1, // Link is deleted or down
        LINK_DOWN_ETD = 2,  // Link is down due to an ETD specifically
    } LinkErrorCode;

    Error(error err = API_EINTERNAL)
        : mError(err)
    { }

    void setErrorCode(error err)
    {
        mError = err;
    }

    void setUserStatus(int64_t u) { mUserStatus = u; }
    void setLinkStatus(int64_t l) { mLinkStatus = l; }
    bool hasExtraInfo() const { return mUserStatus != USER_ETD_UNKNOWN || mLinkStatus != LINK_UNKNOWN; }
    int64_t getUserStatus() const { return mUserStatus; }
    int64_t getLinkStatus() const { return mLinkStatus; }
    operator error() const { return mError; }

private:
    error mError = API_EINTERNAL;
    int64_t mUserStatus = USER_ETD_UNKNOWN;
    int64_t mLinkStatus = LINK_UNKNOWN;
};

// returned by loggedin()
typedef enum { NOTLOGGEDIN = 0, EPHEMERALACCOUNT, CONFIRMEDACCOUNT, FULLACCOUNT, EPHEMERALACCOUNTPLUSPLUS } sessiontype_t;

// node/user handles are 8-11 base64 characters, case sensitive, and thus fit
// in a 64-bit int
typedef uint64_t handle;

class NodeHandle
{
    // Handles of nodes are only 6 bytes.
    // This class helps avoid issues when we don't save/restore the top 2 bytes when using an 8 byte uint64 to represent it
    uint64_t h = 0xFFFFFFFFFFFFFFFF;
public:
    bool isUndef() const { return (h & 0xFFFFFFFFFFFF) == 0xFFFFFFFFFFFF; }
    NodeHandle& set6byte(uint64_t n) { h = n; assert((n & 0xFFFF000000000000) == 0 || n == 0xFFFFFFFFFFFFFFFF); return *this; }
    bool eq(NodeHandle b) const { return (h & 0xFFFFFFFFFFFF) == (b.h & 0xFFFFFFFFFFFF); }
    bool eq(handle b) const { return (h & 0xFFFFFFFFFFFF) == (b & 0xFFFFFFFFFFFF); }
    bool ne(handle b) const { return (h & 0xFFFFFFFFFFFF) != (b & 0xFFFFFFFFFFFF); }
    bool operator<(const NodeHandle& rhs) const { return h < rhs.h; }
    handle as8byte() const { return isUndef() ? 0xFFFFFFFFFFFFFFFF : (h & 0xFFFFFFFFFFFF); }
};

inline bool operator==(NodeHandle a, NodeHandle b) { return a.eq(b); }
inline bool operator==(NodeHandle a, handle b) { return a.eq(b); }
inline bool operator!=(NodeHandle a, handle b) { return a.ne(b); }
std::ostream& operator<<(std::ostream&, NodeHandle h);

// (can use unordered_set if available)
typedef set<handle> handle_set;

// file attribute type
typedef uint16_t fatype;

// list of files
typedef list<struct File*> file_list;

// node types:
// FILE - regular file nodes
// FOLDER - regular folder nodes
// ROOT - the cloud drive root node
// INCOMING - inbox
// RUBBISH - rubbish bin
typedef enum { TYPE_UNKNOWN = -1, FILENODE = 0, FOLDERNODE, ROOTNODE, INCOMINGNODE, RUBBISHNODE } nodetype_t;

typedef enum { LBL_UNKNOWN = 0, LBL_RED = 1, LBL_ORANGE = 2, LBL_YELLOW = 3, LBL_GREEN = 4,
               LBL_BLUE = 5, LBL_PURPLE = 6, LBL_GREY = 7, } nodelabel_t;

// node type key lengths
const int FILENODEKEYLENGTH = 32;
const int FOLDERNODEKEYLENGTH = 16;

// Max nodes per putnodes command
const unsigned MAXNODESUPLOAD = 1000;

// persistent resource cache storage
class Cacheable
{
public:
    virtual ~Cacheable() = default;

    virtual bool serialize(string*) = 0;

    uint32_t dbid = 0;
    bool notified = false;
};

// numeric representation of string (up to 8 chars)
typedef uint64_t nameid;

// access levels:
// RDONLY - cannot add, rename or delete
// RDWR - cannot rename or delete
// FULL - all operations that do not require ownership permitted
// OWNER - node is in caller's ROOT, INCOMING or RUBBISH trees
typedef enum { ACCESS_UNKNOWN = -1, RDONLY = 0, RDWR, FULL, OWNER, OWNERPRELOGIN } accesslevel_t;

// operations for outgoing pending contacts
typedef enum { OPCA_ADD = 0, OPCA_DELETE, OPCA_REMIND} opcactions_t;
// operations for incoming pending contacts
typedef enum { IPCA_ACCEPT = 0, IPCA_DENY, IPCA_IGNORE} ipcactions_t;


typedef vector<Node*> node_vector;

// contact visibility:
// HIDDEN - not shown
// VISIBLE - shown
typedef enum { VISIBILITY_UNKNOWN = -1, HIDDEN = 0, VISIBLE = 1, INACTIVE = 2, BLOCKED = 3 } visibility_t;

typedef enum { PUTNODES_APP, PUTNODES_SYNC, PUTNODES_SYNCDEBRIS } putsource_t;

// maps handle-index pairs to file attribute handle
typedef map<pair<handle, fatype>, pair<handle, int> > fa_map;

typedef enum {
    SYNC_DISABLED = -3, //user disabled (if no syncError, otherwise automatically disabled . i.e SYNC_TEMPORARY_DISABLED)
    SYNC_FAILED = -2,
    SYNC_CANCELED = -1, // being deleted
    SYNC_INITIALSCAN = 0,
    SYNC_ACTIVE
} syncstate_t;

typedef enum
{
    // Sync is not operating in a backup capacity.
    SYNC_BACKUP_NONE = 0,
    // Sync is mirroring the local source.
    SYNC_BACKUP_MIRROR = 1,
    // Sync is monitoring (and propagating) local changes.
    SYNC_BACKUP_MONITOR = 2
}
SyncBackupState;

enum SyncError {
    NO_SYNC_ERROR = 0,
    UNKNOWN_ERROR = 1,
    UNSUPPORTED_FILE_SYSTEM = 2,            // File system type is not supported
    INVALID_REMOTE_TYPE = 3,                // Remote type is not a folder that can be synced
    INVALID_LOCAL_TYPE = 4,                 // Local path does not refer to a folder
    INITIAL_SCAN_FAILED = 5,                // The initial scan failed
    LOCAL_PATH_TEMPORARY_UNAVAILABLE = 6,   // Local path is temporarily unavailable: this is fatal when adding a sync
    LOCAL_PATH_UNAVAILABLE = 7,             // Local path is not available (can't be open)
    REMOTE_NODE_NOT_FOUND = 8,              // Remote node does no longer exists
    STORAGE_OVERQUOTA = 9,                  // Account reached storage overquota
    BUSINESS_EXPIRED = 10,                  // Business account expired
    FOREIGN_TARGET_OVERSTORAGE = 11,        // Sync transfer fails (upload into an inshare whose account is overquota)
    REMOTE_PATH_HAS_CHANGED = 12,           // Remote path has changed (currently unused: not an error)
    REMOTE_PATH_DELETED = 13,               // (obsolete -> unified with REMOTE_NODE_NOT_FOUND) Remote path has been deleted
    SHARE_NON_FULL_ACCESS = 14,             // Existing inbound share sync or part thereof lost full access
    LOCAL_FINGERPRINT_MISMATCH = 15,        // Filesystem fingerprint does not match the one stored for the synchronization
    PUT_NODES_ERROR = 16,                   // Error processing put nodes result
    ACTIVE_SYNC_BELOW_PATH = 17,            // There's a synced node below the path to be synced
    ACTIVE_SYNC_ABOVE_PATH = 18,            // There's a synced node above the path to be synced
    REMOTE_NODE_MOVED_TO_RUBBISH = 19,      // Moved to rubbish
    REMOTE_NODE_INSIDE_RUBBISH = 20,        // Attempted to be added in rubbish
    VBOXSHAREDFOLDER_UNSUPPORTED = 21,      // Found unsupported VBoxSharedFolderFS
    LOCAL_PATH_SYNC_COLLISION = 22,         // Local path includes a synced path or is included within one
    ACCOUNT_BLOCKED= 23,                    // Account blocked
    UNKNOWN_TEMPORARY_ERROR = 24,           // Unknown temporary error
    TOO_MANY_ACTION_PACKETS = 25,           // Too many changes in account, local state discarded
    LOGGED_OUT = 26,                        // Logged out
    WHOLE_ACCOUNT_REFETCHED = 27,           // The whole account was reloaded, missed actionpacket changes could not have been applied
    MISSING_PARENT_NODE = 28,               // Setting a new parent to a parent whose LocalNode is missing its corresponding Node crossref
    BACKUP_MODIFIED = 29,                   // Backup has been externally modified.
    BACKUP_SOURCE_NOT_BELOW_DRIVE = 30,     // Backup source path not below drive path.
    SYNC_CONFIG_WRITE_FAILURE = 31,         // Unable to write sync config to disk.
};

enum SyncWarning {
    NO_SYNC_WARNING = 0,
    LOCAL_IS_FAT = 1,                      // Found FAT (not a failure per se)
    LOCAL_IS_HGFS = 2,                      // Found HGFS (not a failure per se)
};


typedef enum { SYNCDEL_NONE, SYNCDEL_DELETED, SYNCDEL_INFLIGHT, SYNCDEL_BIN,
               SYNCDEL_DEBRIS, SYNCDEL_DEBRISDAY, SYNCDEL_FAILED } syncdel_t;

typedef vector<LocalNode*> localnode_vector;

typedef map<handle, LocalNode*> handlelocalnode_map;

typedef set<LocalNode*> localnode_set;

typedef multimap<int32_t, LocalNode*> idlocalnode_map;

typedef set<Node*> node_set;

// enumerates a node's children
// FIXME: switch to forward_list once C++11 becomes more widely available
typedef list<Node*> node_list;

// undefined node handle
const handle UNDEF = ~(handle)0;

#define ISUNDEF(h) (!((h) + 1))

typedef list<struct TransferSlot*> transferslot_list;

// FIXME: use forward_list instad (C++11)
typedef list<HttpReqCommandPutFA*> putfa_list;

// map a FileFingerprint to the transfer for that FileFingerprint
typedef map<FileFingerprint*, Transfer*, FileFingerprintCmp> transfer_map;

template <class T, class E>
class deque_with_lazy_bulk_erase
{
    // This is a wrapper class for deque.  Erasing an element from the middle of a deque is not cheap since all the subsequent elements need to be shuffled back.
    // This wrapper intercepts the erase() calls for single items, and instead marks each one as 'erased'.
    // The supplied template class E contains the normal deque entry T, plus a flag or similar to mark an entry erased.
    // Any other operation on the deque performs all the gathered erases in a single std::remove_if for efficiency.
    // This makes an enormous difference when cancelling 100k transfers in MEGAsync's transfers window for example.
    deque<E> mDeque;
    bool mErasing = false;

public:

    typedef typename deque<E>::iterator iterator;

    void erase(iterator i)
    {
        assert(i != mDeque.end());
        i->erase();
        mErasing = true;
    }

    void applyErase()
    {
        if (mErasing)
        {
            auto newEnd = std::remove_if(mDeque.begin(), mDeque.end(), [](const E& e) { return e.isErased(); } );
            mDeque.erase(newEnd, mDeque.end());
            mErasing = false;
        }
    }

    size_t size()                                        { applyErase(); return mDeque.size(); }
    size_t empty()                                       { applyErase(); return mDeque.empty(); }
    void clear()                                         { mDeque.clear(); }
    iterator begin(bool canHandleErasedElements = false) { if (!canHandleErasedElements) applyErase(); return mDeque.begin(); }
    iterator end(bool canHandleErasedElements = false)   { if (!canHandleErasedElements) applyErase(); return mDeque.end(); }
    void push_front(T t)                                 { applyErase(); mDeque.push_front(E(t)); }
    void push_back(T t)                                  { applyErase(); mDeque.push_back(E(t)); }
    void insert(iterator i, T t)                         { applyErase(); mDeque.insert(i, E(t)); }
    T& operator[](size_t n)                              { applyErase(); return mDeque[n]; }

};

// map a request tag with pending dbids of transfers and files
typedef map<int, vector<uint32_t> > pendingdbid_map;

// map a request tag with a pending dns request
typedef map<int, GenericHttpReq*> pendinghttp_map;

// map an upload handle to the corresponding transer
typedef map<handle, Transfer*> handletransfer_map;

// maps node handles to Node pointers
typedef map<handle, Node*> node_map;

struct NodeCounter
{
    m_off_t storage = 0;
    m_off_t versionStorage = 0;
    size_t files = 0;
    size_t folders = 0;
    size_t versions = 0;
    void operator += (const NodeCounter&);
    void operator -= (const NodeCounter&);
};

typedef std::map<handle, NodeCounter> NodeCounterMap;

// maps node handles to Share pointers
typedef map<handle, struct Share*> share_map;

// maps node handles NewShare pointers
typedef list<struct NewShare*> newshare_list;

// generic handle vector
typedef vector<handle> handle_vector;

// pairs of node handles
typedef set<pair<handle, handle> > handlepair_set;

// node and user vectors
typedef vector<struct User*> user_vector;
typedef vector<UserAlert::Base*> useralert_vector;
typedef vector<struct PendingContactRequest*> pcr_vector;

// actual user data (indexed by userid)
typedef map<int, User> user_map;

// maps user handles to userids
typedef map<handle, int> uh_map;

// maps lowercase user e-mail addresses to userids
typedef map<string, int> um_map;

// file attribute fetch map
typedef map<handle, FileAttributeFetch*> faf_map;

// file attribute fetch channel map
typedef map<int, FileAttributeFetchChannel*> fafc_map;

// transfer type
typedef enum { GET = 0, PUT, API, NONE } direction_t;
typedef enum { LARGEFILE = 0, SMALLFILE } filesizetype_t;

struct StringCmp
{
    bool operator()(const string* a, const string* b) const
    {
        return *a < *b;
    }
};

typedef map<handle, DirectReadNode*> handledrn_map;
typedef multimap<dstime, DirectReadNode*> dsdrn_map;
typedef list<DirectRead*> dr_list;
typedef list<DirectReadSlot*> drs_list;

typedef enum { TREESTATE_NONE = 0, TREESTATE_SYNCED, TREESTATE_PENDING, TREESTATE_SYNCING } treestate_t;

typedef enum { TRANSFERSTATE_NONE = 0, TRANSFERSTATE_QUEUED, TRANSFERSTATE_ACTIVE, TRANSFERSTATE_PAUSED,
               TRANSFERSTATE_RETRYING, TRANSFERSTATE_COMPLETING, TRANSFERSTATE_COMPLETED,
               TRANSFERSTATE_CANCELLED, TRANSFERSTATE_FAILED } transferstate_t;


// FIXME: use forward_list instad (C++11)
typedef list<HttpReqCommandPutFA*> putfa_list;

typedef map<handle, PendingContactRequest*> handlepcr_map;

// Type-Value (for user attributes)
typedef vector<string> string_vector;
typedef map<string, string> string_map;
typedef string_map TLV_map;


// user attribute types
typedef enum {
    ATTR_UNKNOWN = -1,
    ATTR_AVATAR = 0,                        // public - char array - non-versioned
    ATTR_FIRSTNAME = 1,                     // public - char array - non-versioned
    ATTR_LASTNAME = 2,                      // public - char array - non-versioned
    ATTR_AUTHRING = 3,                      // private - byte array
    ATTR_LAST_INT = 4,                      // private - byte array
    ATTR_ED25519_PUBK = 5,                  // public - byte array - versioned
    ATTR_CU25519_PUBK = 6,                  // public - byte array - versioned
    ATTR_KEYRING = 7,                       // private - byte array - versioned
    ATTR_SIG_RSA_PUBK = 8,                  // public - byte array - versioned
    ATTR_SIG_CU255_PUBK = 9,                // public - byte array - versioned
    ATTR_COUNTRY = 10,                      // public - char array - non-versioned
    ATTR_BIRTHDAY = 11,                     // public - char array - non-versioned
    ATTR_BIRTHMONTH = 12,                   // public - char array - non-versioned
    ATTR_BIRTHYEAR = 13,                    // public - char array - non-versioned
    ATTR_LANGUAGE = 14,                     // private, non-encrypted - char array in B64 - non-versioned
    ATTR_PWD_REMINDER = 15,                 // private, non-encrypted - char array in B64 - non-versioned
    ATTR_DISABLE_VERSIONS = 16,             // private, non-encrypted - char array in B64 - non-versioned
    ATTR_CONTACT_LINK_VERIFICATION = 17,    // private, non-encrypted - char array in B64 - versioned
    ATTR_RICH_PREVIEWS = 18,                // private - byte array
    ATTR_RUBBISH_TIME = 19,                 // private, non-encrypted - char array in B64 - non-versioned
    ATTR_LAST_PSA = 20,                     // private - char array
    ATTR_STORAGE_STATE = 21,                // private - non-encrypted - char array in B64 - non-versioned
    ATTR_GEOLOCATION = 22,                  // private - byte array - non-versioned
    ATTR_CAMERA_UPLOADS_FOLDER = 23,        // private - byte array - non-versioned
    ATTR_MY_CHAT_FILES_FOLDER = 24,         // private - byte array - non-versioned
    ATTR_PUSH_SETTINGS = 25,                // private - non-encripted - char array in B64 - non-versioned
    ATTR_UNSHAREABLE_KEY = 26,              // private - char array - versioned
    ATTR_ALIAS = 27,                        // private - byte array - versioned
    ATTR_AUTHRSA = 28,                      // private - byte array
    ATTR_AUTHCU255 = 29,                    // private - byte array
    ATTR_DEVICE_NAMES = 30,                 // private - byte array - versioned
    ATTR_MY_BACKUPS_FOLDER = 31,            // private - byte array - non-versioned
    //ATTR_BACKUP_NAMES = 32,               // (deprecated) private - byte array - versioned
    ATTR_COOKIE_SETTINGS = 33,              // private - byte array - non-versioned
    ATTR_JSON_SYNC_CONFIG_DATA = 34,        // private - byte array - non-versioned
    ATTR_DRIVE_NAMES = 35                   // private - byte array - versioned

} attr_t;
typedef map<attr_t, string> userattr_map;

typedef enum {

    AES_CCM_12_16 = 0x00,
    AES_CCM_10_16 = 0x01,
    AES_CCM_10_08 = 0x02,
    AES_GCM_12_16_BROKEN = 0x03, // Same as 0x00 (due to a legacy bug)
    AES_GCM_10_08_BROKEN = 0x04, // Same as 0x02 (due to a legacy bug)
    AES_GCM_12_16 = 0x10,
    AES_GCM_10_08 = 0x11

} encryptionsetting_t;

typedef enum { AES_MODE_UNKNOWN, AES_MODE_CCM, AES_MODE_GCM } encryptionmode_t;

#ifdef ENABLE_CHAT
typedef enum { PRIV_UNKNOWN = -2, PRIV_RM = -1, PRIV_RO = 0, PRIV_STANDARD = 2, PRIV_MODERATOR = 3 } privilege_t;
typedef pair<handle, privilege_t> userpriv_pair;
typedef vector< userpriv_pair > userpriv_vector;
typedef map <handle, set <handle> > attachments_map;
struct TextChat : public Cacheable
{
    enum {
        FLAG_OFFSET_ARCHIVE = 0
    };

    handle id;
    privilege_t priv;
    int shard;
    userpriv_vector *userpriv;
    bool group;
    string title;        // byte array
    string unifiedKey;   // byte array
    handle ou;
    m_time_t ts;     // creation time
    attachments_map attachedNodes;
    bool publicchat;  // whether the chat is public or private

private:        // use setter to modify these members
    byte flags;     // currently only used for "archive" flag at first bit

public:
    int tag;    // source tag, to identify own changes

    TextChat();
    ~TextChat();

    bool serialize(string *d);
    static TextChat* unserialize(class MegaClient *client, string *d);

    void setTag(int tag);
    int getTag();
    void resetTag();

    struct
    {
        bool attachments : 1;
        bool flags : 1;
        bool mode : 1;
    } changed;

    // return false if failed
    bool setNodeUserAccess(handle h, handle uh, bool revoke = false);
    bool setFlag(bool value, uint8_t offset = 0xFF);
    bool setFlags(byte newFlags);
    bool isFlagSet(uint8_t offset) const;
    bool setMode(bool publicchat);

};
typedef vector<TextChat*> textchat_vector;
typedef map<handle, TextChat*> textchat_map;
#endif

typedef enum { RECOVER_WITH_MASTERKEY = 9, RECOVER_WITHOUT_MASTERKEY = 10, CANCEL_ACCOUNT = 21, CHANGE_EMAIL = 12 } recovery_t;

typedef enum { EMAIL_REMOVED = 0, EMAIL_PENDING_REMOVED = 1, EMAIL_PENDING_ADDED = 2, EMAIL_FULLY_ACCEPTED = 3 } emailstatus_t;

typedef enum { RETRY_NONE = 0, RETRY_CONNECTIVITY = 1, RETRY_SERVERS_BUSY = 2, RETRY_API_LOCK = 3, RETRY_RATE_LIMIT = 4, RETRY_LOCAL_LOCK = 5, RETRY_UNKNOWN = 6} retryreason_t;

typedef enum {
    STORAGE_UNKNOWN = -9,
    STORAGE_GREEN = 0,      // there is storage is available
    STORAGE_ORANGE = 1,     // storage is almost full
    STORAGE_RED = 2,        // storage is full
    STORAGE_CHANGE = 3,     // the status of the storage might have changed
    STORAGE_PAYWALL = 4,    // storage is full and user didn't remedy despite of warnings
} storagestatus_t;


enum SmsVerificationState {
    // These values (except unknown) are delivered from the servers
    SMS_STATE_UNKNOWN = -1,       // Flag was not received
    SMS_STATE_NOT_ALLOWED = 0,    // No SMS allowed
    SMS_STATE_ONLY_UNBLOCK = 1,   // Only unblock SMS allowed
    SMS_STATE_FULL = 2            // Opt-in and unblock SMS allowed
};

typedef unsigned int achievement_class_id;
typedef map<achievement_class_id, Achievement> achievements_map;

struct recentaction
{
    m_time_t time;
    handle user;
    handle parent;
    bool updated;
    bool media;
    node_vector nodes;
};
typedef vector<recentaction> recentactions_vector;

typedef enum { BIZ_STATUS_UNKNOWN = -2, BIZ_STATUS_EXPIRED = -1, BIZ_STATUS_INACTIVE = 0, BIZ_STATUS_ACTIVE = 1, BIZ_STATUS_GRACE_PERIOD = 2 } BizStatus;
typedef enum { BIZ_MODE_UNKNOWN = -1, BIZ_MODE_SUBUSER = 0, BIZ_MODE_MASTER = 1 } BizMode;

typedef enum {
    ACCOUNT_TYPE_UNKNOWN = -1,
    ACCOUNT_TYPE_FREE = 0,
    ACCOUNT_TYPE_PROI = 1,
    ACCOUNT_TYPE_PROII = 2,
    ACCOUNT_TYPE_PROIII = 3,
    ACCOUNT_TYPE_LITE = 4,
    ACCOUNT_TYPE_BUSINESS = 100,
} AccountType;

typedef enum {
    AUTH_METHOD_UNKNOWN     = -1,
    AUTH_METHOD_SEEN        = 0,
    AUTH_METHOD_FINGERPRINT = 1,    // used only for AUTHRING_ED255
    AUTH_METHOD_SIGNATURE   = 2,    // used only for signed keys (RSA and Cu25519)
} AuthMethod;

typedef std::map<attr_t, AuthRing> AuthRingsMap;

// inside 'mega' namespace, since use C++11 and can't rely on C++14 yet, provide make_unique for the most common case.
// This keeps our syntax small, while making sure the compiler ensures the object is deleted when no longer used.
// Sometimes there will be ambiguity about std::make_unique vs mega::make_unique if cpp files "use namespace std", in which case specify ::mega::.
// It's better that we use the same one in older and newer compilers so we detect any issues.
template<class T, class... constructorArgs>
unique_ptr<T> make_unique(constructorArgs&&... args)
{
    return (unique_ptr<T>(new T(std::forward<constructorArgs>(args)...)));
}

//#define MEGA_MEASURE_CODE   // uncomment this to track time spent in major subsystems, and log it every 2 minutes, with extra control from megacli

namespace CodeCounter
{
    // Some classes that allow us to easily measure the number of times a block of code is called, and the sum of the time it takes.
    // Only enabled if MEGA_MEASURE_CODE is turned on.
    // Usage generally doesn't need to be protected by the macro as the classes and methods will be empty when not enabled.

    using namespace std::chrono;

    struct ScopeStats
    {
#ifdef MEGA_MEASURE_CODE
        uint64_t count = 0;
        uint64_t starts = 0;
        uint64_t finishes = 0;
        high_resolution_clock::duration timeSpent{};
        high_resolution_clock::duration longest{};
        std::string name;
        ScopeStats(std::string s) : name(std::move(s)) {}

        inline string report(bool reset = false)
        {
            string s = " " + name + ": " + std::to_string(count) + " " +
                    std::to_string(duration_cast<milliseconds>(timeSpent).count()) + " " +
                    std::to_string(duration_cast<milliseconds>(longest).count());
            if (reset)
            {
                count = 0;
                starts -= finishes;
                finishes = 0;
                timeSpent = high_resolution_clock::duration{};
                longest = high_resolution_clock::duration{};
            }
            return s;
        }
#else
        ScopeStats(std::string s) {}
#endif
    };

    struct DurationSum
    {
#ifdef MEGA_MEASURE_CODE
        high_resolution_clock::duration sum{ 0 };
        high_resolution_clock::time_point deltaStart;
        bool started = false;
        inline void start(bool b = true) { if (b && !started) { deltaStart = high_resolution_clock::now(); started = true; }  }
        inline void stop(bool b = true) { if (b && started) { sum += high_resolution_clock::now() - deltaStart; started = false; } }
        inline bool inprogress() { return started; }
        inline string report(bool reset = false)
        {
            string s = std::to_string(std::chrono::duration_cast<std::chrono::milliseconds>(sum).count());
            if (reset) sum = high_resolution_clock::duration{ 0 };
            return s;
        }
#else
        inline void start(bool = true) {  }
        inline void stop(bool = true) {  }
#endif
    };

    struct ScopeTimer
    {
#ifdef MEGA_MEASURE_CODE
        ScopeStats& scope;
        high_resolution_clock::time_point blockStart;
        high_resolution_clock::duration diff{};
        bool done = false;

        ScopeTimer(ScopeStats& sm) : scope(sm), blockStart(high_resolution_clock::now())
        {
            ++scope.starts;
        }
        ~ScopeTimer()
        {
            complete();
        }
        high_resolution_clock::duration timeSpent()
        {
            return high_resolution_clock::now() - blockStart;
        }
        void complete()
        {
<<<<<<< HEAD
            // can be called early in which case the destructor's call is ignored
            if (!done)
            {
                ++scope.count;
                ++scope.finishes;
                diff = high_resolution_clock::now() - blockStart;
                scope.timeSpent += diff;
                if (diff > scope.longest) scope.longest = diff;
                done = true;
            }
=======
            ++scope.count;
            ++scope.finishes;
            scope.timeSpent += timeSpent();
            done = true;
>>>>>>> b2f4cbcf
        }
#else
        ScopeTimer(ScopeStats& sm) {}
        void complete() {}
#endif
    };
}


// Hold the status of a status variable
class CacheableStatus : public Cacheable
{
public:
    enum Type
    {
        STATUS_UNKNOWN = 0,
        STATUS_STORAGE = 1,
        STATUS_BUSINESS = 2,
        STATUS_BLOCKED = 3,
        STATUS_PRO_LEVEL = 4,
    };

    CacheableStatus(Type type, int64_t value);

    // serializes the object to a string
    bool serialize(string* data) override;

    // deserializes the string to a SyncConfig object. Returns null in case of failure
    // returns a pointer to the unserialized value, owned by MegaClient passed as parameter
    static CacheableStatus* unserialize(MegaClient *client, const std::string& data);
    Type type() const;
    int64_t value() const;

    void setValue(const int64_t value);

    string typeToStr();
    static string typeToStr(Type type);

private:

    // need this to ensure serialization doesn't mutate state (Cacheable::serialize is non-const)
    bool serialize(std::string& data) const;

    Type mType = STATUS_UNKNOWN;
    int64_t mValue = 0;

};

typedef enum
{
    INVALID = -1,
    TWO_WAY = 0,
    UP_SYNC = 1,
    DOWN_SYNC = 2,
    CAMERA_UPLOAD = 3,
    MEDIA_UPLOAD = 4,
    BACKUP_UPLOAD = 5
}
BackupType;


// cross reference pointers.  For the case where two classes have pointers to each other, and they should
// either always be NULL or if one refers to the other, the other refers to the one.
// This class makes sure that the two pointers are always consistent, and also prevents copy/move (unless the pointers are NULL)
template<class TO, class FROM>
FROM*& crossref_other_ptr_ref(TO* s);  // to be supplied for each pair of classes (to assign to the right member thereof) (gets around circular declarations)

template <class  TO, class  FROM>
class MEGA_API  crossref_ptr
{
    friend class crossref_ptr<FROM, TO>;

    template<class A, class B>
    friend B*& crossref_other_ptr_ref(A* s);  // friend so that specialization can access `ptr`

    TO* ptr = nullptr;

public:
    crossref_ptr() = default;

    ~crossref_ptr()
    {
        reset();
    }

    void crossref(TO* to, FROM* from)
    {
        assert(to && from);
        assert(ptr == nullptr);
        assert( !(crossref_other_ptr_ref<TO, FROM>(to)) );
        ptr = to;
        crossref_other_ptr_ref<TO, FROM>(ptr) = from;
    }

    void reset()
    {
        if (ptr)
        {
            assert( !!(crossref_other_ptr_ref<TO, FROM>(ptr)) );
            crossref_other_ptr_ref<TO, FROM>(ptr) = nullptr;
            ptr = nullptr;
        }
    }

    void store_unchecked(TO* p) { ptr = p; }
    TO*  release_unchecked() { auto p = ptr; ptr = nullptr; return p;  }

    TO* get()              { return ptr; }
    TO* operator->() const { assert(ptr != (void*)~0); return ptr; }
    operator TO*() const   { assert(ptr != (void*)~0); return ptr; }

    // no copying
    crossref_ptr(const crossref_ptr&) = delete;
    void operator=(const crossref_ptr&) = delete;

    // only allow move if the pointers are null (check at runtime with assert)
    crossref_ptr(crossref_ptr&& p) { assert(!p.ptr); }
    void operator=(crossref_ptr&& p) { assert(!p.ptr); ptr = p; }
};

} // namespace

#define MEGA_DISABLE_COPY(class_name) \
    class_name(const class_name&) = delete; \
    class_name& operator=(const class_name&) = delete;

#define MEGA_DISABLE_MOVE(class_name) \
    class_name(class_name&&) = delete; \
    class_name& operator=(class_name&&) = delete;

#define MEGA_DISABLE_COPY_MOVE(class_name) \
    MEGA_DISABLE_COPY(class_name) \
    MEGA_DISABLE_MOVE(class_name)

#define MEGA_DEFAULT_COPY(class_name) \
    class_name(const class_name&) = default; \
    class_name& operator=(const class_name&) = default;

#define MEGA_DEFAULT_MOVE(class_name) \
    class_name(class_name&&) = default; \
    class_name& operator=(class_name&&) = default;

#define MEGA_DEFAULT_COPY_MOVE(class_name) \
    MEGA_DEFAULT_COPY(class_name) \
    MEGA_DEFAULT_MOVE(class_name)

#endif<|MERGE_RESOLUTION|>--- conflicted
+++ resolved
@@ -851,7 +851,6 @@
         }
         void complete()
         {
-<<<<<<< HEAD
             // can be called early in which case the destructor's call is ignored
             if (!done)
             {
@@ -862,12 +861,6 @@
                 if (diff > scope.longest) scope.longest = diff;
                 done = true;
             }
-=======
-            ++scope.count;
-            ++scope.finishes;
-            scope.timeSpent += timeSpent();
-            done = true;
->>>>>>> b2f4cbcf
         }
 #else
         ScopeTimer(ScopeStats& sm) {}

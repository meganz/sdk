/**
 * @file mega/types.h
 * @brief Mega SDK types and includes
 *
 * (c) 2013-2014 by Mega Limited, Auckland, New Zealand
 *
 * This file is part of the MEGA SDK - Client Access Engine.
 *
 * Applications using the MEGA API must present a valid application key
 * and comply with the the rules set forth in the Terms of Service.
 *
 * The MEGA SDK is distributed in the hope that it will be useful,
 * but WITHOUT ANY WARRANTY; without even the implied warranty of
 * MERCHANTABILITY or FITNESS FOR A PARTICULAR PURPOSE.
 *
 * @copyright Simplified (2-clause) BSD License.
 *
 * You should have received a copy of the license along with this
 * program.
 */

#ifndef MEGA_TYPES_H
#define MEGA_TYPES_H 1

#ifdef _MSC_VER
#if MEGA_LINKED_AS_SHARED_LIBRARY
 #define MEGA_API __declspec(dllimport)
#elif MEGA_CREATE_SHARED_LIBRARY
 #define MEGA_API __declspec(dllexport)
#endif
#endif

#ifndef MEGA_API
 #define MEGA_API
#endif

// it needs to be reviewed that serialization/unserialization is not relying on this
typedef char __static_check_01__[sizeof(bool) == sizeof(char) ? 1 : -1];
// if your build fails here, please contact MEGA developers

// platform-specific includes and defines
#ifdef _WIN32
#include "mega/win32/megasys.h"
#else
#include "mega/posix/megasys.h"
#endif

#ifdef USE_CRYPTOPP
#include <cryptopp/config.h> // so we can test CRYPTO_VERSION below
#endif

// signed 64-bit generic offset
typedef int64_t m_off_t;

// opaque filesystem fingerprint
typedef uint64_t fsfp_t;

namespace mega {
// within ::mega namespace, byte is unsigned char (avoids ambiguity when std::byte from c++17 and perhaps other defined ::byte are available)
#if defined(USE_CRYPTOPP) && (CRYPTOPP_VERSION >= 600) && ((__cplusplus >= 201103L) || (__RPCNDR_H_VERSION__ == 500))
using byte = CryptoPP::byte;
#elif __RPCNDR_H_VERSION__ != 500
typedef unsigned char byte;

#endif
}

#ifdef USE_CRYPTOPP
#include "mega/crypto/cryptopp.h"
#else
#include "megacrypto.h"
#endif

#include "mega/crypto/sodium.h"

#include <memory>
#include <string>
#include <chrono>

namespace mega {

// import these select types into the namespace directly, to avoid adding std::byte from c++17
using std::string;
using std::map;
using std::set;
using std::list;
using std::vector;
using std::pair;
using std::multimap;
using std::deque;
using std::multiset;
using std::queue;
using std::streambuf;
using std::tuple;
using std::ostringstream;
using std::unique_ptr;

#ifdef WIN32
using std::wstring;
#endif

// forward declaration
struct AttrMap;
class BackoffTimer;
class Command;
class CommandPubKeyRequest;
struct DirectRead;
struct DirectReadNode;
struct DirectReadSlot;
struct FileAccess;
struct FileAttributeFetch;
struct FileAttributeFetchChannel;
struct FileFingerprint;
struct FileFingerprintCmp;
struct HttpReq;
struct GenericHttpReq;
struct HttpReqCommandPutFA;
struct LocalNode;
class MegaClient;
struct NewNode;
struct Node;
struct NodeCore;
class PubKeyAction;
class Request;
struct Transfer;
class TreeProc;
class LocalTreeProc;
struct User;
struct Waiter;
struct Proxy;
struct PendingContactRequest;
class TransferList;
struct Achievement;
namespace UserAlert
{
    struct Base;
}
class AuthRing;

#define EOO 0

// Our own version of time_t which we can be sure is 64 bit.
// Utils.h has functions m_time() and so on corresponding to time() which help us to use this type and avoid arithmetic overflow when working with time_t on systems where it's 32-bit
typedef int64_t m_time_t;

// monotonously increasing time in deciseconds
typedef uint32_t dstime;

#define NEVER (~(dstime)0)
#define EVER(ds) ((ds+1))

#define STRINGIFY(x) # x
#define TOSTRING(x) STRINGIFY(x)

// HttpReq states
typedef enum { REQ_READY, REQ_PREPARED, REQ_ENCRYPTING, REQ_DECRYPTING, REQ_DECRYPTED, REQ_INFLIGHT, REQ_SUCCESS, REQ_FAILURE, REQ_DONE, REQ_ASYNCIO } reqstatus_t;

typedef enum { USER_HANDLE, NODE_HANDLE } targettype_t;

typedef enum { METHOD_POST, METHOD_GET, METHOD_NONE} httpmethod_t;

typedef enum { REQ_BINARY, REQ_JSON } contenttype_t;

// new node source types
typedef enum { NEW_NODE, NEW_PUBLIC, NEW_UPLOAD } newnodesource_t;

// file chunk MAC
struct ChunkMAC
{
    ChunkMAC() : offset(0), finished(false) { }

    byte mac[SymmCipher::BLOCKSIZE];
    unsigned int offset;
    bool finished;
};

class chunkmac_map;

/**
 * @brief Declaration of API error codes.
 */
typedef enum ErrorCodes
{
    API_OK = 0,                     ///< Everything OK.
    API_EINTERNAL = -1,             ///< Internal error.
    API_EARGS = -2,                 ///< Bad arguments.
    API_EAGAIN = -3,                ///< Request failed, retry with exponential backoff.
    DAEMON_EFAILED = -4,            ///< If returned from the daemon: EFAILED
    API_ERATELIMIT = -4,            ///< If returned from the API: Too many requests, slow down.
    API_EFAILED = -5,               ///< Request failed permanently.  This one is only produced by the API, only per command (not batch level)
    API_ETOOMANY = -6,              ///< Too many requests for this resource.
    API_ERANGE = -7,                ///< Resource access out of range.
    API_EEXPIRED = -8,              ///< Resource expired.
    API_ENOENT = -9,                ///< Resource does not exist.
    API_ECIRCULAR = -10,            ///< Circular linkage.
    API_EACCESS = -11,              ///< Access denied.
    API_EEXIST = -12,               ///< Resource already exists.
    API_EINCOMPLETE = -13,          ///< Request incomplete.
    API_EKEY = -14,                 ///< Cryptographic error.
    API_ESID = -15,                 ///< Bad session ID.
    API_EBLOCKED = -16,             ///< Resource administratively blocked.
    API_EOVERQUOTA = -17,           ///< Quota exceeded.
    API_ETEMPUNAVAIL = -18,         ///< Resource temporarily not available.
    API_ETOOMANYCONNECTIONS = -19,  ///< Too many connections on this resource.
    API_EWRITE = -20,               ///< File could not be written to (or failed post-write integrity check)
    API_EREAD = -21,                ///< File could not be read from (or changed unexpectedly during reading)
    API_EAPPKEY = -22,              ///< Invalid or missing application key.
    API_ESSL = -23,                 ///< SSL verification failed
    API_EGOINGOVERQUOTA = -24,      ///< Not enough quota
    API_EMFAREQUIRED = -26,         ///< Multi-factor authentication required
    API_EMASTERONLY = -27,          ///< Access denied for sub-users (only for business accounts)
    API_EBUSINESSPASTDUE = -28,     ///< Business account expired
    API_EPAYWALL = -29,             ///< Over Disk Quota Paywall
} error;

class Error
{
public:
    typedef enum
    {
        USER_ETD_UNKNOWN = -1,
        USER_COPYRIGHT_SUSPENSION = 4,  // Account suspended by copyright
        USER_ETD_SUSPENSION = 7, // represents an ETD/ToS 'severe' suspension level
    } UserErrorCode;

    typedef enum
    {
        LINK_UNKNOWN = -1,
        LINK_UNDELETED = 0,  // Link is undeleted
        LINK_DELETED_DOWN = 1, // Link is deleted or down
        LINK_DOWN_ETD = 2,  // Link is down due to an ETD specifically
    } LinkErrorCode;

    Error(error err = API_EINTERNAL)
        : mError(err)
    { }

    void setErrorCode(error err)
    {
        mError = err;
    }

    void setUserStatus(int64_t u) { mUserStatus = u; }
    void setLinkStatus(int64_t l) { mLinkStatus = l; }
    bool hasExtraInfo() const { return mUserStatus != USER_ETD_UNKNOWN || mLinkStatus != LINK_UNKNOWN; }
    int64_t getUserStatus() const { return mUserStatus; }
    int64_t getLinkStatus() const { return mLinkStatus; }
    operator error() const { return mError; }

private:
    error mError = API_EINTERNAL;
    int64_t mUserStatus = USER_ETD_UNKNOWN;
    int64_t mLinkStatus = LINK_UNKNOWN;
};

// returned by loggedin()
typedef enum { NOTLOGGEDIN, EPHEMERALACCOUNT, CONFIRMEDACCOUNT, FULLACCOUNT } sessiontype_t;

// node/user handles are 8-11 base64 characters, case sensitive, and thus fit
// in a 64-bit int
typedef uint64_t handle;

// (can use unordered_set if available)
typedef set<handle> handle_set;

// file attribute type
typedef uint16_t fatype;

// list of files
typedef list<struct File*> file_list;

// node types:
// FILE - regular file nodes
// FOLDER - regular folder nodes
// ROOT - the cloud drive root node
// INCOMING - inbox
// RUBBISH - rubbish bin
typedef enum { TYPE_UNKNOWN = -1, FILENODE = 0, FOLDERNODE, ROOTNODE, INCOMINGNODE, RUBBISHNODE } nodetype_t;

typedef enum { LBL_UNKNOWN = 0, LBL_RED = 1, LBL_ORANGE = 2, LBL_YELLOW = 3, LBL_GREEN = 4,
               LBL_BLUE = 5, LBL_PURPLE = 6, LBL_GREY = 7, } nodelabel_t;

// node type key lengths
const int FILENODEKEYLENGTH = 32;
const int FOLDERNODEKEYLENGTH = 16;

// persistent resource cache storage
class Cacheable
{
public:
    virtual ~Cacheable() = default;

    virtual bool serialize(string*) = 0;

    uint32_t dbid = 0;
    bool notified = false;
};

// numeric representation of string (up to 8 chars)
typedef uint64_t nameid;

// access levels:
// RDONLY - cannot add, rename or delete
// RDWR - cannot rename or delete
// FULL - all operations that do not require ownership permitted
// OWNER - node is in caller's ROOT, INCOMING or RUBBISH trees
typedef enum { ACCESS_UNKNOWN = -1, RDONLY = 0, RDWR, FULL, OWNER, OWNERPRELOGIN } accesslevel_t;

// operations for outgoing pending contacts
typedef enum { OPCA_ADD = 0, OPCA_DELETE, OPCA_REMIND} opcactions_t;
// operations for incoming pending contacts
typedef enum { IPCA_ACCEPT = 0, IPCA_DENY, IPCA_IGNORE} ipcactions_t;


typedef vector<struct Node*> node_vector;

// contact visibility:
// HIDDEN - not shown
// VISIBLE - shown
typedef enum { VISIBILITY_UNKNOWN = -1, HIDDEN = 0, VISIBLE = 1, INACTIVE = 2, BLOCKED = 3 } visibility_t;

typedef enum { PUTNODES_APP, PUTNODES_SYNC, PUTNODES_SYNCDEBRIS } putsource_t;

// maps handle-index pairs to file attribute handle
typedef map<pair<handle, fatype>, pair<handle, int> > fa_map;

typedef enum {
    SYNC_DISABLED = -3, //user disabled (if no syncError, otherwise automatically disabled . i.e SYNC_TEMPORARY_DISABLED)
    SYNC_FAILED = -2,
    SYNC_CANCELED = -1, // being deleted
    SYNC_INITIALSCAN = 0,
    SYNC_ACTIVE
} syncstate_t;

enum SyncError {
    NO_SYNC_ERROR = 0,
    UNKNOWN_ERROR = 1,
    UNSUPPORTED_FILE_SYSTEM = 2,            // File system type is not supported
    INVALID_REMOTE_TYPE = 3,                // Remote type is not a folder that can be synced
    INVALID_LOCAL_TYPE = 4,                 // Local path does not refer to a folder
    INITIAL_SCAN_FAILED = 5,                // The initial scan failed
    LOCAL_PATH_TEMPORARY_UNAVAILABLE = 6,   // Local path is temporarily unavailable: this is fatal when adding a sync
    LOCAL_PATH_UNAVAILABLE = 7,             // Local path is not available (can't be open)
    REMOTE_NODE_NOT_FOUND = 8,              // Remote node does no longer exists
    STORAGE_OVERQUOTA = 9,                  // Account reached storage overquota
    BUSINESS_EXPIRED = 10,                  // Business account expired
    FOREIGN_TARGET_OVERSTORAGE = 11,        // Sync transfer fails (upload into an inshare whose account is overquota)
    REMOTE_PATH_HAS_CHANGED = 12,           // Remote path has changed (currently unused: not an error)
    REMOTE_PATH_DELETED = 13,               // Remote path has been deleted
    SHARE_NON_FULL_ACCESS = 14,             // Existing inbound share sync or part thereof lost full access
    LOCAL_FINGERPRINT_MISMATCH = 15,        // Filesystem fingerprint does not match the one stored for the synchronization
    PUT_NODES_ERROR = 16,                   // Error processing put nodes result
    ACTIVE_SYNC_BELOW_PATH = 17,            // There's a synced node below the path to be synced
    ACTIVE_SYNC_ABOVE_PATH = 18,            // There's a synced node above the path to be synced
    REMOTE_NODE_MOVED_TO_RUBBISH = 19,      // Moved to rubbish
    REMOTE_NODE_INSIDE_RUBBISH = 20,        // Attempted to be added in rubbish
    VBOXSHAREDFOLDER_UNSUPPORTED = 21,      // Found unsupported VBoxSharedFolderFS
    LOCAL_PATH_SYNC_COLLISION = 22,         // Local path includes a synced path or is included within one
<<<<<<< HEAD
    ACCOUNT_BLOCKED= 23,                    // Account blocked
    UNKNOWN_TEMPORARY_ERROR = 24,           // Unknown temporary error
    TOO_MANY_ACTION_PACKETS = 25,           // Too many changes in account, local state discarded
    LOGGED_OUT = 26,                        // Logged out
=======
    ACCOUNT_BLOCKED= 25,                    // Account blocked
    UNKNOWN_TEMPORARY_ERROR = 26,           // Unknown temporary error
    TOO_MANY_ACTION_PACKETS = 27,           // Too many changes in account, local state discarded
    LOGGED_OUT = 28,                        // Logged out
    WHOLE_ACCOUNT_REFETCHED = 29,           // The whole accoutn was reloaded, missed actionpacket changes could not have been applied
>>>>>>> 4363629d
};

enum SyncWarning {
    NO_SYNC_WARNING = 0,
    LOCAL_IS_FAT = 1,                      // Found FAT (not a failure per se)
    LOCAL_IS_HGFS = 2,                      // Found HGFS (not a failure per se)
};


typedef enum { SYNCDEL_NONE, SYNCDEL_DELETED, SYNCDEL_INFLIGHT, SYNCDEL_BIN,
               SYNCDEL_DEBRIS, SYNCDEL_DEBRISDAY, SYNCDEL_FAILED } syncdel_t;

typedef vector<LocalNode*> localnode_vector;

typedef map<handle, LocalNode*> handlelocalnode_map;

typedef set<LocalNode*> localnode_set;

typedef multimap<int32_t, LocalNode*> idlocalnode_map;

typedef set<Node*> node_set;

// enumerates a node's children
// FIXME: switch to forward_list once C++11 becomes more widely available
typedef list<Node*> node_list;

// undefined node handle
const handle UNDEF = ~(handle)0;

#define ISUNDEF(h) (!((h) + 1))

typedef list<struct TransferSlot*> transferslot_list;

// FIXME: use forward_list instad (C++11)
typedef list<HttpReqCommandPutFA*> putfa_list;

// map a FileFingerprint to the transfer for that FileFingerprint
typedef map<FileFingerprint*, Transfer*, FileFingerprintCmp> transfer_map;

template <class T, class E>
class deque_with_lazy_bulk_erase
{
    // This is a wrapper class for deque.  Erasing an element from the middle of a deque is not cheap since all the subsequent elements need to be shuffled back.
    // This wrapper intercepts the erase() calls for single items, and instead marks each one as 'erased'.
    // The supplied template class E contains the normal deque entry T, plus a flag or similar to mark an entry erased.
    // Any other operation on the deque performs all the gathered erases in a single std::remove_if for efficiency.
    // This makes an enormous difference when cancelling 100k transfers in MEGAsync's transfers window for example.
    deque<E> mDeque;
    bool mErasing = false;

public:

    typedef typename deque<E>::iterator iterator;

    void erase(iterator i)
    {
        assert(i != mDeque.end());
        i->erase();
        mErasing = true;
    }

    void applyErase()
    {
        if (mErasing)
        {
            auto newEnd = std::remove_if(mDeque.begin(), mDeque.end(), [](const E& e) { return e.isErased(); } );
            mDeque.erase(newEnd, mDeque.end());
            mErasing = false;
        }
    }

    size_t size()                                        { applyErase(); return mDeque.size(); }
    size_t empty()                                       { applyErase(); return mDeque.empty(); }
    void clear()                                         { mDeque.clear(); }
    iterator begin(bool canHandleErasedElements = false) { if (!canHandleErasedElements) applyErase(); return mDeque.begin(); }
    iterator end(bool canHandleErasedElements = false)   { if (!canHandleErasedElements) applyErase(); return mDeque.end(); }
    void push_front(T t)                                 { applyErase(); mDeque.push_front(E(t)); }
    void push_back(T t)                                  { applyErase(); mDeque.push_back(E(t)); }
    void insert(iterator i, T t)                         { applyErase(); mDeque.insert(i, E(t)); }
    T& operator[](size_t n)                              { applyErase(); return mDeque[n]; }

};

// map a request tag with pending dbids of transfers and files
typedef map<int, vector<uint32_t> > pendingdbid_map;

// map a request tag with a pending dns request
typedef map<int, GenericHttpReq*> pendinghttp_map;

// map an upload handle to the corresponding transer
typedef map<handle, Transfer*> handletransfer_map;

// maps node handles to Node pointers
typedef map<handle, Node*> node_map;

struct NodeCounter
{
    m_off_t storage = 0;
    m_off_t versionStorage = 0;
    size_t files = 0;
    size_t folders = 0;
    size_t versions = 0;
    void operator += (const NodeCounter&);
    void operator -= (const NodeCounter&);
};

typedef std::map<handle, NodeCounter> NodeCounterMap;

// maps node handles to Share pointers
typedef map<handle, struct Share*> share_map;

// maps node handles NewShare pointers
typedef list<struct NewShare*> newshare_list;

// generic handle vector
typedef vector<handle> handle_vector;

// pairs of node handles
typedef set<pair<handle, handle> > handlepair_set;

// node and user vectors
typedef vector<struct User*> user_vector;
typedef vector<UserAlert::Base*> useralert_vector;
typedef vector<struct PendingContactRequest*> pcr_vector;

// actual user data (indexed by userid)
typedef map<int, User> user_map;

// maps user handles to userids
typedef map<handle, int> uh_map;

// maps lowercase user e-mail addresses to userids
typedef map<string, int> um_map;

// file attribute fetch map
typedef map<handle, FileAttributeFetch*> faf_map;

// file attribute fetch channel map
typedef map<int, FileAttributeFetchChannel*> fafc_map;

// transfer type
typedef enum { GET = 0, PUT, API, NONE } direction_t;
typedef enum { LARGEFILE = 0, SMALLFILE } filesizetype_t;

struct StringCmp
{
    bool operator()(const string* a, const string* b) const
    {
        return *a < *b;
    }
};

typedef map<handle, DirectReadNode*> handledrn_map;
typedef multimap<dstime, DirectReadNode*> dsdrn_map;
typedef list<DirectRead*> dr_list;
typedef list<DirectReadSlot*> drs_list;

typedef enum { TREESTATE_NONE = 0, TREESTATE_SYNCED, TREESTATE_PENDING, TREESTATE_SYNCING } treestate_t;

typedef enum { TRANSFERSTATE_NONE = 0, TRANSFERSTATE_QUEUED, TRANSFERSTATE_ACTIVE, TRANSFERSTATE_PAUSED,
               TRANSFERSTATE_RETRYING, TRANSFERSTATE_COMPLETING, TRANSFERSTATE_COMPLETED,
               TRANSFERSTATE_CANCELLED, TRANSFERSTATE_FAILED } transferstate_t;


// FIXME: use forward_list instad (C++11)
typedef list<HttpReqCommandPutFA*> putfa_list;

typedef map<handle, PendingContactRequest*> handlepcr_map;

// Type-Value (for user attributes)
typedef vector<string> string_vector;
typedef map<string, string> string_map;
typedef string_map TLV_map;


// user attribute types
typedef enum {
    ATTR_UNKNOWN = -1,
    ATTR_AVATAR = 0,                        // public - char array - non-versioned
    ATTR_FIRSTNAME = 1,                     // public - char array - non-versioned
    ATTR_LASTNAME = 2,                      // public - char array - non-versioned
    ATTR_AUTHRING = 3,                      // private - byte array
    ATTR_LAST_INT = 4,                      // private - byte array
    ATTR_ED25519_PUBK = 5,                  // public - byte array - versioned
    ATTR_CU25519_PUBK = 6,                  // public - byte array - versioned
    ATTR_KEYRING = 7,                       // private - byte array - versioned
    ATTR_SIG_RSA_PUBK = 8,                  // public - byte array - versioned
    ATTR_SIG_CU255_PUBK = 9,                // public - byte array - versioned
    ATTR_COUNTRY = 10,                      // public - char array - non-versioned
    ATTR_BIRTHDAY = 11,                     // public - char array - non-versioned
    ATTR_BIRTHMONTH = 12,                   // public - char array - non-versioned
    ATTR_BIRTHYEAR = 13,                    // public - char array - non-versioned
    ATTR_LANGUAGE = 14,                     // private, non-encrypted - char array in B64 - non-versioned
    ATTR_PWD_REMINDER = 15,                 // private, non-encrypted - char array in B64 - non-versioned
    ATTR_DISABLE_VERSIONS = 16,             // private, non-encrypted - char array in B64 - non-versioned
    ATTR_CONTACT_LINK_VERIFICATION = 17,    // private, non-encrypted - char array in B64 - versioned
    ATTR_RICH_PREVIEWS = 18,                // private - byte array
    ATTR_RUBBISH_TIME = 19,                 // private, non-encrypted - char array in B64 - non-versioned
    ATTR_LAST_PSA = 20,                     // private - char array
    ATTR_STORAGE_STATE = 21,                // private - non-encrypted - char array in B64 - non-versioned
    ATTR_GEOLOCATION = 22,                  // private - byte array - non-versioned
    ATTR_CAMERA_UPLOADS_FOLDER = 23,        // private - byte array - non-versioned
    ATTR_MY_CHAT_FILES_FOLDER = 24,         // private - byte array - non-versioned
    ATTR_PUSH_SETTINGS = 25,                // private - non-encripted - char array in B64 - non-versioned
    ATTR_UNSHAREABLE_KEY = 26,              // private - char array - versioned
    ATTR_ALIAS = 27,                        // private - byte array - versioned
    ATTR_AUTHRSA = 28,                      // private - byte array
    ATTR_AUTHCU255 = 29,                    // private - byte array
    ATTR_DEVICE_NAMES = 30,                 // private - byte array - versioned
    ATTR_MY_BACKUPS_FOLDER = 31,            // private - byte array - non-versioned
    ATTR_BACKUP_NAMES = 32,                 // private - byte array - versioned

} attr_t;
typedef map<attr_t, string> userattr_map;

typedef enum {

    AES_CCM_12_16 = 0x00,
    AES_CCM_10_16 = 0x01,
    AES_CCM_10_08 = 0x02,
    AES_GCM_12_16_BROKEN = 0x03, // Same as 0x00 (due to a legacy bug)
    AES_GCM_10_08_BROKEN = 0x04, // Same as 0x02 (due to a legacy bug)
    AES_GCM_12_16 = 0x10,
    AES_GCM_10_08 = 0x11

} encryptionsetting_t;

typedef enum { AES_MODE_UNKNOWN, AES_MODE_CCM, AES_MODE_GCM } encryptionmode_t;

#ifdef ENABLE_CHAT
typedef enum { PRIV_UNKNOWN = -2, PRIV_RM = -1, PRIV_RO = 0, PRIV_STANDARD = 2, PRIV_MODERATOR = 3 } privilege_t;
typedef pair<handle, privilege_t> userpriv_pair;
typedef vector< userpriv_pair > userpriv_vector;
typedef map <handle, set <handle> > attachments_map;
struct TextChat : public Cacheable
{
    enum {
        FLAG_OFFSET_ARCHIVE = 0
    };

    handle id;
    privilege_t priv;
    int shard;
    userpriv_vector *userpriv;
    bool group;
    string title;        // byte array
    string unifiedKey;   // byte array
    handle ou;
    m_time_t ts;     // creation time
    attachments_map attachedNodes;
    bool publicchat;  // whether the chat is public or private

private:        // use setter to modify these members
    byte flags;     // currently only used for "archive" flag at first bit

public:
    int tag;    // source tag, to identify own changes

    TextChat();
    ~TextChat();

    bool serialize(string *d);
    static TextChat* unserialize(class MegaClient *client, string *d);

    void setTag(int tag);
    int getTag();
    void resetTag();

    struct
    {
        bool attachments : 1;
        bool flags : 1;
        bool mode : 1;
    } changed;

    // return false if failed
    bool setNodeUserAccess(handle h, handle uh, bool revoke = false);
    bool setFlag(bool value, uint8_t offset = 0xFF);
    bool setFlags(byte newFlags);
    bool isFlagSet(uint8_t offset) const;
    bool setMode(bool publicchat);

};
typedef vector<TextChat*> textchat_vector;
typedef map<handle, TextChat*> textchat_map;
#endif

typedef enum { RECOVER_WITH_MASTERKEY = 9, RECOVER_WITHOUT_MASTERKEY = 10, CANCEL_ACCOUNT = 21, CHANGE_EMAIL = 12 } recovery_t;

typedef enum { EMAIL_REMOVED = 0, EMAIL_PENDING_REMOVED = 1, EMAIL_PENDING_ADDED = 2, EMAIL_FULLY_ACCEPTED = 3 } emailstatus_t;

typedef enum { RETRY_NONE = 0, RETRY_CONNECTIVITY = 1, RETRY_SERVERS_BUSY = 2, RETRY_API_LOCK = 3, RETRY_RATE_LIMIT = 4, RETRY_LOCAL_LOCK = 5, RETRY_UNKNOWN = 6} retryreason_t;

typedef enum {
    STORAGE_UNKNOWN = -9,
    STORAGE_GREEN = 0,      // there is storage is available
    STORAGE_ORANGE = 1,     // storage is almost full
    STORAGE_RED = 2,        // storage is full
    STORAGE_CHANGE = 3,     // the status of the storage might have changed
    STORAGE_PAYWALL = 4,    // storage is full and user didn't remedy despite of warnings
} storagestatus_t;


enum SmsVerificationState {
    // These values (except unknown) are delivered from the servers
    SMS_STATE_UNKNOWN = -1,       // Flag was not received
    SMS_STATE_NOT_ALLOWED = 0,    // No SMS allowed
    SMS_STATE_ONLY_UNBLOCK = 1,   // Only unblock SMS allowed
    SMS_STATE_FULL = 2            // Opt-in and unblock SMS allowed
};

typedef unsigned int achievement_class_id;
typedef map<achievement_class_id, Achievement> achievements_map;

struct recentaction
{
    m_time_t time;
    handle user;
    handle parent;
    bool updated;
    bool media;
    node_vector nodes;
};
typedef vector<recentaction> recentactions_vector;

typedef enum { BIZ_STATUS_UNKNOWN = -2, BIZ_STATUS_EXPIRED = -1, BIZ_STATUS_INACTIVE = 0, BIZ_STATUS_ACTIVE = 1, BIZ_STATUS_GRACE_PERIOD = 2 } BizStatus;
typedef enum { BIZ_MODE_UNKNOWN = -1, BIZ_MODE_SUBUSER = 0, BIZ_MODE_MASTER = 1 } BizMode;

typedef enum {
    AUTH_METHOD_UNKNOWN     = -1,
    AUTH_METHOD_SEEN        = 0,
    AUTH_METHOD_FINGERPRINT = 1,    // used only for AUTHRING_ED255
    AUTH_METHOD_SIGNATURE   = 2,    // used only for signed keys (RSA and Cu25519)
} AuthMethod;

typedef std::map<attr_t, AuthRing> AuthRingsMap;

// inside 'mega' namespace, since use C++11 and can't rely on C++14 yet, provide make_unique for the most common case.
// This keeps our syntax small, while making sure the compiler ensures the object is deleted when no longer used.
// Sometimes there will be ambiguity about std::make_unique vs mega::make_unique if cpp files "use namespace std", in which case specify ::mega::.
// It's better that we use the same one in older and newer compilers so we detect any issues.
template<class T, class... constructorArgs>
unique_ptr<T> make_unique(constructorArgs&&... args)
{
    return (unique_ptr<T>(new T(std::forward<constructorArgs>(args)...)));
}

//#define MEGA_MEASURE_CODE   // uncomment this to track time spent in major subsystems, and log it every 2 minutes, with extra control from megacli

namespace CodeCounter
{
    // Some classes that allow us to easily measure the number of times a block of code is called, and the sum of the time it takes.
    // Only enabled if MEGA_MEASURE_CODE is turned on.
    // Usage generally doesn't need to be protected by the macro as the classes and methods will be empty when not enabled.

    using namespace std::chrono;

    struct ScopeStats
    {
#ifdef MEGA_MEASURE_CODE
        uint64_t count = 0;
        uint64_t starts = 0;
        uint64_t finishes = 0;
        high_resolution_clock::duration timeSpent{};
        std::string name;
        ScopeStats(std::string s) : name(std::move(s)) {}

        inline string report(bool reset = false)
        {
            string s = " " + name + ": " + std::to_string(count) + " " + std::to_string(std::chrono::duration_cast<std::chrono::milliseconds>(timeSpent).count());
            if (reset)
            {
                count = 0;
                starts -= finishes;
                finishes = 0;
                timeSpent = high_resolution_clock::duration{};
            }
            return s;
        }
#else
        ScopeStats(std::string s) {}
#endif
    };

    struct DurationSum
    {
#ifdef MEGA_MEASURE_CODE
        high_resolution_clock::duration sum{ 0 };
        high_resolution_clock::time_point deltaStart;
        bool started = false;
        inline void start(bool b = true) { if (b && !started) { deltaStart = high_resolution_clock::now(); started = true; }  }
        inline void stop(bool b = true) { if (b && started) { sum += high_resolution_clock::now() - deltaStart; started = false; } }
        inline bool inprogress() { return started; }
        inline string report(bool reset = false)
        {
            string s = std::to_string(std::chrono::duration_cast<std::chrono::milliseconds>(sum).count());
            if (reset) sum = high_resolution_clock::duration{ 0 };
            return s;
        }
#else
        inline void start(bool = true) {  }
        inline void stop(bool = true) {  }
#endif
    };

    struct ScopeTimer
    {
#ifdef MEGA_MEASURE_CODE
        ScopeStats& scope;
        high_resolution_clock::time_point blockStart;

        ScopeTimer(ScopeStats& sm) : scope(sm), blockStart(high_resolution_clock::now())
        {
            ++scope.starts;
        }
        ~ScopeTimer()
        {
            ++scope.count;
            ++scope.finishes;
            scope.timeSpent += high_resolution_clock::now() - blockStart;
        }
#else
        ScopeTimer(ScopeStats& sm)
        {
        }
#endif
    };
}


// Hold the status of a status variable
class CacheableStatus : public Cacheable
{
public:
    enum Type
    {
        STATUS_UNKNOWN = 0,
        STATUS_STORAGE = 1,
        STATUS_BUSINESS = 2,
        STATUS_BLOCKED = 3,
    };

    CacheableStatus(int64_t type, int64_t value);

    // serializes the object to a string
    bool serialize(string* data) override;

    // deserializes the string to a SyncConfig object. Returns null in case of failure
    static std::shared_ptr<CacheableStatus> unserialize(MegaClient *client, const std::string& data);
    int64_t type() const;
    int64_t value() const;

    void setValue(const int64_t value);

private:

    // need this to ensure serialization doesn't mutate state (Cacheable::serialize is non-const)
    bool serialize(std::string& data) const;

    int64_t mType = STATUS_UNKNOWN;
    int64_t mValue = 0;

};

typedef enum {INVALID = -1, TWO_WAY = 0, UP_SYNC = 1, DOWN_SYNC = 2, CAMERA_UPLOAD = 3, MEDIA_UPLOAD = 4, BACKUP_UPLOAD } BackupType;

// Holds the config of a sync. Can be extended with future config options
class Sync;
class SyncConfig : public Cacheable
{
public:

    enum Type
    {
        TYPE_UP = 0x01, // sync up from local to remote
        TYPE_DOWN = 0x02, // sync down from remote to local
        TYPE_TWOWAY = TYPE_UP | TYPE_DOWN, // Two-way sync
        TYPE_BACKUP, // special sync up from local to remote, automatically disabled when remote changed
    };

    SyncConfig(int tag,
               std::string localPath,
               std::string syncName,
               const handle remoteNode,
               const std::string &remotePath,
               const fsfp_t localFingerprint,
               std::vector<std::string> regExps = {},
               const bool enabled = true,
               const Type syncType = TYPE_TWOWAY,
               const bool syncDeletions = false,
               const bool forceOverwrite = false,
               const SyncError error = NO_SYNC_ERROR,
               const SyncWarning warning = NO_SYNC_WARNING,
               handle hearBeatID = UNDEF
            );

    // returns unique identifier
    int getTag() const;

    // returns unique identifier
    void setTag(int tag);

    // whether this sync has errors (was inactive)
    bool hasError() const;

    // returns the local path of the sync
    const std::string& getLocalPath() const;

    // returns the name of the sync
    const std::string& getName() const;

    // returns the remote path of the sync
    handle getRemoteNode() const;

    void setRemoteNode(const handle &remoteNode);

    // returns the last valid remote path of the sync
    const std::string& getRemotePath() const;

    // returns the local fingerprint
    fsfp_t getLocalFingerprint() const;

    // sets the local fingerprint
    void setLocalFingerprint(fsfp_t fingerprint);

    // returns the regular expressions
    const std::vector<std::string>& getRegExps() const;
    void setRegExps(std::vector<std::string>&&);

    // returns the type of the sync
    Type getType() const;

    // whether this is an up-sync from local to remote
    bool isUpSync() const;

    // whether this is a down-sync from remote to local
    bool isDownSync() const;

    // whether deletions are synced
    bool syncDeletions() const;

    // whether changes are overwritten irregardless of file properties
    bool forceOverwrite() const;

    // serializes the object to a string
    bool serialize(string* data) override;

    // deserializes the string to a SyncConfig object. Returns null in case of failure
    static std::unique_ptr<SyncConfig> unserialize(const std::string& data);

    void setRemotePath(const std::string &remotePath);

    // get error code (errors can be temporary/fatal/mere warnings)
    SyncError getError() const;
    SyncWarning getWarning() const;

    // sets the error
    void setError(SyncError value);

    // enabled by the user
    bool getEnabled() const;

    // sets if enabled by the user
    void setEnabled(bool enabled);

    handle getBackupId() const;
    void setBackupId(const handle &backupId);

private:

    // Unique identifier. any other field can change (even remote handle),
    // and we want to keep disabled configurations saved: e.g: remote handle changed
    int mTag;

    // enabled/disabled by the user
    bool mEnabled = true;

    // the local path of the sync
    std::string mLocalPath;

    // name of the sync (if localpath is not adecuate)
    std::string mName;

    // the remote handle of the sync
    handle mRemoteNode;

    // the last valid remote path of the sync
    std::string mRemotePath;

    // the local fingerprint
    fsfp_t mLocalFingerprint;

    // list of regular expressions
    std::vector<std::string> mRegExps; //TODO: rename this to wildcardExclusions?: they are not regexps AFAIK

    // type of the sync, defaults to bidirectional
    Type mSyncType;

    // whether deletions are synced (only relevant for one-way-sync)
    bool mSyncDeletions;

    // whether changes are overwritten irregardless of file properties (only relevant for one-way-sync)
    bool mForceOverwrite;

    // failure cause (disable/failure cause).
    SyncError mError;

    // id for heartbeating
    handle mBackupId;

    // need this to ensure serialization doesn't mutate state (Cacheable::serialize is non-const)
    bool serialize(std::string& data) const;

    // Warning if creation was successful but the user should know something
    SyncWarning mWarning;
    friend struct UnifiedSync;
    friend class MegaClient; // until functions are moved to Sync.cpp

    // notified/saved state
    SyncError mKnownError = NO_SYNC_ERROR;
    bool mKnownEnabled = false;
};

// cross reference pointers.  For the case where two classes have pointers to each other, and they should
// either always be NULL or if one refers to the other, the other refers to the one.
// This class makes sure that the two pointers are always consistent, and also prevents copy/move (unless the pointers are NULL)
template<class TO, class FROM>
FROM*& crossref_other_ptr_ref(TO* s);  // to be supplied for each pair of classes (to assign to the right member thereof) (gets around circular declarations)

template <class  TO, class  FROM>
class MEGA_API  crossref_ptr
{
    friend class crossref_ptr<FROM, TO>;

    template<class A, class B>
    friend B*& crossref_other_ptr_ref(A* s);  // friend so that specialization can access `ptr`

    TO* ptr = nullptr;

public:
    crossref_ptr() = default;

    ~crossref_ptr()
    {
        reset();
    }

    void crossref(TO* to, FROM* from)
    {
        assert(to && from);
        assert(ptr == nullptr);
        assert( !(crossref_other_ptr_ref<TO, FROM>(to)) );
        ptr = to;
        crossref_other_ptr_ref<TO, FROM>(ptr) = from;
    }

    void reset()
    {
        if (ptr)
        {
            assert( !!(crossref_other_ptr_ref<TO, FROM>(ptr)) );
            crossref_other_ptr_ref<TO, FROM>(ptr) = nullptr;
            ptr = nullptr;
        }
    }

    TO* operator->() const { return ptr; }
    operator TO*() const { return ptr; }

    // no copying
    crossref_ptr(const crossref_ptr&) = delete;
    void operator=(const crossref_ptr&) = delete;

    // only allow move if the pointers are null (check at runtime with assert)
    crossref_ptr(crossref_ptr&& p) { assert(!p.ptr); }
    void operator=(crossref_ptr&& p) { assert(!p.ptr); ptr = p; }
};

} // namespace

#define MEGA_DISABLE_COPY(class_name) \
    class_name(const class_name&) = delete; \
    class_name& operator=(const class_name&) = delete;

#define MEGA_DISABLE_MOVE(class_name) \
    class_name(class_name&&) = delete; \
    class_name& operator=(class_name&&) = delete;

#define MEGA_DISABLE_COPY_MOVE(class_name) \
    MEGA_DISABLE_COPY(class_name) \
    MEGA_DISABLE_MOVE(class_name)

#define MEGA_DEFAULT_COPY(class_name) \
    class_name(const class_name&) = default; \
    class_name& operator=(const class_name&) = default;

#define MEGA_DEFAULT_MOVE(class_name) \
    class_name(class_name&&) = default; \
    class_name& operator=(class_name&&) = default;

#define MEGA_DEFAULT_COPY_MOVE(class_name) \
    MEGA_DEFAULT_COPY(class_name) \
    MEGA_DEFAULT_MOVE(class_name)

#endif<|MERGE_RESOLUTION|>--- conflicted
+++ resolved
@@ -356,18 +356,11 @@
     REMOTE_NODE_INSIDE_RUBBISH = 20,        // Attempted to be added in rubbish
     VBOXSHAREDFOLDER_UNSUPPORTED = 21,      // Found unsupported VBoxSharedFolderFS
     LOCAL_PATH_SYNC_COLLISION = 22,         // Local path includes a synced path or is included within one
-<<<<<<< HEAD
     ACCOUNT_BLOCKED= 23,                    // Account blocked
     UNKNOWN_TEMPORARY_ERROR = 24,           // Unknown temporary error
     TOO_MANY_ACTION_PACKETS = 25,           // Too many changes in account, local state discarded
     LOGGED_OUT = 26,                        // Logged out
-=======
-    ACCOUNT_BLOCKED= 25,                    // Account blocked
-    UNKNOWN_TEMPORARY_ERROR = 26,           // Unknown temporary error
-    TOO_MANY_ACTION_PACKETS = 27,           // Too many changes in account, local state discarded
-    LOGGED_OUT = 28,                        // Logged out
-    WHOLE_ACCOUNT_REFETCHED = 29,           // The whole accoutn was reloaded, missed actionpacket changes could not have been applied
->>>>>>> 4363629d
+    WHOLE_ACCOUNT_REFETCHED = 27,           // The whole account was reloaded, missed actionpacket changes could not have been applied
 };
 
 enum SyncWarning {

/**
 * @file sqlite.h
 * @brief SQLite DB access layer
 *
 * (c) 2013-2014 by Mega Limited, Auckland, New Zealand
 *
 * This file is part of the MEGA SDK - Client Access Engine.
 *
 * Applications using the MEGA API must present a valid application key
 * and comply with the the rules set forth in the Terms of Service.
 *
 * The MEGA SDK is distributed in the hope that it will be useful,
 * but WITHOUT ANY WARRANTY; without even the implied warranty of
 * MERCHANTABILITY or FITNESS FOR A PARTICULAR PURPOSE.
 *
 * @copyright Simplified (2-clause) BSD License.
 *
 * You should have received a copy of the license along with this
 * program.
 */

#ifdef USE_SQLITE
#ifndef DBACCESS_CLASS
#define DBACCESS_CLASS SqliteDbAccess

#include <sqlite3.h>

namespace mega {

class MEGA_API SqliteDbTable : public DbTable
{
protected:
    sqlite3* db = nullptr;
    sqlite3_stmt* pStmt;
    string dbfile;
    FileSystemAccess *fsaccess;

public:
    void rewind() override;
    bool next(uint32_t*, string*) override;
    bool get(uint32_t, string*) override;
    bool put(uint32_t, char*, unsigned) override;
    bool del(uint32_t) override;
    void truncate() override;
    void begin() override;
    void commit() override;
    void abort() override;
    void remove() override;

    SqliteDbTable(PrnGen &rng, sqlite3*, FileSystemAccess &fsAccess, const string &path, const bool checkAlwaysTransacted);
    virtual ~SqliteDbTable();

    bool inTransaction() const override;

    LocalPath dbFile() const;
};

/**
 * This class implements DbTable iface (by deriving SqliteDbTable), and additionally
 * implements DbTableNodes iface too, so it allows to manage `nodes` table.
 */
class MEGA_API SqliteAccountState : public SqliteDbTable, public DBTableNodes
{
public:
    // Access to table `nodes`
    bool getNode(mega::NodeHandle nodehandle, NodeSerialized& nodeSerialized) override;
    bool getNodes(std::vector<NodeSerialized>& nodes) override;
<<<<<<< HEAD
    bool getNodesByFingerprint(const FileFingerprint& fingerprint, std::vector<std::pair<NodeHandle, NodeSerialized>> &nodes) override;
    bool getNodesByOrigFingerprint(const std::string& fingerprint, std::vector<std::pair<NodeHandle, NodeSerialized>> &nodes) override;
    bool getNodeByFingerprint(const FileFingerprint& fingerprint, NodeSerialized &node, NodeHandle& nodeHandle) override;
    bool getRootNodes(std::vector<std::pair<NodeHandle, NodeSerialized>>& nodes) override;
    bool getNodesWithSharesOrLink(std::vector<std::pair<NodeHandle, NodeSerialized>>& nodes, ShareType_t shareType) override;
=======
    bool getNodesByOrigFingerprint(const std::string& fingerprint, std::map<mega::NodeHandle, mega::NodeSerialized> &nodes) override;
    bool getRootNodes(std::map<mega::NodeHandle, NodeSerialized>& nodes) override;
    bool getNodesWithSharesOrLink(std::map<mega::NodeHandle, mega::NodeSerialized>& nodes, ShareType_t shareType) override;
>>>>>>> d77f1d18
    bool getChildren(NodeHandle parentHandle, std::map<NodeHandle, NodeSerialized>& children) override;
    bool getChildrenHandles(mega::NodeHandle parentHandle, std::vector<mega::NodeHandle> &children) override;
    bool getNodesByName(const std::string& name, std::map<mega::NodeHandle, mega::NodeSerialized> &nodes) override;
    bool getRecentNodes(unsigned maxcount, m_time_t since, std::vector<std::pair<NodeHandle, NodeSerialized>>& nodes) override;
    bool getFavouritesHandles(NodeHandle node, uint32_t count, std::vector<mega::NodeHandle>& nodes) override;
    int getNumberOfChildren(mega::NodeHandle parentHandle) override;
    m_off_t getNodeSize(mega::NodeHandle node) override;
    bool isNodesOnDemandDb() override;
    bool isAncestor(mega::NodeHandle node, mega::NodeHandle ancestor) override;
    nodetype_t getNodeType(NodeHandle node) override;
    mega::NodeHandle getFirstAncestor(mega::NodeHandle node) override;
    bool isNodeInDB(mega::NodeHandle node) override;
    uint64_t getNumberOfNodes() override;
    bool put(Node* node) override;
    bool remove(mega::NodeHandle nodehandle) override;
    bool removeNodes() override;
    bool getFingerPrints(std::map<FileFingerprint, std::map<NodeHandle, Node*>>& fingerprints) override;

    SqliteAccountState(PrnGen &rng, sqlite3*, FileSystemAccess &fsAccess, const string &path, const bool checkAlwaysTransacted);

private:
    // Iterate over a SQL query row by row and fill the map
    // Allow at least the following containers:
    //     std::map<mega::NodeHandle, NodeSerialized>
    //     std::vector<std::pair<mega::NodeHandle, NodeSerialized>>
    template <class T>
    bool processSqlQueryNodes(sqlite3_stmt *stmt, T &nodes);
};

class MEGA_API SqliteDbAccess : public DbAccess
{
    LocalPath mRootPath;

public:
    explicit SqliteDbAccess(const LocalPath& rootPath);

    ~SqliteDbAccess();

    LocalPath databasePath(const FileSystemAccess& fsAccess,
                           const string& name,
                           const int version) const;

    SqliteDbTable* open(PrnGen &rng, FileSystemAccess& fsAccess, const string& name, const int flags = 0x0) override;

    DbTable* openTableWithNodes(PrnGen &rng, FileSystemAccess& fsAccess, const string& name, const int flags = 0x0) override;

    bool probe(FileSystemAccess& fsAccess, const string& name) const override;

    const LocalPath& rootPath() const override;

private:
    bool openDBAndCreateStatecache(sqlite3 **db, FileSystemAccess& fsAccess, const string& name, std::string& dbPathStr, const int flags);
};

} // namespace

#endif
#endif<|MERGE_RESOLUTION|>--- conflicted
+++ resolved
@@ -65,17 +65,10 @@
     // Access to table `nodes`
     bool getNode(mega::NodeHandle nodehandle, NodeSerialized& nodeSerialized) override;
     bool getNodes(std::vector<NodeSerialized>& nodes) override;
-<<<<<<< HEAD
-    bool getNodesByFingerprint(const FileFingerprint& fingerprint, std::vector<std::pair<NodeHandle, NodeSerialized>> &nodes) override;
     bool getNodesByOrigFingerprint(const std::string& fingerprint, std::vector<std::pair<NodeHandle, NodeSerialized>> &nodes) override;
-    bool getNodeByFingerprint(const FileFingerprint& fingerprint, NodeSerialized &node, NodeHandle& nodeHandle) override;
     bool getRootNodes(std::vector<std::pair<NodeHandle, NodeSerialized>>& nodes) override;
     bool getNodesWithSharesOrLink(std::vector<std::pair<NodeHandle, NodeSerialized>>& nodes, ShareType_t shareType) override;
-=======
-    bool getNodesByOrigFingerprint(const std::string& fingerprint, std::map<mega::NodeHandle, mega::NodeSerialized> &nodes) override;
-    bool getRootNodes(std::map<mega::NodeHandle, NodeSerialized>& nodes) override;
-    bool getNodesWithSharesOrLink(std::map<mega::NodeHandle, mega::NodeSerialized>& nodes, ShareType_t shareType) override;
->>>>>>> d77f1d18
+
     bool getChildren(NodeHandle parentHandle, std::map<NodeHandle, NodeSerialized>& children) override;
     bool getChildrenHandles(mega::NodeHandle parentHandle, std::vector<mega::NodeHandle> &children) override;
     bool getNodesByName(const std::string& name, std::map<mega::NodeHandle, mega::NodeSerialized> &nodes) override;

--- conflicted
+++ resolved
@@ -58,21 +58,11 @@
     void reset();
 
     // Take node ownership
-<<<<<<< HEAD
-    bool addNode(std::shared_ptr<Node> node, bool notify, bool isFetching = false);
+    typedef map<NodeHandle,  set<std::shared_ptr<Node>>> MissingParentNodes;
+    bool addNode(std::shared_ptr<Node> node, bool notify, bool isFetching, MissingParentNodes& missingParentNodes);
     bool updateNode(Node* node);
     // removeNode() --> it's done through notifypurge()
 
-    // if a node is received before its parent, it needs to be updated when received
-    void addNodeWithMissingParent(std::shared_ptr<Node> node);
-
-=======
-    typedef map<NodeHandle,  set<Node*>> MissingParentNodes;
-    bool addNode(Node* node, bool notify, bool isFetching, MissingParentNodes& missingParentNodes);
-    bool updateNode(Node* node);
-    // removeNode() --> it's done through notifypurge()
-
->>>>>>> 4e2daae0
     // if node is not available in memory, it's loaded from DB
     std::shared_ptr<Node> getNodeByHandle(NodeHandle handle);
 
@@ -220,10 +210,10 @@
     void increaseNumNodesInRam();
     void decreaseNumNodesInRam();
 
-    uint32_t getCacheLRUMaxSize() const;
+    uint64_t getCacheLRUMaxSize() const;
     void setCacheLRUMaxSize(uint64_t cacheLRUMaxSize);
 
-    uint32_t getNumNodesAtCacheLRU() const;
+    uint64_t getNumNodesAtCacheLRU() const;
 
 private:
     MegaClient& mClient;
@@ -293,18 +283,9 @@
     // nodes that have changed and are pending to notify to app and dump to DB
     sharedNode_vector mNodeNotify;
 
-<<<<<<< HEAD
-    // holds references to unknown parent nodes until those are received (delayed-parents: dp)
-    std::map<NodeHandle, set<std::shared_ptr<Node> >> mNodesWithMissingParent;
-
     shared_ptr<Node> getNodeInRAM(NodeHandle handle);
-    void saveNodeInRAM(std::shared_ptr<Node> node, bool isRootnode);    // takes ownership
+    void saveNodeInRAM(std::shared_ptr<Node> node, bool isRootnode, MissingParentNodes& missingParentNodes);    // takes ownership
     sharedNode_vector getNodesWithSharesOrLink_internal(ShareType_t shareType);
-=======
-    Node* getNodeInRAM(NodeHandle handle);
-    void saveNodeInRAM(Node* node, bool isRootnode, MissingParentNodes& missingParentNodes);    // takes ownership
-    node_vector getNodesWithSharesOrLink_internal(ShareType_t shareType);
->>>>>>> 4e2daae0
 
     enum OperationType
     {
@@ -357,10 +338,8 @@
     // It's quite a verbose approach, but at least simple, easy to understand, and easy to get right.
     void setTable_internal(DBTableNodes *table);
     void reset_internal();
-<<<<<<< HEAD
-    bool addNode_internal(std::shared_ptr<Node> node, bool notify, bool isFetching = false);
+    bool addNode_internal(std::shared_ptr<Node> node, bool notify, bool isFetching, MissingParentNodes& missingParentNodes);
     bool updateNode_internal(Node* node);
-    void addNodeWithMissingParent_internal(std::shared_ptr<Node> node);
     std::shared_ptr<Node> getNodeByHandle_internal(NodeHandle handle);
     sharedNode_list getChildren_internal(const Node *parent, CancelToken cancelToken = CancelToken());
     sharedNode_vector getChildrenFromType_internal(const Node *parent, nodetype_t type, CancelToken cancelToken);
@@ -376,25 +355,6 @@
     sharedNode_vector getRootNodes_internal();
     sharedNode_vector getNodesWithInShares_internal(); // both, top-level and nested ones
     sharedNode_vector getNodesByMimeType_internal(MimeType_t mimeType, NodeHandle ancestorHandle, Node::Flags requiredFlags, Node::Flags excludeFlags, Node::Flags excludeRecursiveFlags, CancelToken cancelFlag);
-=======
-    bool addNode_internal(Node* node, bool notify, bool isFetching, MissingParentNodes& missingParentNodes);
-    bool updateNode_internal(Node* node);
-    Node *getNodeByHandle_internal(NodeHandle handle);
-    node_list getChildren_internal(const Node *parent, CancelToken cancelToken = CancelToken());
-    node_vector getChildrenFromType_internal(const Node *parent, nodetype_t type, CancelToken cancelToken);
-    node_vector getRecentNodes_internal(unsigned maxcount, m_time_t since);
-    node_vector search_internal(NodeHandle ancestorHandle, const char* searchString, bool recursive, Node::Flags requiredFlags, Node::Flags excludeFlags, Node::Flags excludeRecursiveFlags, CancelToken cancelFlag);
-    node_vector getInSharesWithName_internal(const char *searchString, CancelToken cancelFlag);
-    node_vector getOutSharesWithName_internal(const char *searchString, CancelToken cancelFlag);
-    node_vector getPublicLinksWithName_internal(const char *searchString, CancelToken cancelFlag);
-    node_vector getNodesByFingerprint_internal(FileFingerprint& fingerprint);
-    node_vector getNodesByOrigFingerprint_internal(const std::string& fingerprint, Node *parent);
-    Node *getNodeByFingerprint_internal(FileFingerprint &fingerprint);
-    Node* childNodeByNameType_internal(const Node *parent, const std::string& name, nodetype_t nodeType);
-    node_vector getRootNodes_internal();
-    node_vector getNodesWithInShares_internal(); // both, top-level and nested ones
-    node_vector getNodesByMimeType_internal(MimeType_t mimeType, NodeHandle ancestorHandle, Node::Flags requiredFlags, Node::Flags excludeFlags, Node::Flags excludeRecursiveFlags, CancelToken cancelFlag);
->>>>>>> 4e2daae0
     std::vector<NodeHandle> getFavouritesNodeHandles_internal(NodeHandle node, uint32_t count);
     size_t getNumberOfChildrenFromNode_internal(NodeHandle parentHandle);
     size_t getNumberOfChildrenByType_internal(NodeHandle parentHandle, nodetype_t nodeType);

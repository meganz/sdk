/**
 * @file mega/nodemanager.h
 * @brief Client access engine core logic
 *
 * (c) 2013-2023 by Mega Limited, Auckland, New Zealand
 *
 * This file is part of the MEGA SDK - Client Access Engine.
 *
 * Applications using the MEGA API must present a valid application key
 * and comply with the the rules set forth in the Terms of Service.
 *
 * The MEGA SDK is distributed in the hope that it will be useful,
 * but WITHOUT ANY WARRANTY; without even the implied warranty of
 * MERCHANTABILITY or FITNESS FOR A PARTICULAR PURPOSE.
 *
 * @copyright Simplified (2-clause) BSD License.
 *
 * You should have received a copy of the license along with this
 * program.
 */

#include <thread>
#ifndef NODEMANAGER_H
#define NODEMANAGER_H 1

#include <map>
#include <set>
#include "node.h"
#include "types.h"

namespace mega {

class DBTableNodes;
struct FileFingerprint;
class FingerprintContainer;
class MegaClient;
class NodeSerialized;

/**
 * @brief The NodeManager class
 *
 * This class encapsulates the access to nodes. It hides the details to
 * access to the Node object: in case it's not loaded in RAM, it will
 * load it from the "nodes" DB table.
 *
 * The same DB file is used for the "statecache" and the "nodes" table, and
 * both tables need to follow the same domain for transactions: a commit is
 * triggered by the reception of a sequence-number in the actionpacket (scsn).
 */
class MEGA_API NodeManager
{
public:
    NodeManager(MegaClient& client);

    // set interface to access to "nodes" table
    void setTable(DBTableNodes *table);

    // set interface to access to "nodes" table to nullptr, it's called just after sctable.reset()
    void reset();

    // Take node ownership
    typedef map<NodeHandle,  set<std::shared_ptr<Node>>> MissingParentNodes;
    bool addNode(std::shared_ptr<Node> node, bool notify, bool isFetching, MissingParentNodes& missingParentNodes);
    bool updateNode(Node* node);
    // removeNode() --> it's done through notifypurge()

    // if node is not available in memory, it's loaded from DB
    std::shared_ptr<Node> getNodeByHandle(NodeHandle handle);

    // read children from DB and load them in memory
    sharedNode_list getChildren(const Node *parent, CancelToken cancelToken = CancelToken());

    // read children from type (folder or file) from DB and load them in memory
    sharedNode_vector getChildrenFromType(const Node *parent, nodetype_t type, CancelToken cancelToken);

    // get up to "maxcount" nodes, not older than "since", ordered by creation time
    // Note: nodes are read from DB and loaded in memory
    sharedNode_vector getRecentNodes(unsigned maxcount, m_time_t since);

    // Search nodes containing 'searchString' in its name
    // Returned nodes are children of 'nodeHandle' (at any level)
    // If 'nodeHandle' is UNDEF, search includes the whole account
    // If a cancelFlag is passed, it must be kept alive until this method returns
    sharedNode_vector search(NodeHandle ancestorHandle, const char* searchString, bool recursive, Node::Flags requiredFlags, Node::Flags excludeFlags, Node::Flags excludeRecursiveFlags, CancelToken cancelFlag);

    sharedNode_vector getInSharesWithName(const char *searchString, CancelToken cancelFlag);
    sharedNode_vector getOutSharesWithName(const char *searchString, CancelToken cancelFlag);
    sharedNode_vector getPublicLinksWithName(const char *searchString, CancelToken cancelFlag);


    sharedNode_vector getNodesByFingerprint(FileFingerprint& fingerprint);
    sharedNode_vector getNodesByOrigFingerprint(const std::string& fingerprint, Node *parent);
    std::shared_ptr<Node> getNodeByFingerprint(FileFingerprint &fingerprint);

    // Return a first level child node whose name matches with 'name'
    // Valid values for nodeType: FILENODE, FOLDERNODE
    // Note: if not found among children loaded in RAM (and not all children are loaded), it will search in DB
    // Hint: ensure all children are loaded if this method is called for all children of a folder
    std::shared_ptr<Node> childNodeByNameType(const Node *parent, const std::string& name, nodetype_t nodeType);

    // Returns ROOTNODE, INCOMINGNODE, RUBBISHNODE (In case of logged into folder link returns only ROOTNODE)
    // Load from DB if it's necessary
    sharedNode_vector getRootNodes();

    sharedNode_vector getNodesWithInShares(); // both, top-level and nested ones
    sharedNode_vector getNodesWithOutShares();
    sharedNode_vector getNodesWithPendingOutShares();
    sharedNode_vector getNodesWithLinks();

    sharedNode_vector getNodesByMimeType(MimeType_t mimeType, NodeHandle ancestorHandle, Node::Flags requiredFlags, Node::Flags excludeFlags, Node::Flags excludeRecursiveFlags, CancelToken cancelFlag);

    std::vector<NodeHandle> getFavouritesNodeHandles(NodeHandle node, uint32_t count);
    size_t getNumberOfChildrenFromNode(NodeHandle parentHandle);

    // Returns the number of children nodes of specific node type with a query to DB
    // Valid types are FILENODE and FOLDERNODE
    size_t getNumberOfChildrenByType(NodeHandle parentHandle, nodetype_t nodeType);

    // true if 'node' is a child node of 'ancestor', false otherwise.
    bool isAncestor(NodeHandle nodehandle, NodeHandle ancestor, CancelToken cancelFlag);

    // Clean 'changed' flag from all nodes
    void removeChanges();

    // Remove all nodes from all caches
    void cleanNodes();

    // Use blob received as parameter to generate a node
    // Used to generate nodes from old cache
    std::shared_ptr<Node> getNodeFromBlob(const string* nodeSerialized);

    // attempt to apply received keys to decrypt node's keys
    void applyKeys(uint32_t appliedKeys);

    // add node to the notification queue
    void notifyNode(std::shared_ptr<Node> node, sharedNode_vector* nodesToReport = nullptr);

    // for consistently notifying when updating node counters
    void setNodeCounter(std::shared_ptr<Node> n, const NodeCounter &counter, bool notify, sharedNode_vector* nodesToReport);

    // process notified/changed nodes from 'mNodeNotify': dump changes to DB
    void notifyPurge();

    size_t nodeNotifySize() const;

    // Returns if cache has been loaded
    bool hasCacheLoaded();

    // Load rootnodes (ROOTNODE, INCOMING, RUBBISH), its first-level children
    // and root of incoming shares. Return true if success, false if error
    bool loadNodes();

    // Returns total of nodes in the account (cloud+inbox+rubbish AND inshares), including versions
    uint64_t getNodeCount();

    // return the counter for all root nodes (cloud+inbox+rubbish)
    NodeCounter getCounterOfRootNodes();

    // update the counter of 'n' when its parent is updated (from 'oldParent' to 'n.parent')
    void updateCounter(std::shared_ptr<Node> n, std::shared_ptr<Node> oldParent);

    // true if 'h' is a rootnode: cloud, inbox or rubbish bin
    bool isRootNode(NodeHandle h) const;

    // Set values to mClient.rootnodes for ROOTNODE, INBOX and RUBBISH
    bool setrootnode(std::shared_ptr<Node> node);

    // Add fingerprint to mFingerprint. If node isn't going to keep in RAM
    // node isn't added
    FingerprintPosition insertFingerprint(Node* node);
    // Remove fingerprint from mFingerprint
    void removeFingerprint(Node* node, bool unloadNode = false);
    FingerprintPosition invalidFingerprintPos();

    // Node has received last updates and it's ready to store in DB
    void saveNodeInDb(Node *node);

    // write all nodes into DB (used for migration from legacy to NOD DB schema)
    void dumpNodes();

    // This method only can be used in Megacli for testing purposes
    uint64_t getNumberNodesInRam() const;

    // Add new relationship between parent and child
    void addChild(NodeHandle parent, NodeHandle child, Node *node);
    // remove relationship between parent and child
    void removeChild(Node *parent, NodeHandle child);

    // Returns the number of versions for a node (including the current version)
    int getNumVersions(NodeHandle nodeHandle);

    NodeHandle getRootNodeFiles() const;
    NodeHandle getRootNodeVault() const;
    NodeHandle getRootNodeRubbish() const;
    void setRootNodeFiles(NodeHandle h);
    void setRootNodeVault(NodeHandle h);
    void setRootNodeRubbish(NodeHandle h);

    // In case of orphans send an event
    void checkOrphanNodes(MissingParentNodes& nodesWithMissingParent);

    // This method is called when initial fetch nodes is finished
    // Initialize node counters and create indexes at DB
    void initCompleted();

<<<<<<< HEAD
    std::shared_ptr<Node> getNodeFromNodeManagerNode(NodeManagerNode& nodeManagerNode);
=======
    // true when the filesystem has been initialized
    bool ready();
>>>>>>> 419c3faf

private:
    MegaClient& mClient;

#if defined(DEBUG)
    using MutexType = CheckableMutex<std::recursive_mutex>;
#else // DEBUG
    using MutexType = std::recursive_mutex;
#endif // ! DEBUG

    using LockGuard = std::lock_guard<MutexType>;

    mutable MutexType mMutex;

    // interface to handle accesses to "nodes" table
    DBTableNodes* mTable = nullptr;

    // root nodes (files, vault, rubbish)
    struct Rootnodes
    {
        NodeHandle files;
        NodeHandle vault;
        NodeHandle rubbish;
        std::map<nodetype_t, std::shared_ptr<Node> > mRootNodes;

        // returns true if the 'h' provided matches any of the rootnodes.
        // (when logged into folder links, the handle of the folder is set to 'files')
        bool isRootNode(NodeHandle h) const { return (h == files || h == vault || h == rubbish); }
        void clear();
    } rootnodes;

    class FingerprintContainer : public fingerprint_set
    {
    public:
        bool allFingerprintsAreLoaded(const FileFingerprint *fingerprint) const;
        void setAllFingerprintLoaded(const FileFingerprint *fingerprint);
        void removeAllFingerprintLoaded(const FileFingerprint *fingerprint);
        void clear();

    private:
        // it stores all FileFingerprint that have been looked up in DB, so it
        // avoid the DB query for future lookups (includes non-existing (yet) fingerprints)
        std::set<FileFingerprint, FileFingerprintCmp> mAllFingerprintsLoaded;
    };

    // Stores nodes that have been loaded in RAM from DB (not necessarily all of them)
    std::map<NodeHandle, NodeManagerNode> mNodes;

    uint64_t mNodesInRam = 0;

    // nodes that have changed and are pending to notify to app and dump to DB
    sharedNode_vector mNodeNotify;

    shared_ptr<Node> getNodeInRAM(NodeHandle handle);
    void saveNodeInRAM(std::shared_ptr<Node> node, bool isRootnode, MissingParentNodes& missingParentNodes);    // takes ownership
    sharedNode_vector getNodesWithSharesOrLink_internal(ShareType_t shareType);

    enum OperationType
    {
        INCREASE = 0,
        DECREASE,
    };

    // Update a node counter for 'origin' and its subtree (recursively)
    // If operationType is INCREASE, nc is added, in other case is decreased (ie. upon deletion)
    void updateTreeCounter(std::shared_ptr<Node> origin, NodeCounter nc, OperationType operation, sharedNode_vector* nodesToReport);

    // returns nullptr if there are unserialization errors. Also triggers a full reload (fetchnodes)
    shared_ptr<Node> getNodeFromNodeSerialized(const NodeSerialized& nodeSerialized);

    // reads from DB and loads the node in memory
    shared_ptr<Node> unserializeNode(const string*, bool fromOldCache);

    // returns the counter for the specified node, calculating it recursively and accessing to DB if it's neccesary
    NodeCounter calculateNodeCounter(const NodeHandle &nodehandle, nodetype_t parentType, std::shared_ptr<Node> node, bool isInRubbish);

    // Container storing FileFingerprint* (Node* in practice) ordered by fingerprint
    FingerprintContainer mFingerPrints;

    // Return a node from Data base, node shouldn't be in RAM previously
    shared_ptr<Node> getNodeFromDataBase(NodeHandle handle);

    // Returns root nodes without nested in-shares
    sharedNode_vector getRootNodesAndInshares();

    // Process unserialized nodes read from DB
    // Avoid loading nodes whose ancestor is not ancestorHandle. If ancestorHandle is undef load all nodes
    // If a valid cancelFlag is passed and takes true value, this method returns without complete operation
    // If a valid object is passed, it must be kept alive until this method returns.
    sharedNode_vector processUnserializedNodes(const std::vector<std::pair<NodeHandle, NodeSerialized>>& nodesFromTable, NodeHandle ancestorHandle = NodeHandle(), CancelToken cancelFlag = CancelToken());

    // node temporary in memory, which will be removed upon write to DB
    std::shared_ptr<Node> mNodeToWriteInDb;

    // Stores (or updates) the node in the DB. It also tries to decrypt it for the last time before storing it.
    void putNodeInDb(Node* node) const;

    // true when the NodeManager has been inicialized and contains a valid filesystem
    bool mInitialized = false;

    // These are all the "internal" versions of the public interfaces.
    // This is to avoid confusion where public functions used to call other public functions
    // but that introudces confusion about where the mutex gets locked.
    // Now the public interfaces lock the mutex once, and call these internal functions
    // which have all the original code in them.
    // Internal functions only call other internal fucntions, and that keeps things simple
    // We would use a non-recursive mutex for more precise control, and to make sure we can unlock
    // it when we need to make callbacks to the app.
    // It's quite a verbose approach, but at least simple, easy to understand, and easy to get right.
    void setTable_internal(DBTableNodes *table);
    void reset_internal();
    bool addNode_internal(std::shared_ptr<Node> node, bool notify, bool isFetching, MissingParentNodes& missingParentNodes);
    bool updateNode_internal(Node* node);
    std::shared_ptr<Node> getNodeByHandle_internal(NodeHandle handle);
    sharedNode_list getChildren_internal(const Node *parent, CancelToken cancelToken = CancelToken());
    sharedNode_vector getChildrenFromType_internal(const Node *parent, nodetype_t type, CancelToken cancelToken);
    sharedNode_vector getRecentNodes_internal(unsigned maxcount, m_time_t since);
    sharedNode_vector search_internal(NodeHandle ancestorHandle, const char* searchString, bool recursive, Node::Flags requiredFlags, Node::Flags excludeFlags, Node::Flags excludeRecursiveFlags, CancelToken cancelFlag);
    sharedNode_vector getInSharesWithName_internal(const char *searchString, CancelToken cancelFlag);
    sharedNode_vector getOutSharesWithName_internal(const char *searchString, CancelToken cancelFlag);
    sharedNode_vector getPublicLinksWithName_internal(const char *searchString, CancelToken cancelFlag);
    sharedNode_vector getNodesByFingerprint_internal(FileFingerprint& fingerprint);
    sharedNode_vector getNodesByOrigFingerprint_internal(const std::string& fingerprint, Node *parent);
    std::shared_ptr<Node> getNodeByFingerprint_internal(FileFingerprint &fingerprint);
    std::shared_ptr<Node> childNodeByNameType_internal(const Node *parent, const std::string& name, nodetype_t nodeType);
    sharedNode_vector getRootNodes_internal();
    sharedNode_vector getNodesWithInShares_internal(); // both, top-level and nested ones
    sharedNode_vector getNodesByMimeType_internal(MimeType_t mimeType, NodeHandle ancestorHandle, Node::Flags requiredFlags, Node::Flags excludeFlags, Node::Flags excludeRecursiveFlags, CancelToken cancelFlag);
    std::vector<NodeHandle> getFavouritesNodeHandles_internal(NodeHandle node, uint32_t count);
    size_t getNumberOfChildrenFromNode_internal(NodeHandle parentHandle);
    size_t getNumberOfChildrenByType_internal(NodeHandle parentHandle, nodetype_t nodeType);
    bool isAncestor_internal(NodeHandle nodehandle, NodeHandle ancestor, CancelToken cancelFlag);
    void removeChanges_internal();
    void cleanNodes_internal();
    std::shared_ptr<Node> getNodeFromBlob_internal(const string* nodeSerialized);
    void applyKeys_internal(uint32_t appliedKeys);
    void notifyNode_internal(std::shared_ptr<Node> node, sharedNode_vector* nodesToReport);
    bool loadNodes_internal();
    uint64_t getNodeCount_internal();
    NodeCounter getCounterOfRootNodes_internal();
    void updateCounter_internal(std::shared_ptr<Node> n, std::shared_ptr<Node> oldParent);
    bool setrootnode_internal(std::shared_ptr<Node> node);
    FingerprintPosition insertFingerprint_internal(Node* node);
    void removeFingerprint_internal(Node* node, bool unloadNode);
    void saveNodeInDb_internal(Node *node);
    void dumpNodes_internal();
    void addChild_internal(NodeHandle parent, NodeHandle child, Node *node);
    void removeChild_internal(Node *parent, NodeHandle child);
    void setRootNodeFiles_internal(NodeHandle h);
    void setRootNodeVault_internal(NodeHandle h);
    void setRootNodeRubbish_internal(NodeHandle h);
    void initCompleted_internal();
};

} // namespace

#endif<|MERGE_RESOLUTION|>--- conflicted
+++ resolved
@@ -203,12 +203,10 @@
     // Initialize node counters and create indexes at DB
     void initCompleted();
 
-<<<<<<< HEAD
     std::shared_ptr<Node> getNodeFromNodeManagerNode(NodeManagerNode& nodeManagerNode);
-=======
+
     // true when the filesystem has been initialized
     bool ready();
->>>>>>> 419c3faf
 
 private:
     MegaClient& mClient;

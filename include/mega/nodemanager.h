/**
 * @file mega/nodemanager.h
 * @brief Client access engine core logic
 *
 * (c) 2013-2023 by Mega Limited, Auckland, New Zealand
 *
 * This file is part of the MEGA SDK - Client Access Engine.
 *
 * Applications using the MEGA API must present a valid application key
 * and comply with the the rules set forth in the Terms of Service.
 *
 * The MEGA SDK is distributed in the hope that it will be useful,
 * but WITHOUT ANY WARRANTY; without even the implied warranty of
 * MERCHANTABILITY or FITNESS FOR A PARTICULAR PURPOSE.
 *
 * @copyright Simplified (2-clause) BSD License.
 *
 * You should have received a copy of the license along with this
 * program.
 */

#ifndef NODEMANAGER_H
#define NODEMANAGER_H 1

#include <map>
#include <set>
#include "node.h"
#include "types.h"

namespace mega {

class DBTableNodes;
struct FileFingerprint;
class FingerprintContainer;
class MegaClient;
class NodeSerialized;

/**
 * @brief The NodeManager class
 *
 * This class encapsulates the access to nodes. It hides the details to
 * access to the Node object: in case it's not loaded in RAM, it will
 * load it from the "nodes" DB table.
 *
 * The same DB file is used for the "statecache" and the "nodes" table, and
 * both tables need to follow the same domain for transactions: a commit is
 * triggered by the reception of a sequence-number in the actionpacket (scsn).
 */
class MEGA_API NodeManager
{
public:
    NodeManager(MegaClient& client);

    // set interface to access to "nodes" table
    void setTable(DBTableNodes *table);

    // set interface to access to "nodes" table to nullptr, it's called just after sctable.reset()
    void reset();

    // Take node ownership
    bool addNode(Node* node, bool notify, bool isFetching = false);
    bool updateNode(Node* node);
    // removeNode() --> it's done through notifypurge()

    // if a node is received before its parent, it needs to be updated when received
    void addNodeWithMissingParent(Node *node);

    // if node is not available in memory, it's loaded from DB
    Node *getNodeByHandle(NodeHandle handle);

    // read children from DB and load them in memory
    node_list getChildren(const Node *parent, CancelToken cancelToken = CancelToken());

    // read children from type (folder or file) from DB and load them in memory
    node_vector getChildrenFromType(const Node *parent, nodetype_t type, CancelToken cancelToken);

    // get up to "maxcount" nodes, not older than "since", ordered by creation time
    // Note: nodes are read from DB and loaded in memory
    node_vector getRecentNodes(unsigned maxcount, m_time_t since);

    // Search nodes containing 'searchString' in its name
    // Returned nodes are children of 'nodeHandle' (at any level)
    // If 'nodeHandle' is UNDEF, search includes the whole account
    // If a cancelFlag is passed, it must be kept alive until this method returns
    node_vector search(NodeHandle ancestorHandle, const char* searchString, bool recursive, Node::Flags requiredFlags, Node::Flags excludeFlags, Node::Flags excludeRecursiveFlags, CancelToken cancelFlag);

    node_vector getInSharesWithName(const char *searchString, CancelToken cancelFlag);
    node_vector getOutSharesWithName(const char *searchString, CancelToken cancelFlag);
    node_vector getPublicLinksWithName(const char *searchString, CancelToken cancelFlag);


    node_vector getNodesByFingerprint(FileFingerprint& fingerprint);
    node_vector getNodesByOrigFingerprint(const std::string& fingerprint, Node *parent);
    Node *getNodeByFingerprint(FileFingerprint &fingerprint);

    // Return a first level child node whose name matches with 'name'
    // Valid values for nodeType: FILENODE, FOLDERNODE
    // Note: if not found among children loaded in RAM (and not all children are loaded), it will search in DB
    // Hint: ensure all children are loaded if this method is called for all children of a folder
    Node* childNodeByNameType(const Node *parent, const std::string& name, nodetype_t nodeType);

    // Returns ROOTNODE, INCOMINGNODE, RUBBISHNODE (In case of logged into folder link returns only ROOTNODE)
    // Load from DB if it's necessary
    node_vector getRootNodes();

    node_vector getNodesWithInShares(); // both, top-level and nested ones
    node_vector getNodesWithOutShares();
    node_vector getNodesWithPendingOutShares();
    node_vector getNodesWithLinks();

    node_vector getNodesByMimeType(MimeType_t mimeType, NodeHandle ancestorHandle, Node::Flags requiredFlags, Node::Flags excludeFlags, Node::Flags excludeRecursiveFlags, CancelToken cancelFlag);

    std::vector<NodeHandle> getFavouritesNodeHandles(NodeHandle node, uint32_t count);
    size_t getNumberOfChildrenFromNode(NodeHandle parentHandle);

    // Returns the number of children nodes of specific node type with a query to DB
    // Valid types are FILENODE and FOLDERNODE
    size_t getNumberOfChildrenByType(NodeHandle parentHandle, nodetype_t nodeType);

    // true if 'node' is a child node of 'ancestor', false otherwise.
    bool isAncestor(NodeHandle nodehandle, NodeHandle ancestor, CancelToken cancelFlag);

    // Clean 'changed' flag from all nodes
    void removeChanges();

    // Remove all nodes from all caches
    void cleanNodes();

    // Use blob received as parameter to generate a node
    // Used to generate nodes from old cache
    Node* getNodeFromBlob(const string* nodeSerialized);

    // attempt to apply received keys to decrypt node's keys
    void applyKeys(uint32_t appliedKeys);

    // add node to the notification queue
    void notifyNode(Node* node);

    // process notified/changed nodes from 'mNodeNotify': dump changes to DB
    void notifyPurge();

    size_t nodeNotifySize() const;

    // Returns if cache has been loaded
    bool hasCacheLoaded();

    // Load rootnodes (ROOTNODE, INCOMING, RUBBISH), its first-level children
    // and root of incoming shares. Return true if success, false if error
    bool loadNodes();

    // Returns total of nodes in the account (cloud+inbox+rubbish AND inshares), including versions
    uint64_t getNodeCount();

    // return the counter for all root nodes (cloud+inbox+rubbish)
    NodeCounter getCounterOfRootNodes();

    // update the counter of 'n' when its parent is updated (from 'oldParent' to 'n.parent')
    void updateCounter(Node &n, Node *oldParent);

    // true if 'h' is a rootnode: cloud, inbox or rubbish bin
    bool isRootNode(NodeHandle h) const;

    // Set values to mClient.rootnodes for ROOTNODE, INBOX and RUBBISH
    bool setrootnode(Node* node);

    // Add fingerprint to mFingerprint. If node isn't going to keep in RAM
    // node isn't added
    FingerprintPosition insertFingerprint(Node* node);
    // Remove fingerprint from mFingerprint
    void removeFingerprint(Node* node);
    FingerprintPosition invalidFingerprintPos();

    // Node has received last updates and it's ready to store in DB
    void saveNodeInDb(Node *node);

    // write all nodes into DB (used for migration from legacy to NOD DB schema)
    void dumpNodes();

    // This method only can be used in Megacli for testing purposes
    uint64_t getNumberNodesInRam() const;

    // Add new relationship between parent and child
    void addChild(NodeHandle parent, NodeHandle child, Node *node);
    // remove relationship between parent and child
    void removeChild(Node *parent, NodeHandle child);

    // Returns the number of versions for a node (including the current version)
    int getNumVersions(NodeHandle nodeHandle);

<<<<<<< HEAD
    NodeHandle getRootNodeFiles();
    NodeHandle getRootNodeVault();
    NodeHandle getRootNodeRubbish();
    void setRootNodeFiles(NodeHandle h);
    void setRootNodeVault(NodeHandle h);
    void setRootNodeRubbish(NodeHandle h);
=======
    // Returns true if a node has versions
    bool hasVersion(NodeHandle nodeHandle);

    NodeHandle getRootNodeFiles() const {
        return rootnodes.files;
    }
    NodeHandle getRootNodeVault() const {
        return rootnodes.vault;
    }
    NodeHandle getRootNodeRubbish() const {
        return rootnodes.rubbish;
    }
    void setRootNodeFiles(NodeHandle h) {
        rootnodes.files = h;
    }
    void setRootNodeVault(NodeHandle h) {
        rootnodes.vault = h;
    }
    void setRootNodeRubbish(NodeHandle h) {
        rootnodes.rubbish = h;
    }
>>>>>>> 57413db6

    // Check if there are orphan nodes and clear mNodesWithMissingParent
    // In case of orphans send an event
    void checkOrphanNodes();

    // This method is called when initial fetch nodes is finished
    // Initialize node counters and create indexes at DB
    void initCompleted();

private:
    MegaClient& mClient;

    // NodeManager needs to be thread safe so that it can be accessed
    // from the sync thread, and even directly by impl functions on
    // behalf of the app, without locking sdkMutex (in future)
    struct checkableMutex : recursive_mutex
    {
#ifdef DEBUG
        // This class is for making sure the public functions of NodeManager lock the mutex
        // whereas the internal functions operate with it already locked, and we check that.
        // This should be based on mutex, but we still have high dependency on MegaClient,
        // sometimes we call functions there, and it then calls back into NodeManager.
        // So, it has to be recursive for now.  We can work towards tidying that up, and
        // eventually swap to plain `mutex`.
        void lock() { /*assert(lockedBy != std::this_thread::get_id());*/ recursive_mutex::lock(); lockedBy = std::this_thread::get_id(); }
        void unlock() { /*lockedBy = std::thread::id();*/ recursive_mutex::unlock(); }
        bool locked() { return lockedBy == std::this_thread::get_id(); }
    private:
        std::thread::id lockedBy;
#endif
    };
    mutable checkableMutex mMutex;
    using LockGuard = lock_guard<checkableMutex>;

    // interface to handle accesses to "nodes" table
    DBTableNodes* mTable = nullptr;

    // root nodes (files, vault, rubbish)
    struct Rootnodes
    {
        NodeHandle files;
        NodeHandle vault;
        NodeHandle rubbish;

        // returns true if the 'h' provided matches any of the rootnodes.
        // (when logged into folder links, the handle of the folder is set to 'files')
        bool isRootNode(NodeHandle h) const { return (h == files || h == vault || h == rubbish); }
    } rootnodes;

    class FingerprintContainer : public fingerprint_set
    {
    public:
        bool allFingerprintsAreLoaded(const FileFingerprint *fingerprint) const;
        void setAllFingerprintLoaded(const FileFingerprint *fingerprint);
        void clear();

    private:
        // it stores all FileFingerprint that have been looked up in DB, so it
        // avoid the DB query for future lookups (includes non-existing (yet) fingerprints)
        std::set<FileFingerprint, FileFingerprintCmp> mAllFingerprintsLoaded;
    };

    // Stores nodes that have been loaded in RAM from DB (not necessarily all of them)
    std::map<NodeHandle, NodeManagerNode> mNodes;

    uint64_t mNodesInRam = 0;

    // nodes that have changed and are pending to notify to app and dump to DB
    node_vector mNodeNotify;

    // holds references to unknown parent nodes until those are received (delayed-parents: dp)
    std::map<NodeHandle,  set<Node*>> mNodesWithMissingParent;

    Node* getNodeInRAM(NodeHandle handle);
    void saveNodeInRAM(Node* node, bool isRootnode);    // takes ownership
    node_vector getNodesWithSharesOrLink_internal(ShareType_t shareType);

    enum OperationType
    {
        INCREASE = 0,
        DECREASE,
    };

    // Update a node counter for 'origin' and its subtree (recursively)
    // If operationType is INCREASE, nc is added, in other case is decreased (ie. upon deletion)
    void updateTreeCounter(Node* origin, NodeCounter nc, OperationType operation);

    // returns nullptr if there are unserialization errors. Also triggers a full reload (fetchnodes)
    Node* getNodeFromNodeSerialized(const NodeSerialized& nodeSerialized);

    // reads from DB and loads the node in memory
    Node* unserializeNode(const string*, bool fromOldCache);

    // returns the counter for the specified node, calculating it recursively and accessing to DB if it's neccesary
    NodeCounter calculateNodeCounter(const NodeHandle &nodehandle, nodetype_t parentType, Node *node, bool isInRubbish);

    // Container storing FileFingerprint* (Node* in practice) ordered by fingerprint
    FingerprintContainer mFingerPrints;

    // Return a node from Data base, node shouldn't be in RAM previously
    Node* getNodeFromDataBase(NodeHandle handle);

    // Returns root nodes without nested in-shares
    node_vector getRootNodesAndInshares();

    // Process unserialized nodes read from DB
    // Avoid loading nodes whose ancestor is not ancestorHandle. If ancestorHandle is undef load all nodes
    // If a valid cancelFlag is passed and takes true value, this method returns without complete operation
    // If a valid object is passed, it must be kept alive until this method returns.
    node_vector processUnserializedNodes(const std::vector<std::pair<NodeHandle, NodeSerialized>>& nodesFromTable, NodeHandle ancestorHandle = NodeHandle(), CancelToken cancelFlag = CancelToken());

    // node temporary in memory, which will be removed upon write to DB
    unique_ptr<Node> mNodeToWriteInDb;

<<<<<<< HEAD

    // These are all the "internal" versions of the public interfaces.
    // This is to avoid confusion where public functions used to call other public functions
    // but that introudces confusion about where the mutex gets locked.
    // Now the public interfaces lock the mutex once, and call these internal functions
    // which have all the original code in them.
    // Internal functions only call other internal fucntions, and that keeps things simple
    // We would use a non-recursive mutex for more precise control, and to make sure we can unlock
    // it when we need to make callbacks to the app.
    // It's quite a verbose approach, but at least simple, easy to understand, and easy to get right.
    void setTable_internal(DBTableNodes *table);
    void reset_internal();
    bool addNode_internal(Node* node, bool notify, bool isFetching = false);
    bool updateNode_internal(Node* node);
    void addNodeWithMissingParent_internal(Node *node);
    Node *getNodeByHandle_internal(NodeHandle handle);
    node_list getChildren_internal(const Node *parent, CancelToken cancelToken = CancelToken());
    node_vector getChildrenFromType_internal(const Node *parent, nodetype_t type, CancelToken cancelToken);
    node_vector getRecentNodes_internal(unsigned maxcount, m_time_t since);
    node_vector search_internal(NodeHandle ancestorHandle, const char* searchString, bool recursive, Node::Flags requiredFlags, Node::Flags excludeFlags, Node::Flags excludeRecursiveFlags, CancelToken cancelFlag);
    node_vector getInSharesWithName_internal(const char *searchString, CancelToken cancelFlag);
    node_vector getOutSharesWithName_internal(const char *searchString, CancelToken cancelFlag);
    node_vector getPublicLinksWithName_internal(const char *searchString, CancelToken cancelFlag);
    node_vector getNodesByFingerprint_internal(FileFingerprint& fingerprint);
    node_vector getNodesByOrigFingerprint_internal(const std::string& fingerprint, Node *parent);
    Node *getNodeByFingerprint_internal(FileFingerprint &fingerprint);
    Node* childNodeByNameType_internal(const Node *parent, const std::string& name, nodetype_t nodeType);
    node_vector getRootNodes_internal();
    node_vector getNodesWithInShares_internal(); // both, top-level and nested ones
    node_vector getNodesByMimeType_internal(MimeType_t mimeType, NodeHandle ancestorHandle, Node::Flags requiredFlags, Node::Flags excludeFlags, Node::Flags excludeRecursiveFlags, CancelToken cancelFlag);
    std::vector<NodeHandle> getFavouritesNodeHandles_internal(NodeHandle node, uint32_t count);
    size_t getNumberOfChildrenFromNode_internal(NodeHandle parentHandle);
    size_t getNumberOfChildrenByType_internal(NodeHandle parentHandle, nodetype_t nodeType);
    bool isAncestor_internal(NodeHandle nodehandle, NodeHandle ancestor, CancelToken cancelFlag);
    void removeChanges_internal();
    void cleanNodes_internal();
    Node* getNodeFromBlob_internal(const string* nodeSerialized);
    void applyKeys_internal(uint32_t appliedKeys);
    void notifyNode_internal(Node* node);
    bool loadNodes_internal();
    uint64_t getNodeCount_internal();
    NodeCounter getCounterOfRootNodes_internal();
    void updateCounter_internal(Node &n, Node *oldParent);
    bool setrootnode_internal(Node* node);
    FingerprintPosition insertFingerprint_internal(Node* node);
    void removeFingerprint_internal(Node* node);
    void saveNodeInDb_internal(Node *node);
    void dumpNodes_internal();
    void addChild_internal(NodeHandle parent, NodeHandle child, Node *node);
    void removeChild_internal(Node *parent, NodeHandle child);
    void setRootNodeFiles_internal(NodeHandle h);
    void setRootNodeVault_internal(NodeHandle h);
    void setRootNodeRubbish_internal(NodeHandle h);
    void checkOrphanNodes_internal();
    void initCompleted_internal();
=======
    // Stores (or updates) the node in the DB. It also tries to decrypt it for the last time before storing it.
    void putNodeInDb(Node* node) const;

>>>>>>> 57413db6
};

} // namespace

#endif<|MERGE_RESOLUTION|>--- conflicted
+++ resolved
@@ -187,36 +187,12 @@
     // Returns the number of versions for a node (including the current version)
     int getNumVersions(NodeHandle nodeHandle);
 
-<<<<<<< HEAD
-    NodeHandle getRootNodeFiles();
-    NodeHandle getRootNodeVault();
-    NodeHandle getRootNodeRubbish();
+    NodeHandle getRootNodeFiles() const;
+    NodeHandle getRootNodeVault() const;
+    NodeHandle getRootNodeRubbish() const;
     void setRootNodeFiles(NodeHandle h);
     void setRootNodeVault(NodeHandle h);
     void setRootNodeRubbish(NodeHandle h);
-=======
-    // Returns true if a node has versions
-    bool hasVersion(NodeHandle nodeHandle);
-
-    NodeHandle getRootNodeFiles() const {
-        return rootnodes.files;
-    }
-    NodeHandle getRootNodeVault() const {
-        return rootnodes.vault;
-    }
-    NodeHandle getRootNodeRubbish() const {
-        return rootnodes.rubbish;
-    }
-    void setRootNodeFiles(NodeHandle h) {
-        rootnodes.files = h;
-    }
-    void setRootNodeVault(NodeHandle h) {
-        rootnodes.vault = h;
-    }
-    void setRootNodeRubbish(NodeHandle h) {
-        rootnodes.rubbish = h;
-    }
->>>>>>> 57413db6
 
     // Check if there are orphan nodes and clear mNodesWithMissingParent
     // In case of orphans send an event
@@ -331,7 +307,8 @@
     // node temporary in memory, which will be removed upon write to DB
     unique_ptr<Node> mNodeToWriteInDb;
 
-<<<<<<< HEAD
+    // Stores (or updates) the node in the DB. It also tries to decrypt it for the last time before storing it.
+    void putNodeInDb(Node* node) const;
 
     // These are all the "internal" versions of the public interfaces.
     // This is to avoid confusion where public functions used to call other public functions
@@ -387,11 +364,6 @@
     void setRootNodeRubbish_internal(NodeHandle h);
     void checkOrphanNodes_internal();
     void initCompleted_internal();
-=======
-    // Stores (or updates) the node in the DB. It also tries to decrypt it for the last time before storing it.
-    void putNodeInDb(Node* node) const;
-
->>>>>>> 57413db6
 };
 
 } // namespace

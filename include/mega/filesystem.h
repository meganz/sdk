--- conflicted
+++ resolved
@@ -96,18 +96,12 @@
     friend const string adjustBasePath(const LocalPath& name);
 #else
     friend const string& adjustBasePath(const LocalPath& name);
-<<<<<<< HEAD
-=======
 #endif
->>>>>>> 96850bdc
     friend int compareUtf(const string&, bool unescaping1, const string&, bool unescaping2, bool caseInsensitive);
     friend int compareUtf(const string&, bool unescaping1, const LocalPath&, bool unescaping2, bool caseInsensitive);
     friend int compareUtf(const LocalPath&, bool unescaping1, const string&, bool unescaping2, bool caseInsensitive);
     friend int compareUtf(const LocalPath&, bool unescaping1, const LocalPath&, bool unescaping2, bool caseInsensitive);
-<<<<<<< HEAD
-
-=======
->>>>>>> 96850bdc
+
 
 public:
     LocalPath() {}
@@ -129,18 +123,11 @@
     void truncate(size_t bytePos);
     LocalPath leafName() const;
     void append(const LocalPath& additionalPath);
-<<<<<<< HEAD
-    void appendWithSeparator(const LocalPath& additionalPath, bool separatorAlways, separator_t localseparator);
-    void prependWithSeparator(const LocalPath& additionalPath, separator_t localseparator);
-    LocalPath prependNewWithSeparator(const LocalPath& additionalPath, separator_t localseparator) const;
-    void trimNonDriveTrailingSeparator(separator_t);
-    bool findNextSeparator(size_t& separatorBytePos, separator_t localseparator) const;
-=======
     void appendWithSeparator(const LocalPath& additionalPath, bool separatorAlways);
     void prependWithSeparator(const LocalPath& additionalPath);
+    LocalPath prependNewWithSeparator(const LocalPath& additionalPath) const;
     void trimNonDriveTrailingSeparator();
     bool findNextSeparator(size_t& separatorBytePos) const;
->>>>>>> 96850bdc
     bool findPrevSeparator(size_t& separatorBytePos, const FileSystemAccess& fsaccess) const;
     bool endsInSeparator() const;
     bool beginsWithSeparator() const;
@@ -482,7 +469,6 @@
     // notification configured) with given root path
     virtual DirNotify* newdirnotify(LocalPath&, LocalPath&, Waiter*);
 
-<<<<<<< HEAD
     // Returns the character encoded by the escape s.
     // This function returns -1 if s is not a valid escape sequence.
     int decodeEscape(const char* s) const;
@@ -491,21 +477,12 @@
     bool isEscape(const char* s) const;
 
     bool islocalfscompatible(const int character, const FileSystemType type) const;
-=======
-    // check if character is lowercase hex ASCII
-    bool isControlChar(unsigned char c) const;
-    bool islocalfscompatible(unsigned char, bool isEscape, FileSystemType = FS_UNKNOWN) const;
->>>>>>> 96850bdc
     void escapefsincompatible(string*, FileSystemType fileSystemType) const;
 
     const char *fstypetostring(FileSystemType type) const;
     virtual bool getlocalfstype(const LocalPath& path, FileSystemType& type) const = 0;
     FileSystemType getlocalfstype(const LocalPath& path) const;
     void unescapefsincompatible(string*) const;
-
-    // canonicalize a remote name.
-    void canonicalize(string* name) const;
-    string canonicalize(const string& name) const;
 
     // convert MEGA path (UTF-8) to local format
     virtual void path2local(const string*, string*) const = 0;
@@ -607,10 +584,7 @@
 int compareUtf(const LocalPath&, bool unescaping1, const string&, bool unescaping2, bool caseInsensitive);
 int compareUtf(const LocalPath&, bool unescaping1, const LocalPath&, bool unescaping2, bool caseInsensitive);
 
-<<<<<<< HEAD
-
-=======
->>>>>>> 96850bdc
+
 } // namespace
 
 #endif
--- conflicted
+++ resolved
@@ -27,7 +27,6 @@
 
 namespace mega {
 
-<<<<<<< HEAD
 struct SyncDescriptor
 {
     enum
@@ -46,7 +45,7 @@
     // whether changes are overwritten (only relevant for one-way-sync)
     bool mOverwriteChanges = false;
 };
-=======
+
 // Returns true for a path that can be synced (.debris is not one of those).
 bool isPathSyncable(const string& localpath, const string& localdebris, const string& localseparator);
 
@@ -62,7 +61,6 @@
 // fs IDs to those local nodes that match the fingerprint retrieved from disk.
 bool assignFilesystemIds(Sync& sync, MegaApp& app, FileSystemAccess& fsaccess, handlelocalnode_map& fsidnodes,
                          const string& localdebris, const string& localseparator, bool followsymlinks);
->>>>>>> 98ff5e0a
 
 class MEGA_API Sync
 {
@@ -176,20 +174,12 @@
     bool isnetwork = false;
 
     // values related to possible files being updated
-<<<<<<< HEAD
-    m_off_t updatedfilesize;
-    m_time_t updatedfilets;
-    m_time_t updatedfileinitialts;
-    
-    Sync(MegaClient*, SyncDescriptor descriptor, string*, const char*, string*, Node*, fsfp_t, bool, int, void*);
-=======
     m_off_t updatedfilesize = 0;
     m_time_t updatedfilets = 0;
     m_time_t updatedfileinitialts = 0;
 
     Sync() = default;
-    Sync(MegaClient*, string*, const char*, string*, Node*, fsfp_t, bool, int, void*);
->>>>>>> 98ff5e0a
+    Sync(MegaClient*, SyncDescriptor descriptor, string*, const char*, string*, Node*, fsfp_t, bool, int, void*);
     ~Sync();
 
     static const int SCANNING_DELAY_DS;
@@ -200,12 +190,8 @@
 
 protected :
     bool readstatecache();
-<<<<<<< HEAD
-
 private:
     SyncDescriptor mDescriptor;
-=======
->>>>>>> 98ff5e0a
 };
 } // namespace
 

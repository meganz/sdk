--- conflicted
+++ resolved
@@ -29,24 +29,11 @@
 
 namespace mega {
 
-<<<<<<< HEAD
-=======
 class HeartBeatSyncInfo;
 class BackupInfoSync;
 class BackupMonitor;
 class MegaClient;
 
-// Searching from the back, this function compares path1 and path2 character by character and
-// returns the number of consecutive character matches (excluding separators) but only including whole node names.
-// It's assumed that the paths are normalized (e.g. not contain ..) and separated with `LocalPath::localPathSeparator`.
-int computeReversePathMatchScore(const LocalPath& path1, const LocalPath& path2, const FileSystemAccess&);
-
-// Recursively iterates through the filesystem tree starting at the sync root and assigns
-// fs IDs to those local nodes that match the fingerprint retrieved from disk.
-bool assignFilesystemIds(Sync& sync, MegaApp& app, FileSystemAccess& fsaccess, handlelocalnode_map& fsidnodes,
-                         LocalPath& localdebris);
-
->>>>>>> e27ba13e
 // A collection of sync configs backed by a database table
 class MEGA_API SyncConfigBag
 {
@@ -78,7 +65,39 @@
     std::map<int, SyncConfig> mSyncConfigs; // map of tag to sync configs
 };
 
-<<<<<<< HEAD
+
+struct UnifiedSync
+{
+    // Reference to client
+    MegaClient& mClient;
+
+    // We always have a config
+    SyncConfig mConfig;
+
+    // If the config is good, the sync can be running
+    unique_ptr<Sync> mSync;
+
+    // High level info about this sync, sent to backup centre
+    std::unique_ptr<BackupInfoSync> mBackupInfo;
+
+    // The next detail heartbeat to send to the backup centre
+    std::shared_ptr<HeartBeatSyncInfo> mNextHeartbeat;
+
+    // ctor/dtor
+    UnifiedSync(MegaClient&, const SyncConfig&);
+
+    // Try to create and start the Sync
+    error enableSync(bool resetFingerprint, bool notifyApp);
+
+private:
+    friend class Sync;
+    friend struct Syncs;
+    error startSync(MegaClient* client, const char* debris, LocalPath* localdebris, Node* remotenode, bool inshare, bool isNetwork, bool delayInitialScan, LocalPath& rootpath, std::unique_ptr<FileAccess>& openedLocalFolder);
+    void changedConfigState(bool notifyApp);
+    bool updateSyncRemoteLocation(Node* n, bool forceCallback);
+};
+
+
 class MEGA_API ScanService
 {
 public:
@@ -244,40 +263,6 @@
     // Synchronizes access to the above.
     static std::mutex mWorkerLock;
 }; // ScanService
-=======
-
-struct UnifiedSync
-{
-    // Reference to client
-    MegaClient& mClient;
-
-    // We always have a config
-    SyncConfig mConfig;
-
-    // If the config is good, the sync can be running
-    unique_ptr<Sync> mSync;
-
-    // High level info about this sync, sent to backup centre
-    std::unique_ptr<BackupInfoSync> mBackupInfo;
-
-    // The next detail heartbeat to send to the backup centre
-    std::shared_ptr<HeartBeatSyncInfo> mNextHeartbeat;
-
-    // ctor/dtor
-    UnifiedSync(MegaClient&, const SyncConfig&);
-
-    // Try to create and start the Sync
-    error enableSync(bool resetFingerprint, bool notifyApp);
-
-private:
-    friend class Sync;
-    friend struct Syncs;
-    error startSync(MegaClient* client, const char* debris, LocalPath* localdebris, Node* remotenode, bool inshare, bool isNetwork, bool delayInitialScan, LocalPath& rootpath, std::unique_ptr<FileAccess>& openedLocalFolder);
-    void changedConfigState(bool notifyApp);
-    bool updateSyncRemoteLocation(Node* n, bool forceCallback);
-};
-
->>>>>>> e27ba13e
 
 class MEGA_API Sync
 {
@@ -285,6 +270,7 @@
 
     // returns the sync config
     SyncConfig& getConfig();
+    const SyncConfig& getConfig() const;
 
     MegaClient* client = nullptr;
 
@@ -401,18 +387,9 @@
 
     void recursiveCollectNameConflicts(syncRow& row, list<NameConflict>& nc);
 
-<<<<<<< HEAD
-    // own position in session sync list
-    sync_list::iterator sync_it{};
-
     //// rescan sequence number (incremented when a full rescan or a new
     //// notification batch starts)
     //int scanseqno = 0;
-=======
-    // rescan sequence number (incremented when a full rescan or a new
-    // notification batch starts)
-    int scanseqno = 0;
->>>>>>> e27ba13e
 
     // notified nodes originating from this sync bear this tag
     int tag = 0;
@@ -445,16 +422,9 @@
     // true if the local synced folder is a network folder
     bool isnetwork = false;
 
-<<<<<<< HEAD
-=======
-    // values related to possible files being updated
-    m_off_t updatedfilesize = ~0;
-    m_time_t updatedfilets = 0;
-    m_time_t updatedfileinitialts = 0;
 
     bool updateSyncRemoteLocation(Node* n, bool forceCallback);
 
->>>>>>> e27ba13e
     // flag to optimize destruction by skipping calls to treestate()
     bool mDestructorRunning = false;
     Sync(UnifiedSync&, const char*, LocalPath*, Node*, bool, int);
@@ -487,7 +457,6 @@
     std::string mLocalPath;
 };
 
-<<<<<<< HEAD
 struct SyncFlags
 {
     // whether the target of an asynchronous scan request is reachable.
@@ -506,7 +475,6 @@
     map<LocalPath, SyncWaitReason> stalledLocalPaths;
 };
 
-=======
 
 struct Syncs
 {
@@ -518,7 +486,7 @@
     Sync* runningSyncByTag(int tag) const;
 
     void forEachUnifiedSync(std::function<void(UnifiedSync&)> f);
-    void forEachRunningSync(std::function<void(Sync* s)>);
+    void forEachRunningSync(std::function<void(Sync* s)>) const;
     bool forEachRunningSync_shortcircuit(std::function<bool(Sync* s)>);
     void forEachRunningSyncContainingNode(Node* node, std::function<void(Sync* s)> f);
     void forEachSyncConfig(std::function<void(const SyncConfig&)>);
@@ -565,7 +533,6 @@
 };
 
 
->>>>>>> e27ba13e
 } // namespace
 
 #endif

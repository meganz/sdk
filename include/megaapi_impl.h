/**
 * @file megaapi_impl.h
 * @brief Private header file of the intermediate layer for the MEGA C++ SDK.
 *
 * (c) 2013-2014 by Mega Limited, Auckland, New Zealand
 *
 * This file is part of the MEGA SDK - Client Access Engine.
 *
 * Applications using the MEGA API must present a valid application key
 * and comply with the the rules set forth in the Terms of Service.
 *
 * The MEGA SDK is distributed in the hope that it will be useful,
 * but WITHOUT ANY WARRANTY; without even the implied warranty of
 * MERCHANTABILITY or FITNESS FOR A PARTICULAR PURPOSE.
 *
 * @copyright Simplified (2-clause) BSD License.
 *
 * You should have received a copy of the license along with this
 * program.
 */

#ifndef MEGAAPI_IMPL_H
#define MEGAAPI_IMPL_H

#include "mega.h"
#include "mega/gfx/external.h"
#include "megaapi.h"

#ifdef HAVE_LIBUV
#include "uv.h"
#include "mega/mega_http_parser.h"
#endif

#ifndef _WIN32
#include <curl/curl.h>
#include <fcntl.h>
#endif

////////////////////////////// SETTINGS //////////////////////////////
////////// Support for threads and mutexes
//Choose one of these options.
//Otherwise, C++11 threads and mutexes will be used
//#define USE_PTHREAD
//#define USE_QT

////////// Support for thumbnails and previews.
//If you selected QT for threads and mutexes, it will be also used for thumbnails and previews
//You can create a subclass of MegaGfxProcessor and pass it to the constructor of MegaApi
//#define USE_FREEIMAGE

//Define WINDOWS_PHONE if you want to build the MEGA SDK for Windows Phone
//#define WINDOWS_PHONE
/////////////////////////// END OF SETTINGS ///////////////////////////

namespace mega
{

#ifdef USE_QT
class MegaThread : public QtThread {};
class MegaMutex : public QtMutex
{
public:
    MegaMutex() : QtMutex() { }
    MegaMutex(bool recursive) : QtMutex(recursive) { }
};
class MegaSemaphore : public QtSemaphore {};
#elif USE_PTHREAD
class MegaThread : public PosixThread {};
class MegaMutex : public PosixMutex
{
public:
    MegaMutex() : PosixMutex() { }
    MegaMutex(bool recursive) : PosixMutex(recursive) { }
};
class MegaSemaphore : public PosixSemaphore {};
#elif defined(_WIN32) && !defined(WINDOWS_PHONE)
class MegaThread : public Win32Thread {};
class MegaMutex : public Win32Mutex
{
public:
    MegaMutex() : Win32Mutex() { }
    MegaMutex(bool recursive) : Win32Mutex(recursive) { }
};
class MegaSemaphore : public Win32Semaphore {};
#else
class MegaThread : public CppThread {};
class MegaMutex : public CppMutex
{
public:
    MegaMutex() : CppMutex() { }
    MegaMutex(bool recursive) : CppMutex(recursive) { }
};
class MegaSemaphore : public CppSemaphore {};
#endif

#ifdef USE_QT
class MegaGfxProc : public GfxProcQT {};
#elif USE_FREEIMAGE
class MegaGfxProc : public GfxProcFreeImage {};
#elif TARGET_OS_IPHONE
class MegaGfxProc : public GfxProcCG {};
#else
class MegaGfxProc : public GfxProcExternal {};
#endif

#ifdef WIN32
    #ifndef WINDOWS_PHONE
    #ifdef USE_CURL
    class MegaHttpIO : public CurlHttpIO {};
    #else
    class MegaHttpIO : public WinHttpIO {};
    #endif
    #else
    class MegaHttpIO : public CurlHttpIO {};
    #endif
	class MegaFileSystemAccess : public WinFileSystemAccess {};
	class MegaWaiter : public WinWaiter {};
#else
    #ifdef __APPLE__
    typedef CurlHttpIO MegaHttpIO;
    typedef PosixFileSystemAccess MegaFileSystemAccess;
    typedef PosixWaiter MegaWaiter;
    #else
    class MegaHttpIO : public CurlHttpIO {};
    class MegaFileSystemAccess : public PosixFileSystemAccess {};
    class MegaWaiter : public PosixWaiter {};
    #endif
#endif

#ifdef HAVE_LIBUV
class MegaHTTPServer;
#endif

class MegaDbAccess : public SqliteDbAccess
{
	public:
		MegaDbAccess(string *basePath = NULL) : SqliteDbAccess(basePath){}
};

class ExternalLogger : public Logger
{
public:
    ExternalLogger();
    ~ExternalLogger();
    void addMegaLogger(MegaLogger* logger);
    void removeMegaLogger(MegaLogger *logger);
    void setLogLevel(int logLevel);
    void setLogToConsole(bool enable);
    void postLog(int logLevel, const char *message, const char *filename, int line);
    virtual void log(const char *time, int loglevel, const char *source, const char *message);

private:
    MegaMutex mutex;
    set <MegaLogger *> megaLoggers;
    bool logToConsole;
};

class MegaTransferPrivate;
class MegaTreeProcCopy : public MegaTreeProcessor
{
public:
    NewNode* nn;
    unsigned nc;

    MegaTreeProcCopy(MegaClient *client);
    virtual bool processMegaNode(MegaNode* node);
    void allocnodes(void);

protected:
    MegaClient *client;
};


class MegaSizeProcessor : public MegaTreeProcessor
{
    protected:
        long long totalBytes;

    public:
        MegaSizeProcessor();
        virtual bool processMegaNode(MegaNode* node);
        long long getTotalBytes();
};

class MegaFolderUploadController : public MegaRequestListener, public MegaTransferListener
{
public:
    MegaFolderUploadController(MegaApiImpl *megaApi, MegaTransferPrivate *transfer);
    void start();

protected:
    void onFolderAvailable(MegaHandle handle);
    void checkCompletion();

    std::list<std::string> pendingFolders;
    std::list<MegaTransferPrivate *> pendingSkippedTransfers;

    MegaApiImpl *megaApi;
    MegaClient *client;
    MegaTransferPrivate *transfer;
    MegaTransferListener *listener;
    int recursive;
    int tag;
    int pendingTransfers;

public:
    virtual void onRequestFinish(MegaApi* api, MegaRequest *request, MegaError *e);
    virtual void onTransferStart(MegaApi *api, MegaTransfer *transfer);
    virtual void onTransferUpdate(MegaApi *api, MegaTransfer *transfer);
    virtual void onTransferFinish(MegaApi* api, MegaTransfer *transfer, MegaError *e);
};

class MegaFolderDownloadController : public MegaTransferListener
{
public:
    MegaFolderDownloadController(MegaApiImpl *megaApi, MegaTransferPrivate *transfer);
    void start(MegaNode *node);

protected:
    void downloadFolderNode(MegaNode *node, string *path);
    void checkCompletion();

    MegaApiImpl *megaApi;
    MegaClient *client;
    MegaTransferPrivate *transfer;
    MegaTransferListener *listener;
    int recursive;
    int tag;
    int pendingTransfers;
    error e;

public:
    virtual void onTransferStart(MegaApi *, MegaTransfer *t);
    virtual void onTransferUpdate(MegaApi *, MegaTransfer *t);
    virtual void onTransferFinish(MegaApi*, MegaTransfer *t, MegaError *e);
};

class MegaNodePrivate : public MegaNode, public Cachable
{
    public:
        MegaNodePrivate(const char *name, int type, int64_t size, int64_t ctime, int64_t mtime,
                        MegaHandle nodeMegaHandle, std::string *nodekey, std::string *attrstring, std::string *fileattrstring,
                        const char *fingerprint, MegaHandle parentHandle = INVALID_HANDLE,
                        const char *privateauth = NULL, const char *publicauth = NULL, bool isPublic = true,
                        bool isForeign = false);

        MegaNodePrivate(MegaNode *node);
        virtual ~MegaNodePrivate();
        virtual int getType();
        virtual const char* getName();
        virtual const char* getFingerprint();
        virtual bool hasCustomAttrs();
        MegaStringList *getCustomAttrNames();
        virtual const char *getCustomAttr(const char* attrName);
        virtual int getDuration();
        virtual double getLatitude();
        virtual double getLongitude();
        virtual char *getBase64Handle();
        virtual int64_t getSize();
        virtual int64_t getCreationTime();
        virtual int64_t getModificationTime();
        virtual MegaHandle getHandle();
        virtual MegaHandle getParentHandle();
        virtual std::string* getNodeKey();
        virtual char *getBase64Key();
        virtual std::string* getAttrString();
        virtual char* getFileAttrString();
        virtual int getTag();
        virtual int64_t getExpirationTime();
        virtual MegaHandle getPublicHandle();
        virtual MegaNode* getPublicNode();
        virtual char *getPublicLink(bool includeKey = true);
        virtual bool isFile();
        virtual bool isFolder();
        virtual bool isRemoved();
        virtual bool hasChanged(int changeType);
        virtual int getChanges();
        virtual bool hasThumbnail();
        virtual bool hasPreview();
        virtual bool isPublic();
        virtual bool isExported();
        virtual bool isExpired();
        virtual bool isTakenDown();
        virtual bool isForeign();
        virtual std::string* getPrivateAuth();
        virtual MegaNodeList *getChildren();
        virtual void setPrivateAuth(const char *privateAuth);
        void setPublicAuth(const char *publicAuth);
        void setForeign(bool foreign);
        void setChildren(MegaNodeList *children);
        void setName(const char *newName);
        virtual std::string* getPublicAuth();
        virtual bool isShared();
        virtual bool isOutShare();
        virtual bool isInShare();
        std::string* getSharekey();


#ifdef ENABLE_SYNC
        virtual bool isSyncDeleted();
        virtual std::string getLocalPath();
#endif

        static MegaNode *fromNode(Node *node);
        virtual MegaNode *copy();

        virtual char *serialize();
        virtual bool serialize(string*);
        static MegaNodePrivate* unserialize(string*);

    protected:
        MegaNodePrivate(Node *node);
        int type;
        const char *name;
        const char *fingerprint;
        attr_map *customAttrs;
        int64_t size;
        int64_t ctime;
        int64_t mtime;
        MegaHandle nodehandle;
        MegaHandle parenthandle;
        std::string nodekey;
        std::string attrstring;
        std::string fileattrstring;
        std::string privateAuth;
        std::string publicAuth;
        int tag;
        int changed;
        struct {
            bool thumbnailAvailable : 1;
            bool previewAvailable : 1;
            bool isPublicNode : 1;
            bool outShares : 1;
            bool inShare : 1;
            bool foreign : 1;
        };
        PublicLink *plink;
        std::string *sharekey;   // for plinks of folders
        int duration;
        double latitude;
        double longitude;
        MegaNodeList *children;

#ifdef ENABLE_SYNC
        bool syncdeleted;
        std::string localPath;
#endif
};


class MegaUserPrivate : public MegaUser
{
	public:
		MegaUserPrivate(User *user);
		MegaUserPrivate(MegaUser *user);
		static MegaUser *fromUser(User *user);
		virtual MegaUser *copy();

		~MegaUserPrivate();
		virtual const char* getEmail();
        virtual MegaHandle getHandle();
        virtual int getVisibility();
        virtual int64_t getTimestamp();
        virtual bool hasChanged(int changeType);
        virtual int getChanges();
        virtual int isOwnChange();

	protected:
		const char *email;
        MegaHandle handle;
        int visibility;
        int64_t ctime;
        int changed;
        int tag;
};

class MegaHandleListPrivate : public MegaHandleList
{
public:
    MegaHandleListPrivate();
    MegaHandleListPrivate(const MegaHandleListPrivate *hList);
    virtual ~MegaHandleListPrivate();

    virtual MegaHandleList *copy() const;
    virtual MegaHandle get(unsigned int i) const;
    virtual unsigned int size() const;
    virtual void addMegaHandle(MegaHandle megaHandle);

private:
    std::vector<MegaHandle> mList;
};

class MegaSharePrivate : public MegaShare
{
	public:
		static MegaShare *fromShare(MegaHandle nodeMegaHandle, Share *share);
		virtual MegaShare *copy();
		virtual ~MegaSharePrivate();
		virtual const char *getUser();
		virtual MegaHandle getNodeHandle();
		virtual int getAccess();
		virtual int64_t getTimestamp();

	protected:
		MegaSharePrivate(MegaHandle nodehandle, Share *share);
		MegaSharePrivate(MegaShare *share);

		MegaHandle nodehandle;
		const char *user;
		int access;
		int64_t ts;
};

class MegaTransferPrivate : public MegaTransfer, public Cachable
{
	public:
		MegaTransferPrivate(int type, MegaTransferListener *listener = NULL);
        MegaTransferPrivate(const MegaTransferPrivate *transfer);
        virtual ~MegaTransferPrivate();
        
        virtual MegaTransfer *copy();
	    Transfer *getTransfer() const;
        void setTransfer(Transfer *transfer); 
        void setStartTime(int64_t startTime);
		void setTransferredBytes(long long transferredBytes);
		void setTotalBytes(long long totalBytes);
		void setPath(const char* path);
		void setParentPath(const char* path);
        void setNodeHandle(MegaHandle nodeHandle);
        void setParentHandle(MegaHandle parentHandle);
		void setNumConnections(int connections);
		void setStartPos(long long startPos);
		void setEndPos(long long endPos);
		void setNumRetry(int retry);
		void setMaxRetries(int retry);
        void setTime(int64_t time);
		void setFileName(const char* fileName);
		void setSlot(int id);
		void setTag(int tag);
		void setSpeed(long long speed);
        void setMeanSpeed(long long meanSpeed);
		void setDeltaSize(long long deltaSize);
        void setUpdateTime(int64_t updateTime);
        void setPublicNode(MegaNode *publicNode, bool copyChildren = false);
        void setSyncTransfer(bool syncTransfer);
        void setSourceFileTemporary(bool temporary);
        void setStreamingTransfer(bool streamingTransfer);
        void setLastBytes(char *lastBytes);
        void setLastError(MegaError e);
        void setFolderTransferTag(int tag);
        void setNotificationNumber(long long notificationNumber);
        void setListener(MegaTransferListener *listener);

		virtual int getType() const;
		virtual const char * getTransferString() const;
		virtual const char* toString() const;
		virtual const char* __str__() const;
		virtual const char* __toString() const;
        virtual int64_t getStartTime() const;
		virtual long long getTransferredBytes() const;
		virtual long long getTotalBytes() const;
		virtual const char* getPath() const;
		virtual const char* getParentPath() const;
        virtual MegaHandle getNodeHandle() const;
        virtual MegaHandle getParentHandle() const;
		virtual long long getStartPos() const;
		virtual long long getEndPos() const;
		virtual const char* getFileName() const;
		virtual MegaTransferListener* getListener() const;
		virtual int getNumRetry() const;
		virtual int getMaxRetries() const;
        virtual int64_t getTime() const;
		virtual int getTag() const;
		virtual long long getSpeed() const;
        virtual long long getMeanSpeed() const;
		virtual long long getDeltaSize() const;
        virtual int64_t getUpdateTime() const;
        virtual MegaNode *getPublicNode() const;
        virtual MegaNode *getPublicMegaNode() const;
        virtual bool isSyncTransfer() const;
        virtual bool isStreamingTransfer() const;
        virtual bool isSourceFileTemporary() const;
        virtual char *getLastBytes() const;
        virtual MegaError getLastError() const;
        virtual bool isFolderTransfer() const;
        virtual int getFolderTransferTag() const;
        virtual void setAppData(const char *data);
        virtual const char* getAppData() const;
        virtual void setState(int state);
        virtual int getState() const;
        virtual void setPriority(unsigned long long p);
        virtual unsigned long long getPriority() const;
        virtual long long getNotificationNumber() const;

        virtual bool serialize(string*);
        static MegaTransferPrivate* unserialize(string*);

    protected:
        int type;
        int tag;
        int state;
        uint64_t priority;

        struct
        {
            bool syncTransfer : 1;
            bool streamingTransfer : 1;
            bool temporarySourceFile : 1;
        };

        int64_t startTime;
        int64_t updateTime;
        int64_t time;
        long long transferredBytes;
        long long totalBytes;
        long long speed;
        long long meanSpeed;
        long long deltaSize;
        long long notificationNumber;
        MegaHandle nodeHandle;
        MegaHandle parentHandle;
        const char* path;
        const char* parentPath;
        const char* fileName;
        char *lastBytes;
        MegaNode *publicNode;
        long long startPos;
        long long endPos;
        int retry;
        int maxRetries;

        MegaTransferListener *listener;
        Transfer *transfer;
        MegaError lastError;
        int folderTransferTag;
        const char* appData;
};

class MegaTransferDataPrivate : public MegaTransferData
{
public:
    MegaTransferDataPrivate(TransferList *transferList, long long notificationNumber);
    MegaTransferDataPrivate(const MegaTransferDataPrivate *transferData);

    virtual ~MegaTransferDataPrivate();
    virtual MegaTransferData *copy() const;
    virtual int getNumDownloads() const;
    virtual int getNumUploads() const;
    virtual int getDownloadTag(int i) const;
    virtual int getUploadTag(int i) const;
    virtual unsigned long long getDownloadPriority(int i) const;
    virtual unsigned long long getUploadPriority(int i) const;
    virtual long long getNotificationNumber() const;

protected:
    int numDownloads;
    int numUploads;
    long long notificationNumber;
    vector<int> downloadTags;
    vector<int> uploadTags;
    vector<uint64_t> downloadPriorities;
    vector<uint64_t> uploadPriorities;
};

class MegaContactRequestPrivate : public MegaContactRequest
{
public:
    MegaContactRequestPrivate(PendingContactRequest *request);
    MegaContactRequestPrivate(const MegaContactRequest *request);
    virtual ~MegaContactRequestPrivate();

    static MegaContactRequest *fromContactRequest(PendingContactRequest *request);
    virtual MegaContactRequest *copy() const;

    virtual MegaHandle getHandle() const;
    virtual char* getSourceEmail() const;
    virtual char* getSourceMessage() const;
    virtual char* getTargetEmail() const;
    virtual int64_t getCreationTime() const;
    virtual int64_t getModificationTime() const;
    virtual int getStatus() const;
    virtual bool isOutgoing() const;

protected:
    MegaHandle handle;
    char* sourceEmail;
    char* sourceMessage;
    char* targetEmail;
    int64_t creationTime;
    int64_t modificationTime;
    int status;
    bool outgoing;
};

#ifdef ENABLE_SYNC

class MegaSyncEventPrivate: public MegaSyncEvent
{
public:
    MegaSyncEventPrivate(int type);
    virtual ~MegaSyncEventPrivate();

    virtual MegaSyncEvent *copy();

    virtual int getType() const;
    virtual const char *getPath() const;
    virtual MegaHandle getNodeHandle() const;
    virtual const char *getNewPath() const;
    virtual const char* getPrevName() const;
    virtual MegaHandle getPrevParent() const;

    void setPath(const char* path);
    void setNodeHandle(MegaHandle nodeHandle);
    void setNewPath(const char* newPath);
    void setPrevName(const char* prevName);
    void setPrevParent(MegaHandle prevParent);

protected:
    int type;
    const char* path;
    const char* newPath;
    const char* prevName;
    MegaHandle nodeHandle;
    MegaHandle prevParent;
};

class MegaSyncPrivate : public MegaSync
{  
public:
    MegaSyncPrivate(Sync *sync);
    MegaSyncPrivate(MegaSyncPrivate *sync);

    virtual ~MegaSyncPrivate();

    virtual MegaSync *copy();

    virtual MegaHandle getMegaHandle() const;
    void setMegaHandle(MegaHandle handle);
    virtual const char* getLocalFolder() const;
    void setLocalFolder(const char*path);
    virtual long long getLocalFingerprint() const;
    void setLocalFingerprint(long long fingerprint);
    virtual int getTag() const;
    void setTag(int tag);
    void setListener(MegaSyncListener *listener);
    MegaSyncListener *getListener();
    virtual int getState() const;
    void setState(int state);

protected:
    MegaHandle megaHandle;
    string localFolder;
    int tag;
    long long fingerprint;
    MegaSyncListener *listener;
    int state;
};

#endif


class MegaPricingPrivate;
class MegaRequestPrivate : public MegaRequest
{
	public:
		MegaRequestPrivate(int type, MegaRequestListener *listener = NULL);
        MegaRequestPrivate(MegaRequestPrivate *request);
		virtual ~MegaRequestPrivate();
		MegaRequest *copy();
		void setNodeHandle(MegaHandle nodeHandle);
		void setLink(const char* link);
        void setParentHandle(MegaHandle parentHandle);
        void setSessionKey(const char* sessionKey);
		void setName(const char* name);
		void setEmail(const char* email);
    	void setPassword(const char* email);
    	void setNewPassword(const char* email);
		void setPrivateKey(const char* privateKey);
		void setAccess(int access);
		void setNumRetry(int ds);
		void setNextRetryDelay(int delay);
        void setPublicNode(MegaNode* publicNode, bool copyChildren = false);
		void setNumDetails(int numDetails);
		void setFile(const char* file);
        void setParamType(int type);
        void setText(const char* text);
        void setNumber(long long number);
        void setFlag(bool flag);
        void setTransferTag(int transfer);
        void setListener(MegaRequestListener *listener);
        void setTotalBytes(long long totalBytes);
        void setTransferredBytes(long long transferredBytes);
        void setTag(int tag);
        void addProduct(handle product, int proLevel, unsigned int gbStorage, unsigned int gbTransfer,
                        int months, int amount, const char *currency, const char *description, const char *iosid, const char *androidid);

        void setProxy(Proxy *proxy);
        Proxy *getProxy();

		virtual int getType() const;
		virtual const char *getRequestString() const;
		virtual const char* toString() const;
		virtual const char* __str__() const;
		virtual const char* __toString() const;
        virtual MegaHandle getNodeHandle() const;
		virtual const char* getLink() const;
        virtual MegaHandle getParentHandle() const;
        virtual const char* getSessionKey() const;
		virtual const char* getName() const;
		virtual const char* getEmail() const;
		virtual const char* getPassword() const;
		virtual const char* getNewPassword() const;
		virtual const char* getPrivateKey() const;
		virtual int getAccess() const;
		virtual const char* getFile() const;
		virtual int getNumRetry() const;
        virtual MegaNode *getPublicNode() const;
        virtual MegaNode *getPublicMegaNode() const;
        virtual int getParamType() const;
        virtual const char *getText() const;
        virtual long long getNumber() const;
        virtual bool getFlag() const;
        virtual long long getTransferredBytes() const;
        virtual long long getTotalBytes() const;
		virtual MegaRequestListener *getListener() const;
		virtual MegaAccountDetails *getMegaAccountDetails() const;
        virtual int getTransferTag() const;
        virtual int getNumDetails() const;
        virtual int getTag() const;
        virtual MegaPricing *getPricing() const;
	    AccountDetails * getAccountDetails() const;        
#ifdef ENABLE_CHAT
        virtual MegaTextChatPeerList *getMegaTextChatPeerList() const;
        void setMegaTextChatPeerList(MegaTextChatPeerList *chatPeers);
        virtual MegaTextChatList *getMegaTextChatList() const;
        void setMegaTextChatList(MegaTextChatList *chatList);
#endif
        virtual MegaStringMap *getMegaStringMap() const;
        void setMegaStringMap(const MegaStringMap *);

#ifdef ENABLE_SYNC
        void setSyncListener(MegaSyncListener *syncListener);
        MegaSyncListener *getSyncListener() const;
#endif

    protected:
        AccountDetails *accountDetails;
        MegaPricingPrivate *megaPricing;
		int type;
        MegaHandle nodeHandle;
		const char* link;
		const char* name;
        MegaHandle parentHandle;
        const char* sessionKey;
		const char* email;
		const char* password;
		const char* newPassword;
		const char* privateKey;
        const char* text;
        long long number;
		int access;
		const char* file;
		int attrType;
        bool flag;
        long long totalBytes;
        long long transferredBytes;
		MegaRequestListener *listener;
#ifdef ENABLE_SYNC
        MegaSyncListener *syncListener;
#endif
        int transfer;
		int numDetails;
        MegaNode* publicNode;
		int numRetry;
        int tag;
        Proxy *proxy;

#ifdef ENABLE_CHAT
        MegaTextChatPeerList *chatPeerList;
        MegaTextChatList *chatList;
#endif
        MegaStringMap *stringMap;
};

class MegaEventPrivate : public MegaEvent
{
public:
    MegaEventPrivate(int type);
    MegaEventPrivate(MegaEventPrivate *event);
    virtual ~MegaEventPrivate();
    MegaEvent *copy();

    virtual int getType() const;
    virtual const char *getText() const;

    void setText(const char* text);

protected:
    int type;
    const char* text;

};

class MegaAccountBalancePrivate : public MegaAccountBalance
{
public:
    static MegaAccountBalance *fromAccountBalance(const AccountBalance *balance);
    virtual ~MegaAccountBalancePrivate() ;
    virtual MegaAccountBalance* copy();

    virtual double getAmount() const;
    virtual char* getCurrency() const;

protected:
    MegaAccountBalancePrivate(const AccountBalance *balance);
    AccountBalance balance;
};

class MegaAccountSessionPrivate : public MegaAccountSession
{
public:
    static MegaAccountSession *fromAccountSession(const AccountSession *session);
    virtual ~MegaAccountSessionPrivate() ;
    virtual MegaAccountSession* copy();

    virtual int64_t getCreationTimestamp() const;
    virtual int64_t getMostRecentUsage() const;
    virtual char *getUserAgent() const;
    virtual char *getIP() const;
    virtual char *getCountry() const;
    virtual bool isCurrent() const;
    virtual bool isAlive() const;
    virtual MegaHandle getHandle() const;

private:
    MegaAccountSessionPrivate(const AccountSession *session);
    AccountSession session;
};

class MegaAccountPurchasePrivate : public MegaAccountPurchase
{
public:   
    static MegaAccountPurchase *fromAccountPurchase(const AccountPurchase *purchase);
    virtual ~MegaAccountPurchasePrivate() ;
    virtual MegaAccountPurchase* copy();

    virtual int64_t getTimestamp() const;
    virtual char *getHandle() const;
    virtual char *getCurrency() const;
    virtual double getAmount() const;
    virtual int getMethod() const;

private:
    MegaAccountPurchasePrivate(const AccountPurchase *purchase);
    AccountPurchase purchase;
};

class MegaAccountTransactionPrivate : public MegaAccountTransaction
{
public:
    static MegaAccountTransaction *fromAccountTransaction(const AccountTransaction *transaction);
    virtual ~MegaAccountTransactionPrivate() ;
    virtual MegaAccountTransaction* copy();

    virtual int64_t getTimestamp() const;
    virtual char *getHandle() const;
    virtual char *getCurrency() const;
    virtual double getAmount() const;

private:
    MegaAccountTransactionPrivate(const AccountTransaction *transaction);
    AccountTransaction transaction;
};

class MegaAccountDetailsPrivate : public MegaAccountDetails
{
    public:
        static MegaAccountDetails *fromAccountDetails(AccountDetails *details);
        virtual ~MegaAccountDetailsPrivate() ;

        virtual int getProLevel();
        virtual int64_t getProExpiration();
        virtual int getSubscriptionStatus();
        virtual int64_t getSubscriptionRenewTime();
        virtual char* getSubscriptionMethod();
        virtual char* getSubscriptionCycle();

        virtual long long getStorageMax();
        virtual long long getStorageUsed();
        virtual long long getTransferMax();
        virtual long long getTransferOwnUsed();

        virtual int getNumUsageItems();
        virtual long long getStorageUsed(MegaHandle handle);
        virtual long long getNumFiles(MegaHandle handle);
        virtual long long getNumFolders(MegaHandle handle);

        virtual MegaAccountDetails* copy();

        virtual int getNumBalances() const;
        virtual MegaAccountBalance* getBalance(int i) const;

        virtual int getNumSessions() const;
        virtual MegaAccountSession* getSession(int i) const;

        virtual int getNumPurchases() const;
        virtual MegaAccountPurchase* getPurchase(int i) const;

        virtual int getNumTransactions() const;
        virtual MegaAccountTransaction* getTransaction(int i) const;

        virtual int getTemporalBandwidthInterval();
        virtual long long getTemporalBandwidth();
        virtual bool isTemporalBandwidthValid();

    private:
        MegaAccountDetailsPrivate(AccountDetails *details);
        AccountDetails details;
};

class MegaPricingPrivate : public MegaPricing
{
public:
    virtual ~MegaPricingPrivate();
    virtual int getNumProducts();
    virtual MegaHandle getHandle(int productIndex);
    virtual int getProLevel(int productIndex);
    virtual unsigned int getGBStorage(int productIndex);
    virtual unsigned int getGBTransfer(int productIndex);
    virtual int getMonths(int productIndex);
    virtual int getAmount(int productIndex);
    virtual const char* getCurrency(int productIndex);
    virtual const char* getDescription(int productIndex);
    virtual const char* getIosID(int productIndex);
    virtual const char* getAndroidID(int productIndex);
    virtual MegaPricing *copy();

    void addProduct(handle product, int proLevel, unsigned int gbStorage, unsigned int gbTransfer,
                    int months, int amount, const char *currency, const char *description, const char *iosid, const char *androidid);
private:
    vector<handle> handles;
    vector<int> proLevel;
    vector<unsigned int> gbStorage;
    vector<unsigned int> gbTransfer;
    vector<int> months;
    vector<int> amount;
    vector<const char *> currency;
    vector<const char *> description;
    vector<const char *> iosId;
    vector<const char *> androidId;
};

#ifdef ENABLE_CHAT
class MegaTextChatPeerListPrivate : public MegaTextChatPeerList
{
public:
    MegaTextChatPeerListPrivate();
    MegaTextChatPeerListPrivate(userpriv_vector *);

    virtual ~MegaTextChatPeerListPrivate();
    virtual MegaTextChatPeerList *copy() const;
    virtual void addPeer(MegaHandle h, int priv);
    virtual MegaHandle getPeerHandle(int i) const;
    virtual int getPeerPrivilege(int i) const;
    virtual int size() const;

    // returns the list of user-privilege (this object keeps the ownership)
    const userpriv_vector * getList() const;

    void setPeerPrivilege(handle uh, privilege_t priv);

private:
    userpriv_vector list;
};

class MegaTextChatPrivate : public MegaTextChat
{
public:
    MegaTextChatPrivate(const MegaTextChat *);
    MegaTextChatPrivate(const TextChat *);

    virtual ~MegaTextChatPrivate();
    virtual MegaTextChat *copy() const;

    virtual MegaHandle getHandle() const;
    virtual int getOwnPrivilege() const;
    virtual int getShard() const;
    virtual const MegaTextChatPeerList *getPeerList() const;
    virtual void setPeerList(const MegaTextChatPeerList *peers);
    virtual bool isGroup() const;
    virtual MegaHandle getOriginatingUser() const;
    virtual const char *getTitle() const;
    virtual int64_t getCreationTime() const;

    virtual bool hasChanged(int changeType) const;
    virtual int getChanges() const;
    virtual int isOwnChange() const;

private:
    handle id;
    int priv;
    string url;
    int shard;
    MegaTextChatPeerList *peers;
    bool group;
    handle ou;
    string title;
    int changed;
    int tag;
    int64_t ts;
};

class MegaTextChatListPrivate : public MegaTextChatList
{
public:
    MegaTextChatListPrivate();
    MegaTextChatListPrivate(textchat_map *list);

    virtual ~MegaTextChatListPrivate();
    virtual MegaTextChatList *copy() const;
    virtual const MegaTextChat *get(unsigned int i) const;
    virtual int size() const;

    void addChat(MegaTextChatPrivate*);

private:
    MegaTextChatListPrivate(const MegaTextChatListPrivate*);
    vector<MegaTextChat*> list;
};

#endif

class MegaStringMapPrivate : public MegaStringMap
{
public:
    MegaStringMapPrivate();
    MegaStringMapPrivate(const string_map *map, bool toBase64 = false);
    virtual ~MegaStringMapPrivate();
    virtual MegaStringMap *copy() const;
    virtual const char *get(const char* key) const;
    virtual MegaStringList *getKeys() const;
    virtual void set(const char *key, const char *value);
    virtual int size() const;

protected:
    MegaStringMapPrivate(const MegaStringMapPrivate *megaStringMap);
    string_map strMap;
};


class MegaStringListPrivate : public MegaStringList
{
public:
    MegaStringListPrivate();
    MegaStringListPrivate(char **newlist, int size);
    virtual ~MegaStringListPrivate();
    virtual MegaStringList *copy();
    virtual const char* get(int i);
    virtual int size();


protected:
    MegaStringListPrivate(MegaStringListPrivate *stringList);
    const char** list;
    int s;
};

class MegaNodeListPrivate : public MegaNodeList
{
	public:
        MegaNodeListPrivate();
        MegaNodeListPrivate(Node** newlist, int size);
        MegaNodeListPrivate(MegaNodeListPrivate *nodeList, bool copyChildren = false);
        virtual ~MegaNodeListPrivate();
		virtual MegaNodeList *copy();
		virtual MegaNode* get(int i);
		virtual int size();

        virtual void addNode(MegaNode* node);
	
	protected:
		MegaNode** list;
		int s;
};

class MegaChildrenListsPrivate : public MegaChildrenLists
{
    public:
        MegaChildrenListsPrivate();
        MegaChildrenListsPrivate(MegaChildrenLists*);
        MegaChildrenListsPrivate(MegaNodeListPrivate *folderList, MegaNodeListPrivate *fileList);
        virtual ~MegaChildrenListsPrivate();
        virtual MegaChildrenLists *copy();
        virtual MegaNodeList* getFolderList();
        virtual MegaNodeList* getFileList();

    protected:
        MegaNodeList *folders;
        MegaNodeList *files;
};

class MegaUserListPrivate : public MegaUserList
{
	public:
        MegaUserListPrivate();
        MegaUserListPrivate(User** newlist, int size);
        virtual ~MegaUserListPrivate();
		virtual MegaUserList *copy();
		virtual MegaUser* get(int i);
		virtual int size();
	
	protected:
        MegaUserListPrivate(MegaUserListPrivate *userList);
		MegaUser** list;
		int s;
};

class MegaShareListPrivate : public MegaShareList
{
	public:
        MegaShareListPrivate();
        MegaShareListPrivate(Share** newlist, MegaHandle *MegaHandlelist, int size);
        virtual ~MegaShareListPrivate();
		virtual MegaShare* get(int i);
		virtual int size();
		
	protected:
		MegaShare** list;
		int s;
};

class MegaTransferListPrivate : public MegaTransferList
{
	public:
        MegaTransferListPrivate();
        MegaTransferListPrivate(MegaTransfer** newlist, int size);
        virtual ~MegaTransferListPrivate();
		virtual MegaTransfer* get(int i);
		virtual int size();
	
	protected:
		MegaTransfer** list;
		int s;
};

class MegaContactRequestListPrivate : public MegaContactRequestList
{
    public:
        MegaContactRequestListPrivate();
        MegaContactRequestListPrivate(PendingContactRequest ** newlist, int size);
        virtual ~MegaContactRequestListPrivate();
        virtual MegaContactRequestList *copy();
        virtual MegaContactRequest* get(int i);
        virtual int size();

    protected:
        MegaContactRequestListPrivate(MegaContactRequestListPrivate *requestList);
        MegaContactRequest** list;
        int s;
};

struct MegaFile : public File
{
    MegaFile();

    void setTransfer(MegaTransferPrivate *transfer);
    MegaTransferPrivate *getTransfer();
    virtual bool serialize(string*);

    static MegaFile* unserialize(string*);

protected:
    MegaTransferPrivate *megaTransfer;
};

struct MegaFileGet : public MegaFile
{
    void prepare();
    void updatelocalname();
    void progress();
    void completed(Transfer*, LocalNode*);
    void terminated();
	MegaFileGet(MegaClient *client, Node* n, string dstPath);
    MegaFileGet(MegaClient *client, MegaNode* n, string dstPath);
    ~MegaFileGet() {}

    virtual bool serialize(string*);
    static MegaFileGet* unserialize(string*);

private:
    MegaFileGet() {}
};

struct MegaFilePut : public MegaFile
{
    void completed(Transfer* t, LocalNode*);
    void terminated();
    MegaFilePut(MegaClient *client, string* clocalname, string *filename, handle ch, const char* ctargetuser, int64_t mtime = -1, bool isSourceTemporary = false);
    ~MegaFilePut() {}

    virtual bool serialize(string*);
    static MegaFilePut* unserialize(string*);

protected:
    int64_t customMtime;

private:
    MegaFilePut() {}
};

class TreeProcessor
{
    public:
        virtual bool processNode(Node* node);
        virtual ~TreeProcessor();
};

class SearchTreeProcessor : public TreeProcessor
{
    public:
        SearchTreeProcessor(const char *search);
        virtual bool processNode(Node* node);
        virtual ~SearchTreeProcessor() {}
        vector<Node *> &getResults();

    protected:
        const char *search;
        vector<Node *> results;
};

class OutShareProcessor : public TreeProcessor
{
    public:
        OutShareProcessor();
        virtual bool processNode(Node* node);
        virtual ~OutShareProcessor() {}
        vector<Share *> &getShares();
        vector<handle> &getHandles();

    protected:
        vector<Share *> shares;
        vector<handle> handles;
};

class PendingOutShareProcessor : public TreeProcessor
{
    public:
        PendingOutShareProcessor();
        virtual bool processNode(Node* node);
        virtual ~PendingOutShareProcessor() {}
        vector<Share *> &getShares();
        vector<handle> &getHandles();

    protected:
        vector<Share *> shares;
        vector<handle> handles;
};

class PublicLinkProcessor : public TreeProcessor
{
    public:
        PublicLinkProcessor();
        virtual bool processNode(Node* node);
        virtual ~PublicLinkProcessor();
        vector<Node *> &getNodes();

    protected:
        vector<Node *> nodes;
};

class SizeProcessor : public TreeProcessor
{
    protected:
        long long totalBytes;

    public:
        SizeProcessor();
        virtual bool processNode(Node* node);
        long long getTotalBytes();
};

//Thread safe request queue
class RequestQueue
{
    protected:
        std::deque<MegaRequestPrivate *> requests;
        MegaMutex mutex;

    public:
        RequestQueue();
        void push(MegaRequestPrivate *request);
        void push_front(MegaRequestPrivate *request);
        MegaRequestPrivate * pop();
        void removeListener(MegaRequestListener *listener);
#ifdef ENABLE_SYNC
        void removeListener(MegaSyncListener *listener);
#endif
};


//Thread safe transfer queue
class TransferQueue
{
    protected:
        std::deque<MegaTransferPrivate *> transfers;
        MegaMutex mutex;

    public:
        TransferQueue();
        void push(MegaTransferPrivate *transfer);
        void push_front(MegaTransferPrivate *transfer);
        MegaTransferPrivate * pop();
        void removeListener(MegaTransferListener *listener);
};

class MegaApiImpl : public MegaApp
{
    public:
        MegaApiImpl(MegaApi *api, const char *appKey, MegaGfxProcessor* processor, const char *basePath = NULL, const char *userAgent = NULL);
        MegaApiImpl(MegaApi *api, const char *appKey, const char *basePath = NULL, const char *userAgent = NULL);
        MegaApiImpl(MegaApi *api, const char *appKey, const char *basePath, const char *userAgent, int fseventsfd);
        virtual ~MegaApiImpl();

        //Multiple listener management.
        void addListener(MegaListener* listener);
        void addRequestListener(MegaRequestListener* listener);
        void addTransferListener(MegaTransferListener* listener);     
        void addGlobalListener(MegaGlobalListener* listener);
#ifdef ENABLE_SYNC
        void addSyncListener(MegaSyncListener *listener);
        void removeSyncListener(MegaSyncListener *listener);
#endif
        void removeListener(MegaListener* listener);
        void removeRequestListener(MegaRequestListener* listener);
        void removeTransferListener(MegaTransferListener* listener);
        void removeGlobalListener(MegaGlobalListener* listener);

        MegaRequest *getCurrentRequest();
        MegaTransfer *getCurrentTransfer();
        MegaError *getCurrentError();
        MegaNodeList *getCurrentNodes();
        MegaUserList *getCurrentUsers();

        //Utils
        char *getBase64PwKey(const char *password);
        long long getSDKtime();
        char *getStringHash(const char* base64pwkey, const char* inBuf);
        void getSessionTransferURL(const char *path, MegaRequestListener *listener);
        static MegaHandle base32ToHandle(const char* base32Handle);
        static handle base64ToHandle(const char* base64Handle);
        static handle base64ToUserHandle(const char* base64Handle);
        static char *handleToBase64(MegaHandle handle);
        static char *userHandleToBase64(MegaHandle handle);
        static const char* ebcEncryptKey(const char* encryptionKey, const char* plainKey);
        void retryPendingConnections(bool disconnect = false, bool includexfers = false, MegaRequestListener* listener = NULL);
        static void addEntropy(char* data, unsigned int size);
        static string userAttributeToString(int);
        static char userAttributeToScope(int);
        static void setStatsID(const char *id);

        //API requests
        void login(const char* email, const char* password, MegaRequestListener *listener = NULL);
        char *dumpSession();
        char *getSequenceNumber();
        char *dumpXMPPSession();
        char *getAccountAuth();
        void setAccountAuth(const char* auth);

        void fastLogin(const char* email, const char *stringHash, const char *base64pwkey, MegaRequestListener *listener = NULL);
        void fastLogin(const char* session, MegaRequestListener *listener = NULL);
        void killSession(MegaHandle sessionHandle, MegaRequestListener *listener = NULL);
        void getUserData(MegaRequestListener *listener = NULL);
        void getUserData(MegaUser *user, MegaRequestListener *listener = NULL);
        void getUserData(const char *user, MegaRequestListener *listener = NULL);
        void getAccountDetails(bool storage, bool transfer, bool pro, bool sessions, bool purchases, bool transactions, MegaRequestListener *listener = NULL);
<<<<<<< HEAD
        void queryBandwidthQuota(long long size, MegaRequestListener *listener = NULL);
=======
        void queryTransferQuota(long long size, MegaRequestListener *listener = NULL);
>>>>>>> 32b6c198
        void createAccount(const char* email, const char* password, const char* name, MegaRequestListener *listener = NULL);
        void createAccount(const char* email, const char* password, const char* firstname, const char* lastname, MegaRequestListener *listener = NULL);
        void fastCreateAccount(const char* email, const char *base64pwkey, const char* name, MegaRequestListener *listener = NULL);
        void resumeCreateAccount(const char* sid, MegaRequestListener *listener = NULL);
        void sendSignupLink(const char* email, const char *name, const char *password, MegaRequestListener *listener = NULL);
        void fastSendSignupLink(const char *email, const char *base64pwkey, const char *name, MegaRequestListener *listener = NULL);
        void querySignupLink(const char* link, MegaRequestListener *listener = NULL);
        void confirmAccount(const char* link, const char *password, MegaRequestListener *listener = NULL);
        void fastConfirmAccount(const char* link, const char *base64pwkey, MegaRequestListener *listener = NULL);
        void resetPassword(const char *email, bool hasMasterKey, MegaRequestListener *listener = NULL);
        void queryRecoveryLink(const char *link, MegaRequestListener *listener = NULL);
        void confirmResetPasswordLink(const char *link, const char *newPwd, const char *masterKey = NULL, MegaRequestListener *listener = NULL);
        void cancelAccount(MegaRequestListener *listener = NULL);
        void confirmCancelAccount(const char *link, const char *pwd, MegaRequestListener *listener = NULL);
        void changeEmail(const char *email, MegaRequestListener *listener = NULL);
        void confirmChangeEmail(const char *link, const char *pwd, MegaRequestListener *listener = NULL);
        void setProxySettings(MegaProxy *proxySettings);
        MegaProxy *getAutoProxySettings();
        int isLoggedIn();
        char* getMyEmail();
        char* getMyUserHandle();
        MegaHandle getMyUserHandleBinary();
        MegaUser *getMyUser();
        char* getMyXMPPJid();
#ifdef ENABLE_CHAT
        char* getMyFingerprint();
#endif
        static void setLogLevel(int logLevel);
        static void addLoggerClass(MegaLogger *megaLogger);
        static void removeLoggerClass(MegaLogger *megaLogger);
        static void setLogToConsole(bool enable);
        static void log(int logLevel, const char* message, const char *filename = NULL, int line = -1);

        void createFolder(const char* name, MegaNode *parent, MegaRequestListener *listener = NULL);
        bool createLocalFolder(const char *path);
        void moveNode(MegaNode* node, MegaNode* newParent, MegaRequestListener *listener = NULL);
        void copyNode(MegaNode* node, MegaNode *newParent, MegaRequestListener *listener = NULL);
        void copyNode(MegaNode* node, MegaNode *newParent, const char* newName, MegaRequestListener *listener = NULL);
        void renameNode(MegaNode* node, const char* newName, MegaRequestListener *listener = NULL);
        void remove(MegaNode* node, MegaRequestListener *listener = NULL);
        void cleanRubbishBin(MegaRequestListener *listener = NULL);
        void sendFileToUser(MegaNode *node, MegaUser *user, MegaRequestListener *listener = NULL);
        void sendFileToUser(MegaNode *node, const char* email, MegaRequestListener *listener = NULL);
        void share(MegaNode *node, MegaUser* user, int level, MegaRequestListener *listener = NULL);
        void share(MegaNode* node, const char* email, int level, MegaRequestListener *listener = NULL);
        void loginToFolder(const char* megaFolderLink, MegaRequestListener *listener = NULL);
        void importFileLink(const char* megaFileLink, MegaNode* parent, MegaRequestListener *listener = NULL);
        void getPublicNode(const char* megaFileLink, MegaRequestListener *listener = NULL);
        void getThumbnail(MegaNode* node, const char *dstFilePath, MegaRequestListener *listener = NULL);
		void cancelGetThumbnail(MegaNode* node, MegaRequestListener *listener = NULL);
        void setThumbnail(MegaNode* node, const char *srcFilePath, MegaRequestListener *listener = NULL);
        void getPreview(MegaNode* node, const char *dstFilePath, MegaRequestListener *listener = NULL);
		void cancelGetPreview(MegaNode* node, MegaRequestListener *listener = NULL);
        void setPreview(MegaNode* node, const char *srcFilePath, MegaRequestListener *listener = NULL);
        void getUserAvatar(MegaUser* user, const char *dstFilePath, MegaRequestListener *listener = NULL);
        void setAvatar(const char *dstFilePath, MegaRequestListener *listener = NULL);
        void getUserAvatar(const char *email_or_handle, const char *dstFilePath, MegaRequestListener *listener = NULL);
        static char* getUserAvatarColor(MegaUser *user);
        static char *getUserAvatarColor(const char *userhandle);
        void getUserAttribute(MegaUser* user, int type, MegaRequestListener *listener = NULL);
        void getUserAttribute(const char* email_or_handle, int type, MegaRequestListener *listener = NULL);
        void setUserAttribute(int type, const char* value, MegaRequestListener *listener = NULL);
        void setUserAttribute(int type, const MegaStringMap* value, MegaRequestListener *listener = NULL);
        void getUserEmail(MegaHandle handle, MegaRequestListener *listener = NULL);
        void setCustomNodeAttribute(MegaNode *node, const char *attrName, const char *value, MegaRequestListener *listener = NULL);
        void setNodeDuration(MegaNode *node, int secs, MegaRequestListener *listener = NULL);
        void setNodeCoordinates(MegaNode *node, double latitude, double longitude, MegaRequestListener *listener = NULL);
        void exportNode(MegaNode *node, int64_t expireTime, MegaRequestListener *listener = NULL);
        void disableExport(MegaNode *node, MegaRequestListener *listener = NULL);
        void fetchNodes(MegaRequestListener *listener = NULL);
        void getPricing(MegaRequestListener *listener = NULL);
        void getPaymentId(handle productHandle, MegaRequestListener *listener = NULL);
        void upgradeAccount(MegaHandle productHandle, int paymentMethod, MegaRequestListener *listener = NULL);
        void submitPurchaseReceipt(int gateway, const char* receipt, MegaRequestListener *listener = NULL);
        void creditCardStore(const char* address1, const char* address2, const char* city,
                             const char* province, const char* country, const char *postalcode,
                             const char* firstname, const char* lastname, const char* creditcard,
                             const char* expire_month, const char* expire_year, const char* cv2,
                             MegaRequestListener *listener = NULL);

        void creditCardQuerySubscriptions(MegaRequestListener *listener = NULL);
        void creditCardCancelSubscriptions(const char* reason, MegaRequestListener *listener = NULL);
        void getPaymentMethods(MegaRequestListener *listener = NULL);

        char *exportMasterKey();

        void changePassword(const char *oldPassword, const char *newPassword, MegaRequestListener *listener = NULL);
        void inviteContact(const char* email, const char* message, int action, MegaRequestListener* listener = NULL);
        void replyContactRequest(MegaContactRequest *request, int action, MegaRequestListener* listener = NULL);
        void respondContactRequest();

        void removeContact(MegaUser *user, MegaRequestListener* listener=NULL);
        void logout(MegaRequestListener *listener = NULL);
        void localLogout(MegaRequestListener *listener = NULL);
        void invalidateCache();
        void submitFeedback(int rating, const char *comment, MegaRequestListener *listener = NULL);
        void reportEvent(const char *details = NULL, MegaRequestListener *listener = NULL);
        void sendEvent(int eventType, const char* message, MegaRequestListener *listener = NULL);

        void useHttpsOnly(bool httpsOnly, MegaRequestListener *listener = NULL);
        bool usingHttpsOnly();

        //Transfers
        void startUpload(const char* localPath, MegaNode *parent, MegaTransferListener *listener=NULL);
        void startUpload(const char* localPath, MegaNode *parent, int64_t mtime, MegaTransferListener *listener=NULL);
        void startUpload(const char* localPath, MegaNode* parent, const char* fileName, MegaTransferListener *listener = NULL);
        void startUpload(const char* localPath, MegaNode* parent, const char* fileName,  int64_t mtime, int folderTransferTag = 0, const char *appData = NULL, bool isSourceFileTemporary = false, MegaTransferListener *listener = NULL);
        void startDownload(MegaNode* node, const char* localPath, MegaTransferListener *listener = NULL);
        void startDownload(MegaNode *node, const char* target, long startPos, long endPos, int folderTransferTag, const char *appData, MegaTransferListener *listener);
        void startStreaming(MegaNode* node, m_off_t startPos, m_off_t size, MegaTransferListener *listener);
        void retryTransfer(MegaTransfer *transfer, MegaTransferListener *listener = NULL);
        void cancelTransfer(MegaTransfer *transfer, MegaRequestListener *listener=NULL);
        void cancelTransferByTag(int transferTag, MegaRequestListener *listener = NULL);
        void cancelTransfers(int direction, MegaRequestListener *listener=NULL);
        void pauseTransfers(bool pause, int direction, MegaRequestListener* listener=NULL);
        void pauseTransfer(int transferTag, bool pause, MegaRequestListener* listener = NULL);
        void moveTransferUp(int transferTag, MegaRequestListener *listener = NULL);
        void moveTransferDown(int transferTag, MegaRequestListener *listener = NULL);
        void moveTransferToFirst(int transferTag, MegaRequestListener *listener = NULL);
        void moveTransferToLast(int transferTag, MegaRequestListener *listener = NULL);
        void moveTransferBefore(int transferTag, int prevTransferTag, MegaRequestListener *listener = NULL);
        void enableTransferResumption(const char* loggedOutId);
        void disableTransferResumption(const char* loggedOutId);
        bool areTransfersPaused(int direction);
        void setUploadLimit(int bpslimit);
        void setMaxConnections(int direction, int connections, MegaRequestListener* listener = NULL);
        void setDownloadMethod(int method);
        void setUploadMethod(int method);
        bool setMaxDownloadSpeed(m_off_t bpslimit);
        bool setMaxUploadSpeed(m_off_t bpslimit);
        int getMaxDownloadSpeed();
        int getMaxUploadSpeed();
        int getCurrentDownloadSpeed();
        int getCurrentUploadSpeed();
        int getCurrentSpeed(int type);
        int getDownloadMethod();
        int getUploadMethod();
        MegaTransferData *getTransferData(MegaTransferListener *listener = NULL);
        MegaTransfer *getFirstTransfer(int type);
        void notifyTransfer(int transferTag, MegaTransferListener *listener = NULL);
        MegaTransferList *getTransfers();
        MegaTransferList *getStreamingTransfers();
        MegaTransfer* getTransferByTag(int transferTag);
        MegaTransferList *getTransfers(int type);
        MegaTransferList *getChildTransfers(int transferTag);

#ifdef ENABLE_SYNC
        //Sync
        int syncPathState(string *path);
        MegaNode *getSyncedNode(string *path);
        void syncFolder(const char *localFolder, MegaNode *megaFolder, MegaRequestListener* listener = NULL);
        void resumeSync(const char *localFolder, long long localfp, MegaNode *megaFolder, MegaRequestListener *listener = NULL);
        void removeSync(handle nodehandle, MegaRequestListener *listener=NULL);
        void disableSync(handle nodehandle, MegaRequestListener *listener=NULL);
        int getNumActiveSyncs();
        void stopSyncs(MegaRequestListener *listener=NULL);
        bool isSynced(MegaNode *n);
        void setExcludedNames(vector<string> *excludedNames);
        void setExclusionLowerSizeLimit(long long limit);
        void setExclusionUpperSizeLimit(long long limit);
        bool moveToLocalDebris(const char *path);
        string getLocalPath(MegaNode *node);
        long long getNumLocalNodes();
        bool is_syncable(const char* name);
        bool is_syncable(long long size);
        bool isIndexing();
        char *getBlockedPath();
#endif
        void update();
        bool isWaiting();
        bool areServersBusy();

        //Statistics
        int getNumPendingUploads();
        int getNumPendingDownloads();
        int getTotalUploads();
        int getTotalDownloads();
        void resetTotalDownloads();
        void resetTotalUploads();
        void updateStats();
        long long getNumNodes();
        long long getTotalDownloadedBytes();
        long long getTotalUploadedBytes();
        long long getTotalDownloadBytes();
        long long getTotalUploadBytes();

        //Filesystem
		int getNumChildren(MegaNode* parent);
		int getNumChildFiles(MegaNode* parent);
		int getNumChildFolders(MegaNode* parent);
        MegaNodeList* getChildren(MegaNode *parent, int order=1);
        MegaChildrenLists* getFileFolderChildren(MegaNode *parent, int order=1);
        bool hasChildren(MegaNode *parent);
        int getIndex(MegaNode* node, int order=1);
        MegaNode *getChildNode(MegaNode *parent, const char* name);
        MegaNode *getParentNode(MegaNode *node);
        char *getNodePath(MegaNode *node);
        MegaNode *getNodeByPath(const char *path, MegaNode *n = NULL);
        MegaNode *getNodeByHandle(handle handler);
        MegaContactRequest *getContactRequestByHandle(MegaHandle handle);
        MegaUserList* getContacts();
        MegaUser* getContact(const char* uid);
        MegaNodeList *getInShares(MegaUser* user);
        MegaNodeList *getInShares();
        MegaShareList *getInSharesList();
        MegaUser *getUserFromInShare(MegaNode *node);
        bool isPendingShare(MegaNode *node);
        MegaShareList *getOutShares();
        MegaShareList *getOutShares(MegaNode *node);
        MegaShareList *getPendingOutShares();
        MegaShareList *getPendingOutShares(MegaNode *megaNode);
        MegaNodeList *getPublicLinks();
        MegaContactRequestList *getIncomingContactRequests();
        MegaContactRequestList *getOutgoingContactRequests();

        int getAccess(MegaNode* node);
        long long getSize(MegaNode *node);
        static void removeRecursively(const char *path);

        //Fingerprint
        char *getFingerprint(const char *filePath);
        char *getFingerprint(MegaNode *node);
        char *getFingerprint(MegaInputStream *inputStream, int64_t mtime);
        MegaNode *getNodeByFingerprint(const char* fingerprint);
        MegaNodeList *getNodesByFingerprint(const char* fingerprint);
        MegaNode *getExportableNodeByFingerprint(const char *fingerprint, const char *name = NULL);
        MegaNode *getNodeByFingerprint(const char *fingerprint, MegaNode* parent);
        bool hasFingerprint(const char* fingerprint);

        //CRC
        char *getCRC(const char *filePath);
        char *getCRCFromFingerprint(const char *fingerprint);
        char *getCRC(MegaNode *node);
        MegaNode* getNodeByCRC(const char *crc, MegaNode* parent);

        //Permissions
        MegaError checkAccess(MegaNode* node, int level);
        MegaError checkMove(MegaNode* node, MegaNode* target);

        bool isFilesystemAvailable();
        MegaNode *getRootNode();
        MegaNode* getInboxNode();
        MegaNode *getRubbishNode();
        MegaNode *getRootNode(MegaNode *node);
        bool isInRootnode(MegaNode *node, int index);

        void setDefaultFilePermissions(int permissions);
        int getDefaultFilePermissions();
        void setDefaultFolderPermissions(int permissions);
        int getDefaultFolderPermissions();

        long long getBandwidthOverquotaDelay();

        MegaNodeList* search(MegaNode* node, const char* searchString, bool recursive = 1);
        bool processMegaTree(MegaNode* node, MegaTreeProcessor* processor, bool recursive = 1);
        MegaNodeList* search(const char* searchString);

        MegaNode *createForeignFileNode(MegaHandle handle, const char *key, const char *name, m_off_t size, m_off_t mtime,
                                       MegaHandle parentHandle, const char *privateauth, const char *publicauth);
        MegaNode *createForeignFolderNode(MegaHandle handle, const char *name, MegaHandle parentHandle,
                                         const char *privateauth, const char *publicauth);

        MegaNode *authorizeNode(MegaNode *node);
        void authorizeMegaNodePrivate(MegaNodePrivate *node);

        const char *getVersion();
        char *getOperatingSystemVersion();
        void getLastAvailableVersion(const char *appKey, MegaRequestListener *listener = NULL);
        void getLocalSSLCertificate(MegaRequestListener *listener = NULL);
        void queryDNS(const char *hostname, MegaRequestListener *listener = NULL);
        void queryGeLB(const char *service, int timeoutms, int maxretries, MegaRequestListener *listener = NULL);
        void downloadFile(const char *url, const char *dstpath, MegaRequestListener *listener = NULL);
        const char *getUserAgent();
        const char *getBasePath();

        void changeApiUrl(const char *apiURL, bool disablepkp = false);
        bool setLanguage(const char* languageCode);
        void setLanguagePreference(const char* languageCode, MegaRequestListener *listener = NULL);
        void getLanguagePreference(MegaRequestListener *listener = NULL);
        bool getLanguageCode(const char* languageCode, std::string* code);
        void retrySSLerrors(bool enable);
        void setPublicKeyPinning(bool enable);
        void pauseActionPackets();
        void resumeActionPackets();

        static bool nodeComparatorDefaultASC  (Node *i, Node *j);
        static bool nodeComparatorDefaultDESC (Node *i, Node *j);
        static bool nodeComparatorSizeASC  (Node *i, Node *j);
        static bool nodeComparatorSizeDESC (Node *i, Node *j);
        static bool nodeComparatorCreationASC  (Node *i, Node *j);
        static bool nodeComparatorCreationDESC  (Node *i, Node *j);
        static bool nodeComparatorModificationASC  (Node *i, Node *j);
        static bool nodeComparatorModificationDESC  (Node *i, Node *j);
        static bool nodeComparatorAlphabeticalASC  (Node *i, Node *j);
        static bool nodeComparatorAlphabeticalDESC  (Node *i, Node *j);
        static bool userComparatorDefaultASC (User *i, User *j);

        char* escapeFsIncompatible(const char *filename);
        char* unescapeFsIncompatible(const char* name);

        bool createThumbnail(const char* imagePath, const char *dstPath);
        bool createPreview(const char* imagePath, const char *dstPath);
        bool createAvatar(const char* imagePath, const char *dstPath);

        bool isOnline();

#ifdef HAVE_LIBUV
        // start/stop
        bool httpServerStart(bool localOnly = true, int port = 4443);
        void httpServerStop();
        int httpServerIsRunning();

        // management
        char *httpServerGetLocalLink(MegaNode *node);
        void httpServerSetMaxBufferSize(int bufferSize);
        int httpServerGetMaxBufferSize();
        void httpServerSetMaxOutputSize(int outputSize);
        int httpServerGetMaxOutputSize();

        // permissions
        void httpServerEnableFileServer(bool enable);
        bool httpServerIsFileServerEnabled();
        void httpServerEnableFolderServer(bool enable);
        bool httpServerIsFolderServerEnabled();
        void httpServerSetRestrictedMode(int mode);
        int httpServerGetRestrictedMode();
        void httpServerEnableSubtitlesSupport(bool enable);
        bool httpServerIsSubtitlesSupportEnabled();
        bool httpServerIsLocalOnly();

        void httpServerAddListener(MegaTransferListener *listener);
        void httpServerRemoveListener(MegaTransferListener *listener);

        void fireOnStreamingStart(MegaTransferPrivate *transfer);
        void fireOnStreamingTemporaryError(MegaTransferPrivate *transfer, MegaError e);
        void fireOnStreamingFinish(MegaTransferPrivate *transfer, MegaError e);
#endif

#ifdef ENABLE_CHAT
        void createChat(bool group, MegaTextChatPeerList *peers, MegaRequestListener *listener = NULL);
        void inviteToChat(MegaHandle chatid, MegaHandle uh, int privilege, const char *title = NULL, MegaRequestListener *listener = NULL);
        void removeFromChat(MegaHandle chatid, MegaHandle uh = INVALID_HANDLE, MegaRequestListener *listener = NULL);
        void getUrlChat(MegaHandle chatid, MegaRequestListener *listener = NULL);
        void grantAccessInChat(MegaHandle chatid, MegaNode *n, MegaHandle uh,  MegaRequestListener *listener = NULL);
        void removeAccessInChat(MegaHandle chatid, MegaNode *n, MegaHandle uh,  MegaRequestListener *listener = NULL);
        void updateChatPermissions(MegaHandle chatid, MegaHandle uh, int privilege, MegaRequestListener *listener = NULL);
        void truncateChat(MegaHandle chatid, MegaHandle messageid, MegaRequestListener *listener = NULL);
        void setChatTitle(MegaHandle chatid, const char *title, MegaRequestListener *listener = NULL);
        void getChatPresenceURL(MegaRequestListener *listener = NULL);
        void registerPushNotification(int deviceType, const char *token, MegaRequestListener *listener = NULL);
        void sendChatStats(const char *data, MegaRequestListener *listener = NULL);
        void sendChatLogs(const char *data, const char *aid, MegaRequestListener *listener = NULL);
        MegaTextChatList *getChatList();
        MegaHandleList *getAttachmentAccess(MegaHandle chatid, MegaHandle h);
        bool hasAccessToAttachment(MegaHandle chatid, MegaHandle h, MegaHandle uh);
        const char* getFileAttribute(MegaHandle h);
#endif

        void fireOnTransferStart(MegaTransferPrivate *transfer);
        void fireOnTransferFinish(MegaTransferPrivate *transfer, MegaError e);
        void fireOnTransferUpdate(MegaTransferPrivate *transfer);
        void fireOnTransferTemporaryError(MegaTransferPrivate *transfer, MegaError e);
        map<int, MegaTransferPrivate *> transferMap;

        MegaClient *getMegaClient();
        static FileFingerprint *getFileFingerprintInternal(const char *fingerprint);


protected:
        static const unsigned int MAX_SESSION_LENGTH;

        void init(MegaApi *api, const char *appKey, MegaGfxProcessor* processor, const char *basePath = NULL, const char *userAgent = NULL, int fseventsfd = -1);

        static void *threadEntryPoint(void *param);
        static ExternalLogger externalLogger;

        MegaTransferPrivate* getMegaTransferPrivate(int tag);

        void fireOnRequestStart(MegaRequestPrivate *request);
        void fireOnRequestFinish(MegaRequestPrivate *request, MegaError e);
        void fireOnRequestUpdate(MegaRequestPrivate *request);
        void fireOnRequestTemporaryError(MegaRequestPrivate *request, MegaError e);
        bool fireOnTransferData(MegaTransferPrivate *transfer);
        void fireOnUsersUpdate(MegaUserList *users);
        void fireOnNodesUpdate(MegaNodeList *nodes);
        void fireOnAccountUpdate();
        void fireOnContactRequestsUpdate(MegaContactRequestList *requests);
        void fireOnReloadNeeded();
        void fireOnEvent(MegaEventPrivate *event);

#ifdef ENABLE_SYNC
        void fireOnGlobalSyncStateChanged();
        void fireOnSyncStateChanged(MegaSyncPrivate *sync);
        void fireOnSyncEvent(MegaSyncPrivate *sync, MegaSyncEvent *event);
        void fireOnFileSyncStateChanged(MegaSyncPrivate *sync, const char *filePath, int newState);
#endif

#ifdef ENABLE_CHAT
        void fireOnChatsUpdate(MegaTextChatList *chats);
#endif

        void processTransferPrepare(Transfer *t, MegaTransferPrivate *transfer);
        void processTransferUpdate(Transfer *tr, MegaTransferPrivate *transfer);
        void processTransferComplete(Transfer *tr, MegaTransferPrivate *transfer);
        void processTransferFailed(Transfer *tr, MegaTransferPrivate *transfer, error error, dstime timeleft);
        void processTransferRemoved(Transfer *tr, MegaTransferPrivate *transfer, error e);

        MegaApi *api;
        MegaThread thread;
        MegaClient *client;
        MegaHttpIO *httpio;
        MegaWaiter *waiter;
        MegaFileSystemAccess *fsAccess;
        MegaDbAccess *dbAccess;
        GfxProc *gfxAccess;
        string basePath;
        bool nocache;

#ifdef HAVE_LIBUV
        MegaHTTPServer *httpServer;
        int httpServerMaxBufferSize;
        int httpServerMaxOutputSize;
        bool httpServerEnableFiles;
        bool httpServerEnableFolders;
        int httpServerRestrictedMode;
        bool httpServerSubtitlesSupportEnabled;
        set<MegaTransferListener *> httpServerListeners;
#endif
		
        RequestQueue requestQueue;
        TransferQueue transferQueue;
        map<int, MegaRequestPrivate *> requestMap;

#ifdef ENABLE_SYNC
        map<int, MegaSyncPrivate *> syncMap;
#endif

        int pendingUploads;
        int pendingDownloads;
        int totalUploads;
        int totalDownloads;
        long long totalDownloadedBytes;
        long long totalUploadedBytes;
        long long totalDownloadBytes;
        long long totalUploadBytes;
        long long notificationNumber;
        set<MegaRequestListener *> requestListeners;
        set<MegaTransferListener *> transferListeners;

#ifdef ENABLE_SYNC
        set<MegaSyncListener *> syncListeners;
#endif

        set<MegaGlobalListener *> globalListeners;
        set<MegaListener *> listeners;
        bool waiting;
        bool waitingRequest;
        vector<string> excludedNames;
        long long syncLowerSizeLimit;
        long long syncUpperSizeLimit;
        MegaMutex sdkMutex;
        MegaTransferPrivate *currentTransfer;
        MegaRequestPrivate *activeRequest;
        MegaTransferPrivate *activeTransfer;
        MegaError *activeError;
        MegaNodeList *activeNodes;
        MegaUserList *activeUsers;
        MegaContactRequestList *activeContactRequests;
        string appKey;

        int threadExit;
        void loop();

        int maxRetries;

        // a request-level error occurred
        virtual void request_error(error);
        virtual void request_response_progress(m_off_t, m_off_t);

        // login result
        virtual void login_result(error);
        virtual void logout_result(error);
        virtual void userdata_result(string*, string*, string*, handle, error);
        virtual void pubkey_result(User *);

        // ephemeral session creation/resumption result
        virtual void ephemeral_result(error);
        virtual void ephemeral_result(handle, const byte*);

        // account creation
        virtual void sendsignuplink_result(error);
        virtual void querysignuplink_result(error);
        virtual void querysignuplink_result(handle, const char*, const char*, const byte*, const byte*, const byte*, size_t);
        virtual void confirmsignuplink_result(error);
        virtual void setkeypair_result(error);

        // account credentials, properties and history
        virtual void account_details(AccountDetails*,  bool, bool, bool, bool, bool, bool);
        virtual void account_details(AccountDetails*, error);
<<<<<<< HEAD
        virtual void querybandwidthquota_result(int);
=======
        virtual void querytransferquota_result(int);
>>>>>>> 32b6c198

        virtual void setattr_result(handle, error);
        virtual void rename_result(handle, error);
        virtual void unlink_result(handle, error);
        virtual void nodes_updated(Node**, int);
        virtual void users_updated(User**, int);
        virtual void account_updated();
        virtual void pcrs_updated(PendingContactRequest**, int);

        // password change result
        virtual void changepw_result(error);

        // user attribute update notification
        virtual void userattr_update(User*, int, const char*);


        virtual void fetchnodes_result(error);
        virtual void putnodes_result(error, targettype_t, NewNode*);

        // share update result
        virtual void share_result(error);
        virtual void share_result(int, error);

        // contact request results
        void setpcr_result(handle, error, opcactions_t);
        void updatepcr_result(error, ipcactions_t);

        // file attribute fetch result
        virtual void fa_complete(handle, fatype, const char*, uint32_t);
        virtual int fa_failed(handle, fatype, int, error);

        // file attribute modification result
        virtual void putfa_result(handle, fatype, error);
        virtual void putfa_result(handle, fatype, const char*);

        // purchase transactions
        virtual void enumeratequotaitems_result(handle product, unsigned prolevel, unsigned gbstorage, unsigned gbtransfer,
                                                unsigned months, unsigned amount, const char* currency, const char* description, const char* iosid, const char* androidid);
        virtual void enumeratequotaitems_result(error e);
        virtual void additem_result(error);
        virtual void checkout_result(const char*, error);
        virtual void submitpurchasereceipt_result(error);
        virtual void creditcardstore_result(error);
        virtual void creditcardquerysubscriptions_result(int, error);
        virtual void creditcardcancelsubscriptions_result(error);
        virtual void getpaymentmethods_result(int, error);
        virtual void copysession_result(string*, error);

        virtual void userfeedbackstore_result(error);
        virtual void sendevent_result(error);

        virtual void checkfile_result(handle h, error e);
        virtual void checkfile_result(handle h, error e, byte* filekey, m_off_t size, m_time_t ts, m_time_t tm, string* filename, string* fingerprint, string* fileattrstring);

        // user invites/attributes
        virtual void removecontact_result(error);
        virtual void putua_result(error);
        virtual void getua_result(error);
        virtual void getua_result(byte*, unsigned);
        virtual void getua_result(TLVstore *);
#ifdef DEBUG
        virtual void delua_result(error);
#endif

        virtual void getuseremail_result(string *, error);

        // file node export result
        virtual void exportnode_result(error);
        virtual void exportnode_result(handle, handle);

        // exported link access result
        virtual void openfilelink_result(error);
        virtual void openfilelink_result(handle, const byte*, m_off_t, string*, string*, int);

        // global transfer queue updates (separate signaling towards the queued objects)
        virtual void file_added(File*);
        virtual void file_removed(File*, error e);
        virtual void file_complete(File*);
        virtual File* file_resume(string*, direction_t *type);

        virtual void transfer_prepare(Transfer*);
        virtual void transfer_failed(Transfer*, error error, dstime timeleft);
        virtual void transfer_update(Transfer*);

        virtual dstime pread_failure(error, int, void*, dstime);
        virtual bool pread_data(byte*, m_off_t, m_off_t, m_off_t, m_off_t, void*);

        virtual void reportevent_result(error);
        virtual void sessions_killed(handle sessionid, error e);

        virtual void cleanrubbishbin_result(error);

        virtual void getrecoverylink_result(error);
        virtual void queryrecoverylink_result(error);
        virtual void queryrecoverylink_result(int type, const char *email, const char *ip, time_t ts, handle uh, const vector<string> *emails);
        virtual void getprivatekey_result(error, const byte *privk = NULL, const size_t len_privk = 0);
        virtual void confirmrecoverylink_result(error);
        virtual void confirmcancellink_result(error);
        virtual void validatepassword_result(error);
        virtual void getemaillink_result(error);
        virtual void confirmemaillink_result(error);
        virtual void getversion_result(int, const char*, error);
        virtual void getlocalsslcertificate_result(m_time_t, string *certdata, error);

#ifdef ENABLE_CHAT
        // chat-related commandsresult
        virtual void chatcreate_result(TextChat *, error);
        virtual void chatinvite_result(error);
        virtual void chatremove_result(error);
        virtual void chaturl_result(error);
        virtual void chaturl_result(string*, error);
        virtual void chatgrantaccess_result(error);
        virtual void chatremoveaccess_result(error);
        virtual void chatupdatepermissions_result(error);
        virtual void chattruncate_result(error);
        virtual void chatsettitle_result(error);
        virtual void chatpresenceurl_result(string*, error);
        virtual void registerpushnotification_result(error);

        virtual void chats_updated(textchat_map *, int);
#endif

#ifdef ENABLE_SYNC
        // sync status updates and events
        virtual void syncupdate_state(Sync*, syncstate_t);
        virtual void syncupdate_scanning(bool scanning);
        virtual void syncupdate_local_folder_addition(Sync* sync, LocalNode *localNode, const char *path);
        virtual void syncupdate_local_folder_deletion(Sync* sync, LocalNode *localNode);
        virtual void syncupdate_local_file_addition(Sync* sync, LocalNode* localNode, const char *path);
        virtual void syncupdate_local_file_deletion(Sync* sync, LocalNode* localNode);
        virtual void syncupdate_local_file_change(Sync* sync, LocalNode* localNode, const char *path);
        virtual void syncupdate_local_move(Sync* sync, LocalNode* localNode, const char* path);
        virtual void syncupdate_get(Sync* sync, Node *node, const char* path);
        virtual void syncupdate_put(Sync* sync, LocalNode *localNode, const char*);
        virtual void syncupdate_remote_file_addition(Sync *sync, Node* n);
        virtual void syncupdate_remote_file_deletion(Sync *sync, Node* n);
        virtual void syncupdate_remote_folder_addition(Sync *sync, Node* n);
        virtual void syncupdate_remote_folder_deletion(Sync* sync, Node* n);
        virtual void syncupdate_remote_copy(Sync*, const char*);
        virtual void syncupdate_remote_move(Sync *sync, Node *n, Node* prevparent);
        virtual void syncupdate_remote_rename(Sync*sync, Node* n, const char* prevname);
        virtual void syncupdate_treestate(LocalNode*);
        virtual bool sync_syncable(Node*);
        virtual bool sync_syncable(const char*name, string*, string*);
        virtual void syncupdate_local_lockretry(bool);
#endif

        // suggest reload due to possible race condition with other clients
        virtual void reload(const char*);

        // wipe all users, nodes and shares
        virtual void clearing();

        // failed request retry notification
        virtual void notify_retry(dstime);

        // notify about db commit
        virtual void notify_dbcommit();

        // notify about account confirmation
        virtual void notify_confirmation(const char*);

        // notify about a finished HTTP request
        virtual void http_result(error, int, byte *, int);

        void sendPendingRequests();
        void sendPendingTransfers();
        char *stringToArray(string &buffer);

        //Internal
        Node* getNodeByFingerprintInternal(const char *fingerprint);
        Node *getNodeByFingerprintInternal(const char *fingerprint, Node *parent);

        bool processTree(Node* node, TreeProcessor* processor, bool recursive = 1);
        MegaNodeList* search(Node* node, const char* searchString, bool recursive = 1);
        void getNodeAttribute(MegaNode* node, int type, const char *dstFilePath, MegaRequestListener *listener = NULL);
		void cancelGetNodeAttribute(MegaNode *node, int type, MegaRequestListener *listener = NULL);
        void setNodeAttribute(MegaNode* node, int type, const char *srcFilePath, MegaRequestListener *listener = NULL);
        void getUserAttr(const char* email_or_handle, int type, const char *dstFilePath, MegaRequestListener *listener = NULL);
        void setUserAttr(int type, const char *value, MegaRequestListener *listener = NULL);
        static char *getAvatarColor(handle userhandle);
};

class MegaHashSignatureImpl
{
	public:
		MegaHashSignatureImpl(const char *base64Key);
		~MegaHashSignatureImpl();
		void init();
		void add(const char *data, unsigned size);
        bool checkSignature(const char *base64Signature);

	protected:    
		HashSignature *hashSignature;
		AsymmCipher* asymmCypher;
};

class ExternalInputStream : public InputStreamAccess
{
    MegaInputStream *inputStream;

public:
    ExternalInputStream(MegaInputStream *inputStream);
    virtual m_off_t size();
    virtual bool read(byte *buffer, unsigned size);
};

class FileInputStream : public InputStreamAccess
{
    FileAccess *fileAccess;
    m_off_t offset;

public:
    FileInputStream(FileAccess *fileAccess);
    virtual m_off_t size();
    virtual bool read(byte *buffer, unsigned size);
    virtual ~FileInputStream();
};

#ifdef HAVE_LIBUV
class StreamingBuffer
{
public:
    StreamingBuffer();
    ~StreamingBuffer();
    void init(unsigned int capacity);
    unsigned int append(const char *buf, unsigned int len);
    unsigned int availableData();
    unsigned int availableSpace();
    unsigned int availableCapacity();
    uv_buf_t nextBuffer();
    void freeData(unsigned int len);
    void setMaxBufferSize(unsigned int bufferSize);
    void setMaxOutputSize(unsigned int outputSize);

    static const unsigned int MAX_BUFFER_SIZE = 2097152;
    static const unsigned int MAX_OUTPUT_SIZE = 16384;

protected:
    char *buffer;
    unsigned int capacity;
    unsigned int size;
    unsigned int free;
    unsigned int inpos;
    unsigned int outpos;
    unsigned int maxBufferSize;
    unsigned int maxOutputSize;
};

class MegaHTTPServer;
class MegaHTTPContext : public MegaTransferListener, public MegaRequestListener
{
public:
    MegaHTTPContext();

    // Connection management
    MegaHTTPServer *server;
    StreamingBuffer streamingBuffer;
    MegaTransferPrivate *transfer;
    uv_tcp_t tcphandle;
    uv_async_t asynchandle;
    http_parser parser;
    uv_mutex_t mutex;
    MegaApiImpl *megaApi;
    m_off_t bytesWritten;
    m_off_t size;
    char *lastBuffer;
    int lastBufferLen;
    bool nodereceived;
    bool finished;
    bool failed;
    bool pause;

    // Request information
    bool range;
    m_off_t rangeStart;
    m_off_t rangeEnd;
    m_off_t rangeWritten;
    MegaNode *node;
    std::string path;
    std::string nodehandle;
    std::string nodekey;
    std::string nodename;
    m_off_t nodesize;
    int resultCode;

    virtual void onTransferStart(MegaApi *, MegaTransfer *transfer);
    virtual bool onTransferData(MegaApi *, MegaTransfer *transfer, char *buffer, size_t size);
    virtual void onTransferFinish(MegaApi* api, MegaTransfer *transfer, MegaError *e);
    virtual void onRequestFinish(MegaApi* api, MegaRequest *request, MegaError *e);
};

class MegaHTTPServer
{
protected:
    static void *threadEntryPoint(void *param);
    static http_parser_settings parsercfg;

    set<handle> allowedHandles;
    handle lastHandle;
    list<MegaHTTPContext*> connections;
    uv_async_t exit_handle;
    MegaApiImpl *megaApi;
    uv_sem_t semaphore;
    MegaThread thread;
    uv_tcp_t server;
    int maxBufferSize;
    int maxOutputSize;
    bool fileServerEnabled;
    bool folderServerEnabled;
    bool subtitlesSupportEnabled;
    int restrictedMode;
    bool localOnly;
    bool started;
    int port;

    // libuv callbacks
    static void onNewClient(uv_stream_t* server_handle, int status);
    static void onDataReceived(uv_stream_t* tcp, ssize_t nread, const uv_buf_t * buf);
    static void allocBuffer(uv_handle_t *handle, size_t suggested_size, uv_buf_t* buf);
    static void onClose(uv_handle_t* handle);
    static void onAsyncEventClose(uv_handle_t* handle);
    static void onAsyncEvent(uv_async_t* handle);
    static void onCloseRequested(uv_async_t* handle);
    static void onWriteFinished(uv_write_t* req, int status);

    // HTTP parser callback
    static int onMessageBegin(http_parser* parser);
    static int onHeadersComplete(http_parser* parser);
    static int onUrlReceived(http_parser* parser, const char* url, size_t length);
    static int onHeaderField(http_parser* parser, const char* at, size_t length);
    static int onHeaderValue(http_parser* parser, const char* at, size_t length);
    static int onBody(http_parser* parser, const char* at, size_t length);
    static int onMessageComplete(http_parser* parser);

    void run();
    static void sendHeaders(MegaHTTPContext *httpctx, string *headers);
    static void sendNextBytes(MegaHTTPContext *httpctx);
    static int streamNode(MegaHTTPContext *httpctx);

public:
    MegaHTTPServer(MegaApiImpl *megaApi);
    virtual ~MegaHTTPServer();
    bool start(int port, bool localOnly = true);
    void stop();
    int getPort();
    bool isLocalOnly();
    void setMaxBufferSize(int bufferSize);
    void setMaxOutputSize(int outputSize);
    int getMaxBufferSize();
    int getMaxOutputSize();
    void enableFileServer(bool enable);
    void enableFolderServer(bool enable);
    void setRestrictedMode(int mode);
    bool isFileServerEnabled();
    bool isFolderServerEnabled();
    int getRestrictedMode();
    bool isHandleAllowed(handle h);
    void clearAllowedHandles();
    char* getLink(MegaNode *node);
    bool isSubtitlesSupportEnabled();
    void enableSubtitlesSupport(bool enable);
};
#endif

}

#endif //MEGAAPI_IMPL_H<|MERGE_RESOLUTION|>--- conflicted
+++ resolved
@@ -1373,11 +1373,7 @@
         void getUserData(MegaUser *user, MegaRequestListener *listener = NULL);
         void getUserData(const char *user, MegaRequestListener *listener = NULL);
         void getAccountDetails(bool storage, bool transfer, bool pro, bool sessions, bool purchases, bool transactions, MegaRequestListener *listener = NULL);
-<<<<<<< HEAD
-        void queryBandwidthQuota(long long size, MegaRequestListener *listener = NULL);
-=======
         void queryTransferQuota(long long size, MegaRequestListener *listener = NULL);
->>>>>>> 32b6c198
         void createAccount(const char* email, const char* password, const char* name, MegaRequestListener *listener = NULL);
         void createAccount(const char* email, const char* password, const char* firstname, const char* lastname, MegaRequestListener *listener = NULL);
         void fastCreateAccount(const char* email, const char *base64pwkey, const char* name, MegaRequestListener *listener = NULL);
@@ -1877,11 +1873,7 @@
         // account credentials, properties and history
         virtual void account_details(AccountDetails*,  bool, bool, bool, bool, bool, bool);
         virtual void account_details(AccountDetails*, error);
-<<<<<<< HEAD
-        virtual void querybandwidthquota_result(int);
-=======
         virtual void querytransferquota_result(int);
->>>>>>> 32b6c198
 
         virtual void setattr_result(handle, error);
         virtual void rename_result(handle, error);

--- conflicted
+++ resolved
@@ -2834,13 +2834,8 @@
         void catchup_result() override;
         void key_modified(handle, attr_t) override;
 
-<<<<<<< HEAD
-        void fetchnodes_result(error) override;
-        void putnodes_result(error, targettype_t, vector<NewNode>&) override;
-=======
         void fetchnodes_result(const Error&) override;
-        void putnodes_result(error, targettype_t, NewNode*) override;
->>>>>>> 17a4f1ca
+        void putnodes_result(const Error&, targettype_t, vector<NewNode>&) override;
 
         // share update result
         void share_result(error) override;

--- conflicted
+++ resolved
@@ -1,4 +1,4 @@
-﻿/**
+/**
  * @file megaapi_impl.h
  * @brief Private header file of the intermediate layer for the MEGA C++ SDK.
  *
@@ -2349,32 +2349,31 @@
     MegaApiImpl *megaApi;
     m_off_t bytesWritten;
     m_off_t size;
-
+    char *lastBuffer;
+    int lastBufferLen;
+    bool nodereceived;
     bool finished;
-
-    // WEBDAV related
-    int depth;
-    std::string lastheader;
-    std::string subpathrelative;
-    const char *messageBody;
-    size_t messageBodySize;
-    std::string host;
-    std::string destination;
-    bool overwrite;
-    FileAccess *tmpFileAccess;
-    std::string tmpFileName;
-    std::string newname; //newname for moved node
-    MegaHandle nodeToMove; //node to be moved after delete
-    MegaHandle newParentNode; //parent node for moved after delete
-
-    uv_mutex_t mutex_responses;
-    std::list<std::string> responses;
+    bool failed;
+    bool pause;
 
 #ifdef ENABLE_EVT_TLS
     //tls stuff:
     evt_tls_t *evt_tls;
 #endif
     std::list<char*> writePointers;
+
+    // Request information
+    bool range;
+    m_off_t rangeStart;
+    m_off_t rangeEnd;
+    m_off_t rangeWritten;
+    MegaNode *node;
+    std::string path;
+    std::string nodehandle;
+    std::string nodekey;
+    std::string nodename;
+    m_off_t nodesize;
+    int resultCode;
 
 };
 
@@ -2428,11 +2427,8 @@
     static void on_evt_tls_close(evt_tls_t *evt_tls, int status);
     static void on_hd_complete( evt_tls_t *evt_tls, int status);
     static void evt_on_rd(evt_tls_t *evt_tls, char *bfr, int sz);
-<<<<<<< HEAD
-=======
-#endif
-
->>>>>>> 49a4bb16
+#endif
+
 
     static void onAsyncEventClose(uv_handle_t* handle);
     static void onAsyncEvent(uv_async_t* handle);
@@ -2445,13 +2441,6 @@
 
     static void closeConnection(MegaTCPContext *tcpctx);
     static void closeTCPConnection(MegaTCPContext *tcpctx);
-
-    static std::string getResponseForNode(MegaNode *node, MegaHTTPContext* httpctx);
-
-    // WEBDAV related
-    static std::string getWebDavPropFindResponseForNode(std::string baseURL, std::string subnodepath, MegaNode *node, MegaHTTPContext* httpctx);
-    static std::string getWebDavProfFindNodeContents(MegaNode *node, std::string baseURL, bool offlineAttribute);
-
 
     void run();
 
@@ -2467,27 +2456,14 @@
     virtual bool respondNewConnection(MegaTCPContext* tcpctx) = 0; //returns true if server needs to start by reading
     virtual void processOnExitHandleClose(MegaTCPServer* tcpServer);
 
-    //Utility funcitons
-    static std::string getHTTPMethodName(int httpmethod);
-    static std::string getHTTPErrorString(int errorcode);
-
-
 public:
     bool useTLS;
     MegaFileSystemAccess *fsAccess;
-<<<<<<< HEAD
 
     std::string basePath;
 
-    MegaTCPServer(MegaApiImpl *megaApi, string basePath, bool useTLS = false, std::string certificatepath = std::string(), std::string keypath = std::string());
+    MegaTCPServer(MegaApiImpl *megaApi, std::string basePath, bool useTLS = false, std::string certificatepath = std::string(), std::string keypath = std::string());
     virtual ~MegaTCPServer();
-=======
-
-    std::string basePath;
-
-    MegaHTTPServer(MegaApiImpl *megaApi, std::string basePath, bool useTLS = false, std::string certificatepath = std::string(), std::string keypath = std::string());
-    virtual ~MegaHTTPServer();
->>>>>>> 49a4bb16
     bool start(int port, bool localOnly = true);
     void stop();
     int getPort();
@@ -2510,7 +2486,10 @@
     char* getLink(MegaNode *node, bool enablewebdav = false);
     bool isSubtitlesSupportEnabled();
     void enableSubtitlesSupport(bool enable);
-<<<<<<< HEAD
+
+    set<handle> getAllowedWebDavHandles();
+    void removeAllowedWebDavHandle(MegaHandle handle);
+
     void readData(MegaTCPContext* tcpctx);
 };
 
@@ -2547,6 +2526,25 @@
     m_off_t nodesize;
     int resultCode;
 
+
+    // WEBDAV related
+    int depth;
+    std::string lastheader;
+    std::string subpathrelative;
+    const char *messageBody;
+    size_t messageBodySize;
+    std::string host;
+    std::string destination;
+    bool overwrite;
+    FileAccess *tmpFileAccess;
+    std::string tmpFileName;
+    std::string newname; //newname for moved node
+    MegaHandle nodeToMove; //node to be moved after delete
+    MegaHandle newParentNode; //parent node for moved after delete
+
+    uv_mutex_t mutex_responses;
+    std::list<std::string> responses;
+
     virtual void onTransferStart(MegaApi *, MegaTransfer *transfer);
     virtual bool onTransferData(MegaApi *, MegaTransfer *transfer, char *buffer, size_t size);
     virtual void onTransferFinish(MegaApi* api, MegaTransfer *transfer, MegaError *e);
@@ -2579,7 +2577,23 @@
     static void sendNextBytes(MegaHTTPContext *httpctx);
     static int streamNode(MegaHTTPContext *httpctx);
 
-public:
+    //Utility funcitons
+    static std::string getHTTPMethodName(int httpmethod);
+    static std::string getHTTPErrorString(int errorcode);
+    static std::string getResponseForNode(MegaNode *node, MegaHTTPContext* httpctx);
+
+    // WEBDAV related
+    static std::string getWebDavPropFindResponseForNode(std::string baseURL, std::string subnodepath, MegaNode *node, MegaHTTPContext* httpctx);
+    static std::string getWebDavProfFindNodeContents(MegaNode *node, std::string baseURL, bool offlineAttribute);
+
+    static void returnHttpCodeBasedOnRequestError(MegaHTTPContext* httpctx, MegaError *e, bool synchronous = true);
+    static void returnHttpCode(MegaHTTPContext* httpctx, int errorCode, std::string errorMessage = string(), bool synchronous = true);
+
+public:
+
+    static void returnHttpCodeAsyncBasedOnRequestError(MegaHTTPContext* httpctx, MegaError *e);
+    static void returnHttpCodeAsync(MegaHTTPContext* httpctx, int errorCode, std::string errorMessage = string());
+
     MegaHTTPServer(MegaApiImpl *megaApi, string basePath, bool useTLS = false, std::string certificatepath = std::string(), std::string keypath = std::string());
     virtual ~MegaHTTPServer();
 };
@@ -2600,17 +2614,6 @@
 
   /** PUBLIC **/
   void *data; /* A pointer to get hook to the "connection" or "socket" object */
-=======
-
-    static void returnHttpCodeBasedOnRequestError(MegaHTTPContext* httpctx, MegaError *e, bool synchronous = true);
-    static void returnHttpCode(MegaHTTPContext* httpctx, int errorCode, std::string errorMessage = string(), bool synchronous = true);
-
-    static void returnHttpCodeAsyncBasedOnRequestError(MegaHTTPContext* httpctx, MegaError *e);
-    static void returnHttpCodeAsync(MegaHTTPContext* httpctx, int errorCode, std::string errorMessage = string());
-
-    set<handle> getAllowedWebDavHandles();
-    void removeAllowedWebDavHandle(MegaHandle handle);
->>>>>>> 49a4bb16
 };
 
 void ftp_parser_init(ftp_parser *parser);

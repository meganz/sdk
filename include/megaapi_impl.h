/**
 * @file megaapi_impl.h
 * @brief Private header file of the intermediate layer for the MEGA C++ SDK.
 *
 * (c) 2013-2014 by Mega Limited, Auckland, New Zealand
 *
 * This file is part of the MEGA SDK - Client Access Engine.
 *
 * Applications using the MEGA API must present a valid application key
 * and comply with the the rules set forth in the Terms of Service.
 *
 * The MEGA SDK is distributed in the hope that it will be useful,
 * but WITHOUT ANY WARRANTY; without even the implied warranty of
 * MERCHANTABILITY or FITNESS FOR A PARTICULAR PURPOSE.
 *
 * @copyright Simplified (2-clause) BSD License.
 *
 * You should have received a copy of the license along with this
 * program.
 */

#ifndef MEGAAPI_IMPL_H
#define MEGAAPI_IMPL_H

#include "mega.h"
#include "mega/gfx/external.h"
#include "megaapi.h"

#ifdef USE_PCRE
#include <pcre.h>
#endif

#ifdef HAVE_LIBUV
#include "uv.h"
#include "mega/mega_http_parser.h"
#include "mega/mega_evt_tls.h"

#endif

#ifndef _WIN32
#include <curl/curl.h>
#include <fcntl.h>
#endif

////////////////////////////// SETTINGS //////////////////////////////
////////// Support for threads and mutexes
//Choose one of these options.
//Otherwise, C++11 threads and mutexes will be used
//#define USE_PTHREAD
//#define USE_QT

////////// Support for thumbnails and previews.
//If you selected QT for threads and mutexes, it will be also used for thumbnails and previews
//You can create a subclass of MegaGfxProcessor and pass it to the constructor of MegaApi
//#define USE_FREEIMAGE

//Define WINDOWS_PHONE if you want to build the MEGA SDK for Windows Phone
//#define WINDOWS_PHONE
/////////////////////////// END OF SETTINGS ///////////////////////////

namespace mega
{

#ifdef USE_QT
class MegaThread : public QtThread {};
class MegaMutex : public QtMutex
{
public:
    MegaMutex() : QtMutex() { }
    MegaMutex(bool recursive) : QtMutex(recursive) { }
};
class MegaSemaphore : public QtSemaphore {};
#elif USE_PTHREAD
class MegaThread : public PosixThread {};
class MegaMutex : public PosixMutex
{
public:
    MegaMutex() : PosixMutex() { }
    MegaMutex(bool recursive) : PosixMutex(recursive) { }
};
class MegaSemaphore : public PosixSemaphore {};
#elif defined(_WIN32) && !defined(WINDOWS_PHONE)
class MegaThread : public Win32Thread {};
class MegaMutex : public Win32Mutex
{
public:
    MegaMutex() : Win32Mutex() { }
    MegaMutex(bool recursive) : Win32Mutex(recursive) { }
};
class MegaSemaphore : public Win32Semaphore {};
#else
class MegaThread : public CppThread {};
class MegaMutex : public CppMutex
{
public:
    MegaMutex() : CppMutex() { }
    MegaMutex(bool recursive) : CppMutex(recursive) { }
};
class MegaSemaphore : public CppSemaphore {};
#endif

#ifdef USE_QT
class MegaGfxProc : public GfxProcQT {};
#elif USE_FREEIMAGE
class MegaGfxProc : public GfxProcFreeImage {};
#elif TARGET_OS_IPHONE
class MegaGfxProc : public GfxProcCG {};
#else
class MegaGfxProc : public GfxProcExternal {};
#endif

#ifdef WIN32
    #ifndef WINDOWS_PHONE
    #ifdef USE_CURL
    class MegaHttpIO : public CurlHttpIO {};
    #else
    class MegaHttpIO : public WinHttpIO {};
    #endif
    #else
    class MegaHttpIO : public CurlHttpIO {};
    #endif
	class MegaFileSystemAccess : public WinFileSystemAccess {};
	class MegaWaiter : public WinWaiter {};
#else
    #ifdef __APPLE__
    typedef CurlHttpIO MegaHttpIO;
    typedef PosixFileSystemAccess MegaFileSystemAccess;
    typedef PosixWaiter MegaWaiter;
    #else
    class MegaHttpIO : public CurlHttpIO {};
    class MegaFileSystemAccess : public PosixFileSystemAccess {};
    class MegaWaiter : public PosixWaiter {};
    #endif
#endif

#ifdef HAVE_LIBUV
class MegaHTTPServer;
#endif

class MegaDbAccess : public SqliteDbAccess
{
	public:
		MegaDbAccess(string *basePath = NULL) : SqliteDbAccess(basePath){}
};

class ExternalLogger : public Logger
{
public:
    ExternalLogger();
    ~ExternalLogger();
    void addMegaLogger(MegaLogger* logger);
    void removeMegaLogger(MegaLogger *logger);
    void setLogLevel(int logLevel);
    void setLogToConsole(bool enable);
    void postLog(int logLevel, const char *message, const char *filename, int line);
    virtual void log(const char *time, int loglevel, const char *source, const char *message);

private:
    MegaMutex mutex;
    set <MegaLogger *> megaLoggers;
    bool logToConsole;
};

class MegaTransferPrivate;
class MegaTreeProcCopy : public MegaTreeProcessor
{
public:
    NewNode* nn;
    unsigned nc;

    MegaTreeProcCopy(MegaClient *client);
    virtual bool processMegaNode(MegaNode* node);
    void allocnodes(void);

protected:
    MegaClient *client;
};


class MegaSizeProcessor : public MegaTreeProcessor
{
    protected:
        long long totalBytes;

    public:
        MegaSizeProcessor();
        virtual bool processMegaNode(MegaNode* node);
        long long getTotalBytes();
};

class MegaFolderUploadController : public MegaRequestListener, public MegaTransferListener
{
public:
    MegaFolderUploadController(MegaApiImpl *megaApi, MegaTransferPrivate *transfer);
    void start();

protected:
    void onFolderAvailable(MegaHandle handle);
    void checkCompletion();

    std::list<std::string> pendingFolders;
    MegaApiImpl *megaApi;
    MegaClient *client;
    MegaTransferPrivate *transfer;
    MegaTransferListener *listener;
    int recursive;
    int tag;
    int pendingTransfers;

public:
    virtual void onRequestFinish(MegaApi* api, MegaRequest *request, MegaError *e);
    virtual void onTransferStart(MegaApi *api, MegaTransfer *transfer);
    virtual void onTransferUpdate(MegaApi *api, MegaTransfer *transfer);
    virtual void onTransferFinish(MegaApi* api, MegaTransfer *transfer, MegaError *e);
};

class MegaFolderDownloadController : public MegaTransferListener
{
public:
    MegaFolderDownloadController(MegaApiImpl *megaApi, MegaTransferPrivate *transfer);
    void start(MegaNode *node);

protected:
    void downloadFolderNode(MegaNode *node, string *path);
    void checkCompletion();

    MegaApiImpl *megaApi;
    MegaClient *client;
    MegaTransferPrivate *transfer;
    MegaTransferListener *listener;
    int recursive;
    int tag;
    int pendingTransfers;
    error e;

public:
    virtual void onTransferStart(MegaApi *, MegaTransfer *t);
    virtual void onTransferUpdate(MegaApi *, MegaTransfer *t);
    virtual void onTransferFinish(MegaApi*, MegaTransfer *t, MegaError *e);
};

class MegaNodePrivate : public MegaNode, public Cachable
{
    public:
        MegaNodePrivate(const char *name, int type, int64_t size, int64_t ctime, int64_t mtime,
                        MegaHandle nodeMegaHandle, std::string *nodekey, std::string *attrstring, std::string *fileattrstring,
                        const char *fingerprint, MegaHandle parentHandle = INVALID_HANDLE,
                        const char *privateauth = NULL, const char *publicauth = NULL, bool isPublic = true,
                        bool isForeign = false);

        MegaNodePrivate(MegaNode *node);
        virtual ~MegaNodePrivate();
        virtual int getType();
        virtual const char* getName();
        virtual const char* getFingerprint();
        virtual bool hasCustomAttrs();
        MegaStringList *getCustomAttrNames();
        virtual const char *getCustomAttr(const char* attrName);
        virtual int getDuration();
        virtual double getLatitude();
        virtual double getLongitude();
        virtual char *getBase64Handle();
        virtual int64_t getSize();
        virtual int64_t getCreationTime();
        virtual int64_t getModificationTime();
        virtual MegaHandle getHandle();
        virtual MegaHandle getParentHandle();
        virtual std::string* getNodeKey();
        virtual char *getBase64Key();
        virtual std::string* getAttrString();
        virtual char* getFileAttrString();
        virtual int getTag();
        virtual int64_t getExpirationTime();
        virtual MegaHandle getPublicHandle();
        virtual MegaNode* getPublicNode();
        virtual char *getPublicLink(bool includeKey = true);
        virtual bool isFile();
        virtual bool isFolder();
        virtual bool isRemoved();
        virtual bool hasChanged(int changeType);
        virtual int getChanges();
        virtual bool hasThumbnail();
        virtual bool hasPreview();
        virtual bool isPublic();
        virtual bool isExported();
        virtual bool isExpired();
        virtual bool isTakenDown();
        virtual bool isForeign();
        virtual std::string* getPrivateAuth();
        virtual MegaNodeList *getChildren();
        virtual void setPrivateAuth(const char *privateAuth);
        void setPublicAuth(const char *publicAuth);
        void setForeign(bool foreign);
        void setChildren(MegaNodeList *children);
        void setName(const char *newName);
        virtual std::string* getPublicAuth();
        virtual bool isShared();
        virtual bool isOutShare();
        virtual bool isInShare();
        std::string* getSharekey();


#ifdef ENABLE_SYNC
        virtual bool isSyncDeleted();
        virtual std::string getLocalPath();
#endif

        static MegaNode *fromNode(Node *node);
        virtual MegaNode *copy();

        virtual char *serialize();
        virtual bool serialize(string*);
        static MegaNodePrivate* unserialize(string*);

    protected:
        MegaNodePrivate(Node *node);
        int type;
        const char *name;
        const char *fingerprint;
        attr_map *customAttrs;
        int64_t size;
        int64_t ctime;
        int64_t mtime;
        MegaHandle nodehandle;
        MegaHandle parenthandle;
        std::string nodekey;
        std::string attrstring;
        std::string fileattrstring;
        std::string privateAuth;
        std::string publicAuth;
        int tag;
        int changed;
        struct {
            bool thumbnailAvailable : 1;
            bool previewAvailable : 1;
            bool isPublicNode : 1;
            bool outShares : 1;
            bool inShare : 1;
            bool foreign : 1;
        };
        PublicLink *plink;
        std::string *sharekey;   // for plinks of folders
        int duration;
        double latitude;
        double longitude;
        MegaNodeList *children;

#ifdef ENABLE_SYNC
        bool syncdeleted;
        std::string localPath;
#endif
};


class MegaUserPrivate : public MegaUser
{
	public:
		MegaUserPrivate(User *user);
		MegaUserPrivate(MegaUser *user);
		static MegaUser *fromUser(User *user);
		virtual MegaUser *copy();

		~MegaUserPrivate();
		virtual const char* getEmail();
        virtual MegaHandle getHandle();
        virtual int getVisibility();
        virtual int64_t getTimestamp();
        virtual bool hasChanged(int changeType);
        virtual int getChanges();
        virtual int isOwnChange();

	protected:
		const char *email;
        MegaHandle handle;
        int visibility;
        int64_t ctime;
        int changed;
        int tag;
};

class MegaHandleListPrivate : public MegaHandleList
{
public:
    MegaHandleListPrivate();
    MegaHandleListPrivate(const MegaHandleListPrivate *hList);
    virtual ~MegaHandleListPrivate();

    virtual MegaHandleList *copy() const;
    virtual MegaHandle get(unsigned int i) const;
    virtual unsigned int size() const;
    virtual void addMegaHandle(MegaHandle megaHandle);

private:
    std::vector<MegaHandle> mList;
};

class MegaSharePrivate : public MegaShare
{
	public:
        static MegaShare *fromShare(MegaHandle nodeMegaHandle, Share *share, bool pending = false);
		virtual MegaShare *copy();
		virtual ~MegaSharePrivate();
		virtual const char *getUser();
		virtual MegaHandle getNodeHandle();
		virtual int getAccess();
		virtual int64_t getTimestamp();
        virtual bool isPending();

	protected:
        MegaSharePrivate(MegaHandle nodehandle, Share *share, bool pending = false);
		MegaSharePrivate(MegaShare *share);

		MegaHandle nodehandle;
		const char *user;
		int access;
		int64_t ts;
        bool pending;
};

class MegaTransferPrivate : public MegaTransfer, public Cachable
{
	public:
		MegaTransferPrivate(int type, MegaTransferListener *listener = NULL);
        MegaTransferPrivate(const MegaTransferPrivate *transfer);
        virtual ~MegaTransferPrivate();
        
        virtual MegaTransfer *copy();
	    Transfer *getTransfer() const;
        void setTransfer(Transfer *transfer); 
        void setStartTime(int64_t startTime);
		void setTransferredBytes(long long transferredBytes);
		void setTotalBytes(long long totalBytes);
		void setPath(const char* path);
		void setParentPath(const char* path);
        void setNodeHandle(MegaHandle nodeHandle);
        void setParentHandle(MegaHandle parentHandle);
		void setNumConnections(int connections);
		void setStartPos(long long startPos);
		void setEndPos(long long endPos);
		void setNumRetry(int retry);
		void setMaxRetries(int retry);
        void setTime(int64_t time);
		void setFileName(const char* fileName);
		void setSlot(int id);
		void setTag(int tag);
		void setSpeed(long long speed);
        void setMeanSpeed(long long meanSpeed);
		void setDeltaSize(long long deltaSize);
        void setUpdateTime(int64_t updateTime);
        void setPublicNode(MegaNode *publicNode, bool copyChildren = false);
        void setSyncTransfer(bool syncTransfer);
        void setSourceFileTemporary(bool temporary);
        void setStreamingTransfer(bool streamingTransfer);
        void setLastBytes(char *lastBytes);
        void setLastError(MegaError e);
        void setFolderTransferTag(int tag);
        void setNotificationNumber(long long notificationNumber);
        void setListener(MegaTransferListener *listener);

		virtual int getType() const;
		virtual const char * getTransferString() const;
		virtual const char* toString() const;
		virtual const char* __str__() const;
		virtual const char* __toString() const;
        virtual int64_t getStartTime() const;
		virtual long long getTransferredBytes() const;
		virtual long long getTotalBytes() const;
		virtual const char* getPath() const;
		virtual const char* getParentPath() const;
        virtual MegaHandle getNodeHandle() const;
        virtual MegaHandle getParentHandle() const;
		virtual long long getStartPos() const;
		virtual long long getEndPos() const;
		virtual const char* getFileName() const;
		virtual MegaTransferListener* getListener() const;
		virtual int getNumRetry() const;
		virtual int getMaxRetries() const;
        virtual int64_t getTime() const;
		virtual int getTag() const;
		virtual long long getSpeed() const;
        virtual long long getMeanSpeed() const;
		virtual long long getDeltaSize() const;
        virtual int64_t getUpdateTime() const;
        virtual MegaNode *getPublicNode() const;
        virtual MegaNode *getPublicMegaNode() const;
        virtual bool isSyncTransfer() const;
        virtual bool isStreamingTransfer() const;
        virtual bool isFinished() const;
        virtual bool isSourceFileTemporary() const;
        virtual char *getLastBytes() const;
        virtual MegaError getLastError() const;
        virtual bool isFolderTransfer() const;
        virtual int getFolderTransferTag() const;
        virtual void setAppData(const char *data);
        virtual const char* getAppData() const;
        virtual void setState(int state);
        virtual int getState() const;
        virtual void setPriority(unsigned long long p);
        virtual unsigned long long getPriority() const;
        virtual long long getNotificationNumber() const;

        virtual bool serialize(string*);
        static MegaTransferPrivate* unserialize(string*);

    protected:
        int type;
        int tag;
        int state;
        uint64_t priority;

        struct
        {
            bool syncTransfer : 1;
            bool streamingTransfer : 1;
            bool temporarySourceFile : 1;
        };

        int64_t startTime;
        int64_t updateTime;
        int64_t time;
        long long transferredBytes;
        long long totalBytes;
        long long speed;
        long long meanSpeed;
        long long deltaSize;
        long long notificationNumber;
        MegaHandle nodeHandle;
        MegaHandle parentHandle;
        const char* path;
        const char* parentPath;
        const char* fileName;
        char *lastBytes;
        MegaNode *publicNode;
        long long startPos;
        long long endPos;
        int retry;
        int maxRetries;

        MegaTransferListener *listener;
        Transfer *transfer;
        MegaError lastError;
        int folderTransferTag;
        const char* appData;
};

class MegaTransferDataPrivate : public MegaTransferData
{
public:
    MegaTransferDataPrivate(TransferList *transferList, long long notificationNumber);
    MegaTransferDataPrivate(const MegaTransferDataPrivate *transferData);

    virtual ~MegaTransferDataPrivate();
    virtual MegaTransferData *copy() const;
    virtual int getNumDownloads() const;
    virtual int getNumUploads() const;
    virtual int getDownloadTag(int i) const;
    virtual int getUploadTag(int i) const;
    virtual unsigned long long getDownloadPriority(int i) const;
    virtual unsigned long long getUploadPriority(int i) const;
    virtual long long getNotificationNumber() const;

protected:
    int numDownloads;
    int numUploads;
    long long notificationNumber;
    vector<int> downloadTags;
    vector<int> uploadTags;
    vector<uint64_t> downloadPriorities;
    vector<uint64_t> uploadPriorities;
};

class MegaFolderInfoPrivate : public MegaFolderInfo
{
public:
    MegaFolderInfoPrivate(int numFiles, int numFolders, int numVersions, long long currentSize, long long versionsSize);
    MegaFolderInfoPrivate(const MegaFolderInfoPrivate *folderData);

    virtual ~MegaFolderInfoPrivate();

    virtual MegaFolderInfo *copy() const;

    virtual int getNumVersions() const;
    virtual int getNumFiles() const;
    virtual int getNumFolders() const;
    virtual long long getCurrentSize() const;
    virtual long long getVersionsSize() const;

protected:
    int numFiles;
    int numFolders;
    int numVersions;
    long long currentSize;
    long long versionsSize;
};

class MegaContactRequestPrivate : public MegaContactRequest
{
public:
    MegaContactRequestPrivate(PendingContactRequest *request);
    MegaContactRequestPrivate(const MegaContactRequest *request);
    virtual ~MegaContactRequestPrivate();

    static MegaContactRequest *fromContactRequest(PendingContactRequest *request);
    virtual MegaContactRequest *copy() const;

    virtual MegaHandle getHandle() const;
    virtual char* getSourceEmail() const;
    virtual char* getSourceMessage() const;
    virtual char* getTargetEmail() const;
    virtual int64_t getCreationTime() const;
    virtual int64_t getModificationTime() const;
    virtual int getStatus() const;
    virtual bool isOutgoing() const;
    virtual bool isAutoAccepted() const;

protected:
    MegaHandle handle;
    char* sourceEmail;
    char* sourceMessage;
    char* targetEmail;
    int64_t creationTime;
    int64_t modificationTime;
    int status;
    bool outgoing;
    bool autoaccepted;
};

#ifdef ENABLE_SYNC

class MegaSyncEventPrivate: public MegaSyncEvent
{
public:
    MegaSyncEventPrivate(int type);
    virtual ~MegaSyncEventPrivate();

    virtual MegaSyncEvent *copy();

    virtual int getType() const;
    virtual const char *getPath() const;
    virtual MegaHandle getNodeHandle() const;
    virtual const char *getNewPath() const;
    virtual const char* getPrevName() const;
    virtual MegaHandle getPrevParent() const;

    void setPath(const char* path);
    void setNodeHandle(MegaHandle nodeHandle);
    void setNewPath(const char* newPath);
    void setPrevName(const char* prevName);
    void setPrevParent(MegaHandle prevParent);

protected:
    int type;
    const char* path;
    const char* newPath;
    const char* prevName;
    MegaHandle nodeHandle;
    MegaHandle prevParent;
};

class MegaRegExpPrivate
{
public:
    MegaRegExpPrivate();
    ~MegaRegExpPrivate();

    MegaRegExpPrivate *copy();

    bool addRegExp(const char *regExp);
    int getNumRegExp();
    const char *getRegExp(int index);
    bool match(const char *s);
    const char *getFullPattern();

private:
    enum{
        REGEXP_NO_ERROR = 0,
        REGEXP_COMPILATION_ERROR,
        REGEXP_OPTIMIZATION_ERROR,
        REGEXP_EMPTY
    };
    int compile();
    bool updatePattern();
    bool checkRegExp(const char *regExp);
    bool isPatternUpdated();

private:
    std::vector<std::string> regExps;
    std::string pattern;
    bool patternUpdated;

#ifdef USE_PCRE
    int options;
    pcre* reCompiled;
    pcre_extra* reOptimization;
#endif
};

class MegaSyncPrivate : public MegaSync
{  
public:
    MegaSyncPrivate(const char *path, handle nodehandle, int tag);
    MegaSyncPrivate(MegaSyncPrivate *sync);

    virtual ~MegaSyncPrivate();

    virtual MegaSync *copy();

    virtual MegaHandle getMegaHandle() const;
    void setMegaHandle(MegaHandle handle);
    virtual const char* getLocalFolder() const;
    void setLocalFolder(const char*path);
    virtual long long getLocalFingerprint() const;
    void setLocalFingerprint(long long fingerprint);
    virtual int getTag() const;
    void setTag(int tag);
    void setListener(MegaSyncListener *listener);
    MegaSyncListener *getListener();
    virtual int getState() const;
    void setState(int state);
    virtual MegaRegExp* getRegExp() const;
    void setRegExp(MegaRegExp *regExp);

protected:
    MegaHandle megaHandle;
    char *localFolder;
    MegaRegExp *regExp;
    int tag;
    long long fingerprint;
    MegaSyncListener *listener;
    int state; 
};

#endif


class MegaPricingPrivate;
class MegaRequestPrivate : public MegaRequest
{
	public:
        MegaRequestPrivate(int type, MegaRequestListener *listener = NULL);
        MegaRequestPrivate(MegaRequestPrivate *request);

        virtual ~MegaRequestPrivate();
        MegaRequest *copy();
        void setNodeHandle(MegaHandle nodeHandle);
        void setLink(const char* link);
        void setParentHandle(MegaHandle parentHandle);
        void setSessionKey(const char* sessionKey);
        void setName(const char* name);
        void setEmail(const char* email);
        void setPassword(const char* email);
        void setNewPassword(const char* email);
        void setPrivateKey(const char* privateKey);
        void setAccess(int access);
        void setNumRetry(int ds);
        void setNextRetryDelay(int delay);
        void setPublicNode(MegaNode* publicNode, bool copyChildren = false);
        void setNumDetails(int numDetails);
        void setFile(const char* file);
        void setParamType(int type);
        void setText(const char* text);
        void setNumber(long long number);
        void setFlag(bool flag);
        void setTransferTag(int transfer);
        void setListener(MegaRequestListener *listener);
        void setTotalBytes(long long totalBytes);
        void setTransferredBytes(long long transferredBytes);
        void setTag(int tag);
        void addProduct(handle product, int proLevel, unsigned int gbStorage, unsigned int gbTransfer,
                        int months, int amount, const char *currency, const char *description, const char *iosid, const char *androidid);
        void setProxy(Proxy *proxy);
        Proxy *getProxy();

        virtual int getType() const;
        virtual const char *getRequestString() const;
        virtual const char* toString() const;
        virtual const char* __str__() const;
        virtual const char* __toString() const;
        virtual MegaHandle getNodeHandle() const;
        virtual const char* getLink() const;
        virtual MegaHandle getParentHandle() const;
        virtual const char* getSessionKey() const;
        virtual const char* getName() const;
        virtual const char* getEmail() const;
        virtual const char* getPassword() const;
        virtual const char* getNewPassword() const;
        virtual const char* getPrivateKey() const;
        virtual int getAccess() const;
        virtual const char* getFile() const;
        virtual int getNumRetry() const;
        virtual MegaNode *getPublicNode() const;
        virtual MegaNode *getPublicMegaNode() const;
        virtual int getParamType() const;
        virtual const char *getText() const;
        virtual long long getNumber() const;
        virtual bool getFlag() const;
        virtual long long getTransferredBytes() const;
        virtual long long getTotalBytes() const;
        virtual MegaRequestListener *getListener() const;
        virtual MegaAccountDetails *getMegaAccountDetails() const;
        virtual int getTransferTag() const;
        virtual int getNumDetails() const;
        virtual int getTag() const;
        virtual MegaPricing *getPricing() const;
        AccountDetails * getAccountDetails() const;
        virtual MegaAchievementsDetails *getMegaAchievementsDetails() const;
        AchievementsDetails *getAchievementsDetails() const;

#ifdef ENABLE_CHAT
        virtual MegaTextChatPeerList *getMegaTextChatPeerList() const;
        void setMegaTextChatPeerList(MegaTextChatPeerList *chatPeers);
        virtual MegaTextChatList *getMegaTextChatList() const;
        void setMegaTextChatList(MegaTextChatList *chatList);
#endif
        virtual MegaStringMap *getMegaStringMap() const;
        void setMegaStringMap(const MegaStringMap *);
        virtual MegaFolderInfo *getMegaFolderInfo() const;
        void setMegaFolderInfo(const MegaFolderInfo *);

#ifdef ENABLE_SYNC
        void setSyncListener(MegaSyncListener *syncListener);
        MegaSyncListener *getSyncListener() const;
        void setRegExp(MegaRegExp *regExp);
        virtual MegaRegExp *getRegExp() const;
#endif

    protected:
        AccountDetails *accountDetails;
        MegaPricingPrivate *megaPricing;
        AchievementsDetails *achievementsDetails;
        int type;
        MegaHandle nodeHandle;
        const char* link;
        const char* name;
        MegaHandle parentHandle;
        const char* sessionKey;
        const char* email;
        const char* password;
        const char* newPassword;
        const char* privateKey;
        const char* text;
        long long number;
        int access;
        const char* file;
        int attrType;
        bool flag;
        long long totalBytes;
        long long transferredBytes;
        MegaRequestListener *listener;
#ifdef ENABLE_SYNC
        MegaSyncListener *syncListener;
        MegaRegExp *regExp;
#endif
        int transfer;
        int numDetails;
        MegaNode* publicNode;
        int numRetry;
        int tag;
        Proxy *proxy;

#ifdef ENABLE_CHAT
        MegaTextChatPeerList *chatPeerList;
        MegaTextChatList *chatList;
#endif
        MegaStringMap *stringMap;
        MegaFolderInfo *folderInfo;
};

class MegaEventPrivate : public MegaEvent
{
public:
    MegaEventPrivate(int type);
    MegaEventPrivate(MegaEventPrivate *event);
    virtual ~MegaEventPrivate();
    MegaEvent *copy();

    virtual int getType() const;
    virtual const char *getText() const;
    virtual const int getNumber() const;

    void setText(const char* text);
    void setNumber(int number);

protected:
    int type;
    const char* text;
    int number;
};

class MegaAccountBalancePrivate : public MegaAccountBalance
{
public:
    static MegaAccountBalance *fromAccountBalance(const AccountBalance *balance);
    virtual ~MegaAccountBalancePrivate() ;
    virtual MegaAccountBalance* copy();

    virtual double getAmount() const;
    virtual char* getCurrency() const;

protected:
    MegaAccountBalancePrivate(const AccountBalance *balance);
    AccountBalance balance;
};

class MegaAccountSessionPrivate : public MegaAccountSession
{
public:
    static MegaAccountSession *fromAccountSession(const AccountSession *session);
    virtual ~MegaAccountSessionPrivate() ;
    virtual MegaAccountSession* copy();

    virtual int64_t getCreationTimestamp() const;
    virtual int64_t getMostRecentUsage() const;
    virtual char *getUserAgent() const;
    virtual char *getIP() const;
    virtual char *getCountry() const;
    virtual bool isCurrent() const;
    virtual bool isAlive() const;
    virtual MegaHandle getHandle() const;

private:
    MegaAccountSessionPrivate(const AccountSession *session);
    AccountSession session;
};

class MegaAccountPurchasePrivate : public MegaAccountPurchase
{
public:   
    static MegaAccountPurchase *fromAccountPurchase(const AccountPurchase *purchase);
    virtual ~MegaAccountPurchasePrivate() ;
    virtual MegaAccountPurchase* copy();

    virtual int64_t getTimestamp() const;
    virtual char *getHandle() const;
    virtual char *getCurrency() const;
    virtual double getAmount() const;
    virtual int getMethod() const;

private:
    MegaAccountPurchasePrivate(const AccountPurchase *purchase);
    AccountPurchase purchase;
};

class MegaAccountTransactionPrivate : public MegaAccountTransaction
{
public:
    static MegaAccountTransaction *fromAccountTransaction(const AccountTransaction *transaction);
    virtual ~MegaAccountTransactionPrivate() ;
    virtual MegaAccountTransaction* copy();

    virtual int64_t getTimestamp() const;
    virtual char *getHandle() const;
    virtual char *getCurrency() const;
    virtual double getAmount() const;

private:
    MegaAccountTransactionPrivate(const AccountTransaction *transaction);
    AccountTransaction transaction;
};

class MegaAccountDetailsPrivate : public MegaAccountDetails
{
    public:
        static MegaAccountDetails *fromAccountDetails(AccountDetails *details);
        virtual ~MegaAccountDetailsPrivate();

        virtual int getProLevel();
        virtual int64_t getProExpiration();
        virtual int getSubscriptionStatus();
        virtual int64_t getSubscriptionRenewTime();
        virtual char* getSubscriptionMethod();
        virtual char* getSubscriptionCycle();

        virtual long long getStorageMax();
        virtual long long getStorageUsed();
        virtual long long getVersionStorageUsed();
        virtual long long getTransferMax();
        virtual long long getTransferOwnUsed();

        virtual int getNumUsageItems();
        virtual long long getStorageUsed(MegaHandle handle);
        virtual long long getNumFiles(MegaHandle handle);
        virtual long long getNumFolders(MegaHandle handle);
        virtual long long getVersionStorageUsed(MegaHandle handle);
        virtual long long getNumVersionFiles(MegaHandle handle);

        virtual MegaAccountDetails* copy();

        virtual int getNumBalances() const;
        virtual MegaAccountBalance* getBalance(int i) const;

        virtual int getNumSessions() const;
        virtual MegaAccountSession* getSession(int i) const;

        virtual int getNumPurchases() const;
        virtual MegaAccountPurchase* getPurchase(int i) const;

        virtual int getNumTransactions() const;
        virtual MegaAccountTransaction* getTransaction(int i) const;

        virtual int getTemporalBandwidthInterval();
        virtual long long getTemporalBandwidth();
        virtual bool isTemporalBandwidthValid();

    private:
        MegaAccountDetailsPrivate(AccountDetails *details);
        AccountDetails details;
};

class MegaPricingPrivate : public MegaPricing
{
public:
    virtual ~MegaPricingPrivate();
    virtual int getNumProducts();
    virtual MegaHandle getHandle(int productIndex);
    virtual int getProLevel(int productIndex);
    virtual unsigned int getGBStorage(int productIndex);
    virtual unsigned int getGBTransfer(int productIndex);
    virtual int getMonths(int productIndex);
    virtual int getAmount(int productIndex);
    virtual const char* getCurrency(int productIndex);
    virtual const char* getDescription(int productIndex);
    virtual const char* getIosID(int productIndex);
    virtual const char* getAndroidID(int productIndex);
    virtual MegaPricing *copy();

    void addProduct(handle product, int proLevel, unsigned int gbStorage, unsigned int gbTransfer,
                    int months, int amount, const char *currency, const char *description, const char *iosid, const char *androidid);
private:
    vector<handle> handles;
    vector<int> proLevel;
    vector<unsigned int> gbStorage;
    vector<unsigned int> gbTransfer;
    vector<int> months;
    vector<int> amount;
    vector<const char *> currency;
    vector<const char *> description;
    vector<const char *> iosId;
    vector<const char *> androidId;
};

class MegaAchievementsDetailsPrivate : public MegaAchievementsDetails
{
public:
    static MegaAchievementsDetails *fromAchievementsDetails(AchievementsDetails *details);
    virtual ~MegaAchievementsDetailsPrivate();

    virtual MegaAchievementsDetails* copy();

    virtual long long getBaseStorage();
    virtual long long getClassStorage(int class_id);
    virtual long long getClassTransfer(int class_id);
    virtual int getClassExpire(int class_id);
    virtual unsigned int getAwardsCount();
    virtual int getAwardClass(unsigned int index);
    virtual int getAwardId(unsigned int index);
    virtual int64_t getAwardTimestamp(unsigned int index);
    virtual int64_t getAwardExpirationTs(unsigned int index);
    virtual MegaStringList* getAwardEmails(unsigned int index);
    virtual int getRewardsCount();
    virtual int getRewardAwardId(unsigned int index);
    virtual long long getRewardStorage(unsigned int index);
    virtual long long getRewardTransfer(unsigned int index);
    virtual long long getRewardStorageByAwardId(int award_id);
    virtual long long getRewardTransferByAwardId(int award_id);
    virtual int getRewardExpire(unsigned int index);

    virtual long long currentStorage();
    virtual long long currentTransfer();
    virtual long long currentStorageReferrals();
    virtual long long currentTransferReferrals();

private:
    MegaAchievementsDetailsPrivate(AchievementsDetails *details);
    AchievementsDetails details;
};

#ifdef ENABLE_CHAT
class MegaTextChatPeerListPrivate : public MegaTextChatPeerList
{
public:
    MegaTextChatPeerListPrivate();
    MegaTextChatPeerListPrivate(userpriv_vector *);

    virtual ~MegaTextChatPeerListPrivate();
    virtual MegaTextChatPeerList *copy() const;
    virtual void addPeer(MegaHandle h, int priv);
    virtual MegaHandle getPeerHandle(int i) const;
    virtual int getPeerPrivilege(int i) const;
    virtual int size() const;

    // returns the list of user-privilege (this object keeps the ownership)
    const userpriv_vector * getList() const;

    void setPeerPrivilege(handle uh, privilege_t priv);

private:
    userpriv_vector list;
};

class MegaTextChatPrivate : public MegaTextChat
{
public:
    MegaTextChatPrivate(const MegaTextChat *);
    MegaTextChatPrivate(const TextChat *);

    virtual ~MegaTextChatPrivate();
    virtual MegaTextChat *copy() const;

    virtual MegaHandle getHandle() const;
    virtual int getOwnPrivilege() const;
    virtual int getShard() const;
    virtual const MegaTextChatPeerList *getPeerList() const;
    virtual void setPeerList(const MegaTextChatPeerList *peers);
    virtual bool isGroup() const;
    virtual MegaHandle getOriginatingUser() const;
    virtual const char *getTitle() const;
    virtual int64_t getCreationTime() const;
    virtual bool isArchived() const;

    virtual bool hasChanged(int changeType) const;
    virtual int getChanges() const;
    virtual int isOwnChange() const;

private:
    handle id;
    int priv;
    string url;
    int shard;
    MegaTextChatPeerList *peers;
    bool group;
    handle ou;
    string title;
    int changed;
    int tag;
    bool archived;
    int64_t ts;
};

class MegaTextChatListPrivate : public MegaTextChatList
{
public:
    MegaTextChatListPrivate();
    MegaTextChatListPrivate(textchat_map *list);

    virtual ~MegaTextChatListPrivate();
    virtual MegaTextChatList *copy() const;
    virtual const MegaTextChat *get(unsigned int i) const;
    virtual int size() const;

    void addChat(MegaTextChatPrivate*);

private:
    MegaTextChatListPrivate(const MegaTextChatListPrivate*);
    vector<MegaTextChat*> list;
};

#endif

class MegaStringMapPrivate : public MegaStringMap
{
public:
    MegaStringMapPrivate();
    MegaStringMapPrivate(const string_map *map, bool toBase64 = false);
    virtual ~MegaStringMapPrivate();
    virtual MegaStringMap *copy() const;
    virtual const char *get(const char* key) const;
    virtual MegaStringList *getKeys() const;
    virtual void set(const char *key, const char *value);
    virtual int size() const;

protected:
    MegaStringMapPrivate(const MegaStringMapPrivate *megaStringMap);
    string_map strMap;
};


class MegaStringListPrivate : public MegaStringList
{
public:
    MegaStringListPrivate();
    MegaStringListPrivate(char **newlist, int size);
    virtual ~MegaStringListPrivate();
    virtual MegaStringList *copy();
    virtual const char* get(int i);
    virtual int size();


protected:
    MegaStringListPrivate(MegaStringListPrivate *stringList);
    const char** list;
    int s;
};

class MegaNodeListPrivate : public MegaNodeList
{
	public:
        MegaNodeListPrivate();
        MegaNodeListPrivate(Node** newlist, int size);
        MegaNodeListPrivate(MegaNodeListPrivate *nodeList, bool copyChildren = false);
        virtual ~MegaNodeListPrivate();
		virtual MegaNodeList *copy();
		virtual MegaNode* get(int i);
		virtual int size();

        virtual void addNode(MegaNode* node);
	
	protected:
		MegaNode** list;
		int s;
};

class MegaChildrenListsPrivate : public MegaChildrenLists
{
    public:
        MegaChildrenListsPrivate();
        MegaChildrenListsPrivate(MegaChildrenLists*);
        MegaChildrenListsPrivate(MegaNodeListPrivate *folderList, MegaNodeListPrivate *fileList);
        virtual ~MegaChildrenListsPrivate();
        virtual MegaChildrenLists *copy();
        virtual MegaNodeList* getFolderList();
        virtual MegaNodeList* getFileList();

    protected:
        MegaNodeList *folders;
        MegaNodeList *files;
};

class MegaUserListPrivate : public MegaUserList
{
	public:
        MegaUserListPrivate();
        MegaUserListPrivate(User** newlist, int size);
        virtual ~MegaUserListPrivate();
		virtual MegaUserList *copy();
		virtual MegaUser* get(int i);
		virtual int size();
	
	protected:
        MegaUserListPrivate(MegaUserListPrivate *userList);
		MegaUser** list;
		int s;
};

class MegaShareListPrivate : public MegaShareList
{
	public:
        MegaShareListPrivate();
        MegaShareListPrivate(Share** newlist, MegaHandle *MegaHandlelist, int size, bool pending = false);
        virtual ~MegaShareListPrivate();
		virtual MegaShare* get(int i);
		virtual int size();
		
	protected:
		MegaShare** list;
		int s;
};

class MegaTransferListPrivate : public MegaTransferList
{
	public:
        MegaTransferListPrivate();
        MegaTransferListPrivate(MegaTransfer** newlist, int size);
        virtual ~MegaTransferListPrivate();
		virtual MegaTransfer* get(int i);
		virtual int size();
	
	protected:
		MegaTransfer** list;
		int s;
};

class MegaContactRequestListPrivate : public MegaContactRequestList
{
    public:
        MegaContactRequestListPrivate();
        MegaContactRequestListPrivate(PendingContactRequest ** newlist, int size);
        virtual ~MegaContactRequestListPrivate();
        virtual MegaContactRequestList *copy();
        virtual MegaContactRequest* get(int i);
        virtual int size();

    protected:
        MegaContactRequestListPrivate(MegaContactRequestListPrivate *requestList);
        MegaContactRequest** list;
        int s;
};

struct MegaFile : public File
{
    MegaFile();

    void setTransfer(MegaTransferPrivate *transfer);
    MegaTransferPrivate *getTransfer();
    virtual bool serialize(string*);

    static MegaFile* unserialize(string*);

protected:
    MegaTransferPrivate *megaTransfer;
};

struct MegaFileGet : public MegaFile
{
    void prepare();
    void updatelocalname();
    void progress();
    void completed(Transfer*, LocalNode*);
    void terminated();
	MegaFileGet(MegaClient *client, Node* n, string dstPath);
    MegaFileGet(MegaClient *client, MegaNode* n, string dstPath);
    ~MegaFileGet() {}

    virtual bool serialize(string*);
    static MegaFileGet* unserialize(string*);

private:
    MegaFileGet() {}
};

struct MegaFilePut : public MegaFile
{
    void completed(Transfer* t, LocalNode*);
    void terminated();
    MegaFilePut(MegaClient *client, string* clocalname, string *filename, handle ch, const char* ctargetuser, int64_t mtime = -1, bool isSourceTemporary = false);
    ~MegaFilePut() {}

    virtual bool serialize(string*);
    static MegaFilePut* unserialize(string*);

protected:
    int64_t customMtime;

private:
    MegaFilePut() {}
};

class TreeProcessor
{
    public:
        virtual bool processNode(Node* node);
        virtual ~TreeProcessor();
};

class SearchTreeProcessor : public TreeProcessor
{
    public:
        SearchTreeProcessor(const char *search);
        virtual bool processNode(Node* node);
        virtual ~SearchTreeProcessor() {}
        vector<Node *> &getResults();

    protected:
        const char *search;
        vector<Node *> results;
};

class OutShareProcessor : public TreeProcessor
{
    public:
        OutShareProcessor();
        virtual bool processNode(Node* node);
        virtual ~OutShareProcessor() {}
        vector<Share *> &getShares();
        vector<handle> &getHandles();

    protected:
        vector<Share *> shares;
        vector<handle> handles;
};

class PendingOutShareProcessor : public TreeProcessor
{
    public:
        PendingOutShareProcessor();
        virtual bool processNode(Node* node);
        virtual ~PendingOutShareProcessor() {}
        vector<Share *> &getShares();
        vector<handle> &getHandles();

    protected:
        vector<Share *> shares;
        vector<handle> handles;
};

class PublicLinkProcessor : public TreeProcessor
{
    public:
        PublicLinkProcessor();
        virtual bool processNode(Node* node);
        virtual ~PublicLinkProcessor();
        vector<Node *> &getNodes();

    protected:
        vector<Node *> nodes;
};

class SizeProcessor : public TreeProcessor
{
    protected:
        long long totalBytes;

    public:
        SizeProcessor();
        virtual bool processNode(Node* node);
        long long getTotalBytes();
};

class TreeProcFolderInfo : public TreeProc
{
    public:
        TreeProcFolderInfo();
        virtual void proc(MegaClient*, Node*);
        virtual ~TreeProcFolderInfo() {}
        MegaFolderInfo *getResult();

    protected:
        int numFiles;
        int numFolders;
        int numVersions;
        long long currentSize;
        long long versionsSize;
};

//Thread safe request queue
class RequestQueue
{
    protected:
        std::deque<MegaRequestPrivate *> requests;
        MegaMutex mutex;

    public:
        RequestQueue();
        void push(MegaRequestPrivate *request);
        void push_front(MegaRequestPrivate *request);
        MegaRequestPrivate * pop();
        void removeListener(MegaRequestListener *listener);
#ifdef ENABLE_SYNC
        void removeListener(MegaSyncListener *listener);
#endif
};


//Thread safe transfer queue
class TransferQueue
{
    protected:
        std::deque<MegaTransferPrivate *> transfers;
        MegaMutex mutex;

    public:
        TransferQueue();
        void push(MegaTransferPrivate *transfer);
        void push_front(MegaTransferPrivate *transfer);
        MegaTransferPrivate * pop();
        void removeListener(MegaTransferListener *listener);
};

class MegaApiImpl : public MegaApp
{
    public:
        MegaApiImpl(MegaApi *api, const char *appKey, MegaGfxProcessor* processor, const char *basePath = NULL, const char *userAgent = NULL);
        MegaApiImpl(MegaApi *api, const char *appKey, const char *basePath = NULL, const char *userAgent = NULL);
        MegaApiImpl(MegaApi *api, const char *appKey, const char *basePath, const char *userAgent, int fseventsfd);
        virtual ~MegaApiImpl();

        //Multiple listener management.
        void addListener(MegaListener* listener);
        void addRequestListener(MegaRequestListener* listener);
        void addTransferListener(MegaTransferListener* listener);     
        void addGlobalListener(MegaGlobalListener* listener);
#ifdef ENABLE_SYNC
        void addSyncListener(MegaSyncListener *listener);
        void removeSyncListener(MegaSyncListener *listener);
#endif
        void removeListener(MegaListener* listener);
        void removeRequestListener(MegaRequestListener* listener);
        void removeTransferListener(MegaTransferListener* listener);
        void removeGlobalListener(MegaGlobalListener* listener);

        MegaRequest *getCurrentRequest();
        MegaTransfer *getCurrentTransfer();
        MegaError *getCurrentError();
        MegaNodeList *getCurrentNodes();
        MegaUserList *getCurrentUsers();

        //Utils
        char *getBase64PwKey(const char *password);
        long long getSDKtime();
        char *getStringHash(const char* base64pwkey, const char* inBuf);
        void getSessionTransferURL(const char *path, MegaRequestListener *listener);
        static MegaHandle base32ToHandle(const char* base32Handle);
        static handle base64ToHandle(const char* base64Handle);
        static handle base64ToUserHandle(const char* base64Handle);
        static char *handleToBase64(MegaHandle handle);
        static char *userHandleToBase64(MegaHandle handle);
        static const char* ebcEncryptKey(const char* encryptionKey, const char* plainKey);
        void retryPendingConnections(bool disconnect = false, bool includexfers = false, MegaRequestListener* listener = NULL);
        static void addEntropy(char* data, unsigned int size);
        static string userAttributeToString(int);
        static char userAttributeToScope(int);
        static void setStatsID(const char *id);

        bool multiFactorAuthAvailable();
        void multiFactorAuthCheck(const char *email, MegaRequestListener *listener = NULL);
        void multiFactorAuthGetCode(MegaRequestListener *listener = NULL);
        void multiFactorAuthEnable(const char *pin, MegaRequestListener *listener = NULL);
        void multiFactorAuthDisable(const char *pin, MegaRequestListener *listener = NULL);
        void multiFactorAuthLogin(const char* email, const char* password, const char* pin, MegaRequestListener *listener = NULL);
        void multiFactorAuthChangePassword(const char *oldPassword, const char *newPassword, const char* pin, MegaRequestListener *listener = NULL);
        void multiFactorAuthChangeEmail(const char *email, const char* pin, MegaRequestListener *listener = NULL);
        void multiFactorAuthCancelAccount(const char* pin, MegaRequestListener *listener = NULL);

        //API requests
        void login(const char* email, const char* password, MegaRequestListener *listener = NULL);
        char *dumpSession();
        char *getSequenceNumber();
        char *dumpXMPPSession();
        char *getAccountAuth();
        void setAccountAuth(const char* auth);

        void fastLogin(const char* email, const char *stringHash, const char *base64pwkey, MegaRequestListener *listener = NULL);
        void fastLogin(const char* session, MegaRequestListener *listener = NULL);
        void killSession(MegaHandle sessionHandle, MegaRequestListener *listener = NULL);
        void getUserData(MegaRequestListener *listener = NULL);
        void getUserData(MegaUser *user, MegaRequestListener *listener = NULL);
        void getUserData(const char *user, MegaRequestListener *listener = NULL);
        void getAccountDetails(bool storage, bool transfer, bool pro, bool sessions, bool purchases, bool transactions, MegaRequestListener *listener = NULL);
        void queryTransferQuota(long long size, MegaRequestListener *listener = NULL);
        void createAccount(const char* email, const char* password, const char* name, MegaRequestListener *listener = NULL);
        void createAccount(const char* email, const char* password, const char* firstname, const char* lastname, MegaRequestListener *listener = NULL);
        void fastCreateAccount(const char* email, const char *base64pwkey, const char* name, MegaRequestListener *listener = NULL);
        void resumeCreateAccount(const char* sid, MegaRequestListener *listener = NULL);
        void sendSignupLink(const char* email, const char *name, const char *password, MegaRequestListener *listener = NULL);
        void fastSendSignupLink(const char *email, const char *base64pwkey, const char *name, MegaRequestListener *listener = NULL);
        void querySignupLink(const char* link, MegaRequestListener *listener = NULL);
        void confirmAccount(const char* link, const char *password, MegaRequestListener *listener = NULL);
        void fastConfirmAccount(const char* link, const char *base64pwkey, MegaRequestListener *listener = NULL);
        void resetPassword(const char *email, bool hasMasterKey, MegaRequestListener *listener = NULL);
        void queryRecoveryLink(const char *link, MegaRequestListener *listener = NULL);
        void confirmResetPasswordLink(const char *link, const char *newPwd, const char *masterKey = NULL, MegaRequestListener *listener = NULL);
        void cancelAccount(MegaRequestListener *listener = NULL);
        void confirmCancelAccount(const char *link, const char *pwd, MegaRequestListener *listener = NULL);
        void changeEmail(const char *email, MegaRequestListener *listener = NULL);
        void confirmChangeEmail(const char *link, const char *pwd, MegaRequestListener *listener = NULL);
        void setProxySettings(MegaProxy *proxySettings);
        MegaProxy *getAutoProxySettings();
        int isLoggedIn();
        void whyAmIBlocked(bool logout, MegaRequestListener *listener = NULL);
        char* getMyEmail();
        char* getMyUserHandle();
        MegaHandle getMyUserHandleBinary();
        MegaUser *getMyUser();
        char* getMyXMPPJid();
        bool isAchievementsEnabled();
        bool checkPassword(const char *password);
#ifdef ENABLE_CHAT
        char* getMyFingerprint();
#endif
        static void setLogLevel(int logLevel);
        static void addLoggerClass(MegaLogger *megaLogger);
        static void removeLoggerClass(MegaLogger *megaLogger);
        static void setLogToConsole(bool enable);
        static void log(int logLevel, const char* message, const char *filename = NULL, int line = -1);

        void createFolder(const char* name, MegaNode *parent, MegaRequestListener *listener = NULL);
        bool createLocalFolder(const char *path);
        void moveNode(MegaNode* node, MegaNode* newParent, MegaRequestListener *listener = NULL);
        void copyNode(MegaNode* node, MegaNode *newParent, MegaRequestListener *listener = NULL);
        void copyNode(MegaNode* node, MegaNode *newParent, const char* newName, MegaRequestListener *listener = NULL);
        void renameNode(MegaNode* node, const char* newName, MegaRequestListener *listener = NULL);
        void remove(MegaNode* node, bool keepversions = false, MegaRequestListener *listener = NULL);
        void removeVersions(MegaRequestListener *listener = NULL);
        void restoreVersion(MegaNode *version, MegaRequestListener *listener = NULL);
        void cleanRubbishBin(MegaRequestListener *listener = NULL);
        void sendFileToUser(MegaNode *node, MegaUser *user, MegaRequestListener *listener = NULL);
        void sendFileToUser(MegaNode *node, const char* email, MegaRequestListener *listener = NULL);
        void share(MegaNode *node, MegaUser* user, int level, MegaRequestListener *listener = NULL);
        void share(MegaNode* node, const char* email, int level, MegaRequestListener *listener = NULL);
        void loginToFolder(const char* megaFolderLink, MegaRequestListener *listener = NULL);
        void importFileLink(const char* megaFileLink, MegaNode* parent, MegaRequestListener *listener = NULL);
        void decryptPasswordProtectedLink(const char* link, const char* password, MegaRequestListener *listener = NULL);
        void encryptLinkWithPassword(const char* link, const char* password, MegaRequestListener *listener = NULL);
        void getPublicNode(const char* megaFileLink, MegaRequestListener *listener = NULL);
        void getThumbnail(MegaNode* node, const char *dstFilePath, MegaRequestListener *listener = NULL);
		void cancelGetThumbnail(MegaNode* node, MegaRequestListener *listener = NULL);
        void setThumbnail(MegaNode* node, const char *srcFilePath, MegaRequestListener *listener = NULL);
        void getPreview(MegaNode* node, const char *dstFilePath, MegaRequestListener *listener = NULL);
		void cancelGetPreview(MegaNode* node, MegaRequestListener *listener = NULL);
        void setPreview(MegaNode* node, const char *srcFilePath, MegaRequestListener *listener = NULL);
        void getUserAvatar(MegaUser* user, const char *dstFilePath, MegaRequestListener *listener = NULL);
        void setAvatar(const char *dstFilePath, MegaRequestListener *listener = NULL);
        void getUserAvatar(const char *email_or_handle, const char *dstFilePath, MegaRequestListener *listener = NULL);
        static char* getUserAvatarColor(MegaUser *user);
        static char *getUserAvatarColor(const char *userhandle);
        void getUserAttribute(MegaUser* user, int type, MegaRequestListener *listener = NULL);
        void getUserAttribute(const char* email_or_handle, int type, MegaRequestListener *listener = NULL);
        void getUserAttr(const char* email_or_handle, int type, const char *dstFilePath, int number = 0, MegaRequestListener *listener = NULL);
        void setUserAttribute(int type, const char* value, MegaRequestListener *listener = NULL);
        void setUserAttribute(int type, const MegaStringMap* value, MegaRequestListener *listener = NULL);
        void enableRichPreviews(bool enable, MegaRequestListener *listener = NULL);
        void isRichPreviewsEnabled(MegaRequestListener *listener = NULL);
        void shouldShowRichLinkWarning(MegaRequestListener *listener = NULL);
        void setRichLinkWarningCounterValue(int value, MegaRequestListener *listener = NULL);
        void getUserEmail(MegaHandle handle, MegaRequestListener *listener = NULL);
        void setCustomNodeAttribute(MegaNode *node, const char *attrName, const char *value, MegaRequestListener *listener = NULL);
        void setNodeDuration(MegaNode *node, int secs, MegaRequestListener *listener = NULL);
        void setNodeCoordinates(MegaNode *node, double latitude, double longitude, MegaRequestListener *listener = NULL);
        void exportNode(MegaNode *node, int64_t expireTime, MegaRequestListener *listener = NULL);
        void disableExport(MegaNode *node, MegaRequestListener *listener = NULL);
        void fetchNodes(MegaRequestListener *listener = NULL);
        void getPricing(MegaRequestListener *listener = NULL);
        void getPaymentId(handle productHandle, MegaRequestListener *listener = NULL);
        void upgradeAccount(MegaHandle productHandle, int paymentMethod, MegaRequestListener *listener = NULL);
        void submitPurchaseReceipt(int gateway, const char* receipt, MegaRequestListener *listener = NULL);
        void creditCardStore(const char* address1, const char* address2, const char* city,
                             const char* province, const char* country, const char *postalcode,
                             const char* firstname, const char* lastname, const char* creditcard,
                             const char* expire_month, const char* expire_year, const char* cv2,
                             MegaRequestListener *listener = NULL);

        void creditCardQuerySubscriptions(MegaRequestListener *listener = NULL);
        void creditCardCancelSubscriptions(const char* reason, MegaRequestListener *listener = NULL);
        void getPaymentMethods(MegaRequestListener *listener = NULL);

        char *exportMasterKey();
        void updatePwdReminderData(bool lastSuccess, bool lastSkipped, bool mkExported, bool dontShowAgain, bool lastLogin, MegaRequestListener *listener = NULL);

        void changePassword(const char *oldPassword, const char *newPassword, MegaRequestListener *listener = NULL);
        void inviteContact(const char* email, const char* message, int action, MegaHandle contactLink, MegaRequestListener* listener = NULL);
        void replyContactRequest(MegaContactRequest *request, int action, MegaRequestListener* listener = NULL);
        void respondContactRequest();

        void removeContact(MegaUser *user, MegaRequestListener* listener=NULL);
        void logout(MegaRequestListener *listener = NULL);
        void localLogout(MegaRequestListener *listener = NULL);
        void invalidateCache();
        int getPasswordStrength(const char *password);
        void submitFeedback(int rating, const char *comment, MegaRequestListener *listener = NULL);
        void reportEvent(const char *details = NULL, MegaRequestListener *listener = NULL);
        void sendEvent(int eventType, const char* message, MegaRequestListener *listener = NULL);

        void useHttpsOnly(bool httpsOnly, MegaRequestListener *listener = NULL);
        bool usingHttpsOnly();

        //Transfers
        void startUpload(const char* localPath, MegaNode *parent, MegaTransferListener *listener=NULL);
        void startUpload(const char* localPath, MegaNode *parent, int64_t mtime, MegaTransferListener *listener=NULL);
        void startUpload(const char* localPath, MegaNode* parent, const char* fileName, MegaTransferListener *listener = NULL);
        void startUpload(const char* localPath, MegaNode* parent, const char* fileName,  int64_t mtime, int folderTransferTag = 0, const char *appData = NULL, bool isSourceFileTemporary = false, MegaTransferListener *listener = NULL);
        void startDownload(MegaNode* node, const char* localPath, MegaTransferListener *listener = NULL);
        void startDownload(MegaNode *node, const char* target, long startPos, long endPos, int folderTransferTag, const char *appData, MegaTransferListener *listener);
        void startStreaming(MegaNode* node, m_off_t startPos, m_off_t size, MegaTransferListener *listener);
        void retryTransfer(MegaTransfer *transfer, MegaTransferListener *listener = NULL);
        void cancelTransfer(MegaTransfer *transfer, MegaRequestListener *listener=NULL);
        void cancelTransferByTag(int transferTag, MegaRequestListener *listener = NULL);
        void cancelTransfers(int direction, MegaRequestListener *listener=NULL);
        void pauseTransfers(bool pause, int direction, MegaRequestListener* listener=NULL);
        void pauseTransfer(int transferTag, bool pause, MegaRequestListener* listener = NULL);
        void moveTransferUp(int transferTag, MegaRequestListener *listener = NULL);
        void moveTransferDown(int transferTag, MegaRequestListener *listener = NULL);
        void moveTransferToFirst(int transferTag, MegaRequestListener *listener = NULL);
        void moveTransferToLast(int transferTag, MegaRequestListener *listener = NULL);
        void moveTransferBefore(int transferTag, int prevTransferTag, MegaRequestListener *listener = NULL);
        void enableTransferResumption(const char* loggedOutId);
        void disableTransferResumption(const char* loggedOutId);
        bool areTransfersPaused(int direction);
        void setUploadLimit(int bpslimit);
        void setMaxConnections(int direction, int connections, MegaRequestListener* listener = NULL);
        void setDownloadMethod(int method);
        void setUploadMethod(int method);
        bool setMaxDownloadSpeed(m_off_t bpslimit);
        bool setMaxUploadSpeed(m_off_t bpslimit);
        int getMaxDownloadSpeed();
        int getMaxUploadSpeed();
        int getCurrentDownloadSpeed();
        int getCurrentUploadSpeed();
        int getCurrentSpeed(int type);
        int getDownloadMethod();
        int getUploadMethod();
        MegaTransferData *getTransferData(MegaTransferListener *listener = NULL);
        MegaTransfer *getFirstTransfer(int type);
        void notifyTransfer(int transferTag, MegaTransferListener *listener = NULL);
        MegaTransferList *getTransfers();
        MegaTransferList *getStreamingTransfers();
        MegaTransfer* getTransferByTag(int transferTag);
        MegaTransferList *getTransfers(int type);
        MegaTransferList *getChildTransfers(int transferTag);

#ifdef ENABLE_SYNC
        //Sync
        int syncPathState(string *path);
        MegaNode *getSyncedNode(string *path);
        void syncFolder(const char *localFolder, MegaNode *megaFolder, MegaRegExp *regExp = NULL, MegaRequestListener* listener = NULL);
        void resumeSync(const char *localFolder, long long localfp, MegaNode *megaFolder, MegaRegExp *regExp = NULL, MegaRequestListener *listener = NULL);
        void removeSync(handle nodehandle, MegaRequestListener *listener=NULL);
        void disableSync(handle nodehandle, MegaRequestListener *listener=NULL);
        int getNumActiveSyncs();
        void stopSyncs(MegaRequestListener *listener=NULL);
        bool isSynced(MegaNode *n);
        void setExcludedNames(vector<string> *excludedNames);
        void setExcludedPaths(vector<string> *excludedPaths);
        void setExclusionLowerSizeLimit(long long limit);
        void setExclusionUpperSizeLimit(long long limit);
        bool moveToLocalDebris(const char *path);
        string getLocalPath(MegaNode *node);
        long long getNumLocalNodes();
        bool isSyncable(const char *path, long long size);
        bool is_syncable(Sync*, const char*, string*);
        bool is_syncable(long long size);
        int isNodeSyncable(MegaNode *megaNode);
        bool isIndexing();
        MegaSync *getSyncByTag(int tag);
        MegaSync *getSyncByNode(MegaNode *node);
        MegaSync *getSyncByPath(const char * localPath);
        char *getBlockedPath();
        void setExcludedRegularExpressions(MegaSync *sync, MegaRegExp *regExp);
#endif

        void update();
        int isWaiting();
        int areServersBusy();

        //Statistics
        int getNumPendingUploads();
        int getNumPendingDownloads();
        int getTotalUploads();
        int getTotalDownloads();
        void resetTotalDownloads();
        void resetTotalUploads();
        void updateStats();
        long long getNumNodes();
        long long getTotalDownloadedBytes();
        long long getTotalUploadedBytes();
        long long getTotalDownloadBytes();
        long long getTotalUploadBytes();

        //Filesystem
		int getNumChildren(MegaNode* parent);
		int getNumChildFiles(MegaNode* parent);
		int getNumChildFolders(MegaNode* parent);
        MegaNodeList* getChildren(MegaNode *parent, int order=1);
        MegaNodeList* getVersions(MegaNode *node);
        int getNumVersions(MegaNode *node);
        bool hasVersions(MegaNode *node);
        void getFolderInfo(MegaNode *node, MegaRequestListener *listener);
        MegaChildrenLists* getFileFolderChildren(MegaNode *parent, int order=1);
        bool hasChildren(MegaNode *parent);
        int getIndex(MegaNode* node, int order=1);
        MegaNode *getChildNode(MegaNode *parent, const char* name);
        MegaNode *getParentNode(MegaNode *node);
        char *getNodePath(MegaNode *node);
        MegaNode *getNodeByPath(const char *path, MegaNode *n = NULL);
        MegaNode *getNodeByHandle(handle handler);
        MegaContactRequest *getContactRequestByHandle(MegaHandle handle);
        MegaUserList* getContacts();
        MegaUser* getContact(const char* uid);
        MegaNodeList *getInShares(MegaUser* user);
        MegaNodeList *getInShares();
        MegaShareList *getInSharesList();
        MegaUser *getUserFromInShare(MegaNode *node);
        bool isPendingShare(MegaNode *node);
        MegaShareList *getOutShares();
        MegaShareList *getOutShares(MegaNode *node);
        MegaShareList *getPendingOutShares();
        MegaShareList *getPendingOutShares(MegaNode *megaNode);
        MegaNodeList *getPublicLinks();
        MegaContactRequestList *getIncomingContactRequests();
        MegaContactRequestList *getOutgoingContactRequests();

        int getAccess(MegaNode* node);
        long long getSize(MegaNode *node);
        static void removeRecursively(const char *path);

        //Fingerprint
        char *getFingerprint(const char *filePath);
        char *getFingerprint(MegaNode *node);
        char *getFingerprint(MegaInputStream *inputStream, int64_t mtime);
        MegaNode *getNodeByFingerprint(const char* fingerprint);
        MegaNodeList *getNodesByFingerprint(const char* fingerprint);
        MegaNode *getExportableNodeByFingerprint(const char *fingerprint, const char *name = NULL);
        MegaNode *getNodeByFingerprint(const char *fingerprint, MegaNode* parent);
        bool hasFingerprint(const char* fingerprint);

        //CRC
        char *getCRC(const char *filePath);
        char *getCRCFromFingerprint(const char *fingerprint);
        char *getCRC(MegaNode *node);
        MegaNode* getNodeByCRC(const char *crc, MegaNode* parent);

        //Permissions
        MegaError checkAccess(MegaNode* node, int level);
        MegaError checkMove(MegaNode* node, MegaNode* target);

        bool isFilesystemAvailable();
        MegaNode *getRootNode();
        MegaNode* getInboxNode();
        MegaNode *getRubbishNode();
        MegaNode *getRootNode(MegaNode *node);
        bool isInRootnode(MegaNode *node, int index);

        void setDefaultFilePermissions(int permissions);
        int getDefaultFilePermissions();
        void setDefaultFolderPermissions(int permissions);
        int getDefaultFolderPermissions();

        long long getBandwidthOverquotaDelay();

        MegaNodeList* search(MegaNode* node, const char* searchString, bool recursive = 1);
        bool processMegaTree(MegaNode* node, MegaTreeProcessor* processor, bool recursive = 1);
        MegaNodeList* search(const char* searchString);

        MegaNode *createForeignFileNode(MegaHandle handle, const char *key, const char *name, m_off_t size, m_off_t mtime,
                                       MegaHandle parentHandle, const char *privateauth, const char *publicauth);
        MegaNode *createForeignFolderNode(MegaHandle handle, const char *name, MegaHandle parentHandle,
                                         const char *privateauth, const char *publicauth);

        MegaNode *authorizeNode(MegaNode *node);
        void authorizeMegaNodePrivate(MegaNodePrivate *node);

        const char *getVersion();
        char *getOperatingSystemVersion();
        void getLastAvailableVersion(const char *appKey, MegaRequestListener *listener = NULL);
        void getLocalSSLCertificate(MegaRequestListener *listener = NULL);
        void queryDNS(const char *hostname, MegaRequestListener *listener = NULL);
        void queryGeLB(const char *service, int timeoutds, int maxretries, MegaRequestListener *listener = NULL);
        void downloadFile(const char *url, const char *dstpath, MegaRequestListener *listener = NULL);
        const char *getUserAgent();
        const char *getBasePath();

        void contactLinkCreate(bool renew = false, MegaRequestListener *listener = NULL);
        void contactLinkQuery(MegaHandle handle, MegaRequestListener *listener = NULL);
        void contactLinkDelete(MegaHandle handle, MegaRequestListener *listener = NULL);

        void keepMeAlive(int type, bool enable, MegaRequestListener *listener = NULL);

        void changeApiUrl(const char *apiURL, bool disablepkp = false);

        bool setLanguage(const char* languageCode);
        void setLanguagePreference(const char* languageCode, MegaRequestListener *listener = NULL);
        void getLanguagePreference(MegaRequestListener *listener = NULL);
        bool getLanguageCode(const char* languageCode, std::string* code);

        void setFileVersionsOption(bool disable, MegaRequestListener *listener = NULL);
        void getFileVersionsOption(MegaRequestListener *listener = NULL);

        void setContactLinksOption(bool disable, MegaRequestListener *listener = NULL);
        void getContactLinksOption(MegaRequestListener *listener = NULL);

        void retrySSLerrors(bool enable);
        void setPublicKeyPinning(bool enable);
        void pauseActionPackets();
        void resumeActionPackets();

        static bool nodeComparatorDefaultASC  (Node *i, Node *j);
        static bool nodeComparatorDefaultDESC (Node *i, Node *j);
        static bool nodeComparatorSizeASC  (Node *i, Node *j);
        static bool nodeComparatorSizeDESC (Node *i, Node *j);
        static bool nodeComparatorCreationASC  (Node *i, Node *j);
        static bool nodeComparatorCreationDESC  (Node *i, Node *j);
        static bool nodeComparatorModificationASC  (Node *i, Node *j);
        static bool nodeComparatorModificationDESC  (Node *i, Node *j);
        static bool nodeComparatorAlphabeticalASC  (Node *i, Node *j);
        static bool nodeComparatorAlphabeticalDESC  (Node *i, Node *j);
        static bool userComparatorDefaultASC (User *i, User *j);

        char* escapeFsIncompatible(const char *filename);
        char* unescapeFsIncompatible(const char* name);

        bool createThumbnail(const char* imagePath, const char *dstPath);
        bool createPreview(const char* imagePath, const char *dstPath);
        bool createAvatar(const char* imagePath, const char *dstPath);

        bool isOnline();

#ifdef HAVE_LIBUV
        // start/stop
        bool httpServerStart(bool localOnly = true, int port = 4443, bool useTLS = false, const char *certificatepath = NULL, const char *keypath = NULL);
        void httpServerStop();
        int httpServerIsRunning();

        // management
        char *httpServerGetLocalLink(MegaNode *node);
        char *httpServerGetLocalWebDavLink(MegaNode *node);
        MegaStringList *httpServerGetWebDavLinks();
        MegaNodeList *httpServerGetWebDavAllowedNodes();
        void httpServerRemoveWebDavAllowedNode(MegaHandle handle);
        void httpServerSetMaxBufferSize(int bufferSize);
        int httpServerGetMaxBufferSize();
        void httpServerSetMaxOutputSize(int outputSize);
        int httpServerGetMaxOutputSize();

        // permissions
        void httpServerEnableFileServer(bool enable);
        bool httpServerIsFileServerEnabled();
        void httpServerEnableFolderServer(bool enable);
        bool httpServerIsFolderServerEnabled();
        bool httpServerIsOfflineAttributeEnabled();
        void httpServerSetRestrictedMode(int mode);
        int httpServerGetRestrictedMode();
        void httpServerEnableSubtitlesSupport(bool enable);
        bool httpServerIsSubtitlesSupportEnabled();
        bool httpServerIsLocalOnly();
        void httpServerEnableOfflineAttribute(bool enable);

        void httpServerAddListener(MegaTransferListener *listener);
        void httpServerRemoveListener(MegaTransferListener *listener);

        void fireOnStreamingStart(MegaTransferPrivate *transfer);
        void fireOnStreamingTemporaryError(MegaTransferPrivate *transfer, MegaError e);
        void fireOnStreamingFinish(MegaTransferPrivate *transfer, MegaError e);
#endif

#ifdef ENABLE_CHAT
        void createChat(bool group, MegaTextChatPeerList *peers, MegaRequestListener *listener = NULL);
        void inviteToChat(MegaHandle chatid, MegaHandle uh, int privilege, const char *title = NULL, MegaRequestListener *listener = NULL);
        void removeFromChat(MegaHandle chatid, MegaHandle uh = INVALID_HANDLE, MegaRequestListener *listener = NULL);
        void getUrlChat(MegaHandle chatid, MegaRequestListener *listener = NULL);
        void grantAccessInChat(MegaHandle chatid, MegaNode *n, MegaHandle uh,  MegaRequestListener *listener = NULL);
        void removeAccessInChat(MegaHandle chatid, MegaNode *n, MegaHandle uh,  MegaRequestListener *listener = NULL);
        void updateChatPermissions(MegaHandle chatid, MegaHandle uh, int privilege, MegaRequestListener *listener = NULL);
        void truncateChat(MegaHandle chatid, MegaHandle messageid, MegaRequestListener *listener = NULL);
        void setChatTitle(MegaHandle chatid, const char *title, MegaRequestListener *listener = NULL);
        void getChatPresenceURL(MegaRequestListener *listener = NULL);
        void registerPushNotification(int deviceType, const char *token, MegaRequestListener *listener = NULL);
        void sendChatStats(const char *data, MegaRequestListener *listener = NULL);
        void sendChatLogs(const char *data, const char *aid, MegaRequestListener *listener = NULL);
        MegaTextChatList *getChatList();
        MegaHandleList *getAttachmentAccess(MegaHandle chatid, MegaHandle h);
        bool hasAccessToAttachment(MegaHandle chatid, MegaHandle h, MegaHandle uh);
        const char* getFileAttribute(MegaHandle h);
        void archiveChat(MegaHandle chatid, int archive, MegaRequestListener *listener = NULL);
        void requestRichPreview(const char *url, MegaRequestListener *listener = NULL);
#endif

        void getAccountAchievements(MegaRequestListener *listener = NULL);
        void getMegaAchievements(MegaRequestListener *listener = NULL);

        void fireOnTransferStart(MegaTransferPrivate *transfer);
        void fireOnTransferFinish(MegaTransferPrivate *transfer, MegaError e);
        void fireOnTransferUpdate(MegaTransferPrivate *transfer);
        void fireOnTransferTemporaryError(MegaTransferPrivate *transfer, MegaError e);
        map<int, MegaTransferPrivate *> transferMap;

        MegaClient *getMegaClient();
        static FileFingerprint *getFileFingerprintInternal(const char *fingerprint);


protected:
        static const unsigned int MAX_SESSION_LENGTH;

        void init(MegaApi *api, const char *appKey, MegaGfxProcessor* processor, const char *basePath = NULL, const char *userAgent = NULL, int fseventsfd = -1);

        static void *threadEntryPoint(void *param);
        static ExternalLogger externalLogger;

        MegaTransferPrivate* getMegaTransferPrivate(int tag);

        void fireOnRequestStart(MegaRequestPrivate *request);
        void fireOnRequestFinish(MegaRequestPrivate *request, MegaError e);
        void fireOnRequestUpdate(MegaRequestPrivate *request);
        void fireOnRequestTemporaryError(MegaRequestPrivate *request, MegaError e);
        bool fireOnTransferData(MegaTransferPrivate *transfer);
        void fireOnUsersUpdate(MegaUserList *users);
        void fireOnNodesUpdate(MegaNodeList *nodes);
        void fireOnAccountUpdate();
        void fireOnContactRequestsUpdate(MegaContactRequestList *requests);
        void fireOnReloadNeeded();
        void fireOnEvent(MegaEventPrivate *event);

#ifdef ENABLE_SYNC
        void fireOnGlobalSyncStateChanged();
        void fireOnSyncStateChanged(MegaSyncPrivate *sync);
        void fireOnSyncEvent(MegaSyncPrivate *sync, MegaSyncEvent *event);
        void fireOnFileSyncStateChanged(MegaSyncPrivate *sync, string *localPath, int newState);
#endif

#ifdef ENABLE_CHAT
        void fireOnChatsUpdate(MegaTextChatList *chats);
#endif

        void processTransferPrepare(Transfer *t, MegaTransferPrivate *transfer);
        void processTransferUpdate(Transfer *tr, MegaTransferPrivate *transfer);
        void processTransferComplete(Transfer *tr, MegaTransferPrivate *transfer);
        void processTransferFailed(Transfer *tr, MegaTransferPrivate *transfer, error error, dstime timeleft);
        void processTransferRemoved(Transfer *tr, MegaTransferPrivate *transfer, error e);

        MegaApi *api;
        MegaThread thread;
        MegaClient *client;
        MegaHttpIO *httpio;
        MegaWaiter *waiter;
        MegaFileSystemAccess *fsAccess;
        MegaDbAccess *dbAccess;
        GfxProc *gfxAccess;
        string basePath;
        bool nocache;

#ifdef HAVE_LIBUV
        MegaHTTPServer *httpServer;
        int httpServerMaxBufferSize;
        int httpServerMaxOutputSize;
        bool httpServerEnableFiles;
        bool httpServerEnableFolders;
        bool httpServerOfflineAttributeEnabled;
        int httpServerRestrictedMode;
        bool httpServerSubtitlesSupportEnabled;
        set<MegaTransferListener *> httpServerListeners;
#endif
		
        RequestQueue requestQueue;
        TransferQueue transferQueue;
        map<int, MegaRequestPrivate *> requestMap;

#ifdef ENABLE_SYNC
        map<int, MegaSyncPrivate *> syncMap;
#endif

        int pendingUploads;
        int pendingDownloads;
        int totalUploads;
        int totalDownloads;
        long long totalDownloadedBytes;
        long long totalUploadedBytes;
        long long totalDownloadBytes;
        long long totalUploadBytes;
        long long notificationNumber;
        set<MegaRequestListener *> requestListeners;
        set<MegaTransferListener *> transferListeners;

#ifdef ENABLE_SYNC
        set<MegaSyncListener *> syncListeners;
#endif

        set<MegaGlobalListener *> globalListeners;
        set<MegaListener *> listeners;
        retryreason_t waitingRequest;
        vector<string> excludedNames;
        vector<string> excludedPaths;
        long long syncLowerSizeLimit;
        long long syncUpperSizeLimit;
        MegaMutex sdkMutex;
        MegaTransferPrivate *currentTransfer;
        MegaRequestPrivate *activeRequest;
        MegaTransferPrivate *activeTransfer;
        MegaError *activeError;
        MegaNodeList *activeNodes;
        MegaUserList *activeUsers;
        MegaContactRequestList *activeContactRequests;
        string appKey;

        int threadExit;
        void loop();

        int maxRetries;

        // a request-level error occurred
        virtual void request_error(error);
        virtual void request_response_progress(m_off_t, m_off_t);

        // login result
        virtual void login_result(error);
        virtual void logout_result(error);
        virtual void userdata_result(string*, string*, string*, handle, error);
        virtual void pubkey_result(User *);

        // ephemeral session creation/resumption result
        virtual void ephemeral_result(error);
        virtual void ephemeral_result(handle, const byte*);

        // check the reason of being blocked
        virtual void whyamiblocked_result(int);

        // contact link management
        virtual void contactlinkcreate_result(error, handle);
        virtual void contactlinkquery_result(error, handle, string*, string*, string*, string*);
        virtual void contactlinkdelete_result(error);

<<<<<<< HEAD
        // multi-factor authentication
        virtual void multifactorauthsetup_result(string*, error);
        virtual void multifactorauthcheck_result(int);
        virtual void multifactorauthdisable_result(error);
=======
        // keep me alive feature
        virtual void keepmealive_result (error);
>>>>>>> 1ffbf1d8

        // account creation
        virtual void sendsignuplink_result(error);
        virtual void querysignuplink_result(error);
        virtual void querysignuplink_result(handle, const char*, const char*, const byte*, const byte*, const byte*, size_t);
        virtual void confirmsignuplink_result(error);
        virtual void setkeypair_result(error);

        // account credentials, properties and history
        virtual void account_details(AccountDetails*,  bool, bool, bool, bool, bool, bool);
        virtual void account_details(AccountDetails*, error);
        virtual void querytransferquota_result(int);

        virtual void setattr_result(handle, error);
        virtual void rename_result(handle, error);
        virtual void unlink_result(handle, error);
        virtual void unlinkversions_result(error);
        virtual void nodes_updated(Node**, int);
        virtual void users_updated(User**, int);
        virtual void account_updated();
        virtual void pcrs_updated(PendingContactRequest**, int);

        // password change result
        virtual void changepw_result(error);

        // user attribute update notification
        virtual void userattr_update(User*, int, const char*);


        virtual void fetchnodes_result(error);
        virtual void putnodes_result(error, targettype_t, NewNode*);

        // share update result
        virtual void share_result(error);
        virtual void share_result(int, error);

        // contact request results
        void setpcr_result(handle, error, opcactions_t);
        void updatepcr_result(error, ipcactions_t);

        // file attribute fetch result
        virtual void fa_complete(handle, fatype, const char*, uint32_t);
        virtual int fa_failed(handle, fatype, int, error);

        // file attribute modification result
        virtual void putfa_result(handle, fatype, error);
        virtual void putfa_result(handle, fatype, const char*);

        // purchase transactions
        virtual void enumeratequotaitems_result(handle product, unsigned prolevel, unsigned gbstorage, unsigned gbtransfer,
                                                unsigned months, unsigned amount, const char* currency, const char* description, const char* iosid, const char* androidid);
        virtual void enumeratequotaitems_result(error e);
        virtual void additem_result(error);
        virtual void checkout_result(const char*, error);
        virtual void submitpurchasereceipt_result(error);
        virtual void creditcardstore_result(error);
        virtual void creditcardquerysubscriptions_result(int, error);
        virtual void creditcardcancelsubscriptions_result(error);
        virtual void getpaymentmethods_result(int, error);
        virtual void copysession_result(string*, error);

        virtual void userfeedbackstore_result(error);
        virtual void sendevent_result(error);

        virtual void checkfile_result(handle h, error e);
        virtual void checkfile_result(handle h, error e, byte* filekey, m_off_t size, m_time_t ts, m_time_t tm, string* filename, string* fingerprint, string* fileattrstring);

        // user invites/attributes
        virtual void removecontact_result(error);
        virtual void putua_result(error);
        virtual void getua_result(error);
        virtual void getua_result(byte*, unsigned);
        virtual void getua_result(TLVstore *);
#ifdef DEBUG
        virtual void delua_result(error);
#endif

        virtual void getuseremail_result(string *, error);

        // file node export result
        virtual void exportnode_result(error);
        virtual void exportnode_result(handle, handle);

        // exported link access result
        virtual void openfilelink_result(error);
        virtual void openfilelink_result(handle, const byte*, m_off_t, string*, string*, int);

        // global transfer queue updates (separate signaling towards the queued objects)
        virtual void file_added(File*);
        virtual void file_removed(File*, error e);
        virtual void file_complete(File*);
        virtual File* file_resume(string*, direction_t *type);

        virtual void transfer_prepare(Transfer*);
        virtual void transfer_failed(Transfer*, error error, dstime timeleft);
        virtual void transfer_update(Transfer*);

        virtual dstime pread_failure(error, int, void*, dstime);
        virtual bool pread_data(byte*, m_off_t, m_off_t, m_off_t, m_off_t, void*);

        virtual void reportevent_result(error);
        virtual void sessions_killed(handle sessionid, error e);

        virtual void cleanrubbishbin_result(error);

        virtual void getrecoverylink_result(error);
        virtual void queryrecoverylink_result(error);
        virtual void queryrecoverylink_result(int type, const char *email, const char *ip, time_t ts, handle uh, const vector<string> *emails);
        virtual void getprivatekey_result(error, const byte *privk = NULL, const size_t len_privk = 0);
        virtual void confirmrecoverylink_result(error);
        virtual void confirmcancellink_result(error);
        virtual void validatepassword_result(error);
        virtual void getemaillink_result(error);
        virtual void confirmemaillink_result(error);
        virtual void getversion_result(int, const char*, error);
        virtual void getlocalsslcertificate_result(m_time_t, string *certdata, error);
        virtual void getmegaachievements_result(AchievementsDetails*, error);
        virtual void getwelcomepdf_result(handle, string*, error);

#ifdef ENABLE_CHAT
        // chat-related commandsresult
        virtual void chatcreate_result(TextChat *, error);
        virtual void chatinvite_result(error);
        virtual void chatremove_result(error);
        virtual void chaturl_result(error);
        virtual void chaturl_result(string*, error);
        virtual void chatgrantaccess_result(error);
        virtual void chatremoveaccess_result(error);
        virtual void chatupdatepermissions_result(error);
        virtual void chattruncate_result(error);
        virtual void chatsettitle_result(error);
        virtual void chatpresenceurl_result(string*, error);
        virtual void registerpushnotification_result(error);
        virtual void archivechat_result(error);

        virtual void chats_updated(textchat_map *, int);
        virtual void richlinkrequest_result(string*, error);
#endif

#ifdef ENABLE_SYNC
        // sync status updates and events
        virtual void syncupdate_state(Sync*, syncstate_t);
        virtual void syncupdate_scanning(bool scanning);
        virtual void syncupdate_local_folder_addition(Sync* sync, LocalNode *localNode, const char *path);
        virtual void syncupdate_local_folder_deletion(Sync* sync, LocalNode *localNode);
        virtual void syncupdate_local_file_addition(Sync* sync, LocalNode* localNode, const char *path);
        virtual void syncupdate_local_file_deletion(Sync* sync, LocalNode* localNode);
        virtual void syncupdate_local_file_change(Sync* sync, LocalNode* localNode, const char *path);
        virtual void syncupdate_local_move(Sync* sync, LocalNode* localNode, const char* path);
        virtual void syncupdate_get(Sync* sync, Node *node, const char* path);
        virtual void syncupdate_put(Sync* sync, LocalNode *localNode, const char*);
        virtual void syncupdate_remote_file_addition(Sync *sync, Node* n);
        virtual void syncupdate_remote_file_deletion(Sync *sync, Node* n);
        virtual void syncupdate_remote_folder_addition(Sync *sync, Node* n);
        virtual void syncupdate_remote_folder_deletion(Sync* sync, Node* n);
        virtual void syncupdate_remote_copy(Sync*, const char*);
        virtual void syncupdate_remote_move(Sync *sync, Node *n, Node* prevparent);
        virtual void syncupdate_remote_rename(Sync*sync, Node* n, const char* prevname);
        virtual void syncupdate_treestate(LocalNode*);
        virtual bool sync_syncable(Sync *, const char*, string *, Node *);
        virtual bool sync_syncable(Sync *, const char*, string *);
        virtual void syncupdate_local_lockretry(bool);
#endif

protected:
        // suggest reload due to possible race condition with other clients
        virtual void reload(const char*);

        // wipe all users, nodes and shares
        virtual void clearing();

        // failed request retry notification
        virtual void notify_retry(dstime, retryreason_t);

        // notify about db commit
        virtual void notify_dbcommit();

        // notify about an automatic change to HTTPS
        virtual void notify_change_to_https();

        // notify about account confirmation
        virtual void notify_confirmation(const char*);

        // network layer disconnected
        virtual void notify_disconnect();

        // notify about a finished HTTP request
        virtual void http_result(error, int, byte *, int);

        void sendPendingRequests();
        void sendPendingTransfers();
        char *stringToArray(string &buffer);

        //Internal
        Node* getNodeByFingerprintInternal(const char *fingerprint);
        Node *getNodeByFingerprintInternal(const char *fingerprint, Node *parent);

        bool processTree(Node* node, TreeProcessor* processor, bool recursive = 1);
        MegaNodeList* search(Node* node, const char* searchString, bool recursive = 1);
        void getNodeAttribute(MegaNode* node, int type, const char *dstFilePath, MegaRequestListener *listener = NULL);
		void cancelGetNodeAttribute(MegaNode *node, int type, MegaRequestListener *listener = NULL);
        void setNodeAttribute(MegaNode* node, int type, const char *srcFilePath, MegaRequestListener *listener = NULL);
        void setUserAttr(int type, const char *value, MegaRequestListener *listener = NULL);
        static char *getAvatarColor(handle userhandle);
};

class MegaHashSignatureImpl
{
	public:
		MegaHashSignatureImpl(const char *base64Key);
		~MegaHashSignatureImpl();
		void init();
		void add(const char *data, unsigned size);
        bool checkSignature(const char *base64Signature);

	protected:    
		HashSignature *hashSignature;
		AsymmCipher* asymmCypher;
};

class ExternalInputStream : public InputStreamAccess
{
    MegaInputStream *inputStream;

public:
    ExternalInputStream(MegaInputStream *inputStream);
    virtual m_off_t size();
    virtual bool read(byte *buffer, unsigned size);
};

class FileInputStream : public InputStreamAccess
{
    FileAccess *fileAccess;
    m_off_t offset;

public:
    FileInputStream(FileAccess *fileAccess);
    virtual m_off_t size();
    virtual bool read(byte *buffer, unsigned size);
    virtual ~FileInputStream();
};

#ifdef HAVE_LIBUV
class StreamingBuffer
{
public:
    StreamingBuffer();
    ~StreamingBuffer();
    void init(unsigned int capacity);
    unsigned int append(const char *buf, unsigned int len);
    unsigned int availableData();
    unsigned int availableSpace();
    unsigned int availableCapacity();
    uv_buf_t nextBuffer();
    void freeData(unsigned int len);
    void setMaxBufferSize(unsigned int bufferSize);
    void setMaxOutputSize(unsigned int outputSize);

    static const unsigned int MAX_BUFFER_SIZE = 2097152;
    static const unsigned int MAX_OUTPUT_SIZE = 16384;

protected:
    char *buffer;
    unsigned int capacity;
    unsigned int size;
    unsigned int free;
    unsigned int inpos;
    unsigned int outpos;
    unsigned int maxBufferSize;
    unsigned int maxOutputSize;
};

class MegaHTTPServer;
class MegaHTTPContext : public MegaTransferListener, public MegaRequestListener
{
public:
    MegaHTTPContext();
    ~MegaHTTPContext();

    // Connection management
    MegaHTTPServer *server;
    StreamingBuffer streamingBuffer;
    MegaTransferPrivate *transfer;
    uv_tcp_t tcphandle;
    uv_async_t asynchandle;
    http_parser parser;
    uv_mutex_t mutex;
    MegaApiImpl *megaApi;
    m_off_t bytesWritten;
    m_off_t size;
    char *lastBuffer;
    int lastBufferLen;
    bool nodereceived;
    bool finished;
    bool failed;
    bool pause;

    // WEBDAV related
    int depth;
    std::string lastheader;
    std::string subpathrelative;
    const char *messageBody;
    size_t messageBodySize;
    std::string host;
    std::string destination;
    bool overwrite;
    FileAccess *tmpFileAccess;
    std::string tmpFileName;
    std::string newname; //newname for moved node
    MegaHandle nodeToMove; //node to be moved after delete
    MegaHandle newParentNode; //parent node for moved after delete

    uv_mutex_t mutex_responses;
    std::list<std::string> responses;

#ifdef ENABLE_EVT_TLS
    //tls stuff:
    evt_tls_t *evt_tls;
#endif
    std::list<char*> writePointers;

    // Request information
    bool range;
    m_off_t rangeStart;
    m_off_t rangeEnd;
    m_off_t rangeWritten;
    MegaNode *node;
    std::string path;
    std::string nodehandle;
    std::string nodekey;
    std::string nodename;
    m_off_t nodesize;
    int resultCode;

    virtual void onTransferStart(MegaApi *, MegaTransfer *transfer);
    virtual bool onTransferData(MegaApi *, MegaTransfer *transfer, char *buffer, size_t size);
    virtual void onTransferFinish(MegaApi* api, MegaTransfer *transfer, MegaError *e);
    virtual void onRequestFinish(MegaApi* api, MegaRequest *request, MegaError *e);
};

class MegaHTTPServer
{
protected:
    static void *threadEntryPoint(void *param);
    static http_parser_settings parsercfg;

    set<handle> allowedHandles;
    set<handle> allowedWebDavHandles;
    handle lastHandle;
    list<MegaHTTPContext*> connections;
    uv_async_t exit_handle;
    MegaApiImpl *megaApi;
    uv_sem_t semaphore;
    MegaThread thread;
    uv_tcp_t server;
    int maxBufferSize;
    int maxOutputSize;
    bool fileServerEnabled;
    bool folderServerEnabled;
    bool offlineAttribute;
    bool subtitlesSupportEnabled;
    int restrictedMode;
    bool localOnly;
    bool started;
    int port;

#ifdef ENABLE_EVT_TLS
    // TLS
    evt_ctx_t evtctx;
    std::string certificatepath;
    std::string keypath;
#endif

    // libuv callbacks
    static void onNewClient(uv_stream_t* server_handle, int status);
    static void onDataReceived(uv_stream_t* tcp, ssize_t nread, const uv_buf_t * buf);
    static void allocBuffer(uv_handle_t *handle, size_t suggested_size, uv_buf_t* buf);
    static void onClose(uv_handle_t* handle);

#ifdef ENABLE_EVT_TLS
    //libuv tls
    static void onNewClient_tls(uv_stream_t* server_handle, int status);
    static void onDataReceived_tls(MegaHTTPContext *httpctx, ssize_t nread, const uv_buf_t * buf);
    static void onWriteFinished_tls(evt_tls_t *evt_tls, int status);
    static void onWriteFinished_tls_async(uv_write_t* req, int status);
    static void on_tcp_read(uv_stream_t *stream, ssize_t nrd, const uv_buf_t *data);
    static int uv_tls_writer(evt_tls_t *evt_tls, void *bfr, int sz);
    static void on_evt_tls_close(evt_tls_t *evt_tls, int status);
    static void on_hd_complete( evt_tls_t *evt_tls, int status);
    static void evt_on_rd(evt_tls_t *evt_tls, char *bfr, int sz);
#endif


    static void onAsyncEventClose(uv_handle_t* handle);
    static void onAsyncEvent(uv_async_t* handle);
    static void onCloseRequested(uv_async_t* handle);
    static void onWriteFinished(uv_write_t* req, int status);

    // HTTP parser callback
    static int onMessageBegin(http_parser* parser);
    static int onHeadersComplete(http_parser* parser);
    static int onUrlReceived(http_parser* parser, const char* url, size_t length);
    static int onHeaderField(http_parser* parser, const char* at, size_t length);
    static int onHeaderValue(http_parser* parser, const char* at, size_t length);
    static int onBody(http_parser* parser, const char* at, size_t length);
    static int onMessageComplete(http_parser* parser);

    static std::string getResponseForNode(MegaNode *node, MegaHTTPContext* httpctx);

    // WEBDAV related
    static std::string getWebDavPropFindResponseForNode(std::string baseURL, std::string subnodepath, MegaNode *node, MegaHTTPContext* httpctx);
    static std::string getWebDavProfFindNodeContents(MegaNode *node, std::string baseURL, bool offlineAttribute);


    void run();
    static void sendHeaders(MegaHTTPContext *httpctx, string *headers);
    static void sendNextBytes(MegaHTTPContext *httpctx);
    static int streamNode(MegaHTTPContext *httpctx);

    //Utility funcitons
    static std::string getHTTPMethodName(int httpmethod);
    static std::string getHTTPErrorString(int errorcode);


public:
    bool useTLS;
    MegaFileSystemAccess *fsAccess;

    std::string basePath;

    MegaHTTPServer(MegaApiImpl *megaApi, std::string basePath, bool useTLS = false, std::string certificatepath = std::string(), std::string keypath = std::string());
    virtual ~MegaHTTPServer();
    bool start(int port, bool localOnly = true);
    void stop();
    int getPort();
    bool isLocalOnly();
    void setMaxBufferSize(int bufferSize);
    void setMaxOutputSize(int outputSize);
    int getMaxBufferSize();
    int getMaxOutputSize();
    void enableFileServer(bool enable);
    void enableFolderServer(bool enable);
    void setRestrictedMode(int mode);
    bool isFileServerEnabled();
    bool isFolderServerEnabled();
    int getRestrictedMode();
    bool isHandleAllowed(handle h);
    bool isHandleWebDavAllowed(handle h);
    void enableOfflineAttribute(bool enable);
    bool isOfflineAttributeEnabled();
    void clearAllowedHandles();
    char* getLink(MegaNode *node, bool enablewebdav = false);
    bool isSubtitlesSupportEnabled();
    void enableSubtitlesSupport(bool enable);

    static void returnHttpCodeBasedOnRequestError(MegaHTTPContext* httpctx, MegaError *e, bool synchronous = true);
    static void returnHttpCode(MegaHTTPContext* httpctx, int errorCode, std::string errorMessage = string(), bool synchronous = true);

    static void returnHttpCodeAsyncBasedOnRequestError(MegaHTTPContext* httpctx, MegaError *e);
    static void returnHttpCodeAsync(MegaHTTPContext* httpctx, int errorCode, std::string errorMessage = string());

    set<handle> getAllowedWebDavHandles();
    void removeAllowedWebDavHandle(MegaHandle handle);
};
#endif

}

#endif //MEGAAPI_IMPL_H<|MERGE_RESOLUTION|>--- conflicted
+++ resolved
@@ -2076,15 +2076,13 @@
         virtual void contactlinkquery_result(error, handle, string*, string*, string*, string*);
         virtual void contactlinkdelete_result(error);
 
-<<<<<<< HEAD
         // multi-factor authentication
         virtual void multifactorauthsetup_result(string*, error);
         virtual void multifactorauthcheck_result(int);
         virtual void multifactorauthdisable_result(error);
-=======
+
         // keep me alive feature
         virtual void keepmealive_result (error);
->>>>>>> 1ffbf1d8
 
         // account creation
         virtual void sendsignuplink_result(error);

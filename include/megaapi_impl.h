--- conflicted
+++ resolved
@@ -1287,13 +1287,8 @@
         MegaFolderInfo *folderInfo;
         MegaPushNotificationSettings *settings;
         MegaBackgroundMediaUpload* backgroundMediaUpload;  // non-owned pointer
-<<<<<<< HEAD
         MegaStringMapList *mStringMapList;
-=======
-
-    private:
         unique_ptr<MegaBannerListPrivate> mBannerList;
->>>>>>> 9acb6655
 };
 
 class MegaEventPrivate : public MegaEvent

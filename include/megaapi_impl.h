/**
 * @file megaapi_impl.h
 * @brief Private header file of the intermediate layer for the MEGA C++ SDK.
 *
 * (c) 2013-2014 by Mega Limited, Auckland, New Zealand
 *
 * This file is part of the MEGA SDK - Client Access Engine.
 *
 * Applications using the MEGA API must present a valid application key
 * and comply with the the rules set forth in the Terms of Service.
 *
 * The MEGA SDK is distributed in the hope that it will be useful,
 * but WITHOUT ANY WARRANTY; without even the implied warranty of
 * MERCHANTABILITY or FITNESS FOR A PARTICULAR PURPOSE.
 *
 * @copyright Simplified (2-clause) BSD License.
 *
 * You should have received a copy of the license along with this
 * program.
 */

#ifndef MEGAAPI_IMPL_H
#define MEGAAPI_IMPL_H

#include <atomic>
#include <memory>

#include "mega.h"
#include "mega/gfx/external.h"
#include "megaapi.h"

#include "mega/heartbeats.h"

#define CRON_USE_LOCAL_TIME 1
#include "mega/mega_ccronexpr.h"

#ifdef HAVE_LIBUV
#include "uv.h"
#include "mega/mega_http_parser.h"
#include "mega/mega_evt_tls.h"

#endif

#ifndef _WIN32
#include <curl/curl.h>
#include <fcntl.h>
#endif

#if TARGET_OS_IPHONE
#include "mega/gfx/GfxProcCG.h"
#endif

////////////////////////////// SETTINGS //////////////////////////////
////////// Support for threads and mutexes
//Choose one of these options.
//Otherwise, C++11 threads and mutexes will be used
//#define USE_PTHREAD

////////// Support for thumbnails and previews.
//If you selected QT for threads and mutexes, it will be also used for thumbnails and previews
//You can create a subclass of MegaGfxProcessor and pass it to the constructor of MegaApi
//#define USE_FREEIMAGE
/////////////////////////// END OF SETTINGS ///////////////////////////

namespace mega
{

#if USE_PTHREAD
class MegaThread : public PosixThread {};
class MegaSemaphore : public PosixSemaphore {};
#else
class MegaThread : public CppThread {};
class MegaSemaphore : public CppSemaphore {};
#endif

#if USE_FREEIMAGE
using MegaGfxProvider = GfxProviderFreeImage;
#elif TARGET_OS_IPHONE
using MegaGfxProvider = GfxProviderCG;
#else
using MegaGfxProvider = GfxProviderExternal;
#endif

#ifdef WIN32
    #ifdef USE_CURL
    class MegaHttpIO : public CurlHttpIO {};
    #else
    class MegaHttpIO : public WinHttpIO {};
    #endif
	class MegaFileSystemAccess : public WinFileSystemAccess {};
	class MegaWaiter : public WinWaiter {};
#else
    #ifdef __APPLE__
    typedef CurlHttpIO MegaHttpIO;
        #if TARGET_OS_IPHONE
        typedef PosixFileSystemAccess MegaFileSystemAccess;
        #else
        typedef MacFileSystemAccess MegaFileSystemAccess;
        #endif
    typedef PosixWaiter MegaWaiter;
    #else
    class MegaHttpIO : public CurlHttpIO {};
    class MegaFileSystemAccess : public LinuxFileSystemAccess {};
    class MegaWaiter : public PosixWaiter {};
    #endif
#endif

#ifdef HAVE_LIBUV
class MegaTCPServer;
class MegaHTTPServer;
class MegaFTPServer;
#endif

class MegaDbAccess
  : public SqliteDbAccess
{
public:
    MegaDbAccess(const LocalPath& rootPath)
      : SqliteDbAccess(rootPath)
    {
    }
}; // MegaDbAccess

class MegaErrorPrivate : public MegaError
{
public:
    MegaErrorPrivate(int errorCode = MegaError::API_OK);
    MegaErrorPrivate(int errorCode, long long value);
    MegaErrorPrivate(const Error &err);
    MegaErrorPrivate(const MegaError &megaError);
    ~MegaErrorPrivate() override;
    MegaError* copy() const override;
    int getErrorCode() const override;
    long long getValue() const override;
    bool hasExtraInfo() const override;
    long long getUserStatus() const override;
    long long getLinkStatus() const override;
    const char* getErrorString() const override;
    const char* toString() const override;
    const char* __str__() const override;
    const char* __toString() const override;

private:
    long long mValue = 0;
    long long mUserStatus = MegaError::UserErrorCode::USER_ETD_UNKNOWN;
    long long mLinkStatus = MegaError::LinkErrorCode::LINK_UNKNOWN;
};

class MegaFilenameAnomalyReporterProxy
  : public FilenameAnomalyReporter
{
public:
    explicit
    MegaFilenameAnomalyReporterProxy(MegaFilenameAnomalyReporter& reporter)
      : mReporter(reporter)
    {
    }

    void anomalyDetected(FilenameAnomalyType type,
                         const LocalPath& localPath,
                         const string& remotePath) override
    {
        using MegaAnomalyType =
          MegaFilenameAnomalyReporter::AnomalyType;

        assert(type < FILENAME_ANOMALY_NONE);

        mReporter.anomalyDetected(static_cast<MegaAnomalyType>(type),
                                  localPath.toPath().c_str(),
                                  remotePath.c_str());
    }

private:
    MegaFilenameAnomalyReporter& mReporter;
}; // MegaFilenameAnomalyReporterProxy

class MegaTransferPrivate;
class MegaTreeProcCopy : public MegaTreeProcessor
{
public:
    vector<NewNode> nn;
    unsigned nc = 0;
    bool allocated = false;

    MegaTreeProcCopy(MegaClient *client);
    bool processMegaNode(MegaNode* node) override;
    void allocnodes(void);

protected:
    MegaClient *client;
};


class MegaSizeProcessor : public MegaTreeProcessor
{
    protected:
        long long totalBytes;

    public:
        MegaSizeProcessor();
        bool processMegaNode(MegaNode* node) override;
        long long getTotalBytes();
};

class ExecuteOnce
{
    // An object to go on the requestQueue.
    // It could be completed early (eg on cancel()), in which case nothing happens when it's dequeued.
    // If not completed early, it executes on dequeue.
    // In either case the flag is set when executed, so it won't be executed in the other case.
    // An atomic type is used to make sure the flag is set and checked along with actual execution.
    // The objects referred to in the completion function must live until the first execution completes.
    // After that it doesn't matter if it contains dangling pointers etc as it won't be called anymore.
    std::function<void()> f;
    std::atomic_uint executed;

public:
    ExecuteOnce(std::function<void()> fn) : f(fn), executed(0) {}
    bool exec()
    {
        if (++executed > 1)
        {
            return false;
        }
        f();
        return true;  // indicates that this call is the time it ran
    }
};

class MegaRecursiveOperation
{
public:
    MegaRecursiveOperation(MegaClient* c) : mMegaapiThreadClient(c) {}
    virtual ~MegaRecursiveOperation() = default;
    virtual void start(MegaNode* node) = 0;
    virtual void cancel() = 0;
    void notifyStage(uint8_t stage);

    // check if recursive operation is cancelled
    bool isCancelled();

    // check if user has cancelled recursive operation by using cancelToken of associated transfer
    bool isCancelledByUser();

protected:
    MegaApiImpl *megaApi;
    MegaTransferPrivate *transfer;
    MegaTransferListener *listener;
    int recursive;
    int tag;
    uint64_t pendingTransfers;
    bool cancelled = false;
    std::set<MegaTransferPrivate*> subTransfers;
    uint64_t mIncompleteTransfers = 0;

    // If the thread was started, it queues a completion before exiting
    // That will be executed when the queued request is procesed
    // We also keep a pointer to it here, so cancel() can execute it early.
    shared_ptr<ExecuteOnce> mCompletionForMegaApiThread;

    // worker thread
    std::thread mWorkerThread;

    // thread id of MegaApiImpl thread
    std::thread::id mMainThreadId;

    // it's only safe to use this client ptr when on the MegaApiImpl's thread
    MegaClient* megaapiThreadClient();

private:
    // client ptr to only be used from the MegaApiImpl's thread
    MegaClient* mMegaapiThreadClient;
};

class TransferQueue;
class MegaFolderUploadController : public MegaTransferListener, public MegaRecursiveOperation, public std::enable_shared_from_this<MegaFolderUploadController>
{
public:
    MegaFolderUploadController(MegaApiImpl *megaApi, MegaTransferPrivate *transfer);
    virtual ~MegaFolderUploadController();
    bool hasEnded(bool notifyUserCancellation);
    void complete(Error e, bool cancelledByUser = false);

    // ---- MegaRecursiveOperation methods ---
    void start(MegaNode* node) override;
    void cancel() override;

    // ---- MegaTransferListener methods ---
    void onTransferStart(MegaApi *api, MegaTransfer *transfer) override;
    void onTransferUpdate(MegaApi *api, MegaTransfer *transfer) override;
    void onTransferFinish(MegaApi* api, MegaTransfer *transfer, MegaError *e) override;

protected:
    unique_ptr<FileSystemAccess> fsaccess;

    // Random number generator and cipher to avoid using client's which would cause threading corruption
    PrnGen rng;
    SymmCipher tmpnodecipher;

    // temporal nodeHandle for uploads from App
    handle mCurrUploadId = 1;

    // generates a temporal nodeHandle for uploads from App
    handle nextUploadId();

    struct Tree
    {
        // represents the node name in case of folder type
        string folderName;

        // Only figure out the fs type per folder (and on the worker thread), as it is expensive
		FileSystemType fsType;

        // If there is already a cloud node with this name for this parent, this is set
        // It also becomes set after we have created a cloud node for this folder
        unique_ptr<MegaNode> megaNode;

        // Otherwise this is the record we will send to create this folder
        NewNode newnode;

        // files to upload to this folder
        vector<LocalPath> files;

        // subfolders
        vector<unique_ptr<Tree>> subtrees;
    };
    Tree mUploadTree;

    /* Scan entire tree recursively, and retrieve folder structure and files to be uploaded.
     * A putnodes command can only add subtrees under same target, so in case we need to add
     * subtrees under different targets, this method will generate a subtree for each one.
     * This happens on the worker thread.
     */
    bool scanFolder(Tree& tree, LocalPath& localPath);

    // Gathers up enough (but not too many) newnode records that are all descendants of a single folder
    // and can be created in a single operation.
    // Called from the main thread just before we send the next set of folder creation commands.  
    bool createNextFolderBatch(Tree& tree, vector<NewNode>& newnodes, bool isBatchRootLevel);
    
    // Iterate through all pending files of each uploaded folder, and start all upload transfers
    void genUploadTransfersForFiles(Tree& tree, TransferQueue& transferQueue);
};


class MegaScheduledCopyController : public MegaScheduledCopy, public MegaRequestListener, public MegaTransferListener
{
public:
    MegaScheduledCopyController(MegaApiImpl *megaApi, int tag, int folderTransferTag, handle parenthandle, const char *filename, bool attendPastBackups, const char *speriod, int64_t period=-1, int maxBackups = 10);
    MegaScheduledCopyController(MegaScheduledCopyController *backup);
    ~MegaScheduledCopyController();

    void update();
    void start(bool skip = false);
    void removeexceeding(bool currentoneOK);
    void abortCurrent();

    // MegaScheduledCopy interface
    MegaScheduledCopy *copy() override;
    const char *getLocalFolder() const override;
    MegaHandle getMegaHandle() const override;
    int getTag() const override;
    int64_t getPeriod() const override;
    const char *getPeriodString() const override;
    int getMaxBackups() const override;
    int getState() const override;
    long long getNextStartTime(long long oldStartTimeAbsolute = -1) const override;
    bool getAttendPastBackups() const override;
    MegaTransferList *getFailedTransfers() override;


    // MegaScheduledCopy setters
    void setLocalFolder(const std::string &value);
    void setMegaHandle(const MegaHandle &value);
    void setTag(int value);
    void setPeriod(const int64_t &value);
    void setPeriodstring(const std::string &value);
    void setMaxBackups(int value);
    void setState(int value);
    void setAttendPastBackups(bool value);

    //getters&setters
    int64_t getStartTime() const;
    void setStartTime(const int64_t &value);
    std::string getBackupName() const;
    void setBackupName(const std::string &value);
    int64_t getOffsetds() const;
    void setOffsetds(const int64_t &value);
    int64_t getLastbackuptime() const;
    void setLastbackuptime(const int64_t &value);
    int getFolderTransferTag() const;
    void setFolderTransferTag(int value);

    //convenience methods
    bool isBackup(std::string localname, std::string backupname) const;
    int64_t getTimeOfBackup(std::string localname) const;

protected:

    // common variables
    MegaApiImpl *megaApi;
    MegaClient *client;
    MegaScheduledCopyListener *backupListener;

    int state;
    int tag;
    int64_t lastwakeuptime;
    int64_t lastbackuptime; //ds absolute
    int pendingremovals;
    int folderTransferTag; //reused between backup instances
    std::string basepath;
    std::string backupName;
    handle parenthandle;
    int maxBackups;
    int64_t period;
    std::string periodstring;
    cron_expr ccronexpr;
    bool valid;
    int64_t offsetds; //times offset with epoch time?
    int64_t startTime; // when shall the next backup begin
    bool attendPastBackups;

    // backup instance related
    handle currentHandle;
    std::string currentName;
    std::list<LocalPath> pendingFolders;
    std::vector<MegaTransfer *> failedTransfers;
    int recursive;
    int pendingTransfers;
    int pendingTags;
    // backup instance stats
    int64_t currentBKStartTime;
    int64_t updateTime;
    long long transferredBytes;
    long long totalBytes;
    long long speed;
    long long meanSpeed;
    long long numberFiles; //number of files successfully uploaded
    long long totalFiles;
    long long numberFolders;


    // internal methods
    void onFolderAvailable(MegaHandle handle);
    bool checkCompletion();
    bool isBusy() const;
    int64_t getLastBackupTime();
    long long getNextStartTimeDs(long long oldStartTimeds = -1) const;

    std::string epochdsToString(int64_t rawtimeds) const;
    int64_t stringTimeTods(string stime) const;

    void clearCurrentBackupData();

public:
    void onRequestFinish(MegaApi* api, MegaRequest *request, MegaError *e) override;
    void onTransferStart(MegaApi *api, MegaTransfer *transfer) override;
    void onTransferUpdate(MegaApi *api, MegaTransfer *transfer) override;
    void onTransferTemporaryError(MegaApi *, MegaTransfer *t, MegaError* e) override;
    void onTransferFinish(MegaApi* api, MegaTransfer *transfer, MegaError *e) override;

    long long getNumberFolders() const override;
    void setNumberFolders(long long value);
    long long getNumberFiles() const override;
    void setNumberFiles(long long value);
    long long getMeanSpeed() const override;
    void setMeanSpeed(long long value);
    long long getSpeed() const override;
    void setSpeed(long long value);
    long long getTotalBytes() const override;
    void setTotalBytes(long long value);
    long long getTransferredBytes() const override;
    void setTransferredBytes(long long value);
    int64_t getUpdateTime() const override;
    void setUpdateTime(const int64_t &value);
    int64_t getCurrentBKStartTime() const override;
    void setCurrentBKStartTime(const int64_t &value);
    long long getTotalFiles() const override;
    void setTotalFiles(long long value);
    MegaScheduledCopyListener *getBackupListener() const;
    void setBackupListener(MegaScheduledCopyListener *value);
    cron_expr getCcronexpr() const;
    void setCcronexpr(const cron_expr &value);
    bool isValid() const;
    void setValid(bool value);
};

class MegaFolderDownloadController : public MegaTransferListener, public MegaRecursiveOperation, public std::enable_shared_from_this<MegaFolderDownloadController>
{
public:
    MegaFolderDownloadController(MegaApiImpl *megaApi, MegaTransferPrivate *transfer);
    virtual ~MegaFolderDownloadController();
    bool hasEnded(bool notifyUserCancellation);
    void complete(Error e, bool cancelledByUser = false);

    // ---- MegaRecursiveOperation methods ---
    void start(MegaNode *node) override;
    void cancel() override;

    // ---- MegaTransferListener methods ---
    void onTransferStart(MegaApi *, MegaTransfer *t) override;
    void onTransferUpdate(MegaApi *, MegaTransfer *t) override;
    void onTransferFinish(MegaApi*, MegaTransfer *t, MegaError *e) override;

protected:
    unique_ptr<FileSystemAccess> fsaccess;

    struct LocalTree
    {
        LocalTree(LocalPath lp)
        {
            localPath = lp;
        }

        LocalPath localPath;
        vector<unique_ptr<MegaNode>> childrenNodes;
    };
    vector<LocalTree> mLocalTree;

    // Scan entire tree recursively, and retrieve folder structure and files to be downloaded.
    bool scanFolder(MegaNode *node, LocalPath& path, FileSystemType fsType);

    // Create all local directories in one shot. This happens on the worker thread.
    Error createFolder();

    // Iterate through all pending files, and start all download transfers
    void genDownloadTransfersForFiles(FileSystemType fsType);
};

class MegaNodePrivate : public MegaNode, public Cacheable
{
    public:
        MegaNodePrivate(const char *name, int type, int64_t size, int64_t ctime, int64_t mtime,
                        MegaHandle nodeMegaHandle, std::string *nodekey, std::string *fileattrstring,
                        const char *fingerprint, const char *originalFingerprint, MegaHandle owner, MegaHandle parentHandle = INVALID_HANDLE,
                        const char *privateauth = NULL, const char *publicauth = NULL, bool isPublic = true,
                        bool isForeign = false, const char *chatauth = NULL, bool isNodeDecrypted = true);

        MegaNodePrivate(MegaNode *node);
        ~MegaNodePrivate() override;
        int getType() override;
        const char* getName() override;
        const char* getFingerprint() override;
        const char* getOriginalFingerprint() override;
        bool hasCustomAttrs() override;
        MegaStringList *getCustomAttrNames() override;
        const char *getCustomAttr(const char* attrName) override;
        int getDuration() override;
        int getWidth() override;
        bool isFavourite() override;
        int getLabel() override;
        int getHeight() override;
        int getShortformat() override;
        int getVideocodecid() override;
        double getLatitude() override;
        double getLongitude() override;
        char *getBase64Handle() override;
        int64_t getSize() override;
        int64_t getCreationTime() override;
        int64_t getModificationTime() override;
        MegaHandle getHandle() override;
        MegaHandle getRestoreHandle() override;
        MegaHandle getParentHandle() override;
        std::string* getNodeKey() override;
        bool isNodeKeyDecrypted() override;
        char *getBase64Key() override;
        char* getFileAttrString() override;
        int64_t getExpirationTime() override;
        MegaHandle getPublicHandle() override;
        MegaNode* getPublicNode() override;
        char *getPublicLink(bool includeKey = true) override;
        int64_t getPublicLinkCreationTime() override;
        const char * getWritableLinkAuthKey() override;

        bool isNewLinkFormat();
        bool isFile() override;
        bool isFolder() override;
        bool isRemoved() override;
        bool hasChanged(int changeType) override;
        int getChanges() override;
        bool hasThumbnail() override;
        bool hasPreview() override;
        bool isPublic() override;
        bool isExported() override;
        bool isExpired() override;
        bool isTakenDown() override;
        bool isForeign() override;
        std::string* getPrivateAuth() override;
        MegaNodeList *getChildren() override;
        void setPrivateAuth(const char *privateAuth) override;
        void setPublicAuth(const char *publicAuth);
        void setChatAuth(const char *chatAuth);
        void setForeign(bool foreign);
        void setChildren(MegaNodeList *children);
        void setName(const char *newName);
        std::string* getPublicAuth() override;
        const char *getChatAuth() override;
        bool isShared() override;
        bool isOutShare() override;
        bool isInShare() override;
        std::string* getSharekey();
        MegaHandle getOwner() const override;
        const char* getDeviceId() const override;

        static MegaNode *fromNode(Node *node);
        MegaNode *copy() override;

        char *serialize() override;
        bool serialize(string*) override;
        static MegaNodePrivate* unserialize(string*);

    protected:
        MegaNodePrivate(Node *node);
        int type;
        const char *name;
        const char *fingerprint;
        const char *originalfingerprint;
        attr_map *customAttrs;
        int64_t size;
        int64_t ctime;
        int64_t mtime;
        MegaHandle nodehandle;
        MegaHandle parenthandle;
        MegaHandle restorehandle;
        std::string nodekey;
        std::string fileattrstring;
        std::string privateAuth;
        std::string publicAuth;
        std::string mDeviceId;
        const char *chatAuth;
        int changed;
        struct {
            bool thumbnailAvailable : 1;
            bool previewAvailable : 1;
            bool isPublicNode : 1;
            bool outShares : 1;
            bool inShare : 1;
            bool foreign : 1;
        };
        PublicLink *plink;
        bool mNewLinkFormat;
        std::string *sharekey;   // for plinks of folders
        int duration;
        int width;
        int height;
        int shortformat;
        int videocodecid;
        double latitude;
        double longitude;
        MegaNodeList *children;
        MegaHandle owner;
        bool mFavourite;
        nodelabel_t mLabel;
        bool mIsNodeKeyDecrypted = false;
};


class MegaUserPrivate : public MegaUser
{
	public:
		MegaUserPrivate(User *user);
		MegaUserPrivate(MegaUser *user);
		static MegaUser *fromUser(User *user);
        virtual MegaUser *copy();

		~MegaUserPrivate();
        virtual const char* getEmail();
        virtual MegaHandle getHandle();
        virtual int getVisibility();
        virtual int64_t getTimestamp();
        virtual bool hasChanged(int changeType);
        virtual int getChanges();
        virtual int isOwnChange();

	protected:
		const char *email;
        MegaHandle handle;
        int visibility;
        int64_t ctime;
        int changed;
        int tag;
};

class MegaUserAlertPrivate : public MegaUserAlert
{
public:
    MegaUserAlertPrivate(UserAlert::Base* user, MegaClient* mc);
    //MegaUserAlertPrivate(const MegaUserAlertPrivate&); // default copy works for this type
    virtual MegaUserAlert* copy() const;

    virtual unsigned getId() const;
    virtual bool getSeen() const;
    virtual bool getRelevant() const;
    virtual int getType() const;
    virtual const char *getTypeString() const;
    virtual MegaHandle getUserHandle() const;
    virtual MegaHandle getNodeHandle() const;
    virtual const char* getEmail() const;
    virtual const char* getPath() const;
    virtual const char* getName() const;
    virtual const char* getHeading() const;
    virtual const char* getTitle() const;
    virtual int64_t getNumber(unsigned index) const;
    virtual int64_t getTimestamp(unsigned index) const;
    virtual const char* getString(unsigned index) const;
    virtual MegaHandle getHandle(unsigned index) const;
    virtual bool isOwnChange() const;

protected:
    unsigned id;
    bool seen;
    bool relevant;
    int type;
    int tag;
    string heading;
    string title;
    handle userHandle;
    string email;
    handle nodeHandle;
    string nodePath;
    string nodeName;
    vector<int64_t> numbers;
    vector<int64_t> timestamps;
    vector<string> extraStrings;
    vector<MegaHandle> handles;
};

class MegaHandleListPrivate : public MegaHandleList
{
public:
    MegaHandleListPrivate();
    MegaHandleListPrivate(const MegaHandleListPrivate *hList);
    virtual ~MegaHandleListPrivate();
    MegaHandleListPrivate(const vector<handle> &handles);

    MegaHandleList *copy() const override;
    MegaHandle get(unsigned int i) const override;
    unsigned int size() const override;
    void addMegaHandle(MegaHandle megaHandle) override;

private:
    std::vector<MegaHandle> mList;
};

class MegaIntegerListPrivate : public MegaIntegerList
{
public:
    MegaIntegerListPrivate(const vector<int64_t> &integers);
    virtual ~MegaIntegerListPrivate();

    MegaIntegerList *copy() const override;
    int64_t get(int i) const override;
    int size() const override;

private:
    vector<int64_t> mIntegers;
};

class MegaSharePrivate : public MegaShare
{
	public:
        static MegaShare *fromShare(MegaHandle nodeMegaHandle, Share *share);
        virtual MegaShare *copy();
        virtual ~MegaSharePrivate();
        virtual const char *getUser();
        virtual MegaHandle getNodeHandle();
        virtual int getAccess();
        virtual int64_t getTimestamp();
        virtual bool isPending();

	protected:
        MegaSharePrivate(MegaHandle nodehandle, Share *share);
		MegaSharePrivate(MegaShare *share);

		MegaHandle nodehandle;
		const char *user;
		int access;
		int64_t ts;
        bool pending;
};

class MegaTransferPrivate : public MegaTransfer, public Cacheable
{
	public:
		MegaTransferPrivate(int type, MegaTransferListener *listener = NULL);
        MegaTransferPrivate(const MegaTransferPrivate *transfer);
        virtual ~MegaTransferPrivate();

        MegaTransfer *copy() override;
	    Transfer *getTransfer() const;
        void setTransfer(Transfer *transfer);
        void setStartTime(int64_t startTime);
		void setTransferredBytes(long long transferredBytes);
		void setTotalBytes(long long totalBytes);
		void setPath(const char* path);
		void setParentPath(const char* path);
        void setNodeHandle(MegaHandle nodeHandle);
        void setParentHandle(MegaHandle parentHandle);
		void setNumConnections(int connections);
		void setStartPos(long long startPos);
		void setEndPos(long long endPos);
		void setNumRetry(int retry);
        void setStage(unsigned mStage);
		void setMaxRetries(int retry);
        void setTime(int64_t time);
		void setFileName(const char* fileName);
		void setSlot(int id);
		void setTag(int tag);
		void setSpeed(long long speed);
        void setMeanSpeed(long long meanSpeed);
		void setDeltaSize(long long deltaSize);
        void setUpdateTime(int64_t updateTime);
        void setPublicNode(MegaNode *publicNode, bool copyChildren = false);
        void setSyncTransfer(bool syncTransfer);
        void setSourceFileTemporary(bool temporary);
        void setStartFirst(bool startFirst);
        void setBackupTransfer(bool backupTransfer);
        void setForeignOverquota(bool backupTransfer);
        void setForceNewUpload(bool forceNewUpload);
        void setStreamingTransfer(bool streamingTransfer);
        void setLastBytes(char *lastBytes);
        void setLastError(const MegaError *e);
        void setFolderTransferTag(int tag);
        void setNotificationNumber(long long notificationNumber);
        void setListener(MegaTransferListener *listener);
        void setTargetOverride(bool targetOverride);
        void setCancelToken(MegaCancelToken *cancelToken);

        int getType() const override;
        const char * getTransferString() const override;
        const char* toString() const override;
        const char* __str__() const override;
        const char* __toString() const override;
        virtual int64_t getStartTime() const override;
        long long getTransferredBytes() const override;
        long long getTotalBytes() const override;
        const char* getPath() const override;
        const char* getParentPath() const override;
        MegaHandle getNodeHandle() const override;
        MegaHandle getParentHandle() const override;
        long long getStartPos() const override;
        long long getEndPos() const override;
        const char* getFileName() const override;
        MegaTransferListener* getListener() const override;
        int getNumRetry() const override;
        int getMaxRetries() const override;
        unsigned getStage() const override;
        virtual int64_t getTime() const;
        int getTag() const override;
        long long getSpeed() const override;
        long long getMeanSpeed() const override;
        long long getDeltaSize() const override;
        int64_t getUpdateTime() const override;
        virtual MegaNode *getPublicNode() const;
        MegaNode *getPublicMegaNode() const override;
        bool isSyncTransfer() const override;
        bool isStreamingTransfer() const override;
        bool isFinished() const override;
        virtual bool isSourceFileTemporary() const;
        virtual bool shouldStartFirst() const;
        bool isBackupTransfer() const override;
        bool isForeignOverquota() const override;
        bool isForceNewUpload() const override;
        char *getLastBytes() const override;
        MegaError getLastError() const override;
        const MegaError *getLastErrorExtended() const override;
        bool isFolderTransfer() const override;
        int getFolderTransferTag() const override;
        virtual void setAppData(const char *data);
        const char* getAppData() const override;
        virtual void setState(int state);
        int getState() const override;
        virtual void setPriority(unsigned long long p);
        unsigned long long getPriority() const override;
        long long getNotificationNumber() const override;
        bool getTargetOverride() const override;

        bool serialize(string*) override;
        static MegaTransferPrivate* unserialize(string*);

        void startRecursiveOperation(shared_ptr<MegaRecursiveOperation>, MegaNode* node); // takes ownership of both
        long long getPlaceInQueue() const;
        void setPlaceInQueue(long long value);

        void setDoNotStopSubTransfers(bool doNotStopSubTransfers);
        bool getDoNotStopSubTransfers() const;
        MegaCancelToken* getCancelToken() const override;
        bool isRecursive() const { return recursiveOperation.get() != nullptr; }
        void completeRecursiveOperation(Error e);

protected:
        int type;
        int tag;
        int state;
        uint64_t priority;

        bool mDoNotStopSubTransfers = false;

        struct
        {
            bool syncTransfer : 1;
            bool streamingTransfer : 1;
            bool temporarySourceFile : 1;
            bool startFirst : 1;
            bool backupTransfer : 1;
            bool foreignOverquota : 1;
            bool forceNewUpload : 1;
        };

        int64_t startTime;
        int64_t updateTime;
        int64_t time;
        long long transferredBytes;
        long long totalBytes;
        long long speed;
        long long meanSpeed;
        long long deltaSize;
        long long notificationNumber;
        MegaHandle nodeHandle;
        MegaHandle parentHandle;
        const char* path;
        const char* parentPath; //used as targetUser for uploads
        const char* fileName;
        char *lastBytes;
        MegaNode *publicNode;
        long long startPos;
        long long endPos;
        int retry;
        int maxRetries;

        long long placeInQueue = 0;

        MegaTransferListener *listener;
        Transfer *transfer = nullptr;
        std::unique_ptr<MegaError> lastError;
        MegaCancelToken *mCancelToken = nullptr;
        int folderTransferTag;
        const char* appData;
        uint8_t mStage;

        // use shared_ptr here so callbacks can use a weak_ptr
        // to protect against the operation being cancelled in the meantime
        shared_ptr<MegaRecursiveOperation> recursiveOperation;

        bool mTargetOverride;
};

class MegaTransferDataPrivate : public MegaTransferData
{
public:
    MegaTransferDataPrivate(TransferList *transferList, long long notificationNumber);
    MegaTransferDataPrivate(const MegaTransferDataPrivate *transferData);

    virtual ~MegaTransferDataPrivate();
    virtual MegaTransferData *copy() const;
    virtual int getNumDownloads() const;
    virtual int getNumUploads() const;
    virtual int getDownloadTag(int i) const;
    virtual int getUploadTag(int i) const;
    virtual unsigned long long getDownloadPriority(int i) const;
    virtual unsigned long long getUploadPriority(int i) const;
    virtual long long getNotificationNumber() const;

protected:
    int numDownloads;
    int numUploads;
    long long notificationNumber;
    vector<int> downloadTags;
    vector<int> uploadTags;
    vector<uint64_t> downloadPriorities;
    vector<uint64_t> uploadPriorities;
};

class MegaFolderInfoPrivate : public MegaFolderInfo
{
public:
    MegaFolderInfoPrivate(int numFiles, int numFolders, int numVersions, long long currentSize, long long versionsSize);
    MegaFolderInfoPrivate(const MegaFolderInfoPrivate *folderData);

    virtual ~MegaFolderInfoPrivate();

    virtual MegaFolderInfo *copy() const;

    virtual int getNumVersions() const;
    virtual int getNumFiles() const;
    virtual int getNumFolders() const;
    virtual long long getCurrentSize() const;
    virtual long long getVersionsSize() const;

protected:
    int numFiles;
    int numFolders;
    int numVersions;
    long long currentSize;
    long long versionsSize;
};

class MegaTimeZoneDetailsPrivate : public MegaTimeZoneDetails
{
public:
    MegaTimeZoneDetailsPrivate(vector<string>* timeZones, vector<int> *timeZoneOffsets, int defaultTimeZone);
    MegaTimeZoneDetailsPrivate(const MegaTimeZoneDetailsPrivate *timeZoneDetails);

    virtual ~MegaTimeZoneDetailsPrivate();
    virtual MegaTimeZoneDetails *copy() const;

    virtual int getNumTimeZones() const;
    virtual const char *getTimeZone(int index) const;
    virtual int getTimeOffset(int index) const;
    virtual int getDefault() const;

protected:
    int defaultTimeZone;
    vector<string> timeZones;
    vector<int> timeZoneOffsets;
};

class MegaPushNotificationSettingsPrivate : public MegaPushNotificationSettings
{
public:
    MegaPushNotificationSettingsPrivate(const std::string &settingsJSON);
    MegaPushNotificationSettingsPrivate();
    MegaPushNotificationSettingsPrivate(const MegaPushNotificationSettingsPrivate *settings);

    std::string generateJson() const;
    bool isValid() const;

    virtual ~MegaPushNotificationSettingsPrivate();
    MegaPushNotificationSettings *copy() const override;

private:
    m_time_t mGlobalDND = -1;        // defaults to -1 if not defined
    int mGlobalScheduleStart = -1;   // defaults to -1 if not defined
    int mGlobalScheduleEnd = -1;     // defaults to -1 if not defined
    std::string mGlobalScheduleTimezone;

    std::map<MegaHandle, m_time_t> mChatDND;
    std::map<MegaHandle, bool> mChatAlwaysNotify;

    m_time_t mContactsDND = -1;      // defaults to -1 if not defined
    m_time_t mSharesDND = -1;        // defaults to -1 if not defined
    m_time_t mGlobalChatsDND = -1;        // defaults to -1 if not defined

    bool mJsonInvalid = false;  // true if ctor from JSON find issues

public:

    // getters

    bool isGlobalEnabled() const override;
    bool isGlobalDndEnabled() const override;
    bool isGlobalChatsDndEnabled() const override;
    int64_t getGlobalDnd() const override;
    int64_t getGlobalChatsDnd() const override;
    bool isGlobalScheduleEnabled() const override;
    int getGlobalScheduleStart() const override;
    int getGlobalScheduleEnd() const override;
    const char *getGlobalScheduleTimezone() const override;

    bool isChatEnabled(MegaHandle chatid) const override;
    bool isChatDndEnabled(MegaHandle chatid) const override;
    int64_t getChatDnd(MegaHandle chatid) const override;
    bool isChatAlwaysNotifyEnabled(MegaHandle chatid) const override;

    bool isContactsEnabled() const override;
    bool isSharesEnabled() const override;
    bool isChatsEnabled() const override;

    // setters

    void enableGlobal(bool enable) override;
    void setGlobalDnd(int64_t timestamp) override;
    void disableGlobalDnd() override;
    void setGlobalSchedule(int start, int end, const char *timezone) override;
    void disableGlobalSchedule() override;

    void enableChat(MegaHandle chatid, bool enable) override;
    void setChatDnd(MegaHandle chatid, int64_t timestamp) override;
    void setGlobalChatsDnd(int64_t timestamp) override;
    void enableChatAlwaysNotify(MegaHandle chatid, bool enable) override;

    void enableContacts(bool enable) override;
    void enableShares(bool enable) override;
    void enableChats(bool enable) override;
};

class MegaContactRequestPrivate : public MegaContactRequest
{
public:
    MegaContactRequestPrivate(PendingContactRequest *request);
    MegaContactRequestPrivate(const MegaContactRequest *request);
    virtual ~MegaContactRequestPrivate();

    static MegaContactRequest *fromContactRequest(PendingContactRequest *request);
    virtual MegaContactRequest *copy() const;

    virtual MegaHandle getHandle() const;
    virtual char* getSourceEmail() const;
    virtual char* getSourceMessage() const;
    virtual char* getTargetEmail() const;
    virtual int64_t getCreationTime() const;
    virtual int64_t getModificationTime() const;
    virtual int getStatus() const;
    virtual bool isOutgoing() const;
    virtual bool isAutoAccepted() const;

protected:
    MegaHandle handle;
    char* sourceEmail;
    char* sourceMessage;
    char* targetEmail;
    int64_t creationTime;
    int64_t modificationTime;
    int status;
    bool outgoing;
    bool autoaccepted;
};

#ifdef ENABLE_SYNC

class MegaSyncPrivate : public MegaSync
{
public:
    MegaSyncPrivate(const SyncConfig& config, MegaClient* client);
    MegaSyncPrivate(MegaSyncPrivate *sync);

    virtual ~MegaSyncPrivate();

    virtual MegaSync *copy();

    MegaHandle getMegaHandle() const override;
    void setMegaHandle(MegaHandle handle);
    const char* getLocalFolder() const override;
    void setLocalFolder(const char*path);
    const char* getName() const override;
    void setName(const char*name);
    const char* getLastKnownMegaFolder() const override;
    void setLastKnownMegaFolder(const char *path);
    long long getLocalFingerprint() const override;
    void setLocalFingerprint(long long fingerprint);
    MegaHandle getBackupId() const override;
    void setBackupId(MegaHandle backupId);

    int getError() const override;
    void setError(int error);
    int getWarning() const override;
    void setWarning(int warning);

    int getType() const override;
    void setType(SyncType type);

    int getRunState() const override;

    MegaSync::SyncRunningState mRunState = SyncRunningState::RUNSTATE_DISABLED;

protected:
    MegaHandle megaHandle;
    char *localFolder;
    char *mName;
    char *lastKnownMegaFolder;
    long long fingerprint;

    SyncType mType = TYPE_UNKNOWN;

    //holds error cause
    int mError = NO_SYNC_ERROR;
    int mWarning = NO_SYNC_WARNING;

    handle mBackupId = UNDEF;
};


class MegaSyncListPrivate : public MegaSyncList
{
    public:
        MegaSyncListPrivate();
        MegaSyncListPrivate(MegaSyncPrivate **newlist, int size);
        MegaSyncListPrivate(const MegaSyncListPrivate *syncList);
        virtual ~MegaSyncListPrivate();
        MegaSyncList *copy() const override;
        MegaSync* get(int i) const override;
        int size() const override;

        void addSync(MegaSync* sync) override;

    protected:
        MegaSync** list;
        int s;
};

#endif // ENABLE_SYNC


class MegaPricingPrivate;
class MegaCurrencyPrivate;
class MegaBannerListPrivate;
class MegaRequestPrivate : public MegaRequest
{
	public:
        MegaRequestPrivate(int type, MegaRequestListener *listener = NULL);
        MegaRequestPrivate(MegaRequestPrivate *request);

        // Set this action to be executed in sendPendingRequests()
        // instead of the huge switch, as a structural improvement
        std::function<void()> action;

        virtual ~MegaRequestPrivate();
        MegaRequest *copy() override;
        void setNodeHandle(MegaHandle nodeHandle);
        void setLink(const char* link);
        void setParentHandle(MegaHandle parentHandle);
        void setSessionKey(const char* sessionKey);
        void setName(const char* name);
        void setEmail(const char* email);
        void setPassword(const char* email);
        void setNewPassword(const char* email);
        void setPrivateKey(const char* privateKey);
        void setAccess(int access);
        void setNumRetry(int ds);
        void setNextRetryDelay(int delay);
        void setPublicNode(MegaNode* publicNode, bool copyChildren = false);
        void setNumDetails(int numDetails);
        void setFile(const char* file);
        void setParamType(int type);
        void setText(const char* text);
        void setNumber(long long number);
        void setFlag(bool flag);
        void setTransferTag(int transfer);
        void setListener(MegaRequestListener *listener);
        void setTotalBytes(long long totalBytes);
        void setTransferredBytes(long long transferredBytes);
        void setTag(int tag);
        void addProduct(unsigned int type, handle product, int proLevel, int gbStorage, int gbTransfer,
                        int months, int amount, int amountMonth, int localPrice,
                        const char *description, const char *iosid, const char *androidid,
                        std::unique_ptr<BusinessPlan>);
        void setCurrency(std::unique_ptr<CurrencyData> currencyData);
        void setProxy(Proxy *proxy);
        Proxy *getProxy();
        void setTimeZoneDetails(MegaTimeZoneDetails *timeZoneDetails);

        int getType() const override;
        const char *getRequestString() const override;
        const char* toString() const override;
        const char* __str__() const override;
        const char* __toString() const override;
        MegaHandle getNodeHandle() const override;
        const char* getLink() const override;
        MegaHandle getParentHandle() const override;
        const char* getSessionKey() const override;
        const char* getName() const override;
        const char* getEmail() const override;
        const char* getPassword() const override;
        const char* getNewPassword() const override;
        const char* getPrivateKey() const override;
        int getAccess() const override;
        const char* getFile() const override;
        int getNumRetry() const override;
        MegaNode *getPublicNode() const override;
        MegaNode *getPublicMegaNode() const override;
        int getParamType() const override;
        const char *getText() const override;
        long long getNumber() const override;
        bool getFlag() const override;
        long long getTransferredBytes() const override;
        long long getTotalBytes() const override;
        MegaRequestListener *getListener() const override;
        MegaAccountDetails *getMegaAccountDetails() const override;
        int getTransferTag() const override;
        int getNumDetails() const override;
        int getTag() const override;
        MegaPricing *getPricing() const override;
        MegaCurrency *getCurrency() const override;
        std::shared_ptr<AccountDetails> getAccountDetails() const;
        MegaAchievementsDetails *getMegaAchievementsDetails() const override;
        AchievementsDetails *getAchievementsDetails() const;
        MegaTimeZoneDetails *getMegaTimeZoneDetails () const override;
        MegaStringList *getMegaStringList() const override;
        MegaHandleList* getMegaHandleList() const override;

#ifdef ENABLE_SYNC
        MegaSyncStallList* getMegaSyncStallList() const override;
        void setMegaSyncStallList(unique_ptr<MegaSyncStallList>&& stalls);
#endif // ENABLE_SYNC

#ifdef ENABLE_CHAT
        MegaTextChatPeerList *getMegaTextChatPeerList() const override;
        void setMegaTextChatPeerList(MegaTextChatPeerList *chatPeers);
        MegaTextChatList *getMegaTextChatList() const override;
        void setMegaTextChatList(MegaTextChatList *chatList);
#endif
        MegaStringMap *getMegaStringMap() const override;
        void setMegaStringMap(const MegaStringMap *);
        MegaStringListMap *getMegaStringListMap() const override;
        void setMegaStringListMap(const MegaStringListMap *stringListMap);
        MegaStringTable *getMegaStringTable() const override;
        void setMegaStringTable(const MegaStringTable *stringTable);
        MegaFolderInfo *getMegaFolderInfo() const override;
        void setMegaFolderInfo(const MegaFolderInfo *);
        const MegaPushNotificationSettings *getMegaPushNotificationSettings() const override;
        void setMegaPushNotificationSettings(const MegaPushNotificationSettings *settings);
        MegaBackgroundMediaUpload *getMegaBackgroundMediaUploadPtr() const override;
        void setMegaBackgroundMediaUploadPtr(MegaBackgroundMediaUpload *);  // non-owned pointer
        void setMegaStringList(MegaStringList* stringList);
        void setMegaHandleList(const vector<handle> &handles);

        MegaScheduledCopyListener *getBackupListener() const;
        void setBackupListener(MegaScheduledCopyListener *value);

        MegaBannerList* getMegaBannerList() const override;
        void setBanners(vector< tuple<int, string, string, string, string, string, string> >&& banners);

protected:
        std::shared_ptr<AccountDetails> accountDetails;
        MegaPricingPrivate *megaPricing;
        MegaCurrencyPrivate *megaCurrency;
        AchievementsDetails *achievementsDetails;
        MegaTimeZoneDetails *timeZoneDetails;
        int type;
        MegaHandle nodeHandle;
        const char* link;
        const char* name;
        MegaHandle parentHandle;
        const char* sessionKey;
        const char* email;
        const char* password;
        const char* newPassword;
        const char* privateKey;
        const char* text;
        long long number;
        int access;
        const char* file;
        int attrType;
        bool flag;
        long long totalBytes;
        long long transferredBytes;
        MegaRequestListener *listener;
        MegaScheduledCopyListener *backupListener;

        int transfer;
        int numDetails;
        MegaNode* publicNode;
        int numRetry;
        int tag;
        Proxy *proxy;

#ifdef ENABLE_CHAT
        MegaTextChatPeerList *chatPeerList;
        MegaTextChatList *chatList;
#endif
        MegaStringMap *stringMap;
        MegaStringListMap *mStringListMap;
        MegaStringTable *mStringTable;
        MegaFolderInfo *folderInfo;
        MegaPushNotificationSettings *settings;
        MegaBackgroundMediaUpload* backgroundMediaUpload;  // non-owned pointer
        unique_ptr<MegaStringList> mStringList;
        unique_ptr<MegaHandleList> mHandleList;

    private:
        unique_ptr<MegaBannerListPrivate> mBannerList;
<<<<<<< HEAD
#ifdef ENABLE_SYNC
        unique_ptr<MegaSyncStallList> mSyncStallList;
#endif // ENABLE_SYNC
=======

    public:
        shared_ptr<ExecuteOnce> functionToExecute;
>>>>>>> de3d9538
};

class MegaEventPrivate : public MegaEvent
{
public:
    MegaEventPrivate(int atype);
    MegaEventPrivate(MegaEventPrivate *event);
    virtual ~MegaEventPrivate();
    MegaEvent *copy() override;

    int getType() const override;
    const char *getText() const override;
    int64_t getNumber() const override;
    MegaHandle getHandle() const override;
    const char *getEventString() const override;

    std::string getValidDataToString() const;
    static const char* getEventString(int type);

    void setText(const char* text);
    void setNumber(int64_t number);
    void setHandle(const MegaHandle &handle);

protected:
    int type;
    const char* text = nullptr;
    int64_t number = -1;
    MegaHandle mHandle = INVALID_HANDLE;
};

class MegaAccountBalancePrivate : public MegaAccountBalance
{
public:
    static MegaAccountBalance *fromAccountBalance(const AccountBalance *balance);
    virtual ~MegaAccountBalancePrivate() ;
    virtual MegaAccountBalance* copy();

    virtual double getAmount() const;
    virtual char* getCurrency() const;

protected:
    MegaAccountBalancePrivate(const AccountBalance *balance);
    AccountBalance balance;
};

class MegaAccountSessionPrivate : public MegaAccountSession
{
public:
    static MegaAccountSession *fromAccountSession(const AccountSession *session);
    virtual ~MegaAccountSessionPrivate() ;
    virtual MegaAccountSession* copy();

    virtual int64_t getCreationTimestamp() const;
    virtual int64_t getMostRecentUsage() const;
    virtual char *getUserAgent() const;
    virtual char *getIP() const;
    virtual char *getCountry() const;
    virtual bool isCurrent() const;
    virtual bool isAlive() const;
    virtual MegaHandle getHandle() const;

private:
    MegaAccountSessionPrivate(const AccountSession *session);
    AccountSession session;
};

class MegaAccountPurchasePrivate : public MegaAccountPurchase
{
public:
    static MegaAccountPurchase *fromAccountPurchase(const AccountPurchase *purchase);
    virtual ~MegaAccountPurchasePrivate() ;
    virtual MegaAccountPurchase* copy();

    virtual int64_t getTimestamp() const;
    virtual char *getHandle() const;
    virtual char *getCurrency() const;
    virtual double getAmount() const;
    virtual int getMethod() const;

private:
    MegaAccountPurchasePrivate(const AccountPurchase *purchase);
    AccountPurchase purchase;
};

class MegaAccountTransactionPrivate : public MegaAccountTransaction
{
public:
    static MegaAccountTransaction *fromAccountTransaction(const AccountTransaction *transaction);
    virtual ~MegaAccountTransactionPrivate() ;
    virtual MegaAccountTransaction* copy();

    virtual int64_t getTimestamp() const;
    virtual char *getHandle() const;
    virtual char *getCurrency() const;
    virtual double getAmount() const;

private:
    MegaAccountTransactionPrivate(const AccountTransaction *transaction);
    AccountTransaction transaction;
};

class MegaAccountDetailsPrivate : public MegaAccountDetails
{
    public:
        static MegaAccountDetails *fromAccountDetails(AccountDetails *details);
        virtual ~MegaAccountDetailsPrivate();

        virtual int getProLevel();
        virtual int64_t getProExpiration();
        virtual int getSubscriptionStatus();
        virtual int64_t getSubscriptionRenewTime();
        virtual char* getSubscriptionMethod();
        virtual int getSubscriptionMethodId();
        virtual char* getSubscriptionCycle();

        virtual long long getStorageMax();
        virtual long long getStorageUsed();
        virtual long long getVersionStorageUsed();
        virtual long long getTransferMax();
        virtual long long getTransferOwnUsed();
        virtual long long getTransferSrvUsed();
        virtual long long getTransferUsed();

        virtual int getNumUsageItems();
        virtual long long getStorageUsed(MegaHandle handle);
        virtual long long getNumFiles(MegaHandle handle);
        virtual long long getNumFolders(MegaHandle handle);
        virtual long long getVersionStorageUsed(MegaHandle handle);
        virtual long long getNumVersionFiles(MegaHandle handle);

        virtual MegaAccountDetails* copy();

        virtual int getNumBalances() const;
        virtual MegaAccountBalance* getBalance(int i) const;

        virtual int getNumSessions() const;
        virtual MegaAccountSession* getSession(int i) const;

        virtual int getNumPurchases() const;
        virtual MegaAccountPurchase* getPurchase(int i) const;

        virtual int getNumTransactions() const;
        virtual MegaAccountTransaction* getTransaction(int i) const;

        virtual int getTemporalBandwidthInterval();
        virtual long long getTemporalBandwidth();
        virtual bool isTemporalBandwidthValid();

    private:
        MegaAccountDetailsPrivate(AccountDetails *details);
        AccountDetails details;
};

class MegaCurrencyPrivate : public MegaCurrency
{
public:
    ~MegaCurrencyPrivate() override;
    MegaCurrency *copy() override;

    const char *getCurrencySymbol() override;
    const char *getCurrencyName() override;
    const char *getLocalCurrencySymbol() override;
    const char *getLocalCurrencyName() override;

    void setCurrency(std::unique_ptr<CurrencyData>);    // common for all products

private:
    CurrencyData mCurrencyData;   // reused for all plans
};

class MegaPricingPrivate : public MegaPricing
{
public:
    ~MegaPricingPrivate() override;
    int getNumProducts() override;
    MegaHandle getHandle(int productIndex) override;
    int getProLevel(int productIndex) override;
    int getGBStorage(int productIndex) override;
    int getGBTransfer(int productIndex) override;
    int getMonths(int productIndex) override;
    int getAmount(int productIndex) override;
    int getLocalPrice(int productIndex) override;
    const char* getDescription(int productIndex) override;
    const char* getIosID(int productIndex) override;
    const char* getAndroidID(int productIndex) override;
    bool isBusinessType(int productIndex) override;
    int getAmountMonth(int productIndex) override;
    MegaPricing *copy() override;
    int getGBStoragePerUser(int productIndex) override;
    int getGBTransferPerUser(int productIndex) override;
    unsigned int getMinUsers(int productIndex) override;
    unsigned int getPricePerUser(int productIndex) override;
    unsigned int getLocalPricePerUser(int productIndex) override;
    unsigned int getPricePerStorage(int productIndex) override;
    unsigned int getLocalPricePerStorage(int productIndex) override;
    int getGBPerStorage(int productIndex) override;
    unsigned int getPricePerTransfer(int productIndex) override;
    unsigned int getLocalPricePerTransfer(int productIndex) override;
    int getGBPerTransfer(int productIndex) override;

    void addProduct(unsigned int type, handle product, int proLevel, int gbStorage, int gbTransfer,
                    int months, int amount, int amountMonth, unsigned localPrice,
                    const char *description, const char *iosid, const char *androidid,
                    std::unique_ptr<BusinessPlan>);

private:
    vector<unsigned int> type;
    vector<handle> handles;
    vector<int> proLevel;
    vector<int> gbStorage;
    vector<int> gbTransfer;
    vector<int> months;
    vector<int> amount;
    vector<int> amountMonth;
    vector<int> mLocalPrice;
    vector<const char *> description;
    vector<const char *> iosId;
    vector<const char *> androidId;

    std::vector<std::unique_ptr<BusinessPlan>> mBizPlan;
};

class MegaAchievementsDetailsPrivate : public MegaAchievementsDetails
{
public:
    static MegaAchievementsDetails *fromAchievementsDetails(AchievementsDetails *details);
    virtual ~MegaAchievementsDetailsPrivate();

    virtual MegaAchievementsDetails* copy();

    virtual long long getBaseStorage();
    virtual long long getClassStorage(int class_id);
    virtual long long getClassTransfer(int class_id);
    virtual int getClassExpire(int class_id);
    virtual unsigned int getAwardsCount();
    virtual int getAwardClass(unsigned int index);
    virtual int getAwardId(unsigned int index);
    virtual int64_t getAwardTimestamp(unsigned int index);
    virtual int64_t getAwardExpirationTs(unsigned int index);
    virtual MegaStringList* getAwardEmails(unsigned int index);
    virtual int getRewardsCount();
    virtual int getRewardAwardId(unsigned int index);
    virtual long long getRewardStorage(unsigned int index);
    virtual long long getRewardTransfer(unsigned int index);
    virtual long long getRewardStorageByAwardId(int award_id);
    virtual long long getRewardTransferByAwardId(int award_id);
    virtual int getRewardExpire(unsigned int index);

    virtual long long currentStorage();
    virtual long long currentTransfer();
    virtual long long currentStorageReferrals();
    virtual long long currentTransferReferrals();

private:
    MegaAchievementsDetailsPrivate(AchievementsDetails *details);
    AchievementsDetails details;
};

class MegaCancelTokenPrivate : public MegaCancelToken
{
public:
    ~MegaCancelTokenPrivate() override;

    void cancel(bool newValue = true) override;
    bool isCancelled() const override;

private:
    std::atomic_bool cancelFlag { false };
};

#ifdef ENABLE_CHAT
class MegaTextChatPeerListPrivate : public MegaTextChatPeerList
{
public:
    MegaTextChatPeerListPrivate();
    MegaTextChatPeerListPrivate(userpriv_vector *);

    virtual ~MegaTextChatPeerListPrivate();
    virtual MegaTextChatPeerList *copy() const;
    virtual void addPeer(MegaHandle h, int priv);
    virtual MegaHandle getPeerHandle(int i) const;
    virtual int getPeerPrivilege(int i) const;
    virtual int size() const;

    // returns the list of user-privilege (this object keeps the ownership)
    const userpriv_vector * getList() const;

    void setPeerPrivilege(handle uh, privilege_t priv);

private:
    userpriv_vector list;
};

class MegaTextChatPrivate : public MegaTextChat
{
public:
    MegaTextChatPrivate(const MegaTextChat *);
    MegaTextChatPrivate(const TextChat *);

    virtual ~MegaTextChatPrivate();
    MegaTextChat *copy() const override;

    MegaHandle getHandle() const override;
    int getOwnPrivilege() const override;
    int getShard() const override;
    const MegaTextChatPeerList *getPeerList() const override;
    void setPeerList(const MegaTextChatPeerList *peers) override;
    bool isGroup() const override;
    MegaHandle getOriginatingUser() const override;
    const char *getTitle() const override;
    const char *getUnifiedKey() const override;
    int64_t getCreationTime() const override;
    bool isArchived() const override;
    bool isPublicChat() const override;
    bool isMeeting() const override;

    bool hasChanged(int changeType) const override;
    int getChanges() const override;
    int isOwnChange() const override;

private:
    handle id;
    int priv;
    string url;
    int shard;
    MegaTextChatPeerList *peers;
    bool group;
    handle ou;
    string title;
    string unifiedKey;
    int changed;
    int tag;
    bool archived;
    bool publicchat;
    int64_t ts;
    bool meeting;
};

class MegaTextChatListPrivate : public MegaTextChatList
{
public:
    MegaTextChatListPrivate();
    MegaTextChatListPrivate(textchat_map *list);

    virtual ~MegaTextChatListPrivate();
    virtual MegaTextChatList *copy() const;
    virtual const MegaTextChat *get(unsigned int i) const;
    virtual int size() const;

    void addChat(MegaTextChatPrivate*);

private:
    MegaTextChatListPrivate(const MegaTextChatListPrivate*);
    vector<MegaTextChat*> list;
};

#endif

class MegaBannerPrivate : public MegaBanner
{
public:
    MegaBannerPrivate(std::tuple<int, std::string, std::string, std::string, std::string, std::string, std::string>&& details);
    MegaBanner* copy() const override;

    int getId() const override;
    const char* getTitle() const override;
    const char* getDescription() const override;
    const char* getImage() const override;
    const char* getUrl() const override;
    const char* getBackgroundImage() const override;
    const char* getImageLocation() const override;

private:
    std::tuple<int, std::string, std::string, std::string, std::string, std::string, std::string> mDetails;
};

class MegaBannerListPrivate : public MegaBannerList
{
public:
    MegaBannerListPrivate* copy() const override; // "different" return type is Covariant
    const MegaBanner* get(int i) const override;
    int size() const override;
    void add(MegaBannerPrivate&&);

private:
    std::vector<MegaBannerPrivate> mVector;
};

class MegaStringMapPrivate : public MegaStringMap
{
public:
    MegaStringMapPrivate();
    MegaStringMapPrivate(const string_map *map, bool toBase64 = false);
    virtual ~MegaStringMapPrivate();
    virtual MegaStringMap *copy() const;
    virtual const char *get(const char* key) const;
    virtual MegaStringList *getKeys() const;
    virtual void set(const char *key, const char *value);
    virtual int size() const;
    const string_map *getMap() const;

protected:
    MegaStringMapPrivate(const MegaStringMapPrivate *megaStringMap);
    string_map strMap;
};


class MegaStringListPrivate : public MegaStringList
{
public:
    MegaStringListPrivate() = default;
    MegaStringListPrivate(string_vector&&); // takes ownership
    virtual ~MegaStringListPrivate() = default;
    MegaStringList *copy() const override;
    const char* get(int i) const override;
    int size() const override;
    void add(const char* value) override;
    const string_vector& getVector();
protected:
    MegaStringListPrivate(const MegaStringListPrivate& stringList) = default;
    string_vector mList;
};

using MegaStringListPtr = unique_ptr<MegaStringList>;

bool operator==(const MegaStringList& lhs, const MegaStringList& rhs);

class MegaStringListMapPrivate : public MegaStringListMap
{
public:
    MegaStringListMapPrivate() = default;
    MEGA_DISABLE_COPY_MOVE(MegaStringListMapPrivate)
    MegaStringListMap* copy() const override;
    const MegaStringList* get(const char* key) const override;
    MegaStringList *getKeys() const override;
    void set(const char* key, const MegaStringList* value) override; // takes ownership of value
    int size() const override;
protected:
    struct Compare
    {
        bool operator()(const std::unique_ptr<const char[]>& rhs,
                        const std::unique_ptr<const char[]>& lhs) const;
    };

    map<std::unique_ptr<const char[]>, std::unique_ptr<const MegaStringList>, Compare> mMap;
};

class MegaStringTablePrivate : public MegaStringTable
{
public:
    MegaStringTablePrivate() = default;
    MEGA_DISABLE_COPY_MOVE(MegaStringTablePrivate)
    MegaStringTable* copy() const override;
    void append(const MegaStringList* value) override; // takes ownership of value
    const MegaStringList* get(int i) const override;
    int size() const override;
protected:
    vector<std::unique_ptr<const MegaStringList>> mTable;
};

class MegaNodeListPrivate : public MegaNodeList
{
	public:
        MegaNodeListPrivate();
        MegaNodeListPrivate(node_vector& v);
        MegaNodeListPrivate(Node** newlist, int size);
        MegaNodeListPrivate(const MegaNodeListPrivate *nodeList, bool copyChildren = false);
        virtual ~MegaNodeListPrivate();
        MegaNodeList *copy() const override;
        MegaNode* get(int i) const override;
        int size() const override;

        void addNode(MegaNode* node) override;

        //This ones takes the ownership of the given node
        void addNode(std::unique_ptr<MegaNode> node);

	protected:
		MegaNode** list;
		int s;
};

class MegaChildrenListsPrivate : public MegaChildrenLists
{
    public:
        MegaChildrenListsPrivate();
        MegaChildrenListsPrivate(MegaChildrenLists*);
        MegaChildrenListsPrivate(unique_ptr<MegaNodeListPrivate> folderList, unique_ptr<MegaNodeListPrivate> fileList);
        virtual MegaChildrenLists *copy();
        virtual MegaNodeList* getFolderList();
        virtual MegaNodeList* getFileList();

    protected:
        unique_ptr<MegaNodeList> folders;
        unique_ptr<MegaNodeList> files;
};

class MegaUserListPrivate : public MegaUserList
{
	public:
        MegaUserListPrivate();
        MegaUserListPrivate(User** newlist, int size);
        virtual ~MegaUserListPrivate();
        virtual MegaUserList *copy();
        virtual MegaUser* get(int i);
        virtual int size();

	protected:
        MegaUserListPrivate(MegaUserListPrivate *userList);
		MegaUser** list;
		int s;
};

class MegaShareListPrivate : public MegaShareList
{
	public:
        MegaShareListPrivate();
        MegaShareListPrivate(Share** newlist, MegaHandle *MegaHandlelist, int size);
        virtual ~MegaShareListPrivate();
        virtual MegaShare* get(int i);
        virtual int size();

	protected:
		MegaShare** list;
		int s;
};

class MegaTransferListPrivate : public MegaTransferList
{
	public:
        MegaTransferListPrivate();
        MegaTransferListPrivate(MegaTransfer** newlist, int size);
        virtual ~MegaTransferListPrivate();
        virtual MegaTransfer* get(int i);
        virtual int size();

	protected:
		MegaTransfer** list;
		int s;
};

class MegaContactRequestListPrivate : public MegaContactRequestList
{
    public:
        MegaContactRequestListPrivate();
        MegaContactRequestListPrivate(PendingContactRequest ** newlist, int size);
        virtual ~MegaContactRequestListPrivate();
        virtual MegaContactRequestList *copy();
        virtual MegaContactRequest* get(int i);
        virtual int size();

    protected:
        MegaContactRequestListPrivate(MegaContactRequestListPrivate *requestList);
        MegaContactRequest** list;
        int s;
};

class MegaUserAlertListPrivate : public MegaUserAlertList
{
public:
    MegaUserAlertListPrivate();
    MegaUserAlertListPrivate(UserAlert::Base** newlist, int size, MegaClient* mc);
    MegaUserAlertListPrivate(const MegaUserAlertListPrivate &userList);
    virtual ~MegaUserAlertListPrivate();
    virtual MegaUserAlertList *copy() const;
    virtual MegaUserAlert* get(int i) const;
    virtual int size() const;
    virtual void clear();

protected:
    MegaUserAlertListPrivate(MegaUserAlertListPrivate *userList);
    MegaUserAlert** list;
    int s;
};

class MegaRecentActionBucketPrivate : public MegaRecentActionBucket
{
public:
    MegaRecentActionBucketPrivate(recentaction& ra, MegaClient* mc);
    MegaRecentActionBucketPrivate(int64_t timestamp, const string& user, handle parent, bool update, bool media, MegaNodeList*);
    virtual ~MegaRecentActionBucketPrivate();
    virtual MegaRecentActionBucket *copy() const;
    virtual int64_t getTimestamp() const;
    virtual const char* getUserEmail() const;
    virtual MegaHandle getParentHandle() const;
    virtual bool isUpdate() const;
    virtual bool isMedia() const;
    virtual const MegaNodeList* getNodes() const;

private:
    int64_t timestamp;
    string user;
    handle parent;
    bool update, media;
    MegaNodeList* nodes;
};

class MegaRecentActionBucketListPrivate : public MegaRecentActionBucketList
{
public:
    MegaRecentActionBucketListPrivate();
    MegaRecentActionBucketListPrivate(recentactions_vector& v, MegaClient* mc);
    MegaRecentActionBucketListPrivate(const MegaRecentActionBucketListPrivate &userList);
    virtual ~MegaRecentActionBucketListPrivate();
    virtual MegaRecentActionBucketList *copy() const;
    virtual MegaRecentActionBucket* get(int i) const;
    virtual int size() const;

protected:
    MegaRecentActionBucketPrivate** list;
    int s;
};

class EncryptFilePieceByChunks : public EncryptByChunks
{
    // specialisation for encrypting a piece of a file without using too much RAM
    FileAccess* fain;
    FileAccess* faout;
    m_off_t inpos, outpos;
    string buffer;
    unsigned lastsize;

public:

    EncryptFilePieceByChunks(FileAccess* cFain, m_off_t cInPos, FileAccess* cFaout, m_off_t cOutPos,
                             SymmCipher* cipher, chunkmac_map* chunkmacs, uint64_t ctriv);

    byte* nextbuffer(unsigned bufsize) override;
};

class MegaBackgroundMediaUploadPrivate : public MegaBackgroundMediaUpload
{
public:
    MegaBackgroundMediaUploadPrivate(MegaApi* api);
    MegaBackgroundMediaUploadPrivate(const string& serialised, MegaApi* api);
    ~MegaBackgroundMediaUploadPrivate();

    bool analyseMediaInfo(const char* inputFilepath) override;
    char *encryptFile(const char* inputFilepath, int64_t startPos, m_off_t* length, const char *outputFilepath,
                     bool adjustsizeonly) override;
    char *getUploadURL() override;

    bool serialize(string* s);
    char *serialize() override;

    void setThumbnail(MegaHandle h) override;
    void setPreview(MegaHandle h) override;
    void setCoordinates(double lat, double lon, bool unshareable) override;

    SymmCipher* nodecipher(MegaClient*);

    MegaApiImpl* api;
    string url;
    chunkmac_map chunkmacs;
    byte filekey[FILENODEKEYLENGTH];
    MediaProperties mediaproperties;

    double latitude = MegaNode::INVALID_COORDINATE;
    double longitude = MegaNode::INVALID_COORDINATE;
    bool unshareableGPS = false;
    handle thumbnailFA = INVALID_HANDLE;
    handle previewFA = INVALID_HANDLE;
};

struct MegaFile : public File
{
    MegaFile();

    void setTransfer(MegaTransferPrivate *transfer);
    MegaTransferPrivate *getTransfer();
    bool serialize(string*) override;

    static MegaFile* unserialize(string*);

protected:
    MegaTransferPrivate *megaTransfer;
};

struct MegaFileGet : public MegaFile
{
    void prepare(FileSystemAccess&) override;
    void updatelocalname() override;
    void progress() override;
    void completed(Transfer*, putsource_t source) override;
    void terminated(error e) override;
    MegaFileGet(MegaClient *client, Node* n, const LocalPath& dstPath, FileSystemType fsType);
    MegaFileGet(MegaClient *client, MegaNode* n, const LocalPath& dstPath);
    ~MegaFileGet() {}

    bool serialize(string*) override;
    static MegaFileGet* unserialize(string*);

private:
    MegaFileGet() {}
};

struct MegaFilePut : public MegaFile
{
    void completed(Transfer* t, putsource_t source) override;
    void terminated(error e) override;
    MegaFilePut(MegaClient *client, LocalPath clocalname, string *filename, NodeHandle ch, const char* ctargetuser, int64_t mtime = -1, bool isSourceTemporary = false, Node *pvNode = nullptr);
    ~MegaFilePut() {}

    bool serialize(string*) override;
    static MegaFilePut* unserialize(string*);

protected:
    int64_t customMtime;

private:
    MegaFilePut() {}
};

class TreeProcessor
{
    public:
        virtual bool processNode(Node* node);
        virtual ~TreeProcessor();
};

class SearchTreeProcessor : public TreeProcessor
{
    public:
        SearchTreeProcessor(MegaClient *client, const char *search, int type);
        virtual bool processNode(Node* node);
        bool isValidTypeNode(Node *node);
        virtual ~SearchTreeProcessor() {}
        vector<Node *> &getResults();

    protected:
        int mFileType;
        const char *mSearch;
        vector<Node *> mResults;
        MegaClient *mClient;
};

class OutShareProcessor : public TreeProcessor
{
    public:
        OutShareProcessor(MegaClient&);
        virtual bool processNode(Node* node);
        virtual ~OutShareProcessor() {}
        vector<Share *> getShares();
        vector<handle> getHandles();
        void sortShares(int order);
    protected:
        vector<Share *> mShares;
        node_vector mNodes;
        MegaClient& mClient;
};

class PendingOutShareProcessor : public TreeProcessor
{
    public:
        PendingOutShareProcessor();
        virtual bool processNode(Node* node);
        virtual ~PendingOutShareProcessor() {}
        vector<Share *> &getShares();
        vector<handle> &getHandles();

    protected:
        vector<Share *> shares;
        vector<handle> handles;
};

class SizeProcessor : public TreeProcessor
{
    protected:
        long long totalBytes;

    public:
        SizeProcessor();
        virtual bool processNode(Node* node);
        long long getTotalBytes();
};

class TreeProcFolderInfo : public TreeProc
{
    public:
        TreeProcFolderInfo();
        virtual void proc(MegaClient*, Node*);
        virtual ~TreeProcFolderInfo() {}
        MegaFolderInfo *getResult();

    protected:
        int numFiles;
        int numFolders;
        int numVersions;
        long long currentSize;
        long long versionsSize;
};

class FavouriteProcessor : public TreeProcessor
{
public:
    FavouriteProcessor(int maxCount);
    bool processNode(Node* node) override;
    const vector<handle> &getHandles() const;

private:
    vector<handle> handles;
    unsigned mMaxCount = 0;
};

//Thread safe request queue
class RequestQueue
{
    protected:
        std::deque<MegaRequestPrivate *> requests;
        std::mutex mutex;

    public:
        RequestQueue();
        void push(MegaRequestPrivate *request);
        void push_front(MegaRequestPrivate *request);
        MegaRequestPrivate * pop();
        MegaRequestPrivate * front();
        void removeListener(MegaRequestListener *listener);
        void removeListener(MegaScheduledCopyListener *listener);
};


//Thread safe transfer queue
class TransferQueue
{
    protected:
        std::deque<MegaTransferPrivate *> transfers;
        std::mutex mutex;
        int lastPushedTransferTag = 0;

    public:
        TransferQueue();
        void push(MegaTransferPrivate *transfer);
        void push_front(MegaTransferPrivate *transfer);
        MegaTransferPrivate * pop();
        bool empty();

        /**
         * @brief pops and returns transfer up to the designated one
         * @param lastQueuedTransfer position of the last transfer to pop
         * @param direction directio of transfers to pop
         * @return
         */
        std::vector<MegaTransferPrivate *> popUpTo(int lastQueuedTransfer, int direction);

        void removeWithFolderTag(int folderTag, std::function<void(MegaTransferPrivate *)> callback);
        void removeListener(MegaTransferListener *listener);
        int getLastPushedTag() const;
};

#ifdef ENABLE_SYNC

/**
 * Implementation for a Sync stall conflict (immutable)
 * It Could wrap a single synchronization conflict or a reference to it
 * if we know the MegaSyncStallList container is kept around.
 */
class MegaSyncStallPrivate : public MegaSyncStall
{
    public:
        MegaSyncStallPrivate(const SyncStallEntry& e);

        MegaSyncStallPrivate* copy() const override;

        SyncStallReason reason() const override
        {
            return SyncStallReason(info.reason);
        }

        const char* path(bool cloudSide, int index)  const override
        {
            if (cloudSide)
            {
                if (index == 0) return info.cloudPath1.cloudPath.c_str();
                if (index == 1) return info.cloudPath2.cloudPath.c_str();
            }
            else
            {
                if (lpConverted[0].empty() && lpConverted[1].empty())
                {
                    lpConverted[0] = info.localPath1.localPath.toPath();
                    lpConverted[1] = info.localPath2.localPath.toPath();
                }
                if (index == 0) return lpConverted[0].c_str();
                if (index == 1) return lpConverted[1].c_str();
            }
            return nullptr;
        }

        unsigned int pathCount(bool cloudSide) const override
        {
            unsigned int count(0);

            if(cloudSide)
            {
                if(!info.cloudPath1.cloudPath.empty())
                {
                    count++;
                }
                if(!info.cloudPath2.cloudPath.empty())
                {
                    count++;
                }
            }
            else
            {
                if(!info.localPath1.localPath.empty())
                {
                    count++;
                }
                if(!info.localPath2.localPath.empty())
                {
                    count++;
                }
            }

            return count;
        }

        int pathProblem(bool cloudSide, int index) const override
        {
            if (cloudSide)
            {
                if (index == 0) return int(info.cloudPath1.problem);
                if (index == 1) return int(info.cloudPath2.problem);
            }
            else
            {
                if (index == 0) return int(info.localPath1.problem);
                if (index == 1) return int(info.localPath2.problem);
            }
            return -1;
        }

        const char* reasonDebugString() const override
        {
            return reasonDebugString(reason());
        }


        bool detectedCloudSide() const override
        {
            return info.detectionSideIsMEGA;
        }

        static const char*
        reasonDebugString(MegaSyncStall::SyncStallReason reason);

        static const char*
        pathProblemDebugString(MegaSyncStall::SyncPathProblem reason);

    protected:
        const SyncStallEntry info;
        mutable string lpConverted[2];
};

class MegaSyncNameConflictStallPrivate : public MegaSyncStall
{
public:
    MegaSyncNameConflictStallPrivate(const NameConflict& nc) : mConflict(nc) {}

    MegaSyncStall* copy() const override
    {
        return new MegaSyncNameConflictStallPrivate(*this);
    }

    SyncStallReason reason() const override
    {
        return SyncStallReason(NamesWouldClashWhenSynced);
    }

    const char* path(bool cloudSide, int index)  const override
    {
        if (cloudSide)
        {
            auto i = mCache1.find(index);
            if (i != mCache1.end()) return i->second.c_str();

            if (index >= 0 && index < int(mConflict.clashingCloudNames.size()))
            {
                mCache1[index] = mConflict.cloudPath + "/" + mConflict.clashingCloudNames[index];
                return mCache1[index].c_str();
            }
        }
        else
        {
            auto i = mCache2.find(index);
            if (i != mCache2.end()) return i->second.c_str();

            if (index >= 0 && index < int(mConflict.clashingLocalNames.size()))
            {
                LocalPath lp = mConflict.localPath;
                lp.appendWithSeparator(mConflict.clashingLocalNames[index], true);
                mCache2[index] = lp.toPath();
                return mCache2[index].c_str();
            }
        }
        return nullptr;
    }

    unsigned int pathCount(bool cloudSide) const override
    {
        if(cloudSide)
        {
            return static_cast<unsigned int>(mConflict.clashingCloudNames.size());
        }
        else
        {
            return static_cast<unsigned int>(mConflict.clashingLocalNames.size());
        }
    }

    int pathProblem(bool, int) const override
    {
        return -1;
    }

    const char* reasonDebugString() const override
    {
        return reasonDebugString(reason());
    }

    bool detectedCloudSide() const override
    {
        return mCache1.size() > 1;
    }

    static const char*
        reasonDebugString(MegaSyncStall::SyncStallReason reason);

    static const char*
        pathProblemDebugString(MegaSyncStall::SyncPathProblem reason);

protected:
    const NameConflict mConflict;
    mutable map<int, string> mCache1, mCache2;
};

/**
 * A thin wrapper to make them look like a List
 */
class MegaSyncStallListPrivate : public MegaSyncStallList
{
    public:
        MegaSyncStallListPrivate(const SyncProblems&);

        MegaSyncStallListPrivate* copy() const override;

        const MegaSyncStall* get(size_t i) const override;

        size_t size() const override
        {
            return mStalls.size();
        }

    protected:
        std::vector<std::shared_ptr<MegaSyncStall>> mStalls;
};

#endif // ENABLE_SYNC

class MegaApiImpl : public MegaApp
{
    public:
        MegaApiImpl(MegaApi *api, const char *appKey, MegaGfxProcessor* processor, const char *basePath = NULL, const char *userAgent = NULL, unsigned workerThreadCount = 1);
        MegaApiImpl(MegaApi *api, const char *appKey, const char *basePath = NULL, const char *userAgent = NULL, unsigned workerThreadCount = 1);
        virtual ~MegaApiImpl();

        static MegaApiImpl* ImplOf(MegaApi*);

        //Multiple listener management.
        void addListener(MegaListener* listener);
        void addRequestListener(MegaRequestListener* listener);
        void addTransferListener(MegaTransferListener* listener);
        void addScheduledCopyListener(MegaScheduledCopyListener* listener);
        void addGlobalListener(MegaGlobalListener* listener);
        void removeListener(MegaListener* listener);
        void removeRequestListener(MegaRequestListener* listener);
        void removeTransferListener(MegaTransferListener* listener);
        void removeScheduledCopyListener(MegaScheduledCopyListener* listener);
        void removeGlobalListener(MegaGlobalListener* listener);

        void cancelPendingTransfersByFolderTag(int folderTag);


        MegaRequest *getCurrentRequest();
        MegaTransfer *getCurrentTransfer();
        MegaError *getCurrentError();
        MegaNodeList *getCurrentNodes();
        MegaUserList *getCurrentUsers();

        //Utils
        long long getSDKtime();
        char *getStringHash(const char* base64pwkey, const char* inBuf);
        void getSessionTransferURL(const char *path, MegaRequestListener *listener);
        static MegaHandle base32ToHandle(const char* base32Handle);
        static handle base64ToHandle(const char* base64Handle);
        static handle base64ToUserHandle(const char* base64Handle);
        static handle base64ToBackupId(const char* backupId);
        static char *handleToBase64(MegaHandle handle);
        static char *userHandleToBase64(MegaHandle handle);
        static const char* backupIdToBase64(MegaHandle handle);
        static char *binaryToBase64(const char* binaryData, size_t length);
        static void base64ToBinary(const char *base64string, unsigned char **binary, size_t* binarysize);
        static const char* ebcEncryptKey(const char* encryptionKey, const char* plainKey);
        void retryPendingConnections(bool disconnect = false, bool includexfers = false, MegaRequestListener* listener = NULL);
        void setDnsServers(const char *dnsServers, MegaRequestListener* listener = NULL);
        void addEntropy(char* data, unsigned int size);
        static string userAttributeToString(int);
        static string userAttributeToLongName(int);
        static int userAttributeFromString(const char *name);
        static char userAttributeToScope(int);
        bool serverSideRubbishBinAutopurgeEnabled();
        bool appleVoipPushEnabled();
        bool newLinkFormatEnabled();
        int smsAllowedState();
        char* smsVerifiedPhoneNumber();
        void resetSmsVerifiedPhoneNumber(MegaRequestListener *listener);

        bool multiFactorAuthAvailable();
        void multiFactorAuthCheck(const char *email, MegaRequestListener *listener = NULL);
        void multiFactorAuthGetCode(MegaRequestListener *listener = NULL);
        void multiFactorAuthEnable(const char *pin, MegaRequestListener *listener = NULL);
        void multiFactorAuthDisable(const char *pin, MegaRequestListener *listener = NULL);
        void multiFactorAuthLogin(const char* email, const char* password, const char* pin, MegaRequestListener *listener = NULL);
        void multiFactorAuthChangePassword(const char *oldPassword, const char *newPassword, const char* pin, MegaRequestListener *listener = NULL);
        void multiFactorAuthChangeEmail(const char *email, const char* pin, MegaRequestListener *listener = NULL);
        void multiFactorAuthCancelAccount(const char* pin, MegaRequestListener *listener = NULL);

        void fetchTimeZone(MegaRequestListener *listener = NULL);

        //API requests
        void login(const char* email, const char* password, MegaRequestListener *listener = NULL);
        char *dumpSession();
        char *getSequenceNumber();
        char *getAccountAuth();
        void setAccountAuth(const char* auth);

        void fastLogin(const char* email, const char *stringHash, const char *base64pwkey, MegaRequestListener *listener = NULL);
        void fastLogin(const char* session, MegaRequestListener *listener = NULL);
        void killSession(MegaHandle sessionHandle, MegaRequestListener *listener = NULL);
        void getUserData(MegaRequestListener *listener = NULL);
        void getUserData(MegaUser *user, MegaRequestListener *listener = NULL);
        void getUserData(const char *user, MegaRequestListener *listener = NULL);
        void getMiscFlags(MegaRequestListener *listener = NULL);
        void sendDevCommand(const char *command, const char *email, long long quota, int businessStatus, int userStatus, MegaRequestListener *listener);
        void getCloudStorageUsed(MegaRequestListener *listener = NULL);
        void getAccountDetails(bool storage, bool transfer, bool pro, bool sessions, bool purchases, bool transactions, int source = -1, MegaRequestListener *listener = NULL);
        void queryTransferQuota(long long size, MegaRequestListener *listener = NULL);
        void createAccount(const char* email, const char* password, const char* firstname, const char* lastname, MegaHandle lastPublicHandle, int lastPublicHandleType, int64_t lastAccessTimestamp, MegaRequestListener *listener = NULL);
        void createEphemeralAccountPlusPlus(const char* firstname, const char* lastname, MegaRequestListener *listener = NULL);
        void resumeCreateAccount(const char* sid, MegaRequestListener *listener = NULL);
        void resumeCreateAccountEphemeralPlusPlus(const char* sid, MegaRequestListener *listener = NULL);
        void cancelCreateAccount(MegaRequestListener *listener = NULL);
        void sendSignupLink(const char* email, const char *name, const char *password, MegaRequestListener *listener = NULL);
        void resendSignupLink(const char* email, const char *name, MegaRequestListener *listener = NULL);
        void fastSendSignupLink(const char *email, const char *base64pwkey, const char *name, MegaRequestListener *listener = NULL);
        void querySignupLink(const char* link, MegaRequestListener *listener = NULL);
        void confirmAccount(const char* link, const char *password, MegaRequestListener *listener = NULL);
        void fastConfirmAccount(const char* link, const char *base64pwkey, MegaRequestListener *listener = NULL);
        void resetPassword(const char *email, bool hasMasterKey, MegaRequestListener *listener = NULL);
        void queryRecoveryLink(const char *link, MegaRequestListener *listener = NULL);
        void confirmResetPasswordLink(const char *link, const char *newPwd, const char *masterKey = NULL, MegaRequestListener *listener = NULL);
        void cancelAccount(MegaRequestListener *listener = NULL);
        void confirmCancelAccount(const char *link, const char *pwd, MegaRequestListener *listener = NULL);
        void resendVerificationEmail(MegaRequestListener *listener = NULL);
        void changeEmail(const char *email, MegaRequestListener *listener = NULL);
        void confirmChangeEmail(const char *link, const char *pwd, MegaRequestListener *listener = NULL);
        void setProxySettings(MegaProxy *proxySettings, MegaRequestListener *listener = NULL);
        MegaProxy *getAutoProxySettings();
        int isLoggedIn();
        void loggedInStateChanged(sessiontype_t, handle me) override;
        bool isEphemeralPlusPlus();
        void whyAmIBlocked(bool logout, MegaRequestListener *listener = NULL);
        char* getMyEmail();
        int64_t getAccountCreationTs();
        char* getMyUserHandle();
        MegaHandle getMyUserHandleBinary();
        MegaUser *getMyUser();
        bool isAchievementsEnabled();
        bool isBusinessAccount();
        bool isMasterBusinessAccount();
        bool isBusinessAccountActive();
        int getBusinessStatus();
        int64_t getOverquotaDeadlineTs();
        MegaIntegerList *getOverquotaWarningsTs();
        bool checkPassword(const char *password);
        char* getMyCredentials();
        void getUserCredentials(MegaUser *user, MegaRequestListener *listener = NULL);
        bool areCredentialsVerified(MegaUser *user);
        void verifyCredentials(MegaUser *user, MegaRequestListener *listener = NULL);
        void resetCredentials(MegaUser *user, MegaRequestListener *listener = NULL);
        char* getMyRSAPrivateKey();
        void setLogExtraForModules(bool networking, bool syncs);
        static void setLogLevel(int logLevel);
        static void setMaxPayloadLogSize(long long maxSize);
        static void addLoggerClass(MegaLogger *megaLogger, bool singleExclusiveLogger);
        static void removeLoggerClass(MegaLogger *megaLogger, bool singleExclusiveLogger);
        static void setLogToConsole(bool enable);
        static void log(int logLevel, const char* message, const char *filename = NULL, int line = -1);
        void setLoggingName(const char* loggingName);
#ifdef USE_ROTATIVEPERFORMANCELOGGER
        static void setUseRotativePerformanceLogger(const char * logPath, const char * logFileName, bool logToStdOut, long int archivedFilesAgeSeconds);
#endif
        void setFilenameAnomalyReporter(MegaFilenameAnomalyReporter* reporter);

        void createFolder(const char* name, MegaNode *parent, MegaRequestListener *listener = NULL);
        bool createLocalFolder(const char *path);
        static Error createLocalFolder_unlocked(LocalPath & localPath, FileSystemAccess& fsaccess);
        void moveNode(MegaNode* node, MegaNode* newParent, MegaRequestListener *listener = NULL);
        void moveNode(MegaNode* node, MegaNode* newParent, const char *newName, MegaRequestListener *listener = NULL);
        void copyNode(MegaNode* node, MegaNode *newParent, MegaRequestListener *listener = NULL);
        void copyNode(MegaNode* node, MegaNode *newParent, const char* newName, MegaRequestListener *listener = NULL);
        void renameNode(MegaNode* node, const char* newName, MegaRequestListener *listener = NULL);
        void remove(MegaNode* node, bool keepversions = false, MegaRequestListener *listener = NULL);
        void removeVersions(MegaRequestListener *listener = NULL);
        void restoreVersion(MegaNode *version, MegaRequestListener *listener = NULL);
        void cleanRubbishBin(MegaRequestListener *listener = NULL);
        void sendFileToUser(MegaNode *node, MegaUser *user, MegaRequestListener *listener = NULL);
        void sendFileToUser(MegaNode *node, const char* email, MegaRequestListener *listener = NULL);
        void share(MegaNode *node, MegaUser* user, int level, MegaRequestListener *listener = NULL);
        void share(MegaNode* node, const char* email, int level, MegaRequestListener *listener = NULL);
        void loginToFolder(const char* megaFolderLink, const char *authKey = nullptr, MegaRequestListener *listener = NULL);
        void importFileLink(const char* megaFileLink, MegaNode* parent, MegaRequestListener *listener = NULL);
        void decryptPasswordProtectedLink(const char* link, const char* password, MegaRequestListener *listener = NULL);
        void encryptLinkWithPassword(const char* link, const char* password, MegaRequestListener *listener = NULL);
        void getDownloadUrl(MegaNode* node, bool singleUrl, MegaRequestListener *listener);
        void getPublicNode(const char* megaFileLink, MegaRequestListener *listener = NULL);
        const char *buildPublicLink(const char *publicHandle, const char *key, bool isFolder);
        void getThumbnail(MegaNode* node, const char *dstFilePath, MegaRequestListener *listener = NULL);
		void cancelGetThumbnail(MegaNode* node, MegaRequestListener *listener = NULL);
        void setThumbnail(MegaNode* node, const char *srcFilePath, MegaRequestListener *listener = NULL);
        void putThumbnail(MegaBackgroundMediaUpload* node, const char *srcFilePath, MegaRequestListener *listener = NULL);
        void setThumbnailByHandle(MegaNode* node, MegaHandle attributehandle, MegaRequestListener *listener = NULL);
        void getPreview(MegaNode* node, const char *dstFilePath, MegaRequestListener *listener = NULL);
		void cancelGetPreview(MegaNode* node, MegaRequestListener *listener = NULL);
        void setPreview(MegaNode* node, const char *srcFilePath, MegaRequestListener *listener = NULL);
        void putPreview(MegaBackgroundMediaUpload* node, const char *srcFilePath, MegaRequestListener *listener = NULL);
        void setPreviewByHandle(MegaNode* node, MegaHandle attributehandle, MegaRequestListener *listener = NULL);
        void getUserAvatar(MegaUser* user, const char *dstFilePath, MegaRequestListener *listener = NULL);
        void setAvatar(const char *dstFilePath, MegaRequestListener *listener = NULL);
        void getUserAvatar(const char *email_or_handle, const char *dstFilePath, MegaRequestListener *listener = NULL);
        static char* getUserAvatarColor(MegaUser *user);
        static char *getUserAvatarColor(const char *userhandle);
        static char* getUserAvatarSecondaryColor(MegaUser *user);
        static char *getUserAvatarSecondaryColor(const char *userhandle);
        bool testAllocation(unsigned allocCount, size_t allocSize);
        void getUserAttribute(MegaUser* user, int type, MegaRequestListener *listener = NULL);
        void getUserAttribute(const char* email_or_handle, int type, MegaRequestListener *listener = NULL);
        void getChatUserAttribute(const char* email_or_handle, int type, const char* ph, MegaRequestListener *listener = NULL);
        void getUserAttr(const char* email_or_handle, int type, const char *dstFilePath, int number = 0, MegaRequestListener *listener = NULL);
        void getChatUserAttr(const char* email_or_handle, int type, const char *dstFilePath, const char *ph = NULL, int number = 0, MegaRequestListener *listener = NULL);
        void setUserAttribute(int type, const char* value, MegaRequestListener *listener = NULL);
        void setUserAttribute(int type, const MegaStringMap* value, MegaRequestListener *listener = NULL);
        void getRubbishBinAutopurgePeriod(MegaRequestListener *listener = NULL);
        void setRubbishBinAutopurgePeriod(int days, MegaRequestListener *listener = NULL);
        const char* getDeviceId() const;
        void getDeviceName(MegaRequestListener *listener = NULL);
        void setDeviceName(const char* deviceName, MegaRequestListener *listener = NULL);
        void getDriveName(const char *pathToDrive, MegaRequestListener *listener = NULL);
        void setDriveName(const char* pathToDrive, const char *driveName, MegaRequestListener *listener = NULL);
        void getUserEmail(MegaHandle handle, MegaRequestListener *listener = NULL);
        void setCustomNodeAttribute(MegaNode *node, const char *attrName, const char *value, MegaRequestListener *listener = NULL);
        void setNodeDuration(MegaNode *node, int secs, MegaRequestListener *listener = NULL);
        void setNodeLabel(MegaNode *node, int label, MegaRequestListener *listener = NULL);
        void setNodeFavourite(MegaNode *node, bool fav, MegaRequestListener *listener = NULL);
        void getFavourites(MegaNode* node, int count, MegaRequestListener* listener = nullptr);
        void setNodeCoordinates(MegaNode *node, bool unshareable, double latitude, double longitude, MegaRequestListener *listener = NULL);
        void exportNode(MegaNode *node, int64_t expireTime, bool writable, bool megaHosted, MegaRequestListener *listener = NULL);
        void disableExport(MegaNode *node, MegaRequestListener *listener = NULL);
        void fetchNodes(MegaRequestListener *listener = NULL);
        void getPricing(MegaRequestListener *listener = NULL);
        void getPaymentId(handle productHandle, handle lastPublicHandle, int lastPublicHandleType, int64_t lastAccessTimestamp, MegaRequestListener *listener = NULL);
        void upgradeAccount(MegaHandle productHandle, int paymentMethod, MegaRequestListener *listener = NULL);
        void submitPurchaseReceipt(int gateway, const char *receipt, MegaHandle lastPublicHandle, int lastPublicHandleType, int64_t lastAccessTimestamp, MegaRequestListener *listener = NULL);
        void creditCardStore(const char* address1, const char* address2, const char* city,
                             const char* province, const char* country, const char *postalcode,
                             const char* firstname, const char* lastname, const char* creditcard,
                             const char* expire_month, const char* expire_year, const char* cv2,
                             MegaRequestListener *listener = NULL);

        void creditCardQuerySubscriptions(MegaRequestListener *listener = NULL);
        void creditCardCancelSubscriptions(const char* reason, MegaRequestListener *listener = NULL);
        void getPaymentMethods(MegaRequestListener *listener = NULL);

        char *exportMasterKey();
        void updatePwdReminderData(bool lastSuccess, bool lastSkipped, bool mkExported, bool dontShowAgain, bool lastLogin, MegaRequestListener *listener = NULL);

        void changePassword(const char *oldPassword, const char *newPassword, MegaRequestListener *listener = NULL);
        void inviteContact(const char* email, const char* message, int action, MegaHandle contactLink, MegaRequestListener* listener = NULL);
        void replyContactRequest(MegaContactRequest *request, int action, MegaRequestListener* listener = NULL);
        void respondContactRequest();

        void removeContact(MegaUser *user, MegaRequestListener* listener=NULL);
        void logout(bool keepSyncConfigsFile, MegaRequestListener *listener);
        void localLogout(MegaRequestListener *listener = NULL);
        void invalidateCache();
        int getPasswordStrength(const char *password);
        void submitFeedback(int rating, const char *comment, MegaRequestListener *listener = NULL);
        void reportEvent(const char *details = NULL, MegaRequestListener *listener = NULL);
        void sendEvent(int eventType, const char* message, MegaRequestListener *listener = NULL);
        void createSupportTicket(const char* message, int type = 1, MegaRequestListener *listener = NULL);

        void useHttpsOnly(bool httpsOnly, MegaRequestListener *listener = NULL);
        bool usingHttpsOnly();

        //Backups
        MegaStringList *getBackupFolders(int backuptag);
        void setScheduledCopy(const char* localPath, MegaNode *parent, bool attendPastBackups, int64_t period, string periodstring, int numBackups, MegaRequestListener *listener=NULL);
        void removeScheduledCopy(int tag, MegaRequestListener *listener=NULL);
        void abortCurrentScheduledCopy(int tag, MegaRequestListener *listener=NULL);

        //Timer
        void startTimer( int64_t period, MegaRequestListener *listener=NULL);

        //Transfers
        void startUploadForChat(const char* localPath, MegaNode* parent, const char* fileName, const char* appData, bool isSourceFileTemporary, MegaTransferListener* listener);
        void startUploadForSupport(const char* localPath, bool isSourceFileTemporary, FileSystemType fsType, MegaTransferListener* listener);
        void startUpload(bool startFirst, const char* localPath, MegaNode* parent, const char* fileName, const char* targetUser, int64_t mtime, int folderTransferTag, bool isBackup, const char* appData, bool isSourceFileTemporary, bool forceNewUpload, FileSystemType fsType, MegaCancelToken *cancelToken, MegaTransferListener* listener);
        MegaTransferPrivate* createUploadTransfer(bool startFirst, const char *localPath, MegaNode *parent, const char *fileName, const char *targetUser, int64_t mtime, int folderTransferTag, bool isBackup, const char *appData, bool isSourceFileTemporary, bool forceNewUpload, FileSystemType fsType, MegaCancelToken *cancelToken, MegaTransferListener *listener);
        void startDownload (bool startFirst, MegaNode *node, const char* localPath, const char *customName, int folderTransferTag, const char *appData, MegaCancelToken *cancelToken, MegaTransferListener *listener);
        MegaTransferPrivate* createDownloadTransfer(bool startFirst, MegaNode *node, const char* localPath, const char *customName, int folderTransferTag, const char *appData, MegaCancelToken *cancelToken, MegaTransferListener *listener);
        void startStreaming(MegaNode* node, m_off_t startPos, m_off_t size, MegaTransferListener *listener);
        void setStreamingMinimumRate(int bytesPerSecond);
        void retryTransfer(MegaTransfer *transfer, MegaTransferListener *listener = NULL);
        void cancelTransfer(MegaTransfer *transfer, MegaRequestListener *listener=NULL);
        void cancelTransferByTag(int transferTag, MegaRequestListener *listener = NULL);
        void cancelTransfers(int direction, MegaRequestListener *listener=NULL);
        void pauseTransfers(bool pause, int direction, MegaRequestListener* listener=NULL);
        void pauseTransfer(int transferTag, bool pause, MegaRequestListener* listener = NULL);
        void moveTransferUp(int transferTag, MegaRequestListener *listener = NULL);
        void moveTransferDown(int transferTag, MegaRequestListener *listener = NULL);
        void moveTransferToFirst(int transferTag, MegaRequestListener *listener = NULL);
        void moveTransferToLast(int transferTag, MegaRequestListener *listener = NULL);
        void moveTransferBefore(int transferTag, int prevTransferTag, MegaRequestListener *listener = NULL);
        bool areTransfersPaused(int direction);
        void setUploadLimit(int bpslimit);
        void setMaxConnections(int direction, int connections, MegaRequestListener* listener = NULL);
        void setDownloadMethod(int method);
        void setUploadMethod(int method);
        bool setMaxDownloadSpeed(m_off_t bpslimit);
        bool setMaxUploadSpeed(m_off_t bpslimit);
        int getMaxDownloadSpeed();
        int getMaxUploadSpeed();
        int getCurrentDownloadSpeed();
        int getCurrentUploadSpeed();
        int getCurrentSpeed(int type);
        int getDownloadMethod();
        int getUploadMethod();
        MegaTransferData *getTransferData(MegaTransferListener *listener = NULL);
        MegaTransfer *getFirstTransfer(int type);
        void notifyTransfer(int transferTag, MegaTransferListener *listener = NULL);
        MegaTransferList *getTransfers();
        MegaTransferList *getStreamingTransfers();
        MegaTransfer* getTransferByTag(int transferTag);
        MegaTransferList *getTransfers(int type);
        MegaTransferList *getChildTransfers(int transferTag);
        MegaTransferList *getTansfersByFolderTag(int folderTransferTag);


#ifdef ENABLE_SYNC
        //Sync
        int syncPathState(string *path);
        MegaNode *getSyncedNode(const LocalPath& path);
        void syncFolder(const char *localFolder, const char *name, MegaHandle megaHandle, SyncConfig::Type type, const char* driveRootIfExternal = NULL, MegaRequestListener* listener = NULL);
        void loadExternalBackupSyncsFromExternalDrive(const char* externalDriveRoot, MegaRequestListener* listener);
        void closeExternalBackupSyncsFromExternalDrive(const char* externalDriveRoot, MegaRequestListener* listener);
        void copySyncDataToCache(const char *localFolder, const char *name, MegaHandle megaHandle, const char *remotePath,
                                          long long localfp, bool enabled, bool temporaryDisabled, MegaRequestListener *listener = NULL);
        void copyCachedStatus(int storageStatus, int blockStatus, int businessStatus, MegaRequestListener *listener = NULL);
        void importSyncConfigs(const char* configs, MegaRequestListener* listener);
        const char* exportSyncConfigs();
        void removeSyncById(handle backupId, MegaRequestListener *listener=NULL);

        void setSyncRunState(MegaHandle backupId, MegaSync::SyncRunningState targetState, MegaRequestListener *listener);

        void rescanSync(MegaHandle backupId);
        MegaSyncList *getSyncs();

        void stopSyncs(MegaRequestListener *listener=NULL);
        void setLegacyExcludedNames(vector<string> *excludedNames);
        void setLegacyExcludedPaths(vector<string> *excludedPaths);
        void setLegacyExclusionLowerSizeLimit(unsigned long long limit);
        void setLegacyExclusionUpperSizeLimit(unsigned long long limit);
        long long getNumLocalNodes();
        int isNodeSyncable(MegaNode *megaNode);
        bool isScanning();
        bool isSyncing();
        bool syncsHaveStalls();

        bool receivedStallFlag = false;
        bool receivedNameConflictsFlag = false;

        MegaSync *getSyncByBackupId(mega::MegaHandle backupId);
        MegaSync *getSyncByNode(MegaNode *node);
        MegaSync *getSyncByPath(const char * localPath);
        void getMegaSyncStallList(MegaRequestListener* listener);

#endif // ENABLE_SYNC

        MegaScheduledCopy *getScheduledCopyByTag(int tag);
        MegaScheduledCopy *getScheduledCopyByNode(MegaNode *node);
        MegaScheduledCopy *getScheduledCopyByPath(const char * localPath);

        void update();
        int isWaiting();
        bool isSyncStalled();

        //Statistics
        int getNumPendingUploads();
        int getNumPendingDownloads();
        int getTotalUploads();
        int getTotalDownloads();
        void resetTotalDownloads();
        void resetTotalUploads();
        void updateStats();
        long long getNumNodes();
        long long getTotalDownloadedBytes();
        long long getTotalUploadedBytes();
        long long getTotalDownloadBytes();
        long long getTotalUploadBytes();

        //Filesystem
		int getNumChildren(MegaNode* parent);
		int getNumChildFiles(MegaNode* parent);
        int getNumChildFolders(MegaNode* parent);
        MegaNodeList* getChildren(MegaNode *parent, int order);
        MegaNodeList* getChildren(MegaNodeList *parentNodes, int order);
        MegaNodeList* getVersions(MegaNode *node);
        int getNumVersions(MegaNode *node);
        bool hasVersions(MegaNode *node);
        void getFolderInfo(MegaNode *node, MegaRequestListener *listener);
        MegaChildrenLists* getFileFolderChildren(MegaNode *parent, int order=1);
        bool hasChildren(MegaNode *parent);
        MegaNode *getChildNode(MegaNode *parent, const char* name);
        MegaNode* getChildNodeOfType(MegaNode *parent, const char *name, int type = TYPE_UNKNOWN);
        MegaNode *getParentNode(MegaNode *node);
        char *getNodePath(MegaNode *node);
        char *getNodePathByNodeHandle(MegaHandle handle);
        MegaNode *getNodeByPath(const char *path, MegaNode *n = NULL);
        MegaNode *getNodeByHandle(handle handler);
        MegaContactRequest *getContactRequestByHandle(MegaHandle handle);
        MegaUserList* getContacts();
        MegaUser* getContact(const char* uid);
        MegaUserAlertList* getUserAlerts();
        int getNumUnreadUserAlerts();
        MegaNodeList *getInShares(MegaUser* user, int order);
        MegaNodeList *getInShares(int order);
        MegaShareList *getInSharesList(int order);
        MegaUser *getUserFromInShare(MegaNode *node, bool recurse = false);
        bool isPendingShare(MegaNode *node);
        MegaShareList *getOutShares(int order);
        MegaShareList *getOutShares(MegaNode *node);
        MegaShareList *getPendingOutShares();
        MegaShareList *getPendingOutShares(MegaNode *megaNode);
        bool isPrivateNode(MegaHandle h);
        bool isForeignNode(MegaHandle h);
        MegaNodeList *getPublicLinks(int order);
        MegaContactRequestList *getIncomingContactRequests();
        MegaContactRequestList *getOutgoingContactRequests();

        int getAccess(MegaNode* node);
        long long getSize(MegaNode *node);
        static void removeRecursively(const char *path);

        //Fingerprint
        char *getFingerprint(const char *filePath);
        char *getFingerprint(MegaNode *node);
        char *getFingerprint(MegaInputStream *inputStream, int64_t mtime);
        MegaNode *getNodeByFingerprint(const char* fingerprint);
        MegaNodeList *getNodesByFingerprint(const char* fingerprint);
        MegaNodeList *getNodesByOriginalFingerprint(const char* originalfingerprint, MegaNode* parent);
        MegaNode *getExportableNodeByFingerprint(const char *fingerprint, const char *name = NULL);
        MegaNode *getNodeByFingerprint(const char *fingerprint, MegaNode* parent);
        bool hasFingerprint(const char* fingerprint);

        //CRC
        char *getCRC(const char *filePath);
        char *getCRCFromFingerprint(const char *fingerprint);
        char *getCRC(MegaNode *node);
        MegaNode* getNodeByCRC(const char *crc, MegaNode* parent);

        //Permissions
        MegaError checkAccess(MegaNode* node, int level);
        MegaError* checkAccessErrorExtended(MegaNode* node, int level);
        MegaError checkMove(MegaNode* node, MegaNode* target);
        MegaError* checkMoveErrorExtended(MegaNode* node, MegaNode* target);

        bool isFilesystemAvailable();
        MegaNode *getRootNode();
        MegaNode* getInboxNode();
        MegaNode *getRubbishNode();
        MegaNode *getRootNode(MegaNode *node);
        bool isInRootnode(MegaNode *node, int index);

        void setDefaultFilePermissions(int permissions);
        int getDefaultFilePermissions();
        void setDefaultFolderPermissions(int permissions);
        int getDefaultFolderPermissions();

        long long getBandwidthOverquotaDelay();

        MegaRecentActionBucketList* getRecentActions(unsigned days = 90, unsigned maxnodes = 10000);

        MegaNodeList* search(MegaNode *node, const char *searchString, MegaCancelToken *cancelToken, bool recursive = true, int order = MegaApi::ORDER_NONE, int type = MegaApi::FILE_TYPE_DEFAULT, int target = MegaApi::SEARCH_TARGET_ALL);
        bool processMegaTree(MegaNode* node, MegaTreeProcessor* processor, bool recursive = 1);
        MegaNodeList* search(const char* searchString, MegaCancelToken *cancelToken, int order = MegaApi::ORDER_NONE, int type = MegaApi::FILE_TYPE_DEFAULT);

        MegaNode *createForeignFileNode(MegaHandle handle, const char *key, const char *name, m_off_t size, m_off_t mtime,
                                       MegaHandle parentHandle, const char *privateauth, const char *publicauth, const char *chatauth);
        MegaNode *createForeignFolderNode(MegaHandle handle, const char *name, MegaHandle parentHandle,
                                         const char *privateauth, const char *publicauth);

        MegaNode *authorizeNode(MegaNode *node);
        void authorizeMegaNodePrivate(MegaNodePrivate *node);
        MegaNode *authorizeChatNode(MegaNode *node, const char *cauth);

        const char *getVersion();
        char *getOperatingSystemVersion();
        void getLastAvailableVersion(const char *appKey, MegaRequestListener *listener = NULL);
        void getLocalSSLCertificate(MegaRequestListener *listener = NULL);
        void queryDNS(const char *hostname, MegaRequestListener *listener = NULL);
        void downloadFile(const char *url, const char *dstpath, MegaRequestListener *listener = NULL);
        const char *getUserAgent();
        const char *getBasePath();

        void contactLinkCreate(bool renew = false, MegaRequestListener *listener = NULL);
        void contactLinkQuery(MegaHandle handle, MegaRequestListener *listener = NULL);
        void contactLinkDelete(MegaHandle handle, MegaRequestListener *listener = NULL);

        void keepMeAlive(int type, bool enable, MegaRequestListener *listener = NULL);
        void acknowledgeUserAlerts(MegaRequestListener *listener = NULL);

        void getPSA(bool urlSupported, MegaRequestListener *listener = NULL);
        void setPSA(int id, MegaRequestListener *listener = NULL);

        void disableGfxFeatures(bool disable);
        bool areGfxFeaturesDisabled();

        void changeApiUrl(const char *apiURL, bool disablepkp = false);

        bool setLanguage(const char* languageCode);
        void setLanguagePreference(const char* languageCode, MegaRequestListener *listener = NULL);
        void getLanguagePreference(MegaRequestListener *listener = NULL);
        bool getLanguageCode(const char* languageCode, std::string* code);

        void setFileVersionsOption(bool disable, MegaRequestListener *listener = NULL);
        void getFileVersionsOption(MegaRequestListener *listener = NULL);

        void setContactLinksOption(bool disable, MegaRequestListener *listener = NULL);
        void getContactLinksOption(MegaRequestListener *listener = NULL);

        void retrySSLerrors(bool enable);
        void setPublicKeyPinning(bool enable);
        void pauseActionPackets();
        void resumeActionPackets();

        static std::function<bool (Node*, Node*)>getComparatorFunction(int order, MegaClient& mc);
        static void sortByComparatorFunction(node_vector&, int order, MegaClient& mc);
        static bool nodeNaturalComparatorASC(Node *i, Node *j);
        static bool nodeNaturalComparatorDESC(Node *i, Node *j);
        static bool nodeComparatorDefaultASC  (Node *i, Node *j);
        static bool nodeComparatorDefaultDESC (Node *i, Node *j);
        static bool nodeComparatorSizeASC  (Node *i, Node *j);
        static bool nodeComparatorSizeDESC (Node *i, Node *j);
        static bool nodeComparatorCreationASC  (Node *i, Node *j);
        static bool nodeComparatorCreationDESC  (Node *i, Node *j);
        static bool nodeComparatorModificationASC  (Node *i, Node *j);
        static bool nodeComparatorModificationDESC  (Node *i, Node *j);
        static bool nodeComparatorPhotoASC(Node *i, Node *j, MegaClient& mc);
        static bool nodeComparatorPhotoDESC(Node *i, Node *j, MegaClient& mc);
        static bool nodeComparatorVideoASC(Node *i, Node *j, MegaClient& mc);
        static bool nodeComparatorVideoDESC(Node *i, Node *j, MegaClient& mc);
        static bool nodeComparatorPublicLinkCreationASC(Node *i, Node *j);
        static bool nodeComparatorPublicLinkCreationDESC(Node *i, Node *j);
        static bool nodeComparatorLabelASC(Node *i, Node *j);
        static bool nodeComparatorLabelDESC(Node *i, Node *j);
        static bool nodeComparatorFavASC(Node *i, Node *j);
        static bool nodeComparatorFavDESC(Node *i, Node *j);
        static int typeComparator(Node *i, Node *j);
        static bool userComparatorDefaultASC (User *i, User *j);

        char* escapeFsIncompatible(const char *filename, const char *dstPath);
        char* unescapeFsIncompatible(const char* name, const char *path);

        bool createThumbnail(const char* imagePath, const char *dstPath);
        bool createPreview(const char* imagePath, const char *dstPath);
        bool createAvatar(const char* imagePath, const char *dstPath);

        // these two: MEGA proxy use only
        void getUploadURL(int64_t fullFileSize, bool forceSSL, MegaRequestListener *listener);
        void completeUpload(const char* utf8Name, MegaNode *parent, const char* fingerprint, const char* fingerprintoriginal,
                                               const char *string64UploadToken, const char *string64FileKey, MegaRequestListener *listener);

        void getFileAttributeUploadURL(MegaHandle nodehandle, int64_t fullFileSize, int faType, bool forceSSL, MegaRequestListener *listener);


        void backgroundMediaUploadRequestUploadURL(int64_t fullFileSize, MegaBackgroundMediaUpload* state, MegaRequestListener *listener);
        void backgroundMediaUploadComplete(MegaBackgroundMediaUpload* state, const char* utf8Name, MegaNode *parent, const char* fingerprint, const char* fingerprintoriginal,
            const char *string64UploadToken, MegaRequestListener *listener);

        bool ensureMediaInfo();
        void setOriginalFingerprint(MegaNode* node, const char* originalFingerprint, MegaRequestListener *listener);

        bool isOnline();

#ifdef HAVE_LIBUV
        // start/stop
        bool httpServerStart(bool localOnly = true, int port = 4443, bool useTLS = false, const char *certificatepath = NULL, const char *keypath = NULL, bool useIPv6 = false);
        void httpServerStop();
        int httpServerIsRunning();

        // management
        char *httpServerGetLocalLink(MegaNode *node);
        char *httpServerGetLocalWebDavLink(MegaNode *node);
        MegaStringList *httpServerGetWebDavLinks();
        MegaNodeList *httpServerGetWebDavAllowedNodes();
        void httpServerRemoveWebDavAllowedNode(MegaHandle handle);
        void httpServerRemoveWebDavAllowedNodes();
        void httpServerSetMaxBufferSize(int bufferSize);
        int httpServerGetMaxBufferSize();
        void httpServerSetMaxOutputSize(int outputSize);
        int httpServerGetMaxOutputSize();

        // permissions
        void httpServerEnableFileServer(bool enable);
        bool httpServerIsFileServerEnabled();
        void httpServerEnableFolderServer(bool enable);
        bool httpServerIsFolderServerEnabled();
        bool httpServerIsOfflineAttributeEnabled();
        void httpServerSetRestrictedMode(int mode);
        int httpServerGetRestrictedMode();
        bool httpServerIsLocalOnly();
        void httpServerEnableOfflineAttribute(bool enable);
        void httpServerEnableSubtitlesSupport(bool enable);
        bool httpServerIsSubtitlesSupportEnabled();

        void httpServerAddListener(MegaTransferListener *listener);
        void httpServerRemoveListener(MegaTransferListener *listener);

        void fireOnStreamingStart(MegaTransferPrivate *transfer);
        void fireOnStreamingTemporaryError(MegaTransferPrivate *transfer, unique_ptr<MegaErrorPrivate> e);
        void fireOnStreamingFinish(MegaTransferPrivate *transfer, unique_ptr<MegaErrorPrivate> e);

        //FTP
        bool ftpServerStart(bool localOnly = true, int port = 4990, int dataportBegin = 1500, int dataPortEnd = 1600, bool useTLS = false, const char *certificatepath = NULL, const char *keypath = NULL);
        void ftpServerStop();
        int ftpServerIsRunning();

        // management
        char *ftpServerGetLocalLink(MegaNode *node);
        MegaStringList *ftpServerGetLinks();
        MegaNodeList *ftpServerGetAllowedNodes();
        void ftpServerRemoveAllowedNode(MegaHandle handle);
        void ftpServerRemoveAllowedNodes();
        void ftpServerSetMaxBufferSize(int bufferSize);
        int ftpServerGetMaxBufferSize();
        void ftpServerSetMaxOutputSize(int outputSize);
        int ftpServerGetMaxOutputSize();

        // permissions
        void ftpServerSetRestrictedMode(int mode);
        int ftpServerGetRestrictedMode();
        bool ftpServerIsLocalOnly();

        void ftpServerAddListener(MegaTransferListener *listener);
        void ftpServerRemoveListener(MegaTransferListener *listener);

        void fireOnFtpStreamingStart(MegaTransferPrivate *transfer);
        void fireOnFtpStreamingTemporaryError(MegaTransferPrivate *transfer, unique_ptr<MegaErrorPrivate> e);
        void fireOnFtpStreamingFinish(MegaTransferPrivate *transfer, unique_ptr<MegaErrorPrivate> e);

#endif

#ifdef ENABLE_CHAT
        void createChat(bool group, bool publicchat, MegaTextChatPeerList *peers, const MegaStringMap *userKeyMap = NULL, const char *title = NULL, bool meetingRoom = false, MegaRequestListener *listener = NULL);
        void inviteToChat(MegaHandle chatid, MegaHandle uh, int privilege, bool openMode, const char *unifiedKey = NULL, const char *title = NULL, MegaRequestListener *listener = NULL);
        void removeFromChat(MegaHandle chatid, MegaHandle uh = INVALID_HANDLE, MegaRequestListener *listener = NULL);
        void getUrlChat(MegaHandle chatid, MegaRequestListener *listener = NULL);
        void grantAccessInChat(MegaHandle chatid, MegaNode *n, MegaHandle uh,  MegaRequestListener *listener = NULL);
        void removeAccessInChat(MegaHandle chatid, MegaNode *n, MegaHandle uh,  MegaRequestListener *listener = NULL);
        void updateChatPermissions(MegaHandle chatid, MegaHandle uh, int privilege, MegaRequestListener *listener = NULL);
        void truncateChat(MegaHandle chatid, MegaHandle messageid, MegaRequestListener *listener = NULL);
        void setChatTitle(MegaHandle chatid, const char *title, MegaRequestListener *listener = NULL);
        void setChatUnifiedKey(MegaHandle chatid, const char *unifiedKey, MegaRequestListener *listener = NULL);
        void getChatPresenceURL(MegaRequestListener *listener = NULL);
        void registerPushNotification(int deviceType, const char *token, MegaRequestListener *listener = NULL);
        void sendChatStats(const char *data, int port, MegaRequestListener *listener = NULL);
         void sendChatLogs(const char *data, MegaHandle userid, MegaHandle callid = INVALID_HANDLE, int port = 0, MegaRequestListener *listener = NULL);
        MegaTextChatList *getChatList();
        MegaHandleList *getAttachmentAccess(MegaHandle chatid, MegaHandle h);
        bool hasAccessToAttachment(MegaHandle chatid, MegaHandle h, MegaHandle uh);
        const char* getFileAttribute(MegaHandle h);
        void archiveChat(MegaHandle chatid, int archive, MegaRequestListener *listener = NULL);
        void setChatRetentionTime(MegaHandle chatid, unsigned int period, MegaRequestListener *listener = NULL);
        void requestRichPreview(const char *url, MegaRequestListener *listener = NULL);
        void chatLinkHandle(MegaHandle chatid, bool del, bool createifmissing, MegaRequestListener *listener = NULL);
        void getChatLinkURL(MegaHandle publichandle, MegaRequestListener *listener = NULL);
        void chatLinkClose(MegaHandle chatid, const char *title, MegaRequestListener *listener = NULL);
        void chatLinkJoin(MegaHandle publichandle, const char *unifiedkey, MegaRequestListener *listener = NULL);
        void enableRichPreviews(bool enable, MegaRequestListener *listener = NULL);
        void isRichPreviewsEnabled(MegaRequestListener *listener = NULL);
        void shouldShowRichLinkWarning(MegaRequestListener *listener = NULL);
        void setRichLinkWarningCounterValue(int value, MegaRequestListener *listener = NULL);
        void enableGeolocation(MegaRequestListener *listener = NULL);
        void isGeolocationEnabled(MegaRequestListener *listener = NULL);
        bool isChatNotifiable(MegaHandle chatid);
        void startChatCall(MegaHandle chatid, MegaRequestListener* listener = nullptr);
        void joinChatCall(MegaHandle chatid, MegaHandle callid, MegaRequestListener* listener = nullptr);
        void endChatCall(MegaHandle chatid, MegaHandle callid, int reason = 0, MegaRequestListener *listener = nullptr);
#endif

        void setMyChatFilesFolder(MegaHandle nodehandle, MegaRequestListener *listener = NULL);
        void getMyChatFilesFolder(MegaRequestListener *listener = NULL);
        void setCameraUploadsFolder(MegaHandle nodehandle, bool secondary, MegaRequestListener *listener = NULL);
        void setCameraUploadsFolders(MegaHandle primaryFolder, MegaHandle secondaryFolder, MegaRequestListener *listener);
        void getCameraUploadsFolder(bool secondary, MegaRequestListener *listener = NULL);
        void setMyBackupsFolder(MegaHandle nodehandle, MegaRequestListener *listener = nullptr);
        void getMyBackupsFolder(MegaRequestListener *listener = nullptr);
        void getUserAlias(MegaHandle uh, MegaRequestListener *listener = NULL);
        void setUserAlias(MegaHandle uh, const char *alias, MegaRequestListener *listener = NULL);

        void getPushNotificationSettings(MegaRequestListener *listener = NULL);
        void setPushNotificationSettings(MegaPushNotificationSettings *settings, MegaRequestListener *listener = NULL);

        bool isSharesNotifiable();
        bool isContactsNotifiable();

        void getAccountAchievements(MegaRequestListener *listener = NULL);
        void getMegaAchievements(MegaRequestListener *listener = NULL);

        void catchup(MegaRequestListener *listener = NULL);
        void getPublicLinkInformation(const char *megaFolderLink, MegaRequestListener *listener);

        void sendSMSVerificationCode(const char* phoneNumber, MegaRequestListener *listener = NULL, bool reverifying_whitelisted = false);
        void checkSMSVerificationCode(const char* verificationCode, MegaRequestListener *listener = NULL);

        void getRegisteredContacts(const MegaStringMap* contacts, MegaRequestListener *listener = NULL);

        void getCountryCallingCodes(MegaRequestListener *listener = NULL);

        void getBanners(MegaRequestListener *listener);
        void dismissBanner(int id, MegaRequestListener *listener);

        void setBackup(int backupType, MegaHandle targetNode, const char* localFolder, const char* backupName, int state, int subState, MegaRequestListener* listener = nullptr);
        void updateBackup(MegaHandle backupId, int backupType, MegaHandle targetNode, const char* localFolder, const char *backupName, int state, int subState, MegaRequestListener* listener = nullptr);
        void removeBackup(MegaHandle backupId, MegaRequestListener *listener = nullptr);
        void sendBackupHeartbeat(MegaHandle backupId, int status, int progress, int ups, int downs, long long ts, MegaHandle lastNode, MegaRequestListener *listener);

        void fetchGoogleAds(int adFlags, MegaStringList *adUnits, MegaHandle publicHandle, MegaRequestListener *listener = nullptr);
        void queryGoogleAds(int adFlags, MegaHandle publicHandle = INVALID_HANDLE, MegaRequestListener *listener = nullptr);

        void setCookieSettings(int settings, MegaRequestListener *listener = nullptr);
        void getCookieSettings(MegaRequestListener *listener = nullptr);
        bool cookieBannerEnabled();

        bool startDriveMonitor();
        void stopDriveMonitor();
        bool driveMonitorEnabled();

        void fireOnTransferStart(MegaTransferPrivate *transfer);
        void fireOnTransferFinish(MegaTransferPrivate *transfer, unique_ptr<MegaErrorPrivate> e, DBTableTransactionCommitter& committer);
        void fireOnTransferUpdate(MegaTransferPrivate *transfer);
        void fireOnTransferTemporaryError(MegaTransferPrivate *transfer, unique_ptr<MegaErrorPrivate> e);
        map<int, MegaTransferPrivate *> transferMap;
        map<int, MegaTransferPrivate *> folderTransferMap; //transferMap includes these, added for speedup


        MegaClient *getMegaClient();
        static FileFingerprint *getFileFingerprintInternal(const char *fingerprint);

        // You take the ownership of the returned value of both functiions
        // It can be NULL if the input parameters are invalid
        static char* getMegaFingerprintFromSdkFingerprint(const char* sdkFingerprint);
        static char* getSdkFingerprintFromMegaFingerprint(const char *megaFingerprint, m_off_t size);

        error processAbortBackupRequest(MegaRequestPrivate *request, error e);
        void fireOnBackupStateChanged(MegaScheduledCopyController *backup);
        void fireOnBackupStart(MegaScheduledCopyController *backup);
        void fireOnBackupFinish(MegaScheduledCopyController *backup, unique_ptr<MegaErrorPrivate> e);
        void fireOnBackupUpdate(MegaScheduledCopyController *backup);
        void fireOnBackupTemporaryError(MegaScheduledCopyController *backup, unique_ptr<MegaErrorPrivate> e);

        void yield();
        void lockMutex();
        void unlockMutex();
        bool tryLockMutexFor(long long time);

protected:
        void init(MegaApi *api, const char *appKey, MegaGfxProcessor* processor, const char *basePath /*= NULL*/, const char *userAgent /*= NULL*/, unsigned clientWorkerThreadCount /*= 1*/);

        static void *threadEntryPoint(void *param);

        MegaTransferPrivate* getMegaTransferPrivate(int tag);

        void fireOnRequestStart(MegaRequestPrivate *request);
        void fireOnRequestFinish(MegaRequestPrivate *request, unique_ptr<MegaErrorPrivate> e);
        void fireOnRequestUpdate(MegaRequestPrivate *request);
        void fireOnRequestTemporaryError(MegaRequestPrivate *request, unique_ptr<MegaErrorPrivate> e);
        bool fireOnTransferData(MegaTransferPrivate *transfer);
        void fireOnUsersUpdate(MegaUserList *users);
        void fireOnUserAlertsUpdate(MegaUserAlertList *alerts);
        void fireOnNodesUpdate(MegaNodeList *nodes);
        void fireOnAccountUpdate();
        void fireOnContactRequestsUpdate(MegaContactRequestList *requests);
        void fireOnReloadNeeded();
        void fireOnEvent(MegaEventPrivate *event);

#ifdef ENABLE_SYNC
        void fireOnGlobalSyncStateChanged();
        void fireOnSyncStateChanged(MegaSyncPrivate *sync);
        void fireOnSyncAdded(MegaSyncPrivate *sync);
        void fireOnSyncDeleted(MegaSyncPrivate *sync);
        void fireOnFileSyncStateChanged(MegaSyncPrivate *sync, string *localPath, int newState);
#endif

#ifdef ENABLE_CHAT
        void fireOnChatsUpdate(MegaTextChatList *chats);
#endif

        void processTransferPrepare(Transfer *t, MegaTransferPrivate *transfer);
        void processTransferUpdate(Transfer *tr, MegaTransferPrivate *transfer);
        void processTransferComplete(Transfer *tr, MegaTransferPrivate *transfer);
        void processTransferFailed(Transfer *tr, MegaTransferPrivate *transfer, const Error &e, dstime timeleft);
        void processTransferRemoved(Transfer *tr, MegaTransferPrivate *transfer, const Error &e);

        MegaApi *api;
        std::thread thread;
        std::thread::id threadId;
        MegaClient *client;
        MegaHttpIO *httpio;
        MegaWaiter *waiter;
        MegaFileSystemAccess *fsAccess;
        MegaDbAccess *dbAccess;
        GfxProc *gfxAccess;
        string basePath;
        bool nocache;

        mutex mLastRecievedLoggedMeMutex;
        sessiontype_t mLastReceivedLoggedInState = NOTLOGGEDIN;
        handle mLastReceivedLoggedInMeHandle = UNDEF;

        unique_ptr<MegaNode> mLastKnownRootNode;
        unique_ptr<MegaNode> mLastKnownInboxNode;
        unique_ptr<MegaNode> mLastKnownRubbishNode;

#ifdef HAVE_LIBUV
        MegaHTTPServer *httpServer;
        int httpServerMaxBufferSize;
        int httpServerMaxOutputSize;
        bool httpServerEnableFiles;
        bool httpServerEnableFolders;
        bool httpServerOfflineAttributeEnabled;
        int httpServerRestrictedMode;
        bool httpServerSubtitlesSupportEnabled;
        set<MegaTransferListener *> httpServerListeners;

        MegaFTPServer *ftpServer;
        int ftpServerMaxBufferSize;
        int ftpServerMaxOutputSize;
        int ftpServerRestrictedMode;
        set<MegaTransferListener *> ftpServerListeners;
#endif

        map<int, MegaScheduledCopyController *> backupsMap;

        RequestQueue requestQueue;
        TransferQueue transferQueue;
        map<int, MegaRequestPrivate *> requestMap;

        // sc requests to close existing wsc and immediately retrieve pending actionpackets
        RequestQueue scRequestQueue;

        int pendingUploads;
        int pendingDownloads;
        int totalUploads;
        int totalDownloads;
        long long totalDownloadedBytes;
        long long totalUploadedBytes;
        long long totalDownloadBytes;
        long long totalUploadBytes;
        long long notificationNumber;
        set<MegaRequestListener *> requestListeners;
        set<MegaTransferListener *> transferListeners;
        set<MegaScheduledCopyListener *> backupListeners;

#ifdef ENABLE_SYNC
        std::unique_ptr<BackupMonitor> mHeartBeatMonitor;
        MegaSyncPrivate* cachedMegaSyncPrivateByBackupId(const SyncConfig&);
        unique_ptr<MegaSyncPrivate> mCachedMegaSyncPrivate;
#endif

        set<MegaGlobalListener *> globalListeners;
        set<MegaListener *> listeners;
        retryreason_t waitingRequest;
        std::recursive_timed_mutex sdkMutex;
        using SdkMutexGuard = std::unique_lock<std::recursive_timed_mutex>;   // (equivalent to typedef)
        std::atomic<bool> syncPathStateLockTimeout{ false };
        MegaTransferPrivate *currentTransfer;
        MegaRequestPrivate *activeRequest;
        MegaTransferPrivate *activeTransfer;
        MegaError *activeError;
        MegaNodeList *activeNodes;
        MegaUserList *activeUsers;
        MegaUserAlertList *activeUserAlerts;
        MegaContactRequestList *activeContactRequests;
        string appKey;

        MegaPushNotificationSettings *mPushSettings; // stores lastest-seen settings (to be able to filter notifications)
        MegaTimeZoneDetails *mTimezones;

        int threadExit;
        void loop();

        int maxRetries;

        // a request-level error occurred
        void request_error(error) override;
        void request_response_progress(m_off_t, m_off_t) override;

        // login result
        void prelogin_result(int, string*, string*, error) override;
        void login_result(error) override;
        void logout_result(error) override;
        void userdata_result(string*, string*, string*, Error) override;
        void pubkey_result(User *) override;

        // ephemeral session creation/resumption result

        // check the reason of being blocked
        void ephemeral_result(error) override;
        void ephemeral_result(handle, const byte*) override;
        void cancelsignup_result(error) override;

        // check the reason of being blocked
        void whyamiblocked_result(int) override;

        // contact link management
        void contactlinkcreate_result(error, handle) override;
        void contactlinkquery_result(error, handle, string*, string*, string*, string*) override;
        void contactlinkdelete_result(error) override;

        // multi-factor authentication
        void multifactorauthsetup_result(string*, error) override;
        void multifactorauthcheck_result(int) override;
        void multifactorauthdisable_result(error) override;

        // fetch time zone
        void fetchtimezone_result(error, vector<string>*, vector<int>*, int) override;

        // keep me alive feature
        void keepmealive_result(error) override;
        void acknowledgeuseralerts_result(error) override;

        // account validation by txted verification code
        void smsverificationsend_result(error) override;
        void smsverificationcheck_result(error, std::string *phoneNumber) override;

        // get registered contacts
        void getregisteredcontacts_result(error, vector<tuple<string, string, string>>*) override;

        // get country calling codes
        void getcountrycallingcodes_result(error, map<string, vector<string>>*) override;

        // get the current PSA
        void getpsa_result (error, int, string*, string*, string*, string*, string*, string*) override;

        // account creation
        void sendsignuplink_result(error) override;
        void confirmsignuplink2_result(handle, const char*, const char*, error) override;
        void setkeypair_result(error) override;

        // account credentials, properties and history
        void account_details(AccountDetails*,  bool, bool, bool, bool, bool, bool) override;
        void account_details(AccountDetails*, error) override;
        void querytransferquota_result(int) override;

        void unlink_result(handle, error) override;
        void unlinkversions_result(error) override;
        void nodes_updated(Node**, int) override;
        void users_updated(User**, int) override;
        void useralerts_updated(UserAlert::Base**, int) override;
        void account_updated() override;
        void pcrs_updated(PendingContactRequest**, int) override;

        // password change result
        void changepw_result(error) override;

        // user attribute update notification
        void userattr_update(User*, int, const char*) override;

        void nodes_current() override;
        void catchup_result() override;
        void key_modified(handle, attr_t) override;

        void fetchnodes_result(const Error&) override;
        void putnodes_result(const Error&, targettype_t, vector<NewNode>&, bool targetOverride) override;

        // contact request results
        void setpcr_result(handle, error, opcactions_t) override;
        void updatepcr_result(error, ipcactions_t) override;

        // file attribute fetch result
        void fa_complete(handle, fatype, const char*, uint32_t) override;
        int fa_failed(handle, fatype, int, error) override;

        // file attribute modification result
        void putfa_result(handle, fatype, error) override;

#ifdef USE_DRIVE_NOTIFICATIONS
        // external drive [dis-]connected
        void drive_presence_changed(bool appeared, const LocalPath& driveRoot) override;
#endif

        // purchase transactions
        void enumeratequotaitems_result(unsigned type, handle product, unsigned prolevel, int gbstorage, int gbtransfer,
                                        unsigned months, unsigned amount, unsigned amountMonth, unsigned localPrice,
                                        const char* description, const char* iosid, const char* androidid,
                                        std::unique_ptr<BusinessPlan>) override;
        void enumeratequotaitems_result(unique_ptr<CurrencyData>) override;
        void enumeratequotaitems_result(error e) override;
        void additem_result(error) override;
        void checkout_result(const char*, error) override;
        void submitpurchasereceipt_result(error) override;
        void creditcardstore_result(error) override;
        void creditcardquerysubscriptions_result(int, error) override;
        void creditcardcancelsubscriptions_result(error) override;
        void getpaymentmethods_result(int, error) override;
        void copysession_result(string*, error) override;

        void userfeedbackstore_result(error) override;
        void sendevent_result(error) override;
        void supportticket_result(error) override;

        // user invites/attributes
        void removecontact_result(error) override;
        void putua_result(error) override;
        void getua_result(error) override;
        void getua_result(byte*, unsigned, attr_t) override;
        void getua_result(TLVstore *, attr_t) override;
#ifdef DEBUG
        void delua_result(error) override;
        void senddevcommand_result(int) override;
#endif

        void getuseremail_result(string *, error) override;

        // exported link access result
        void openfilelink_result(const Error&) override;
        void openfilelink_result(handle, const byte*, m_off_t, string*, string*, int) override;

        // retrieval of public link information
        void folderlinkinfo_result(error, handle, handle, string *, string*, m_off_t, uint32_t, uint32_t, m_off_t, uint32_t) override;

        // global transfer queue updates (separate signaling towards the queued objects)
        void file_added(File*) override;
        void file_removed(File*, const Error& e) override;
        void file_complete(File*) override;
        bool file_isCancelled(File*) override;

        void transfer_complete(Transfer *) override;
        void transfer_removed(Transfer *) override;

        File* file_resume(string*, direction_t *type) override;

        void transfer_prepare(Transfer*) override;
        void transfer_failed(Transfer*, const Error& error, dstime timeleft) override;
        void transfer_update(Transfer*) override;

        dstime pread_failure(const Error&, int, void*, dstime) override;
        bool pread_data(byte*, m_off_t, m_off_t, m_off_t, m_off_t, void*) override;

        void reportevent_result(error) override;
        void sessions_killed(handle sessionid, error e) override;

        void cleanrubbishbin_result(error) override;

        void getrecoverylink_result(error) override;
        void queryrecoverylink_result(error) override;
        void queryrecoverylink_result(int type, const char *email, const char *ip, time_t ts, handle uh, const vector<string> *emails) override;
        void getprivatekey_result(error, const byte *privk = NULL, const size_t len_privk = 0) override;
        void confirmrecoverylink_result(error) override;
        void confirmcancellink_result(error) override;
        void getemaillink_result(error) override;
        void resendverificationemail_result(error) override;
        void resetSmsVerifiedPhoneNumber_result(error) override;
        void confirmemaillink_result(error) override;
        void getversion_result(int, const char*, error) override;
        void getlocalsslcertificate_result(m_time_t, string *certdata, error) override;
        void getmegaachievements_result(AchievementsDetails*, error) override;
        void mediadetection_ready() override;
        void storagesum_changed(int64_t newsum) override;
        void getmiscflags_result(error) override;
        void getbanners_result(error e) override;
        void getbanners_result(vector< tuple<int, string, string, string, string, string, string> >&& banners) override;
        void dismissbanner_result(error e) override;

        // for internal use - for worker threads to run something on MegaApiImpl's thread, such as calls to onFire() functions
        void executeOnThread(shared_ptr<ExecuteOnce>);

#ifdef ENABLE_CHAT
        // chat-related commandsresult
        void chatcreate_result(TextChat *, error) override;
        void chatinvite_result(error) override;
        void chatremove_result(error) override;
        void chaturl_result(string*, error) override;
        void chatgrantaccess_result(error) override;
        void chatremoveaccess_result(error) override;
        void chatupdatepermissions_result(error) override;
        void chattruncate_result(error) override;
        void chatsettitle_result(error) override;
        void chatpresenceurl_result(string*, error) override;
        void registerpushnotification_result(error) override;
        void archivechat_result(error) override;
        void setchatretentiontime_result(error) override;

        void chats_updated(textchat_map *, int) override;
        void richlinkrequest_result(string*, error) override;
        void chatlink_result(handle, error) override;
        void chatlinkurl_result(handle, int, string*, string*, int, m_time_t, bool, handle, error) override;
        void chatlinkclose_result(error) override;
        void chatlinkjoin_result(error) override;
#endif

#ifdef ENABLE_SYNC
        // sync status updates and events

        // calls fireOnSyncStateChanged
        void syncupdate_stateconfig(const SyncConfig& config) override;

        // this will fill syncMap with a new MegaSyncPrivate, and fire onSyncAdded
        void sync_added(const SyncConfig& config) override;

        // this will fire onSyncStateChange if remote path of the synced node has changed
        virtual void syncupdate_remote_root_changed(const SyncConfig &) override;

        // this will call will fire EVENT_SYNCS_RESTORED
        virtual void syncs_restored(SyncError syncError) override;

        // this will call will fire EVENT_SYNCS_DISABLED
        virtual void syncs_disabled(SyncError syncError) override;

        // removes the sync from syncMap and fires onSyncDeleted callback
        void sync_removed(const SyncConfig& config) override;

        void syncupdate_syncing(bool syncing) override;
        void syncupdate_scanning(bool scanning) override;
        void syncupdate_stalled(bool stalled) override;
        void syncupdate_conflicts(bool conflicts) override;
        void syncupdate_treestate(const SyncConfig &, const LocalPath&, treestate_t, nodetype_t) override;
        //bool sync_syncable(Sync *, const char*, LocalPath&, Node *) override;
        //bool sync_syncable(Sync *, const char*, LocalPath&) override;

        void syncupdate_local_lockretry(bool) override;

        // for the exclusive use of sync_syncable
        unique_ptr<FileAccess> mSyncable_fa;
        std::mutex mSyncable_fa_mutex;
#endif

        void backupput_result(const Error&, handle backupId) override;
        void backupremove_result(const Error&, handle) override;

protected:
        // suggest reload due to possible race condition with other clients
        void reload(const char*) override;

        // wipe all users, nodes and shares
        void clearing() override;

        // failed request retry notification
        void notify_retry(dstime, retryreason_t) override;

        // notify about db commit
        void notify_dbcommit() override;

        // notify about a storage event
        void notify_storage(int) override;

        // notify about an automatic change to HTTPS
        void notify_change_to_https() override;

        // notify about account confirmation
        void notify_confirmation(const char*) override;

        // network layer disconnected
        void notify_disconnect() override;

        // notify about a finished HTTP request
        void http_result(error, int, byte *, int) override;

        // notify about a business account status change
        void notify_business_status(BizStatus status) override;

        // notify about a finished timer
        void timer_result(error) override;

        void sendPendingScRequest();
        void sendPendingRequests();
        unsigned sendPendingTransfers(TransferQueue *queue = nullptr, MegaCancelToken *cancelToken = nullptr);
        void updateBackups();

        //Internal
        Node* getNodeByFingerprintInternal(const char *fingerprint);
        Node *getNodeByFingerprintInternal(const char *fingerprint, Node *parent);

        bool processTree(Node* node, TreeProcessor* processor, bool recursive = 1, MegaCancelToken* cancelToken = nullptr);
        void getNodeAttribute(MegaNode* node, int type, const char *dstFilePath, MegaRequestListener *listener = NULL);
		    void cancelGetNodeAttribute(MegaNode *node, int type, MegaRequestListener *listener = NULL);
        void setNodeAttribute(MegaNode* node, int type, const char *srcFilePath, MegaHandle attributehandle, MegaRequestListener *listener = NULL);
        void putNodeAttribute(MegaBackgroundMediaUpload* bu, int type, const char *srcFilePath, MegaRequestListener *listener = NULL);
        void setUserAttr(int type, const char *value, MegaRequestListener *listener = NULL);
        static char *getAvatarColor(handle userhandle);
        static char *getAvatarSecondaryColor(handle userhandle);
        bool isGlobalNotifiable();

        // return false if there's a schedule and it currently does not apply. Otherwise, true
        bool isScheduleNotifiable();

        // deletes backups, requests and transfers. Reset total stats for down/uploads
        void abortPendingActions(error preverror = API_OK);

        bool hasToForceUpload(const Node &node, const MegaTransferPrivate &transfer) const;

        friend class MegaBackgroundMediaUploadPrivate;
        friend class MegaFolderDownloadController;
        friend class MegaFolderUploadController;
        friend class MegaRecursiveOperation;

private:
        void setCookieSettings_sendPendingRequests(MegaRequestPrivate* request);
        error getCookieSettings_getua_result(byte* data, unsigned len, MegaRequestPrivate* request);
#ifdef ENABLE_SYNC
        error backupFolder_sendPendingRequest(MegaRequestPrivate* request);
#endif
};

class MegaHashSignatureImpl
{
	public:
		MegaHashSignatureImpl(const char *base64Key);
		~MegaHashSignatureImpl();
		void init();
		void add(const char *data, unsigned size);
        bool checkSignature(const char *base64Signature);

	protected:
		HashSignature *hashSignature;
		AsymmCipher* asymmCypher;
};

class ExternalInputStream : public InputStreamAccess
{
    MegaInputStream *inputStream;

public:
    ExternalInputStream(MegaInputStream *inputStream);
    virtual m_off_t size();
    virtual bool read(byte *buffer, unsigned size);
};

#ifdef HAVE_LIBUV
class StreamingBuffer
{
public:
    StreamingBuffer();
    ~StreamingBuffer();
    void init(size_t capacity);
    size_t append(const char *buf, size_t len);
    size_t availableData();
    size_t availableSpace();
    size_t availableCapacity();
    uv_buf_t nextBuffer();
    void freeData(size_t len);
    void setMaxBufferSize(unsigned int bufferSize);
    void setMaxOutputSize(unsigned int outputSize);

    static const unsigned int MAX_BUFFER_SIZE = 2097152;
    static const unsigned int MAX_OUTPUT_SIZE = MAX_BUFFER_SIZE / 10;

protected:
    char *buffer;
    size_t capacity;
    size_t size;
    size_t free;
    size_t inpos;
    size_t outpos;
    size_t maxBufferSize;
    size_t maxOutputSize;
};

class MegaTCPServer;
class MegaTCPContext : public MegaTransferListener, public MegaRequestListener
{
public:
    MegaTCPContext();
    virtual ~MegaTCPContext();

    // Connection management
    MegaTCPServer *server;
    uv_tcp_t tcphandle;
    uv_async_t asynchandle;
    uv_mutex_t mutex;
    MegaApiImpl *megaApi;
    m_off_t bytesWritten;
    m_off_t size;
    char *lastBuffer;
    size_t lastBufferLen;
    bool nodereceived;
    bool finished;
    bool failed;
    bool pause;

#ifdef ENABLE_EVT_TLS
    //tls stuff:
    evt_tls_t *evt_tls;
    bool invalid;
#endif
    std::list<char*> writePointers;

    // Request information
    bool range;
    m_off_t rangeStart;
    m_off_t rangeEnd;
    m_off_t rangeWritten;
    MegaNode *node;
    std::string path;
    std::string nodehandle;
    std::string nodekey;
    std::string nodename;
    m_off_t nodesize;
    int resultCode;

};

class MegaTCPServer
{
protected:
    static void *threadEntryPoint(void *param);
    static http_parser_settings parsercfg;

    uv_loop_t uv_loop;

    set<handle> allowedHandles;
    handle lastHandle;
    list<MegaTCPContext*> connections;
    uv_async_t exit_handle;
    MegaApiImpl *megaApi;
    bool semaphoresdestroyed;
    uv_sem_t semaphoreStartup;
    uv_sem_t semaphoreEnd;
    MegaThread *thread;
    uv_tcp_t server;
    int maxBufferSize;
    int maxOutputSize;
    int restrictedMode;
    bool localOnly;
    bool started;
    int port;
    bool closing;
    int remainingcloseevents;

#ifdef ENABLE_EVT_TLS
    // TLS
    bool evtrequirescleaning;
    evt_ctx_t evtctx;
    std::string certificatepath;
    std::string keypath;
#endif

    // libuv callbacks
    static void onNewClient(uv_stream_t* server_handle, int status);
    static void onDataReceived(uv_stream_t* tcp, ssize_t nread, const uv_buf_t * buf);
    static void allocBuffer(uv_handle_t *handle, size_t suggested_size, uv_buf_t* buf);
    static void onClose(uv_handle_t* handle);

#ifdef ENABLE_EVT_TLS
    //libuv tls
    static void onNewClient_tls(uv_stream_t* server_handle, int status);
    static void onWriteFinished_tls_async(uv_write_t* req, int status);
    static void on_tcp_read(uv_stream_t *stream, ssize_t nrd, const uv_buf_t *data);
    static int uv_tls_writer(evt_tls_t *evt_tls, void *bfr, int sz);
    static void on_evt_tls_close(evt_tls_t *evt_tls, int status);
    static void on_hd_complete( evt_tls_t *evt_tls, int status);
    static void evt_on_rd(evt_tls_t *evt_tls, char *bfr, int sz);
#endif


    static void onAsyncEventClose(uv_handle_t* handle);
    static void onAsyncEvent(uv_async_t* handle);
    static void onExitHandleClose(uv_handle_t* handle);

    static void onCloseRequested(uv_async_t* handle);

    static void onWriteFinished(uv_write_t* req, int status); //This might need to go to HTTPServer
#ifdef ENABLE_EVT_TLS
    static void onWriteFinished_tls(evt_tls_t *evt_tls, int status);
#endif
    static void closeConnection(MegaTCPContext *tcpctx);
    static void closeTCPConnection(MegaTCPContext *tcpctx);

    void run();
    void initializeAndStartListening();

    void answer(MegaTCPContext* tcpctx, const char *rsp, size_t rlen);


    //virtual methods:
    virtual void processReceivedData(MegaTCPContext *tcpctx, ssize_t nread, const uv_buf_t * buf);
    virtual void processAsyncEvent(MegaTCPContext *tcpctx);
    virtual MegaTCPContext * initializeContext(uv_stream_t *server_handle) = 0;
    virtual void processWriteFinished(MegaTCPContext* tcpctx, int status) = 0;
    virtual void processOnAsyncEventClose(MegaTCPContext* tcpctx);
    virtual bool respondNewConnection(MegaTCPContext* tcpctx) = 0; //returns true if server needs to start by reading
    virtual void processOnExitHandleClose(MegaTCPServer* tcpServer);

public:
    const bool useIPv6;
    const bool useTLS;
    MegaFileSystemAccess *fsAccess;

    std::string basePath;

    MegaTCPServer(MegaApiImpl *megaApi, std::string basePath, bool useTLS = false, std::string certificatepath = std::string(), std::string keypath = std::string(), bool useIPv6 = false);
    virtual ~MegaTCPServer();
    bool start(int port, bool localOnly = true);
    void stop(bool doNotWait = false);
    int getPort();
    bool isLocalOnly();
    void setMaxBufferSize(int bufferSize);
    void setMaxOutputSize(int outputSize);
    int getMaxBufferSize();
    int getMaxOutputSize();
    void setRestrictedMode(int mode);
    int getRestrictedMode();
    bool isHandleAllowed(handle h);
    void clearAllowedHandles();
    char* getLink(MegaNode *node, std::string protocol = "http");

    set<handle> getAllowedHandles();
    void removeAllowedHandle(MegaHandle handle);

    void readData(MegaTCPContext* tcpctx);
};


class MegaTCServer;
class MegaHTTPServer;
class MegaHTTPContext : public MegaTCPContext
{

public:
    MegaHTTPContext();
    ~MegaHTTPContext();

    // Connection management
    StreamingBuffer streamingBuffer;
    std::unique_ptr<MegaTransferPrivate> transfer;
    http_parser parser;
    char *lastBuffer;
    size_t lastBufferLen;
    bool nodereceived;
    bool failed;
    bool pause;

    // Request information
    bool range;
    m_off_t rangeStart;
    m_off_t rangeEnd;
    m_off_t rangeWritten;
    MegaNode *node;
    std::string path;
    std::string nodehandle;
    std::string nodekey;
    std::string nodename;
    m_off_t nodesize;
    std::string nodepubauth;
    std::string nodeprivauth;
    std::string nodechatauth;
    int resultCode;


    // WEBDAV related
    int depth;
    std::string lastheader;
    std::string subpathrelative;
    const char *messageBody;
    size_t messageBodySize;
    std::string host;
    std::string destination;
    bool overwrite;
    std::unique_ptr<FileAccess> tmpFileAccess;
    std::string tmpFileName;
    std::string newname; //newname for moved node
    MegaHandle nodeToMove; //node to be moved after delete
    MegaHandle newParentNode; //parent node for moved after delete

    uv_mutex_t mutex_responses;
    std::list<std::string> responses;

    virtual void onTransferStart(MegaApi *, MegaTransfer *transfer);
    virtual bool onTransferData(MegaApi *, MegaTransfer *transfer, char *buffer, size_t size);
    virtual void onTransferFinish(MegaApi* api, MegaTransfer *transfer, MegaError *e);
    virtual void onRequestFinish(MegaApi* api, MegaRequest *request, MegaError *e);
};

class MegaHTTPServer: public MegaTCPServer
{
protected:
    set<handle> allowedWebDavHandles;

    bool fileServerEnabled;
    bool folderServerEnabled;
    bool offlineAttribute;
    bool subtitlesSupportEnabled;

    //virtual methods:
    virtual void processReceivedData(MegaTCPContext *ftpctx, ssize_t nread, const uv_buf_t * buf);
    virtual void processAsyncEvent(MegaTCPContext *ftpctx);
    virtual MegaTCPContext * initializeContext(uv_stream_t *server_handle);
    virtual void processWriteFinished(MegaTCPContext* tcpctx, int status);
    virtual void processOnAsyncEventClose(MegaTCPContext* tcpctx);
    virtual bool respondNewConnection(MegaTCPContext* tcpctx);
    virtual void processOnExitHandleClose(MegaTCPServer* tcpServer);


    // HTTP parser callback
    static int onMessageBegin(http_parser* parser);
    static int onHeadersComplete(http_parser* parser);
    static int onUrlReceived(http_parser* parser, const char* url, size_t length);
    static int onHeaderField(http_parser* parser, const char* at, size_t length);
    static int onHeaderValue(http_parser* parser, const char* at, size_t length);
    static int onBody(http_parser* parser, const char* at, size_t length);
    static int onMessageComplete(http_parser* parser);

    static void sendHeaders(MegaHTTPContext *httpctx, string *headers);
    static void sendNextBytes(MegaHTTPContext *httpctx);
    static int streamNode(MegaHTTPContext *httpctx);

    //Utility funcitons
    static std::string getHTTPMethodName(int httpmethod);
    static std::string getHTTPErrorString(int errorcode);
    static std::string getResponseForNode(MegaNode *node, MegaHTTPContext* httpctx);

    // WEBDAV related
    static std::string getWebDavPropFindResponseForNode(std::string baseURL, std::string subnodepath, MegaNode *node, MegaHTTPContext* httpctx);
    static std::string getWebDavProfFindNodeContents(MegaNode *node, std::string baseURL, bool offlineAttribute);

    static void returnHttpCodeBasedOnRequestError(MegaHTTPContext* httpctx, MegaError *e, bool synchronous = true);
    static void returnHttpCode(MegaHTTPContext* httpctx, int errorCode, std::string errorMessage = string(), bool synchronous = true);

public:

    static void returnHttpCodeAsyncBasedOnRequestError(MegaHTTPContext* httpctx, MegaError *e);
    static void returnHttpCodeAsync(MegaHTTPContext* httpctx, int errorCode, std::string errorMessage = string());

    MegaHTTPServer(MegaApiImpl *megaApi, string basePath, bool useTLS = false, std::string certificatepath = std::string(), std::string keypath = std::string(), bool useIPv6 = false);
    virtual ~MegaHTTPServer();
    char *getWebDavLink(MegaNode *node);

    void clearAllowedHandles();
    bool isHandleWebDavAllowed(handle h);
    set<handle> getAllowedWebDavHandles();
    void removeAllowedWebDavHandle(MegaHandle handle);
    void enableFileServer(bool enable);
    void enableFolderServer(bool enable);
    bool isFileServerEnabled();
    bool isFolderServerEnabled();
    void enableOfflineAttribute(bool enable);
    bool isOfflineAttributeEnabled();
    bool isSubtitlesSupportEnabled();
    void enableSubtitlesSupport(bool enable);

};

class MegaFTPServer;
class MegaFTPDataServer;
class MegaFTPContext : public MegaTCPContext
{
public:

    int command;
    std::string arg1;
    std::string arg2;
    int resultcode;
    int pasiveport;
    MegaFTPDataServer * ftpDataServer;

    std::string tmpFileName;

    MegaNode *nodeToDeleteAfterMove;

    uv_mutex_t mutex_responses;
    std::list<std::string> responses;

    uv_mutex_t mutex_nodeToDownload;

    //status
    MegaHandle cwd;
    bool atroot;
    bool athandle;
    MegaHandle parentcwd;

    std::string cwdpath;

    MegaFTPContext();
    ~MegaFTPContext();

    virtual void onTransferStart(MegaApi *, MegaTransfer *transfer);
    virtual bool onTransferData(MegaApi *, MegaTransfer *transfer, char *buffer, size_t size);
    virtual void onTransferFinish(MegaApi* api, MegaTransfer *transfer, MegaError *e);
    virtual void onRequestFinish(MegaApi* api, MegaRequest *request, MegaError *e);
};

class MegaFTPDataServer;
class MegaFTPServer: public MegaTCPServer
{
protected:
    enum{
        FTP_CMD_INVALID = -1,
        FTP_CMD_USER = 1,
        FTP_CMD_PASS,
        FTP_CMD_ACCT,
        FTP_CMD_CWD,
        FTP_CMD_CDUP,
        FTP_CMD_SMNT,
        FTP_CMD_QUIT,
        FTP_CMD_REIN,
        FTP_CMD_PORT,
        FTP_CMD_PASV,
        FTP_CMD_TYPE,
        FTP_CMD_STRU,
        FTP_CMD_MODE,
        FTP_CMD_RETR,
        FTP_CMD_STOR,
        FTP_CMD_STOU,
        FTP_CMD_APPE,
        FTP_CMD_ALLO,
        FTP_CMD_REST,
        FTP_CMD_RNFR,
        FTP_CMD_RNTO,
        FTP_CMD_ABOR,
        FTP_CMD_DELE,
        FTP_CMD_RMD,
        FTP_CMD_MKD,
        FTP_CMD_PWD,
        FTP_CMD_LIST,
        FTP_CMD_NLST,
        FTP_CMD_SITE,
        FTP_CMD_SYST,
        FTP_CMD_STAT,
        FTP_CMD_HELP,
        FTP_CMD_FEAT,  //rfc2389
        FTP_CMD_SIZE,
        FTP_CMD_PROT,
        FTP_CMD_EPSV, //rfc2428
        FTP_CMD_PBSZ, //rfc2228
        FTP_CMD_OPTS, //rfc2389
        FTP_CMD_NOOP
    };

    std::string crlfout;

    MegaHandle nodeHandleToRename;

    int pport;
    int dataportBegin;
    int dataPortEnd;

    std::string getListingLineFromNode(MegaNode *child, std::string nameToShow = string());

    MegaNode *getBaseFolderNode(std::string path);
    MegaNode *getNodeByFullFtpPath(std::string path);
    void getPermissionsString(int permissions, char *permsString);


    //virtual methods:
    virtual void processReceivedData(MegaTCPContext *tcpctx, ssize_t nread, const uv_buf_t * buf);
    virtual void processAsyncEvent(MegaTCPContext *tcpctx);
    virtual MegaTCPContext * initializeContext(uv_stream_t *server_handle);
    virtual void processWriteFinished(MegaTCPContext* tcpctx, int status);
    virtual void processOnAsyncEventClose(MegaTCPContext* tcpctx);
    virtual bool respondNewConnection(MegaTCPContext* tcpctx);
    virtual void processOnExitHandleClose(MegaTCPServer* tcpServer);

public:

    std::string newNameAfterMove;

    MegaFTPServer(MegaApiImpl *megaApi, string basePath, int dataportBegin, int dataPortEnd, bool useTLS = false, std::string certificatepath = std::string(), std::string keypath = std::string());
    virtual ~MegaFTPServer();

    static std::string getFTPErrorString(int errorcode, std::string argument = string());

    static void returnFtpCodeBasedOnRequestError(MegaFTPContext* ftpctx, MegaError *e);
    static void returnFtpCode(MegaFTPContext* ftpctx, int errorCode, std::string errorMessage = string());

    static void returnFtpCodeAsyncBasedOnRequestError(MegaFTPContext* ftpctx, MegaError *e);
    static void returnFtpCodeAsync(MegaFTPContext* ftpctx, int errorCode, std::string errorMessage = string());
    MegaNode * getNodeByFtpPath(MegaFTPContext* ftpctx, std::string path);
    std::string cdup(handle parentHandle, MegaFTPContext* ftpctx);
    std::string cd(string newpath, MegaFTPContext* ftpctx);
    std::string shortenpath(std::string path);
};

class MegaFTPDataContext;
class MegaFTPDataServer: public MegaTCPServer
{
protected:

    //virtual methods:
    virtual void processReceivedData(MegaTCPContext *tcpctx, ssize_t nread, const uv_buf_t * buf);
    virtual void processAsyncEvent(MegaTCPContext *tcpctx);
    virtual MegaTCPContext * initializeContext(uv_stream_t *server_handle);
    virtual void processWriteFinished(MegaTCPContext* tcpctx, int status);
    virtual void processOnAsyncEventClose(MegaTCPContext* tcpctx);
    virtual bool respondNewConnection(MegaTCPContext* tcpctx);
    virtual void processOnExitHandleClose(MegaTCPServer* tcpServer);

    void sendNextBytes(MegaFTPDataContext *ftpdatactx);


public:
    MegaFTPContext *controlftpctx;

    std::string resultmsj;
    MegaNode *nodeToDownload;
    std::string remotePathToUpload;
    std::string newNameToUpload;
    MegaHandle newParentNodeHandle;
    m_off_t rangeStartREST;
    void sendData();
    bool notifyNewConnectionRequired;

    MegaFTPDataServer(MegaApiImpl *megaApi, string basePath, MegaFTPContext * controlftpctx, bool useTLS = false, std::string certificatepath = std::string(), std::string keypath = std::string());
    virtual ~MegaFTPDataServer();
    string getListingLineFromNode(MegaNode *child);
};

class MegaFTPDataServer;
class MegaFTPDataContext : public MegaTCPContext
{
public:

    MegaFTPDataContext();
    ~MegaFTPDataContext();

    void setControlCodeUponDataClose(int code, std::string msg = string());

    // Connection management
    StreamingBuffer streamingBuffer;
    MegaTransferPrivate *transfer;
    char *lastBuffer;
    size_t lastBufferLen;
    bool failed;
    int ecode;
    bool pause;
    MegaNode *node;

    m_off_t rangeStart;
    m_off_t rangeWritten;

    std::string tmpFileName;
    std::unique_ptr<FileAccess> tmpFileAccess;
    size_t tmpFileSize;

    bool controlRespondedElsewhere;
    string controlResponseMessage;
    int controlResponseCode;

    virtual void onTransferStart(MegaApi *, MegaTransfer *transfer);
    virtual bool onTransferData(MegaApi *, MegaTransfer *transfer, char *buffer, size_t size);
    virtual void onTransferFinish(MegaApi* api, MegaTransfer *transfer, MegaError *e);
    virtual void onRequestFinish(MegaApi* api, MegaRequest *request, MegaError *e);
};

#endif

}

#endif //MEGAAPI_IMPL_H<|MERGE_RESOLUTION|>--- conflicted
+++ resolved
@@ -1359,15 +1359,11 @@
 
     private:
         unique_ptr<MegaBannerListPrivate> mBannerList;
-<<<<<<< HEAD
 #ifdef ENABLE_SYNC
         unique_ptr<MegaSyncStallList> mSyncStallList;
 #endif // ENABLE_SYNC
-=======
-
     public:
         shared_ptr<ExecuteOnce> functionToExecute;
->>>>>>> de3d9538
 };
 
 class MegaEventPrivate : public MegaEvent

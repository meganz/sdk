--- conflicted
+++ resolved
@@ -2365,7 +2365,6 @@
 
 
     void run();
-<<<<<<< HEAD
 
 
 
@@ -2375,11 +2374,6 @@
     virtual MegaTCPContext * initializeContext(uv_stream_t *server_handle) = 0;
     virtual void processWriteFinished(MegaTCPContext* httpctx, int status) = 0;
 
-=======
-    static void sendHeaders(MegaHTTPContext *httpctx, string *headers);
-    static void sendNextBytes(MegaHTTPContext *httpctx);
-    static int streamNode(MegaHTTPContext *httpctx);
->>>>>>> 292a2810
 
 public:
     bool useTLS;
@@ -2447,7 +2441,7 @@
     static int onMessageComplete(http_parser* parser);
 
     static void sendHeaders(MegaTCPContext *httpctx, string *headers);
-    static void sendNextBytes(MegaTCPContext *httpctx, bool mutexalreadylocked = false);
+    static void sendNextBytes(MegaTCPContext *httpctx);
     static int streamNode(MegaTCPContext *httpctx);
 
 public:

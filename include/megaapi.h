/**
 * @file megaapi.h
 * @brief Public header file of the intermediate layer for the MEGA C++ SDK.
 *
 * (c) 2013-2014 by Mega Limited, Auckland, New Zealand
 *
 * This file is part of the MEGA SDK - Client Access Engine.
 *
 * Applications using the MEGA API must present a valid application key
 * and comply with the the rules set forth in the Terms of Service.
 *
 * The MEGA SDK is distributed in the hope that it will be useful,
 * but WITHOUT ANY WARRANTY; without even the implied warranty of
 * MERCHANTABILITY or FITNESS FOR A PARTICULAR PURPOSE.
 *
 * @copyright Simplified (2-clause) BSD License.
 *
 * You should have received a copy of the license along with this
 * program.
 */

#ifndef MEGAAPI_H
#define MEGAAPI_H

#include <string>
#include <vector>
#include <inttypes.h>

#ifdef __APPLE__
#include <TargetConditionals.h>
#endif

namespace mega
{   		
typedef uint64_t MegaHandle;
#ifdef WIN32
    const char MEGA_DEBRIS_FOLDER[] = "Rubbish";
#else
    const char MEGA_DEBRIS_FOLDER[] = ".debris";
#endif

    /**
     * @brief INVALID_HANDLE Invalid value for a handle
     *
     * This value is used to represent an invalid handle. Several MEGA objects can have
     * a handle but it will never be mega::INVALID_HANDLE
     *
     */
    const MegaHandle INVALID_HANDLE = ~(MegaHandle)0;

class MegaListener;
class MegaRequestListener;
class MegaTransferListener;
class MegaGlobalListener;
class MegaTreeProcessor;
class MegaAccountDetails;
class MegaPricing;
class MegaNode;
class MegaUser;
class MegaContactRequest;
class MegaShare;
class MegaError;
class MegaRequest;
class MegaTransfer;
class MegaSync;
class MegaStringList;
class MegaNodeList;
class MegaUserList;
class MegaContactRequestList;
class MegaShareList;
class MegaTransferList;
class MegaApi;

/**
 * @brief Interface to provide an external GFX processor
 *
 * You can implement this interface to provide a graphics processor to the SDK
 * in the MegaApi::MegaApi constructor. That way, SDK will use your implementation to generate
 * thumbnails/previews when needed.
 *
 * The implementation will receive callbacks from an internal worker thread.
 *
 * Images will be sequentially processed. At first, the SDK will call MegaGfxProcessor::readBitmap
 * with the path of the file. Then, it will call MegaGfxProcessor::getWidth and MegaGfxProcessor::getHeight
 * to get the dimensions of the file (in pixels). After that, the SDK will call
 * MegaGfxProcessor::getBitmapDataSize and MegaGfxProcessor::getBitmapData in a loop
 * to get thumbnails/previews of different sizes. Finally, the SDK will call
 * MegaGfxProcessor::freeBitmap to let you free the resources required to process
 * the current file.
 *
 * If the image has EXIF data, it should be rotated/mirrored before doing any
 * other processing. MegaGfxProcessor::getWidth, MegaGfxProcessor::getHeight and all
 * other coordinates in this interface are expressed over the image after the required
 * transformation based on the EXIF data.
 *
 * Generated images must be in JPG format.
 *
 */
class MegaGfxProcessor
{
public:
    /**
     * @brief Read the image file and check if it can be processed
     *
     * This is the first function that will be called to process an image. No other
     * functions of this interface will be called before this one.
     *
     * The recommended implementation is to read the file, check if it's an image and
     * get its dimensions. If everything is OK, the function should return true. If the
     * file isn't an image or can't be processed, this function should return false.
     *
     * The SDK will call this function with all files so it's probably a good idea to
     * check the extension before trying to open them.
     *
     * @param path Path of the file that is going to be processed
     * @return True if the implementation is able to manage the file, false otherwise.
     */
    virtual bool readBitmap(const char* path);

    /**
     * @brief Returns the width of the image
     *
     * This function must return the width of the image at the path provided in MegaGfxProcessor::readBitmap
     * If a number <= 0 is returned, the image won't be processed.
     *
     * @return The width of the image
     */
    virtual int getWidth();

    /**
     * @brief Returns the height of the image
     *
     * This function must return de width of the image at the path provided in MegaGfxProcessor::readBitmap
     * If a number <= 0 is returned, the image won't be processed.
     *
     * @return The height of the image
     */
    virtual int getHeight();

    /**
     * @brief Generates a thumbnail/preview image.
     *
     * This function provides the parameters of the thumbnail/preview that the SDK wants to generate.
     * If the implementation can create it, it has to provide the size of the buffer (in bytes) that
     * it needs to store the generated JPG image. Otherwise, it should return a number <= 0.
     *
     * The implementation of this function has to scale the image to the size (width, height) and then
     * extract the rectangle starting at the point (px, py) with size (rw, rh). (px, py, rw and rh) are
     * expressed in pixels over the scaled image, being the point (0, 0) the upper-left corner of the
     * scaled image, with the X-axis growing to the right and the Y-axis growing to the bottom.
     *
     * @param width Width of the scaled image from which the thumbnail/preview image will be extracted
     * @param height Height of the scaled image from which the thumbnail/preview image will be extracted
     * @param px X coordinate of the starting point of the desired image (in pixels over the scaled image)
     * @param py Y coordinate of the starting point of the desired image (in pixels over the scaled image)
     * @param rw Width of the desired image (in pixels over the scaled image)
     * @param rh Height of the desired image (in pixels over the scaled image)
     *
     * @return Size of the buffer required to store the image (in bytes) or a number <= 0 if it's not
     * possible to generate it.
     *
     */
    virtual int getBitmapDataSize(int width, int height, int px, int py, int rw, int rh);

    /**
     * @brief Copy the thumbnail/preview data to a buffer provided by the SDK
     *
     * The SDK uses this function immediately after MegaGfxProcessor::getBitmapDataSize when that
     * fuction succeed. The implementation of this function must copy the data of the image in the
     * buffer provided by the SDK. The size of this buffer will be the same as the value returned
     * in the previous call to MegaGfxProcessor::getBitmapDataSize. That size is provided in the
     * second parameter for compatibility with SWIG and to help the implementation to prevent
     * buffer overflow errors.
     *
     * @param bitmapData Preallocated buffer in which the implementation must write the generated image
     * @param size Size of the buffer. It will be the same that the previous return value of
     * MegaGfxProcessor::getBitmapDataSize
     *
     * @return True in case of success, false otherwise.
     */
    virtual bool getBitmapData(char *bitmapData, size_t size);

    /**
     * @brief Free resources associated with the processing of the current image
     *
     * With a call of this function, the processing of the image started with a call to
     * MegaGfxProcessor::readBitmap ends. No other functions will be called to continue processing
     * the current image, so you can free all related resources.
     *
     */
    virtual void freeBitmap();

    virtual ~MegaGfxProcessor();
};

/**
 * @brief Contains the information related to a proxy server.
 *
 * Pass an object of this class to MegaApi::setProxySettings to
 * start using a proxy server.
 *
 * Currently, only HTTP proxies are allowed. The proxy server
 * should support HTTP request and tunneling for HTTPS.
 *
 */
class MegaProxy
{
public:
    enum {PROXY_NONE = 0, PROXY_AUTO = 1, PROXY_CUSTOM = 2};

    /**
     * @brief Creates a MegaProxy object with the default settings (PROXY_AUTO)
     */
    MegaProxy();
    virtual ~MegaProxy();

    /**
     * @brief Sets the type of the proxy
     *
     * The allowed values in the current version are:
     * - PROXY_NONE means no proxy
     * - PROXY_AUTO means automatic detection (default)
     * - PROXY_CUSTOM means a proxy using user-provided data
     *
     * PROXY_AUTO is currently supported on Windows only, for other platforms
     * PROXY_NONE will be used as the automatic detected value.
     *
     * @param proxyType Sets the type of the proxy
     */
    void setProxyType(int proxyType);

    /**
     * @brief Sets the URL of the proxy
     *
     * That URL must follow this format: "<scheme>://<hostname|ip>:<port>"
     *
     * This is a valid example: http://127.0.0.1:8080
     *
     * @param proxyURL URL of the proxy: "<scheme>://<hostname|ip>:<port>"
     */
    void setProxyURL(const char *proxyURL);

    /**
     * @brief Set the credentials needed to use the proxy
     *
     * If you don't need to use any credentials, do not use this function
     * or pass NULL in the first parameter.
     *
     * @param username Username to access the proxy, or NULL if credentials aren't needed
     * @param password Password to access the proxy
     */
    void setCredentials(const char *username, const char *password);

    /**
     * @brief Returns the current proxy type of the object
     *
     * The allowed values in the current version are:
     * - PROXY_NONE means no proxy
     * - PROXY_AUTO means automatic detection (default)
     * - PROXY_CUSTOM means a proxy using user-provided data
     *
    * @return Current proxy type (PROXY_NONE, PROXY_AUTO or PROXY_CUSTOM)
     */
    int getProxyType();

    /**
     * @brief Returns the URL of the proxy, previously set with MegaProxy::setProxyURL.
     *
     * The MegaProxy object retains the ownership of the returned value.
     * It will be valid until the MegaProxy::setProxyURL is called (that will delete the previous value)
     * or until the MegaProxy object is deleted.
     *
     * @return URL of the proxy
     */
    const char *getProxyURL();

    /**
     * @brief Returns true if credentials are needed to access the proxy, false otherwise.
     *
     * The default value of this function is false. It will return true after calling
     * MegaProxy::setCredentials with a non NULL username.
     *
     * @return True if credentials are needed to access the proxy, false otherwise.
     */
    bool credentialsNeeded();

    /**
     * @brief Return the username required to access the proxy
     *
     * The MegaProxy object retains the ownership of the returned value.
     * It will be valid until the MegaProxy::setCredentials is called (that will delete the previous value)
     * or until the MegaProxy object is deleted.
     *
     * @return Username required to access the proxy
     */
    const char *getUsername();

    /**
     * @brief Return the username required to access the proxy
     *
     * The MegaProxy object retains the ownership of the returned value.
     * It will be valid until the MegaProxy::setCredentials is called (that will delete the previous value)
     * or until the MegaProxy object is deleted.
     *
     * @return Password required to access the proxy
     */
    const char *getPassword();

private:
    int proxyType;
    const char *proxyURL;
    const char *username;
    const char *password;
};

/**
 * @brief Interface to receive SDK logs
 *
 * You can implement this class and pass an object of your subclass to MegaApi::setLoggerClass
 * to receive SDK logs. You will have to use also MegaApi::setLogLevel to select the level of
 * the logs that you want to receive.
 *
 */
class MegaLogger
{
public:
    /**
     * @brief This function will be called with all logs with level <= your selected
     * level of logging (by default it is MegaApi::LOG_LEVEL_INFO)
     *
     * @param time Readable string representing the current time.
     *
     * The SDK retains the ownership of this string, it won't be valid after this funtion returns.
     *
     * @param loglevel Log level of this message
     *
     * Valid values are:
     * - MegaApi::LOG_LEVEL_FATAL = 0
     * - MegaApi::LOG_LEVEL_ERROR = 1
     * - MegaApi::LOG_LEVEL_WARNING = 2
     * - MegaApi::LOG_LEVEL_INFO = 3
     * - MegaApi::LOG_LEVEL_DEBUG = 4
     * - MegaApi::LOG_LEVEL_MAX = 5
     *
     * @param source Location where this log was generated
     *
     * For logs generated inside the SDK, this will contain the source file and the line of code.
     * The SDK retains the ownership of this string, it won't be valid after this funtion returns.
     *
     * @param message Log message
     *
     * The SDK retains the ownership of this string, it won't be valid after this funtion returns.
     *
     */
    virtual void log(const char *time, int loglevel, const char *source, const char *message);
    virtual ~MegaLogger(){}
};

/**
 * @brief Represents a node (file/folder) in the MEGA account
 *
 * It allows to get all data related to a file/folder in MEGA. It can be also used
 * to start SDK requests (MegaApi::renameNode, MegaApi::moveNode, etc.)
 *
 * Objects of this class aren't live, they are snapshots of the state of a node
 * in MEGA when the object is created, they are immutable.
 *
 * Do not inherit from this class. You can inspect the MEGA filesystem and get these objects using
 * MegaApi::getChildren, MegaApi::getChildNode and other MegaApi functions.
 *
 */
class MegaNode
{
    public:
		enum {
			TYPE_UNKNOWN = -1,
			TYPE_FILE = 0,
			TYPE_FOLDER,
			TYPE_ROOT,
			TYPE_INCOMING,
            TYPE_RUBBISH
		};

        enum
        {
            CHANGE_TYPE_REMOVED         = 0x01,
            CHANGE_TYPE_ATTRIBUTES      = 0x02,
            CHANGE_TYPE_OWNER           = 0x04,
            CHANGE_TYPE_TIMESTAMP       = 0x08,
            CHANGE_TYPE_FILE_ATTRIBUTES = 0x10,
            CHANGE_TYPE_INSHARE         = 0x20,
            CHANGE_TYPE_OUTSHARE        = 0x40,
            CHANGE_TYPE_PARENT          = 0x80,
            CHANGE_TYPE_PENDINGSHARE    = 0x100,
            CHANGE_TYPE_PUBLIC_LINK     = 0x200
        };

        static const int INVALID_DURATION = -1;
        static const double INVALID_COORDINATE;

        virtual ~MegaNode();

        /**
         * @brief Creates a copy of this MegaNode object.
         *
         * The resulting object is fully independent of the source MegaNode,
         * it contains a copy of all internal attributes, so it will be valid after
         * the original object is deleted.
         *
         * You are the owner of the returned object
         *
         * @return Copy of the MegaNode object
         */
        virtual MegaNode *copy();

        /**
         * @brief Returns the type of the node
         *
         * Valid values are:
         * - TYPE_UNKNOWN = -1,
         * Unknown node type
         *
         * - TYPE_FILE = 0,
         * The MegaNode object represents a file in MEGA
         *
         * - TYPE_FOLDER = 1
         * The MegaNode object represents a folder in MEGA
         *
         * - TYPE_ROOT = 2
         * The MegaNode object represents root of the MEGA Cloud Drive
         *
         * - TYPE_INCOMING = 3
         * The MegaNode object represents root of the MEGA Inbox
         *
         * - TYPE_RUBBISH = 4
         * The MegaNode object represents root of the MEGA Rubbish Bin
         *
         * @return Type of the node
         */
        virtual int getType();

        /**
         * @brief Returns the name of the node
         *
         * The name is only valid for nodes of type TYPE_FILE or TYPE_FOLDER.
         * For other MegaNode types, the name is undefined.
         *
         * The MegaNode object retains the ownership of the returned string. It will
         * be valid until the MegaNode object is deleted.
         *
         * @return Name of the node
         */
        virtual const char* getName();

        /**
         * @brief Returns the fingerprint (Base64-encoded) of the node
         *
         * Only files have a fingerprint, and there could be files without it.
         * If the node doesn't have a fingerprint, this funtion returns NULL
         *
         * The MegaNode object retains the ownership of the returned string. It will
         * be valid until the MegaNode object is deleted.
         *
         * @return Base64-encoded fingerprint of the node, or NULL it the node doesn't have a fingerprint.
         */
        virtual const char* getFingerprint();

        /**
         * @brief Returns true if the node has custom attributes
         *
         * Custom attributes can be set using MegaApi::setCustomNodeAttribute
         *
         * @return True if the node has custom attributes, otherwise false
         * @see MegaApi::setCustomNodeAttribute
         */
        virtual bool hasCustomAttrs();

        /**
         * @brief Returns the list with the names of the custom attributes of the node
         *
         * Custom attributes can be set using MegaApi::setCustomNodeAttribute
         *
         * You take the ownership of the returned value
         *
         * @return Names of the custom attributes of the node
         * @see MegaApi::setCustomNodeAttribute
         */
        virtual MegaStringList *getCustomAttrNames();

        /**
         * @brief Get a custom attribute of the node
         *
         * Custom attributes can be set using MegaApi::setCustomNodeAttribute
         *
         * The MegaNode object retains the ownership of the returned string. It will
         * be valid until the MegaNode object is deleted.
         *
         * @param attrName Name of the custom attribute
         * @return Custom attribute of the node
         * @see MegaApi::setCustomNodeAttribute
         */
        virtual const char *getCustomAttr(const char* attrName);

        /**
         * @brief Get the attribute of the node representing its duration.
         *
         * The purpose of this attribute is to store the duration of audio/video files.
         *
         * @return The number of seconds, or -1 if this attribute is not set.
         */
        virtual int getDuration();

        /**
         * @brief Get the attribute of the node representing the latitude.
         *
         * The purpose of this attribute is to store the coordinate where a photo was taken.
         *
         * @return The latitude coordinate in its decimal degree notation, or INVALID_COORDINATE
         * if this attribute is not set.
         */
        virtual double getLatitude();

        /**
         * @brief Get the attribute of the node representing the longitude.
         *
         * The purpose of this attribute is to store the coordinate where a photo was taken.
         *
         * @return The longitude coordinate in its decimal degree notation, or INVALID_COORDINATE
         * if this attribute is not set.
         */
        virtual double getLongitude();

        /**
         * @brief Returns the handle of this MegaNode in a Base64-encoded string
         *
         * You take the ownership of the returned string.
         * Use delete [] to free it.
         *
         * @return Base64-encoded handle of the node
         */
        virtual char* getBase64Handle();

        /**
         * @brief Returns the size of the node
         *
         * The returned value is only valid for nodes of type TYPE_FILE.
         *
         * @return Size of the node
         */
        virtual int64_t getSize();

        /**
         * @brief Returns the creation time of the node in MEGA (in seconds since the epoch)
         *
         * The returned value is only valid for nodes of type TYPE_FILE or TYPE_FOLDER.
         *
         * @return Creation time of the node (in seconds since the epoch)
         */
        virtual int64_t getCreationTime();

        /**
         * @brief Returns the modification time of the file that was uploaded to MEGA (in seconds since the epoch)
         *
         * The returned value is only valid for nodes of type TYPE_FILE.
         *
         * @return Modification time of the file that was uploaded to MEGA (in seconds since the epoch)
         */
        virtual int64_t getModificationTime();

        /**
         * @brief Returns a handle to identify this MegaNode
         *
         * You can use MegaApi::getNodeByHandle to recover the node later.
         *
         * @return Handle that identifies this MegaNode
         */
        virtual MegaHandle getHandle();

        /**
         * @brief Returns the handle of the parent node
         *
         * You can use MegaApi::getNodeByHandle to recover the node later.
         *
         * @return Handle of the parent node (or INVALID_HANDLE for root nodes)
         */
        virtual MegaHandle getParentHandle();

        /**
         * @brief Returns the key of the node in a Base64-encoded string
         *
         * You take the ownership of the returned string.
         * Use delete [] to free it.
         *
         * @return Returns the key of the node.
         */
        virtual char* getBase64Key();

        /**
         * @brief Returns the tag of the operation that created/modified this node in MEGA
         *
         * Every request and every transfer has a tag that identifies it.
         * When a request creates or modifies a node, the tag is associated with the node
         * at runtime, this association is lost after a reload of the filesystem or when
         * the SDK is closed.
         *
         * This tag is specially useful to know if a node reported in MegaListener::onNodesUpdate or
         * MegaGlobalListener::onNodesUpdate was modified by a local operation (tag != 0) or by an
         * external operation, made by another MEGA client (tag == 0).
         *
         * If the node hasn't been created/modified during the current execution, this function returns 0
         *
         * @return The tag associated with the node.
         */
        virtual int getTag();

        /**
         * @brief Returns the expiration time of a public link, if any
         *
         * @return The expiration time as an Epoch timestamp. Returns 0 for non-expire
         * links, and -1 if the MegaNode is not exported.
         */
        virtual int64_t getExpirationTime();

        /**
         * @brief Returns the public handle of a node
         *
         * Only exported nodes have a public handle.
         *
         * @return The public handle of an exported node. If the MegaNode
         * has not been exported, it returns UNDEF.
         */
        virtual MegaHandle getPublicHandle();

         /**
         * @brief Returns a public node corresponding to the exported MegaNode
         *
         * @return Public node for the exported node. If the MegaNode has not been
         * exported or it has expired, then it returns NULL.
         */
        virtual MegaNode* getPublicNode();

        /**
         * @brief Returns the URL for the public link of the exported node.
         *
         * You take the ownership of the returned string.
         * Use delete [] to free it.
         *
         * @return The URL for the public link of the exported node. If the MegaNode
         * has not been exported, it returns NULL.
         */
        virtual char * getPublicLink();

        /**
         * @brief Returns true if this node represents a file (type == TYPE_FILE)
         * @return true if this node represents a file, otherwise false
         */
        virtual bool isFile();

        /**
         * @brief Returns true this node represents a folder or a root node
         *
         * @return true this node represents a folder or a root node
         */
        virtual bool isFolder();

        /**
         * @brief Returns true if this node has been removed from the MEGA account
         *
         * This value is only useful for nodes notified by MegaListener::onNodesUpdate or
         * MegaGlobalListener::onNodesUpdate that can notify about deleted nodes.
         *
         * In other cases, the return value of this function will be always false.
         *
         * @return true if this node has been removed from the MEGA account
         */
        virtual bool isRemoved();

        /**
         * @brief Returns true if this node has an specific change
         *
         * This value is only useful for nodes notified by MegaListener::onNodesUpdate or
         * MegaGlobalListener::onNodesUpdate that can notify about node modifications.
         *
         * In other cases, the return value of this function will be always false.
         *
         * @param changeType The type of change to check. It can be one of the following values:
         *
         * - MegaNode::CHANGE_TYPE_REMOVED         = 0x01
         * Check if the node is being removed
         *
         * - MegaNode::CHANGE_TYPE_ATTRIBUTES      = 0x02
         * Check if an attribute of the node has changed, usually the namespace name
         *
         * - MegaNode::CHANGE_TYPE_OWNER           = 0x04
         * Check if the owner of the node has changed
         *
         * - MegaNode::CHANGE_TYPE_TIMESTAMP       = 0x08
         * Check if the modification time of the node has changed
         *
         * - MegaNode::CHANGE_TYPE_FILE_ATTRIBUTES = 0x10
         * Check if file attributes have changed, usually the thumbnail or the preview for images
         *
         * - MegaNode::CHANGE_TYPE_INSHARE         = 0x20
         * Check if the node is a new or modified inshare
         *
         * - MegaNode:: CHANGE_TYPE_OUTSHARE       = 0x40
         * Check if the node is a new or modified outshare
         *
         * - MegaNode::CHANGE_TYPE_PARENT          = 0x80
         * Check if the parent of the node has changed
         *
         * - MegaNode::CHANGE_TYPE_PENDINGSHARE    = 0x100
         * Check if the pending share of the node has changed
         *
         * - MegaNode::CHANGE_TYPE_PUBLIC_LINK     = 0x200
         * Check if the public link of the node has changed
         *
         * @return true if this node has an specific change
         */
        virtual bool hasChanged(int changeType);

        /**
         * @brief Returns a bit field with the changes of the node
         *
         * This value is only useful for nodes notified by MegaListener::onNodesUpdate or
         * MegaGlobalListener::onNodesUpdate that can notify about node modifications.
         *
         * @return The returned value is an OR combination of these flags:
         *
         *- MegaNode::CHANGE_TYPE_REMOVED         = 0x01
         * The node is being removed
         *
         * - MegaNode::CHANGE_TYPE_ATTRIBUTES      = 0x02
         * An attribute of the node has changed, usually the namespace name
         *
         * - MegaNode::CHANGE_TYPE_OWNER           = 0x04
         * The owner of the node has changed
         *
         * - MegaNode::CHANGE_TYPE_TIMESTAMP       = 0x08
         * The modification time of the node has changed
         *
         * - MegaNode::CHANGE_TYPE_FILE_ATTRIBUTES = 0x10
         * File attributes have changed, usually the thumbnail or the preview for images
         *
         * - MegaNode::CHANGE_TYPE_INSHARE         = 0x20
         * The node is a new or modified inshare
         *
         * - MegaNode::CHANGE_TYPE_OUTSHARE       = 0x40
         * The node is a new or modified outshare
         *
         * - MegaNode::CHANGE_TYPE_PARENT          = 0x80
         * The parent of the node has changed
         *
         * - MegaNode::CHANGE_TYPE_PENDINGSHARE    = 0x100
         * Check if the pending share of the node has changed
         *
         * - MegaNode::CHANGE_TYPE_PUBLIC_LINK     = 0x200
         * Check if the public link of the node has changed
         *
         */
        virtual int getChanges();

        /**
         * @brief Returns true if the node has an associated thumbnail
         * @return true if the node has an associated thumbnail
         */
        virtual bool hasThumbnail();

        /**
         * @brief Returns true if the node has an associated preview
         * @return true if the node has an associated preview
         */
        virtual bool hasPreview();

        /**
         * @brief Returns true if this is a public node
         *
         * Only MegaNode objects generated with MegaApi::getPublicMegaNode
         * will return true.
         *
         * @return true if this is a public node
         */
        virtual bool isPublic();

        /**
         * @brief Check if the MegaNode is being shared by/with your own user
         *
         * For nodes that are being shared, you can get a list of MegaShare
         * objects using MegaApi::getOutShares, or a list of MegaNode objects
         * using MegaApi::getInShares
         *
         * @param node Node to check
         * @return true is the MegaNode is being shared, otherwise false
         * @note Exported nodes (public link) are not considered to be shared nodes.
         */
        virtual bool isShared();

        /**
         * @brief Check if the MegaNode is being shared with other users
         *
         * For nodes that are being shared, you can get a list of MegaShare
         * objects using MegaApi::getOutShares
         *
         * @param node Node to check
         * @return true is the MegaNode is being shared, otherwise false
         */
        virtual bool isOutShare();

        /**
         * @brief Check if a MegaNode belong to another User, but it is shared with you
         *
         * For nodes that are being shared, you can get a list of MegaNode
         * objects using MegaApi::getInShares
         *
         * @param node Node to check
         * @return true is the MegaNode is being shared, otherwise false
         */
        virtual bool isInShare();

        /**
         * @brief Returns true if the node has been exported (has a public link)
         *
         * Public links are created by calling MegaApi::exportNode.
         *
         * @return true if this is an exported node
         */
        virtual bool isExported();

        /**
         * @brief Returns true if the node has been exported (has a temporal public link)
         * and the related public link has expired.
         *
         * Public links are created by calling MegaApi::exportNode.
         *
         * @return true if the public link has expired.
         */
        virtual bool isExpired();

        /**
         * @brief Returns true if this the node has been exported
         * and the related public link has been taken down.
         *
         * Public links are created by calling MegaApi::exportNode.
         *
         * @return true if the public link has been taken down.
         */
        virtual bool isTakenDown();

        /**
         * @brief Returns true if this MegaNode is a private node from a foreign account
         *
         * Only MegaNodes created with MegaApi::createPublicFileNode and MegaApi::createPublicFolderNode
         * returns true in this function.
         *
         * @return true if this node is a private node from a foreign account
         */
        virtual bool isForeign();

        /**
         * @brief Returns a string that contains the decryption key of the file (in binary format)
         *
         * The MegaNode object retains the ownership of the returned pointer. It will be valid until the deletion
         * of the MegaNode object.
         *
         * @return Decryption key of the file (in binary format)
         * @deprecated This function is intended for debugging and internal purposes and will be probably removed in future updates.
         * Use MegaNode::getBase64Key instead
         */
        virtual std::string* getNodeKey();

        /**
         * @brief Returns a string that contains the encrypted attributes of the file (in binary format)
         *
         * The return value is only valid for public nodes or undecrypted nodes. In all other cases this function
         * will return an empty string.
         *
         * The MegaNode object retains the ownership of the returned pointer. It will be valid until the deletion
         * of the MegaNode object.
         *
         * @return Encrypted attributes of the file (in binary format)
         * @deprecated This function is intended for debugging and internal purposes and will be probably removed in future updates.
         * Use MegaNode::getName and MegaNode::getModificationTime and MegaApi::getFingerprint. They provide the same information,
         * decrypted and in a manageable format.
         */
        virtual std::string* getAttrString();

        /**
         * @brief Return the private auth token to access this node
         *
         * The MegaNode object retains the ownership of the returned pointer. It will be valid until the deletion
         * of the MegaNode object.
         *
         * @return Private auth token to access the node
         * @deprecated This function is intended for internal purposes and will be probably removed in future updates.
         */
        virtual std::string* getPrivateAuth();

        /**
         * @brief Set an auth token to access this node
         * @param Auth token to access the node
         * @deprecated This function is intended for internal purposes and will be probably removed in future updates.
         */
        virtual void setPrivateAuth(const char *privateAuth);

        /**
         * @brief Return the public auth token to access this node
         *
         * The MegaNode object retains the ownership of the returned pointer. It will be valid until the deletion
         * of the MegaNode object.
         *
         * @return Public auth token to access the node
         * @deprecated This function is intended for internal purposes and will be probably removed in future updates.
         */
        virtual std::string* getPublicAuth();

        /**
         * @brief Returns the child nodes of an authorized folder node
         *
         * This function always returns NULL, except for authorized folder nodes.
         * Authorized folder nodes are the ones returned by MegaApi::authorizeNode.
         *
         * The MegaNode object retains the ownership of the returned pointer. It will be valid until the deletion
         * of the MegaNode object.
         *
         * @return Child nodes of an authorized folder node, otherwise NULL
         */
        virtual MegaNodeList *getChildren();

#ifdef ENABLE_SYNC
        /**
         * @brief Returns true if this node was deleted from the MEGA account by the
         * synchronization engine
         *
         * This value is only useful for nodes notified by MegaListener::onNodesUpdate or
         * MegaGlobalListener::onNodesUpdate that can notify about deleted nodes.
         *
         * In other cases, the return value of this function will be always false.
         *
         * @return True if this node was deleted from the MEGA account by the synchronization engine
         */
        virtual bool isSyncDeleted();

        /**
         * @brief Returns the local path associated with this node
         *
         * Only synchronized nodes has an associated local path, for all other nodes
         * the return value will be an empty string.
         *
         * @return The local path associated with this node or an empty string if the node isn't synced-
         */
        virtual std::string getLocalPath();
#endif

};

/**
 * @brief Represents an user in MEGA
 *
 * It allows to get all data related to an user in MEGA. It can be also used
 * to start SDK requests (MegaApi::share MegaApi::removeContact, etc.)
 *
 * Objects of this class aren't live, they are snapshots of the state of an user
 * in MEGA when the object is created, they are immutable.
 *
 * Do not inherit from this class. You can get the contacts of an account using
 * MegaApi::getContacts and MegaApi::getContact.
 *
 */
class MegaUser
{
	public:
		enum {
			VISIBILITY_UNKNOWN = -1,
            VISIBILITY_HIDDEN = 0,
            VISIBILITY_VISIBLE = 1,
            VISIBILITY_INACTIVE = 2,
            VISIBILITY_BLOCKED = 3
		};

		virtual ~MegaUser();

        /**
         * @brief Creates a copy of this MegaUser object.
         *
         * The resulting object is fully independent of the source MegaUser,
         * it contains a copy of all internal attributes, so it will be valid after
         * the original object is deleted.
         *
         * You are the owner of the returned object
         *
         * @return Copy of the MegaUser object
         */
        virtual MegaUser *copy();

        /**
         * @brief Returns the email associated with the contact.
         *
         * The email can be used to recover the MegaUser object later using MegaApi::getContact
         *
         * The MegaUser object retains the ownership of the returned string, it will be valid until
         * the MegaUser object is deleted.
         *
         * @return The email associated with the contact.
         */
        virtual const char* getEmail();

        /**
         * @brief Returns the handle associated with the contact.
         *
         * @return The handle associated with the contact.
         */
        virtual MegaHandle getHandle();

        /**
         * @brief Get the current visibility of the contact
         *
         * The returned value will be one of these:
         *
         * - VISIBILITY_UNKNOWN = -1
         * The visibility of the contact isn't know
         *
         * - VISIBILITY_HIDDEN = 0
         * The contact is currently hidden
         *
         * - VISIBILITY_VISIBLE = 1
         * The contact is currently visible
         *
         * - VISIBILITY_INACTIVE = 2
         * The contact is currently inactive
         *
         * - VISIBILITY_BLOCKED = 3
         * The contact is currently blocked
         *
         * @note The visibility of your own user is undefined and shouldn't be used.
         * @return Current visibility of the contact
         */
        virtual int getVisibility();

        /**
         * @brief Returns the timestamp when the contact was added to the contact list (in seconds since the epoch)
         * @return Timestamp when the contact was added to the contact list (in seconds since the epoch)
         */
        virtual int64_t getTimestamp();

        enum
        {
            CHANGE_TYPE_AUTHRING        = 0x01,
            CHANGE_TYPE_LSTINT          = 0x02,
            CHANGE_TYPE_AVATAR          = 0x04,
            CHANGE_TYPE_FIRSTNAME       = 0x08,
            CHANGE_TYPE_LASTNAME        = 0x10,
            CHANGE_TYPE_EMAIL           = 0x20,
            CHANGE_TYPE_KEYRING         = 0x40,
            CHANGE_TYPE_COUNTRY         = 0x80,
            CHANGE_TYPE_BIRTHDAY        = 0x100,
            CHANGE_TYPE_PUBKEY_CU255    = 0x200,
            CHANGE_TYPE_PUBKEY_ED255    = 0x400,
            CHANGE_TYPE_SIG_PUBKEY_RSA  = 0x800,
            CHANGE_TYPE_SIG_PUBKEY_CU25 = 0x1600
        };

        /**
         * @brief Returns true if this user has an specific change
         *
         * This value is only useful for users notified by MegaListener::onUsersUpdate or
         * MegaGlobalListener::onUsersUpdate that can notify about user modifications.
         *
         * In other cases, the return value of this function will be always false.
         *
         * @param changeType The type of change to check. It can be one of the following values:
         *
         * - MegaUser::CHANGE_TYPE_AUTH            = 0x01
         * Check if the user has new or modified authentication information
         *
         * - MegaUser::CHANGE_TYPE_LSTINT          = 0x02
         * Check if the last interaction timestamp is modified
         *
         * - MegaUser::CHANGE_TYPE_AVATAR          = 0x04
         * Check if the user has a new or modified avatar image, or if the avatar was removed
         *
         * - MegaUser::CHANGE_TYPE_FIRSTNAME       = 0x08
         * Check if the user has new or modified firstname
         *
         * - MegaUser::CHANGE_TYPE_LASTNAME        = 0x10
         * Check if the user has new or modified lastname
         *
         * - MegaUser::CHANGE_TYPE_EMAIL           = 0x20
         * Check if the user has modified email
         *
         * - MegaUser::CHANGE_TYPE_KEYRING        = 0x40
         * Check if the user has new or modified keyring
         *
         * - MegaUser::CHANGE_TYPE_COUNTRY        = 0x80
         * Check if the user has new or modified country
         *
         * - MegaUser::CHANGE_TYPE_BIRTHDAY        = 0x100
         * Check if the user has new or modified birthday, birthmonth or birthyear
         *
         * - MegaUser::CHANGE_TYPE_PUBKEY_CU255    = 0x200
         * Check if the user has new or modified public key for chat
         *
         * - MegaUser::CHANGE_TYPE_PUBKEY_ED255    = 0x400
         * Check if the user has new or modified public key for signing
         *
         * - MegaUser::CHANGE_TYPE_SIG_PUBKEY_RSA  = 0x800
         * Check if the user has new or modified signature for RSA public key
         *
         * - MegaUser::CHANGE_TYPE_SIG_PUBKEY_CU255 = 0x1600
         * Check if the user has new or modified signature for Cu25519 public key
         *
         * @return true if this user has an specific change
         */
        virtual bool hasChanged(int changeType);

        /**
         * @brief Returns a bit field with the changes of the user
         *
         * This value is only useful for users notified by MegaListener::onUsersUpdate or
         * MegaGlobalListener::onUsersUpdate that can notify about user modifications.
         *
         * @return The returned value is an OR combination of these flags:
         *
         * - MegaUser::CHANGE_TYPE_AUTH            = 0x01
         * Check if the user has new or modified authentication information
         *
         * - MegaUser::CHANGE_TYPE_LSTINT          = 0x02
         * Check if the last interaction timestamp is modified
         *
         * - MegaUser::CHANGE_TYPE_AVATAR          = 0x04
         * Check if the user has a new or modified avatar image
         *
         * - MegaUser::CHANGE_TYPE_FIRSTNAME       = 0x08
         * Check if the user has new or modified firstname
         *
         * - MegaUser::CHANGE_TYPE_LASTNAME        = 0x10
         * Check if the user has new or modified lastname
         *
         * - MegaUser::CHANGE_TYPE_EMAIL           = 0x20
         * Check if the user has modified email
         *
         * - MegaUser::CHANGE_TYPE_KEYRING        = 0x40
         * Check if the user has new or modified keyring
         *
         * - MegaUser::CHANGE_TYPE_COUNTRY        = 0x80
         * Check if the user has new or modified country
         *
         * - MegaUser::CHANGE_TYPE_BIRTHDAY        = 0x100
         * Check if the user has new or modified birthday, birthmonth or birthyear
         *
         * - MegaUser::CHANGE_TYPE_PUBKEY_CU255    = 0x200
         * Check if the user has new or modified public key for chat
         *
         * - MegaUser::CHANGE_TYPE_PUBKEY_ED255    = 0x400
         * Check if the user has new or modified public key for signing
         *
         * - MegaUser::CHANGE_TYPE_SIG_PUBKEY_RSA  = 0x800
         * Check if the user has new or modified signature for RSA public key
         *
         * - MegaUser::CHANGE_TYPE_SIG_PUBKEY_CU255 = 0x1600
         * Check if the user has new or modified signature for Cu25519 public key
         */
        virtual int getChanges();

        /**
         * @brief Indicates if the user is changed by yourself or by another client.
         *
         * This value is only useful for users notified by MegaListener::onUsersUpdate or
         * MegaGlobalListener::onUsersUpdate that can notify about user modifications.
         *
         * @return 0 if the change is external. >0 if the change is the result of an
         * explicit request, -1 if the change is the result of an implicit request
         * made by the SDK internally.
         */
        virtual int isOwnChange();
};

/**
 * @brief Represents the outbound sharing of a folder with a user in MEGA
 *
 * It allows to get all data related to the sharing. You can start sharing a folder with
 * a contact or cancel an existing sharing using MegaApi::share. A public link of a folder
 * is also considered a sharing and can be cancelled.
 *
 * Objects of this class aren't live, they are snapshots of the state of the sharing
 * in MEGA when the object is created, they are immutable.
 *
 * Do not inherit from this class. You can get current active sharings using MegaApi::getOutShares
 *
 */
class MegaShare
{
	public:
		enum {
			ACCESS_UNKNOWN = -1,
			ACCESS_READ = 0,
			ACCESS_READWRITE,
			ACCESS_FULL,
			ACCESS_OWNER
		};

		virtual ~MegaShare();

        /**
         * @brief Creates a copy of this MegaShare object
         *
         * The resulting object is fully independent of the source MegaShare,
         * it contains a copy of all internal attributes, so it will be valid after
         * the original object is deleted.
         *
         * You are the owner of the returned object
         *
         * @return Copy of the MegaShare object
         */
        virtual MegaShare *copy();

        /**
         * @brief Returns the email of the user with whom we are sharing the folder
         *
         * For public shared folders, this function returns NULL
         *
         * The MegaShare object retains the ownership of the returned string, it will be valid until
         * the MegaShare object is deleted.
         *
         * @return The email of the user with whom we share the folder, or NULL if it's a public folder
         */
        virtual const char *getUser();

        /**
         * @brief Returns the handle of the folder that is being shared
         * @return The handle of the folder that is being shared
         */
        virtual MegaHandle getNodeHandle();

        /**
         * @brief Returns the access level of the sharing
         *
         * Possible return values are:
         * - ACCESS_UNKNOWN = -1
         * It means that the access level is unknown
         *
         * - ACCESS_READ = 0
         * The user can read the folder only
         *
         * - ACCESS_READWRITE = 1
         * The user can read and write the folder
         *
         * - ACCESS_FULL = 2
         * The user has full permissions over the folder
         *
         * - ACCESS_OWNER = 3
         * The user is the owner of the folder
         *
         * @return The access level of the sharing
         */
        virtual int getAccess();

        /**
         * @brief Returns the timestamp when the sharing was created (in seconds since the epoch)
         * @return The timestamp when the sharing was created (in seconds since the epoch)
         */
        virtual int64_t getTimestamp();
};

#ifdef ENABLE_CHAT
class MegaTextChatPeerList
{
public:
    enum {
        PRIV_UNKNOWN = -2,
        PRIV_RM = -1,
        PRIV_RO = 0,
        PRIV_STANDARD = 2,
        PRIV_MODERATOR = 3
    };

    /**
     * @brief Creates a new instance of MegaTextChatPeerList
     * @return A pointer to the superclass of the private object
     */
    static MegaTextChatPeerList * createInstance();

    virtual ~MegaTextChatPeerList();

    /**
     * @brief Creates a copy of this MegaTextChatPeerList object
     *
     * The resulting object is fully independent of the source MegaTextChatPeerList,
     * it contains a copy of all internal attributes, so it will be valid after
     * the original object is deleted.
     *
     * You are the owner of the returned object
     *
     * @return Copy of the MegaTextChatPeerList object
     */
    virtual MegaTextChatPeerList *copy() const;

    /**
     * @brief addPeer Adds a new chat peer to the list
     *
     * @param h MegaHandle of the user to be added
     * @param priv Privilege level of the user to be added
     * Valid values are:
     * - MegaTextChatPeerList::PRIV_UNKNOWN = -2
     * - MegaTextChatPeerList::PRIV_RM = -1
     * - MegaTextChatPeerList::PRIV_RO = 0
     * - MegaTextChatPeerList::PRIV_STANDARD = 2
     * - MegaTextChatPeerList::PRIV_MODERATOR = 3
     */
    virtual void addPeer(MegaHandle h, int priv);

    /**
     * @brief Returns the MegaHandle of the chat peer at the position i in the list
     *
     * If the index is >= the size of the list, this function returns INVALID_HANDLE.
     *
     * @param i Position of the chat peer that we want to get from the list
     * @return MegaHandle of the chat peer at the position i in the list
     */
    virtual MegaHandle getPeerHandle(int i) const;

    /**
     * @brief Returns the privilege of the chat peer at the position i in the list
     *
     * If the index is >= the size of the list, this function returns PRIV_UNKNOWN.
     *
     * @param i Position of the chat peer that we want to get from the list
     * @return Privilege level of the chat peer at the position i in the list.
     * Valid values are:
     * - MegaTextChatPeerList::PRIV_UNKNOWN = -2
     * - MegaTextChatPeerList::PRIV_RM = -1
     * - MegaTextChatPeerList::PRIV_RO = 0
     * - MegaTextChatPeerList::PRIV_STANDARD = 2
     * - MegaTextChatPeerList::PRIV_MODERATOR = 3
     */
    virtual int getPeerPrivilege(int i) const;

    /**
     * @brief Returns the number of chat peer in the list
     * @return Number of chat peers in the list
     */
    virtual int size() const;

protected:
    MegaTextChatPeerList();

};

class MegaTextChat
{
public:

    virtual ~MegaTextChat();
    virtual MegaTextChat *copy() const;

    /**
     * @brief getHandle Returns the MegaHandle of the chat.
     * @return MegaHandle of the chat.
     */
    virtual MegaHandle getHandle() const;

    /**
     * @brief getOwnPrivilege Returns your privilege level in this chat
     * @return
     */
    virtual int getOwnPrivilege() const;

    /**
     * @brief getUrl Returns your URL to connect to chatd for this chat
     * @return
     */
    virtual const char *getUrl() const;

    /**
     * @brief setUrl Establish the URL to connect to chatd for this chat
     *
     * @param url The new URL for the MegaTextChat
     */
    virtual void setUrl(const char *url);

    /**
     * @brief getShard Returns the chat shard
     * @return
     */
    virtual int getShard() const;

    /**
     * @brief getPeerList Returns the full user list and privileges (including yourself).
     *
     * The MegaTextChat retains the ownership of the returned MetaTextChatPeerList. It will
     * be only valid until the MegaTextChat is deleted.
     *
     * @return The list of peers in the chat.
     */
    virtual const MegaTextChatPeerList *getPeerList() const;

    /**
     * @brief isGroup Returns whether this chat is a group chat or not
     * @return True if this chat is a group chat. Only chats with more than 2 peers are groupal chats.
     */
    virtual bool isGroup() const;

    /**
     * @brief getOriginatingUser Returns the user that originated the chat notification
     *
     * @note This value is only relevant for new or updated chats notified by MegaGlobalListener::onChatsUpdate or
     * MegaListener::onChatsUpdate.
     *
     * @return The handle of the user who originated the chat notification.
     */
    virtual MegaHandle getOriginatingUser() const;

    /**
     * @brief getTitle Returns the title of the chat, if any.
     *
     * The MegaTextChat retains the ownership of the returned string. It will
     * be only valid until the MegaTextChat is deleted.
     *
     * @return The title of the chat as a byte array encoded in Base64URL.
     */
    virtual const char *getTitle() const;

};

/**
 * @brief List of MegaTextChat objects
 *
 * A MegaTextChatList has the ownership of the MegaTextChat objects that it contains, so they will be
 * only valid until the MegaTextChatList is deleted. If you want to retain a MegaTextChat returned by
 * a MegaTextChatList, use MegaTextChat::copy.
 *
 * Objects of this class are immutable.
 */
class MegaTextChatList
{
public:

    virtual ~MegaTextChatList();

    virtual MegaTextChatList *copy() const;

    /**
     * @brief Returns the MegaTextChat at the position i in the MegaTextChatList
     *
     * The MegaTextChatList retains the ownership of the returned MegaTextChat. It will be only valid until
     * the MegaTextChatList is deleted. If you want to retain a MegaTextChat returned by this function,
     * use MegaTextChat::copy.
     *
     * If the index is >= the size of the list, this function returns NULL.
     *
     * @param i Position of the MegaTextChat that we want to get for the list
     * @return MegaTextChat at the position i in the list
     */
    virtual const MegaTextChat *get(unsigned int i)  const;

    /**
     * @brief Returns the number of MegaTextChats in the list
     * @return Number of MegaTextChats in the list
     */
    virtual int size() const;
};

#endif

/**
 * @brief Map of string values with string keys (map<string,string>)
 *
 * A MegaStringMap has the ownership of the strings that it contains, so they will be
 * only valid until the MegaStringMap is deleted. If you want to retain a string returned by
 * a MegaStringMap, copy it.
 *
 * Objects of this class are immutable.
 */

class MegaStringMap
{
public:
    virtual ~MegaStringMap();

    virtual MegaStringMap *copy() const;

    /**
     * @brief Returns the string at the position key in the MegaStringMap
     *
     * The returned value is a null-terminated char array. If the value in the map is an array of
     * bytes, then it will be a Base64-encoded string.
     *
     * The MegaStringMap retains the ownership of the returned string. It will be only valid until
     * the MegaStringMap is deleted.
     *
     * If the key is not found in the map, this function returns NULL.
     *
     * @param key Key of the string that you want to get from the map
     * @return String at the position key in the map
     */
    virtual const char* get(const char* key) const;

    /**
     * @brief Returns the list of keys in the MegaStringMap
     *
     * You take the ownership of the returned value
     *
     * @return A MegaStringList containing the keys present in the MegaStringMap
     */
    virtual MegaStringList *getKeys() const;

    /**
     * @brief Sets a value in the MegaStringMap for the given key.
     *
     * If the key already exists in the MegaStringMap, the value will be overwritten by the
     * new value.
     *
     * The MegaStringMap does not take ownership of the strings passed as parameter, it makes
     * a local copy.
     *
     * @param key Key for the new value in the map. It must be a NULL-terminated string.
     * @param value The new value for the key in the map. It must be a NULL-terminated string.
     */
    virtual void set(const char* key, const char *value);

    /**
     * @brief Returns the number of strings in the map
     * @return Number of strings in the map
     */
    virtual int size() const;
};

/**
 * @brief List of strings
 *
 * A MegaStringList has the ownership of the strings that it contains, so they will be
 * only valid until the MegaStringList is deleted. If you want to retain a string returned by
 * a MegaStringList, copy it.
 *
 * Objects of this class are immutable.
 */
class MegaStringList
{
public:
    virtual ~MegaStringList();

    virtual MegaStringList *copy();

    /**
     * @brief Returns the string at the position i in the MegaStringList
     *
     * The MegaStringList retains the ownership of the returned string. It will be only valid until
     * the MegaStringList is deleted.
     *
     * If the index is >= the size of the list, this function returns NULL.
     *
     * @param i Position of the string that we want to get for the list
     * @return string at the position i in the list
     */
    virtual const char* get(int i);

    /**
     * @brief Returns the number of strings in the list
     * @return Number of strings in the list
     */
    virtual int size();
};

/**
 * @brief List of MegaNode objects
 *
 * A MegaNodeList has the ownership of the MegaNode objects that it contains, so they will be
 * only valid until the NodeList is deleted. If you want to retain a MegaMode returned by
 * a MegaNodeList, use MegaNode::copy.
 *
 * Objects of this class are immutable.
 *
 * @see MegaApi::getChildren, MegaApi::search, MegaApi::getInShares
 */
class MegaNodeList
{
	public:
		virtual ~MegaNodeList();

		virtual MegaNodeList *copy();

        /**
         * @brief Returns the MegaNode at the position i in the MegaNodeList
         *
         * The MegaNodeList retains the ownership of the returned MegaNode. It will be only valid until
         * the MegaNodeList is deleted.
         *
         * If the index is >= the size of the list, this function returns NULL.
         *
         * @param i Position of the MegaNode that we want to get for the list
         * @return MegaNode at the position i in the list
         */
        virtual MegaNode* get(int i);

        /**
         * @brief Returns the number of MegaNode objects in the list
         * @return Number of MegaNode objects in the list
         */
        virtual int size();
};

/**
 * @brief List of MegaUser objects
 *
 * A MegaUserList has the ownership of the MegaUser objects that it contains, so they will be
 * only valid until the MegaUserList is deleted. If you want to retain a MegaUser returned by
 * a MegaUserList, use MegaUser::copy.
 *
 * Objects of this class are immutable.
 *
 * @see MegaApi::getContacts
 *
 */
class MegaUserList
{
	public:
		virtual ~MegaUserList();

		virtual MegaUserList *copy();

        /**
         * @brief Returns the MegaUser at the position i in the MegaUserList
         *
         * The MegaUserList retains the ownership of the returned MegaUser. It will be only valid until
         * the MegaUserList is deleted.
         *
         * If the index is >= the size of the list, this function returns NULL.
         *
         * @param i Position of the MegaUser that we want to get for the list
         * @return MegaUser at the position i in the list
         */
        virtual MegaUser* get(int i);

        /**
         * @brief Returns the number of MegaUser objects in the list
         * @return Number of MegaUser objects in the list
         */
        virtual int size();
};

/**
 * @brief List of MegaShare objects
 *
 * A MegaShareList has the ownership of the MegaShare objects that it contains, so they will be
 * only valid until the MegaShareList is deleted. If you want to retain a MegaShare returned by
 * a MegaShareList, use MegaShare::copy.
 *
 * Objects of this class are immutable.
 *
 * @see MegaApi::getOutShares
 */
class MegaShareList
{
	public:
		virtual ~MegaShareList();

        /**
         * @brief Returns the MegaShare at the position i in the MegaShareList
         *
         * The MegaShareList retains the ownership of the returned MegaShare. It will be only valid until
         * the MegaShareList is deleted.
         *
         * If the index is >= the size of the list, this function returns NULL.
         *
         * @param i Position of the MegaShare that we want to get for the list
         * @return MegaShare at the position i in the list
         */
        virtual MegaShare* get(int i);

        /**
         * @brief Returns the number of MegaShare objects in the list
         * @return Number of MegaShare objects in the list
         */
        virtual int size();
};

/**
 * @brief List of MegaTransfer objects
 *
 * A MegaTransferList has the ownership of the MegaTransfer objects that it contains, so they will be
 * only valid until the MegaTransferList is deleted. If you want to retain a MegaTransfer returned by
 * a MegaTransferList, use MegaTransfer::copy.
 *
 * Objects of this class are immutable.
 *
 * @see MegaApi::getTransfers
 */
class MegaTransferList
{
	public:
		virtual ~MegaTransferList();

        /**
         * @brief Returns the MegaTransfer at the position i in the MegaTransferList
         *
         * The MegaTransferList retains the ownership of the returned MegaTransfer. It will be only valid until
         * the MegaTransferList is deleted.
         *
         * If the index is >= the size of the list, this function returns NULL.
         *
         * @param i Position of the MegaTransfer that we want to get for the list
         * @return MegaTransfer at the position i in the list
         */
        virtual MegaTransfer* get(int i);

        /**
         * @brief Returns the number of MegaTransfer objects in the list
         * @return Number of MegaTransfer objects in the list
         */
        virtual int size();
};

/**
 * @brief List of MegaContactRequest objects
 *
 * A MegaContactRequestList has the ownership of the MegaContactRequest objects that it contains, so they will be
 * only valid until the MegaContactRequestList is deleted. If you want to retain a MegaContactRequest returned by
 * a MegaContactRequestList, use MegaContactRequest::copy.
 *
 * Objects of this class are immutable.
 *
 * @see MegaApi::getContactRequests
 */
class MegaContactRequestList
{
    public:
        virtual ~MegaContactRequestList();

        virtual MegaContactRequestList *copy();


        /**
         * @brief Returns the MegaContactRequest at the position i in the MegaContactRequestList
         *
         * The MegaContactRequestList retains the ownership of the returned MegaContactRequest. It will be only valid until
         * the MegaContactRequestList is deleted.
         *
         * If the index is >= the size of the list, this function returns NULL.
         *
         * @param i Position of the MegaContactRequest that we want to get for the list
         * @return MegaContactRequest at the position i in the list
         */
        virtual MegaContactRequest* get(int i);

        /**
         * @brief Returns the number of MegaContactRequest objects in the list
         * @return Number of MegaContactRequest objects in the list
         */
        virtual int size();
};

/**
 * @brief Provides information about an asynchronous request
 *
 * Most functions in this API are asynchonous, except the ones that never require to
 * contact MEGA servers. Developers can use listeners (MegaListener, MegaRequestListener)
 * to track the progress of each request. MegaRequest objects are provided in callbacks sent
 * to these listeners and allow developers to know the state of the request, their parameters
 * and their results.
 *
 * Objects of this class aren't live, they are snapshots of the state of the request
 * when the object is created, they are immutable.
 *
 * These objects have a high number of 'getters', but only some of them return valid values
 * for each type of request. Documentation of each request specify which fields are valid.
 *
 */
class MegaRequest
{
    public:
        enum {
            TYPE_LOGIN, TYPE_CREATE_FOLDER, TYPE_MOVE, TYPE_COPY,
            TYPE_RENAME, TYPE_REMOVE, TYPE_SHARE,
            TYPE_IMPORT_LINK, TYPE_EXPORT, TYPE_FETCH_NODES, TYPE_ACCOUNT_DETAILS,
            TYPE_CHANGE_PW, TYPE_UPLOAD, TYPE_LOGOUT,
            TYPE_GET_PUBLIC_NODE, TYPE_GET_ATTR_FILE,
            TYPE_SET_ATTR_FILE, TYPE_GET_ATTR_USER,
            TYPE_SET_ATTR_USER, TYPE_RETRY_PENDING_CONNECTIONS,
            TYPE_REMOVE_CONTACT, TYPE_CREATE_ACCOUNT,
            TYPE_CONFIRM_ACCOUNT,
            TYPE_QUERY_SIGNUP_LINK, TYPE_ADD_SYNC, TYPE_REMOVE_SYNC,
            TYPE_REMOVE_SYNCS, TYPE_PAUSE_TRANSFERS,
            TYPE_CANCEL_TRANSFER, TYPE_CANCEL_TRANSFERS,
            TYPE_DELETE, TYPE_REPORT_EVENT, TYPE_CANCEL_ATTR_FILE,
            TYPE_GET_PRICING, TYPE_GET_PAYMENT_ID, TYPE_GET_USER_DATA,
            TYPE_LOAD_BALANCING, TYPE_KILL_SESSION, TYPE_SUBMIT_PURCHASE_RECEIPT,
            TYPE_CREDIT_CARD_STORE, TYPE_UPGRADE_ACCOUNT, TYPE_CREDIT_CARD_QUERY_SUBSCRIPTIONS,
            TYPE_CREDIT_CARD_CANCEL_SUBSCRIPTIONS, TYPE_GET_SESSION_TRANSFER_URL,
            TYPE_GET_PAYMENT_METHODS, TYPE_INVITE_CONTACT, TYPE_REPLY_CONTACT_REQUEST,
            TYPE_SUBMIT_FEEDBACK, TYPE_SEND_EVENT, TYPE_CLEAN_RUBBISH_BIN,
            TYPE_SET_ATTR_NODE, TYPE_CHAT_CREATE, TYPE_CHAT_FETCH, TYPE_CHAT_INVITE,
            TYPE_CHAT_REMOVE, TYPE_CHAT_URL, TYPE_CHAT_GRANT_ACCESS, TYPE_CHAT_REMOVE_ACCESS,
            TYPE_USE_HTTPS_ONLY, TYPE_SET_PROXY,
            TYPE_GET_RECOVERY_LINK, TYPE_QUERY_RECOVERY_LINK, TYPE_CONFIRM_RECOVERY_LINK,
            TYPE_GET_CANCEL_LINK, TYPE_CONFIRM_CANCEL_LINK,
            TYPE_GET_CHANGE_EMAIL_LINK, TYPE_CONFIRM_CHANGE_EMAIL_LINK,
<<<<<<< HEAD
            TYPE_CHAT_UPDATE_PERMISSIONS, TYPE_CHAT_TRUNCATE, TYPE_CHAT_SET_TITLE,
		TYPE_PAUSE_TRANSFER, TYPE_MOVE_TRANSFER
=======
            TYPE_CHAT_UPDATE_PERMISSIONS, TYPE_CHAT_TRUNCATE, TYPE_CHAT_SET_TITLE, TYPE_SET_MAX_CONNECTIONS
>>>>>>> a55db5e5
        };

        virtual ~MegaRequest();

        /**
         * @brief Creates a copy of this MegaRequest object
         *
         * The resulting object is fully independent of the source MegaRequest,
         * it contains a copy of all internal attributes, so it will be valid after
         * the original object is deleted.
         *
         * You are the owner of the returned object
         *
         * @return Copy of the MegaRequest object
         */
        virtual MegaRequest *copy();

        /**
         * @brief Returns the type of request associated with the object
         * @return Type of request associated with the object
         */
        virtual int getType() const;

        /**
         * @brief Returns a readable string that shows the type of request
         *
         * This function returns a pointer to a statically allocated buffer.
         * You don't have to free the returned pointer
         *
         * @return Readable string showing the type of request
         */
        virtual const char *getRequestString() const;

        /**
         * @brief Returns a readable string that shows the type of request
         *
         * This function provides exactly the same result as MegaRequest::getRequestString.
         * It's provided for a better Java compatibility
         *
         * @return Readable string showing the type of request
         */
        virtual const char* toString() const;

        /**
         * @brief Returns a readable string that shows the type of request
         *
         * This function provides exactly the same result as MegaRequest::getRequestString.
         * It's provided for a better Python compatibility
         *
         * @return Readable string showing the type of request
         */
        virtual const char* __str__() const;

        /**
         * @brief Returns a readable string that shows the type of request
         *
         * This function provides exactly the same result as MegaRequest::getRequestString.
         * It's provided for a better PHP compatibility
         *
         * @return Readable string showing the type of request
         */
        virtual const char* __toString() const;

        /**
         * @brief Returns the handle of a node related to the request
         *
         * This value is valid for these requests:
         * - MegaApi::moveNode - Returns the handle of the node to move
         * - MegaApi::copyNode - Returns the handle of the node to copy
         * - MegaApi::renameNode - Returns the handle of the node to rename
         * - MegaApi::remove - Returns the handle of the node to remove
         * - MegaApi::sendFileToUser - Returns the handle of the node to send
         * - MegaApi::share - Returns the handle of the folder to share
         * - MegaApi::getThumbnail - Returns the handle of the node to get the thumbnail
         * - MegaApi::getPreview - Return the handle of the node to get the preview
         * - MegaApi::cancelGetThumbnail - Return the handle of the node
         * - MegaApi::cancelGetPreview - Returns the handle of the node
         * - MegaApi::setThumbnail - Returns the handle of the node
         * - MegaApi::setPreview - Returns the handle of the node
         * - MegaApi::exportNode - Returns the handle of the node
         * - MegaApi::disableExport - Returns the handle of the node
         * - MegaApi::getPaymentId - Returns the handle of the product
         * - MegaApi::syncFolder - Returns the handle of the folder in MEGA
         * - MegaApi::resumeSync - Returns the handle of the folder in MEGA
         * - MegaApi::removeSync - Returns the handle of the folder in MEGA
         * - MegaApi::upgradeAccount - Returns that handle of the product
         * - MegaApi::replyContactRequest - Returns the handle of the contact request
         * - MegaApi::inviteToChat - Returns the handle of the chat
         * - MegaApi::removeFromChat - Returns the handle of the chat
         * - MegaApi::getUrlChat - Returns the handle of the chat
         * - MegaApi::grantAccessInChat - Returns the handle of the node
         * - MegaApi::removeAccessInChat - Returns the handle of the node
         *
         * This value is valid for these requests in onRequestFinish when the
         * error code is MegaError::API_OK:
         * - MegaApi::createFolder - Returns the handle of the new folder
         * - MegaApi::copyNode - Returns the handle of the new node
         * - MegaApi::importFileLink - Returns the handle of the new node
         *
         * @return Handle of a node related to the request
         */
        virtual MegaHandle getNodeHandle() const;

        /**
         * @brief Returns a link related to the request
         *
         * This value is valid for these requests:
         * - MegaApi::querySignupLink - Returns the confirmation link
         * - MegaApi::confirmAccount - Returns the confirmation link
         * - MegaApi::fastConfirmAccount - Returns the confirmation link
         * - MegaApi::loginToFolder - Returns the link to the folder
         * - MegaApi::importFileLink - Returns the link to the file to import
         * - MegaApi::getPublicNode - Returns the link to the file
         *
         * This value is valid for these requests in onRequestFinish when the
         * error code is MegaError::API_OK:
         * - MegaApi::exportNode - Returns the public link
         * - MegaApi::getPaymentId - Returns the payment identifier
         * - MegaRequest::getLink - Returns the user-specific URL for the chat
         *
         * The SDK retains the ownership of the returned value. It will be valid until
         * the MegaRequest object is deleted.
         *
         * @return Link related to the request
         */
        virtual const char* getLink() const;

        /**
         * @brief Returns the handle of a parent node related to the request
         *
         * This value is valid for these requests:
         * - MegaApi::createFolder - Returns the handle of the parent folder
         * - MegaApi::moveNode - Returns the handle of the new parent for the node
         * - MegaApi::copyNode - Returns the handle of the parent for the new node
         * - MegaApi::importFileLink - Returns the handle of the node that receives the imported file
         * - MegaApi::inviteToChat - Returns the handle of the user to be invited
         * - MegaApi::removeFromChat - Returns the handle of the user to be removed
         * - MegaApi::grantAccessInchat - Returns the chat identifier
         * - MegaApi::removeAccessInchat - Returns the chat identifier
         *
         * This value is valid for these requests in onRequestFinish when the
         * error code is MegaError::API_OK:
         * - MegaApi::syncFolder - Returns a fingerprint of the local folder, to resume the sync with (MegaApi::resumeSync)
         *
         * @return Handle of a parent node related to the request
         */
        virtual MegaHandle getParentHandle() const;

        /**
         * @brief Returns a session key related to the request
         *
         * This value is valid for these requests:
         * - MegaApi::fastLogin - Returns session key used to access the account
         *
         * The SDK retains the ownership of the returned value. It will be valid until
         * the MegaRequest object is deleted.
         *
         * @return Session key related to the request
         */
        virtual const char* getSessionKey() const;

        /**
         * @brief Returns a name related to the request
         *
         * This value is valid for these requests:
         * - MegaApi::createAccount - Returns the name or the firstname of the user
         * - MegaApi::fastCreateAccount - Returns the name of the user
         * - MegaApi::createFolder - Returns the name of the new folder
         * - MegaApi::renameNode - Returns the new name for the node
         *
         * This value is valid for these request in onRequestFinish when the
         * error code is MegaError::API_OK:
         * - MegaApi::querySignupLink - Returns the name of the user
         * - MegaApi::confirmAccount - Returns the name of the user
         * - MegaApi::fastConfirmAccount - Returns the name of the user
         * - MegaApi::getUserData - Returns the name of the user
         *
         * The SDK retains the ownership of the returned value. It will be valid until
         * the MegaRequest object is deleted.
         *
         * @return Name related to the request
         */
        virtual const char* getName() const;

        /**
         * @brief Returns an email related to the request
         *
         * This value is valid for these requests:
         * - MegaApi::login - Returns the email of the account
         * - MegaApi::fastLogin - Returns the email of the account
         * - MegaApi::loginToFolder - Returns the string "FOLDER"
         * - MegaApi::createAccount - Returns the email for the account
         * - MegaApi::fastCreateAccount - Returns the email for the account
         * - MegaApi::sendFileToUser - Returns the email of the user that receives the node
         * - MegaApi::share - Returns the email that receives the shared folder
         * - MegaApi::getUserAvatar - Returns the email of the user to get the avatar
         * - MegaApi::removeContact - Returns the email of the contact
         * - MegaApi::getUserData - Returns the email of the contact
         * - MegaApi::inviteContact - Returns the email of the contact
         * - MegaApi::grantAccessInChat -Returns the MegaHandle of the user in Base64 enconding
         * - MegaApi::removeAccessInChat -Returns the MegaHandle of the user in Base64 enconding
         *
         * This value is valid for these request in onRequestFinish when the
         * error code is MegaError::API_OK:
         * - MegaApi::querySignupLink - Returns the email of the account
         * - MegaApi::confirmAccount - Returns the email of the account
         * - MegaApi::fastConfirmAccount - Returns the email of the account
         *
         * The SDK retains the ownership of the returned value. It will be valid until
         * the MegaRequest object is deleted.
         *
         * @return Email related to the request
         */
        virtual const char* getEmail() const;

        /**
         * @brief Returns a password related to the request
         *
         * This value is valid for these requests:
         * - MegaApi::login - Returns the password of the account
         * - MegaApi::fastLogin - Returns the hash of the email
         * - MegaApi::createAccount - Returns the password for the account
         * - MegaApi::confirmAccount - Returns the password for the account
         * - MegaApi::changePassword - Returns the old password of the account (first parameter)
         *
         * This value is valid for these request in onRequestFinish when the
         * error code is MegaError::API_OK:
         * - MegaApi::getUserData - Returns the public RSA key of the contact, Base64-encoded
         *
         * The SDK retains the ownership of the returned value. It will be valid until
         * the MegaRequest object is deleted.
         *
         * @return Password related to the request
         */
        virtual const char* getPassword() const;

        /**
         * @brief Returns a new password related to the request
         *
         * This value is valid for these requests:
         * - MegaApi::changePassword - Returns the new password for the account
         *
         * The SDK retains the ownership of the returned value. It will be valid until
         * the MegaRequest object is deleted.
         *
         * @return New password related to the request
         */
        virtual const char* getNewPassword() const;

        /**
         * @brief Returns a private key related to the request
         *
         * The SDK retains the ownership of the returned value. It will be valid until
         * the MegaRequest object is deleted.
         *
         * This value is valid for these requests:
         * - MegaApi::fastLogin - Returns the base64pwKey parameter
         * - MegaApi::fastCreateAccount - Returns the base64pwKey parameter
         * - MegaApi::fastConfirmAccount - Returns the base64pwKey parameter
         *
         * This value is valid for these request in onRequestFinish when the
         * error code is MegaError::API_OK:
         * - MegaApi::getUserData - Returns the private RSA key of the account, Base64-encoded
         *
         * @return Private key related to the request
         */
        virtual const char* getPrivateKey() const;

        /**
         * @brief Returns an access level related to the request
         *
         * This value is valid for these requests:
         * - MegaApi::share - Returns the access level for the shared folder
         * - MegaApi::exportNode - Returns true
         * - MegaApi::disableExport - Returns false
         * - MegaApi::inviteToChat - Returns the privilege level wanted for the user
         *
         * @return Access level related to the request
         */
        virtual int getAccess() const;

        /**
         * @brief Returns the path of a file related to the request
         *
         * The SDK retains the ownership of the returned value. It will be valid until
         * the MegaRequest object is deleted.
         *
         * This value is valid for these requests:
         * - MegaApi::getThumbnail - Returns the destination path for the thumbnail
         * - MegaApi::getPreview - Returns the destination path for the preview
         * - MegaApi::getUserAvatar - Returns the destination path for the avatar
         * - MegaApi::setThumbnail - Returns the source path for the thumbnail
         * - MegaApi::setPreview - Returns the source path for the preview
         * - MegaApi::setAvatar - Returns the source path for the avatar
         * - MegaApi::syncFolder - Returns the path of the local folder
         * - MegaApi::resumeSync - Returns the path of the local folder
         *
         * @return Path of a file related to the request
         */
        virtual const char* getFile() const;

        /**
         * @brief Return the number of times that a request has temporarily failed
         * @return Number of times that a request has temporarily failed
         */
        virtual int getNumRetry() const;

        /**
         * @brief Returns a public node related to the request
         *
         * The MegaRequest object retains the ownership of the returned value. It will be valid
         * until the MegaRequest object is deleted.
         *
         * If you want to use the returned node beyond the deletion of the MegaRequest object,
         * you must call MegaNode::copy or use MegaRequest::getPublicMegaNode instead
         *
         * @return Public node related to the request
         *
         * @deprecated This function will be removed in future updates. You should use
         * MegaRequest::getPublicMegaNode instead.
         *
         */
        virtual MegaNode *getPublicNode() const;

        /**
         * @brief Returns a public node related to the request
         *
         * You take the ownership of the returned value.
         *
         * This value is valid for these requests:
         * - MegaApi::copyNode - Returns the node to copy (if it is a public node)
         *
         * This value is valid for these request in onRequestFinish when the
         * error code is MegaError::API_OK:
         * - MegaApi::getPublicNode - Returns the public node
         *
         * @return Public node related to the request
         */
        virtual MegaNode *getPublicMegaNode() const;

        /**
         * @brief Returns the type of parameter related to the request
         *
         * This value is valid for these requests:
         * - MegaApi::getThumbnail - Returns MegaApi::ATTR_TYPE_THUMBNAIL
         * - MegaApi::getPreview - Returns MegaApi::ATTR_TYPE_PREVIEW
         * - MegaApi::cancelGetThumbnail - Returns MegaApi::ATTR_TYPE_THUMBNAIL
         * - MegaApi::cancelGetPreview - Returns MegaApi::ATTR_TYPE_PREVIEW
         * - MegaApi::setThumbnail - Returns MegaApi::ATTR_TYPE_THUMBNAIL
         * - MegaApi::setPreview - Returns MegaApi::ATTR_TYPE_PREVIEW
         * - MegaApi::reportDebugEvent - Returns MegaApi::EVENT_DEBUG
         * - MegaApi::cancelTransfers - Returns MegaTransfer::TYPE_DOWNLOAD if downloads are cancelled or MegaTransfer::TYPE_UPLOAD if uploads are cancelled
         * - MegaApi::setUserAttribute - Returns the attribute type
         * - MegaApi::getUserAttribute - Returns the attribute type
         * - MegaApi::setMaxConnections - Returns the direction of transfers
         *
         * @return Type of parameter related to the request
         */
        virtual int getParamType() const;

        /**
         * @brief Returns a text relative to this request
         *
         * The SDK retains the ownership of the returned value. It will be valid until
         * the MegaRequest object is deleted.
         *
         * This value is valid for these requests:
         * - MegaApi::submitFeedback - Returns the comment about the app
         * - MegaApi::reportDebugEvent - Returns the debug message
         * - MegaApi::setUserAttribute - Returns the new value for the attribute
         * - MegaApi::inviteContact - Returns the message appended to the contact invitation
         * - MegaApi::sendEvent - Returns the event message
         * - MegaApi::createAccount - Returns the lastname for the new account
         *
         * This value is valid for these request in onRequestFinish when the
         * error code is MegaError::API_OK:
         * - MegaApi::getUserData - Returns the XMPP JID of the user
         * - MegaApi::getUserAttribute - Returns the value of the attribute
         *
         * @return Text relative to this request
         */
        virtual const char *getText() const;

        /**
         * @brief Returns a number related to this request
         *
         * This value is valid for these requests:
         * - MegaApi::retryPendingConnections - Returns if transfers are retried
         * - MegaApi::submitFeedback - Returns the rating for the app
         * - MegaApi::pauseTransfers - Returns the direction of the transfers to pause/resume
         * - MegaApi::upgradeAccount - Returns the payment method
         * - MegaApi::replyContactRequest - Returns the action to do with the contact request
         * - MegaApi::inviteContact - Returns the action to do with the contact request
         * - MegaApi::sendEvent - Returns the event type
<<<<<<< HEAD
         * - MegaApi::moveTransferUp - Returns MegaTransfer::MOVE_TYPE_UP
         * - MegaApi::moveTransferUpByTag - Returns MegaTransfer::MOVE_TYPE_UP
         * - MegaApi::moveTransferDown - Returns MegaTransfer::MOVE_TYPE_DOWN
         * - MegaApi::moveTransferDownByTag - Returns MegaTransfer::MOVE_TYPE_DOWN
         * - MegaApi::moveTransferToFirst - Returns MegaTransfer::MOVE_TYPE_TOP
         * - MegaApi::moveTransferToFirstByTag - Returns MegaTransfer::MOVE_TYPE_TOP
         * - MegaApi::moveTransferToLast - Returns MegaTransfer::MOVE_TYPE_BOTTOM
         * - MegaApi::moveTransferToLastByTag - Returns MegaTransfer::MOVE_TYPE_BOTTOM
         * - MegaApi::moveTransferBefore - Returns the tag of the transfer with the target position
         * - MegaApi::moveTransferBeforeByTag - Returns the tag of the transfer with the target position
=======
         * - MegaApi::setMaxConnections - Returns the number of connections
>>>>>>> a55db5e5
         *
         * This value is valid for these request in onRequestFinish when the
         * error code is MegaError::API_OK:
         * - MegaApi::resumeSync - Returns the fingerprint of the local file
         * - MegaApi::creditCardQuerySubscriptions - Returns the number of credit card subscriptions
         * - MegaApi::getPaymentMethods - Returns a bitfield with the available payment methods
         *
         * @return Number related to this request
         */
        virtual long long getNumber() const;

        /**
         * @brief Returns a flag related to the request
         *
         * This value is valid for these requests:
         * - MegaApi::retryPendingConnections - Returns if request are disconnected
         * - MegaApi::pauseTransfers - Returns true if transfers were paused, false if they were resumed
         * - MegaApi::createChat - Creates a chat for one or more participants
         * - MegaApi::fetchnodes - Return true if logged in into a folder and the provided key is invalid.
         * - MegaApi::getPublicNode - Return true if the provided key along the link is invalid.
         * - MegaApi::pauseTransfer - Returns true if the transfer has to be pause or false if it has to be resumed
         * - MegaApi::pauseTransferByTag - Returns true if the transfer has to be pause or false if it has to be resumed
         * - MegaApi::moveTransferUp - Returns true (it means that it's an automatic move)
         * - MegaApi::moveTransferUpByTag - Returns true (it means that it's an automatic move)
         * - MegaApi::moveTransferDown - Returns true (it means that it's an automatic move)
         * - MegaApi::moveTransferDownByTag - Returns true (it means that it's an automatic move)
         * - MegaApi::moveTransferToFirst - Returns true (it means that it's an automatic move)
         * - MegaApi::moveTransferToFirstByTag - Returns true (it means that it's an automatic move)
         * - MegaApi::moveTransferToLast - Returns true (it means that it's an automatic move)
         * - MegaApi::moveTransferToLastByTag - Returns true (it means that it's an automatic move)
         * - MegaApi::moveTransferBefore - Returns false (it means that it's a manual move)
         * - MegaApi::moveTransferBeforeByTag - Returns false (it means that it's a manual move)
         *
         * @return Flag related to the request
         */
        virtual bool getFlag() const;

        /**
         * @brief Returns the number of transferred bytes during the request
         * @return Number of transferred bytes during the request
         */
        virtual long long getTransferredBytes() const;

        /**
         * @brief Returns the number of bytes that the SDK will have to transfer to finish the request
         * @return Number of bytes that the SDK will have to transfer to finish the request
         */
        virtual long long getTotalBytes() const;

        /**
         * @brief Return the MegaRequestListener associated with this request
         *
         * This function will return NULL if there isn't an associated request listener.
         *
         * @return MegaRequestListener associated with this request
         */
        virtual MegaRequestListener *getListener() const;

        /**
         * @brief Returns details related to the MEGA account
         *
         * This value is valid for these request in onRequestFinish when the
         * error code is MegaError::API_OK:
         * - MegaApi::getAccountDetails - Details of the MEGA account
         *
         * @return Details related to the MEGA account
         */
        virtual MegaAccountDetails *getMegaAccountDetails() const;

        /**
         * @brief Returns available pricing plans to upgrade a MEGA account
         *
         * This value is valid for these request in onRequestFinish when the
         * error code is MegaError::API_OK:
         * - MegaApi::getPricing - Returns the available pricing plans
         *
         * @return Available pricing plans to upgrade a MEGA account
         */
        virtual MegaPricing *getPricing() const;


        /**
         * @brief Returns the tag of a transfer related to the request
         *
         * This value is valid for these requests:
         * - MegaApi::cancelTransfer - Returns the tag of the cancelled transfer (MegaTransfer::getTag)
         * - MegaApi::pauseTransfer - Returns the tag of the request to pause or resume
         * - MegaApi::pauseTransferByTag - Returns the tag of the request to pause or resume
         * - MegaApi::moveTransferUp - Returns the tag of the transfer to move
         * - MegaApi::moveTransferUpByTag - Returns the tag of the transfer to move
         * - MegaApi::moveTransferDown - Returns the tag of the transfer to move
         * - MegaApi::moveTransferDownByTag - Returns the tag of the transfer to move
         * - MegaApi::moveTransferToFirst - Returns the tag of the transfer to move
         * - MegaApi::moveTransferToFirstByTag - Returns the tag of the transfer to move
         * - MegaApi::moveTransferToLast - Returns the tag of the transfer to move
         * - MegaApi::moveTransferToLastByTag - Returns the tag of the transfer to move
         * - MegaApi::moveTransferBefore - Returns the tag of the transfer to move
         * - MegaApi::moveTransferBeforeByTag - Returns the tag of the transfer to move
         *
         * @return Tag of a transfer related to the request
         */
        virtual int getTransferTag() const;

        /**
         * @brief Returns the number of details related to this request
         * @return Number of details related to this request
         */
        virtual int getNumDetails() const;

        /**
         * @brief Returns the tag that identifies this request
         *
         * The tag is unique for the MegaApi object that has generated it only
         *
         * @return Unique tag that identifies this request
         */
        virtual int getTag() const;

#ifdef ENABLE_CHAT
        /**
         * @brief Returns the list of peers in a chat.
         *
         * The SDK retains the ownership of the returned value. It will be valid until
         * the MegaRequest object is deleted.
         *
         * This value is valid for these requests:
         * - MegaApi::createChat - Returns the list of peers and their privilege level
         *
         * @return List of peers of a chat
         */
        virtual MegaTextChatPeerList *getMegaTextChatPeerList() const;

        /**
         * @brief Returns the list of chats.
         *
         * The SDK retains the ownership of the returned value. It will be valid until
         * the MegaRequest object is deleted.
         *
         * This value is valid for these requests in onRequestFinish when the
         * error code is MegaError::API_OK:
         * - MegaApi::createChat - Returns the new chat's information
         *
         * @return List of chats
         */
        virtual MegaTextChatList *getMegaTextChatList() const;
#endif

        /**
         * @brief Returns the string map
         *
         * The SDK retains the ownership of the returned value. It will be valid until
         * the MegaRequest object is deleted.
         *
         * This value is valid for these requests in onRequestFinish when the
         * error code is MegaError::API_OK:
         * - MegaApi::getUserAttribute - Returns the attribute value
         *
         * @return String map including the key-value pairs of the attribute
         */
        virtual MegaStringMap* getMegaStringMap() const;
};

/**
 * @brief Provides information about a transfer
 *
 * Developers can use listeners (MegaListener, MegaTransferListener)
 * to track the progress of each transfer. MegaTransfer objects are provided in callbacks sent
 * to these listeners and allow developers to know the state of the transfers, their parameters
 * and their results.
 *
 * Objects of this class aren't live, they are snapshots of the state of the transfer
 * when the object is created, they are immutable.
 *
 */
class MegaTransfer
{
	public:
        enum {
            TYPE_DOWNLOAD = 0,
            TYPE_UPLOAD,
            TYPE_LOCAL_HTTP_DOWNLOAD
        };

        enum {
            STATE_NONE = 0,
            STATE_QUEUED,
            STATE_ACTIVE,
            STATE_PAUSED,
            STATE_RETRYING,
            STATE_COMPLETING,
            STATE_COMPLETED,
            STATE_CANCELLED,
            STATE_FAILED
        };

        enum {
            MOVE_TYPE_UP = 1,
            MOVE_TYPE_DOWN,
            MOVE_TYPE_TOP,
            MOVE_TYPE_BOTTOM
        };
        
        virtual ~MegaTransfer();

        /**
         * @brief Creates a copy of this MegaTransfer object
         *
         * The resulting object is fully independent of the source MegaTransfer,
         * it contains a copy of all internal attributes, so it will be valid after
         * the original object is deleted.
         *
         * You are the owner of the returned object
         *
         * @return Copy of the MegaTransfer object
         */
        virtual MegaTransfer *copy();

        /**
         * @brief Returns the type of the transfer (TYPE_DOWNLOAD, TYPE_UPLOAD)
         * @return The type of the transfer (TYPE_DOWNLOAD, TYPE_UPLOAD)
         */
        virtual int getType() const;

        /**
         * @brief Returns a readable string showing the type of transfer (UPLOAD, DOWNLOAD)
         *
         * This function returns a pointer to a statically allocated buffer.
         * You don't have to free the returned pointer
         *
         * @return Readable string showing the type of transfer (UPLOAD, DOWNLOAD)
         */
        virtual const char *getTransferString() const;

        /**
         * @brief Returns a readable string that shows the type of the transfer
         *
         * This function provides exactly the same result as MegaTransfer::getTransferString (UPLOAD, DOWNLOAD)
         * It's provided for a better Java compatibility
         *
         * @return Readable string showing the type of transfer (UPLOAD, DOWNLOAD)
         */
        virtual const char* toString() const;

        /**
         * @brief Returns a readable string that shows the type of the transfer
         *
         * This function provides exactly the same result as MegaTransfer::getTransferString (UPLOAD, DOWNLOAD)
         * It's provided for a better Python compatibility
         *
         * @return Readable string showing the type of transfer (UPLOAD, DOWNLOAD)
         */
        virtual const char* __str__() const;

        /**
         * @brief Returns a readable string that shows the type of the transfer
         *
         * This function provides exactly the same result as MegaTransfer::getTransferString (UPLOAD, DOWNLOAD)
         * It's provided for a better PHP compatibility
         *
         * @return Readable string showing the type of transfer (UPLOAD, DOWNLOAD)
         */
        virtual const char *__toString() const;

        /**
         * @brief Returns the starting time of the request (in deciseconds)
         *
         * The returned value is a monotonic time since some unspecified starting point expressed in
         * deciseconds.
         *
         * @return Starting time of the transfer (in deciseconds)
         */
        virtual int64_t getStartTime() const;

        /**
         * @brief Returns the number of transferred bytes during this request
         * @return Transferred bytes during this transfer
         */
        virtual long long getTransferredBytes() const;

        /**
         * @brief Returns the total bytes to be transferred to complete the transfer
         * @return Total bytes to be transferred to complete the transfer
         */
        virtual long long getTotalBytes() const;

        /**
         * @brief Returns the local path related to this request
         *
         * For uploads, this function returns the path to the source file. For downloads, it
         * returns the path of the destination file.
         *
         * The SDK retains the ownership of the returned value. It will be valid until
         * the MegaTransfer object is deleted.
         *
         * @return Local path related to this transfer
         */
        virtual const char* getPath() const;

        /**
         * @brief Returns the parent path related to this request
         *
         * For uploads, this function returns the path to the folder containing the source file.
         * For downloads, it returns that path to the folder containing the destination file.
         *
         * The SDK retains the ownership of the returned value. It will be valid until
         * the MegaTransfer object is deleted.
         *
         * @return Parent path related to this transfer
         */
        virtual const char* getParentPath() const;

        /**
         * @brief Returns the handle related to this transfer
         *
         * For downloads, this function returns the handle of the source node.
         *
         * For uploads, it returns the handle of the new node in MegaTransferListener::onTransferFinish
         * and MegaListener::onTransferFinish when the error code is API_OK. Otherwise, it returns
         * mega::INVALID_HANDLE.
         *
         * @return The handle related to the transfer.
         */
        virtual MegaHandle getNodeHandle() const;

        /**
         * @brief Returns the handle of the parent node related to this transfer
         *
         * For downloads, this function returns always mega::INVALID_HANDLE. For uploads,
         * it returns the handle of the destination node (folder) for the uploaded file.
         *
         * @return The handle of the destination folder for uploads, or mega::INVALID_HANDLE for downloads.
         */
        virtual MegaHandle getParentHandle() const;

        /**
         * @brief Returns the starting position of the transfer for streaming downloads
         *
         * The return value of this fuction will be 0 if the transfer isn't a streaming
         * download (MegaApi::startStreaming)
         *
         * @return Starting position of the transfer for streaming downloads, otherwise 0
         */
        virtual long long getStartPos() const;

        /**
         * @brief Returns the end position of the transfer for streaming downloads
         *
         * The return value of this fuction will be 0 if the transfer isn't a streaming
         * download (MegaApi::startStreaming)
         *
         * @return End position of the transfer for streaming downloads, otherwise 0
         */
        virtual long long getEndPos() const;

		/**
		 * @brief Returns the name of the file that is being transferred
		 *
		 * It's possible to upload a file with a different name (MegaApi::startUpload). In that case,
		 * this function returns the destination name.
		 *
         * The SDK retains the ownership of the returned value. It will be valid until
         * the MegaTransfer object is deleted.
         *
		 * @return Name of the file that is being transferred
		 */
		virtual const char* getFileName() const;

		/**
		 * @brief Returns the MegaTransferListener object associated with this transfer
		 *
		 * MegaTransferListener objects can be associated with transfers at startup, if a listener
		 * isn't associated, this function will return NULL
		 *
		 * @return Listener associated with this transfer
		 */
		virtual MegaTransferListener* getListener() const;

		/**
		 * @brief Return the number of times that a transfer has temporarily failed
		 * @return Number of times that a transfer has temporarily failed
		 */
		virtual int getNumRetry() const;

		/**
		 * @brief Returns the maximum number of times that the transfer will be retried
		 * @return Mmximum number of times that the transfer will be retried
		 */
		virtual int getMaxRetries() const;

		/**
		 * @brief Returns an integer that identifies this transfer
		 * @return Integer that identifies this transfer
		 */
		virtual int getTag() const;

		/**
		 * @brief Returns the average speed of this transfer
		 * @return Average speed of this transfer
		 */
		virtual long long getSpeed() const;

		/**
		 * @brief Returns the number of bytes transferred since the previous callback
		 * @return Number of bytes transferred since the previous callback
		 * @see MegaListener::onTransferUpdate, MegaTransferListener::onTransferUpdate
		 */
		virtual long long getDeltaSize() const;

		/**
		 * @brief Returns the timestamp when the last data was received (in deciseconds)
		 *
		 * This timestamp doesn't have a defined starting point. Use the difference between
		 * the return value of this function and MegaTransfer::getStartTime to know how
		 * much time the transfer has been running.
		 *
		 * @return Timestamp when the last data was received (in deciseconds)
		 */
		virtual int64_t getUpdateTime() const;

        /**
         * @brief Returns a public node related to the transfer
         *
         * The return value is only valid for downloads of public nodes
         * You take the ownership of the returned value.
         *
         * @return Public node related to the transfer
         */
        virtual MegaNode *getPublicMegaNode() const;

        /**
         * @brief Returns true if this transfer belongs to the synchronization engine
         *
         * A single transfer can upload/download several files with exactly the same contents. If
         * some of these files are being transferred by the synchonization engine, but there is at
         * least one file started by the application, this function returns false.
         *
         * This data is important to know if the transfer is cancellable. Regular transfers are cancellable
         * but synchronization transfers aren't.
         *
         * @return true if this transfer belongs to the synchronization engine, otherwise false
         */
        virtual bool isSyncTransfer() const;

        /**
         * @brief Returns true is this is a streaming transfer
         * @return true if this is a streaming transfer, false otherwise
         * @see MegaApi::startStreaming
         */
        virtual bool isStreamingTransfer() const;

        /**
         * @brief Returns the received bytes since the last callback
         *
         * The returned value is only valid for streaming transfers (MegaApi::startStreaming).
         *
         * @return Received bytes since the last callback
         */
        virtual char *getLastBytes() const;

        /**
         * @brief Returns true if the transfer is a folder transfer
         * @return true if it's a folder transfer, otherwise (file transfer) it returns false
         */
        virtual bool isFolderTransfer() const;

        /**
         * @brief Returns the identifier of the folder transfer associated to this transfer
         *
         * This function is only useful for transfers automatically started in the context of a folder transfer.
         * For folder transfers (the ones directly started with startUpload), it returns -1
         * Otherwise, it returns 0
         *
         * @return Tag of the associated folder transfer.
         */
        virtual int getFolderTransferTag() const;

        /**
         * @brief Returns the application data associated with this transfer
         *
         * You can set the data returned by this function in MegaApi::startDownload
         *
         * The SDK retains the ownership of the returned value. It will be valid until
         * the MegaTransfer object is deleted.
         *
         * @return Application data associated with this transfer
         */
        virtual const char* getAppData() const;

        /**
         * @brief Returns the state of the transfer
         *
         * It can be one of these values:
         * - STATE_NONE = 0
         * Unknown state. This state should be never returned.
         *
         * - STATE_QUEUED = 1
         * The transfer is queued. No data related to it is being transferred.
         *
         * - STATE_ACTIVE = 2
         * The transfer is active. Its data is being transferred.
         *
         * - STATE_PAUSED = 3
         * The transfer is paused. It won't be activated until it's resumed.
         *
         * - STATE_RETRYING = 4
         * The transfer is waiting to be retried due to a temporary error.
         *
         * - STATE_COMPLETING = 5
         * The transfer is being completed. All data has been transferred
         * but it's still needed to attach the resulting node to the
         * account (uploads), to attach thumbnails/previews to the
         * node (uploads of images) or to create the resulting local
         * file (downloads). The transfer should be completed in a short time.
         *
         * - STATE_COMPLETED = 6
         * The transfer has beeing finished.
         *
         * - STATE_CANCELLED = 7
         * The transfer was cancelled by the user.
         *
         * - STATE_FAILED = 8
         * The transfer was cancelled by the SDK due to a fatal error or
         * after a high number of retries.
         *
         * @return State of the transfer
         */
        virtual int getState() const;

        /**
         * @brief Returns the priority of the transfer
         *
         * This value is intended to keep the order of the transfer queue on apps.
         *
         * @return Priority of the transfer
         */
        virtual unsigned long long getPriority() const;
};

/**
 * @brief Provides information about transfer queues
 *
 * This object is used as the return value of the function MegaApi::getTransferData
 *
 * Objects of this class aren't live, they are snapshots of the state of the transfer
 * queues when the object is created, they are immutable.
 *
 */
class MegaTransferData
{
public:
    virtual ~MegaTransferData();

    /**
     * @brief Creates a copy of this MegaTransferData object
     *
     * The resulting object is fully independent of the source MegaTransferData,
     * it contains a copy of all internal attributes, so it will be valid after
     * the original object is deleted.
     *
     * You are the owner of the returned object
     *
     * @return Copy of the MegaTransferData object
     */
    virtual MegaTransferData *copy() const;

    /**
     * @brief Returns the number of downloads in the transfer queue
     * @return Number of downloads in the transfer queue
     */
    virtual int getNumDownloads() const;

    /**
     * @brief Returns the number of uploads in the transfer queue
     * @return Number of uploads in the transfer queue
     */
    virtual int getNumUploads() const;

    /**
     * @brief Returns the tag of the download at index i
     * @param i index of the selected download. It must be between 0 and MegaTransferData::getNumDownloads (not included)
     * @return Tag of the download at index i
     */
    virtual int getDownloadTag(int i) const;

    /**
     * @brief Returns the tag of the upload at index i
     * @param i index of the selected upload. It must be between 0 and MegaTransferData::getNumUploads (not included)
     * @return Tag of the upload at index i
     */
    virtual int getUploadTag(int i) const;

    /**
     * @brief Returns the priority of the download at index i
     * @param i index of the selected download. It must be between 0 and MegaTransferData::getNumDownloads (not included)
     * @return Priority of the download at index i
     */
    virtual unsigned long long getDownloadPriority(int i) const;

    /**
     * @brief Returns the priority of the upload at index i
     * @param i index of the selected upload. It must be between 0 and MegaTransferData::getNumUploads (not included)
     * @return Priority of the upload at index i
     */
    virtual unsigned long long getUploadPriority(int i) const;
};


/**
 * @brief Provides information about a contact request
 *
 * Developers can use listeners (MegaListener, MegaGlobalListener)
 * to track the progress of each contact. MegaContactRequest objects are provided in callbacks sent
 * to these listeners and allow developers to know the state of the contact requests, their parameters
 * and their results.
 *
 * Objects of this class aren't live, they are snapshots of the state of the contact request
 * when the object is created, they are immutable.
 *
 */
class MegaContactRequest
{
public:
    enum {
        STATUS_UNRESOLVED = 0,
        STATUS_ACCEPTED,
        STATUS_DENIED,
        STATUS_IGNORED,
        STATUS_DELETED,
        STATUS_REMINDED
    };

    enum {
        REPLY_ACTION_ACCEPT = 0,
        REPLY_ACTION_DENY,
        REPLY_ACTION_IGNORE
    };

    enum {
        INVITE_ACTION_ADD = 0,
        INVITE_ACTION_DELETE,
        INVITE_ACTION_REMIND
    };

    virtual ~MegaContactRequest();

    /**
     * @brief Creates a copy of this MegaContactRequest object
     *
     * The resulting object is fully independent of the source MegaContactRequest,
     * it contains a copy of all internal attributes, so it will be valid after
     * the original object is deleted.
     *
     * You are the owner of the returned object
     *
     * @return Copy of the MegaContactRequest object
     */
    virtual MegaContactRequest *copy() const;

    /**
     * @brief Returns the handle of this MegaContactRequest object
     * @return Handle of the object
     */
    virtual MegaHandle getHandle() const;

    /**
     * @brief Returns the email of the request creator
     * @return Email of the request creator
     */
    virtual char* getSourceEmail() const;

    /**
     * @brief Return the message that the creator of the contact request has added
     * @return Message sent by the request creator
     */
    virtual char* getSourceMessage() const;

    /**
     * @brief Returns the email of the recipient or NULL if the current account is the recipient
     * @return Email of the recipient or NULL if the request is for us
     */
    virtual char* getTargetEmail() const;

    /**
     * @brief Returns the creation time of the contact request
     * @return Creation time of the contact request (in seconds since the Epoch)
     */
    virtual int64_t getCreationTime() const;

    /**
     * @brief Returns the last update time of the contact request
     * @return Last update time of the contact request (in seconds since the Epoch)
     */
    virtual int64_t getModificationTime() const;

    /**
     * @brief Returns the status of the contact request
     *
     * It can be one of the following values:
     * - STATUS_UNRESOLVED = 0
     * The request is pending
     *
     * - STATUS_ACCEPTED = 1
     * The request has been accepted
     *
     * - STATUS_DENIED = 2
     * The request has been denied
     *
     * - STATUS_IGNORED = 3
     * The request has been ignored
     *
     * - STATUS_DELETED = 4
     * The request has been deleted
     *
     * - STATUS_REMINDED = 5
     * The request has been reminded
     *
     * @return Status of the contact request
     */
    virtual int getStatus() const;

    /**
     * @brief Direction of the request
     * @return True if the request is outgoing and false if it's incoming
     */
    virtual bool isOutgoing() const;
};


#ifdef ENABLE_SYNC

/**
 * @brief Provides information about a synchronization event
 *
 * This object is provided in callbacks related to the synchronization engine
 * (MegaListener::onSyncEvent MegaSyncListener::onSyncEvent)
 */
class MegaSyncEvent
{
public:

    /**
     * Event types.
     */
    enum {
        TYPE_LOCAL_FOLDER_ADITION, TYPE_LOCAL_FOLDER_DELETION,
        TYPE_LOCAL_FILE_ADDITION, TYPE_LOCAL_FILE_DELETION,
        TYPE_LOCAL_FILE_CHANGED, TYPE_LOCAL_MOVE,
        TYPE_REMOTE_FOLDER_ADDITION, TYPE_REMOTE_FOLDER_DELETION,
        TYPE_REMOTE_FILE_ADDITION, TYPE_REMOTE_FILE_DELETION,
        TYPE_REMOTE_MOVE, TYPE_REMOTE_RENAME,
        TYPE_FILE_GET, TYPE_FILE_PUT
    };

    virtual ~MegaSyncEvent();

    virtual MegaSyncEvent *copy();

    /**
     * @brief Returns the type of event
     * @return Type of event
     */
    virtual int getType() const;

    /**
     * @brief Returns the local path related to the event.
     *
     * If there isn't any local path related to the event (remote events)
     * this function returns NULL
     *
     * The SDK retains the ownership of the returned value. It will be valid until
     * the MegaSyncEvent object is deleted.
     *
     * @return Local path related to the event
     */
    virtual const char* getPath() const;

    /**
     * @brief getNodeHandle Returns the node handle related to the event
     *
     * If there isn't any local path related to the event (remote events)
     * this function returns mega::INVALID_HANDLE
     *
     * @return Node handle related to the event
     */
    virtual MegaHandle getNodeHandle() const;

    /**
     * @brief Returns the previous path of the local file.
     *
     * This data is only valid when the event type is TYPE_LOCAL_MOVE
     *
     * The SDK retains the ownership of the returned value. It will be valid until
     * the MegaSyncEvent object is deleted.
     *
     * @return Previous path of the local file.
     */
    virtual const char* getNewPath() const;

    /**
     * @brief Returns the previous name of the remote node
     *
     * This data is only valid when the event type is TYPE_REMOTE_RENAME
     *
     * The SDK retains the ownership of the returned value. It will be valid until
     * the MegaSyncEvent object is deleted.
     *
     * @return Previous name of the remote node
     */
    virtual const char* getPrevName() const;

    /**
     * @brief Returns the handle of the previous parent of the remote node
     *
     * This data is only valid when the event type is TYPE_REMOTE_MOVE
     *
     * The SDK retains the ownership of the returned value. It will be valid until
     * the MegaSyncEvent object is deleted.
     *
     * @return Handle of the previous parent of the remote node
     */
    virtual MegaHandle getPrevParent() const;
};

/**
 * @brief Provides information about a synchronization
 *
 * Developers can use listeners (MegaListener, MegaSyncListener)
 * to track the progress of each synchronization. MegaSync objects are provided in callbacks sent
 * to these listeners and allow developers to know the state of the synchronizations and their parameters
 * and
 *
 * The implementation will receive callbacks from an internal worker thread.
 *
 **/
class MegaSyncListener
{
public:
    /**
     * @brief This function is called when the state of a synced file changes
     *
     * Possible values for the state are:
     * - MegaApi::STATE_SYNCED = 1
     * The file is synced with the MEGA account
     *
     * - MegaApi::STATE_PENDING = 2
     * The file isn't synced with the MEGA account. It's waiting to be synced.
     *
     * - MegaApi::STATE_SYNCING = 3
     * The file is being synced with the MEGA account
     *
     * @param api MegaApi object that is synchronizing files
     * @param sync MegaSync object related that manages the file
     * @param filePath Local path of the file
     * @param newState New state of the file
     */
    virtual void onSyncFileStateChanged(MegaApi *api, MegaSync *sync, const char *filePath, int newState);

    /**
     * @brief This function is called when the state of the synchronization changes
     *
     * The SDK calls this function when the state of the synchronization changes, for example
     * from 'scanning' to 'syncing' or 'failed'.
     *
     * You can use MegaSync::getState to get the new state.
     *
     * @param api MegaApi object that is synchronizing files
     * @param sync MegaSync object that has changed the state
     */
    virtual void onSyncStateChanged(MegaApi *api,  MegaSync *sync);

    /**
     * @brief This function is called when there is a synchronization event
     *
     * Synchronization events can be local deletions, local additions, remote deletions,
     * remote additions, etc. See MegaSyncEvent to know the full list of event types
     *
     * @param api MegaApi object that is synchronizing files
     * @param sync MegaSync object that detects the event
     * @param event Information about the event
     *
     * This parameter will be deleted just after the callback. If you want to save it use
     * MegaSyncEvent::copy
     */
    virtual void onSyncEvent(MegaApi *api, MegaSync *sync,  MegaSyncEvent *event);
};

/**
 * @brief Provides information about a synchronization
 */
class MegaSync
{
public:
    enum
    {
        SYNC_FAILED = -2,
        SYNC_CANCELED = -1,
        SYNC_INITIALSCAN = 0,
        SYNC_ACTIVE
    };

    virtual ~MegaSync();

    /**
     * @brief Creates a copy of this MegaSync object
     *
     * The resulting object is fully independent of the source MegaSync,
     * it contains a copy of all internal attributes, so it will be valid after
     * the original object is deleted.
     *
     * You are the owner of the returned object
     *
     * @return Copy of the MegaError object
     */
    virtual MegaSync *copy();

    /**
     * @brief Get the handle of the folder that is being synced
     * @return Handle of the folder that is being synced in MEGA
     */
    virtual MegaHandle getMegaHandle() const;

    /**
     * @brief Get the path of the local folder that is being synced
     *
     * The SDK retains the ownership of the returned value. It will be valid until
     * the MegaRequest object is deleted.
     *
     * @return Local folder that is being synced
     */
    virtual const char* getLocalFolder() const;

    /**
     * @brief Gets an unique identifier of the local folder that is being synced
     * @return Unique identifier of the local folder that is being synced
     */
    virtual long long getLocalFingerprint() const;

    /**
     * @brief Returns the identifier of this synchronization
     *
     * Identifiers of synchronizations are always negative numbers.
     *
     * @return Identifier of the synchronization
     */
    virtual int getTag() const;

    /**
     * @brief Get the state of the synchronization
     *
     * Possible values are:
     * - SYNC_FAILED = -2
     * The synchronization has failed and has been disabled
     *
     * - SYNC_CANCELED = -1,
     * The synchronization has failed and has been disabled
     *
     * - SYNC_INITIALSCAN = 0,
     * The synchronization is doing the initial scan
     *
     * - SYNC_ACTIVE
     * The synchronization is active
     *
     * @return State of the synchronization
     */
    virtual int getState() const;
};

#endif

/**
 * @brief Provides information about an error
 */
class MegaError
{
public:
    /**
     * @brief Declaration of API error codes.
     */
    enum
    {
        API_OK = 0,             ///< Everything OK
        API_EINTERNAL = -1,     ///< Internal error.
        API_EARGS = -2,         ///< Bad arguments.
        API_EAGAIN = -3,        ///< Request failed, retry with exponential back-off.
        API_ERATELIMIT = -4,    ///< Too many requests, slow down.
        API_EFAILED = -5,       ///< Request failed permanently.
        API_ETOOMANY = -6,      ///< Too many requests for this resource.
        API_ERANGE = -7,        ///< Resource access out of rage.
        API_EEXPIRED = -8,      ///< Resource expired.
        API_ENOENT = -9,        ///< Resource does not exist.
        API_ECIRCULAR = -10,    ///< Circular linkage.
        API_EACCESS = -11,      ///< Access denied.
        API_EEXIST = -12,       ///< Resource already exists.
        API_EINCOMPLETE = -13,  ///< Request incomplete.
        API_EKEY = -14,         ///< Cryptographic error.
        API_ESID = -15,         ///< Bad session ID.
        API_EBLOCKED = -16,     ///< Resource administratively blocked.
        API_EOVERQUOTA = -17,   ///< Quota exceeded.
        API_ETEMPUNAVAIL = -18, ///< Resource temporarily not available.
        API_ETOOMANYCONNECTIONS = -19, ///< Too many connections on this resource.
        API_EWRITE = -20,       ///< File could not be written to (or failed post-write integrity check).
        API_EREAD = -21,        ///< File could not be read from (or changed unexpectedly during reading).
        API_EAPPKEY = -22,      ///< Invalid or missing application key.
        API_ESSL = -23,         ///< SSL verification failed

        PAYMENT_ECARD = -101,
        PAYMENT_EBILLING = -102,
        PAYMENT_EFRAUD = -103,
        PAYMENT_ETOOMANY = -104,
        PAYMENT_EBALANCE = -105,
        PAYMENT_EGENERIC = -106
    };

    /**
     * @brief Creates a new MegaError object
     * @param errorCode Error code for this error
     */
    MegaError(int errorCode = MegaError::API_OK);

    /**
     * @brief Creates a new MegaError object
     * @param errorCode Error code for this error
     * @param value Value associated to the error
     */
    MegaError(int errorCode, long long value);

    /**
     * @brief Creates a new MegaError object copying another one
     * @param megaError MegaError object to be copied
     */
    MegaError(const MegaError &megaError);
    virtual ~MegaError();

        /**
         * @brief Creates a copy of this MegaError object
         *
         * The resulting object is fully independent of the source MegaError,
         * it contains a copy of all internal attributes, so it will be valid after
         * the original object is deleted.
         *
         * You are the owner of the returned object
         *
         * @return Copy of the MegaError object
         */
        MegaError* copy();

		/**
		 * @brief Returns the error code associated with this MegaError
		 * @return Error code associated with this MegaError
		 */
		int getErrorCode() const;

        /**
         * @brief Returns a value associated with the error
         *
         * Currently, this value is only useful when it is related to an API_EOVERQUOTA
         * error related to a transfer. In that case, it's the number of seconds until
         * the more bandwidth will be available for the account.
         *
         * In any other case, this value will be 0
         *
         * @return Value associated with the error
         */
        long long getValue() const;

		/**
		 * @brief Returns a readable description of the error
		 *
		 * This function returns a pointer to a statically allocated buffer.
		 * You don't have to free the returned pointer
		 *
		 * @return Readable description of the error
		 */
		const char* getErrorString() const;

		/**
		 * @brief Returns a readable description of the error
		 *
		 * This function returns a pointer to a statically allocated buffer.
		 * You don't have to free the returned pointer
		 *
		 * This function provides exactly the same result as MegaError::getErrorString.
		 * It's provided for a better Java compatibility
		 *
		 * @return Readable description of the error
		 */
        const char* toString() const;

		/**
		 * @brief Returns a readable description of the error
		 *
		 * This function returns a pointer to a statically allocated buffer.
		 * You don't have to free the returned pointer
		 *
		 * This function provides exactly the same result as MegaError::getErrorString.
		 * It's provided for a better Python compatibility
		 *
		 * @return Readable description of the error
		 */
		const char* __str__() const;

		/**
		 * @brief Returns a readable description of the error
		 *
		 * This function returns a pointer to a statically allocated buffer.
		 * You don't have to free the returned pointer
		 *
		 * This function provides exactly the same result as MegaError::getErrorString.
		 * It's provided for a better PHP compatibility
		 *
		 * @return Readable description of the error
		 */
		const char* __toString() const;

		/**
		 * @brief Provides the error description associated with an error code
		 *
		 * This function returns a pointer to a statically allocated buffer.
		 * You don't have to free the returned pointer
		 *
		 * @param errorCode Error code for which the description will be returned
		 * @return Description associated with the error code
		 */
        static const char *getErrorString(int errorCode);

    private:
        //< 0 = API error code, > 0 = http error, 0 = No error
		int errorCode;
        long long value;
};

/**
 * @brief Interface to process node trees
 *
 * An implementation of this class can be used to process a node tree passing a pointer to
 * MegaApi::processMegaTree
 *
 * The implementation will receive callbacks from an internal worker thread.
 *
 */
class MegaTreeProcessor
{
    public:
        /**
         * @brief Function that will be called for all nodes in a node tree
         * @param node Node to be processed
         * @return true to continue processing nodes, false to stop
         */
        virtual bool processMegaNode(MegaNode* node);
        virtual ~MegaTreeProcessor();
};

/**
 * @brief Interface to receive information about requests
 *
 * All requests allows to pass a pointer to an implementation of this interface in the last parameter.
 * You can also get information about all requests using MegaApi::addRequestListener
 *
 * MegaListener objects can also receive information about requests
 *
 * This interface uses MegaRequest objects to provide information of requests. Take into account that not all
 * fields of MegaRequest objects are valid for all requests. See the documentation about each request to know
 * which fields contain useful information for each one.
 *
 * The implementation will receive callbacks from an internal worker thread.
 *
 */
class MegaRequestListener
{
    public:
        /**
         * @brief This function is called when a request is about to start being processed
         *
         * The SDK retains the ownership of the request parameter.
         * Don't use it after this functions returns.
         *
         * The api object is the one created by the application, it will be valid until
         * the application deletes it.
         *
         * @param api MegaApi object that started the request
         * @param request Information about the request
         */
        virtual void onRequestStart(MegaApi* api, MegaRequest *request);

        /**
         * @brief This function is called when a request has finished
         *
         * There won't be more callbacks about this request.
         * The last parameter provides the result of the request. If the request finished without problems,
         * the error code will be API_OK
         *
         * The SDK retains the ownership of the request and error parameters.
         * Don't use them after this functions returns.
         *
         * The api object is the one created by the application, it will be valid until
         * the application deletes it.
         *
         * @param api MegaApi object that started the request
         * @param request Information about the request
         * @param e Error information
         */
        virtual void onRequestFinish(MegaApi* api, MegaRequest *request, MegaError* e);

        /**
         * @brief This function is called to inform about the progres of a request
         *
         * Currently, this callback is only used for fetchNodes (MegaRequest::TYPE_FETCH_NODES) requests
         *
         * The SDK retains the ownership of the request parameter.
         * Don't use it after this functions returns.
         *
         * The api object is the one created by the application, it will be valid until
         * the application deletes it.
         *
         *
         * @param api MegaApi object that started the request
         * @param request Information about the request
         * @see MegaRequest::getTotalBytes MegaRequest::getTransferredBytes
         */
        virtual void onRequestUpdate(MegaApi*api, MegaRequest *request);

        /**
         * @brief This function is called when there is a temporary error processing a request
         *
         * The request continues after this callback, so expect more MegaRequestListener::onRequestTemporaryError or
         * a MegaRequestListener::onRequestFinish callback
         *
         * The SDK retains the ownership of the request and error parameters.
         * Don't use them after this functions returns.
         *
         * The api object is the one created by the application, it will be valid until
         * the application deletes it.
         *
         * @param api MegaApi object that started the request
         * @param request Information about the request
         * @param error Error information
         */
        virtual void onRequestTemporaryError(MegaApi *api, MegaRequest *request, MegaError* error);
        virtual ~MegaRequestListener();
};

/**
 * @brief Interface to receive information about transfers
 *
 * All transfers allows to pass a pointer to an implementation of this interface in the last parameter.
 * You can also get information about all transfers using MegaApi::addTransferListener
 *
 * MegaListener objects can also receive information about transfers
 *
 * The implementation will receive callbacks from an internal worker thread.
 *
 */
class MegaTransferListener
{
    public:
        /**
         * @brief This function is called when a transfer is about to start being processed
         *
         * The SDK retains the ownership of the transfer parameter.
         * Don't use it after this functions returns.
         *
         * The api object is the one created by the application, it will be valid until
         * the application deletes it.
         *
         * @param api MegaApi object that started the transfer
         * @param transfer Information about the transfer
         */
        virtual void onTransferStart(MegaApi *api, MegaTransfer *transfer);

        /**
         * @brief This function is called when a transfer has finished
         *
         * The SDK retains the ownership of the transfer and error parameters.
         * Don't use them after this functions returns.
         *
         * The api object is the one created by the application, it will be valid until
         * the application deletes it.
         *
         * There won't be more callbacks about this transfer.
         * The last parameter provides the result of the transfer. If the transfer finished without problems,
         * the error code will be API_OK
         *
         * @param api MegaApi object that started the transfer
         * @param transfer Information about the transfer
         * @param error Error information
         */
        virtual void onTransferFinish(MegaApi* api, MegaTransfer *transfer, MegaError* error);

        /**
         * @brief This function is called to inform about the progress of a transfer
         *
         * The SDK retains the ownership of the transfer parameter.
         * Don't use it after this functions returns.
         *
         * The api object is the one created by the application, it will be valid until
         * the application deletes it.
         *
         * @param api MegaApi object that started the transfer
         * @param transfer Information about the transfer
         *
         * @see MegaTransfer::getTransferredBytes, MegaTransfer::getSpeed
         */
        virtual void onTransferUpdate(MegaApi *api, MegaTransfer *transfer);

        /**
         * @brief This function is called when there is a temporary error processing a transfer
         *
         * The transfer continues after this callback, so expect more MegaTransferListener::onTransferTemporaryError or
         * a MegaTransferListener::onTransferFinish callback
         *
         * The SDK retains the ownership of the transfer and error parameters.
         * Don't use them after this functions returns.
         *
         * @param api MegaApi object that started the transfer
         * @param transfer Information about the transfer
         * @param error Error information
         */
        virtual void onTransferTemporaryError(MegaApi *api, MegaTransfer *transfer, MegaError* error);

        virtual ~MegaTransferListener();

        /**
         * @brief This function is called to provide the last readed bytes of streaming downloads
         *
         * This function won't be called for non streaming downloads. You can get the same buffer
         * provided by this function in MegaTransferListener::onTransferUpdate, using
         * MegaTransfer::getLastBytes MegaTransfer::getDeltaSize.
         *
         * The SDK retains the ownership of the transfer and buffer parameters.
         * Don't use them after this functions returns.
         *
         * This callback is mainly provided for compatibility with other programming languages.
         *
         * @param api MegaApi object that started the transfer
         * @param transfer Information about the transfer
         * @param buffer Buffer with the last readed bytes
         * @param size Size of the buffer
         * @return true to continue the transfer, false to cancel it
         *
         * @see MegaApi::startStreaming
         */
        virtual bool onTransferData(MegaApi *api, MegaTransfer *transfer, char *buffer, size_t size);
};

/**
 * @brief Interface to get information about global events
 *
 * You can implement this interface and start receiving events calling MegaApi::addGlobalListener
 *
 * MegaListener objects can also receive global events
 *
 * The implementation will receive callbacks from an internal worker thread.
 */
class MegaGlobalListener
{
    public:
        /**
         * @brief This function is called when there are new or updated contacts in the account
         *
         * The SDK retains the ownership of the MegaUserList in the second parameter. The list and all the
         * MegaUser objects that it contains will be valid until this function returns. If you want to save the
         * list, use MegaUserList::copy. If you want to save only some of the MegaUser objects, use MegaUser::copy
         * for those objects.
         *
         * @param api MegaApi object connected to the account
         * @param users List that contains the new or updated contacts
         */
        virtual void onUsersUpdate(MegaApi* api, MegaUserList *users);

        /**
         * @brief This function is called when there are new or updated nodes in the account
         *
         * When the full account is reloaded or a large number of server notifications arrives at once, the
         * second parameter will be NULL.
         *
         * The SDK retains the ownership of the MegaNodeList in the second parameter. The list and all the
         * MegaNode objects that it contains will be valid until this function returns. If you want to save the
         * list, use MegaNodeList::copy. If you want to save only some of the MegaNode objects, use MegaNode::copy
         * for those nodes.
         *
         * @param api MegaApi object connected to the account
         * @param nodes List that contains the new or updated nodes
         */
        virtual void onNodesUpdate(MegaApi* api, MegaNodeList *nodes);

        /**
         * @brief This function is called when the account has been updated (upgraded/downgraded)
         * @param api MegaApi object connected to the account
         */
        virtual void onAccountUpdate(MegaApi *api);

        /**
         * @brief This function is called when there are new or updated contact requests in the account
         *
         * When the full account is reloaded or a large number of server notifications arrives at once, the
         * second parameter will be NULL.
         *
         * The SDK retains the ownership of the MegaContactRequestList in the second parameter. The list and all the
         * MegaContactRequest objects that it contains will be valid until this function returns. If you want to save the
         * list, use MegaContactRequestList::copy. If you want to save only some of the MegaContactRequest objects, use MegaContactRequest::copy
         * for them.
         *
         * @param api MegaApi object connected to the account
         * @param requests List that contains the new or updated contact requests
         */
        virtual void onContactRequestsUpdate(MegaApi* api, MegaContactRequestList* requests);

        /**
         * @brief This function is called when an inconsistency is detected in the local cache
         *
         * You should call MegaApi::fetchNodes when this callback is received
         *
         * @param api MegaApi object connected to the account
         */
        virtual void onReloadNeeded(MegaApi* api);

#ifdef ENABLE_SYNC
        /**
         * @brief This function is called with the state of the synchronization engine has changed
         *
         * You can call MegaApi::isScanning and MegaApi::isWaiting to know the global state
         * of the synchronization engine.
         *
         * @param api MegaApi object related to the event
         */
        virtual void onGlobalSyncStateChanged(MegaApi* api);
#endif

#ifdef ENABLE_CHAT
        /**
         * @brief This function is called when there are new or updated chats
         *
         * This callback is also used to initialize the list of chats available during the fetchnodes request.
         *
         * The SDK retains the ownership of the MegaTextChatList in the second parameter. The list and all the
         * MegaTextChat objects that it contains will be valid until this function returns. If you want to save the
         * list, use MegaTextChatList::copy. If you want to save only some of the MegaTextChat objects, use
         * MegaTextChat::copy for those objects.
         *
         * @param api MegaApi object connected to the account
         * @param chats List that contains the new or updated chats
         */
        virtual void onChatsUpdate(MegaApi* api, MegaTextChatList *chats);
#endif
        virtual ~MegaGlobalListener();
};

/**
 * @brief Interface to get all information related to a MEGA account
 *
 * Implementations of this interface can receive all events (request, transfer, global) and two
 * additional events related to the synchronization engine. The SDK will provide a new interface
 * to get synchronization events separately in future updates-
 *
 * Multiple inheritance isn't used for compatibility with other programming languages
 *
 * The implementation will receive callbacks from an internal worker thread.
 *
 */
class MegaListener
{
    public:
        /**
         * @brief This function is called when a request is about to start being processed
         *
         * The SDK retains the ownership of the request parameter.
         * Don't use it after this functions returns.
         *
         * The api object is the one created by the application, it will be valid until
         * the application deletes it.
         *
         * @param api MegaApi object that started the request
         * @param request Information about the request
         */
        virtual void onRequestStart(MegaApi* api, MegaRequest *request);

        /**
         * @brief This function is called when a request has finished
         *
         * There won't be more callbacks about this request.
         * The last parameter provides the result of the request. If the request finished without problems,
         * the error code will be API_OK
         *
         * The SDK retains the ownership of the request and error parameters.
         * Don't use them after this functions returns.
         *
         * The api object is the one created by the application, it will be valid until
         * the application deletes it.
         *
         * @param api MegaApi object that started the request
         * @param request Information about the request
         * @param e Error information
         */
        virtual void onRequestFinish(MegaApi* api, MegaRequest *request, MegaError* e);

        /**
         * @brief This function is called to inform about the progres of a request
         *
         * Currently, this callback is only used for fetchNodes (MegaRequest::TYPE_FETCH_NODES) requests
         *
         * The SDK retains the ownership of the request parameter.
         * Don't use it after this functions returns.
         *
         * The api object is the one created by the application, it will be valid until
         * the application deletes it.
         *
         *
         * @param api MegaApi object that started the request
         * @param request Information about the request
         * @see MegaRequest::getTotalBytes MegaRequest::getTransferredBytes
         */
        virtual void onRequestUpdate(MegaApi*api, MegaRequest *request);

        /**
         * @brief This function is called when there is a temporary error processing a request
         *
         * The request continues after this callback, so expect more MegaRequestListener::onRequestTemporaryError or
         * a MegaRequestListener::onRequestFinish callback
         *
         * The SDK retains the ownership of the request and error parameters.
         * Don't use them after this functions returns.
         *
         * The api object is the one created by the application, it will be valid until
         * the application deletes it.
         *
         * @param api MegaApi object that started the request
         * @param request Information about the request
         * @param error Error information
         */
        virtual void onRequestTemporaryError(MegaApi *api, MegaRequest *request, MegaError* error);

        /**
         * @brief This function is called when a transfer is about to start being processed
         *
         * The SDK retains the ownership of the transfer parameter.
         * Don't use it after this functions returns.
         *
         * The api object is the one created by the application, it will be valid until
         * the application deletes it.
         *
         * @param api MegaApi object that started the request
         * @param transfer Information about the transfer
         */
        virtual void onTransferStart(MegaApi *api, MegaTransfer *transfer);

        /**
         * @brief This function is called when a transfer has finished
         *
         * The SDK retains the ownership of the transfer and error parameters.
         * Don't use them after this functions returns.
         *
         * The api object is the one created by the application, it will be valid until
         * the application deletes it.
         *
         * There won't be more callbacks about this transfer.
         * The last parameter provides the result of the transfer. If the transfer finished without problems,
         * the error code will be API_OK
         *
         * @param api MegaApi object that started the transfer
         * @param transfer Information about the transfer
         * @param error Error information
         */
        virtual void onTransferFinish(MegaApi* api, MegaTransfer *transfer, MegaError* error);

        /**
         * @brief This function is called to inform about the progress of a transfer
         *
         * The SDK retains the ownership of the transfer parameter.
         * Don't use it after this functions returns.
         *
         * The api object is the one created by the application, it will be valid until
         * the application deletes it.
         *
         * @param api MegaApi object that started the transfer
         * @param transfer Information about the transfer
         *
         * @see MegaTransfer::getTransferredBytes, MegaTransfer::getSpeed
         */
        virtual void onTransferUpdate(MegaApi *api, MegaTransfer *transfer);

        /**
         * @brief This function is called when there is a temporary error processing a transfer
         *
         * The transfer continues after this callback, so expect more MegaTransferListener::onTransferTemporaryError or
         * a MegaTransferListener::onTransferFinish callback
         *
         * The SDK retains the ownership of the transfer and error parameters.
         * Don't use them after this functions returns.
         *
         * @param api MegaApi object that started the transfer
         * @param transfer Information about the transfer
         * @param error Error information
         */
        virtual void onTransferTemporaryError(MegaApi *api, MegaTransfer *transfer, MegaError* error);

        /**
         * @brief This function is called when there are new or updated contacts in the account
         *
         * The SDK retains the ownership of the MegaUserList in the second parameter. The list and all the
         * MegaUser objects that it contains will be valid until this function returns. If you want to save the
         * list, use MegaUserList::copy. If you want to save only some of the MegaUser objects, use MegaUser::copy
         * for those objects.
         *
         * @param api MegaApi object connected to the account
         * @param users List that contains the new or updated contacts
         */
        virtual void onUsersUpdate(MegaApi* api, MegaUserList *users);

        /**
         * @brief This function is called when there are new or updated nodes in the account
         *
         * When the full account is reloaded or a large number of server notifications arrives at once, the
         * second parameter will be NULL.
         *
         * The SDK retains the ownership of the MegaNodeList in the second parameter. The list and all the
         * MegaNode objects that it contains will be valid until this function returns. If you want to save the
         * list, use MegaNodeList::copy. If you want to save only some of the MegaNode objects, use MegaNode::copy
         * for those nodes.
         *
         * @param api MegaApi object connected to the account
         * @param nodes List that contains the new or updated nodes
         */
        virtual void onNodesUpdate(MegaApi* api, MegaNodeList *nodes);

        /**
         * @brief This function is called when the account has been updated (upgraded/downgraded)
         * @param api MegaApi object connected to the account
         */
        virtual void onAccountUpdate(MegaApi *api);

        /**
         * @brief This function is called when there are new or updated contact requests in the account
         *
         * When the full account is reloaded or a large number of server notifications arrives at once, the
         * second parameter will be NULL.
         *
         * The SDK retains the ownership of the MegaContactRequestList in the second parameter. The list and all the
         * MegaContactRequest objects that it contains will be valid until this function returns. If you want to save the
         * list, use MegaContactRequestList::copy. If you want to save only some of the MegaContactRequest objects, use MegaContactRequest::copy
         * for them.
         *
         * @param api MegaApi object connected to the account
         * @param requests List that contains the new or updated contact requests
         */
        virtual void onContactRequestsUpdate(MegaApi* api, MegaContactRequestList* requests);

        /**
         * @brief This function is called when an inconsistency is detected in the local cache
         *
         * You should call MegaApi::fetchNodes when this callback is received
         *
         * @param api MegaApi object connected to the account
         */
        virtual void onReloadNeeded(MegaApi* api);

#ifdef ENABLE_SYNC
    /**
     * @brief This function is called when the state of a synced file changes
     *
     * Possible values for the state are:
     * - MegaApi::STATE_SYNCED = 1
     * The file is synced with the MEGA account
     *
     * - MegaApi::STATE_PENDING = 2
     * The file isn't synced with the MEGA account. It's waiting to be synced.
     *
     * - MegaApi::STATE_SYNCING = 3
     * The file is being synced with the MEGA account
     *
     * @param api MegaApi object that is synchronizing files
     * @param sync MegaSync object manages the file
     * @param filePath Local path of the file
     * @param newState New state of the file
     */
    virtual void onSyncFileStateChanged(MegaApi *api, MegaSync *sync, const char *filePath, int newState);

    /**
     * @brief This function is called when there is a synchronization event
     *
     * Synchronization events can be local deletions, local additions, remote deletions,
     * remote additions, etc. See MegaSyncEvent to know the full list of event types
     *
     * @param api MegaApi object that is synchronizing files
     * @param sync MegaSync object that detects the event
     * @param event Information about the event
     *
     * This parameter will be deleted just after the callback. If you want to save it use
     * MegaSyncEvent::copy
     */
    virtual void onSyncEvent(MegaApi *api, MegaSync *sync,  MegaSyncEvent *event);

    /**
     * @brief This function is called when the state of the synchronization changes
     *
     * The SDK calls this function when the state of the synchronization changes. you can use
     * MegaSync::getState to get the new state of the synchronization
     *
     * @param api MegaApi object that is synchronizing files
     * @param sync MegaSync object that has changed its state
     */
    virtual void onSyncStateChanged(MegaApi *api,  MegaSync *sync);

    /**
     * @brief This function is called with the state of the synchronization engine has changed
     *
     * You can call MegaApi::isScanning and MegaApi::isWaiting to know the global state
     * of the synchronization engine.
     *
     * @param api MegaApi object related to the event
     */
    virtual void onGlobalSyncStateChanged(MegaApi* api);
#endif

#ifdef ENABLE_CHAT
    /**
     * @brief This function is called when there are new or updated chats
     *
     * The SDK retains the ownership of the MegaTextChatList in the second parameter. The list and all the
     * MegaTextChat objects that it contains will be valid until this function returns. If you want to save the
     * list, use MegaTextChatList::copy. If you want to save only some of the MegaTextChat objects, use
     * MegaTextChat::copy for those objects.
     *
     * @param api MegaApi object connected to the account
     * @param chats List that contains the new or updated chats
     */
    virtual void onChatsUpdate(MegaApi* api, MegaTextChatList *chats);
#endif

        virtual ~MegaListener();
};

class MegaInputStream
{
public:
    virtual int64_t getSize();
    virtual bool read(char *buffer, size_t size);
    virtual ~MegaInputStream();
};

class MegaApiImpl;

/**
 * @brief Allows to control a MEGA account or a shared folder
 *
 * You must provide an appKey to use this SDK. You can generate an appKey for your app for free here:
 * - https://mega.nz/#sdk
 *
 * You can enable local node caching by passing a local path in the constructor of this class. That saves many data usage
 * and many time starting your app because the entire filesystem won't have to be downloaded each time. The persistent
 * node cache will only be loaded by logging in with a session key. To take advantage of this feature, apart of passing the
 * local path to the constructor, your application have to save the session key after login (MegaApi::dumpSession) and use
 * it to log in the next time. This is highly recommended also to enhance the security, because in this was the access password
 * doesn't have to be stored by the application.
 *
 * To access MEGA using this SDK, you have to create an object of this class and use one of the MegaApi::login options (to log in
 * to a MEGA account or a public folder). If the login request succeed, you must call MegaApi::fetchNodes to get the filesystem in MEGA.
 * After successfully completing that request, you can use all other functions, manage the files and start transfers.
 *
 * After using MegaApi::logout you can reuse the same MegaApi object to log in to another MEGA account or a public folder.
 *
 * Some functions in this class return a pointer and give you the ownership. In all of them, memory allocations
 * are made using new (for single objects) and new[] (for arrays) so you should use delete and delete[] to free them.
 */
class MegaApi
{
    public:
    	enum
		{
			STATE_NONE = 0,
			STATE_SYNCED,
			STATE_PENDING,
			STATE_SYNCING,
			STATE_IGNORED
		};

        enum {
            LOG_LEVEL_FATAL = 0,   // Very severe error event that will presumably lead the application to abort.
            LOG_LEVEL_ERROR,   // Error information but will continue application to keep running.
            LOG_LEVEL_WARNING, // Information representing errors in application but application will keep running
            LOG_LEVEL_INFO,    // Mainly useful to represent current progress of application.
            LOG_LEVEL_DEBUG,   // Informational logs, that are useful for developers. Only applicable if DEBUG is defined.
            LOG_LEVEL_MAX
        };

        enum {
            ATTR_TYPE_THUMBNAIL = 0,
            ATTR_TYPE_PREVIEW = 1
        };

        enum {
            USER_ATTR_AVATAR = 0,               // public - char array
            USER_ATTR_FIRSTNAME = 1,            // public - char array
            USER_ATTR_LASTNAME = 2,             // public - char array
            USER_ATTR_AUTHRING = 3,             // private - byte array
            USER_ATTR_LAST_INTERACTION = 4,     // private - byte array
            USER_ATTR_ED25519_PUBLIC_KEY = 5,   // public - byte array
            USER_ATTR_CU25519_PUBLIC_KEY = 6,   // public - byte array
            USER_ATTR_KEYRING = 7,              // private - byte array
            USER_ATTR_SIG_RSA_PUBLIC_KEY = 8,  // public - byte array
            USER_ATTR_SIG_CU255_PUBLIC_KEY = 9 // public - byte array
//            USER_ATTR_AUTHRSA = 8,
//            USER_ATTR_AUTHCU255 =
        };

        enum {
            NODE_ATTR_DURATION = 0,
            NODE_ATTR_COORDINATES = 1
        };

        enum {
            PAYMENT_METHOD_BALANCE = 0,
            PAYMENT_METHOD_PAYPAL = 1,
            PAYMENT_METHOD_ITUNES = 2,
            PAYMENT_METHOD_GOOGLE_WALLET = 3,
            PAYMENT_METHOD_BITCOIN = 4,
            PAYMENT_METHOD_UNIONPAY = 5,
            PAYMENT_METHOD_FORTUMO = 6,
            PAYMENT_METHOD_CREDIT_CARD = 8,
            PAYMENT_METHOD_CENTILI = 9,
            PAYMENT_METHOD_WINDOWS_STORE = 13
        };

        enum {
            TRANSFER_METHOD_NORMAL = 0,
            TRANSFER_METHOD_ALTERNATIVE_PORT = 1,
            TRANSFER_METHOD_AUTO = 2,
            TRANSFER_METHOD_AUTO_NORMAL = 3,
            TRANSFER_METHOD_AUTO_ALTERNATIVE = 4
        };

        /**
         * @brief Constructor suitable for most applications
         * @param appKey AppKey of your application
         * You can generate your AppKey for free here:
         * - https://mega.nz/#sdk
         *
         * @param basePath Base path to store the local cache
         * If you pass NULL to this parameter, the SDK won't use any local cache.
         *
         * @param userAgent User agent to use in network requests
         * If you pass NULL to this parameter, a default user agent will be used
         *
         */
        MegaApi(const char *appKey, const char *basePath = NULL, const char *userAgent = NULL);

        /**
         * @brief MegaApi Constructor that allows to use a custom GFX processor
         *
         * The SDK attach thumbnails and previews to all uploaded images. To generate them, it needs a graphics processor.
         * You can build the SDK with one of the provided built-in graphics processors. If none of them is available
         * in your app, you can implement the MegaGfxProcessor interface to provide your custom processor. Please
         * read the documentation of MegaGfxProcessor carefully to ensure that your implementation is valid.
         *
         * @param appKey AppKey of your application
         * You can generate your AppKey for free here:
         * - https://mega.nz/#sdk
         *
         * @param processor Image processor. The SDK will use it to generate previews and thumbnails
         * If you pass NULL to this parameter, the SDK will try to use the built-in image processors.
         *
         * @param basePath Base path to store the local cache
         * If you pass NULL to this parameter, the SDK won't use any local cache.
         *
         * @param userAgent User agent to use in network requests
         * If you pass NULL to this parameter, a default user agent will be used
         *
         */
        MegaApi(const char *appKey, MegaGfxProcessor* processor, const char *basePath = NULL, const char *userAgent = NULL);

#ifdef ENABLE_SYNC
        /**
         * @brief Special constructor to allow non root synchronization on OSX
         *
         * The synchronization engine needs to read filesystem notifications from /dev/fsevents to work efficiently.
         * Only root can open this file, so if you want to use the synchronization engine on OSX you will have to
         * run the application as root, or to use this constructor to provide an open file descriptor to /dev/fsevents
         *
         * You could open /dev/fsevents in a minimal loader with root permissions and provide the file descriptor
         * to a new executable that uses this constructor. Here you have an example implementation of the loader:
         *
         * int main(int argc, char *argv[])
         * {
         *     char buf[16];
         *     int fd = open("/dev/fsevents", O_RDONLY);
         *     seteuid(getuid());
         *     snprintf(buf, sizeof(buf), "%d", fd);
         *     execl("executablePath", buf, NULL);
         *     return 0;
         * }
         *
         * If you use another constructor. The synchronization engine will still work on OSX, but it will scan all files
         * regularly so it will be much less efficient.
         *
         * @param appKey AppKey of your application
         * You can generate your AppKey for free here:
         * - https://mega.nz/#sdk
         *
         * @param basePath Base path to store the local cache
         * If you pass NULL to this parameter, the SDK won't use any local cache.
         *
         * @param userAgent User agent to use in network requests
         * If you pass NULL to this parameter, a default user agent will be used
         *
         * @param fseventsfd Open file descriptor of /dev/fsevents
         *
         */
        MegaApi(const char *appKey, const char *basePath, const char *userAgent, int fseventsfd);
#endif

        virtual ~MegaApi();


        /**
         * @brief Register a listener to receive all events (requests, transfers, global, synchronization)
         *
         * You can use MegaApi::removeListener to stop receiving events.
         *
         * @param listener Listener that will receive all events (requests, transfers, global, synchronization)
         */
        void addListener(MegaListener* listener);

        /**
         * @brief Register a listener to receive all events about requests
         *
         * You can use MegaApi::removeRequestListener to stop receiving events.
         *
         * @param listener Listener that will receive all events about requests
         */
        void addRequestListener(MegaRequestListener* listener);

        /**
         * @brief Register a listener to receive all events about transfers
         *
         * You can use MegaApi::removeTransferListener to stop receiving events.
         *
         * @param listener Listener that will receive all events about transfers
         */
        void addTransferListener(MegaTransferListener* listener);

        /**
         * @brief Register a listener to receive global events
         *
         * You can use MegaApi::removeGlobalListener to stop receiving events.
         *
         * @param listener Listener that will receive global events
         */
        void addGlobalListener(MegaGlobalListener* listener);

#ifdef ENABLE_SYNC
        /**
         * @brief Add a listener for all events related to synchronizations
         * @param listener Listener that will receive synchronization events
         */
        void addSyncListener(MegaSyncListener *listener);

        /**
         * @brief Unregister a synchronization listener
         * @param listener Objet that will be unregistered
         */
        void removeSyncListener(MegaSyncListener *listener);
#endif

        /**
         * @brief Unregister a listener
         *
         * This listener won't receive more events.
         *
         * @param listener Object that is unregistered
         */
        void removeListener(MegaListener* listener);

        /**
         * @brief Unregister a MegaRequestListener
         *
         * This listener won't receive more events.
         *
         * @param listener Object that is unregistered
         */
        void removeRequestListener(MegaRequestListener* listener);

        /**
         * @brief Unregister a MegaTransferListener
         *
         * This listener won't receive more events.
         *
         * @param listener Object that is unregistered
         */
        void removeTransferListener(MegaTransferListener* listener);

        /**
         * @brief Unregister a MegaGlobalListener
         *
         * This listener won't receive more events.
         *
         * @param listener Object that is unregistered
         */
        void removeGlobalListener(MegaGlobalListener* listener);

        /**
         * @brief Get the current request
         *
         * The return value is only valid when this function is synchronously
         * called inside a callback related to a request. The return value is
         * the same as the received in the parameter of the callback.
         * This function is provided to support the creation of bindings for
         * some programming languaguages like PHP.
         *
         * @return Current request
         */
        MegaRequest *getCurrentRequest();

        /**
         * @brief Get the current transfer
         *
         * The return value is only valid when this function is synchronously
         * called inside a callback related to a transfer. The return value is
         * the same as the received in the parameter of the callback.
         * This function is provided to support the creation of bindings for
         * some programming languaguages like PHP.
         *
         * @return Current transfer
         */
        MegaTransfer *getCurrentTransfer();

        /**
         * @brief Get the current error
         *
         * The return value is only valid when this function is synchronously
         * called inside a callback. The return value is
         * the same as the received in the parameter of the callback.
         * This function is provided to support the creation of bindings for
         * some programming languaguages like PHP.
         *
         * @return Current error
         */
        MegaError *getCurrentError();

        /**
         * @brief Get the current nodes
         *
         * The return value is only valid when this function is synchronously
         * called inside a onNodesUpdate callback. The return value is
         * the same as the received in the parameter of the callback.
         * This function is provided to support the creation of bindings for
         * some programming languaguages like PHP.
         *
         * @return Current nodes
         */
        MegaNodeList *getCurrentNodes();

        /**
         * @brief Get the current users
         *
         * The return value is only valid when this function is synchronously
         * called inside a onUsersUpdate callback. The return value is
         * the same as the received in the parameter of the callback.
         * This function is provided to support the creation of bindings for
         * some programming languaguages like PHP.
         *
         * @return Current users
         */
        MegaUserList *getCurrentUsers();

        /**
         * @brief Generates a private key based on the access password
         *
         * This is a time consuming operation (specially for low-end mobile devices). Since the resulting key is
         * required to log in, this function allows to do this step in a separate function. You should run this function
         * in a background thread, to prevent UI hangs. The resulting key can be used in MegaApi::fastLogin
         *
         * You take the ownership of the returned value.
         *
         * @param password Access password
         * @return Base64-encoded private key
         */
        char* getBase64PwKey(const char *password);

        /**
         * @brief Generates a hash based in the provided private key and email
         *
         * This is a time consuming operation (specially for low-end mobile devices). Since the resulting key is
         * required to log in, this function allows to do this step in a separate function. You should run this function
         * in a background thread, to prevent UI hangs. The resulting key can be used in MegaApi::fastLogin
         *
         * You take the ownership of the returned value.
         *
         * @param base64pwkey Private key returned by MegaApi::getBase64PwKey
         * @param email Email to create the hash
         * @return Base64-encoded hash
         */
        char* getStringHash(const char* base64pwkey, const char* email);

        /**
         * @brief Get an URL to transfer the current session to the webclient
         *
         * This function creates a new session for the link so logging out in the web client won't log out
         * the current session.
         *
         * The associated request type with this request is MegaRequest::TYPE_GET_SESSION_TRANSFER_URL
         * Valid data in the MegaRequest object received in onRequestFinish when the error code
         * is MegaError::API_OK:
         * - MegaRequest::getLink - URL to open the desired page with the same account
         *
         * You take the ownership of the returned value.
         *
         * @param path Path inside https://mega.nz/# that we want to open with the current session
         *
         * For example, if you want to open https://mega.nz/#pro, the parameter of this function should be "pro".
         *
         * @param listener MegaRequestListener to track this request
         */
        void getSessionTransferURL(const char *path, MegaRequestListener *listener = NULL);

        /**
         * @brief Converts a Base32-encoded user handle (JID) to a MegaHandle
         *
         * @param base32Handle Base32-encoded handle (JID)
         * @return User handle
         */
        static MegaHandle base32ToHandle(const char* base32Handle);

        /**
         * @brief Converts a Base64-encoded node handle to a MegaHandle
         *
         * The returned value can be used to recover a MegaNode using MegaApi::getNodeByHandle
         * You can revert this operation using MegaApi::handleToBase64
         *
         * @param base64Handle Base64-encoded node handle
         * @return Node handle
         */
        static MegaHandle base64ToHandle(const char* base64Handle);

        /**
         * @brief Converts a Base64-encoded user handle to a MegaHandle
         *
         * You can revert this operation using MegaApi::userHandleToBase64
         *
         * @param base64Handle Base64-encoded node handle
         * @return Node handle
         */
        static MegaHandle base64ToUserHandle(const char* base64Handle);

        /**
         * @brief Converts the handle of a node to a Base64-encoded string
         *
         * You take the ownership of the returned value
         * You can revert this operation using MegaApi::base64ToHandle
         *
         * @param handle Node handle to be converted
         * @return Base64-encoded node handle
         */
        static char* handleToBase64(MegaHandle handle);

        /**
         * @brief Converts a MegaHandle to a Base64-encoded string
         *
         * You take the ownership of the returned value
         * You can revert this operation using MegaApi::base64ToUserHandle
         *
         * @param User handle to be converted
         * @return Base64-encoded user handle
         */
        static char* userHandleToBase64(MegaHandle handle);

        /**
         * @brief Add entropy to internal random number generators
         *
         * It's recommended to call this function with random data specially to
         * enhance security,
         *
         * @param data Byte array with random data
         * @param size Size of the byte array (in bytes)
         */
        static void addEntropy(char* data, unsigned int size);

#ifdef WINDOWS_PHONE
        /**
         * @brief Set the ID for statistics
         *
         * This function is not thread-safe so it must be used before
         * the creation of instances of MegaApi to not interfere with
         * the internal thread. Otherwise, the behavior of this
         * function is undefined and it could even crash.
         *
         * Only the first call to this function will correctly set the ID.
         * If you call this function more times, it won't have any effect.
         *
         * The id parameter is hashed before being used
         *
         * @param id ID for statistics
         */
        static void setStatsID(const char *id);
#endif

        /**
         * @brief Retry all pending requests
         *
         * When requests fails they wait some time before being retried. That delay grows exponentially if the request
         * fails again. For this reason, and since this request is very lightweight, it's recommended to call it with
         * the default parameters on every user interaction with the application. This will prevent very big delays
         * completing requests.
         *
         * The associated request type with this request is MegaRequest::TYPE_RETRY_PENDING_CONNECTIONS.
         * Valid data in the MegaRequest object received on callbacks:
         * - MegaRequest::getFlag - Returns the first parameter
         * - MegaRequest::getNumber - Returns the second parameter
         *
         * @param disconnect true if you want to disconnect already connected requests
         * It's not recommended to set this flag to true if you are not fully sure about what are you doing. If you
         * send a request that needs some time to complete and you disconnect it in a loop without giving it enough time,
         * it could be retrying forever.
         *
         * @param includexfers true to retry also transfers
         * It's not recommended to set this flag. Transfer has a retry counter and are aborted after a number of retries
         * MegaTransfer::getMaxRetries. Setting this flag to true, you will force more immediate retries and your transfers
         * could fail faster.
         *
         * @param listener MegaRequestListener to track this request
         */
        void retryPendingConnections(bool disconnect = false, bool includexfers = false, MegaRequestListener* listener = NULL);

        /**
         * @brief Log in to a MEGA account
         *
         * The associated request type with this request is MegaRequest::TYPE_LOGIN.
         * Valid data in the MegaRequest object received on callbacks:
         * - MegaRequest::getEmail - Returns the first parameter
         * - MegaRequest::getPassword - Returns the second parameter
         *
         * If the email/password aren't valid the error code provided in onRequestFinish is
         * MegaError::API_ENOENT.
         *
         * @param email Email of the user
         * @param password Password
         * @param listener MegaRequestListener to track this request
         */
        void login(const char* email, const char* password, MegaRequestListener *listener = NULL);

        /**
         * @brief Log in to a public folder using a folder link
         *
         * After a successful login, you should call MegaApi::fetchNodes to get filesystem and
         * start working with the folder.
         *
         * The associated request type with this request is MegaRequest::TYPE_LOGIN.
         * Valid data in the MegaRequest object received on callbacks:
         * - MegaRequest::getEmail - Retuns the string "FOLDER"
         * - MegaRequest::getLink - Returns the public link to the folder
         *
         * @param megaFolderLink Public link to a folder in MEGA
         * @param listener MegaRequestListener to track this request
         */
        void loginToFolder(const char* megaFolderLink, MegaRequestListener *listener = NULL);

        /**
         * @brief Log in to a MEGA account using precomputed keys
         *
         * The associated request type with this request is MegaRequest::TYPE_LOGIN.
         * Valid data in the MegaRequest object received on callbacks:
         * - MegaRequest::getEmail - Returns the first parameter
         * - MegaRequest::getPassword - Returns the second parameter
         * - MegaRequest::getPrivateKey - Returns the third parameter
         *
         * If the email/stringHash/base64pwKey aren't valid the error code provided in onRequestFinish is
         * MegaError::API_ENOENT.
         *
         * @param email Email of the user
         * @param stringHash Hash of the email returned by MegaApi::getStringHash
         * @param base64pwkey Private key calculated using MegaApi::getBase64PwKey
         * @param listener MegaRequestListener to track this request
         */
        void fastLogin(const char* email, const char *stringHash, const char *base64pwkey, MegaRequestListener *listener = NULL);

        /**
         * @brief Log in to a MEGA account using a session key
         *
         * The associated request type with this request is MegaRequest::TYPE_LOGIN.
         * Valid data in the MegaRequest object received on callbacks:
         * - MegaRequest::getSessionKey - Returns the session key
         *
         * @param session Session key previously dumped with MegaApi::dumpSession
         * @param listener MegaRequestListener to track this request
         */
        void fastLogin(const char* session, MegaRequestListener *listener = NULL);

        /**
         * @brief Close a MEGA session
         *
         * All clients using this session will be automatically logged out.
         *
         * You can get session information using MegaApi::getExtendedAccountDetails.
         * Then use MegaAccountDetails::getNumSessions and MegaAccountDetails::getSession
         * to get session info.
         * MegaAccountSession::getHandle provides the handle that this function needs.
         *
         * If you use mega::INVALID_HANDLE, all sessions except the current one will be closed
         *
         * @param Handle of the session. Use mega::INVALID_HANDLE to cancel all sessions except the current one
         * @param listener MegaRequestListener to track this request
         */
        void killSession(MegaHandle sessionHandle, MegaRequestListener *listener = NULL);

        /**
         * @brief Get data about the logged account
         *
         * The associated request type with this request is MegaRequest::TYPE_GET_USER_DATA.
         *
         * Valid data in the MegaRequest object received in onRequestFinish when the error code
         * is MegaError::API_OK:
         * - MegaRequest::getName - Returns the name of the logged user
         * - MegaRequest::getPassword - Returns the the public RSA key of the account, Base64-encoded
         * - MegaRequest::getPrivateKey - Returns the private RSA key of the account, Base64-encoded
         * - MegaRequest::getText - Returns the XMPP JID of the logged user
         *
         * @param listener MegaRequestListener to track this request
         */
        void getUserData(MegaRequestListener *listener = NULL);

        /**
         * @brief Get data about a contact
         *
         * The associated request type with this request is MegaRequest::TYPE_GET_USER_DATA.
         * Valid data in the MegaRequest object received on callbacks:
         * - MegaRequest::getEmail - Returns the email of the contact
         *
         * Valid data in the MegaRequest object received in onRequestFinish when the error code
         * is MegaError::API_OK:
         * - MegaRequest::getText - Returns the XMPP ID of the contact
         * - MegaRequest::getPassword - Returns the public RSA key of the contact, Base64-encoded
         *
         * @param user Contact to get the data
         * @param listener MegaRequestListener to track this request
         */
        void getUserData(MegaUser *user, MegaRequestListener *listener = NULL);

        /**
         * @brief Get information about a MEGA user
         *
         * The associated request type with this request is MegaRequest::TYPE_GET_USER_DATA.
         * Valid data in the MegaRequest object received on callbacks:
         * - MegaRequest::getEmail - Returns the email or the Base64 handle of the user,
         * depending on the value provided as user parameter
         *
         * Valid data in the MegaRequest object received in onRequestFinish when the error code
         * is MegaError::API_OK:
         * - MegaRequest::getText - Returns the XMPP ID of the user
         * - MegaRequest::getPassword - Returns the public RSA key of the user, Base64-encoded
         *
         * @param user Email or Base64 handle of the user
         * @param listener MegaRequestListener to track this request
         */
        void getUserData(const char *user, MegaRequestListener *listener = NULL);

        /**
         * @brief Returns the current session key
         *
         * You have to be logged in to get a valid session key. Otherwise,
         * this function returns NULL.
         *
         * You take the ownership of the returned value.
         *
         * @return Current session key
         */
        char *dumpSession();

        /**
         * @brief Returns the current XMPP session key
         *
         * You have to be logged in to get a valid session key. Otherwise,
         * this function returns NULL.
         *
         * You take the ownership of the returned value.
         *
         * @return Current XMPP session key
         */
        char *dumpXMPPSession();

        /**
         * @brief Get an authentication token that can be used to identify the user account
         *
         * If this MegaApi object is not logged into an account, this function will return NULL
         *
         * The value returned by this function can be used in other instances of MegaApi
         * thanks to the function MegaApi::setAccountAuth.
         *
         * You take the ownership of the returned value
         *
         * @return Authentication token
         */
        char *getAccountAuth();

        /**
         * @brief Use an authentication token to identify an account while accessing public folders
         *
         * This function is useful to preserve the PRO status when a public folder is being
         * used. The identifier will be sent in all API requests made after the call to this function.
         *
         * To stop using the current authentication token, it's needed to explicitly call
         * this function with NULL as parameter. Otherwise, the value set would continue
         * being used despite this MegaApi object is logged in or logged out.
         *
         * It's recommended to call this function before the usage of MegaApi::loginToFolder
         *
         * @param auth Authentication token used to identify the account of the user.
         * You can get it using MegaApi::getAccountAuth with an instance of MegaApi logged into
         * an account.
         */
        void setAccountAuth(const char* auth);

        /**
         * @brief Initialize the creation of a new MEGA account
         *
         * The associated request type with this request is MegaRequest::TYPE_CREATE_ACCOUNT.
         * Valid data in the MegaRequest object received on callbacks:
         * - MegaRequest::getEmail - Returns the email for the account
         * - MegaRequest::getPassword - Returns the password for the account
         * - MegaRequest::getName - Returns the name of the user
         *
         * If this request succeed, a confirmation email will be sent to the users.
         * If an account with the same email already exists, you will get the error code
         * MegaError::API_EEXIST in onRequestFinish
         *
         * @param email Email for the account
         * @param password Password for the account
         * @param name Name of the user
         * @param listener MegaRequestListener to track this request
         *
         * @deprecated This function is deprecated and will eventually be removed. Instead,
         * use the new version with firstname and lastname.
         */
        void createAccount(const char* email, const char* password, const char* name, MegaRequestListener *listener = NULL);

        /**
         * @brief Initialize the creation of a new MEGA account, with firstname and lastname
         *
         * The associated request type with this request is MegaRequest::TYPE_CREATE_ACCOUNT.
         * Valid data in the MegaRequest object received on callbacks:
         * - MegaRequest::getEmail - Returns the email for the account
         * - MegaRequest::getPassword - Returns the password for the account
         * - MegaRequest::getName - Returns the firstname of the user
         * - MegaRequest::getText - Returns the lastname of the user
         *
         * If this request succeed, a confirmation email will be sent to the users.
         * If an account with the same email already exists, you will get the error code
         * MegaError::API_EEXIST in onRequestFinish
         *
         * @param email Email for the account
         * @param password Password for the account
         * @param firstname Firstname of the user
         * @param lastname Lastname of the user
         * @param listener MegaRequestListener to track this request
         */
        void createAccount(const char* email, const char* password, const char* firstname, const char* lastname, MegaRequestListener *listener = NULL);

        /**
         * @brief Initialize the creation of a new MEGA account with precomputed keys
         *
         * The associated request type with this request is MegaRequest::TYPE_CREATE_ACCOUNT.
         * Valid data in the MegaRequest object received on callbacks:
         * - MegaRequest::getEmail - Returns the email for the account
         * - MegaRequest::getPrivateKey - Returns the private key calculated with MegaApi::getBase64PwKey
         * - MegaRequest::getName - Returns the name of the user
         *
         * If this request succeed, a confirmation email will be sent to the users.
         * If an account with the same email already exists, you will get the error code
         * MegaError::API_EEXIST in onRequestFinish
         *
         * @param email Email for the account
         * @param base64pwkey Private key calculated with MegaApi::getBase64PwKey
         * @param name Name of the user
         * @param listener MegaRequestListener to track this request
         */
        void fastCreateAccount(const char* email, const char *base64pwkey, const char* name, MegaRequestListener *listener = NULL);

        /**
         * @brief Get information about a confirmation link or a new signup link
         *
         * The associated request type with this request is MegaRequest::TYPE_QUERY_SIGNUP_LINK.
         * Valid data in the MegaRequest object received on all callbacks:
         * - MegaRequest::getLink - Returns the confirmation link
         *
         * Valid data in the MegaRequest object received in onRequestFinish when the error code
         * is MegaError::API_OK:
         * - MegaRequest::getEmail - Return the email associated with the link
         * - MegaRequest::getName - Returns the name associated with the link (available only for confirmation links)
         *
         * @param link Confirmation link (#confirm) or new signup link (#newsignup)
         * @param listener MegaRequestListener to track this request
         */
        void querySignupLink(const char* link, MegaRequestListener *listener = NULL);

        /**
         * @brief Confirm a MEGA account using a confirmation link and the user password
         *
         * The associated request type with this request is MegaRequest::TYPE_CONFIRM_ACCOUNT
         * Valid data in the MegaRequest object received on callbacks:
         * - MegaRequest::getLink - Returns the confirmation link
         * - MegaRequest::getPassword - Returns the password
         *
         * Valid data in the MegaRequest object received in onRequestFinish when the error code
         * is MegaError::API_OK:
         * - MegaRequest::getEmail - Email of the account
         * - MegaRequest::getName - Name of the user
         *
         * @param link Confirmation link
         * @param password Password of the account
         * @param listener MegaRequestListener to track this request
         */
        void confirmAccount(const char* link, const char *password, MegaRequestListener *listener = NULL);

        /**
         * @brief Confirm a MEGA account using a confirmation link and a precomputed key
         *
         * The associated request type with this request is MegaRequest::TYPE_CONFIRM_ACCOUNT
         * Valid data in the MegaRequest object received on callbacks:
         * - MegaRequest::getLink - Returns the confirmation link
         * - MegaRequest::getPrivateKey - Returns the base64pwkey parameter
         *
         * Valid data in the MegaRequest object received in onRequestFinish when the error code
         * is MegaError::API_OK:
         * - MegaRequest::getEmail - Email of the account
         * - MegaRequest::getName - Name of the user
         *
         * @param link Confirmation link
         * @param base64pwkey Private key precomputed with MegaApi::getBase64PwKey
         * @param listener MegaRequestListener to track this request
         */
        void fastConfirmAccount(const char* link, const char *base64pwkey, MegaRequestListener *listener = NULL);

        /**
         * @brief Initialize the reset of the existing password, with and without the Master Key.
         *
         * The associated request type with this request is MegaRequest::TYPE_GET_RECOVERY_LINK.
         * Valid data in the MegaRequest object received on callbacks:
         * - MegaRequest::getEmail - Returns the email for the account
         * - MegaRequest::getFlag - Returns whether the user has a backup of the master key or not.
         *
         * If this request succeed, a recovery link will be sent to the user.
         * If no account is registered under the provided email, you will get the error code
         * MegaError::API_ENOENT in onRequestFinish
         *
         * @param email Email used to register the account whose password wants to be reset.
         * @param hasMasterKey True if the user has a backup of the master key. Otherwise, false.
         * @param listener MegaRequestListener to track this request
         */
        void resetPassword(const char *email, bool hasMasterKey, MegaRequestListener *listener = NULL);

        /**
         * @brief Get information about a recovery link created by MegaApi::resetPassword.
         *
         * The associated request type with this request is MegaRequest::TYPE_QUERY_RECOVERY_LINK
         * Valid data in the MegaRequest object received on all callbacks:
         * - MegaRequest::getLink - Returns the recovery link
         *
         * Valid data in the MegaRequest object received in onRequestFinish when the error code
         * is MegaError::API_OK:
         * - MegaRequest::getEmail - Return the email associated with the link
         * - MegaRequest::getFlag - Return whether the link requires masterkey to reset password.
         *
         * @param link Recovery link (#recover)
         * @param listener MegaRequestListener to track this request
         */
        void queryResetPasswordLink(const char *link, MegaRequestListener *listener = NULL);

        /**
         * @brief Set a new password for the account pointed by the recovery link.
         *
         * Recovery links are created by calling MegaApi::resetPassword and may or may not
         * require to provide the Master Key.
         *
         * @see The flag of the MegaRequest::TYPE_QUERY_RECOVERY_LINK in MegaApi::queryResetPasswordLink.
         *
         * The associated request type with this request is MegaRequest::TYPE_CONFIRM_RECOVERY_LINK
         * Valid data in the MegaRequest object received on all callbacks:
         * - MegaRequest::getLink - Returns the recovery link
         * - MegaRequest::getPassword - Returns the new password
         * - MegaRequest::getPrivateKey - Returns the Master Key, when provided
         *
         * Valid data in the MegaRequest object received in onRequestFinish when the error code
         * is MegaError::API_OK:
         * - MegaRequest::getEmail - Return the email associated with the link
         * - MegaRequest::getFlag - Return whether the link requires masterkey to reset password.
         *
         * @param link The recovery link sent to the user's email address.
         * @param newPwd The new password to be set.
         * @param masterKey Base64-encoded string containing the master key (optional).
         * @param listener MegaRequestListener to track this request
         */
        void confirmResetPassword(const char *link, const char *newPwd, const char *masterKey = NULL, MegaRequestListener *listener = NULL);

        /**
         * @brief Initialize the cancellation of an account.
         *
         * The associated request type with this request is MegaRequest::TYPE_GET_CANCEL_LINK.
         *
         * If this request succeed, a cancellation link will be sent to the email address of the user.
         * If no user is logged in, you will get the error code MegaError::API_EACCESS in onRequestFinish().
         *
         * @see MegaApi::confirmCancelAccount
         *
         * @param listener MegaRequestListener to track this request
         */
        void cancelAccount(MegaRequestListener *listener = NULL);

        /**
         * @brief Get information about a cancel link created by MegaApi::cancelAccount.
         *
         * The associated request type with this request is MegaRequest::TYPE_QUERY_RECOVERY_LINK
         * Valid data in the MegaRequest object received on all callbacks:
         * - MegaRequest::getLink - Returns the cancel link
         *
         * Valid data in the MegaRequest object received in onRequestFinish when the error code
         * is MegaError::API_OK:
         * - MegaRequest::getEmail - Return the email associated with the link
         *
         * @param link Cancel link (#cancel)
         * @param listener MegaRequestListener to track this request
         */
        void queryCancelLink(const char *link, MegaRequestListener *listener = NULL);

        /**
         * @brief Effectively parks the user's account without creating a new fresh account.
         *
         * The contents of the account will then be purged after 60 days. Once the account is
         * parked, the user needs to contact MEGA support to restore the account.
         *
         * The associated request type with this request is MegaRequest::TYPE_CONFIRM_CANCEL_LINK.
         * Valid data in the MegaRequest object received on all callbacks:
         * - MegaRequest::getLink - Returns the recovery link
         * - MegaRequest::getPassword - Returns the new password
         *
         * Valid data in the MegaRequest object received in onRequestFinish when the error code
         * is MegaError::API_OK:
         * - MegaRequest::getEmail - Return the email associated with the link
         *
         * @param link Cancellation link sent to the user's email address;
         * @param pwd Password for the account.
         * @param listener MegaRequestListener to track this request
         */
        void confirmCancelAccount(const char *link, const char *pwd, MegaRequestListener *listener = NULL);

        /**
         * @brief Initialize the change of the email address associated to the account.
         *
         * The associated request type with this request is MegaRequest::TYPE_GET_CHANGE_EMAIL_LINK.
         * Valid data in the MegaRequest object received on all callbacks:
         * - MegaRequest::getEmail - Returns the email for the account
         *
         * If this request succeed, a change-email link will be sent to the specified email address.
         * If no user is logged in, you will get the error code MegaError::API_EACCESS in onRequestFinish().
         *
         * @param email The new email to be associated to the account.
         * @param listener MegaRequestListener to track this request
         */
        void changeEmail(const char *email, MegaRequestListener *listener = NULL);

        /**
         * @brief Get information about a change-email link created by MegaApi::changeEmail.
         *
         * If no user is logged in, you will get the error code MegaError::API_EACCESS in onRequestFinish().
         *
         * The associated request type with this request is MegaRequest::TYPE_QUERY_RECOVERY_LINK
         * Valid data in the MegaRequest object received on all callbacks:
         * - MegaRequest::getLink - Returns the change-email link
         *
         * Valid data in the MegaRequest object received in onRequestFinish when the error code
         * is MegaError::API_OK:
         * - MegaRequest::getEmail - Return the email associated with the link
         *
         * @param link Change-email link (#verify)
         * @param listener MegaRequestListener to track this request
         */
        void queryChangeEmailLink(const char *link, MegaRequestListener *listener = NULL);

        /**
         * @brief Effectively changes the email address associated to the account.
         *
         * The associated request type with this request is MegaRequest::TYPE_CONFIRM_CHANGE_EMAIL_LINK.
         * Valid data in the MegaRequest object received on all callbacks:
         * - MegaRequest::getLink - Returns the change-email link
         * - MegaRequest::getPassword - Returns the password
         *
         * Valid data in the MegaRequest object received in onRequestFinish when the error code
         * is MegaError::API_OK:
         * - MegaRequest::getEmail - Return the email associated with the link
         *
         * @param link Change-email link sent to the user's email address.
         * @param pwd Password for the account.
         * @param listener MegaRequestListener to track this request
         */
        void confirmChangeEmail(const char *link, const char *pwd, MegaRequestListener *listener = NULL);

        /**
         * @brief Set proxy settings
         *
         * The SDK will start using the provided proxy settings as soon as this function returns.
         *
         * @param proxySettings Proxy settings
         * @see MegaProxy
         */
        void setProxySettings(MegaProxy *proxySettings);

        /**
         * @brief Try to detect the system's proxy settings
         *
         * Automatic proxy detection is currently supported on Windows only.
         * On other platforms, this fuction will return a MegaProxy object
         * of type MegaProxy::PROXY_NONE
         *
         * You take the ownership of the returned value.
         *
         * @return MegaProxy object with the detected proxy settings
         */
        MegaProxy *getAutoProxySettings();

        /**
         * @brief Check if the MegaApi object is logged in
         * @return 0 if not logged in, Otherwise, a number >= 0
         */
        int isLoggedIn();

        /**
         * @brief Retuns the email of the currently open account
         *
         * If the MegaApi object isn't logged in or the email isn't available,
         * this function returns NULL
         *
         * You take the ownership of the returned value
         *
         * @return Email of the account
         */
        char* getMyEmail();

        /**
         * @brief Returns the user handle of the currently open account
         *
         * If the MegaApi object isn't logged in,
         * this function returns NULL
         *
         * You take the ownership of the returned value
         *
         * @return User handle of the account
         */
        char* getMyUserHandle();

        /**
         * @brief Get the MegaUser of the currently open account
         *
         * If the MegaApi object isn't logged in, this function returns NULL.
         *
         * You take the ownership of the returned value
         *
         * @note The visibility of your own user is undefined and shouldn't be used.
         * @return MegaUser of the currently open account, otherwise NULL
         */
        MegaUser* getMyUser();

        /**
         * @brief Returns the XMPP JID of the currently open account
         *
         * If the MegaApi object isn't logged in,
         * this function returns NULL
         *
         * You take the ownership of the returned value
         *
         * @return XMPP JID of the current account
         */
        char* getMyXMPPJid();

#ifdef ENABLE_CHAT
        /**
         * @brief Returns the fingerprint of the signing key of the currently open account
         *
         * If the MegaApi object isn't logged in or there's no signing key available,
         * this function returns NULL
         *
         * You take the ownership of the returned value.
         * Use delete [] to free it.
         *
         * @return Fingerprint of the signing key of the current account
         */
        char* getMyFingerprint();
#endif
        /**
         * @brief Set the active log level
         *
         * This function sets the log level of the logging system. If you set a log listener using
         * MegaApi::setLoggerObject, you will receive logs with the same or a lower level than
         * the one passed to this function.
         *
         * @param logLevel Active log level
         *
         * These are the valid values for this parameter:
         * - MegaApi::LOG_LEVEL_FATAL = 0
         * - MegaApi::LOG_LEVEL_ERROR = 1
         * - MegaApi::LOG_LEVEL_WARNING = 2
         * - MegaApi::LOG_LEVEL_INFO = 3
         * - MegaApi::LOG_LEVEL_DEBUG = 4
         * - MegaApi::LOG_LEVEL_MAX = 5
         */
        static void setLogLevel(int logLevel);

        /**
         * @brief Set a MegaLogger implementation to receive SDK logs
         *
         * Logs received by this objects depends on the active log level.
         * By default, it is MegaApi::LOG_LEVEL_INFO. You can change it
         * using MegaApi::setLogLevel.
         *
         * You can remove the existing logger by passing NULL to this function.
         *
         * @param megaLogger MegaLogger implementation
         */
        static void setLoggerObject(MegaLogger *megaLogger);

        /**
         * @brief Send a log to the logging system
         *
         * This log will be received by the active logger object (MegaApi::setLoggerObject) if
         * the log level is the same or lower than the active log level (MegaApi::setLogLevel)
         *
         * The third and the fouth parameter are optional. You may want to use  __FILE__ and __LINE__
         * to complete them.
         *
         * @param logLevel Log level for this message
         * @param message Message for the logging system
         * @param filename Origin of the log message
         * @param line Line of code where this message was generated
         */
        static void log(int logLevel, const char* message, const char *filename = "", int line = -1);

        /**
         * @brief Create a folder in the MEGA account
         *
         * The associated request type with this request is MegaRequest::TYPE_CREATE_FOLDER
         * Valid data in the MegaRequest object received on callbacks:
         * - MegaRequest::getParentHandle - Returns the handle of the parent folder
         * - MegaRequest::getName - Returns the name of the new folder
         *
         * Valid data in the MegaRequest object received in onRequestFinish when the error code
         * is MegaError::API_OK:
         * - MegaRequest::getNodeHandle - Handle of the new folder
         *
         * @param name Name of the new folder
         * @param parent Parent folder
         * @param listener MegaRequestListener to track this request
         */
        void createFolder(const char* name, MegaNode *parent, MegaRequestListener *listener = NULL);

        /**
         * @brief Move a node in the MEGA account
         *
         * The associated request type with this request is MegaRequest::TYPE_MOVE
         * Valid data in the MegaRequest object received on callbacks:
         * - MegaRequest::getNodeHandle - Returns the handle of the node to move
         * - MegaRequest::getParentHandle - Returns the handle of the new parent for the node
         *
         * @param node Node to move
         * @param newParent New parent for the node
         * @param listener MegaRequestListener to track this request
         */
        void moveNode(MegaNode* node, MegaNode* newParent, MegaRequestListener *listener = NULL);

        /**
         * @brief Copy a node in the MEGA account
         *
         * The associated request type with this request is MegaRequest::TYPE_COPY
         * Valid data in the MegaRequest object received on callbacks:
         * - MegaRequest::getNodeHandle - Returns the handle of the node to copy
         * - MegaRequest::getParentHandle - Returns the handle of the new parent for the new node
         * - MegaRequest::getPublicMegaNode - Returns the node to copy (if it is a public node)
         *
         * Valid data in the MegaRequest object received in onRequestFinish when the error code
         * is MegaError::API_OK:
         * - MegaRequest::getNodeHandle - Handle of the new node
         *
         * @param node Node to copy
         * @param newParent Parent for the new node
         * @param listener MegaRequestListener to track this request
         */
        void copyNode(MegaNode* node, MegaNode *newParent, MegaRequestListener *listener = NULL);


        /**
         * @brief Copy a node in the MEGA account changing the file name
         *
         * The associated request type with this request is MegaRequest::TYPE_COPY
         * Valid data in the MegaRequest object received on callbacks:
         * - MegaRequest::getNodeHandle - Returns the handle of the node to copy
         * - MegaRequest::getParentHandle - Returns the handle of the new parent for the new node
         * - MegaRequest::getPublicMegaNode - Returns the node to copy
         * - MegaRequest::getName - Returns the name for the new node
         *
         * Valid data in the MegaRequest object received in onRequestFinish when the error code
         * is MegaError::API_OK:
         * - MegaRequest::getNodeHandle - Handle of the new node
         *
         * @param node Node to copy
         * @param newParent Parent for the new node
         * @param newName Name for the new node
         *
         * @param listener MegaRequestListener to track this request
         */
        void copyNode(MegaNode* node, MegaNode *newParent, const char* newName, MegaRequestListener *listener = NULL);

        /**
         * @brief Rename a node in the MEGA account
         *
         * The associated request type with this request is MegaRequest::TYPE_RENAME
         * Valid data in the MegaRequest object received on callbacks:
         * - MegaRequest::getNodeHandle - Returns the handle of the node to rename
         * - MegaRequest::getName - Returns the new name for the node
         *
         * @param node Node to modify
         * @param newName New name for the node
         * @param listener MegaRequestListener to track this request
         */
        void renameNode(MegaNode* node, const char* newName, MegaRequestListener *listener = NULL);

        /**
         * @brief Remove a node from the MEGA account
         *
         * This function doesn't move the node to the Rubbish Bin, it fully removes the node. To move
         * the node to the Rubbish Bin use MegaApi::moveNode
         *
         * The associated request type with this request is MegaRequest::TYPE_REMOVE
         * Valid data in the MegaRequest object received on callbacks:
         * - MegaRequest::getNodeHandle - Returns the handle of the node to remove
         *
         * @param node Node to remove
         * @param listener MegaRequestListener to track this request
         */
        void remove(MegaNode* node, MegaRequestListener *listener = NULL);

        /**
         * @brief Clean the Rubbish Bin in the MEGA account
         *
         * This function effectively removes every node contained in the Rubbish Bin. In order to
         * avoid accidental deletions, you might want to warn the user about the action.
         *
         * The associated request type with this request is MegaRequest::TYPE_CLEAN_RUBBISH_BIN. This
         * request returns MegaError::API_ENOENT if the Rubbish bin is already empty.
         *
         * @param listener MegaRequestListener to track this request
         */
        void cleanRubbishBin(MegaRequestListener *listener = NULL);

        /**
         * @brief Send a node to the Inbox of another MEGA user using a MegaUser
         *
         * The associated request type with this request is MegaRequest::TYPE_COPY
         * Valid data in the MegaRequest object received on callbacks:
         * - MegaRequest::getNodeHandle - Returns the handle of the node to send
         * - MegaRequest::getEmail - Returns the email of the user that receives the node
         *
         * @param node Node to send
         * @param user User that receives the node
         * @param listener MegaRequestListener to track this request
         */
        void sendFileToUser(MegaNode *node, MegaUser *user, MegaRequestListener *listener = NULL);

        /**
        * @brief Send a node to the Inbox of another MEGA user using his email
        *
        * The associated request type with this request is MegaRequest::TYPE_COPY
        * Valid data in the MegaRequest object received on callbacks:
        * - MegaRequest::getNodeHandle - Returns the handle of the node to send
        * - MegaRequest::getEmail - Returns the email of the user that receives the node
        *
        * @param node Node to send
        * @param email Email of the user that receives the node        
        * @param listener MegaRequestListener to track this request
        */
        void sendFileToUser(MegaNode *node, const char* email, MegaRequestListener *listener = NULL);

        /**
         * @brief Share or stop sharing a folder in MEGA with another user using a MegaUser
         *
         * To share a folder with an user, set the desired access level in the level parameter. If you
         * want to stop sharing a folder use the access level MegaShare::ACCESS_UNKNOWN
         *
         * The associated request type with this request is MegaRequest::TYPE_SHARE
         * Valid data in the MegaRequest object received on callbacks:
         * - MegaRequest::getNodeHandle - Returns the handle of the folder to share
         * - MegaRequest::getEmail - Returns the email of the user that receives the shared folder
         * - MegaRequest::getAccess - Returns the access that is granted to the user
         *
         * @param node The folder to share. It must be a non-root folder
         * @param user User that receives the shared folder
         * @param level Permissions that are granted to the user
         * Valid values for this parameter:
         * - MegaShare::ACCESS_UNKNOWN = -1
         * Stop sharing a folder with this user
         *
         * - MegaShare::ACCESS_READ = 0
         * - MegaShare::ACCESS_READWRITE = 1
         * - MegaShare::ACCESS_FULL = 2
         * - MegaShare::ACCESS_OWNER = 3
         *
         * @param listener MegaRequestListener to track this request
         */
        void share(MegaNode *node, MegaUser* user, int level, MegaRequestListener *listener = NULL);

        /**
         * @brief Share or stop sharing a folder in MEGA with another user using his email
         *
         * To share a folder with an user, set the desired access level in the level parameter. If you
         * want to stop sharing a folder use the access level MegaShare::ACCESS_UNKNOWN
         *
         * The associated request type with this request is MegaRequest::TYPE_SHARE
         * Valid data in the MegaRequest object received on callbacks:
         * - MegaRequest::getNodeHandle - Returns the handle of the folder to share
         * - MegaRequest::getEmail - Returns the email of the user that receives the shared folder
         * - MegaRequest::getAccess - Returns the access that is granted to the user
         *
         * @param node The folder to share. It must be a non-root folder
         * @param email Email of the user that receives the shared folder. If it doesn't have a MEGA account, the folder will be shared anyway
         * and the user will be invited to register an account.
         *
         * @param level Permissions that are granted to the user
         * Valid values for this parameter:
         * - MegaShare::ACCESS_UNKNOWN = -1
         * Stop sharing a folder with this user
         *
         * - MegaShare::ACCESS_READ = 0
         * - MegaShare::ACCESS_READWRITE = 1
         * - MegaShare::ACCESS_FULL = 2
         * - MegaShare::ACCESS_OWNER = 3
         *
         * @param listener MegaRequestListener to track this request
         */
        void share(MegaNode *node, const char* email, int level, MegaRequestListener *listener = NULL);

        /**
         * @brief Import a public link to the account
         *
         * The associated request type with this request is MegaRequest::TYPE_IMPORT_LINK
         * Valid data in the MegaRequest object received on callbacks:
         * - MegaRequest::getLink - Returns the public link to the file
         * - MegaRequest::getParentHandle - Returns the folder that receives the imported file
         *
         * Valid data in the MegaRequest object received in onRequestFinish when the error code
         * is MegaError::API_OK:
         * - MegaRequest::getNodeHandle - Handle of the new node in the account
         *
         * @param megaFileLink Public link to a file in MEGA
         * @param parent Parent folder for the imported file
         * @param listener MegaRequestListener to track this request
         */
        void importFileLink(const char* megaFileLink, MegaNode* parent, MegaRequestListener *listener = NULL);

        /**
         * @brief Get a MegaNode from a public link to a file
         *
         * A public node can be imported using MegaApi::copyNode or downloaded using MegaApi::startDownload
         *
         * The associated request type with this request is MegaRequest::TYPE_GET_PUBLIC_NODE
         * Valid data in the MegaRequest object received on callbacks:
         * - MegaRequest::getLink - Returns the public link to the file
         *
         * Valid data in the MegaRequest object received in onRequestFinish when the error code
         * is MegaError::API_OK:
         * - MegaRequest::getPublicMegaNode - Public MegaNode corresponding to the public link
         * - MegaRequest::getFlag - Return true if the provided key along the link is invalid.
         *
         * @param megaFileLink Public link to a file in MEGA
         * @param listener MegaRequestListener to track this request
         */
        void getPublicNode(const char* megaFileLink, MegaRequestListener *listener = NULL);

        /**
         * @brief Get the thumbnail of a node
         *
         * If the node doesn't have a thumbnail the request fails with the MegaError::API_ENOENT
         * error code
         *
         * The associated request type with this request is MegaRequest::TYPE_GET_ATTR_FILE
         * Valid data in the MegaRequest object received on callbacks:
         * - MegaRequest::getNodeHandle - Returns the handle of the node
         * - MegaRequest::getFile - Returns the destination path
         * - MegaRequest::getParamType - Returns MegaApi::ATTR_TYPE_THUMBNAIL
         *
         * @param node Node to get the thumbnail
         * @param dstFilePath Destination path for the thumbnail.
         * If this path is a local folder, it must end with a '\' or '/' character and (Base64-encoded handle + "0.jpg")
         * will be used as the file name inside that folder. If the path doesn't finish with
         * one of these characters, the file will be downloaded to a file in that path.
         *
         * @param listener MegaRequestListener to track this request
         */
        void getThumbnail(MegaNode* node, const char *dstFilePath, MegaRequestListener *listener = NULL);

        /**
         * @brief Get the preview of a node
         *
         * If the node doesn't have a preview the request fails with the MegaError::API_ENOENT
         * error code
         *
         * The associated request type with this request is MegaRequest::TYPE_GET_ATTR_FILE
         * Valid data in the MegaRequest object received on callbacks:
         * - MegaRequest::getNodeHandle - Returns the handle of the node
         * - MegaRequest::getFile - Returns the destination path
         * - MegaRequest::getParamType - Returns MegaApi::ATTR_TYPE_PREVIEW
         *
         * @param node Node to get the preview
         * @param dstFilePath Destination path for the preview.
         * If this path is a local folder, it must end with a '\' or '/' character and (Base64-encoded handle + "1.jpg")
         * will be used as the file name inside that folder. If the path doesn't finish with
         * one of these characters, the file will be downloaded to a file in that path.
         *
         * @param listener MegaRequestListener to track this request
         */
        void getPreview(MegaNode* node, const char *dstFilePath, MegaRequestListener *listener = NULL);

        /**
         * @brief Get the avatar of a MegaUser
         *
         * The associated request type with this request is MegaRequest::TYPE_GET_ATTR_USER
         * Valid data in the MegaRequest object received on callbacks:
         * - MegaRequest::getFile - Returns the destination path
         * - MegaRequest::getEmail - Returns the email of the user
         *
         * @param user MegaUser to get the avatar. If this parameter is set to NULL, the avatar is obtained
         * for the active account
         * @param dstFilePath Destination path for the avatar. It has to be a path to a file, not to a folder.
         * If this path is a local folder, it must end with a '\' or '/' character and (email + "0.jpg")
         * will be used as the file name inside that folder. If the path doesn't finish with
         * one of these characters, the file will be downloaded to a file in that path.
         *
         * @param listener MegaRequestListener to track this request
         */
        void getUserAvatar(MegaUser* user, const char *dstFilePath, MegaRequestListener *listener = NULL);

        /**
         * @brief Get the avatar of any user in MEGA
         *
         * The associated request type with this request is MegaRequest::TYPE_GET_ATTR_USER
         * Valid data in the MegaRequest object received on callbacks:
         * - MegaRequest::getFile - Returns the destination path
         * - MegaRequest::getEmail - Returns the email or the handle of the user (the provided one as parameter)
         *
         * @param user email_or_user Email or user handle (Base64 encoded) to get the avatar. If this parameter is
         * set to NULL, the avatar is obtained for the active account
         * @param dstFilePath Destination path for the avatar. It has to be a path to a file, not to a folder.
         * If this path is a local folder, it must end with a '\' or '/' character and (email + "0.jpg")
         * will be used as the file name inside that folder. If the path doesn't finish with
         * one of these characters, the file will be downloaded to a file in that path.
         *
         * @param listener MegaRequestListener to track this request
         */
        void getUserAvatar(const char *email_or_handle, const char *dstFilePath, MegaRequestListener *listener = NULL);

        /**
         * @brief Get the avatar of the active account
         *
         * The associated request type with this request is MegaRequest::TYPE_GET_ATTR_USER
         * Valid data in the MegaRequest object received on callbacks:
         * - MegaRequest::getFile - Returns the destination path
         * - MegaRequest::getEmail - Returns the email of the user
         *
         * @param dstFilePath Destination path for the avatar. It has to be a path to a file, not to a folder.
         * If this path is a local folder, it must end with a '\' or '/' character and (email + "0.jpg")
         * will be used as the file name inside that folder. If the path doesn't finish with
         * one of these characters, the file will be downloaded to a file in that path.
         *
         * @param listener MegaRequestListener to track this request
         */
        void getUserAvatar(const char *dstFilePath, MegaRequestListener *listener = NULL);

        /**
         * @brief Get the default color for the avatar.
         *
         * This color should be used only when the user doesn't have an avatar.
         *
         * You take the ownership of the returned value.
         *
         * @param user MegaUser to get the color of the avatar. If this parameter is set to NULL, the color
         *  is obtained for the active account.
         * @return The RGB color as a string with 3 components in hex: #RGB. Ie. "#FF6A19"
         * If the user is not found, this function always returns the same color.
         */
        char *getUserAvatarColor(MegaUser *user);

        /**
         * @brief Get the default color for the avatar.
         *
         * This color should be used only when the user doesn't have an avatar.
         *
         * You take the ownership of the returned value.
         *
         * @param userhandle User handle (Base64 encoded) to get the avatar. If this parameter is
         * set to NULL, the avatar is obtained for the active account.
         * @return The RGB color as a string with 3 components in hex: #RGB. Ie. "#FF6A19"
         * If the user is not found, this function  always returns the same color.
         */
        char *getUserAvatarColor(const char *userhandle);

        /**
         * @brief Get an attribute of a MegaUser.
         *
         * User attributes can be private or public. Private attributes are accessible only by
         * your own user, while public ones are retrievable by any of your contacts.
         *
         * The associated request type with this request is MegaRequest::TYPE_GET_ATTR_USER
         * Valid data in the MegaRequest object received on callbacks:
         * - MegaRequest::getParamType - Returns the attribute type
         *
         * Valid data in the MegaRequest object received in onRequestFinish when the error code
         * is MegaError::API_OK:
         * - MegaRequest::getText - Returns the value for public attributes
         * - MegaRequest::getMegaStringMap - Returns the value for private attributes
         *
         * @param user MegaUser to get the attribute. If this parameter is set to NULL, the attribute
         * is obtained for the active account
         * @param type Attribute type
         *
         * Valid values are:
         *
         * MegaApi::USER_ATTR_FIRSTNAME = 1
         * Get the firstname of the user (public)
         * MegaApi::USER_ATTR_LASTNAME = 2
         * Get the lastname of the user (public)
         * MegaApi::USER_ATTR_AUTHRING = 3
         * Get the authentication ring of the user (private)
         * MegaApi::USER_ATTR_LAST_INTERACTION = 4
         * Get the last interaction of the contacts of the user (private)
         * MegaApi::USER_ATTR_ED25519_PUBLIC_KEY = 5
         * Get the public key Ed25519 of the user (public)
         * MegaApi::USER_ATTR_CU25519_PUBLIC_KEY = 6
         * Get the public key Cu25519 of the user (public)
         * MegaApi::USER_ATTR_KEYRING = 7
         * Get the key ring of the user: private keys for Cu25519 and Ed25519 (private)
         * MegaApi::USER_ATTR_SIG_RSA_PUBLIC_KEY = 8
         * Get the signature of RSA public key of the user (public)
         * MegaApi::USER_ATTR_SIG_CU255_PUBLIC_KEY = 9
         * Get the signature of Cu25519 public key of the user (public)
         *
         * @param listener MegaRequestListener to track this request
         */
        void getUserAttribute(MegaUser* user, int type, MegaRequestListener *listener = NULL);

        /**
         * @brief Get an attribute of any user in MEGA.
         *
         * User attributes can be private or public. Private attributes are accessible only by
         * your own user, while public ones are retrievable by any of your contacts.
         *
         * The associated request type with this request is MegaRequest::TYPE_GET_ATTR_USER
         * Valid data in the MegaRequest object received on callbacks:
         * - MegaRequest::getParamType - Returns the attribute type
         * - MegaRequest::getEmail - Returns the email or the handle of the user (the provided one as parameter)
         *
         * Valid data in the MegaRequest object received in onRequestFinish when the error code
         * is MegaError::API_OK:
         * - MegaRequest::getText - Returns the value for public attributes
         * - MegaRequest::getMegaStringMap - Returns the value for private attributes
         *
         * @param user email_or_user Email or user handle (Base64 encoded) to get the attribute.
         * If this parameter is set to NULL, the attribute is obtained for the active account.
         * @param type Attribute type
         *
         * Valid values are:
         *
         * MegaApi::USER_ATTR_FIRSTNAME = 1
         * Get the firstname of the user (public)
         * MegaApi::USER_ATTR_LASTNAME = 2
         * Get the lastname of the user (public)
         * MegaApi::USER_ATTR_AUTHRING = 3
         * Get the authentication ring of the user (private)
         * MegaApi::USER_ATTR_LAST_INTERACTION = 4
         * Get the last interaction of the contacts of the user (private)
         * MegaApi::USER_ATTR_ED25519_PUBLIC_KEY = 5
         * Get the public key Ed25519 of the user (public)
         * MegaApi::USER_ATTR_CU25519_PUBLIC_KEY = 6
         * Get the public key Cu25519 of the user (public)
         * MegaApi::USER_ATTR_KEYRING = 7
         * Get the key ring of the user: private keys for Cu25519 and Ed25519 (private)
         * MegaApi::USER_ATTR_SIG_RSA_PUBLIC_KEY = 8
         * Get the signature of RSA public key of the user (public)
         * MegaApi::USER_ATTR_SIG_CU255_PUBLIC_KEY = 9
         * Get the signature of Cu25519 public key of the user (public)
         *
         * @param listener MegaRequestListener to track this request
         */
        void getUserAttribute(const char *email_or_handle, int type, MegaRequestListener *listener = NULL);

        /**
         * @brief Get an attribute of the current account.
         *
         * User attributes can be private or public. Private attributes are accessible only by
         * your own user, while public ones are retrievable by any of your contacts.
         *
         * The associated request type with this request is MegaRequest::TYPE_GET_ATTR_USER
         * Valid data in the MegaRequest object received on callbacks:
         * - MegaRequest::getParamType - Returns the attribute type
         *
         * Valid data in the MegaRequest object received in onRequestFinish when the error code
         * is MegaError::API_OK:
         * - MegaRequest::getText - Returns the value for public attributes
         * - MegaRequest::getMegaStringMap - Returns the value for private attributes
         *
         * @param type Attribute type
         *
         * Valid values are:
         *
         * MegaApi::USER_ATTR_FIRSTNAME = 1
         * Get the firstname of the user (public)
         * MegaApi::USER_ATTR_LASTNAME = 2
         * Get the lastname of the user (public)
         * MegaApi::USER_ATTR_AUTHRING = 3
         * Get the authentication ring of the user (private)
         * MegaApi::USER_ATTR_LAST_INTERACTION = 4
         * Get the last interaction of the contacts of the user (private)
         * MegaApi::USER_ATTR_ED25519_PUBLIC_KEY = 5
         * Get the public key Ed25519 of the user (public)
         * MegaApi::USER_ATTR_CU25519_PUBLIC_KEY = 6
         * Get the public key Cu25519 of the user (public)
         * MegaApi::USER_ATTR_KEYRING = 7
         * Get the key ring of the user: private keys for Cu25519 and Ed25519 (private)
         * MegaApi::USER_ATTR_SIG_RSA_PUBLIC_KEY = 8
         * Get the signature of RSA public key of the user (public)
         * MegaApi::USER_ATTR_SIG_CU255_PUBLIC_KEY = 9
         * Get the signature of Cu25519 public key of the user (public)
         *
         * @param listener MegaRequestListener to track this request
         */
        void getUserAttribute(int type, MegaRequestListener *listener = NULL);

        /**
         * @brief Cancel the retrieval of a thumbnail
         *
         * The associated request type with this request is MegaRequest::TYPE_CANCEL_ATTR_FILE
         * Valid data in the MegaRequest object received on callbacks:
         * - MegaRequest::getNodeHandle - Returns the handle of the node
         * - MegaRequest::getParamType - Returns MegaApi::ATTR_TYPE_THUMBNAIL
         *
         * @param node Node to cancel the retrieval of the thumbnail
         * @param listener MegaRequestListener to track this request
         *
         * @see MegaApi::getThumbnail
         */
		void cancelGetThumbnail(MegaNode* node, MegaRequestListener *listener = NULL);

        /**
         * @brief Cancel the retrieval of a preview
         *
         * The associated request type with this request is MegaRequest::TYPE_CANCEL_ATTR_FILE
         * Valid data in the MegaRequest object received on callbacks:
         * - MegaRequest::getNodeHandle - Returns the handle of the node
         * - MegaRequest::getParamType - Returns MegaApi::ATTR_TYPE_PREVIEW
         *
         * @param node Node to cancel the retrieval of the preview
         * @param listener MegaRequestListener to track this request
         *
         * @see MegaApi::getPreview
         */
        void cancelGetPreview(MegaNode* node, MegaRequestListener *listener = NULL);

        /**
         * @brief Set the thumbnail of a MegaNode
         *
         * The associated request type with this request is MegaRequest::TYPE_SET_ATTR_FILE
         * Valid data in the MegaRequest object received on callbacks:
         * - MegaRequest::getNodeHandle - Returns the handle of the node
         * - MegaRequest::getFile - Returns the source path
         * - MegaRequest::getParamType - Returns MegaApi::ATTR_TYPE_THUMBNAIL
         *
         * @param node MegaNode to set the thumbnail
         * @param srcFilePath Source path of the file that will be set as thumbnail
         * @param listener MegaRequestListener to track this request
         */
        void setThumbnail(MegaNode* node, const char *srcFilePath, MegaRequestListener *listener = NULL);

        /**
         * @brief Set the preview of a MegaNode
         *
         * The associated request type with this request is MegaRequest::TYPE_SET_ATTR_FILE
         * Valid data in the MegaRequest object received on callbacks:
         * - MegaRequest::getNodeHandle - Returns the handle of the node
         * - MegaRequest::getFile - Returns the source path
         * - MegaRequest::getParamType - Returns MegaApi::ATTR_TYPE_PREVIEW
         *
         * @param node MegaNode to set the preview
         * @param srcFilePath Source path of the file that will be set as preview
         * @param listener MegaRequestListener to track this request
         */
        void setPreview(MegaNode* node, const char *srcFilePath, MegaRequestListener *listener = NULL);

        /**
         * @brief Set/Remove the avatar of the MEGA account
         *
         * The associated request type with this request is MegaRequest::TYPE_SET_ATTR_USER
         * Valid data in the MegaRequest object received on callbacks:
         * - MegaRequest::getFile - Returns the source path (optional)
         *
         * @param srcFilePath Source path of the file that will be set as avatar.
         * If NULL, the existing avatar will be removed (if any).
         * In case the avatar never existed before, removing the avatar returns MegaError::API_ENOENT
         * @param listener MegaRequestListener to track this request
         */
        void setAvatar(const char *srcFilePath, MegaRequestListener *listener = NULL);

        /**
         * @brief Set a public attribute of the current user
         *
         * The associated request type with this request is MegaRequest::TYPE_SET_ATTR_USER
         * Valid data in the MegaRequest object received on callbacks:
         * - MegaRequest::getParamType - Returns the attribute type
         * - MegaRequest::getText - Returns the new value for the attribute
         *
         * @param type Attribute type
         *
         * Valid values are:
         *
         * MegaApi::USER_ATTR_FIRSTNAME = 1
         * Get the firstname of the user (public)
         * MegaApi::USER_ATTR_LASTNAME = 2
         * Get the lastname of the user (public)
         * MegaApi::USER_ATTR_ED25519_PUBLIC_KEY = 5
         * Get the public key Ed25519 of the user (public)
         * MegaApi::USER_ATTR_CU25519_PUBLIC_KEY = 6
         * Get the public key Cu25519 of the user (public)
         *
         * @param value New attribute value
         * @param listener MegaRequestListener to track this request
         */
        void setUserAttribute(int type, const char* value, MegaRequestListener *listener = NULL);

        /**
         * @brief Set a private attribute of the current user
         *
         * The associated request type with this request is MegaRequest::TYPE_SET_ATTR_USER
         * Valid data in the MegaRequest object received on callbacks:
         * - MegaRequest::getParamType - Returns the attribute type
         * - MegaRequest::getMegaStringMap - Returns the new value for the attribute
         *
         * @param type Attribute type
         *
         * Valid values are:
         *
         * MegaApi::USER_ATTR_AUTHRING = 3
         * Get the authentication ring of the user (private)
         * MegaApi::USER_ATTR_LAST_INTERACTION = 4
         * Get the last interaction of the contacts of the user (private)
         * MegaApi::USER_ATTR_KEYRING = 7
         * Get the key ring of the user: private keys for Cu25519 and Ed25519 (private)
         *
         * @param value New attribute value
         * @param listener MegaRequestListener to track this request
         */
        void setUserAttribute(int type, const MegaStringMap *value, MegaRequestListener *listener = NULL);

        /**
         * @brief Set a custom attribute for the node
         *
         * The associated request type with this request is MegaRequest::TYPE_SET_ATTR_NODE
         * Valid data in the MegaRequest object received on callbacks:
         * - MegaRequest::getNodeHandle - Returns the handle of the node that receive the attribute
         * - MegaRequest::getName - Returns the name of the custom attribute
         * - MegaRequest::getText - Returns the text for the attribute
         * - MegaRequest::getFlag - Returns false (not official attribute)
         *
         * The attribute name must be an UTF8 string with between 1 and 7 bytes
         * If the attribute already has a value, it will be replaced
         * If value is NULL, the attribute will be removed from the node
         *
         * @param node Node that will receive the attribute
         * @param attrName Name of the custom attribute.
         * The length of this parameter must be between 1 and 7 UTF8 bytes
         * @param value Value for the attribute
         * @param listener MegaRequestListener to track this request
         */
        void setCustomNodeAttribute(MegaNode *node, const char *attrName, const char* value,  MegaRequestListener *listener = NULL);

        /**
         * @brief Set the duration of audio/video files as a node attribute.
         *
         * To remove the existing duration, set it to MegaNode::INVALID_DURATION.
         *
         * The associated request type with this request is MegaRequest::TYPE_SET_ATTR_NODE
         * Valid data in the MegaRequest object received on callbacks:
         * - MegaRequest::getNodeHandle - Returns the handle of the node that receive the attribute
         * - MegaRequest::getNumber - Returns the number of seconds for the node
         * - MegaRequest::getFlag - Returns true (official attribute)
         * - MegaRequest::getParamType - Returns MegaApi::NODE_ATTR_DURATION
         *
         * @param node Node that will receive the information.
         * @param duration Length of the audio/video in seconds.
         * @param listener MegaRequestListener to track this request
         */
        void setNodeDuration(MegaNode *node, int duration,  MegaRequestListener *listener = NULL);

        /**
         * @brief Set the GPS coordinates of image files as a node attribute.
         *
         * To remove the existing coordinates, set both the latitude and longitud to
         * the value MegaNode::INVALID_COORDINATE.
         *
         * The associated request type with this request is MegaRequest::TYPE_SET_ATTR_NODE
         * Valid data in the MegaRequest object received on callbacks:
         * - MegaRequest::getNodeHandle - Returns the handle of the node that receive the attribute
         * - MegaRequest::getFlag - Returns true (official attribute)
         * - MegaRequest::getParamType - Returns MegaApi::NODE_ATTR_COORDINATES
         * - MegaRequest::getNumDetails - Returns the longitude, scaled to integer in the range of [0, 2^24]
         * - MegaRequest::getTransferTag() - Returns the latitude, scaled to integer in the range of [0, 2^24)
         *
         * @param node Node that will receive the information.
         * @param latitude Latitude in signed decimal degrees notation
         * @param longitude Longitude in signed decimal degrees notation
         * @param listener MegaRequestListener to track this request
         */
        void setNodeCoordinates(MegaNode *node, double latitude, double longitude,  MegaRequestListener *listener = NULL);

        /**
         * @brief Generate a public link of a file/folder in MEGA
         *
         * The associated request type with this request is MegaRequest::TYPE_EXPORT
         * Valid data in the MegaRequest object received on callbacks:
         * - MegaRequest::getNodeHandle - Returns the handle of the node
         * - MegaRequest::getAccess - Returns true
         *
         * Valid data in the MegaRequest object received in onRequestFinish when the error code
         * is MegaError::API_OK:
         * - MegaRequest::getLink - Public link
         *
         * @param node MegaNode to get the public link
         * @param listener MegaRequestListener to track this request
         */
        void exportNode(MegaNode *node, MegaRequestListener *listener = NULL);

        /**
         * @brief Generate a temporary public link of a file/folder in MEGA
         *
         * The associated request type with this request is MegaRequest::TYPE_EXPORT
         * Valid data in the MegaRequest object received on callbacks:
         * - MegaRequest::getNodeHandle - Returns the handle of the node
         * - MegaRequest::getAccess - Returns true
         *
         * Valid data in the MegaRequest object received in onRequestFinish when the error code
         * is MegaError::API_OK:
         * - MegaRequest::getLink - Public link
         *
         * @param node MegaNode to get the public link
         * @param expireTime Unix timestamp until the public link will be valid
         * @param listener MegaRequestListener to track this request
         *
         * @note A Unix timestamp represents the number of seconds since 00:00 hours, Jan 1, 1970 UTC
         */
        void exportNode(MegaNode *node, int64_t expireTime, MegaRequestListener *listener = NULL);

        /**
         * @brief Stop sharing a file/folder
         *
         * The associated request type with this request is MegaRequest::TYPE_EXPORT
         * Valid data in the MegaRequest object received on callbacks:
         * - MegaRequest::getNodeHandle - Returns the handle of the node
         * - MegaRequest::getAccess - Returns false
         *
         * @param node MegaNode to stop sharing
         * @param listener MegaRequestListener to track this request
         */
        void disableExport(MegaNode *node, MegaRequestListener *listener = NULL);

        /**
         * @brief Fetch the filesystem in MEGA
         *
         * The MegaApi object must be logged in in an account or a public folder
         * to successfully complete this request.
         *
         * The associated request type with this request is MegaRequest::TYPE_FETCH_NODES
         *
         * Valid data in the MegaRequest object received in onRequestFinish when the error code
         * is MegaError::API_OK:
         * - MegaRequest::getFlag - Return true if logged in into a folder and the provided key is invalid. Otherwise, false.
         *
         * @param listener MegaRequestListener to track this request
         */
        void fetchNodes(MegaRequestListener *listener = NULL);

        /**
         * @brief Get details about the MEGA account
         *
         * Only basic data will be available. If you can get more data (sessions, transactions, purchases),
         * use MegaApi::getExtendedAccountDetails.
         *
         * The associated request type with this request is MegaRequest::TYPE_ACCOUNT_DETAILS
         *
         * Valid data in the MegaRequest object received in onRequestFinish when the error code
         * is MegaError::API_OK:
         * - MegaRequest::getMegaAccountDetails - Details of the MEGA account
         *
         * @param listener MegaRequestListener to track this request
         */
        void getAccountDetails(MegaRequestListener *listener = NULL);

        /**
         * @brief Get details about the MEGA account
         *
         * This function allows to optionally get data about sessions, transactions and purchases related to the account.
         *
         * The associated request type with this request is MegaRequest::TYPE_ACCOUNT_DETAILS
         *
         * Valid data in the MegaRequest object received in onRequestFinish when the error code
         * is MegaError::API_OK:
         * - MegaRequest::getMegaAccountDetails - Details of the MEGA account
         *
         * @param listener MegaRequestListener to track this request
         */
        void getExtendedAccountDetails(bool sessions = false, bool purchases = false, bool transactions = false, MegaRequestListener *listener = NULL);

        /**
         * @brief Get the available pricing plans to upgrade a MEGA account
         *
         * You can get a payment ID for any of the pricing plans provided by this function
         * using MegaApi::getPaymentId
         *
         * The associated request type with this request is MegaRequest::TYPE_GET_PRICING
         *
         * Valid data in the MegaRequest object received in onRequestFinish when the error code
         * is MegaError::API_OK:
         * - MegaRequest::getPricing - MegaPricing object with all pricing plans
         *
         * @param listener MegaRequestListener to track this request
         *
         * @see MegaApi::getPaymentId
         */
        void getPricing(MegaRequestListener *listener = NULL);

        /**
         * @brief Get the payment URL for an upgrade
         *
         * The associated request type with this request is MegaRequest::TYPE_GET_PAYMENT_ID
         * Valid data in the MegaRequest object received on callbacks:
         * - MegaRequest::getNodeHandle - Returns the handle of the product
         *
         * Valid data in the MegaRequest object received in onRequestFinish when the error code
         * is MegaError::API_OK:
         * - MegaRequest::getLink - Payment ID
         *
         * @param productHandle Handle of the product (see MegaApi::getPricing)
         * @param listener MegaRequestListener to track this request
         *
         * @see MegaApi::getPricing
         */
        void getPaymentId(MegaHandle productHandle, MegaRequestListener *listener = NULL);

        /**
         * @brief Upgrade an account
         * @param productHandle Product handle to purchase
         *
         * It's possible to get all pricing plans with their product handles using
         * MegaApi::getPricing
         *
         * The associated request type with this request is MegaRequest::TYPE_UPGRADE_ACCOUNT
         * Valid data in the MegaRequest object received on callbacks:
         * - MegaRequest::getNodeHandle - Returns the handle of the product
         * - MegaRequest::getNumber - Returns the payment method
         *
         * @param paymentMethod Payment method
         * Valid values are:
         * - MegaApi::PAYMENT_METHOD_BALANCE = 0
         * Use the account balance for the payment
         *
         * - MegaApi::PAYMENT_METHOD_CREDIT_CARD = 8
         * Complete the payment with your credit card. Use MegaApi::creditCardStore to add
         * a credit card to your account
         *
         * @param listener MegaRequestListener to track this request
         */
        void upgradeAccount(MegaHandle productHandle, int paymentMethod, MegaRequestListener *listener = NULL);

        /**
         * @brief Submit a purchase receipt for verification
         *
         * The associated request type with this request is MegaRequest::TYPE_SUBMIT_PURCHASE_RECEIPT
         *
         * @param receipt Purchase receipt
         * @param listener MegaRequestListener to track this request
         *
         * @deprecated This function is only compatible with Google Play payments.
         * It only exists for compatibility with previous apps and will be removed soon.
         * Please use the other version of MegaApi::submitPurchaseReceipt that allows
         * to select the payment gateway.
         */
        void submitPurchaseReceipt(const char* receipt, MegaRequestListener *listener = NULL);

        /**
         * @brief Submit a purchase receipt for verification
         *
         * The associated request type with this request is MegaRequest::TYPE_SUBMIT_PURCHASE_RECEIPT
         *
         * @param gateway Payment gateway
         * Currently supported payment gateways are:
         * - MegaApi::PAYMENT_METHOD_ITUNES = 2
         * - MegaApi::PAYMENT_METHOD_GOOGLE_WALLET = 3
         * - MegaApi::PAYMENT_METHOD_WINDOWS_STORE = 13
         *
         * @param receipt Purchase receipt
         * @param listener MegaRequestListener to track this request
         */
        void submitPurchaseReceipt(int gateway, const char* receipt, MegaRequestListener *listener = NULL);

        /**
         * @brief Store a credit card
         *
         * The associated request type with this request is MegaRequest::TYPE_CREDIT_CARD_STORE
         *
         * @param address1 Billing address
         * @param address2 Second line of the billing address (optional)
         * @param city City of the billing address
         * @param province Province of the billing address
         * @param country Contry of the billing address
         * @param postalcode Postal code of the billing address
         * @param firstname Firstname of the owner of the credit card
         * @param lastname Lastname of the owner of the credit card
         * @param creditcard Credit card number. Only digits, no spaces nor dashes
         * @param expire_month Expire month of the credit card. Must have two digits ("03" for example)
         * @param expire_year Expire year of the credit card. Must have four digits ("2010" for example)
         * @param cv2 Security code of the credit card (3 digits)
         * @param listener MegaRequestListener to track this request
         */
        void creditCardStore(const char* address1, const char* address2, const char* city,
                             const char* province, const char* country, const char *postalcode,
                             const char* firstname, const char* lastname, const char* creditcard,
                             const char* expire_month, const char* expire_year, const char* cv2,
                             MegaRequestListener *listener = NULL);

        /**
         * @brief Get the credit card subscriptions of the account
         *
         * The associated request type with this request is MegaRequest::TYPE_CREDIT_CARD_QUERY_SUBSCRIPTIONS
         *
         * Valid data in the MegaRequest object received in onRequestFinish when the error code
         * is MegaError::API_OK:
         * - MegaRequest::getNumber - Number of credit card subscriptions
         *
         * @param listener MegaRequestListener to track this request
         */
        void creditCardQuerySubscriptions(MegaRequestListener *listener = NULL);

        /**
         * @brief Cancel credit card subscriptions if the account
         *
         * The associated request type with this request is MegaRequest::TYPE_CREDIT_CARD_CANCEL_SUBSCRIPTIONS
         * @param reason Reason for the cancellation. It can be NULL.
         * @param listener MegaRequestListener to track this request
         */
        void creditCardCancelSubscriptions(const char* reason, MegaRequestListener *listener = NULL);

        /**
         * @brief Get the available payment methods
         *
         * The associated request type with this request is MegaRequest::TYPE_GET_PAYMENT_METHODS
         *
         * Valid data in the MegaRequest object received in onRequestFinish when the error code
         * is MegaError::API_OK:
         * - MegaRequest::getNumber - Bitfield with available payment methods
         *
         * To know if a payment method is available, you can do a check like this one:
         * request->getNumber() & (1 << MegaApi::PAYMENT_METHOD_CREDIT_CARD)
         *
         * @param listener MegaRequestListener to track this request
         */
        void getPaymentMethods(MegaRequestListener *listener = NULL);

        /**
         * @brief Export the master key of the account
         *
         * The returned value is a Base64-encoded string
         *
         * With the master key, it's possible to start the recovery of an account when the
         * password is lost:
         * - https://mega.nz/#recovery
         * - MegaApi::resetPassword()
         *
         * You take the ownership of the returned value.
         *
         * @return Base64-encoded master key
         */
        char *exportMasterKey();

        /**
         * @brief Change the password of the MEGA account
         *
         * The associated request type with this request is MegaRequest::TYPE_CHANGE_PW
         * Valid data in the MegaRequest object received on callbacks:
         * - MegaRequest::getPassword - Returns the old password
         * - MegaRequest::getNewPassword - Returns the new password
         *
         * @param oldPassword Old password
         * @param newPassword New password
         * @param listener MegaRequestListener to track this request
         */
        void changePassword(const char *oldPassword, const char *newPassword, MegaRequestListener *listener = NULL);

        /**
         * @brief Invite another person to be your MEGA contact
         *
         * The user doesn't need to be registered on MEGA. If the email isn't associated with
         * a MEGA account, an invitation email will be sent with the text in the "message" parameter.
         *
         * The associated request type with this request is MegaRequest::TYPE_INVITE_CONTACT
         * Valid data in the MegaRequest object received on callbacks:
         * - MegaRequest::getEmail - Returns the email of the contact
         * - MegaRequest::getText - Returns the text of the invitation
         * - MegaRequest::getNumber - Returns the action
         *
         * Sending a reminder within a two week period since you started or your last reminder will
         * fail the API returning the error code MegaError::API_EACCESS.
         *
         * @param email Email of the new contact
         * @param message Message for the user (can be NULL)
         * @param action Action for this contact request. Valid values are:
         * - MegaContactRequest::INVITE_ACTION_ADD = 0
         * - MegaContactRequest::INVITE_ACTION_DELETE = 1
         * - MegaContactRequest::INVITE_ACTION_REMIND = 2
         *
         * @param listener MegaRequestListener to track this request
         */
        void inviteContact(const char* email, const char* message, int action, MegaRequestListener* listener = NULL);

        /**
         * @brief Reply to a contact request
         * @param request Contact request. You can get your pending contact requests using MegaApi::getIncomingContactRequests
         * @param action Action for this contact request. Valid values are:
         * - MegaContactRequest::REPLY_ACTION_ACCEPT = 0
         * - MegaContactRequest::REPLY_ACTION_DENY = 1
         * - MegaContactRequest::REPLY_ACTION_IGNORE = 2
         *
         * The associated request type with this request is MegaRequest::TYPE_REPLY_CONTACT_REQUEST
         * Valid data in the MegaRequest object received on callbacks:
         * - MegaRequest::getNodeHandle - Returns the handle of the contact request
         * - MegaRequest::getNumber - Returns the action
         *
         * @param listener MegaRequestListener to track this request
         */
        void replyContactRequest(MegaContactRequest *request, int action, MegaRequestListener* listener = NULL);

        /**
         * @brief Remove a contact to the MEGA account
         *
         * The associated request type with this request is MegaRequest::TYPE_REMOVE_CONTACT
         * Valid data in the MegaRequest object received on callbacks:
         * - MegaRequest::getEmail - Returns the email of the contact
         *
         * @param user MegaUser of the contact (see MegaApi::getContact)
         * @param listener MegaRequestListener to track this request
         */
        void removeContact(MegaUser *user, MegaRequestListener* listener = NULL);

        /**
         * @brief Logout of the MEGA account invalidating the session
         *
         * The associated request type with this request is MegaRequest::TYPE_LOGOUT
         *
         * Under certain circumstances, this request might return the error code
         * MegaError::API_ESID. It should not be taken as an error, since the reason
         * is that the logout action has been notified before the reception of the
         * logout response itself.
         *
         * @param listener MegaRequestListener to track this request
         */
        void logout(MegaRequestListener *listener = NULL);

        /**
         * @brief Logout of the MEGA account without invalidating the session
         *
         * The associated request type with this request is MegaRequest::TYPE_LOGOUT
         *
         * @param listener MegaRequestListener to track this request
         */
        void localLogout(MegaRequestListener *listener = NULL);

        /**
         * @brief Submit feedback about the app
         *
         * The associated request type with this request is MegaRequest::TYPE_SUBMIT_FEEDBACK
         * Valid data in the MegaRequest object received on callbacks:
         * - MegaRequest::getText - Retuns the comment about the app
         * - MegaRequest::getNumber - Returns the rating for the app
         *
         * @param rating Integer to rate the app. Valid values: from 1 to 5.
         * @param comment Comment about the app
         * @param listener MegaRequestListener to track this request
         *
         * @deprecated This function is for internal usage of MEGA apps. This feedback
         * is sent to MEGA servers.
         */
        void submitFeedback(int rating, const char *comment, MegaRequestListener *listener = NULL);

        /**
         * @brief Send events to the stats server
         *
         * The associated request type with this request is MegaRequest::TYPE_SEND_EVENT
         * Valid data in the MegaRequest object received on callbacks:
         * - MegaRequest::getNumber - Returns the event type
         * - MegaRequest::getText - Returns the event message
         *
         * @param eventType Event type
         * @param message Event message
         * @param listener MegaRequestListener to track this request
         *
         * @deprecated This function is for internal usage of MEGA apps for debug purposes. This info
         * is sent to MEGA servers.
         */
        void sendEvent(int eventType, const char* message, MegaRequestListener *listener = NULL);

        /**
         * @brief Send a debug report
         *
         * The User-Agent is used to identify the app. It can be set in MegaApi::MegaApi
         *
         * The associated request type with this request is MegaRequest::TYPE_REPORT_EVENT
         * Valid data in the MegaRequest object received on callbacks:
         * - MegaRequest::getParamType - Returns MegaApi::EVENT_DEBUG
         * - MegaRequest::getText - Retuns the debug message
         *
         * @param text Debug message
         * @param listener MegaRequestListener to track this request
         *
         * @deprecated This function is for internal usage of MEGA apps. This feedback
         * is sent to MEGA servers.
         */
        void reportDebugEvent(const char *text, MegaRequestListener *listener = NULL);

        /**
         * @brief Use HTTPS communications only
         *
         * The default behavior is to use HTTP for transfers and the persistent connection
         * to wait for external events. Those communications don't require HTTPS because
         * all transfer data is already end-to-end encrypted and no data is transmitted
         * over the connection to wait for events (it's just closed when there are new events).
         *
         * This feature should only be enabled if there are problems to contact MEGA servers
         * through HTTP because otherwise it doesn't have any benefit and will cause a
         * higher CPU usage.
         *
         * See MegaApi::usingHttpsOnly
         *
         * @param httpsOnly True to use HTTPS communications only
         */
        void useHttpsOnly(bool httpsOnly);

        /**
         * @brief Check if the SDK is using HTTPS communications only
         *
         * The default behavior is to use HTTP for transfers and the persistent connection
         * to wait for external events. Those communications don't require HTTPS because
         * all transfer data is already end-to-end encrypted and no data is transmitted
         * over the connection to wait for events (it's just closed when there are new events).
         *
         * See MegaApi::useHttpsOnly
         *
         * @return True if the SDK is using HTTPS communications only. Otherwise false.
         */
        bool usingHttpsOnly();

        ///////////////////   TRANSFERS ///////////////////

        /**
         * @brief Upload a file or a folder
         * @param localPath Local path of the file or folder
         * @param parent Parent node for the file or folder in the MEGA account
         * @param listener MegaTransferListener to track this transfer
         */
        void startUpload(const char* localPath, MegaNode *parent, MegaTransferListener *listener=NULL);

        /**
         * @brief Upload a file or a folder, saving custom app data during the transfer
         * @param localPath Local path of the file or folder
         * @param parent Parent node for the file or folder in the MEGA account
         * @param appData Custom app data to save in the MegaTransfer object
         * The data in this parameter can be accessed using MegaTransfer::getAppData in callbacks
         * related to the transfer.
         * @param listener MegaTransferListener to track this transfer
         */
        void startUploadWithData(const char* localPath, MegaNode *parent, const char* appData, MegaTransferListener *listener=NULL);

        /**
         * @brief Upload a file or a folder, saving custom app data during the transfer
         * @param localPath Local path of the file or folder
         * @param parent Parent node for the file or folder in the MEGA account
         * @param appData Custom app data to save in the MegaTransfer object
         * The data in this parameter can be accessed using MegaTransfer::getAppData in callbacks
         * related to the transfer.
         * @param isSourceTemporary Pass the ownership of the file to the SDK, that will DELETE it when the upload finishes.
         * This parameter is intended to automatically delete temporary files that are only created to be uploaded.
         * Use this parameter with caution. Set it to true only if you are sure about what are you doing.
         * @param listener MegaTransferListener to track this transfer
         */
        void startUploadWithData(const char* localPath, MegaNode *parent, const char* appData, bool isSourceTemporary, MegaTransferListener *listener=NULL);

        /**
         * @brief Upload a file or a folder with a custom modification time
         * @param localPath Local path of the file
         * @param parent Parent node for the file in the MEGA account
         * @param mtime Custom modification time for the file in MEGA (in seconds since the epoch)
         * @param listener MegaTransferListener to track this transfer
         *
         * The custom modification time will be only applied for file transfers. If a folder
         * is transferred using this function, the custom modification time won't have any effect,
         */
        void startUpload(const char* localPath, MegaNode *parent, int64_t mtime, MegaTransferListener *listener=NULL);

        /**
         * @brief Upload a file or folder with a custom name
         * @param localPath Local path of the file or folder
         * @param parent Parent node for the file or folder in the MEGA account
         * @param fileName Custom file name for the file or folder in MEGA
         * @param listener MegaTransferListener to track this transfer
         */
        void startUpload(const char* localPath, MegaNode* parent, const char* fileName, MegaTransferListener *listener = NULL);

        /**
         * @brief Upload a file or a folder with a custom name and a custom modification time
         * @param localPath Local path of the file
         * @param parent Parent node for the file in the MEGA account
         * @param fileName Custom file name for the file in MEGA
         * @param mtime Custom modification time for the file in MEGA (in seconds since the epoch)
         * @param listener MegaTransferListener to track this transfer
         *
         * The custom modification time will be only applied for file transfers. If a folder
         * is transferred using this function, the custom modification time won't have any effect,
         */
        void startUpload(const char* localPath, MegaNode* parent, const char* fileName, int64_t mtime, MegaTransferListener *listener = NULL);

        /**
         * @brief Download a file or a folder from MEGA
         * @param node MegaNode that identifies the file or folder
         * @param localPath Destination path for the file or folder
         * If this path is a local folder, it must end with a '\' or '/' character and the file name
         * in MEGA will be used to store a file inside that folder. If the path doesn't finish with
         * one of these characters, the file will be downloaded to a file in that path.
         *
         * @param listener MegaTransferListener to track this transfer
         */
        void startDownload(MegaNode* node, const char* localPath, MegaTransferListener *listener = NULL);

        /**
         * @brief Download a file or a folder from MEGA, saving custom app data during the transfer
         * @param node MegaNode that identifies the file or folder
         * @param localPath Destination path for the file or folder
         * If this path is a local folder, it must end with a '\' or '/' character and the file name
         * in MEGA will be used to store a file inside that folder. If the path doesn't finish with
         * one of these characters, the file will be downloaded to a file in that path.
         * @param appData Custom app data to save in the MegaTransfer object
         * The data in this parameter can be accessed using MegaTransfer::getAppData in callbacks
         * related to the transfer.
         * @param listener MegaTransferListener to track this transfer
         */
        void startDownloadWithData(MegaNode* node, const char* localPath, const char *appData, MegaTransferListener *listener = NULL);

        /**
         * @brief Start an streaming download for a file in MEGA
         *
         * Streaming downloads don't save the downloaded data into a local file. It is provided
         * in MegaTransferListener::onTransferUpdate in a byte buffer. The pointer is returned by
         * MegaTransfer::getLastBytes and the size of the buffer in MegaTransfer::getDeltaSize
         *
         * The same byte array is also provided in the callback MegaTransferListener::onTransferData for
         * compatibility with other programming languages. Only the MegaTransferListener passed to this function
         * will receive MegaTransferListener::onTransferData callbacks. MegaTransferListener objects registered
         * with MegaApi::addTransferListener won't receive them for performance reasons
         *
         * @param node MegaNode that identifies the file
         * @param startPos First byte to download from the file
         * @param size Size of the data to download
         * @param listener MegaTransferListener to track this transfer
         */
        void startStreaming(MegaNode* node, int64_t startPos, int64_t size, MegaTransferListener *listener);

        /**
         * @brief Cancel a transfer
         *
         * When a transfer is cancelled, it will finish and will provide the error code
         * MegaError::API_EINCOMPLETE in MegaTransferListener::onTransferFinish and
         * MegaListener::onTransferFinish
         *
         * The associated request type with this request is MegaRequest::TYPE_CANCEL_TRANSFER
         * Valid data in the MegaRequest object received on callbacks:
         * - MegaRequest::getTransferTag - Returns the tag of the cancelled transfer (MegaTransfer::getTag)
         *
         * @param transfer MegaTransfer object that identifies the transfer
         * You can get this object in any MegaTransferListener callback or any MegaListener callback
         * related to transfers.
         *
         * @param listener MegaRequestListener to track this request
         */
        void cancelTransfer(MegaTransfer *transfer, MegaRequestListener *listener = NULL);

        /**
         * @brief Move a transfer one position up in the transfer queue
         *
         * If the transfer is successfully moved, onTransferUpdate will be called
         * for the corresponding listeners of the moved transfer and the new priority
         * of the transfer will be available using MegaTransfer::getPriority
         *
         * The associated request type with this request is MegaRequest::TYPE_MOVE_TRANSFER
         * Valid data in the MegaRequest object received on callbacks:
         * - MegaRequest::getTransferTag - Returns the tag of the transfer to move
         * - MegaRequest::getFlag - Returns true (it means that it's an automatic move)
         * - MegaRequest::getNumber - Returns MegaTransfer::MOVE_TYPE_UP
         *
         * @param transfer Transfer to move
         * @param listener MegaRequestListener to track this request
         */
        void moveTransferUp(MegaTransfer *transfer, MegaRequestListener *listener = NULL);

        /**
         * @brief Move a transfer one position up in the transfer queue
         *
         * If the transfer is successfully moved, onTransferUpdate will be called
         * for the corresponding listeners of the moved transfer and the new priority
         * of the transfer will be available using MegaTransfer::getPriority
         *
         * The associated request type with this request is MegaRequest::TYPE_MOVE_TRANSFER
         * Valid data in the MegaRequest object received on callbacks:
         * - MegaRequest::getTransferTag - Returns the tag of the transfer to move
         * - MegaRequest::getFlag - Returns true (it means that it's an automatic move)
         * - MegaRequest::getNumber - Returns MegaTransfer::MOVE_TYPE_UP
         *
         * @param transferTag Tag of the transfer to move
         * @param listener MegaRequestListener to track this request
         */
        void moveTransferUpByTag(int transferTag, MegaRequestListener *listener = NULL);

        /**
         * @brief Move a transfer one position down in the transfer queue
         *
         * If the transfer is successfully moved, onTransferUpdate will be called
         * for the corresponding listeners of the moved transfer and the new priority
         * of the transfer will be available using MegaTransfer::getPriority
         *
         * The associated request type with this request is MegaRequest::TYPE_MOVE_TRANSFER
         * Valid data in the MegaRequest object received on callbacks:
         * - MegaRequest::getTransferTag - Returns the tag of the transfer to move
         * - MegaRequest::getFlag - Returns true (it means that it's an automatic move)
         * - MegaRequest::getNumber - Returns MegaTransfer::MOVE_TYPE_DOWN
         *
         * @param transfer Transfer to move
         * @param listener MegaRequestListener to track this request
         */
        void moveTransferDown(MegaTransfer *transfer, MegaRequestListener *listener = NULL);

        /**
         * @brief Move a transfer one position down in the transfer queue
         *
         * If the transfer is successfully moved, onTransferUpdate will be called
         * for the corresponding listeners of the moved transfer and the new priority
         * of the transfer will be available using MegaTransfer::getPriority
         *
         * The associated request type with this request is MegaRequest::TYPE_MOVE_TRANSFER
         * Valid data in the MegaRequest object received on callbacks:
         * - MegaRequest::getTransferTag - Returns the tag of the transfer to move
         * - MegaRequest::getFlag - Returns true (it means that it's an automatic move)
         * - MegaRequest::getNumber - Returns MegaTransfer::MOVE_TYPE_DOWN
         *
         * @param transferTag Tag of the transfer to move
         * @param listener MegaRequestListener to track this request
         */
        void moveTransferDownByTag(int transferTag, MegaRequestListener *listener = NULL);

        /**
         * @brief Move a transfer to the top of the transfer queue
         *
         * If the transfer is successfully moved, onTransferUpdate will be called
         * for the corresponding listeners of the moved transfer and the new priority
         * of the transfer will be available using MegaTransfer::getPriority
         *
         * The associated request type with this request is MegaRequest::TYPE_MOVE_TRANSFER
         * Valid data in the MegaRequest object received on callbacks:
         * - MegaRequest::getTransferTag - Returns the tag of the transfer to move
         * - MegaRequest::getFlag - Returns true (it means that it's an automatic move)
         * - MegaRequest::getNumber - Returns MegaTransfer::MOVE_TYPE_TOP
         *
         * @param transfer Transfer to move
         * @param listener MegaRequestListener to track this request
         */
        void moveTransferToFirst(MegaTransfer *transfer, MegaRequestListener *listener = NULL);

        /**
         * @brief Move a transfer to the top of the transfer queue
         *
         * If the transfer is successfully moved, onTransferUpdate will be called
         * for the corresponding listeners of the moved transfer and the new priority
         * of the transfer will be available using MegaTransfer::getPriority
         *
         * The associated request type with this request is MegaRequest::TYPE_MOVE_TRANSFER
         * Valid data in the MegaRequest object received on callbacks:
         * - MegaRequest::getTransferTag - Returns the tag of the transfer to move
         * - MegaRequest::getFlag - Returns true (it means that it's an automatic move)
         * - MegaRequest::getNumber - Returns MegaTransfer::MOVE_TYPE_TOP
         *
         * @param transferTag Tag of the transfer to move
         * @param listener MegaRequestListener to track this request
         */
        void moveTransferToFirstByTag(int transferTag, MegaRequestListener *listener = NULL);

        /**
         * @brief Move a transfer to the bottom of the transfer queue
         *
         * If the transfer is successfully moved, onTransferUpdate will be called
         * for the corresponding listeners of the moved transfer and the new priority
         * of the transfer will be available using MegaTransfer::getPriority
         *
         * The associated request type with this request is MegaRequest::TYPE_MOVE_TRANSFER
         * Valid data in the MegaRequest object received on callbacks:
         * - MegaRequest::getTransferTag - Returns the tag of the transfer to move
         * - MegaRequest::getFlag - Returns true (it means that it's an automatic move)
         * - MegaRequest::getNumber - Returns MegaTransfer::MOVE_TYPE_BOTTOM
         *
         * @param transfer Transfer to move
         * @param listener MegaRequestListener to track this request
         */
        void moveTransferToLast(MegaTransfer *transfer, MegaRequestListener *listener = NULL);

        /**
         * @brief Move a transfer to the bottom of the transfer queue
         *
         * If the transfer is successfully moved, onTransferUpdate will be called
         * for the corresponding listeners of the moved transfer and the new priority
         * of the transfer will be available using MegaTransfer::getPriority
         *
         * The associated request type with this request is MegaRequest::TYPE_MOVE_TRANSFER
         * Valid data in the MegaRequest object received on callbacks:
         * - MegaRequest::getTransferTag - Returns the tag of the transfer to move
         * - MegaRequest::getFlag - Returns true (it means that it's an automatic move)
         * - MegaRequest::getNumber - Returns MegaTransfer::MOVE_TYPE_BOTTOM
         *
         * @param transferTag Tag of the transfer to move
         * @param listener MegaRequestListener to track this request
         */
        void moveTransferToLastByTag(int transferTag, MegaRequestListener *listener = NULL);

        /**
         * @brief Move a transfer before another one in the transfer queue
         *
         * If the transfer is successfully moved, onTransferUpdate will be called
         * for the corresponding listeners of the moved transfer and the new priority
         * of the transfer will be available using MegaTransfer::getPriority
         *
         * The associated request type with this request is MegaRequest::TYPE_MOVE_TRANSFER
         * Valid data in the MegaRequest object received on callbacks:
         * - MegaRequest::getTransferTag - Returns the tag of the transfer to move
         * - MegaRequest::getFlag - Returns false (it means that it's a manual move)
         * - MegaRequest::getNumber - Returns the tag of the transfer with the target position
         *
         * @param transfer Transfer to move
         * @param prevTransfer Transfer with the target position
         * @param listener MegaRequestListener to track this request
         */
        void moveTransferBefore(MegaTransfer *transfer, MegaTransfer *prevTransfer, MegaRequestListener *listener = NULL);

        /**
         * @brief Move a transfer before another one in the transfer queue
         *
         * If the transfer is successfully moved, onTransferUpdate will be called
         * for the corresponding listeners of the moved transfer and the new priority
         * of the transfer will be available using MegaTransfer::getPriority
         *
         * The associated request type with this request is MegaRequest::TYPE_MOVE_TRANSFER
         * Valid data in the MegaRequest object received on callbacks:
         * - MegaRequest::getTransferTag - Returns the tag of the transfer to move
         * - MegaRequest::getFlag - Returns false (it means that it's a manual move)
         * - MegaRequest::getNumber - Returns the tag of the transfer with the target position
         *
         * @param transferTag Tag of the transfer to move
         * @param prevTransfer Tag of the transfer with the target position
         * @param listener MegaRequestListener to track this request
         */
        void moveTransferBeforeByTag(int transferTag, int prevTransferTag, MegaRequestListener *listener = NULL);

        /**
         * @brief Cancel the transfer with a specific tag
         *
         * When a transfer is cancelled, it will finish and will provide the error code
         * MegaError::API_EINCOMPLETE in MegaTransferListener::onTransferFinish and
         * MegaListener::onTransferFinish
         *
         * The associated request type with this request is MegaRequest::TYPE_CANCEL_TRANSFER
         * Valid data in the MegaRequest object received on callbacks:
         * - MegaRequest::getTransferTag - Returns the tag of the cancelled transfer (MegaTransfer::getTag)
         *
         * @param transferTag tag that identifies the transfer
         * You can get this tag using MegaTransfer::getTag
         *
         * @param listener MegaRequestListener to track this request
         */
        void cancelTransferByTag(int transferTag, MegaRequestListener *listener = NULL);

        /**
         * @brief Cancel all transfers of the same type
         *
         * The associated request type with this request is MegaRequest::TYPE_CANCEL_TRANSFERS
         * Valid data in the MegaRequest object received on callbacks:
         * - MegaRequest::getParamType - Returns the first parameter
         *
         * @param type Type of transfers to cancel.
         * Valid values are:
         * - MegaTransfer::TYPE_DOWNLOAD = 0
         * - MegaTransfer::TYPE_UPLOAD = 1
         *
         * @param listener MegaRequestListener to track this request
         */
        void cancelTransfers(int type, MegaRequestListener *listener = NULL);

        /**
         * @brief Pause/resume all transfers
         *
         * The associated request type with this request is MegaRequest::TYPE_PAUSE_TRANSFERS
         * Valid data in the MegaRequest object received on callbacks:
         * - MegaRequest::getFlag - Returns the first parameter
         *
         * @param pause true to pause all transfers / false to resume all transfers
         * @param listener MegaRequestListener to track this request
         */
        void pauseTransfers(bool pause, MegaRequestListener* listener = NULL);

        /**
         * @brief  Pause/resume all transfers in one direction (uploads or downloads)
         *
         * The associated request type with this request is MegaRequest::TYPE_PAUSE_TRANSFERS
         * Valid data in the MegaRequest object received on callbacks:
         * - MegaRequest::getFlag - Returns the first parameter
         * - MegaRequest::getNumber - Returns the direction of the transfers to pause/resume
         *
         * @param pause true to pause transfers / false to resume transfers
         * @param direction Direction of transfers to pause/resume
         * Valid values for this parameter are:
         * - MegaTransfer::TYPE_DOWNLOAD = 0
         * - MegaTransfer::TYPE_UPLOAD = 1
         *
         * @param listener MegaRequestListener to track this request
         */
        void pauseTransfers(bool pause, int direction, MegaRequestListener* listener = NULL);

        /**
         * @brief Pause/resume a transfer
         *
         * The request finishes with MegaError::API_OK if the state of the transfer is the
         * desired one at that moment. That means that the request succeed when the transfer
         * is successfully paused or resumed, but also if the transfer was already in the
         * desired state and it wasn't needed to change anything.
         *
         * Resumed transfers don't necessarily continue just after the resumption. They
         * are tagged as queued and are processed according to its position on the request queue.
         *
         * The associated request type with this request is MegaRequest::TYPE_PAUSE_TRANSFER
         * Valid data in the MegaRequest object received on callbacks:
         * - MegaRequest::getTransferTag - Returns the tag of the transfer to pause or resume
         * - MegaRequest::getFlag - Returns true if the transfer has to be pause or false if it has to be resumed
         *
         * @param transfer Transfer to pause or resume
         * @param pause True to pause the transfer or false to resume it
         * @param listener MegaRequestListener to track this request
         */
        void pauseTransfer(MegaTransfer *transfer, bool pause, MegaRequestListener* listener = NULL);

        /**
         * @brief Pause/resume a transfer
         *
         * The request finishes with MegaError::API_OK if the state of the transfer is the
         * desired one at that moment. That means that the request succeed when the transfer
         * is successfully paused or resumed, but also if the transfer was already in the
         * desired state and it wasn't needed to change anything.
         *
         * Resumed transfers don't necessarily continue just after the resumption. They
         * are tagged as queued and are processed according to its position on the request queue.
         *
         * The associated request type with this request is MegaRequest::TYPE_PAUSE_TRANSFER
         * Valid data in the MegaRequest object received on callbacks:
         * - MegaRequest::getTransferTag - Returns the tag of the transfer to pause or resume
         * - MegaRequest::getFlag - Returns true if the transfer has to be pause or false if it has to be resumed
         *
         * @param transferTag Tag of the transfer to pause or resume
         * @param pause True to pause the transfer or false to resume it
         * @param listener MegaRequestListener to track this request
         */
        void pauseTransferByTag(int transferTag, bool pause, MegaRequestListener* listener = NULL);

        /**
         * @brief Enable the resumption of transfers 
         *
         * This function enables the cache of transfers, so they can be resumed later.
         * Additionally, if a previous cache already exists (from previous executions),
         * then this function also resumes the existing cached transfers.
         * 
         * @note Cached uploads expire after 24 hours since the last time they were active.
         * @note Cached transfers related to files that have been modified since they were
         * added to the cache are discarded, since the file has changed.
         * 
         * A log in or a log out automatically disables this feature.
         *
         * When the MegaApi object is logged in, the cache of transfers is identified
         * and protected using the session and the master key, so transfers won't
         * be resumable using a different session or a different account. The
         * recommended way of using this function to resume transfers for an account
         * is calling it in the callback onRequestFinish related to MegaApi::fetchNodes
         *
         * When the MegaApi object is not logged in, it's still possible to use this
         * feature. However, since there isn't any available data to identify
         * and protect the cache, a default identifier and key are used. To improve
         * the protection of the transfer cache and allow the usage of this feature
         * with several non logged in instances of MegaApi at once without clashes,
         * it's possible to set a custom identifier for the transfer cache in the
         * optional parameter of this function. If that parameter is used, the
         * encryption key for the transfer cache will be derived from it.
         *
         * @param loggedOutId Identifier for a non logged in instance of MegaApi.
         * It doesn't have any effect if MegaApi is logged in.
         */
        void enableTransferResumption(const char* loggedOutId = NULL);

        /**
         * @brief Disable the resumption of transfers
         *
         * This function disables the resumption of transfers and also deletes
         * the transfer cache if it exists. See also MegaApi.enableTransferResumption.
         *
         * @param loggedOutId Identifier for a non logged in instance of MegaApi.
         * It doesn't have any effect if MegaApi is logged in.
         */
        void disableTransferResumption(const char* loggedOutId = NULL);

        /**
         * @brief Returns the state (paused/unpaused) of transfers
         * @param direction Direction of transfers to check
         * Valid values for this parameter are:
         * - MegaTransfer::TYPE_DOWNLOAD = 0
         * - MegaTransfer::TYPE_UPLOAD = 1
         *
         * @return true if transfers on that direction are paused, false otherwise
         */
        bool areTransfersPaused(int direction);

        /**
         * @brief Set the upload speed limit
         *
         * The limit will be applied on the server side when starting a transfer. Thus the limit won't be
         * applied for already started uploads and it's applied per storage server.
         *
         * @param bpslimit -1 to automatically select the limit, 0 for no limit, otherwise the speed limit
         * in bytes per second
         */
        void setUploadLimit(int bpslimit);

        /**
         * @brief Set the maximum number of connections per transfer
         *
         * The maximum number of allowed connections is 6. If a higher number of connections is passed
         * to this function, it will fail with the error code API_ETOOMANY.
         *
         * The associated request type with this request is MegaRequest::TYPE_SET_MAX_CONNECTIONS
         * Valid data in the MegaRequest object received on callbacks:
         * - MegaRequest::getParamType - Returns the value for \c direction parameter
         * - MegaRequest::getNumber - Returns the number of \c connections
         *
         * @param direction Direction of transfers
         * Valid values for this parameter are:
         * - MegaTransfer::TYPE_DOWNLOAD = 0
         * - MegaTransfer::TYPE_UPLOAD = 1
         * @param connections Maximum number of connection (it should between 1 and 6)
         */
        void setMaxConnections(int direction, int connections, MegaRequestListener* listener = NULL);

        /**
         * @brief Set the maximum number of connections per transfer for downloads and uploads
         *
         * The maximum number of allowed connections is 6. If a higher number of connections is passed
         * to this function, it will fail with the error code API_ETOOMANY.
         *
         * The associated request type with this request is MegaRequest::TYPE_SET_MAX_CONNECTIONS
         * Valid data in the MegaRequest object received on callbacks:
         * - MegaRequest::getNumber - Returns the number of connections
         *
         * @param connections Maximum number of connection (it should between 1 and 6)
         */
        void setMaxConnections(int connections, MegaRequestListener* listener = NULL);

        /**
         * @brief Set the transfer method for downloads
         *
         * Valid methods are:
         * - TRANSFER_METHOD_NORMAL = 0
         * HTTP transfers using port 80. Data is already encrypted.
         *
         * - TRANSFER_METHOD_ALTERNATIVE_PORT = 1
         * HTTP transfers using port 8080. Data is already encrypted.
         *
         * - TRANSFER_METHOD_AUTO = 2
         * The SDK selects the transfer method automatically
         *
         * - TRANSFER_METHOD_AUTO_NORMAL = 3
         * The SDK selects the transfer method automatically starting with port 80.
         *
         *  - TRANSFER_METHOD_AUTO_ALTERNATIVE = 4
         * The SDK selects the transfer method automatically starting with alternative port 8080.
         *
         * @param method Selected transfer method for downloads
         */
        void setDownloadMethod(int method);

        /**
         * @brief Set the transfer method for uploads
         *
         * Valid methods are:
         * - TRANSFER_METHOD_NORMAL = 0
         * HTTP transfers using port 80. Data is already encrypted.
         *
         * - TRANSFER_METHOD_ALTERNATIVE_PORT = 1
         * HTTP transfers using port 8080. Data is already encrypted.
         *
         * - TRANSFER_METHOD_AUTO = 2
         * The SDK selects the transfer method automatically
         *
         * - TRANSFER_METHOD_AUTO_NORMAL = 3
         * The SDK selects the transfer method automatically starting with port 80.
         *
         * - TRANSFER_METHOD_AUTO_ALTERNATIVE = 4
         * The SDK selects the transfer method automatically starting with alternative port 8080.
         *
         * @param method Selected transfer method for uploads
         */
        void setUploadMethod(int method);

        /**
         * @brief Get the active transfer method for downloads
         *
         * Valid values for the return parameter are:
         * - TRANSFER_METHOD_NORMAL = 0
         * HTTP transfers using port 80. Data is already encrypted.
         *
         * - TRANSFER_METHOD_ALTERNATIVE_PORT = 1
         * HTTP transfers using port 8080. Data is already encrypted.
         *
         * - TRANSFER_METHOD_AUTO = 2
         * The SDK selects the transfer method automatically
         *
         * - TRANSFER_METHOD_AUTO_NORMAL = 3
         * The SDK selects the transfer method automatically starting with port 80.
         *
         * - TRANSFER_METHOD_AUTO_ALTERNATIVE = 4
         * The SDK selects the transfer method automatically starting with alternative port 8080.
         *
         * @return Active transfer method for downloads
         */
        int getDownloadMethod();

        /**
         * @brief Get the active transfer method for uploads
         *
         * Valid values for the return parameter are:
         * - TRANSFER_METHOD_NORMAL = 0
         * HTTP transfers using port 80. Data is already encrypted.
         *
         * - TRANSFER_METHOD_ALTERNATIVE_PORT = 1
         * HTTP transfers using port 8080. Data is already encrypted.
         *
         * - TRANSFER_METHOD_AUTO = 2
         * The SDK selects the transfer method automatically
         *
         * - TRANSFER_METHOD_AUTO_NORMAL = 3
         * The SDK selects the transfer method automatically starting with port 80.
         *
         * - TRANSFER_METHOD_AUTO_ALTERNATIVE = 4
         * The SDK selects the transfer method automatically starting with alternative port 8080.
         *
         * @return Active transfer method for uploads
         */
        int getUploadMethod();

        /**
         * @brief Get information about transfer queues
         * @param listener MegaTransferListener to start receiving information about transfers
         * @return Information about transfer queues
         */
        MegaTransferData *getTransferData(MegaTransferListener *listener = NULL);

        /**
         * @brief Force an onTransferUpdate callback for the specified transfer
         *
         * The callback will be received by transfer listeners registered to receive all
         * callbacks related to callbacks and additionally by the listener in the last
         * parameter of this function, if it's not NULL.
         *
         * @param transfer Transfer that will be provided in the onTransferUpdate callback
         * @param listener Listener that will receive the callback
         */
        void notifyTransfer(MegaTransfer *transfer, MegaTransferListener *listener = NULL);

        /**
         * @brief Force an onTransferUpdate callback for the specified transfer
         *
         * The callback will be received by transfer listeners registered to receive all
         * callbacks related to callbacks and additionally by the listener in the last
         * parameter of this function, if it's not NULL.
         *
         * @param transferTag Tag of the transfer that will be provided in the onTransferUpdate callback
         * @param listener Listener that will receive the callback
         */
        void notifyTransferByTag(int transferTag, MegaTransferListener *listener = NULL);

        /**
         * @brief Get all active transfers
         *
         * You take the ownership of the returned value
         *
         * @return List with all active transfers
         * @see MegaApi::startUpload, MegaApi::startDownload
         */
        MegaTransferList *getTransfers();

        /**
         * @brief Get all active streaming transfers
         *
         * You take the ownership of the returned value
         *
         * @return List with all active streaming transfers
         * @see MegaApi::startStreaming
         */
        MegaTransferList *getStreamingTransfers();

        /**
         * @brief Get the transfer with a transfer tag
         *
         * That tag can be got using MegaTransfer::getTag
         *
         * You take the ownership of the returned value
         *
         * @param Transfer tag to check
         * @return MegaTransfer object with that tag, or NULL if there isn't any
         * active transfer with it
         *
         */
        MegaTransfer* getTransferByTag(int transferTag);

        /**
         * @brief Get all transfers of a specific type (downloads or uploads)
         *
         * If the parameter isn't MegaTransfer.TYPE_DOWNLOAD or MegaTransfer.TYPE_UPLOAD
         * this function returns an empty list.
         *
         * You take the ownership of the returned value
         *
         * @param type MegaTransfer.TYPE_DOWNLOAD or MegaTransfer.TYPE_UPLOAD
         * @return List with transfers of the desired type
         */
        MegaTransferList *getTransfers(int type);

        /**
         * @brief Get a list of transfers that belong to a folder transfer
         *
         * This function provides the list of transfers started in the context
         * of a folder transfer.
         *
         * If the tag in the parameter doesn't belong to a folder transfer,
         * this function returns an empty list.
         *
         * The transfers provided by this function are the ones that are added to the
         * transfer queue when this function is called. Finished transfers, or transfers
         * not added to the transfer queue yet (for example, uploads that are waiting for
         * the creation of the parent folder in MEGA) are not returned by this function.
         *
         * You take the ownership of the returned value
         *
         * @param transferTag Tag of the folder transfer to check
         * @return List of transfers in the context of the selected folder transfer
         * @see MegaTransfer::isFolderTransfer, MegaTransfer::getFolderTransferTag
         */
        MegaTransferList *getChildTransfers(int transferTag);

#ifdef ENABLE_SYNC

        ///////////////////   SYNCHRONIZATION   ///////////////////

        /**
         * @brief Get the synchronization state of a local file
         * @param Path of the local file
         * @return Synchronization state of the local file.
         * Valid values are:
         * - STATE_NONE = 0
         * The file isn't inside a synced folder
         *
         * - MegaApi::STATE_SYNCED = 1
         * The file is in sync with the MEGA account
         *
         * - MegaApi::STATE_PENDING = 2
         * The file is pending to be synced with the MEGA account
         *
         * - MegaApi::STATE_SYNCING = 3
         * The file is being synced with the MEGA account
         *
         * - MegaApi::STATE_IGNORED = 4
         * The file is inside a synced folder, but it is ignored
         * by the selected exclusion filters
         *
         */
        int syncPathState(std::string *path);

        /**
         * @brief Get the MegaNode associated with a local synced file
         * @param path Local path of the file
         * @return The same file in MEGA or NULL if the file isn't synced
         */
        MegaNode *getSyncedNode(std::string *path);

        /**
         * @brief Synchronize a local folder and a folder in MEGA
         *
         * This function should be used to add a new synchronized folders. To resume a previously
         * added synchronized folder, use MegaApi::resumeSync
         *
         * The associated request type with this request is MegaRequest::TYPE_ADD_SYNC
         * Valid data in the MegaRequest object received on callbacks:
         * - MegaRequest::getNodeHandle - Returns the handle of the folder in MEGA
         * - MegaRequest::getFile - Returns the path of the local folder
         *
         * Valid data in the MegaRequest object received in onRequestFinish when the error code
         * is MegaError::API_OK:
         * - MegaRequest::getNumber - Fingerprint of the local folder to resume the sync (MegaApi::resumeSync)
         *
         * @param localFolder Local folder
         * @param megaFolder MEGA folder
         * @param listener MegaRequestListener to track this request
         *
         * @see MegaApi::resumeSync
         */
        void syncFolder(const char *localFolder, MegaNode *megaFolder, MegaRequestListener* listener = NULL);

        /**
         * @brief Resume a previously synced folder
         *
         * This function should be called in the onRequestFinish callback for MegaApi::fetchNodes, before the callback
         * returns, to ensure that all changes made in the MEGA account while the synchronization was stopped
         * are correctly applied.
         *
         * The third parameter allows to pass a fingerprint of the local folder to check if it has changed since
         * the previous execution. That fingerprint can be obtained using MegaRequest::getParentHandle in the
         * onRequestFinish callback if the MegaApi::syncFolder request. If the provided fingerprint doesn't match
         * the current fingerprint of the local folder, this request will fail with the error code
         * MegaError::API_EFAILED
         *
         * The associated request type with this request is MegaRequest::TYPE_ADD_SYNC
         * Valid data in the MegaRequest object received on callbacks:
         * - MegaRequest::getNodeHandle - Returns the handle of the folder in MEGA
         * - MegaRequest::getFile - Returns the path of the local folder
         * - MegaRequest::getNumber - Returns the fingerprint of the local folder
         *
         * @param localFolder Local folder
         * @param megaFolder MEGA folder
         * @param localfp Fingerprint of the local file
         * @param listener MegaRequestListener to track this request
         */
        void resumeSync(const char *localFolder, MegaNode *megaFolder, long long localfp, MegaRequestListener* listener = NULL);

        /**
         * @brief Remove a synced folder
         *
         * The folder will stop being synced. No files in the local nor in the remote folder
         * will be deleted due to the usage of this function.
         *
         * The synchronization will stop and the cache of local files will be deleted
         * If you don't want to delete the local cache use MegaApi::disableSync
         *
         * The associated request type with this request is MegaRequest::TYPE_REMOVE_SYNC
         * Valid data in the MegaRequest object received on callbacks:
         * - MegaRequest::getNodeHandle - Returns the handle of the folder in MEGA
         * - MegaRequest::getFlag - Returns true
         *
         * @param megaFolder MEGA folder
         * @param listener MegaRequestListener to track this request
         */
        void removeSync(MegaNode *megaFolder, MegaRequestListener *listener = NULL);

        /**
         * @brief Remove a synced folder
         *
         * The folder will stop being synced. No files in the local nor in the remote folder
         * will be deleted due to the usage of this function.
         *
         * The synchronization will stop and the cache of local files will be deleted
         * If you don't want to delete the local cache use MegaApi::disableSync
         *
         * The associated request type with this request is MegaRequest::TYPE_REMOVE_SYNC
         * Valid data in the MegaRequest object received on callbacks:
         * - MegaRequest::getNodeHandle - Returns the handle of the folder in MEGA
         * - MegaRequest::getFlag - Returns true
         *
         * @param sync Synchronization to cancel
         * @param listener MegaRequestListener to track this request
         */
        void removeSync(MegaSync *sync, MegaRequestListener *listener = NULL);

        /**
         * @brief Disable a synced folder
         *
         * The folder will stop being synced. No files in the local nor in the remote folder
         * will be deleted due to the usage of this function.
         *
         * The synchronization will stop but the cache of local files won't be deleted.
         * If you want to also delete the local cache use MegaApi::removeSync
         *
         * The associated request type with this request is MegaRequest::TYPE_REMOVE_SYNC
         * Valid data in the MegaRequest object received on callbacks:
         * - MegaRequest::getNodeHandle - Returns the handle of the folder in MEGA
         * - MegaRequest::getFlag - Returns false
         *
         * @param megaFolder MEGA folder
         * @param listener MegaRequestListener to track this request
         */
        void disableSync(MegaNode *megaFolder, MegaRequestListener *listener=NULL);

        /**
         * @brief Disable a synced folder
         *
         * The folder will stop being synced. No files in the local nor in the remote folder
         * will be deleted due to the usage of this function.
         *
         * The synchronization will stop but the cache of local files won't be deleted.
         * If you want to also delete the local cache use MegaApi::removeSync
         *
         * The associated request type with this request is MegaRequest::TYPE_REMOVE_SYNC
         * Valid data in the MegaRequest object received on callbacks:
         * - MegaRequest::getNodeHandle - Returns the handle of the folder in MEGA
         * - MegaRequest::getFlag - Returns false
         *
         * @param sync Synchronization to disable
         * @param listener MegaRequestListener to track this request
         */
        void disableSync(MegaSync *sync, MegaRequestListener *listener = NULL);

        /**
         * @brief Remove all active synced folders
         *
         * All folders will stop being synced. Nothing in the local nor in the remote folders
         * will be deleted due to the usage of this function.
         *
         * The associated request type with this request is MegaRequest::TYPE_REMOVE_SYNCS
         *
         * @param listener MegaRequestListener to track this request
         */
        void removeSyncs(MegaRequestListener *listener = NULL);

        /**
         * @brief Get the number of active synced folders
         * @return The number of active synced folders
         *
         * @deprecated New functions to manage synchronizations are being implemented. This funtion will
         * be removed in future updates.
         */
        int getNumActiveSyncs();

        /**
         * @brief Check if the synchronization engine is scanning files
         * @return true if it is scanning, otherwise false
         */
        bool isScanning();

        /**
         * @brief Check if the MegaNode is synchronized with a local file
         * @param MegaNode to check
         * @return true if the node is synchronized, othewise false
         * @see MegaApi::getLocalPath
         */
        bool isSynced(MegaNode *n);

        /**
         * @brief Set a list of excluded file names
         *
         * Wildcards (* and ?) are allowed
         *
         * @param List of excluded file names
         * @deprecated A more powerful exclusion system based on regular expresions is being developed. This
         * function will be removed in future updates
         */
        void setExcludedNames(std::vector<std::string> *excludedNames);

        /**
         * @brief Set a lower limit for synchronized files
         *
         * Files with a size lower than this limit won't be synchronized
         * To disable the limit, you can set it to 0
         *
         * If both limits are enabled and the lower one is greater than the upper one,
         * only files between both limits will be excluded
         *
         * @param limit Lower limit for synchronized files
         */
        void setExclusionLowerSizeLimit(long long limit);

        /**
         * @brief Set an upper limit for synchronized files
         *
         * Files with a size greater than this limit won't be synchronized
         * To disable the limit, you can set it to 0
         *
         * If both limits are enabled and the lower one is greater than the upper one,
         * only files between both limits will be excluded
         *
         * @param limit Upper limit for synchronized files
         */
        void setExclusionUpperSizeLimit(long long limit);

        /**
         * @brief Move a local file to the local "Debris" folder
         *
         * The file have to be inside a local synced folder
         *
         * @param path Path of the local file
         * @return true on success, false on failure
         */
        bool moveToLocalDebris(const char *path);

        /**
         * @brief Check if a name is syncable based on the excluded names
         * @param name Name to check
         * @return true if the name is syncable, otherwise false
         * @deprecated A more powerful exclusion system based on regular expresions is being developed. This
         * function will be removed or modified in future updates
         */
        bool isSyncable(const char *name);

        /**
         * @brief Get the corresponding local path of a synced node
         * @param Node to check
         * @return Local path of the corresponding file in the local computer. If the node is't synced
         * this function returns an empty string.
         *
         * @deprecated New functions to manage synchronizations are being implemented. This funtion will
         * be removed in future updates.
         */
        std::string getLocalPath(MegaNode *node);

        /**
         * @brief Get the total number of local nodes in the account
         * @return Total number of local nodes in the account
         */
        long long getNumLocalNodes();
#endif

        /**
         * @brief Force a loop of the SDK thread
         * @deprecated This function is only here for debugging purposes. It will probably
         * be removed in future updates
         */
        void update();

        /**
         * @brief Check if the SDK is waiting for the server
         * @return true if the SDK is waiting for the server to complete a request
         */
        bool isWaiting();

        /**
         * @brief Get the number of pending uploads
         *
         * @return Pending uploads
         *
         * @deprecated Function related to statistics will be reviewed in future updates to
         * provide more data and avoid race conditions. They could change or be removed in the current form.
         */
        int getNumPendingUploads();

        /**
         * @brief Get the number of pending downloads
         * @return Pending downloads
         *
         * @deprecated Function related to statistics will be reviewed in future updates to
         * provide more data and avoid race conditions. They could change or be removed in the current form.
         */
        int getNumPendingDownloads();

        /**
         * @brief Get the number of queued uploads since the last call to MegaApi::resetTotalUploads
         * @return Number of queued uploads since the last call to MegaApi::resetTotalUploads
         *
         * @deprecated Function related to statistics will be reviewed in future updates to
         * provide more data and avoid race conditions. They could change or be removed in the current form.
         */
        int getTotalUploads();

        /**
         * @brief Get the number of queued uploads since the last call to MegaApi::resetTotalDownloads
         * @return Number of queued uploads since the last call to MegaApi::resetTotalDownloads
         *
         * @deprecated Function related to statistics will be reviewed in future updates. They
         * could change or be removed in the current form.
         */
        int getTotalDownloads();

        /**
         * @brief Reset the number of total downloads
         * This function resets the number returned by MegaApi::getTotalDownloads
         *
         * @deprecated Function related to statistics will be reviewed in future updates to
         * provide more data and avoid race conditions. They could change or be removed in the current form.
         *
         */
        void resetTotalDownloads();

        /**
         * @brief Reset the number of total uploads
         * This function resets the number returned by MegaApi::getTotalUploads
         *
         * @deprecated Function related to statistics will be reviewed in future updates to
         * provide more data and avoid race conditions. They could change or be removed in the current form.
         */
        void resetTotalUploads();
        /**
         * @brief Get the total downloaded bytes since the creation of the MegaApi object
         * @return Total downloaded bytes since the creation of the MegaApi object
         *
         * @deprecated Function related to statistics will be reviewed in future updates to
         * provide more data and avoid race conditions. They could change or be removed in the current form.
         */
        long long getTotalDownloadedBytes();

        /**
         * @brief Get the total uploaded bytes since the creation of the MegaApi object
         * @return Total uploaded bytes since the creation of the MegaApi object
         *
         * @deprecated Function related to statistics will be reviewed in future updates to
         * provide more data and avoid race conditions. They could change or be removed in the current form.
         *
         */
        long long getTotalUploadedBytes();

        /**
         * @brief Update the number of pending downloads/uploads
         *
         * This function forces a count of the pending downloads/uploads. It could
         * affect the return value of MegaApi::getNumPendingDownloads and
         * MegaApi::getNumPendingUploads.
         *
         * @deprecated Function related to statistics will be reviewed in future updates to
         * provide more data and avoid race conditions. They could change or be removed in the current form.
         *
         */
        void updateStats();

        /**
         * @brief Get the total number of nodes in the account
         * @return Total number of nodes in the account
         */
        long long getNumNodes();

        enum {	ORDER_NONE = 0, ORDER_DEFAULT_ASC, ORDER_DEFAULT_DESC,
            ORDER_SIZE_ASC, ORDER_SIZE_DESC,
            ORDER_CREATION_ASC, ORDER_CREATION_DESC,
            ORDER_MODIFICATION_ASC, ORDER_MODIFICATION_DESC,
            ORDER_ALPHABETICAL_ASC, ORDER_ALPHABETICAL_DESC};


		/**
		 * @brief Get the number of child nodes
		 *
		 * If the node doesn't exist in MEGA or isn't a folder,
		 * this function returns 0
		 *
		 * This function doesn't search recursively, only returns the direct child nodes.
		 *
		 * @param parent Parent node
		 * @return Number of child nodes
		 */
		int getNumChildren(MegaNode* parent);

		/**
		 * @brief Get the number of child files of a node
		 *
		 * If the node doesn't exist in MEGA or isn't a folder,
		 * this function returns 0
		 *
		 * This function doesn't search recursively, only returns the direct child files.
		 *
		 * @param parent Parent node
		 * @return Number of child files
		 */
		int getNumChildFiles(MegaNode* parent);

		/**
		 * @brief Get the number of child folders of a node
		 *
		 * If the node doesn't exist in MEGA or isn't a folder,
		 * this function returns 0
		 *
		 * This function doesn't search recursively, only returns the direct child folders.
		 *
		 * @param parent Parent node
		 * @return Number of child folders
		 */
		int getNumChildFolders(MegaNode* parent);

		/**
		 * @brief Get all children of a MegaNode
		 *
		 * If the parent node doesn't exist or it isn't a folder, this function
		 * returns NULL
		 *
		 * You take the ownership of the returned value
		 *
		 * @param parent Parent node
		 * @param order Order for the returned list
		 * Valid values for this parameter are:
		 * - MegaApi::ORDER_NONE = 0
		 * Undefined order
		 *
		 * - MegaApi::ORDER_DEFAULT_ASC = 1
		 * Folders first in alphabetical order, then files in the same order
		 *
		 * - MegaApi::ORDER_DEFAULT_DESC = 2
		 * Files first in reverse alphabetical order, then folders in the same order
		 *
		 * - MegaApi::ORDER_SIZE_ASC = 3
		 * Sort by size, ascending
		 *
		 * - MegaApi::ORDER_SIZE_DESC = 4
		 * Sort by size, descending
		 *
		 * - MegaApi::ORDER_CREATION_ASC = 5
		 * Sort by creation time in MEGA, ascending
		 *
		 * - MegaApi::ORDER_CREATION_DESC = 6
		 * Sort by creation time in MEGA, descending
		 *
		 * - MegaApi::ORDER_MODIFICATION_ASC = 7
		 * Sort by modification time of the original file, ascending
		 *
		 * - MegaApi::ORDER_MODIFICATION_DESC = 8
		 * Sort by modification time of the original file, descending
		 *
		 * - MegaApi::ORDER_ALPHABETICAL_ASC = 9
		 * Sort in alphabetical order, ascending
		 *
		 * - MegaApi::ORDER_ALPHABETICAL_DESC = 10
		 * Sort in alphabetical order, descending
		 *
		 * @return List with all child MegaNode objects
		 */
        MegaNodeList* getChildren(MegaNode *parent, int order = 1);

        /**
         * @brief Get the current index of the node in the parent folder for a specific sorting order
         *
         * If the node doesn't exist or it doesn't have a parent node (because it's a root node)
         * this function returns -1
         *
         * @param node Node to check
         * @param order Sorting order to use
         * @return Index of the node in its parent folder
         */
        int getIndex(MegaNode* node, int order = 1);

        /**
         * @brief Get the child node with the provided name
         *
         * If the node doesn't exist, this function returns NULL
         *
         * You take the ownership of the returned value
         *
         * @param parent Parent node
         * @param name Name of the node
         * @return The MegaNode that has the selected parent and name
         */
        MegaNode *getChildNode(MegaNode *parent, const char* name);

        /**
         * @brief Get the parent node of a MegaNode
         *
         * If the node doesn't exist in the account or
         * it is a root node, this function returns NULL
         *
         * You take the ownership of the returned value.
         *
         * @param node MegaNode to get the parent
         * @return The parent of the provided node
         */
        MegaNode *getParentNode(MegaNode *node);

        /**
         * @brief Get the path of a MegaNode
         *
         * If the node doesn't exist, this function returns NULL.
         * You can recoved the node later using MegaApi::getNodeByPath
         * except if the path contains names with  '/', '\' or ':' characters.
         *
         * You take the ownership of the returned value
         *
         * @param node MegaNode for which the path will be returned
         * @return The path of the node
         */
        char* getNodePath(MegaNode *node);

        /**
         * @brief Get the MegaNode in a specific path in the MEGA account
         *
         * The path separator character is '/'
         * The Root node is /
         * The Inbox root node is //in/
         * The Rubbish root node is //bin/
         *
         * Paths with names containing '/', '\' or ':' aren't compatible
         * with this function.
         *
         * It is needed to be logged in and to have successfully completed a fetchNodes
         * request before calling this function. Otherwise, it will return NULL.
         *
         * You take the ownership of the returned value
         *
         * @param path Path to check
         * @param n Base node if the path is relative
         * @return The MegaNode object in the path, otherwise NULL
         */
        MegaNode *getNodeByPath(const char *path, MegaNode *n = NULL);

        /**
         * @brief Get the MegaNode that has a specific handle
         *
         * You can get the handle of a MegaNode using MegaNode::getHandle. The same handle
         * can be got in a Base64-encoded string using MegaNode::getBase64Handle. Conversions
         * between these formats can be done using MegaApi::base64ToHandle and MegaApi::handleToBase64
         *
         * It is needed to be logged in and to have successfully completed a fetchNodes
         * request before calling this function. Otherwise, it will return NULL.
         *
         * You take the ownership of the returned value.
         *
         * @param MegaHandler Node handle to check
         * @return MegaNode object with the handle, otherwise NULL
         */
        MegaNode *getNodeByHandle(MegaHandle h);

        /**
         * @brief Get the MegaContactRequest that has a specific handle
         *
         * You can get the handle of a MegaContactRequest using MegaContactRequest::getHandle.
         *
         * You take the ownership of the returned value.
         *
         * @param handle Contact request handle to check
         * @return MegaContactRequest object with the handle, otherwise NULL
         */
        MegaContactRequest *getContactRequestByHandle(MegaHandle handle);

        /**
         * @brief Get all contacts of this MEGA account
         *
         * You take the ownership of the returned value
         *
         * @return List of MegaUser object with all contacts of this account
         */
        MegaUserList* getContacts();

        /**
         * @brief Get the MegaUser that has a specific email address
         *
         * You can get the email of a MegaUser using MegaUser::getEmail
         *
         * You take the ownership of the returned value
         *
         * @param user Email or Base64 handle of the user
         * @return MegaUser that has the email address, otherwise NULL
         */
        MegaUser* getContact(const char *user);

        /**
         * @brief Get a list with all inbound sharings from one MegaUser
         *
         * You take the ownership of the returned value
         *
         * @param user MegaUser sharing folders with this account
         * @return List of MegaNode objects that this user is sharing with this account
         */
        MegaNodeList *getInShares(MegaUser* user);

        /**
         * @brief Get a list with all inboud sharings
         *
         * You take the ownership of the returned value
         *
         * @return List of MegaNode objects that other users are sharing with this account
         */
        MegaNodeList *getInShares();

        /**
         * @brief Get a list with all active inboud sharings
         *
         * You take the ownership of the returned value
         *
         * @return List of MegaShare objects that other users are sharing with this account
         */
        MegaShareList *getInSharesList();

        /**
          * @brief Check if a MegaNode is being shared by/with your own user
          *
          * For nodes that are being shared, you can get a list of MegaShare
          * objects using MegaApi::getOutShares, or a list of MegaNode objects
          * using MegaApi::getInShares
          *
          * @param node Node to check
          * @return true is the MegaNode is being shared, otherwise false
          * @deprecated This function is intended for debugging and internal purposes and will be probably removed in future updates.
          * Use MegaNode::isShared instead
         */
         bool isShared(MegaNode *node);

         /**
          * @brief Check if a MegaNode is being shared with other users
          *
          * For nodes that are being shared, you can get a list of MegaShare
          * objects using MegaApi::getOutShares
          *
          * @param node Node to check
          * @return true is the MegaNode is being shared, otherwise false
          * @deprecated This function is intended for debugging and internal purposes and will be probably removed in future updates.
          * Use MegaNode::isOutShare instead
          */
         bool isOutShare(MegaNode *node);

         /**
          * @brief Check if a MegaNode belong to another User, but it is shared with you
          *
          * For nodes that are being shared, you can get a list of MegaNode
          * objects using MegaApi::getInShares
          *
          * @param node Node to check
          * @return true is the MegaNode is being shared, otherwise false
          * @deprecated This function is intended for debugging and internal purposes and will be probably removed in future updates.
          * Use MegaNode::isInShare instead
          */
         bool isInShare(MegaNode *node);

        /**
         * @brief Check if a MegaNode is pending to be shared with another User. This situation
         * happens when a node is to be shared with a User which is not a contact yet.
         *
         * For nodes that are pending to be shared, you can get a list of MegaNode
         * objects using MegaApi::getPendingShares
         *
         * @param node Node to check
         * @return true is the MegaNode is pending to be shared, otherwise false
         */
        bool isPendingShare(MegaNode *node);

        /**
         * @brief Get a list with all active outbound sharings
         *
         * You take the ownership of the returned value
         *
         * @return List of MegaShare objects
         */
        MegaShareList *getOutShares();

        /**
         * @brief Get a list with the active outbound sharings for a MegaNode
         *
         * If the node doesn't exist in the account, this function returns an empty list.
         *
         * You take the ownership of the returned value
         *
         * @param node MegaNode to check
         * @return List of MegaShare objects
         */
        MegaShareList *getOutShares(MegaNode *node);

        /**
         * @brief Get a list with all pending outbound sharings
         *
         * You take the ownership of the returned value
         *
         * @return List of MegaShare objects
         */
        MegaShareList *getPendingOutShares();

        /**
         * @brief Get a list with all pending outbound sharings
         *
         * You take the ownership of the returned value
         *
         * @return List of MegaShare objects
         */
        MegaShareList *getPendingOutShares(MegaNode *node);

        /**
         * @brief Get a list with all public links
         *
         * You take the ownership of the returned value
         *
         * @return List of MegaNode objects that are shared with everyone via public link
         */
        MegaNodeList *getPublicLinks();

        /**
         * @brief Get a list with all incoming contact requests
         *
         * You take the ownership of the returned value
         *
         * @return List of MegaContactRequest objects
         */
        MegaContactRequestList *getIncomingContactRequests();

        /**
         * @brief Get a list with all outgoing contact requests
         *
         * You take the ownership of the returned value
         *
         * @return List of MegaContactRequest objects
         */
        MegaContactRequestList *getOutgoingContactRequests();

        /**
         * @brief Get the access level of a MegaNode
         * @param node MegaNode to check
         * @return Access level of the node
         * Valid values are:
         * - MegaShare::ACCESS_OWNER
         * - MegaShare::ACCESS_FULL
         * - MegaShare::ACCESS_READWRITE
         * - MegaShare::ACCESS_READ
         * - MegaShare::ACCESS_UNKNOWN
         */
        int getAccess(MegaNode* node);

        /**
         * @brief Get the size of a node tree
         *
         * If the MegaNode is a file, this function returns the size of the file.
         * If it's a folder, this fuction returns the sum of the sizes of all nodes
         * in the node tree.
         *
         * @param node Parent node
         * @return Size of the node tree
         */
        long long getSize(MegaNode *node);

        /**
         * @brief Get a Base64-encoded fingerprint for a local file
         *
         * The fingerprint is created taking into account the modification time of the file
         * and file contents. This fingerprint can be used to get a corresponding node in MEGA
         * using MegaApi::getNodeByFingerprint
         *
         * If the file can't be found or can't be opened, this function returns NULL
         *
         * You take the ownership of the returned value
         *
         * @param filePath Local file path
         * @return Base64-encoded fingerprint for the file
         */
        char* getFingerprint(const char *filePath);

        /**
         * @brief Get a Base64-encoded fingerprint for a node
         *
         * If the node doesn't exist or doesn't have a fingerprint, this function returns NULL
         *
         * You take the ownership of the returned value
         *
         * @param node Node for which we want to get the fingerprint
         * @return Base64-encoded fingerprint for the file
         * @deprecated Use MegaNode::getFingerprint instead of this function
         */
        char *getFingerprint(MegaNode *node);

        /**
         * @brief Get a Base64-encoded fingerprint from an input stream and a modification time
         *
         * If the input stream is NULL, has a negative size or can't be read, this function returns NULL
         *
         * You take the ownership of the returned value
         *
         * @param inputStream Input stream that provides the data to create the fingerprint
         * @param mtime Modification time that will be taken into account for the creation of the fingerprint
         * @return Base64-encoded fingerprint
         */
        char* getFingerprint(MegaInputStream *inputStream, int64_t mtime);

        /**
         * @brief Returns a node with the provided fingerprint
         *
         * If there isn't any node in the account with that fingerprint, this function returns NULL.
         *
         * You take the ownership of the returned value.
         *
         * @param fingerprint Fingerprint to check
         * @return MegaNode object with the provided fingerprint
         */
        MegaNode *getNodeByFingerprint(const char* fingerprint);

        /**
         * @brief Returns a node with the provided fingerprint
         *
         * If there isn't any node in the account with that fingerprint, this function returns NULL.
         * If there are several nodes with the same fingerprint, nodes in the preferred
         * parent folder take precedence.
         *
         * You take the ownership of the returned value.
         *
         * @param fingerprint Fingerprint to check
         * @param parent Preferred parent node
         * @return MegaNode object with the provided fingerprint
         */
        MegaNode *getNodeByFingerprint(const char *fingerprint, MegaNode* parent);

        /**
         * @brief Returns all nodes that have a fingerprint
         *
         * If there isn't any node in the account with that fingerprint, this function returns an empty MegaNodeList.
         *
         * You take the ownership of the returned value.
         *
         * @param fingerprint Fingerprint to check
         * @return List of nodes with the same fingerprint
         */
        MegaNodeList *getNodesByFingerprint(const char* fingerprint);

        /**
         * @brief Returns a node with the provided fingerprint that can be exported
         *
         * If there isn't any node in the account with that fingerprint, this function returns NULL.
         * If a file name is passed in the second parameter, it's also checked if nodes with a matching
         * fingerprint has that name. If there isn't any matching node, this function returns NULL.
         * This function ignores nodes that are inside the Rubbish Bin because public links to those nodes
         * can't be downloaded.
         *
         * You take the ownership of the returned value.
         *
         * @param fingerprint Fingerprint to check
         * @param name Name that the node should have (optional)
         * @return Exportable node that meet the requirements
         */
        MegaNode *getExportableNodeByFingerprint(const char *fingerprint, const char *name = NULL);

        /**
         * @brief Check if the account already has a node with the provided fingerprint
         *
         * A fingerprint for a local file can be generated using MegaApi::getFingerprint
         *
         * @param fingerprint Fingerprint to check
         * @return true if the account contains a node with the same fingerprint
         */
        bool hasFingerprint(const char* fingerprint);

        /**
         * @brief getCRC Get the CRC of a file
         *
         * The CRC of a file is a hash of its contents.
         * If you need a more realiable method to check files, use fingerprint functions
         * (MegaApi::getFingerprint, MegaApi::getNodeByFingerprint) that also takes into
         * account the size and the modification time of the file to create the fingerprint.
         *
         * You take the ownership of the returned value.
         *
         * @param filePath Local file path
         * @return Base64-encoded CRC of the file
         */
        char* getCRC(const char *filePath);
    
        /**
         * @brief Get the CRC from a fingerprint
         *
         * You take the ownership of the returned value.
         *
         * @param fingerprint fingerprint from which we want to get the CRC
         * @return Base64-encoded CRC from the fingerprint
         */
        char *getCRCFromFingerprint(const char *fingerprint);

        /**
         * @brief getCRC Get the CRC of a node
         *
         * The CRC of a node is a hash of its contents.
         * If you need a more realiable method to check files, use fingerprint functions
         * (MegaApi::getFingerprint, MegaApi::getNodeByFingerprint) that also takes into
         * account the size and the modification time of the node to create the fingerprint.
         *
         * You take the ownership of the returned value.
         *
         * @param node Node for which we want to get the CRC
         * @return Base64-encoded CRC of the node
         */
        char* getCRC(MegaNode *node);

        /**
         * @brief getNodeByCRC Returns a node with the provided CRC
         *
         * If there isn't any node in the selected folder with that CRC, this function returns NULL.
         * If there are several nodes with the same CRC, anyone can be returned.
         *
         * You take the ownership of the returned value.
         *
         * @param crc CRC to check
         * @param parent Parent node to scan. It must be a folder.
         * @return  Node with the selected CRC in the selected folder, or NULL
         * if it's not found.
         */
        MegaNode* getNodeByCRC(const char *crc, MegaNode* parent);

        /**
         * @brief Check if a node has an access level
         *
         * @param node Node to check
         * @param level Access level to check
         * Valid values for this parameter are:
         * - MegaShare::ACCESS_OWNER
         * - MegaShare::ACCESS_FULL
         * - MegaShare::ACCESS_READWRITE
         * - MegaShare::ACCESS_READ
         *
         * @return MegaError object with the result.
         * Valid values for the error code are:
         * - MegaError::API_OK - The node has the required access level
         * - MegaError::API_EACCESS - The node doesn't have the required access level
         * - MegaError::API_ENOENT - The node doesn't exist in the account
         * - MegaError::API_EARGS - Invalid parameters
         */
        MegaError checkAccess(MegaNode* node, int level);

        /**
         * @brief Check if a node can be moved to a target node
         * @param node Node to check
         * @param target Target for the move operation
         * @return MegaError object with the result:
         * Valid values for the error code are:
         * - MegaError::API_OK - The node can be moved to the target
         * - MegaError::API_EACCESS - The node can't be moved because of permissions problems
         * - MegaError::API_ECIRCULAR - The node can't be moved because that would create a circular linkage
         * - MegaError::API_ENOENT - The node or the target doesn't exist in the account
         * - MegaError::API_EARGS - Invalid parameters
         */
        MegaError checkMove(MegaNode* node, MegaNode* target);

        /**
         * @brief Check if the MEGA filesystem is available in the local computer
         *
         * This function returns true after a successful call to MegaApi::fetchNodes,
         * otherwise it returns false
         *
         * @return True if the MEGA filesystem is available
         */
        bool isFilesystemAvailable();

        /**
         * @brief Returns the root node of the account
         *
         * You take the ownership of the returned value
         *
         * If you haven't successfully called MegaApi::fetchNodes before,
         * this function returns NULL
         *
         * @return Root node of the account
         */
        MegaNode *getRootNode();

        /**
         * @brief Returns the inbox node of the account
         *
         * You take the ownership of the returned value
         *
         * If you haven't successfully called MegaApi::fetchNodes before,
         * this function returns NULL
         *
         * @return Inbox node of the account
         */
        MegaNode* getInboxNode();

        /**
         * @brief Returns the rubbish node of the account
         *
         * You take the ownership of the returned value
         *
         * If you haven't successfully called MegaApi::fetchNodes before,
         * this function returns NULL
         *
         * @return Rubbish node of the account
         */
        MegaNode *getRubbishNode();

        /**
         * @brief Set default permissions for new files
         *
         * This function allows to change the permissions that will be received
         * by newly created files.
         *
         * It's possible to change group permissions, public permissions and the
         * executable permission for the user. "rw" permissions for the user will
         * be always granted to prevent synchronization problems.
         *
         * To check the effective permissions that will be applied, please use
         * MegaApi::getDefaultFilePermissions
         *
         * Currently, this function only works for OS X and Linux (or any other
         * platform using the Posix filesystem layer). On Windows, it doesn't have
         * any effect.
         *
         * @param permissions Permissions for new files in the same format accepted by chmod() (0755, for example)
         */
        void setDefaultFilePermissions(int permissions);

        /**
         * @brief Get default permissions for new files
         *
         * This function returns the permissions that will be applied to new files.
         *
         * Currently, this function only works on OS X and Linux (or any other
         * platform using the Posix filesystem layer). On Windows it returns 0600
         *
         * @return Permissions for new files in the same format accepted by chmod() (0755, for example)
         */
        int getDefaultFilePermissions();

        /**
         * @brief Set default permissions for new folders
         *
         * This function allows to change the permissions that will be received
         * by newly created folders.
         *
         * It's possible to change group permissions and public permissions.
         * "rwx" permissions for the user will be always granted to prevent
         * synchronization problems.
         *
         * To check the effective permissions that will be applied, please use
         * MegaApi::getDefaultFolderPermissions
         *
         * Currently, this function only works for OS X and Linux (or any other
         * platform using the Posix filesystem layer). On Windows, it doesn't have
         * any effect.
         *
         * @param permissions Permissions for new folders in the same format accepted by chmod() (0755, for example)
         */
        void setDefaultFolderPermissions(int permissions);

        /**
         * @brief Get default permissions for new folders
         *
         * This function returns the permissions that will be applied to new folders.
         *
         * Currently, this function only works on OS X and Linux (or any other
         * platform using the Posix filesystem layer). On Windows, it returns 0700
         *
         * @return Permissions for new folders in the same format accepted by chmod() (0755, for example)
         */
        int getDefaultFolderPermissions();

        /**
         * @brief Get the time (in seconds) during which transfers will be stopped due to a bandwidth overquota
         * @return Time (in seconds) during which transfers will be stopped, otherwise 0
         */
        long long getBandwidthOverquotaDelay();

        /**
         * @brief Search nodes containing a search string in their name
         *
         * The search is case-insensitive.
         *
         * You take the ownership of the returned value.
         *
         * @param node The parent node of the tree to explore
         * @param searchString Search string. The search is case-insensitive
         * @param recursive True if you want to seach recursively in the node tree.
         * False if you want to seach in the children of the node only
         *
         * @return List of nodes that contain the desired string in their name
         */
        MegaNodeList* search(MegaNode* node, const char* searchString, bool recursive = 1);

        /**
         * @brief Search nodes containing a search string in their name
         *
         * The search is case-insensitive.
         *
         * The search will consider every accessible node for the account:
         *  - Cloud drive
         *  - Inbox
         *  - Rubbish bin
         *  - Incoming shares from other users
         *
         * You take the ownership of the returned value.
         *
         * @param searchString Search string. The search is case-insensitive
         *
         * @return List of nodes that contain the desired string in their name
         */
        MegaNodeList* search(const char* searchString);

        /**
         * @brief Process a node tree using a MegaTreeProcessor implementation
         * @param node The parent node of the tree to explore
         * @param processor MegaTreeProcessor that will receive callbacks for every node in the tree
         * @param recursive True if you want to recursively process the whole node tree.
         * False if you want to process the children of the node only
         *
         * @return True if all nodes were processed. False otherwise (the operation can be
         * cancelled by MegaTreeProcessor::processMegaNode())
         */
        bool processMegaTree(MegaNode* node, MegaTreeProcessor* processor, bool recursive = 1);

        /**
         * @brief Create a MegaNode that represents a file of a different account
         *
         * The resulting node can be used in MegaApi::startDownload and MegaApi::startStreaming but
         * can not be copied.
         *
         * At least the parameters handle, key, size, mtime and auth must be correct to be able to use the resulting node.
         *
         * You take the ownership of the returned value.
         *
         * @param handle Handle of the node
         * @param key Key of the node (Base64 encoded)
         * @param name Name of the node (Base64 encoded)
         * @param size Size of the node
         * @param mtime Modification time of the node
         * @param parentHandle Handle of the parent node
         * @param privateAuth Private authentication token to access the node
         * @param publicAuth Public authentication token to access the node
         * @return MegaNode object
         */
        MegaNode *createForeignFileNode(MegaHandle handle, const char *key, const char *name,
                                       int64_t size, int64_t mtime, MegaHandle parentHandle, const char *privateAuth, const char *publicAuth);

        /**
         * @brief Create a MegaNode that represents a folder of a different account
         *
         * The resulting node can not be successfully used in any other function of MegaApi.
         * The resulting object is only useful to store the values passed as parameters.
         *
         * You take the ownership of the returned value.

         * @param handle Handle of the node
         * @param name Name of the node (Base64 encoded)
         * @param parentHandle Handle of the parent node
         * @param privateAuth Private authentication token to access the node
         * @param publicAuth Public authentication token to access the node
         * @return MegaNode object
         */
        MegaNode *createForeignFolderNode(MegaHandle handle, const char *name, MegaHandle parentHandle, const char *privateAuth, const char *publicAuth);

        /**
         * @brief Returns a MegaNode that can be downloaded with any instance of MegaApi
         *
         * You can use MegaApi::startDownload with the resulting node with any instance
         * of MegaApi, even if it's logged into another account, a public folder, or not
         * logged in.
         *
         * If the first parameter is a public node or an already authorized node, this
         * function returns a copy of the node, because it can be already downloaded
         * with any MegaApi instance.
         *
         * If the node in the first parameter belongs to the account or public folder
         * in which the current MegaApi object is logged in, this funtion returns an
         * authorized node.
         *
         * If the first parameter is NULL or a node that is not a public node, is not
         * already authorized and doesn't belong to the current MegaApi, this function
         * returns NULL.
         *
         * You take the ownership of the returned value.
         *
         * @param node MegaNode to authorize
         * @return Authorized node, or NULL if the node can't be authorized
         */
        MegaNode *authorizeNode(MegaNode *node);

        /**
         * @brief Get the SDK version
         *
         * The returned string is an statically allocated array.
         * Do not delete it.
         *
         * @return SDK version
         */
        const char *getVersion();

        /**
         * @brief Get the User-Agent header used by the SDK
         *
         * The SDK retains the ownership of the returned value. It will be valid until
         * the MegaApi object is deleted.
         *
         * @return User-Agent used by the SDK
         */
        const char *getUserAgent();

        /**
         * @brief Get the base path set during initialization
         *
         * The SDK retains the ownership of the returned value. It will be valid until
         * the MegaApi object is deleted.
         *
         * @return Base path
         */
        const char *getBasePath();

        /**
         * @brief Change the API URL
         *
         * This function allows to change the API URL.
         * It's only useful for testing or debugging purposes.
         *
         * @param apiURL New API URL
         * @param disablepkp true to disable public key pinning for this URL
         */
        void changeApiUrl(const char *apiURL, bool disablepkp = false);

        /**
         * @brief Keep retrying when public key pinning fails
         *
         * By default, when the check of the MEGA public key fails, it causes an automatic
         * logout. Pass false to this function to disable that automatic logout and
         * keep the SDK retrying the request.
         *
         * Even if the automatic logout is disabled, a request of the type MegaRequest::TYPE_LOGOUT
         * will be automatically created and callbacks (onRequestStart, onRequestFinish) will
         * be sent. However, logout won't be really executed and in onRequestFinish the error code
         * for the request will be MegaError::API_EINCOMPLETE
         *
         * @param enable true to keep retrying failed requests due to a fail checking the MEGA public key
         * or false to perform an automatic logout in that case
         */
        void retrySSLerrors(bool enable);

        /**
         * @brief Enable / disable the public key pinning
         *
         * Public key pinning is enabled by default for all sensible communications.
         * It is strongly discouraged to disable this feature.
         *
         * @param enable true to keep public key pinning enabled, false to disable it
         */
        void setPublicKeyPinning(bool enable);

        /**
         * @brief Pause the reception of action packets
         *
         * This function is intended to help apps to initialize themselves
         * after the reception of nodes (MegaApi::fetchNodes) but before the reception
         * of action packets.
         *
         * For that purpose, this function can be called synchronously in the callback
         * onRequestFinish related to the fetchNodes request.
         *
         * After your initialization is finished, you can call MegaApi::resumeActionPackets
         * to start receiving external updates.
         *
         * If you forget to call MegaApi::resumeActionPackets after the usage of this function
         * the SDK won't work properly. Do not use this function for other purposes.
         */
        void pauseActionPackets();

        /**
         * @brief Resume the reception of action packets
         * @see MegaApi::pauseActionPackets
         */
        void resumeActionPackets();

	#ifdef _WIN32
		/**
		 * @brief Convert an UTF16 string to UTF8 (Windows only)
		 * @param utf16data UTF16 buffer
		 * @param utf16size Size of the UTF16 buffer (in characters)
		 * @param utf8string Pointer to a string that will be filled with UTF8 characters
		 * If the conversion fails, the size of the string will be 0
		 */
        static void utf16ToUtf8(const wchar_t* utf16data, int utf16size, std::string* utf8string);

        /**
         * @brief Convert an UTF8 string to UTF16 (Windows only)
         * @param utf8data NULL-terminated UTF8 character array
         * @param utf16string Pointer to a string that will be filled with UTF16 characters
         * If the conversion fails, the size of the string will be 0
         */
        static void utf8ToUtf16(const char* utf8data, std::string* utf16string);
    #endif


        /**
         * @brief Make a name suitable for a file name in the local filesystem
         *
         * This function escapes (%xx) forbidden characters in the local filesystem if needed.
         * You can revert this operation using MegaApi::unescapeFsIncompatible
         *
         * The input string must be UTF8 encoded. The returned value will be UTF8 too.
         *
         * You take the ownership of the returned value
         *
         * @param filename Name to convert (UTF8)
         * @return Converted name (UTF8)
         */
        char* escapeFsIncompatible(const char *filename);

        /**
         * @brief Unescape a file name escaped with MegaApi::escapeFsIncompatible
         *
         * The input string must be UTF8 encoded. The returned value will be UTF8 too.
         *
         * You take the ownership of the returned value
         *
         * @param name Escaped name to convert (UTF8)
         * @return Converted name (UTF8)
         */
        char* unescapeFsIncompatible(const char* name);


        /**
         * @brief Create a thumbnail for an image
         * @param imagePath Image path
         * @param dstPath Destination path for the thumbnail (including the file name)
         * @return True if the thumbnail was successfully created, otherwise false.
         */
        bool createThumbnail(const char *imagePath, const char *dstPath);

        /**
         * @brief Create a preview for an image
         * @param imagePath Image path
         * @param dstPath Destination path for the preview (including the file name)
         * @return True if the preview was successfully created, otherwise false.
         */
        bool createPreview(const char *imagePath, const char *dstPath);

        /**
         * @brief Convert a Base64 string to Base32
         *
         * If the input pointer is NULL, this function will return NULL.
         * If the input character array isn't a valid base64 string
         * the effect is undefined
         *
         * You take the ownership of the returned value
         *
         * @param base64 NULL-terminated Base64 character array
         * @return NULL-terminated Base32 character array
         */
        static char *base64ToBase32(const char *base64);

        /**
         * @brief Convert a Base32 string to Base64
         *
         * If the input pointer is NULL, this function will return NULL.
         * If the input character array isn't a valid base32 string
         * the effect is undefined
         *
         * You take the ownership of the returned value
         *
         * @param base32 NULL-terminated Base32 character array
         * @return NULL-terminated Base64 character array
         */
        static char *base32ToBase64(const char *base32);

        /**
         * @brief Function to copy a buffer
         *
         * The new buffer is allocated by new[] so you should release
         * it with delete[].
         *
         * @param buffer Character buffer to copy
         * @return Copy of the character buffer
         */
        static char* strdup(const char* buffer);

        /**
         * @brief Recursively remove all local files/folders inside a local path
         * @param path Local path of a folder to start the recursive deletion
         * The folder itself is not deleted
         */
        static void removeRecursively(const char *path);

        /**
         * @brief Check if the connection with MEGA servers is OK
         *
         * It can briefly return false even if the connection is good enough when
         * some storage servers are temporarily not available or the load of API
         * servers is high.
         *
         * @return true if the connection is perfectly OK, otherwise false
         */
        bool isOnline();

#ifdef HAVE_LIBUV

        enum {
            HTTP_SERVER_DENY_ALL = -1,
            HTTP_SERVER_ALLOW_ALL = 0,
            HTTP_SERVER_ALLOW_CREATED_LOCAL_LINKS = 1,
            HTTP_SERVER_ALLOW_LAST_LOCAL_LINK = 2
        };

        /**
         * @brief Start an HTTP proxy server in specified port
         *
         * If this function returns true, that means that the server is
         * ready to accept connections. The initialization is synchronous.
         *
         * The server will serve files using this URL format:
         * http://127.0.0.1/<NodeHandle>/<NodeName>
         *
         * The node name must be URL encoded and must match with the node handle.
         * You can generate a correct link for a MegaNode using MegaApi::httpServerGetLocalLink
         *
         * If the node handle belongs to a folder node, a web with the list of files
         * inside the folder is returned.
         *
         * It's important to know that the HTTP proxy server has several configuration options
         * that can restrict the nodes that will be served and the connections that will be accepted.
         *
         * These are the default options:
         * - The restricted mode of the server is set to MegaApi::HTTP_SERVER_ALLOW_CREATED_LOCAL_LINKS
         * (see MegaApi::httpServerSetRestrictedMode)
         *
         * - Folder nodes are NOT allowed to be served (see MegaApi::httpServerEnableFolderServer)
         * - File nodes are allowed to be served (see MegaApi::httpServerEnableFileServer)
         * - Subtitles support is disabled (see MegaApi::httpServerEnableSubtitlesSupport)
         *
         * The HTTP server will only stream a node if it's allowed by all configuration options.
         *
         * @param localOnly true to listen on 127.0.0.1 only, false to listen on all network interfaces
         * @param port Port in which the server must accept connections
         * @return True is the server is ready, false if the initialization failed
         */
        bool httpServerStart(bool localOnly = true, int port = 4443);

        /**
         * @brief Stop the HTTP proxy server
         *
         * When this function returns, the server is already shutdown.
         * If the HTTP proxy server isn't running, this functions does nothing
         */
        void httpServerStop();

        /**
         * @brief Check if the HTTP proxy server is running
         * @return 0 if the server is not running. Otherwise the port in which it's listening to
         */
        int httpServerIsRunning();

        /**
         * @brief Check if the HTTP proxy server is listening on all network interfaces
         * @return true if the HTTP proxy server is listening on 127.0.0.1 only, or it's not started.
         * If it's started and listening on all network interfaces, this function returns false
         */
        bool httpServerIsLocalOnly();

        /**
         * @brief Allow/forbid to serve files
         *
         * By default, files are served (when the server is running)
         *
         * Even if files are allowed to be served by this function, restrictions related to
         * other configuration options (MegaApi::httpServerSetRestrictedMode) are still applied.
         *
         * @param true to allow to server files, false to forbid it
         */
        void httpServerEnableFileServer(bool enable);

        /**
         * @brief Check if it's allowed to serve files
         *
         * This function can return true even if the HTTP proxy server is not running
         *
         * Even if files are allowed to be served by this function, restrictions related to
         * other configuration options (MegaApi::httpServerSetRestrictedMode) are still applied.
         *
         * @return true if it's allowed to serve files, otherwise false
         */
        bool httpServerIsFileServerEnabled();

        /**
         * @brief Allow/forbid to serve folders
         *
         * By default, folders are NOT served
         *
         * Even if folders are allowed to be served by this function, restrictions related to
         * other configuration options (MegaApi::httpServerSetRestrictedMode) are still applied.
         *
         * @param true to allow to server folders, false to forbid it
         */
        void httpServerEnableFolderServer(bool enable);

        /**
         * @brief Check if it's allowed to serve folders
         *
         * This function can return true even if the HTTP proxy server is not running
         *
         * Even if folders are allowed to be served by this function, restrictions related to
         * other configuration options (MegaApi::httpServerSetRestrictedMode) are still applied.
         *
         * @return true if it's allowed to serve folders, otherwise false
         */
        bool httpServerIsFolderServerEnabled();

        /**
         * @brief Enable/disable the restricted mode of the HTTP server
         *
         * This function allows to restrict the nodes that are allowed to be served.
         * For not allowed links, the server will return "407 Forbidden".
         *
         * Possible values are:
         * - HTTP_SERVER_DENY_ALL = -1
         * All nodes are forbidden
         *
         * - HTTP_SERVER_ALLOW_ALL = 0
         * All nodes are allowed to be served
         *
         * - HTTP_SERVER_ALLOW_CREATED_LOCAL_LINKS = 1 (default)
         * Only links created with MegaApi::httpServerGetLocalLink are allowed to be served
         *
         * - HTTP_SERVER_ALLOW_LAST_LOCAL_LINK = 2
         * Only the last link created with MegaApi::httpServerGetLocalLink is allowed to be served
         *
         * If a different value from the list above is passed to this function, it won't have any effect and the previous
         * state of this option will be preserved.
         *
         * The default value of this property is MegaApi::HTTP_SERVER_ALLOW_CREATED_LOCAL_LINKS
         *
         * The state of this option is preserved even if the HTTP server is restarted, but the
         * the HTTP proxy server only remembers the generated links since the last call to
         * MegaApi::httpServerStart
         *
         * Even if nodes are allowed to be served by this function, restrictions related to
         * other configuration options (MegaApi::httpServerEnableFileServer,
         * MegaApi::httpServerEnableFolderServer) are still applied.
         *
         * @param Required state for the restricted mode of the HTTP proxy server
         */
        void httpServerSetRestrictedMode(int mode);

        /**
         * @brief Check if the HTTP proxy server is working in restricted mode
         *
         * Possible return values are:
         * - HTTP_SERVER_DENY_ALL = -1
         * All nodes are forbidden
         *
         * - HTTP_SERVER_ALLOW_ALL = 0
         * All nodes are allowed to be served
         *
         * - HTTP_SERVER_ALLOW_CREATED_LOCAL_LINKS = 1
         * Only links created with MegaApi::httpServerGetLocalLink are allowed to be served
         *
         * - HTTP_SERVER_ALLOW_LAST_LOCAL_LINK = 2
         * Only the last link created with MegaApi::httpServerGetLocalLink is allowed to be served
         *
         * The default value of this property is MegaApi::HTTP_SERVER_ALLOW_CREATED_LOCAL_LINKS
         *
         * See MegaApi::httpServerEnableRestrictedMode and MegaApi::httpServerStart
         *
         * Even if nodes are allowed to be served by this function, restrictions related to
         * other configuration options (MegaApi::httpServerEnableFileServer,
         * MegaApi::httpServerEnableFolderServer) are still applied.
         *
         * @return State of the restricted mode of the HTTP proxy server
         */
        int httpServerGetRestrictedMode();

        /**
         * @brief Enable/disable the support for subtitles
         *
         * Subtitles support allows to stream some special links that otherwise wouldn't be valid.
         * For example, let's suppose that the server is streaming this video:
         * http://120.0.0.1:4443/<Base64Handle>/MyHolidays.avi
         *
         * Some media players scan HTTP servers looking for subtitle files and request links like these ones:
         * http://120.0.0.1:4443/<Base64Handle>/MyHolidays.txt
         * http://120.0.0.1:4443/<Base64Handle>/MyHolidays.srt
         *
         * Even if a file with that name is in the same folder of the MEGA account, the node wouldn't be served because
         * the node handle wouldn't match.
         *
         * When this feature is enabled, the HTTP proxy server will check if there are files with that name
         * in the same folder as the node corresponding to the handle in the link.
         *
         * If a matching file is found, the name is exactly the same as the the node with the specified handle
         * (except the extension), the node with that handle is allowed to be streamed and this feature is enabled
         * the HTTP proxy server will serve that file.
         *
         * This feature is disabled by default.
         *
         * @param enable True to enable subtitles support, false to disable it
         */
        void httpServerEnableSubtitlesSupport(bool enable);

        /**
         * @brief Check if the support for subtitles is enabled
         *
         * See MegaApi::httpServerEnableSubtitlesSupport.
         *
         * This feature is disabled by default.
         *
         * @return true of the support for subtibles is enables, otherwise false
         */
        bool httpServerIsSubtitlesSupportEnabled();

        /**
         * @brief Add a listener to receive information about the HTTP proxy server
         *
         * This is the valid data that will be provided on callbacks:
         * - MegaTransfer::getType - It will be MegaTransfer::TYPE_LOCAL_HTTP_DOWNLOAD
         * - MegaTransfer::getPath - URL requested to the HTTP proxy server
         * - MegaTransfer::getFileName - Name of the requested file (if any, otherwise NULL)
         * - MegaTransfer::getNodeHandle - Handle of the requested file (if any, otherwise NULL)
         * - MegaTransfer::getTotalBytes - Total bytes of the response (response headers + file, if required)
         * - MegaTransfer::getStartPos - Start position (for range requests only, otherwise -1)
         * - MegaTransfer::getEndPos - End position (for range requests only, otherwise -1)
         *
         * On the onTransferFinish error, the error code associated to the MegaError can be:
         * - MegaError::API_EINCOMPLETE - If the whole response wasn't sent
         * (it's normal to get this error code sometimes because media players close connections when they have
         * the data that they need)
         *
         * - MegaError::API_EREAD - If the connection with MEGA storage servers failed
         * - MegaError::API_EAGAIN - If the download speed is too slow for streaming
         * - A number > 0 means an HTTP error code returned to the client
         *
         * @param listener Listener to receive information about the HTTP proxy server
         */
        void httpServerAddListener(MegaTransferListener *listener);

        /**
         * @brief Stop the reception of callbacks related to the HTTP proxy server on this listener
         * @param listener Listener that won't continue receiving information
         */
        void httpServerRemoveListener(MegaTransferListener *listener);

        /**
         * @brief Returns a URL to a node in the local HTTP proxy server
         *
         * The HTTP proxy server must be running before using this function, otherwise
         * it will return NULL.
         *
         * You take the ownership of the returned value
         *
         * @param node Node to generate the local HTTP link
         * @return URL to the node in the local HTTP proxy server, otherwise NULL
         */
        char *httpServerGetLocalLink(MegaNode *node);

        /**
         * @brief Set the maximum buffer size for the internal buffer
         *
         * The HTTP proxy server has an internal buffer to store the data received from MEGA
         * while it's being sent to clients. When the buffer is full, the connection with
         * the MEGA storage server is closed, when the buffer has few data, the connection
         * with the MEGA storage server is started again.
         *
         * Even with very fast connections, due to the possible latency starting new connections,
         * if this buffer is small the streaming can have problems due to the overhead caused by
         * the excessive number of POST requests.
         *
         * It's recommended to set this buffer at least to 1MB
         *
         * For connections that request less data than the buffer size, the HTTP proxy server
         * will only allocate the required memory to complete the request to minimize the
         * memory usage.
         *
         * The new value will be taken into account since the next request received by
         * the HTTP proxy server, not for ongoing requests. It's possible and effective
         * to call this function even before the server has been started, and the value
         * will be still active even if the server is stopped and started again.
         *
         * @param bufferSize Maximum buffer size (in bytes) or a number <= 0 to use the
         * internal default value
         */
        void httpServerSetMaxBufferSize(int bufferSize);

        /**
         * @brief Get the maximum size of the internal buffer size
         *
         * See MegaApi::httpServerSetMaxBufferSize
         *
         * @return Maximum size of the internal buffer size (in bytes)
         */
        int httpServerGetMaxBufferSize();

        /**
         * @brief Set the maximum size of packets sent to clients
         *
         * For each connection, the HTTP proxy server only sends one write to the underlying
         * socket at once. This parameter allows to set the size of that write.
         *
         * A small value could cause a lot of writes and would lower the performance.
         *
         * A big value could send too much data to the output buffer of the socket. That could
         * keep the internal buffer full of data that hasn't been sent to the client yet,
         * preventing the retrieval of additional data from the MEGA storage server. In that
         * circumstances, the client could read a lot of data at once and the HTTP server
         * could not have enough time to get more data fast enough.
         *
         * It's recommended to set this value to at least 8192 and no more than the 25% of
         * the maximum buffer size (MegaApi::httpServerSetMaxBufferSize).
         *
         * The new value will be takein into account since the next request received by
         * the HTTP proxy server, not for ongoing requests. It's possible and effective
         * to call this function even before the server has been started, and the value
         * will be still active even if the server is stopped and started again.
         *
         * @param outputSize Maximun size of data packets sent to clients (in bytes) or
         * a number <= 0 to use the internal default value
         */
        void httpServerSetMaxOutputSize(int outputSize);

        /**
         * @brief Get the maximum size of the packets sent to clients
         *
         * See MegaApi::httpServerSetMaxOutputSize
         *
         * @return Maximum size of the packets sent to clients (in bytes)
         */
        int httpServerGetMaxOutputSize();

        /**
         * @brief Get the MIME type associated with the extension
         *
         * You take the ownership of the returned value
         *
         * @param File extension (with or without a leading dot)
         * @return MIME type associated with the extension
         */
        static char *getMimeType(const char* extension);
#endif

#ifdef ENABLE_CHAT
        /**
         * @brief Creates a chat for one or more participants, allowing you to specify their
         * permissions and if the chat should be a group chat or not (when it is just for 2 participants).
         *
         * There are two types of chat: permanent an group. A permanent chat is between two people, and
         * participants can not leave it. It's also called 1on1 or 1:1.
         *
         * The creator of the chat will have moderator level privilege and should not be included in the
         * list of peers.
         *
         * On 1:1 chats, the other participant has also moderator level privilege, regardless the
         * privilege level specified.
         *
         * The associated request type with this request is MegaRequest::TYPE_CHAT_CREATE
         * Valid data in the MegaRequest object received on callbacks:
         * - MegaRequest::getFlag - Returns if the new chat is a group chat or permanent chat
         * - MegaRequest::getMegaTextChatPeerList - List of participants and their privilege level
         *
         * Valid data in the MegaRequest object received in onRequestFinish when the error code
         * is MegaError::API_OK:
         * - MegaRequest::getMegaTextChatList - Returns the new chat's information
         *
         * @note If you are trying to create a chat with more than 1 other person, then it will be forced
         * to be a group chat.
         *
         * @note If peers list contains only one person, group chat is not set and a permament chat already
         * exists with that person, then this call will return the information for the existing chat, rather
         * than a new chat.
         *
         * @param group Flag to indicate if the chat is a group chat or not
         * @param peers MegaTextChatPeerList including other users and their privilege level
         * @param listener MegaRequestListener to track this request
         */
        void createChat(bool group, MegaTextChatPeerList *peers, MegaRequestListener *listener = NULL);

        /**
         * @brief Adds a user to an existing chat. To do this you must have the
         * operator privilege in the chat, and the chat must be a group chat.
         *
         * In case the chat has a title already set, the title must be encrypted for the new
         * peer and passed to this function. Note that only participants with privilege level
         * MegaTextChatPeerList::PRIV_MODERATOR are allowed to set the title of a chat.
         *
         * The associated request type with this request is MegaRequest::TYPE_CHAT_INVITE
         * Valid data in the MegaRequest object received on callbacks:
         * - MegaRequest::getNodeHandle - Returns the chat identifier
         * - MegaRequest::getParentHandle - Returns the MegaHandle of the user to be invited
         * - MegaRequest::getAccess - Returns the privilege level wanted for the user
         * - MegaRequest::getText - Returns the title of the chat.
         *
         * On the onTransferFinish error, the error code associated to the MegaError can be:
         * - MegaError::API_EACCESS - If the logged in user doesn't have privileges to invite peers.
         * - MegaError::API_EARGS - If there's a title and it's not Base64url encoded.

         * @param chatid MegaHandle that identifies the chat room
         * @param uh MegaHandle that identifies the user
         * @param privilege Privilege level for the new peers. Valid values are:
         * - MegaTextChatPeerList::PRIV_UNKNOWN = -2
         * - MegaTextChatPeerList::PRIV_RM = -1
         * - MegaTextChatPeerList::PRIV_RO = 0
         * - MegaTextChatPeerList::PRIV_STANDARD = 2
         * - MegaTextChatPeerList::PRIV_MODERATOR = 3
         * @param listener MegaRequestListener to track this request
         * @param title Byte array representing the title that wants to be set, already encrypted and
         * converted to Base64url encoding (optional).
         * @param listener MegaRequestListener to track this request
         */
        void inviteToChat(MegaHandle chatid, MegaHandle uh, int privilege, const char *title = NULL, MegaRequestListener *listener = NULL);

        /**
         * @brief Remove yourself or another user from a chat. To remove a user other than
         * yourself you need to have the operator privilege. Only a group chat may be left.
         *
         * The associated request type with this request is MegaRequest::TYPE_CHAT_REMOVE
         * Valid data in the MegaRequest object received on callbacks:
         * - MegaRequest::getNodeHandle - Returns the chat identifier
         * - MegaRequest::getParentHandle - Returns the MegaHandle of the user to be removed
         *
         * @param chatid MegaHandle that identifies the chat room
         * @param uh MegaHandle that identifies the user. If not provided (INVALID_HANDLE), the requester is removed
         * @param listener MegaRequestListener to track this request
         */
        void removeFromChat(MegaHandle chatid, MegaHandle uh = INVALID_HANDLE, MegaRequestListener *listener = NULL);

        /**
         * @brief Get your current, user-specific url to connect to chatd with
         *
         * The associated request type with this request is MegaRequest::TYPE_CHAT_URL
         * Valid data in the MegaRequest object received on callbacks:
         * - MegaRequest::getNodeHandle - Returns the chat identifier
         *
         * Valid data in the MegaRequest object received in onRequestFinish when the error code
         * is MegaError::API_OK:
         * - MegaRequest::getLink - Returns the user-specific URL for the chat
         *
         * @param chatid MegaHandle that identifies the chat room
         * @param listener MegaRequestListener to track this request
         */
        void getUrlChat(MegaHandle chatid, MegaRequestListener *listener = NULL);

        /**
         * @brief Grants another user access to download a file using MegaApi::startDownload like
         * a user would do so for their own file, rather than a public link.
         *
         * Currently, this method only supports files, not folders.
         *
         * The associated request type with this request is MegaRequest::TYPE_CHAT_GRANT_ACCESS
         * Valid data in the MegaRequest object received on callbacks:
         * - MegaRequest::getNodeHandle - Returns the node handle
         * - MegaRequest::getParentHandle - Returns the chat identifier
         * - MegaRequest::getEmail - Returns the MegaHandle of the user in Base64 enconding
         *
         * @param chatid MegaHandle that identifies the chat room
         * @param n MegaNode that wants to be shared
         * @param uh MegaHandle that identifies the user
         * @param listener MegaRequestListener to track this request
         */
        void grantAccessInChat(MegaHandle chatid, MegaNode *n, MegaHandle uh,  MegaRequestListener *listener = NULL);

        /**
         * @brief Removes access to a node from a user you previously granted access to.
         *
         * The associated request type with this request is MegaRequest::TYPE_CHAT_REMOVE_ACCESS
         * Valid data in the MegaRequest object received on callbacks:
         * - MegaRequest::getNodeHandle - Returns the node handle
         * - MegaRequest::getParentHandle - Returns the chat identifier
         * - MegaRequest::getEmail - Returns the MegaHandle of the user in Base64 enconding
         *
         * @param chatid MegaHandle that identifies the chat room
         * @param n MegaNode whose access wants to be revokesd
         * @param uh MegaHandle that identifies the user
         * @param listener MegaRequestListener to track this request
         */
        void removeAccessInChat(MegaHandle chatid, MegaNode *n, MegaHandle uh,  MegaRequestListener *listener = NULL);

        /**
         * @brief Allows a logged in operator/moderator to adjust the permissions on any other user
         * in their group chat. This does not work for a 1:1 chat.
         *
         * The associated request type with this request is MegaRequest::TYPE_CHAT_UPDATE_PERMISSIONS
         * Valid data in the MegaRequest object received on callbacks:
         * - MegaRequest::getNodeHandle - Returns the chat identifier
         * - MegaRequest::getParentHandle - Returns the MegaHandle of the user whose permission
         * is to be upgraded
         * - MegaRequest::getAccess - Returns the privilege level wanted for the user
         *
         * @param chatid MegaHandle that identifies the chat room
         * @param uh MegaHandle that identifies the user
         * @param privilege Privilege level for the existing peer. Valid values are:
         * - MegaTextChatPeerList::PRIV_RO = 0
         * - MegaTextChatPeerList::PRIV_STANDARD = 2
         * - MegaTextChatPeerList::PRIV_MODERATOR = 3
         * @param listener MegaRequestListener to track this request
         */
        void updateChatPermissions(MegaHandle chatid, MegaHandle uh, int privilege, MegaRequestListener *listener = NULL);

        /**
         * @brief Allows a logged in operator/moderator to truncate their chat, i.e. to clear
         * the entire chat history up to a certain message. All earlier messages are wiped,
         * but his specific message gets overridden with an API message.
         *
         * The associated request type with this request is MegaRequest::TYPE_CHAT_TRUNCATE
         * Valid data in the MegaRequest object received on callbacks:
         * - MegaRequest::getNodeHandle - Returns the chat identifier
         * - MegaRequest::getParentHandle - Returns the message identifier to truncate from.
         *
         * @param chatid MegaHandle that identifies the chat room
         * @param messageid MegaHandle that identifies the message to truncate from
         * @param listener MegaRequestListener to track this request
         */
        void truncateChat(MegaHandle chatid, MegaHandle messageid, MegaRequestListener *listener = NULL);


        /**
         * @brief Allows to set the title of a chat
         *
         * Only participants with privilege level MegaTextChatPeerList::PRIV_MODERATOR are allowed to
         * set the title of a chat.
         *
         * The associated request type with this request is MegaRequest::TYPE_CHAT_SET_TITLE
         * Valid data in the MegaRequest object received on callbacks:
         * - MegaRequest::getText - Returns the title of the chat.
         *
         * On the onTransferFinish error, the error code associated to the MegaError can be:
         * - MegaError::API_EACCESS - If the logged in user doesn't have privileges to invite peers.
         * - MegaError::API_EARGS - If there's a title and it's not Base64url encoded.
         *
         * @param chatid MegaHandle that identifies the chat room
         * @param title Byte array representing the title that wants to be set, already encrypted and
         * converted to Base64url encoding.
         * @param listener MegaRequestListener to track this request
         */
        void setChatTitle(MegaHandle chatid, const char *title, MegaRequestListener *listener = NULL);
#endif

private:
        MegaApiImpl *pImpl;
};


class MegaHashSignatureImpl;

/**
 * @brief Class to check a digital signatures
 *
 * The typical usage of this class:
 * - Construct the object using a public key
 * - Add data using MegaHashSignature::add (it can be called many times to add more data)
 * - Call MegaHashSignature::check to know if the data matches a signature
 * - Call MegaHashSignature::init and reuse the object if needed
 */
class MegaHashSignature
{
public:
    /**
     * @brief Initialize the object with a public key to check digital signatures
     * @param base64Key Base64-encode public key.
     *
     * This is the public key used to distribute MEGAsync updates:
     * "EACTzXPE8fdMhm6LizLe1FxV2DncybVh2cXpW3momTb8tpzRNT833r1RfySz5uHe8gdoXN1W0eM5Bk8X-LefygYYDS9RyXrRZ8qXrr9ITJ4r8ATnFIEThO5vqaCpGWTVi5pOPI5FUTJuhghVKTyAels2SpYT5CmfSQIkMKv7YVldaV7A-kY060GfrNg4--ETyIzhvaSZ_jyw-gmzYl_dwfT9kSzrrWy1vQG8JPNjKVPC4MCTZJx9SNvp1fVi77hhgT-Mc5PLcDIfjustlJkDBHtmGEjyaDnaWQf49rGq94q23mLc56MSjKpjOR1TtpsCY31d1Oy2fEXFgghM0R-1UkKswVuWhEEd8nO2PimJOl4u9ZJ2PWtJL1Ro0Hlw9OemJ12klIAxtGV-61Z60XoErbqThwWT5Uu3D2gjK9e6rL9dufSoqjC7UA2C0h7KNtfUcUHw0UWzahlR8XBNFXaLWx9Z8fRtA_a4seZcr0AhIA7JdQG5i8tOZo966KcFnkU77pfQTSprnJhCfEmYbWm9EZA122LJBWq2UrSQQN3pKc9goNaaNxy5PYU1yXyiAfMVsBDmDonhRWQh2XhdV-FWJ3rOGMe25zOwV4z1XkNBuW4T1JF2FgqGR6_q74B2ccFC8vrNGvlTEcs3MSxTI_EKLXQvBYy7hxG8EPUkrMVCaWzzTQAFEQ"
     */
    MegaHashSignature(const char *base64Key);
    ~MegaHashSignature();

    /**
     * @brief Reinitialize the object
     */
    void init();

    /**
     * @brief Add data to calculate the signature
     * @param data Byte buffer with the data
     * @param size Size of the buffer
     */
    void add(const char *data, unsigned size);

    /**
     * @brief Check if the introduced data matches a signature
     * @param base64Signature Base64-encoded digital signature
     * @return true if the signature is correct, otherwise false
     */
    bool checkSignature(const char *base64Signature);

private:
	MegaHashSignatureImpl *pImpl;    
};

/**
 * @brief Details about a MEGA balance
 */
class MegaAccountBalance
{
public:
    virtual ~MegaAccountBalance();

    /**
     * @brief Get the amount of the balance
     * @return Amount
     */
    virtual double getAmount() const;

    /**
     * @brief Get the currency of the amount
     *
     * You take the ownership of the returned value
     *
     * @return Currency of the amount
     */
    virtual char *getCurrency() const;
};

/**
 * @brief Details about a MEGA session
 */
class MegaAccountSession
{
public:
    virtual ~MegaAccountSession();

    /**
     * @brief Get the creation date of the session
     *
     * In seconds since the Epoch
     *
     * @return Creation date of the session
     */
    virtual int64_t getCreationTimestamp() const;

    /**
     * @brief Get the timestamp of the most recent usage of the session
     * @return Timestamp of the most recent usage of the session (in seconds since the Epoch)
     */
    virtual int64_t getMostRecentUsage() const;

    /**
     * @brief Get the User-Agent of the client that created the session
     *
     * You take the ownership of the returned value
     *
     * @return User-Agent of the creator of the session
     */
    virtual char *getUserAgent() const;

    /**
     * @brief Get the IP address of the client that created the session
     *
     * You take the ownership of the returned value
     *
     * @return IP address of the creator of the session
     */
    virtual char *getIP() const;

    /**
     * @brief Get the country of the client that created the session
     *
     * You take the ownership of the returned value
     *
     * @return Country of the creator of the session
     */
    virtual char *getCountry() const;

    /**
     * @brief Retuns true if the session is the current one
     * @return True if the session is the current one. Otherwise false.
     */
    virtual bool isCurrent() const;

    /**
     * @brief Get the state of the session
     * @return True if the session is alive, false otherwise
     */
    virtual bool isAlive() const;

    /**
     * @brief Get the handle of the session
     * @return Handle of the session
     */
    virtual MegaHandle getHandle() const;
};

/**
 * @brief Details about a MEGA purchase
 */
class MegaAccountPurchase
{
public:
    virtual ~MegaAccountPurchase();

    /**
     * @brief Get the timestamp of the purchase
     * @return Timestamp of the purchase (in seconds since the Epoch)
     */
    virtual int64_t getTimestamp() const;

    /**
     * @brief Get the handle of the purchase
     *
     * You take the ownership of the returned value
     *
     * @return Handle of the purchase
     */
    virtual char *getHandle() const;

    /**
     * @brief Get the currency of the purchase
     *
     * You take the ownership of the returned value
     *
     * @return Currency of the purchase
     */
    virtual char* getCurrency() const;

    /**
     * @brief Get the amount of the purchase
     * @return Amount of the purchase
     */
    virtual double getAmount() const;

    /**
     * @brief Get the method of the purchase
     *
     * These are the valid methods:
     * - MegaApi::PAYMENT_METHOD_BALANCE = 0,
     * - MegaApi::PAYMENT_METHOD_PAYPAL = 1,
     * - MegaApi::PAYMENT_METHOD_ITUNES = 2,
     * - MegaApi::PAYMENT_METHOD_GOOGLE_WALLET = 3,
     * - MegaApi::PAYMENT_METHOD_BITCOIN = 4,
     * - MegaApi::PAYMENT_METHOD_UNIONPAY = 5,
     * - MegaApi::PAYMENT_METHOD_FORTUMO = 6,
     * - MegaApi::PAYMENT_METHOD_CREDIT_CARD = 8
     * - MegaApi::PAYMENT_METHOD_CENTILI = 9
     * - MegaApi::PAYMENT_METHOD_WINDOWS_STORE = 13
     *
     * @return Method of the purchase
     */
    virtual int getMethod() const;
};

/**
 * @brief Details about a MEGA transaction
 */
class MegaAccountTransaction
{
public:
    virtual ~MegaAccountTransaction();

    /**
     * @brief Get the timestamp of the transaction
     * @return Timestamp of the transaction (in seconds since the Epoch)
     */
    virtual int64_t getTimestamp() const;

    /**
     * @brief Get the handle of the transaction
     *
     * You take the ownership of the returned value
     *
     * @return Handle of the transaction
     */
    virtual char *getHandle() const;

    /**
     * @brief Get the currency of the transaction
     *
     * You take the ownership of the returned value
     *
     * @return Currency of the transaction
     */
    virtual char* getCurrency() const;

    /**
     * @brief Get the amount of the transaction
     * @return Amount of the transaction
     */
    virtual double getAmount() const;
};

/**
 * @brief Details about a MEGA account
 */
class MegaAccountDetails
{
public:
    enum
    {
        ACCOUNT_TYPE_FREE = 0,
        ACCOUNT_TYPE_PROI = 1,
        ACCOUNT_TYPE_PROII = 2,
        ACCOUNT_TYPE_PROIII = 3,
        ACCOUNT_TYPE_LITE = 4
    };

    enum
    {
        SUBSCRIPTION_STATUS_NONE = 0,
        SUBSCRIPTION_STATUS_VALID = 1,
        SUBSCRIPTION_STATUS_INVALID = 2
    };

    virtual ~MegaAccountDetails();
    /**
     * @brief Get the PRO level of the MEGA account
     * @return PRO level of the MEGA account.
     * Valid values are:
     * - MegaAccountDetails::ACCOUNT_TYPE_FREE = 0
     * - MegaAccountDetails::ACCOUNT_TYPE_PROI = 1
     * - MegaAccountDetails::ACCOUNT_TYPE_PROII = 2
     * - MegaAccountDetails::ACCOUNT_TYPE_PROIII = 3
     * - MegaAccountDetails::ACCOUNT_TYPE_LITE = 4
     */
    virtual int getProLevel();

    /**
     * @brief Get the expiration time for the current PRO status
     * @return Expiration time for the current PRO status (in seconds since the Epoch)
     */
    virtual int64_t getProExpiration();

    /**
     * @brief Check if there is a valid subscription
     *
     * If this function returns MegaAccountDetails::SUBSCRIPTION_STATUS_VALID,
     * the PRO account will be automatically renewed.
     * See MegaAccountDetails::getSubscriptionRenewTime
     *
     * @return Information about about the subscription status
     *
     * Valid return values are:
     * - MegaAccountDetails::SUBSCRIPTION_STATUS_NONE = 0
     * There isn't any active subscription
     *
     * - MegaAccountDetails::SUBSCRIPTION_STATUS_VALID = 1
     * There is an active subscription
     *
     * - MegaAccountDetails::SUBSCRIPTION_STATUS_INVALID = 2
     * A subscription exists, but it uses a payment gateway that is no longer valid
     *
     */
    virtual int getSubscriptionStatus();

    /**
     * @brief Get the time when the the PRO account will be renewed
     * @return Renewal time (in seconds since the Epoch)
     */
    virtual int64_t getSubscriptionRenewTime();

    /**
     * @brief Get the subscryption method
     *
     * You take the ownership of the returned value
     *
     * @return Subscription method. For example "Credit Card".
     */
    virtual char* getSubscriptionMethod();

    /**
     * @brief Get the subscription cycle
     *
     * The return value will show if the subscription will be montly or yearly renewed.
     * Example return values: "1 M", "1 Y".
     *
     * @return Subscription cycle
     */
    virtual char* getSubscriptionCycle();

    /**
     * @brief Get the maximum storage for the account (in bytes)
     * @return Maximum storage for the account (in bytes)
     */
    virtual long long getStorageMax();

    /**
     * @brief Get the used storage
     * @return Used storage (in bytes)
     */
    virtual long long getStorageUsed();

    /**
     * @brief Get the maximum available bandwidth for the account
     * @return Maximum available bandwidth (in bytes)
     */
    virtual long long getTransferMax();

    /**
     * @brief Get the used bandwidth
     * @return Used bandwidth (in bytes)
     */
    virtual long long getTransferOwnUsed();

    /**
     * @brief Returns the number of nodes with account usage info
     *
     * You can get information about each node using MegaAccountDetails::getStorageUsed,
     * MegaAccountDetails::getNumFiles, MegaAccountDetails::getNumFolders
     *
     * This function can return:
     * - 0 (no info about any node)
     * - 3 (info about the root node, the inbox node and the rubbish node)
     * Use MegaApi::getRootNode MegaApi::getInboxNode and MegaApi::getRubbishNode to get those nodes.
     *
     * - >3 (info about root, inbox, rubbish and incoming shares)
     * Use MegaApi::getInShares to get the incoming shares
     *
     * @return Number of items with account usage info
     */
    virtual int getNumUsageItems();

    /**
     * @brief Get the used storage in for a node
     *
     * Only root nodes are supported.
     *
     * @param handle Handle of the node to check
     * @return Used storage (in bytes)
     * @see MegaApi::getRootNode, MegaApi::getRubbishNode, MegaApi::getInboxNode
     */
    virtual long long getStorageUsed(MegaHandle handle);

    /**
     * @brief Get the number of files in a node
     *
     * Only root nodes are supported.
     *
     * @param handle Handle of the node to check
     * @return Number of files in the node
     * @see MegaApi::getRootNode, MegaApi::getRubbishNode, MegaApi::getInboxNode
     */
    virtual long long getNumFiles(MegaHandle handle);

    /**
     * @brief Get the number of folders in a node
     *
     * Only root nodes are supported.
     *
     * @param handle Handle of the node to check
     * @return Number of folders in the node
     * @see MegaApi::getRootNode, MegaApi::getRubbishNode, MegaApi::getInboxNode
     */
    virtual long long getNumFolders(MegaHandle handle);

    /**
     * @brief Creates a copy of this MegaAccountDetails object.
     *
     * The resulting object is fully independent of the source MegaAccountDetails,
     * it contains a copy of all internal attributes, so it will be valid after
     * the original object is deleted.
     *
     * You are the owner of the returned object
     *
     * @return Copy of the MegaAccountDetails object
     */
    virtual MegaAccountDetails* copy();

    /**
     * @brief Get the number of MegaAccountBalance objects associated with the account
     *
     * You can use MegaAccountDetails::getBalance to get those objects.
     *
     * @return Number of MegaAccountBalance objects
     */
    virtual int getNumBalances() const;

    /**
     * @brief Returns the MegaAccountBalance object associated with an index
     *
     * You take the ownership of the returned value
     *
     * @param i Index of the object
     * @return MegaAccountBalance object
     */
    virtual MegaAccountBalance* getBalance(int i) const;

    /**
     * @brief Get the number of MegaAccountSession objects associated with the account
     *
     * You can use MegaAccountDetails::getSession to get those objects.
     *
     * @return Number of MegaAccountSession objects
     */
    virtual int getNumSessions() const;

    /**
     * @brief Returns the MegaAccountSession object associated with an index
     *
     * You take the ownership of the returned value
     *
     * @param i Index of the object
     * @return MegaAccountSession object
     */
    virtual MegaAccountSession* getSession(int i) const;

    /**
     * @brief Get the number of MegaAccountPurchase objects associated with the account
     *
     * You can use MegaAccountDetails::getPurchase to get those objects.
     *
     * @return Number of MegaAccountPurchase objects
     */
    virtual int getNumPurchases() const;

    /**
     * @brief Returns the MegaAccountPurchase object associated with an index
     *
     * You take the ownership of the returned value
     *
     * @param i Index of the object
     * @return MegaAccountPurchase object
     */
    virtual MegaAccountPurchase* getPurchase(int i) const;

    /**
     * @brief Get the number of MegaAccountTransaction objects associated with the account
     *
     * You can use MegaAccountDetails::getTransaction to get those objects.
     *
     * @return Number of MegaAccountTransaction objects
     */
    virtual int getNumTransactions() const;

    /**
     * @brief Returns the MegaAccountTransaction object associated with an index
     *
     * You take the ownership of the returned value
     *
     * @param i Index of the object
     * @return MegaAccountTransaction object
     */
    virtual MegaAccountTransaction* getTransaction(int i) const;

    /**
     * @brief Get the number of hours that are taken into account to calculate the free bandwidth quota
     *
     * The number of bytes transferred in that time is provided using MegaAccountDetails::getTemporalBandwidth
     *
     * @return Number of hours taken into account to calculate the free bandwidth quota
     */
    virtual int getTemporalBandwidthInterval();

    /**
     * @brief Get the number of bytes that were recently transferred
     *
     * The time interval in which those bytes were transferred
     * is provided (in hours) using MegaAccountDetails::getTemporalBandwidthInterval
     *
     * @return Number of bytes that were recently transferred
     */
    virtual long long getTemporalBandwidth();

    /**
     * @brief Check if the temporal bandwidth usage is valid after an overquota error
     * @return True if the temporal bandwidth is valid, otherwise false
     */
    virtual bool isTemporalBandwidthValid();
};

/**
 * @brief Details about pricing plans
 *
 * Use MegaApi::getPricing to get the pricing plans to upgrade MEGA accounts
 */
class MegaPricing
{
public:
    virtual ~MegaPricing();

    /**
     * @brief Get the number of available products to upgrade the account
     * @return Number of available products
     */
    virtual int getNumProducts();

    /**
     * @brief Get the handle of a product
     * @param productIndex Product index (from 0 to MegaPricing::getNumProducts)
     * @return Handle of the product
     * @see MegaApi::getPaymentId
     */
    virtual MegaHandle getHandle(int productIndex);

    /**
     * @brief Get the PRO level associated with the product
     * @param productIndex Product index (from 0 to MegaPricing::getNumProducts)
     * @return PRO level associated with the product:
     * Valid values are:
     * - MegaAccountDetails::ACCOUNT_TYPE_FREE = 0
     * - MegaAccountDetails::ACCOUNT_TYPE_PROI = 1
     * - MegaAccountDetails::ACCOUNT_TYPE_PROII = 2
     * - MegaAccountDetails::ACCOUNT_TYPE_PROIII = 3
     * - MegaAccountDetails::ACCOUNT_TYPE_LITE = 4
     */
    virtual int getProLevel(int productIndex);

    /**
     * @brief Get the number of GB of storage associated with the product
     * @param productIndex Product index (from 0 to MegaPricing::getNumProducts)
     * @return number of GB of storage
     */
    virtual int getGBStorage(int productIndex);

    /**
     * @brief Get the number of GB of bandwidth associated with the product
     * @param productIndex Product index (from 0 to MegaPricing::getNumProducts)
     * @return number of GB of bandwidth
     */
    virtual int getGBTransfer(int productIndex);

    /**
     * @brief Get the duration of the product (in months)
     * @param productIndex Product index (from 0 to MegaPricing::getNumProducts)
     * @return Duration of the product (in months)
     */
    virtual int getMonths(int productIndex);

    /**
     * @brief getAmount Get the price of the product (in cents)
     * @param productIndex Product index (from 0 to MegaPricing::getNumProducts)
     * @return Price of the product (in cents)
     */
    virtual int getAmount(int productIndex);

    /**
     * @brief Get the currency associated with MegaPricing::getAmount
     *
     * The SDK retains the ownership of the returned value. It will be valid until
     * the MegaPricing object is deleted.
     *
     * @param productIndex Product index (from 0 to MegaPricing::getNumProducts)
     * @return Currency associated with MegaPricing::getAmount
     */
    virtual const char* getCurrency(int productIndex);

    /**
     * @brief Get a description of the product
     *
     * The SDK retains the ownership of the returned value. It will be valid until
     * the MegaPricing object is deleted.
     *
     * @param productIndex Product index (from 0 to MegaPricing::getNumProducts)
     * @return Description of the product
     */
    virtual const char* getDescription(int productIndex);

    /**
     * @brief getIosID Get the iOS ID of the product
     *
     * The SDK retains the ownership of the returned value. It will be valid until
     * the MegaPricing object is deleted.
     *
     * @param productIndex Product index (from 0 to MegaPricing::getNumProducts)
     * @return iOS ID of the product
     */
    virtual const char* getIosID(int productIndex);

    /**
     * @brief Get the Android ID of the product
     *
     * The SDK retains the ownership of the returned value. It will be valid until
     * the MegaPricing object is deleted.
     *
     * @param productIndex Product index (from 0 to MegaPricing::getNumProducts)
     * @return Android ID of the product
     */
    virtual const char* getAndroidID(int productIndex);

    /**
     * @brief Creates a copy of this MegaPricing object.
     *
     * The resulting object is fully independent of the source MegaPricing,
     * it contains a copy of all internal attributes, so it will be valid after
     * the original object is deleted.
     *
     * You are the owner of the returned object
     *
     * @return Copy of the MegaPricing object
     */
    virtual MegaPricing *copy();
};

}

#endif //MEGAAPI_H<|MERGE_RESOLUTION|>--- conflicted
+++ resolved
@@ -1793,12 +1793,8 @@
             TYPE_GET_RECOVERY_LINK, TYPE_QUERY_RECOVERY_LINK, TYPE_CONFIRM_RECOVERY_LINK,
             TYPE_GET_CANCEL_LINK, TYPE_CONFIRM_CANCEL_LINK,
             TYPE_GET_CHANGE_EMAIL_LINK, TYPE_CONFIRM_CHANGE_EMAIL_LINK,
-<<<<<<< HEAD
-            TYPE_CHAT_UPDATE_PERMISSIONS, TYPE_CHAT_TRUNCATE, TYPE_CHAT_SET_TITLE,
-		TYPE_PAUSE_TRANSFER, TYPE_MOVE_TRANSFER
-=======
-            TYPE_CHAT_UPDATE_PERMISSIONS, TYPE_CHAT_TRUNCATE, TYPE_CHAT_SET_TITLE, TYPE_SET_MAX_CONNECTIONS
->>>>>>> a55db5e5
+            TYPE_CHAT_UPDATE_PERMISSIONS, TYPE_CHAT_TRUNCATE, TYPE_CHAT_SET_TITLE, TYPE_SET_MAX_CONNECTIONS,
+            TYPE_PAUSE_TRANSFER, TYPE_MOVE_TRANSFER
         };
 
         virtual ~MegaRequest();
@@ -2193,7 +2189,6 @@
          * - MegaApi::replyContactRequest - Returns the action to do with the contact request
          * - MegaApi::inviteContact - Returns the action to do with the contact request
          * - MegaApi::sendEvent - Returns the event type
-<<<<<<< HEAD
          * - MegaApi::moveTransferUp - Returns MegaTransfer::MOVE_TYPE_UP
          * - MegaApi::moveTransferUpByTag - Returns MegaTransfer::MOVE_TYPE_UP
          * - MegaApi::moveTransferDown - Returns MegaTransfer::MOVE_TYPE_DOWN
@@ -2204,9 +2199,7 @@
          * - MegaApi::moveTransferToLastByTag - Returns MegaTransfer::MOVE_TYPE_BOTTOM
          * - MegaApi::moveTransferBefore - Returns the tag of the transfer with the target position
          * - MegaApi::moveTransferBeforeByTag - Returns the tag of the transfer with the target position
-=======
          * - MegaApi::setMaxConnections - Returns the number of connections
->>>>>>> a55db5e5
          *
          * This value is valid for these request in onRequestFinish when the
          * error code is MegaError::API_OK:

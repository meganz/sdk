# This file enables building with cmake 
#
# use cases
#  - generate a visual studio solution and projects, eg: cmake . -G "Visual Studio 15 2017"
#  - or for 64 bit: cmake . -G "Visual Studio 15 2017 Win64"
#  - or set your build options before VS project generation by using the gui, eg:  cmake-gui.exe .
#  - you can set up to build both 32 bit and 64 bit this way:
#       make subfolders '32' and '64' of this cmake folder
#       execute 'cmake-gui  ..' in each.  Select the cmake folder as the 'source code' folder, and the appropriate 32 or 64 folder as 'where to build the binaries' folder
#       for each cmake-gui configuration, choose the suitable 32/64 bit compiler, and corresponding setting for the build_64_bit variable.
#       then Configure, Generate, Open Project (all buttons in the gui) for each.

# check the ./build3rdParty.cmd script in this folder for how to (relatively) easily build the dependencies, typically in a 3rdParty folder outside of the SDK repo.

cmake_minimum_required(VERSION 3.7.2)
project(MegaSDK)

#indicate which dependent libraries to use in the build
set (USE_CRYPTOPP 1 CACHE STRING "")
set (USE_OPENSSL 1 CACHE STRING "")
set (USE_CURL 1 CACHE STRING "")
set (USE_SQLITE 1 CACHE STRING "")
set (USE_MEDIAINFO 1 CACHE STRING "")
set (USE_FREEIMAGE 1 CACHE STRING "")
set (USE_SODIUM 1 CACHE STRING "")
set (ENABLE_SYNC 1 CACHE STRING "")
set (ENABLE_CHAT 0 CACHE STRING "")
set (ENABLE_LOG_PERFORMANCE 0 CACHE STRING "")
set (HAVE_FFMPEG 1 CACHE STRING "")
set (USE_WEBRTC 0 CACHE STRING "")
set (USE_LIBUV 0 CACHE STRING "")
set (USE_QT 0 CACHE STRING "")
set (USE_PDFIUM 0 CACHE STRING "")

if (USE_QT)
    set( USE_CPPTHREAD 0)
else()
    set( USE_CPPTHREAD 1)
ENDIF()

if (WIN32)
    set (NO_READLINE 1 CACHE STRING "")
    set (UNCHECKED_ITERATORS 0 CACHE STRING "")
    set (USE_PREBUILT_3RDPARTY 0 CACHE STRING "")
    set (HAVE_LIBUV ${USE_LIBUV})
    IF (USE_WEBRTC)
        IF ("${WebRtcDir}" STREQUAL "")
            SET (WebRtcDir "${Mega3rdPartyDir}/libwebrtc/build32debug")
        ENDIF()
    ENDIF()
else(WIN32)
    set(NO_READLINE 0)
    set(USE_PREBUILT_3RDPARTY 0)
    set(HAVE_LIBUV 0)
endif(WIN32)

if (USE_WEBRTC)
    if ("${WebRtcDir}" STREQUAL "")
        SET(WebRtcDir ${Mega3rdPartyDir}/libwebrtc/build32debug)
    endif()
endif()

if (ENABLE_CHAT AND NOT USE_SODIUM)
    message(FATAL_ERROR "ENABLE_CHAT (${ENABLE_CHAT}) requires USE_SODIUM (${USE_SODIUM})")
endif()

if (WIN32)
    message(STATUS "CMAKE_GENERATOR is ${CMAKE_GENERATOR}")
    message(STATUS "CMAKE_GENERATOR_PLATFORM is ${CMAKE_GENERATOR_PLATFORM}")
    if ("${CMAKE_GENERATOR_PLATFORM}" MATCHES "(Win64|IA64|x64)")
        SET(build_64_bit 1)
        message(STATUS "Building 64 bit")
    elseif(CMAKE_SIZEOF_VOID_P EQUAL 4)
        SET(build_64_bit 0)
        message(STATUS "Building 32 bit")
    else()
        message(FATAL_ERROR "Can't tell if we should build 32 bit or 64 bit")
    endif()
else()
    set (build_64_bit 1 CACHE STRING "Build for a 64 bit target")
    message(STATUS "Building 64 bit")
endif()

if ("${MEGA_PROJECT_NAME}" STREQUAL "")
    set(MEGA_PROJECT_NAME "MegaSDK" CACHE STRING "")
endif()

if(build_64_bit)
    project ("${MEGA_PROJECT_NAME}64" LANGUAGES CXX C)
else(build_64_bit)
    project ("${MEGA_PROJECT_NAME}32" LANGUAGES CXX C)
endif(build_64_bit)

IF(WIN32)
    set(MegaDir "${CMAKE_CURRENT_LIST_DIR}/../..")
    if ("${Mega3rdPartyDir}" STREQUAL "")
        set(Mega3rdPartyDir "${MegaDir}/../3rdParty" CACHE STRING "")
    endif()
ELSE(WIN32)
    set(MegaDir "${CMAKE_CURRENT_LIST_DIR}/../..")
    if ("${Mega3rdPartyDir}" STREQUAL "")
        set (Mega3rdPartyDir "${MegaDir}/../3rdParty/")
    endif()
ENDIF(WIN32)

# currently supported scenarios for getting 3rd party libraries:
#  - prebuilt libraries, in a folder from mega    (set USE_PREBUILT_3RDPARTY and prebulit_dir (if the default does not suit))
#  - vcpkg built dependencies (there are some scripts that do most of that)  (do not set USE_PREBUILT_3RDPARTY, and set vcpkg_dir if the default does not suit, also set )
#  - libraries from the system, installed via eg. apt-get on linux

if (USE_PREBUILT_3RDPARTY)
    if ("${prebuilt_dir}" STREQUAL "")
        SET (prebuilt_dir ${Mega3rdPartyDir} CACHE STRING "Location of prebuilt 3rd party folder from MEGA.nz")
    ENDIF()
else (USE_PREBUILT_3RDPARTY)
    IF(WIN32)
        # assuming VCPKG at this point if we are on windows
        if (UNCHECKED_ITERATORS)
            if(build_64_bit)
                set(VCPKG_TRIPLET "x64-windows-static-uncheckediterators" CACHE STRING "")
            else(build_64_bit)
                set(VCPKG_TRIPLET "x86-windows-static-uncheckediterators" CACHE STRING "")
            endif(build_64_bit)
        else() 
            if(build_64_bit)
                set(VCPKG_TRIPLET "x64-windows-static" CACHE STRING "")
            else(build_64_bit)
                set(VCPKG_TRIPLET "x86-windows-static" CACHE STRING "")
            endif(build_64_bit)
        endif()
        set(vcpkg_dir "${Mega3rdPartyDir}/vcpkg/installed/${VCPKG_TRIPLET}")
    ELSE(WIN32)
        # case for linux.  VCPKG or system/usr libraries
        set (USE_THIRDPARTY_FROM_VCPKG 0 CACHE STRING "")
        if (USE_THIRDPARTY_FROM_VCPKG)
            set(VCPKG_TRIPLET "x64-linux" CACHE STRING "")
            set(vcpkg_dir "${Mega3rdPartyDir}/vcpkg/installed/${VCPKG_TRIPLET}")
            include_directories( "${vcpkg_dir}/include" )
            link_directories( "${vcpkg_dir}/lib" )
        else()
            include_directories( "${Mega3rdPartyDir}/include" )
            link_directories( "${Mega3rdPartyDir}/lib" )
        endif()
    ENDIF(WIN32)
endif()

if (NOT CMAKE_BUILD_TYPE)
    message("Generated with config types: ${CMAKE_CONFIGURATION_TYPES}")
else(NOT CMAKE_BUILD_TYPE)
    message("CMAKE_BUILD_TYPE is ${CMAKE_BUILD_TYPE}")
endif(NOT CMAKE_BUILD_TYPE)

#windows projects usually need _DEBUG and/or DEBUG set rather than NDEBUG not set
set(CMAKE_C_FLAGS_DEBUG "${CMAKE_C_FLAGS_DEBUG} -D_DEBUG -DDEBUG")
set(CMAKE_CXX_FLAGS_DEBUG "${CMAKE_CXX_FLAGS_DEBUG} -D_DEBUG -DDEBUG")

if (WIN32)
    # node deletion in debug under VC++ is pretty slow without this.  However libraries we depend on need to be built with the same setting or linking fails 
    # (hence the build3rdParty script using the xNN-windows-static-uncheckediterators triplets)
    if (UNCHECKED_ITERATORS AND NOT USE_PREBUILT_3RDPARTY)
        set(CMAKE_CXX_FLAGS_DEBUG "${CMAKE_CXX_FLAGS_DEBUG} -D_ITERATOR_DEBUG_LEVEL=0" )
    endif()

    # accurate __cplusplus macro for vc++, selecting c++17 here for windows builds though the MEGA SDK library must build for older c++ standards also
    set(CMAKE_CXX_FLAGS "${CMAKE_CXX_FLAGS} /Zc:__cplusplus /std:c++17")
    add_definitions( -DNOMINMAX )

    IF (NOT USE_PREBUILT_3RDPARTY)
        #Link against the static C/C++ libraries on windows
        foreach(flag_var
                CMAKE_CXX_FLAGS CMAKE_CXX_FLAGS_DEBUG CMAKE_CXX_FLAGS_RELEASE 
                CMAKE_C_FLAGS CMAKE_C_FLAGS_DEBUG CMAKE_C_FLAGS_RELEASE
                CMAKE_CXX_FLAGS_MINSIZEREL CMAKE_CXX_FLAGS_RELWITHDEBINFO)
           if(${flag_var} MATCHES "/MD")
              string(REGEX REPLACE "/MD" "/MT" ${flag_var} "${${flag_var}}")
           endif(${flag_var} MATCHES "/MD")
        endforeach(flag_var)
    ENDIF()

    set (CMAKE_CXX_FLAGS "${CMAKE_CXX_FLAGS} /MP")
    set (CMAKE_C_FLAGS "${CMAKE_C_FLAGS} /MP")
    set (CMAKE_CXX_FLAGS_RELEASE "${CMAKE_CXX_FLAGS_RELEASE} /Zi")
    set (CMAKE_C_FLAGS_RELEASE "${CMAKE_C_FLAGS_RELEASE} /Zi")


    # for inet_ntoa (which is available in XP)
    add_definitions( -D_WINSOCK_DEPRECATED_NO_WARNINGS )
ENDIF(WIN32)

include(CheckIncludeFile)
include(CheckFunctionExists)
check_include_file(inttypes.h HAVE_INTTYPES_H)
check_include_file(dirent.h HAVE_DIRENT_H)
check_include_file(uv.h HAVE_LIBUV)
check_function_exists(aio_write, HAVE_AIO_RT)


function(ImportStaticLibrary libName includeDir lib32debug lib32release lib64debug lib64release)
    add_library(${libName} STATIC IMPORTED)
    set_property(TARGET ${libName} PROPERTY INTERFACE_INCLUDE_DIRECTORIES ${includeDir})
    if(build_64_bit)
        set_property(TARGET ${libName} PROPERTY IMPORTED_LOCATION_DEBUG ${lib64debug})
        set_property(TARGET ${libName} PROPERTY IMPORTED_LOCATION_RELEASE  ${lib64release})
    else(build_64_bit)
        set_property(TARGET ${libName} PROPERTY IMPORTED_LOCATION_DEBUG ${lib32debug})
        set_property(TARGET ${libName} PROPERTY IMPORTED_LOCATION_RELEASE  ${lib32release})
    endif(build_64_bit)
endfunction(ImportStaticLibrary)

function(ImportVcpkgLibrary libName includeDir)
    # supports alternating debug/release lib names for libraries that have more than one .lib
    # (however it seems the IMPORTED_LLOCAION only supports a single one, so it only supports one debug and one release (for now))
    add_library(${libName} STATIC IMPORTED)
    set_property(TARGET ${libName} PROPERTY INTERFACE_INCLUDE_DIRECTORIES ${includeDir})
    set (d 1)
    foreach(libfile ${ARGN})
        if (d EQUAL 1)
            set_property(TARGET ${libName} APPEND PROPERTY IMPORTED_LOCATION_DEBUG ${libfile})
            set(d 2)
        else()
            set_property(TARGET ${libName} APPEND PROPERTY IMPORTED_LOCATION_RELEASE  ${libfile})
            set(d 1)
        endif()
    endforeach(libfile)
endfunction(ImportVcpkgLibrary)

function(ImportHeaderLibrary libName includeDir)
    add_library(${libName} INTERFACE IMPORTED)
    set_property(TARGET ${libName} PROPERTY INTERFACE_INCLUDE_DIRECTORIES ${includeDir})
endfunction(ImportHeaderLibrary)

IF(WIN32)
    if(USE_PREBUILT_3RDPARTY)
    
        ImportVcpkgLibrary(z               "${prebuilt_dir}/include" "${prebuilt_dir}/libs/x32d/zlibstat.lib" "${prebuilt_dir}/libs/x32/zlibstat.lib") 	
        
        IF(USE_CRYPTOPP)
            ImportVcpkgLibrary(cryptopp        "${prebuilt_dir}/include" "${prebuilt_dir}/libs/x32d/cryptopp.lib"  "${prebuilt_dir}/libs/x32/cryptopp.lib")
        ENDIF(USE_CRYPTOPP)

        IF(USE_CURL)
            ImportVcpkgLibrary(curl        "${prebuilt_dir}/include" "${prebuilt_dir}/libs/x32d/libcurl.lib"  "${prebuilt_dir}/libs/x32/libcurl.lib")
            ImportVcpkgLibrary(cares       "${prebuilt_dir}/include/cares" "${prebuilt_dir}/libs/x32d/cares.lib" "${prebuilt_dir}/libs/x32/cares.lib")
        ENDIF(USE_CURL)
        
        IF(USE_SODIUM)
            ImportVcpkgLibrary(sodium      "${prebuilt_dir}/include" "${prebuilt_dir}/libs/x32d/sodium.lib"  "${prebuilt_dir}/libs/x32/sodium.lib")
        ENDIF(USE_SODIUM)
        
        IF(USE_OPENSSL)
            ImportVcpkgLibrary(ssl         "${prebuilt_dir}/include" "${prebuilt_dir}/libs/x32d/ssleay32.lib" "${prebuilt_dir}/libs/x32/ssleay32.lib")
            ImportVcpkgLibrary(crypto      "${prebuilt_dir}/include" "${prebuilt_dir}/libs/x32d/libeay32.lib" "${prebuilt_dir}/libs/x32/libeay32.lib")
        ENDIF(USE_OPENSSL)
        
        IF(USE_MEDIAINFO)
            ImportVcpkgLibrary(mediainfo    "${prebuilt_dir}/include" "${prebuilt_dir}/libs/x32d/MediaInfo.lib" "${prebuilt_dir}/libs/x32/MediaInfo.lib")
            ImportVcpkgLibrary(zen      	"${prebuilt_dir}/include" "${prebuilt_dir}/libs/x32d/ZenLib.lib" "${prebuilt_dir}/libs/x32/ZenLib.lib")
        ENDIF(USE_MEDIAINFO)
        
        IF(HAVE_FFMPEG)
            ImportVcpkgLibrary(ffmpeg_avformat "${prebuilt_dir}/include/ffmpeg" "${prebuilt_dir}/libs/x32d/avformat.lib" "${prebuilt_dir}/libs/x32/avformat.lib")
            ImportVcpkgLibrary(ffmpeg_avutil "${prebuilt_dir}/include/ffmpeg" "${prebuilt_dir}/libs/x32d/avutil.lib" "${prebuilt_dir}/libs/x32/avutil.lib")
            ImportVcpkgLibrary(ffmpeg_avcodec "${prebuilt_dir}/include/ffmpeg" "${prebuilt_dir}/libs/x32d/avcodec.lib" "${prebuilt_dir}/libs/x32/avcodec.lib")
            ImportVcpkgLibrary(ffmpeg_avfilter "${prebuilt_dir}/include/ffmpeg" "${prebuilt_dir}/libs/x32d/avfilter.lib" "${prebuilt_dir}/libs/x32/avfilter.lib")
            ImportVcpkgLibrary(ffmpeg_avdevice "${prebuilt_dir}/include/ffmpeg" "${prebuilt_dir}/libs/x32d/avdevice.lib" "${prebuilt_dir}/libs/x32/avdevice.lib")
            ImportVcpkgLibrary(ffmpeg_swscale  "${prebuilt_dir}/include/ffmpeg" "${prebuilt_dir}/libs/x32d/swscale.lib"  "${prebuilt_dir}/libs/x32/swscale.lib")
            ImportVcpkgLibrary(ffmpeg_swresample "${prebuilt_dir}/include/ffmpeg" "${prebuilt_dir}/libs/x32d/swresample.lib"  "${prebuilt_dir}/libs/x32/swresample.lib")
        ENDIF(HAVE_FFMPEG)
        
        IF(USE_LIBUV)
            ImportVcpkgLibrary(uv       "${prebuilt_dir}/include/libuv" "${prebuilt_dir}/libs/x32d/libuv.lib" "${prebuilt_dir}/libs/x32/libuv.lib")
            SET(HAVE_LIBUV 1)
        ENDIF(USE_LIBUV)

        IF(USE_PDFIUM)
            ImportVcpkgLibrary(pdfium       "${prebuilt_dir}/include" "${prebuilt_dir}/libs/x32d/pdfium.lib" "${prebuilt_dir}/libs/x32/pdfium.lib")
        ENDIF(USE_PDFIUM)
        
        ImportVcpkgLibrary(gtest           "${prebuilt_dir}/include" "${prebuilt_dir}/libs/x32d/gtestd.lib" "${prebuilt_dir}/libs/x32/gtest.lib")

    else(USE_PREBUILT_3RDPARTY)

        IF(USE_CRYPTOPP)
            ImportVcpkgLibrary(cryptopp        "${vcpkg_dir}/include" "${vcpkg_dir}/debug/lib/cryptopp-static.lib"  "${vcpkg_dir}/lib/cryptopp-static.lib")
        ENDIF(USE_CRYPTOPP)

        IF(USE_SODIUM)
            ImportVcpkgLibrary(sodium          "${vcpkg_dir}/include" "${vcpkg_dir}/debug/lib/libsodium.lib"  "${vcpkg_dir}/lib/libsodium.lib")
        ENDIF(USE_SODIUM)

        IF(USE_CURL)
            IF(USE_WEBRTC)
                ImportVcpkgLibrary(curl         "${Mega3rdPartyDir}/curl/include" "${Mega3rdPartyDir}/curl/build32/lib/Debug/libcurl-d.lib" "${Mega3rdPartyDir}/curl/build32/lib/Release/libcurl.lib")
            ELSE()
                ImportVcpkgLibrary(curl        "${vcpkg_dir}/include" "${vcpkg_dir}/debug/lib/libcurl.lib"  "${vcpkg_dir}/lib/libcurl.lib")
            ENDIF()
        ENDIF()
        IF(USE_CURL)
            ImportVcpkgLibrary(cares       "${vcpkg_dir}/include" "${vcpkg_dir}/debug/lib/cares.lib" "${vcpkg_dir}/lib/cares.lib")
        ENDIF()

        IF(USE_OPENSSL)
            IF(USE_WEBRTC)
                include_directories( "${WebRtcDir}/webrtc/src/third_party/boringssl/src/include" )
            ELSE()
                ImportVcpkgLibrary(ssl         "${vcpkg_dir}/include"  "${vcpkg_dir}/debug/lib/ssleay32.lib" "${vcpkg_dir}/lib/ssleay32.lib")
                ImportVcpkgLibrary(crypto      "${vcpkg_dir}/include" "${vcpkg_dir}/debug/lib/libeay32.lib" "${vcpkg_dir}/lib/libeay32.lib")
            ENDIF()
        ENDIF()

        IF(USE_WEBRTC)
            ImportVcpkgLibrary(webrtc "${WebRtcDir}/include" "${WebRtcDir}/lib/webrtc.lib" "${WebRtcDir}/lib/webrtc.lib")
            add_definitions( -DWEBRTC_WIN )
        ENDIF()
    
        ImportVcpkgLibrary(z               "${vcpkg_dir}/include" "${vcpkg_dir}/debug/lib/zlibd.lib" "${vcpkg_dir}/lib/zlib.lib") 

        ImportVcpkgLibrary(gtest           "${vcpkg_dir}/include" "${vcpkg_dir}/debug/lib/gtestd.lib" "${vcpkg_dir}/lib/gtest.lib") 

        IF(USE_MEDIAINFO)
            ImportStaticLibrary(mediainfo   "${Mega3rdPartyDir}/MediaInfoLib-mw/Source"
                                            "${Mega3rdPartyDir}/MediaInfoLib-mw/Project/MSVC2017/Win32/Debug/MediaInfo-Static.lib" 
                                            "${Mega3rdPartyDir}/MediaInfoLib-mw/Project/MSVC2017/Win32/Release/MediaInfo-Static.lib"
                                            "${Mega3rdPartyDir}/MediaInfoLib-mw/Project/MSVC2017/x64/Debug/MediaInfo-Static.lib"
                                            "${Mega3rdPartyDir}/MediaInfoLib-mw/Project/MSVC2017/x64/Release/MediaInfo-Static.lib")

            ImportStaticLibrary(zen         "${Mega3rdPartyDir}/ZenLib/Source"
                                            "${Mega3rdPartyDir}/MediaInfoLib-mw/Project/MSVC2017/Win32/Debug/ZenLib.lib"
                                            "${Mega3rdPartyDir}/MediaInfoLib-mw/Project/MSVC2017/Win32/Release/ZenLib.lib"
                                            "${Mega3rdPartyDir}/MediaInfoLib-mw/Project/MSVC2017/x64/Debug/ZenLib.lib"
                                            "${Mega3rdPartyDir}/MediaInfoLib-mw/Project/MSVC2017/x64/Release/ZenLib.lib")
        ENDIF(USE_MEDIAINFO)

        IF(USE_FREEIMAGE)
            ImportVcpkgLibrary(freeimage    "${vcpkg_dir}/include" "${vcpkg_dir}/debug/lib/FreeImaged.lib"  "${vcpkg_dir}/lib/FreeImage.lib")
            ImportVcpkgLibrary(freeimage_Iex "${vcpkg_dir}/include" "${vcpkg_dir}/debug/lib/Iex-2_2.lib"  "${vcpkg_dir}/lib/Iex-2_2.lib")
            ImportVcpkgLibrary(freeimage_IexMath "${vcpkg_dir}/include" "${vcpkg_dir}/debug/lib/IexMath-2_2.lib"  "${vcpkg_dir}/lib/IexMath-2_2.lib")
            ImportVcpkgLibrary(freeimage_IlmImf "${vcpkg_dir}/include" "${vcpkg_dir}/debug/lib/IlmImf-2_2.lib"  "${vcpkg_dir}/lib/IlmImf-2_2.lib")
            ImportVcpkgLibrary(freeimage_IlmImfUtil "${vcpkg_dir}/include" "${vcpkg_dir}/debug/lib/IlmImfUtil-2_2.lib"  "${vcpkg_dir}/lib/IlmImfUtil-2_2.lib")
            ImportVcpkgLibrary(freeimage_IlmThread "${vcpkg_dir}/include" "${vcpkg_dir}/debug/lib/IlmThread-2_2.lib"  "${vcpkg_dir}/lib/IlmThread-2_2.lib")
            ImportVcpkgLibrary(freeimage_jpeg "${vcpkg_dir}/include" "${vcpkg_dir}/debug/lib/jpeg.lib"  "${vcpkg_dir}/lib/jpeg.lib")
            ImportVcpkgLibrary(freeimage_turbojpeg "${vcpkg_dir}/include" "${vcpkg_dir}/debug/lib/turbojpeg.lib"  "${vcpkg_dir}/lib/turbojpeg.lib")
            ImportVcpkgLibrary(freeimage_jpegxr "${vcpkg_dir}/include" "${vcpkg_dir}/debug/lib/jpegxrd.lib"  "${vcpkg_dir}/lib/jpegxr.lib")
            ImportVcpkgLibrary(freeimage_jxrglue "${vcpkg_dir}/include" "${vcpkg_dir}/debug/lib/jxrglued.lib"  "${vcpkg_dir}/lib/jxrglue.lib")
            ImportVcpkgLibrary(freeimage_openjp2 "${vcpkg_dir}/include" "${vcpkg_dir}/debug/lib/openjp2.lib"  "${vcpkg_dir}/lib/openjp2.lib")
            ImportVcpkgLibrary(freeimage_half "${vcpkg_dir}/include" "${vcpkg_dir}/debug/lib/half.lib"  "${vcpkg_dir}/lib/half.lib")
            ImportVcpkgLibrary(freeimage_jasper "${vcpkg_dir}/include" "${vcpkg_dir}/debug/lib/jasper.lib"  "${vcpkg_dir}/lib/jasper.lib")
            ImportVcpkgLibrary(freeimage_libpng "${vcpkg_dir}/include" "${vcpkg_dir}/debug/lib/libpng16d.lib"  "${vcpkg_dir}/lib/libpng16.lib")
            ImportVcpkgLibrary(freeimage_lzma    "${vcpkg_dir}/include" "${vcpkg_dir}/debug/lib/lzma.lib"  "${vcpkg_dir}/lib/lzma.lib")
            ImportVcpkgLibrary(freeimage_lcms2    "${vcpkg_dir}/include" "${vcpkg_dir}/debug/lib/lcms2d.lib"  "${vcpkg_dir}/lib/lcms2.lib")
            ImportVcpkgLibrary(freeimage_raw    "${vcpkg_dir}/include" "${vcpkg_dir}/debug/lib/rawd.lib"  "${vcpkg_dir}/lib/raw.lib")
            ImportVcpkgLibrary(freeimage_tiff    "${vcpkg_dir}/include" "${vcpkg_dir}/debug/lib/tiffd.lib"  "${vcpkg_dir}/lib/tiff.lib")
            ImportVcpkgLibrary(freeimage_tiffxx    "${vcpkg_dir}/include" "${vcpkg_dir}/debug/lib/tiffxxd.lib"  "${vcpkg_dir}/lib/tiffxx.lib")
            ImportVcpkgLibrary(freeimage_webp    "${vcpkg_dir}/include" "${vcpkg_dir}/debug/lib/webpd.lib"  "${vcpkg_dir}/lib/webp.lib")
            ImportVcpkgLibrary(freeimage_webpdecoder    "${vcpkg_dir}/include" "${vcpkg_dir}/debug/lib/webpdecoderd.lib"  "${vcpkg_dir}/lib/webpdecoder.lib")
            ImportVcpkgLibrary(freeimage_webpdemux    "${vcpkg_dir}/include" "${vcpkg_dir}/debug/lib/webpdemuxd.lib"  "${vcpkg_dir}/lib/webpdemux.lib")
            ImportVcpkgLibrary(freeimage_webpmux    "${vcpkg_dir}/include" "${vcpkg_dir}/debug/lib/libwebpmuxd.lib"  "${vcpkg_dir}/lib/libwebpmux.lib")
        ENDIF(USE_FREEIMAGE)

        IF(HAVE_FFMPEG)
            ImportVcpkgLibrary(ffmpeg_avformat "${vcpkg_dir}/include" "${vcpkg_dir}/debug/lib/avformat.lib" "${vcpkg_dir}/lib/avformat.lib")
            ImportVcpkgLibrary(ffmpeg_avutil "${vcpkg_dir}/include" "${vcpkg_dir}/debug/lib/avutil.lib" "${vcpkg_dir}/lib/avutil.lib")
            ImportVcpkgLibrary(ffmpeg_avcodec "${vcpkg_dir}/include" "${vcpkg_dir}/debug/lib/avcodec.lib" "${vcpkg_dir}/lib/avcodec.lib")
            ImportVcpkgLibrary(ffmpeg_avfilter "${vcpkg_dir}/include" "${vcpkg_dir}/debug/lib/avfilter.lib" "${vcpkg_dir}/lib/avfilter.lib")
            ImportVcpkgLibrary(ffmpeg_avdevice "${vcpkg_dir}/include" "${vcpkg_dir}/debug/lib/avdevice.lib" "${vcpkg_dir}/lib/avdevice.lib")
            ImportVcpkgLibrary(ffmpeg_swscale  "${vcpkg_dir}/include" "${vcpkg_dir}/debug/lib/swscale.lib"  "${vcpkg_dir}/lib/swscale.lib")
            ImportVcpkgLibrary(ffmpeg_swresample "${vcpkg_dir}/include" "${vcpkg_dir}/debug/lib/swresample.lib"  "${vcpkg_dir}/lib/swresample.lib")
        ENDIF(HAVE_FFMPEG)

        IF(USE_SQLITE)
            ImportVcpkgLibrary(sqlite3          "${vcpkg_dir}/include" "${vcpkg_dir}/debug/lib/sqlite3.lib" "${vcpkg_dir}/lib/sqlite3.lib")
        ENDIF(USE_SQLITE)

        IF(USE_LIBUV)
            ImportVcpkgLibrary(uv       "${vcpkg_dir}/include" "${vcpkg_dir}/debug/lib/libuv.lib" "${vcpkg_dir}/lib/libuv.lib")
            SET(HAVE_LIBUV 1)
        ENDIF(USE_LIBUV)

    endif(USE_PREBUILT_3RDPARTY)
    
    add_definitions(-D_CRT_SECURE_NO_WARNINGS -DCURL_STATICLIB -DCARES_STATICLIB -DWIN32_LEAN_AND_MEAN -DUNICODE -DSODIUM_STATIC -DPCRE_STATICWIN32 -D_CONSOLE )
    SET(Mega_PlatformSpecificIncludes ${MegaDir}/include/mega/$<IF:${USE_CURL},wincurl,win32>)
    SET(Mega_PlatformSpecificLibs ws2_32 winhttp Shlwapi Secur32.lib  $<${USE_WEBRTC}:Wldap32.lib> )

    SET(Mega_PlatformSpecificFiles ${MegaDir}/src/win32/console.cpp 
    ${MegaDir}/src/win32/consolewaiter.cpp 
    ${MegaDir}/src/win32/fs.cpp 
    $<IF:${USE_CURL},${MegaDir}/src/posix/net.cpp,${MegaDir}/src/win32/net.cpp>
    ${MegaDir}/src/win32/waiter.cpp 
    $<${USE_CPPTHREAD}:${MegaDir}/src/thread/cppthread.cpp>
    $<${USE_QT}:${MegaDir}/src/thread/qtthread.cpp >
    )


ELSE(WIN32)

    add_definitions(-DUSE_PTHREAD )

    check_include_file(glob.h HAVE_GLOB_H)
    if (HAVE_GLOB_H)
        set(GLOB_H_FOUND 1)
    else()
        set(GLOB_H_FOUND 0)   #some versions on some platforms leave it undefined if not found
    endif()

    SET(Mega_PlatformSpecificFiles $<$<NOT:${GLOB_H_FOUND}>:${MegaDir}/src/mega_glob.c> ${MegaDir}/src/posix/console.cpp ${MegaDir}/src/posix/consolewaiter.cpp ${MegaDir}/src/posix/fs.cpp ${MegaDir}/src/posix/net.cpp ${MegaDir}/src/posix/waiter.cpp ${MegaDir}/src/thread/posixthread.cpp )
    IF(APPLE)
        SET(Mega_PlatformSpecificFiles ${Mega_PlatformSpecificFiles} ${MegaDir}/src/osx/osxutils.mm )
    ENDIF()
    SET(Mega_PlatformSpecificIncludes ${MegaDir}/include/mega/posix)
    SET(Mega_PlatformSpecificLibs crypto pthread z dl termcap)
    IF(APPLE)
        SET(Mega_PlatformSpecificLibs ${Mega_PlatformSpecificLibs} "-framework Cocoa -framework SystemConfiguration")
    ELSE()
        SET(Mega_PlatformSpecificLibs ${Mega_PlatformSpecificLibs} rt stdc++fs)
    ENDIF()
    IF(USE_WEBRTC)
        ImportVcpkgLibrary(webrtc "${WebRtcDir}/include" "${WebRtcDir}/lib/webrtc.lib" "${WebRtcDir}/lib/webrtc.lib")
        add_definitions( -DWEBRTC_POSIX )
    ENDIF()

ENDIF(WIN32)

configure_file ("${MegaDir}/contrib/cmake/config.h.in" "${MegaDir}/include/mega/config.h" )


SET(Mega_CryptoFiles ${MegaDir}/src/crypto/cryptopp.cpp ${MegaDir}/src/crypto/sodium.cpp)
SET(Mega_DbFiles ${MegaDir}/src/db/sqlite.cpp ${MegaDir}/src/db/sqlite.cpp )
SET(Mega_GfxFiles ${MegaDir}/src/gfx/external.cpp ${MegaDir}/src/gfx/freeimage.cpp ) 

add_library(Mega STATIC
            ${MegaDir}/include/megaapi.h
            ${MegaDir}/include/megaapi_impl.h
            ${MegaDir}/include/mega/osx/osxutils.h
            ${MegaDir}/include/mega/transferslot.h
            ${MegaDir}/include/mega/thread/qtthread.h
            ${MegaDir}/include/mega/thread/win32thread.h
            ${MegaDir}/include/mega/thread/cppthread.h
            ${MegaDir}/include/mega/thread/posixthread.h
            ${MegaDir}/include/mega/thread/libuvthread.h
            ${MegaDir}/include/mega/command.h
            ${MegaDir}/include/mega/config.h
            ${MegaDir}/include/mega/thread.h
            ${MegaDir}/include/mega/json.h
            ${MegaDir}/include/mega/base64.h
            ${MegaDir}/include/mega/wp8/megafs.h
            ${MegaDir}/include/mega/wp8/meganet.h
            ${MegaDir}/include/mega/wp8/megaconsolewaiter.h
            ${MegaDir}/include/mega/wp8/megasys.h
            ${MegaDir}/include/mega/wp8/megaconsole.h
            ${MegaDir}/include/mega/wp8/megawaiter.h
            ${MegaDir}/include/mega/mega_utf8proc.h
            ${MegaDir}/include/mega/gfx.h
            ${MegaDir}/include/mega/proxy.h
            ${MegaDir}/include/mega/crypto/sodium.h
            ${MegaDir}/include/mega/crypto/cryptopp.h
            ${MegaDir}/include/mega/http.h
            ${MegaDir}/include/mega/useralerts.h
            ${MegaDir}/include/mega/pendingcontactrequest.h
            ${MegaDir}/include/mega/megaapp.h
            ${MegaDir}/include/mega/wincurl/megafs.h
            ${MegaDir}/include/mega/wincurl/meganet.h
            ${MegaDir}/include/mega/wincurl/megaconsolewaiter.h
            ${MegaDir}/include/mega/wincurl/megaconsole.h
            ${MegaDir}/include/mega/wincurl/megawaiter.h
            ${MegaDir}/include/mega/console.h
            ${MegaDir}/include/mega/user.h
            ${MegaDir}/include/mega/mega_evt_queue.h
            ${MegaDir}/include/mega/mega_evt_tls.h
            ${MegaDir}/include/mega/db.h
            ${MegaDir}/include/mega/megaclient.h
            ${MegaDir}/include/mega/autocomplete.h
            ${MegaDir}/include/mega/serialize64.h
            ${MegaDir}/include/mega/posix/megafs.h
            ${MegaDir}/include/mega/posix/meganet.h
            ${MegaDir}/include/mega/posix/megaconsolewaiter.h
            ${MegaDir}/include/mega/posix/megasys.h
            ${MegaDir}/include/mega/posix/megaconsole.h
            ${MegaDir}/include/mega/posix/megawaiter.h
            ${MegaDir}/include/mega/mega_ccronexpr.h
            ${MegaDir}/include/mega/testhooks.h
            ${MegaDir}/include/mega/share.h
            ${MegaDir}/include/mega/win32/megafs.h
            ${MegaDir}/include/mega/win32/meganet.h
            ${MegaDir}/include/mega/win32/megaconsolewaiter.h
            ${MegaDir}/include/mega/win32/megasys.h
            ${MegaDir}/include/mega/win32/megaconsole.h
            ${MegaDir}/include/mega/win32/megawaiter.h
            ${MegaDir}/include/mega/mega_dict-src.h
            ${MegaDir}/include/mega/gfx/GfxProcCG.h
            ${MegaDir}/include/mega/gfx/qt.h
            ${MegaDir}/include/mega/gfx/freeimage.h
            ${MegaDir}/include/mega/gfx/external.h
            ${MegaDir}/include/mega/pubkeyaction.h
            ${MegaDir}/include/mega/mega_http_parser.h
            ${MegaDir}/include/mega/waiter.h
            ${MegaDir}/include/mega/db/sqlite.h
            ${MegaDir}/include/mega/db/bdb.h
            ${MegaDir}/include/mega/types.h
            ${MegaDir}/include/mega/filefingerprint.h
            ${MegaDir}/include/mega/filesystem.h
            ${MegaDir}/include/mega/backofftimer.h
            ${MegaDir}/include/mega/raid.h
            ${MegaDir}/include/mega/logging.h
            ${MegaDir}/include/mega/file.h
            ${MegaDir}/include/mega/sync.h
            ${MegaDir}/include/mega/utils.h
            ${MegaDir}/include/mega/account.h
            ${MegaDir}/include/mega/transfer.h
            ${MegaDir}/include/mega/config-android.h
            ${MegaDir}/include/mega/treeproc.h
            ${MegaDir}/include/mega/attrmap.h
            ${MegaDir}/include/mega/sharenodekeys.h
            ${MegaDir}/include/mega/request.h
            ${MegaDir}/include/mega/mega_zxcvbn.h
            ${MegaDir}/include/mega/fileattributefetch.h
            ${MegaDir}/include/mega/version.h
            ${MegaDir}/include/mega/node.h
            ${MegaDir}/include/mega/mediafileattribute.h
            ${MegaDir}/include/mega/mega_glob.h
            ${MegaDir}/include/mega.h
            ${MegaDir}/src/attrmap.cpp 
            ${MegaDir}/src/autocomplete.cpp 
            ${MegaDir}/src/backofftimer.cpp 
            ${MegaDir}/src/base64.cpp 
            ${MegaDir}/src/command.cpp 
            ${MegaDir}/src/commands.cpp 
            ${MegaDir}/src/db.cpp 
            ${MegaDir}/src/file.cpp 
            ${MegaDir}/src/fileattributefetch.cpp 
            ${MegaDir}/src/filefingerprint.cpp 
            ${MegaDir}/src/filesystem.cpp 
            ${MegaDir}/src/gfx.cpp 
            ${MegaDir}/src/http.cpp 
            ${MegaDir}/src/json.cpp 
            ${MegaDir}/src/logging.cpp 
            ${MegaDir}/src/mediafileattribute.cpp 
            ${MegaDir}/src/mega_ccronexpr.cpp 
            ${MegaDir}/src/mega_http_parser.cpp 
            ${MegaDir}/src/mega_utf8proc.cpp 
            ${MegaDir}/src/mega_zxcvbn.cpp 
            ${MegaDir}/src/megaapi.cpp 
            ${MegaDir}/src/megaapi_impl.cpp 
            ${MegaDir}/src/megaclient.cpp 
            ${MegaDir}/src/node.cpp 
            ${MegaDir}/src/pendingcontactrequest.cpp 
            ${MegaDir}/src/proxy.cpp 
            ${MegaDir}/src/pubkeyaction.cpp 
            ${MegaDir}/src/raid.cpp 
            ${MegaDir}/src/request.cpp
            ${MegaDir}/src/serialize64.cpp 
            ${MegaDir}/src/share.cpp 
            ${MegaDir}/src/sharenodekeys.cpp 
            ${MegaDir}/src/sync.cpp 
            ${MegaDir}/src/testhooks.cpp 
            ${MegaDir}/src/transfer.cpp 
            ${MegaDir}/src/transferslot.cpp 
            ${MegaDir}/src/treeproc.cpp 
            ${MegaDir}/src/user.cpp 
            ${MegaDir}/src/useralerts.cpp 
            ${MegaDir}/src/utils.cpp 
            ${MegaDir}/src/waiterbase.cpp 
            ${Mega_PlatformSpecificFiles} ${Mega_CryptoFiles} ${Mega_DbFiles} ${Mega_GfxFiles}  
            $<${USE_PREBUILT_3RDPARTY}:${prebuilt_dir}/libs/sqlite3.c>  
            $<${USE_LIBUV}:${MegaDir}/src/mega_evt_tls.cpp> 
            $<${USE_QT}:${MegaDir}/src/gfx/qt.cpp>)

target_include_directories(Mega PRIVATE ${MegaDir}/include ${Mega_PlatformSpecificIncludes})
target_include_directories(Mega PUBLIC ${MegaDir}/include ${Mega_PlatformSpecificIncludes})
target_link_libraries(Mega PUBLIC z 
                $<${USE_CRYPTOPP}:cryptopp> 
                $<${USE_SODIUM}:sodium> 
                $<$<AND:${USE_OPENSSL},$<NOT:${USE_WEBRTC}>>:ssl> 
                $<$<AND:${USE_OPENSSL},$<NOT:${USE_WEBRTC}>>:crypto> 
                $<${USE_WEBRTC}:webrtc> 
                $<${USE_CURL}:curl>  
                $<${USE_CURL}:cares> 
                $<$<NOT:${USE_PREBUILT_3RDPARTY}>:$<${USE_SQLITE}:sqlite3>>
                $<${USE_MEDIAINFO}:mediainfo> $<${USE_MEDIAINFO}:zen> 
                $<${USE_LIBUV}:uv> 
                $<${USE_FREEIMAGE}:freeimage> $<${USE_FREEIMAGE}:freeimage_IlmImf> $<${USE_FREEIMAGE}:freeimage_IlmImfUtil> $<${USE_FREEIMAGE}:freeimage_IlmThread> $<${USE_FREEIMAGE}:freeimage_Iex> $<${USE_FREEIMAGE}:freeimage_IexMath>
                                              $<${USE_FREEIMAGE}:freeimage_jpeg> $<${USE_FREEIMAGE}:freeimage_turbojpeg> $<${USE_FREEIMAGE}:freeimage_jpegxr> $<${USE_FREEIMAGE}:freeimage_jxrglue> $<${USE_FREEIMAGE}:freeimage_openjp2>
                                              $<${USE_FREEIMAGE}:freeimage_lzma>  $<${USE_FREEIMAGE}:freeimage_lcms2>  $<${USE_FREEIMAGE}:freeimage_raw>
                                              $<${USE_FREEIMAGE}:freeimage_tiff>  $<${USE_FREEIMAGE}:freeimage_tiffxx>  
                                              $<${USE_FREEIMAGE}:freeimage_jasper>  $<${USE_FREEIMAGE}:freeimage_libpng>  $<${USE_FREEIMAGE}:freeimage_half>
                                              $<${USE_FREEIMAGE}:freeimage_webp> $<${USE_FREEIMAGE}:freeimage_webpdecoder>  $<${USE_FREEIMAGE}:freeimage_webpdemux>  $<${USE_FREEIMAGE}:freeimage_webpmux>                                               
                $<${HAVE_FFMPEG}:ffmpeg_avformat> $<${HAVE_FFMPEG}:ffmpeg_avcodec> $<${HAVE_FFMPEG}:ffmpeg_avutil> $<${HAVE_FFMPEG}:ffmpeg_avfilter> $<${HAVE_FFMPEG}:ffmpeg_avdevice> $<${HAVE_FFMPEG}:ffmpeg_avdevice > 
                $<${HAVE_FFMPEG}:ffmpeg_swscale>  $<${HAVE_FFMPEG}:ffmpeg_swresample>  
                $<${USE_PDFIUM}:pdfium>
                ${Mega_PlatformSpecificLibs})
target_compile_definitions(Mega PUBLIC 
                $<${USE_MEDIAINFO}:USE_MEDIAINFO> 
                $<${USE_SQLITE}:USE_SQLITE> 
                $<${USE_CRYPTOPP}:USE_CRYPTOPP> 
                $<${USE_OPENSSL}:USE_OPENSSL> 
                $<${USE_CURL}:USE_CURL> 
                $<${USE_SODIUM}:USE_SODIUM>
                $<${ENABLE_SYNC}:ENABLE_SYNC> 
                $<${ENABLE_CHAT}:ENABLE_CHAT> 
                $<${ENABLE_LOG_PERFORMANCE}:ENABLE_LOG_PERFORMANCE>
                $<${NO_READLINE}:NO_READLINE>
                $<${USE_FREEIMAGE}:USE_FREEIMAGE> 
                $<${HAVE_FFMPEG}:HAVE_FFMPEG>
                $<${HAVE_LIBUV}:HAVE_LIBUV>
                $<${USE_CPPTHREAD}:USE_CPPTHREAD>
                $<${USE_QT}:USE_QT>
                $<${USE_PDFIUM}:HAVE_PDFIUM>)

if(WIN32)
target_link_libraries(Mega PUBLIC crypt32.lib)
endif(WIN32)

OPTION( ENABLE_CODECOVERAGE "Enable code coverage testing support" )

if ( ENABLE_CODECOVERAGE )

    if ( NOT CMAKE_BUILD_TYPE STREQUAL "Debug" )
        message( WARNING "Code coverage results with an optimised (non-Debug) build may be misleading" )
    endif ( NOT CMAKE_BUILD_TYPE STREQUAL "Debug" )
<<<<<<< HEAD

    if ( NOT DEFINED CODECOV_OUTPUTFILE )
        set( CODECOV_OUTPUTFILE cmake_coverage.output )
    endif ( NOT DEFINED CODECOV_OUTPUTFILE )

    if ( NOT DEFINED CODECOV_HTMLOUTPUTDIR )
        set( CODECOV_HTMLOUTPUTDIR coverage_results )
    endif ( NOT DEFINED CODECOV_HTMLOUTPUTDIR )

=======

    if ( NOT DEFINED CODECOV_OUTPUTFILE )
        set( CODECOV_OUTPUTFILE cmake_coverage.output )
    endif ( NOT DEFINED CODECOV_OUTPUTFILE )

    if ( NOT DEFINED CODECOV_HTMLOUTPUTDIR )
        set( CODECOV_HTMLOUTPUTDIR coverage_results )
    endif ( NOT DEFINED CODECOV_HTMLOUTPUTDIR )

>>>>>>> c212fe87
    if ( CMAKE_COMPILER_IS_GNUCXX OR CMAKE_COMPILER_IS_GNUCXX )
        find_program( CODECOV_GCOV gcov )
        find_program( CODECOV_LCOV lcov )
        find_program( CODECOV_GENHTML genhtml )
        add_definitions( -fprofile-arcs -ftest-coverage )
        link_libraries( gcov )
        set( CMAKE_EXE_LINKER_FLAGS ${CMAKE_EXE_LINKER_FLAGS} --coverage )
        add_custom_target( coverage_init ALL ${CODECOV_LCOV} --base-directory .  --directory ${CMAKE_BINARY_DIR} --output-file ${CODECOV_OUTPUTFILE} --capture --initial )
        add_custom_target( coverage ${CODECOV_LCOV} --base-directory .  --directory ${CMAKE_BINARY_DIR} --output-file ${CODECOV_OUTPUTFILE} --capture COMMAND genhtml -o ${CODECOV_HTMLOUTPUTDIR} ${CODECOV_OUTPUTFILE} )
endif ( CMAKE_COMPILER_IS_GNUCXX )

endif (ENABLE_CODECOVERAGE )

#test apps
add_executable(test_unit
    ${MegaDir}/tests/unit/Commands_test.cpp
    ${MegaDir}/tests/unit/constants.h
    ${MegaDir}/tests/unit/Crypto_test.cpp
    ${MegaDir}/tests/unit/DefaultedDirAccess.h
    ${MegaDir}/tests/unit/DefaultedFileAccess.h
    ${MegaDir}/tests/unit/DefaultedFileSystemAccess.h
    ${MegaDir}/tests/unit/FileFingerprint_test.cpp
    ${MegaDir}/tests/unit/FsNode.cpp
    ${MegaDir}/tests/unit/FsNode.h
    ${MegaDir}/tests/unit/main.cpp
    ${MegaDir}/tests/unit/MegaApi_test.cpp
    ${MegaDir}/tests/unit/NotImplemented.h
    ${MegaDir}/tests/unit/PayCrypter_test.cpp
    ${MegaDir}/tests/unit/Serialization_test.cpp
    ${MegaDir}/tests/unit/Sync_test.cpp
    ${MegaDir}/tests/unit/utils.cpp
    ${MegaDir}/tests/unit/utils.h
    ${MegaDir}/tests/unit/utils_test.cpp
)

add_executable(test_integration
    ${MegaDir}/tests/integration/main.cpp
    ${MegaDir}/tests/integration/SdkTest_test.cpp
    ${MegaDir}/tests/integration/Sync_test.cpp
)

add_executable(tool_purge_account
    ${MegaDir}/tests/tool/purge_account.cpp
)

target_compile_definitions(test_unit PRIVATE _SILENCE_TR1_NAMESPACE_DEPRECATION_WARNING)
target_compile_definitions(test_integration PRIVATE _SILENCE_TR1_NAMESPACE_DEPRECATION_WARNING)
target_compile_definitions(tool_purge_account PRIVATE _SILENCE_TR1_NAMESPACE_DEPRECATION_WARNING)
target_link_libraries(test_unit gtest Mega )
target_link_libraries(test_integration gtest Mega )
target_link_libraries(tool_purge_account gtest Mega )

if(WIN32)
add_executable(tool_tcprelay "${MegaDir}/tests/tool/tcprelay/main.cpp" "${MegaDir}/tests/tool/tcprelay/tcprelay.cpp")
target_include_directories(tool_tcprelay PUBLIC "${Mega3rdPartyDir}/../asio-1.10.6/include")
target_compile_definitions(tool_tcprelay PUBLIC -DASIO_STANDALONE -D_WIN32_WINNT=0x0A00)
target_link_libraries(tool_tcprelay Mega Dnsapi.lib)
endif(WIN32)

#test apps need this file or tests fail
configure_file("${MegaDir}/logo.png" logo.png COPYONLY)

# actual apps

add_executable(megacli ${MegaDir}/examples/megacli.cpp)
target_link_libraries(megacli Mega)
if (NOT NO_READLINE)
    target_link_libraries(megacli readline)
endif (NOT NO_READLINE)

add_executable(megasimplesync ${MegaDir}/examples/megasimplesync.cpp)
target_link_libraries(megasimplesync Mega )

if(WIN32)
add_executable(testmega "${MegaDir}/examples/win32/testmega/main.cpp")
target_link_libraries(testmega Mega )
endif(WIN32)

#enable_testing()
#add_test(NAME SdkTestStreaming COMMAND test_sdk "--gtest_filter=\"*Streaming*\"")
#add_test(NAME SdkTestAll COMMAND test_sdk )

if (WIN32)
    set(CMAKE_CXX_FLAGS "${CMAKE_CXX_FLAGS} /W4")
    set(CMAKE_CXX_FLAGS "${CMAKE_CXX_FLAGS} /wd4201")  # nameless struct/union (nonstandard)
    set(CMAKE_CXX_FLAGS "${CMAKE_CXX_FLAGS} /wd4100")  # unreferenced formal parameter
    set(CMAKE_CXX_FLAGS "${CMAKE_CXX_FLAGS} /wd4706")  # assignment within conditional
    set(CMAKE_CXX_FLAGS "${CMAKE_CXX_FLAGS} /wd4458")  # identifier hides class member
    set(CMAKE_CXX_FLAGS "${CMAKE_CXX_FLAGS} /wd4324")  # structure was padded due to alignment specifier (common in Sodium)
    set(CMAKE_CXX_FLAGS "${CMAKE_CXX_FLAGS} /wd4456")  # declaration hides previous local declaration
    set(CMAKE_CXX_FLAGS "${CMAKE_CXX_FLAGS} /wd4266")  # derived class did not override all overloads of a virtual function
    #TODO: remove some of those gradually.  also consider: /wd4503 /wd4996 /wd4702
else()
    set(CMAKE_CXX_FLAGS "${CMAKE_CXX_FLAGS} -Wall -Wextra -Wconversion -Wno-unused-parameter")
endif()<|MERGE_RESOLUTION|>--- conflicted
+++ resolved
@@ -617,7 +617,6 @@
     if ( NOT CMAKE_BUILD_TYPE STREQUAL "Debug" )
         message( WARNING "Code coverage results with an optimised (non-Debug) build may be misleading" )
     endif ( NOT CMAKE_BUILD_TYPE STREQUAL "Debug" )
-<<<<<<< HEAD
 
     if ( NOT DEFINED CODECOV_OUTPUTFILE )
         set( CODECOV_OUTPUTFILE cmake_coverage.output )
@@ -627,17 +626,6 @@
         set( CODECOV_HTMLOUTPUTDIR coverage_results )
     endif ( NOT DEFINED CODECOV_HTMLOUTPUTDIR )
 
-=======
-
-    if ( NOT DEFINED CODECOV_OUTPUTFILE )
-        set( CODECOV_OUTPUTFILE cmake_coverage.output )
-    endif ( NOT DEFINED CODECOV_OUTPUTFILE )
-
-    if ( NOT DEFINED CODECOV_HTMLOUTPUTDIR )
-        set( CODECOV_HTMLOUTPUTDIR coverage_results )
-    endif ( NOT DEFINED CODECOV_HTMLOUTPUTDIR )
-
->>>>>>> c212fe87
     if ( CMAKE_COMPILER_IS_GNUCXX OR CMAKE_COMPILER_IS_GNUCXX )
         find_program( CODECOV_GCOV gcov )
         find_program( CODECOV_LCOV lcov )

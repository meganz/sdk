# This file enables building with cmake on windows  
#
# use cases
#  - generate a visual studio solution and projects, eg: cmake . -G "Visual Studio 15 2017"
#  - or for 64 bit: cmake . -G "Visual Studio 15 2017 Win64"
#  - or set your build options before VS project generation by using the gui, eg:  cmake-gui.exe .
#  - you can set up to build both 32 bit and 64 bit this way:
#       make subfolders '32' and '64' of this cmake folder
#       execute 'cmake-gui  ..' in each.  Select the cmake folder as the 'source code' folder, and the appropriate 32 or 64 folder as 'where to build the binaries' folder
#       for each cmake-gui configuration, choose the suitable 32/64 bit compiler, and corresponding setting for the build_64_bit variable.
#       then Configure, Generate, Open Project (all buttons in the gui) for each.

# check the ./build3rdParty.cmd script in this folder for how to (relatively) easily build the dependencies, typically in a 3rdParty folder outside of the SDK repo.

cmake_minimum_required(VERSION 3.7.2)

set(MegaDir "${CMAKE_CURRENT_LIST_DIR}/../..")
set(Mega3rdPartyDir "${MegaDir}/../3rdParty/" CACHE TYPE STRING)

#indicate which dependent libraries to use in the build
set (USE_CRYPTOPP 1 CACHE TYPE BOOL)
set (USE_OPENSSL 1 CACHE TYPE BOOL)
set (USE_CURL 1 CACHE TYPE BOOL)
set (USE_SQLITE 1 CACHE TYPE BOOL)
set (USE_MEDIAINFO 1 CACHE TYPE BOOL)
set (USE_FREEIMAGE 1 CACHE TYPE BOOL)
set (USE_SODIUM 0 CACHE TYPE BOOL)
set (ENABLE_SYNC 1 CACHE TYPE BOOL)
set (ENABLE_CHAT 0 CACHE TYPE BOOL)
set (HAVE_FFMPEG 1 CACHE TYPE BOOL)
set (USE_WEBRTC 0 CACHE TYPE BOOL)
set (USE_LIBUV 0 CACHE TYPE BOOL)
set (USE_QT 0 CACHE TYPE BOOL)

if (USE_QT)
    set( USE_CPPTHREAD 0)
else()
    set( USE_CPPTHREAD 1)
ENDIF()

if (WIN32)
    set (NO_READLINE 1 CACHE TYPE BOOL)
    set (UNCHECKED_ITERATORS 0 CACHE TYPE BOOL)
    set(USE_PREBUILT_3RDPARTY 0 CACHE TYPE BOOL)
    set(HAVE_LIBUV ${USE_LIBUV})
    IF (USE_WEBRTC)
        IF ("${WebRtcDir}" STREQUAL "")
            SET (WebRtcDir "${Mega3rdPartyDir}/libwebrtc/build32debug")
        ENDIF()
    ENDIF()
else(WIN32)
    set(NO_READLINE 0)
    set(USE_PREBUILT_3RDPARTY 0)
    set(HAVE_LIBUV 0)
endif(WIN32)

if (USE_WEBRTC)
    if ("${WebRtcDir}" STREQUAL "")
        SET(WebRtcDir ${Mega3rdPartyDir}/libwebrtc/build32debug)
    endif()
endif()

if (ENABLE_CHAT AND NOT USE_SODIUM)
    message(FATAL_ERROR "ENABLE_CHAT (${ENABLE_CHAT}) requires USE_SODIUM (${USE_SODIUM})")
endif()

if (WIN32)
    if("${CMAKE_GENERATOR}" MATCHES "(Win64|IA64)")
        SET(build_64_bit 1)
    elseif(CMAKE_SIZEOF_VOID_P EQUAL 4)
        SET(build_64_bit 0)
    endif()
else()
    set (build_64_bit 1 CACHE TYPE BOOL)
endif()

if(build_64_bit)
    project (MegaSDK64 LANGUAGES CXX C)
else(build_64_bit)
    project (MegaSDK32 LANGUAGES CXX C)
endif(build_64_bit)

IF(WIN32)
    if (UNCHECKED_ITERATORS)
        if(build_64_bit)
            set(vcpkg_dir "${Mega3rdPartyDir}/vcpkg/installed/x64-windows-static-uncheckediterators")
        else(build_64_bit)
            set(vcpkg_dir "${Mega3rdPartyDir}/vcpkg/installed/x86-windows-static-uncheckediterators")
        endif(build_64_bit)
    else() 
        if(build_64_bit)
            set(vcpkg_dir "${Mega3rdPartyDir}/vcpkg/installed/x64-windows-static")
        else(build_64_bit)
            set(vcpkg_dir "${Mega3rdPartyDir}/vcpkg/installed/x86-windows-static")
        endif(build_64_bit)
    endif()
ELSE(WIN32)
    set(vcpkg_dir "${Mega3rdPartyDir}/vcpkg/installed/x64-linux")
    include_directories( "${vcpkg_dir}/include" )
    link_directories( "${vcpkg_dir}/lib" )
ENDIF(WIN32)


if (NOT CMAKE_BUILD_TYPE)
    message("Generated with config types: ${CMAKE_CONFIGURATION_TYPES}")
else(NOT CMAKE_BUILD_TYPE)
    message("CMAKE_BUILD_TYPE is ${CMAKE_BUILD_TYPE}")
endif(NOT CMAKE_BUILD_TYPE)

#windows projects usually need _DEBUG and/or DEBUG set rather than NDEBUG not set
set(CMAKE_C_FLAGS_DEBUG "${CMAKE_C_FLAGS_DEBUG} -D_DEBUG -DDEBUG")
set(CMAKE_CXX_FLAGS_DEBUG "${CMAKE_CXX_FLAGS_DEBUG} -D_DEBUG -DDEBUG")

# node deletion in debug under VC++ is pretty slow without this.  However libraries we depend on need to be built with the same setting or linking fails 
# (hence the build3rdParty script using the xNN-windows-static-uncheckediterators triplets)
if (UNCHECKED_ITERATORS OR NOT USE_PREBUILT_3RDPARTY)
    set(CMAKE_CXX_FLAGS_DEBUG "${CMAKE_CXX_FLAGS_DEBUG} -D_ITERATOR_DEBUG_LEVEL=0" )
endif()

# accurate __cplusplus macro for vc++, selecting c++17 here for windows builds though the MEGA SDK library must build for older c++ standards also
if(WIN32)
    set(CMAKE_CXX_FLAGS "${CMAKE_CXX_FLAGS} /Zc:__cplusplus /std:c++17")
    add_definitions( -DNOMINMAX )
endif()

IF(WIN32)
    IF (NOT USE_PREBUILT_3RDPARTY)
        #Link against the static C/C++ libraries on windows
        foreach(flag_var
                CMAKE_CXX_FLAGS CMAKE_CXX_FLAGS_DEBUG CMAKE_CXX_FLAGS_RELEASE 
                CMAKE_C_FLAGS CMAKE_C_FLAGS_DEBUG CMAKE_C_FLAGS_RELEASE
                CMAKE_CXX_FLAGS_MINSIZEREL CMAKE_CXX_FLAGS_RELWITHDEBINFO)
           if(${flag_var} MATCHES "/MD")
              string(REGEX REPLACE "/MD" "/MT" ${flag_var} "${${flag_var}}")
           endif(${flag_var} MATCHES "/MD")
        endforeach(flag_var)
    ENDIF()
ENDIF(WIN32)

include(CheckIncludeFile)
include(CheckFunctionExists)
check_include_file(inttypes.h HAVE_INTTYPES_H)
check_include_file(dirent.h HAVE_DIRENT_H)
check_include_file(uv.h HAVE_LIBUV)
check_function_exists(aio_write, HAVE_AIO_RT)
check_function_exists(fdopendir, HAVE_FDOPENDIR)


function(ImportStaticLibrary libName includeDir lib32debug lib32release lib64debug lib64release)
    add_library(${libName} STATIC IMPORTED)
    set_property(TARGET ${libName} PROPERTY INTERFACE_INCLUDE_DIRECTORIES ${includeDir})
    if(build_64_bit)
        set_property(TARGET ${libName} PROPERTY IMPORTED_LOCATION_DEBUG ${lib64debug})
        set_property(TARGET ${libName} PROPERTY IMPORTED_LOCATION_RELEASE  ${lib64release})
    else(build_64_bit)
        set_property(TARGET ${libName} PROPERTY IMPORTED_LOCATION_DEBUG ${lib32debug})
        set_property(TARGET ${libName} PROPERTY IMPORTED_LOCATION_RELEASE  ${lib32release})
    endif(build_64_bit)
endfunction(ImportStaticLibrary)

function(ImportVcpkgLibrary libName includeDir)
    # supports alternating debug/release lib names for libraries that have more than one .lib
    # (however it seems the IMPORTED_LLOCAION only supports a single one, so it only supports one debug and one release (for now))
    add_library(${libName} STATIC IMPORTED)
    set_property(TARGET ${libName} PROPERTY INTERFACE_INCLUDE_DIRECTORIES ${includeDir})
    set (d 1)
    foreach(libfile ${ARGN})
        if (d EQUAL 1)
            set_property(TARGET ${libName} APPEND PROPERTY IMPORTED_LOCATION_DEBUG ${libfile})
            set(d 2)
        else()
            set_property(TARGET ${libName} APPEND PROPERTY IMPORTED_LOCATION_RELEASE  ${libfile})
            set(d 1)
        endif()
    endforeach(libfile)
endfunction(ImportVcpkgLibrary)

function(ImportHeaderLibrary libName includeDir)
    add_library(${libName} INTERFACE IMPORTED)
    set_property(TARGET ${libName} PROPERTY INTERFACE_INCLUDE_DIRECTORIES ${includeDir})
endfunction(ImportHeaderLibrary)

IF(WIN32)
    if(USE_PREBUILT_3RDPARTY)
    
        ImportVcpkgLibrary(z               "${prebuilt_dir}/include" "${prebuilt_dir}/libs/x32d/zlibstat.lib" "${prebuilt_dir}/libs/x32/zlibstat.lib") 	
        
        IF(USE_CRYPTOPP)
            ImportVcpkgLibrary(cryptopp        "${prebuilt_dir}/include" "${prebuilt_dir}/libs/x32d/cryptopp.lib"  "${prebuilt_dir}/libs/x32/cryptopp.lib")
        ENDIF(USE_CRYPTOPP)

        IF(USE_CURL)
            ImportVcpkgLibrary(curl        "${prebuilt_dir}/include" "${prebuilt_dir}/libs/x32d/libcurl.lib"  "${prebuilt_dir}/libs/x32/libcurl.lib")
            ImportVcpkgLibrary(cares       "${prebuilt_dir}/include/cares" "${prebuilt_dir}/libs/x32d/cares.lib" "${prebuilt_dir}/libs/x32/cares.lib")
        ENDIF(USE_CURL)
        
        IF(USE_SODIUM)
            ImportVcpkgLibrary(sodium      "${prebuilt_dir}/include" "${prebuilt_dir}/libs/x32d/sodium.lib"  "${prebuilt_dir}/libs/x32/sodium.lib")
        ENDIF(USE_SODIUM)
        
        IF(USE_OPENSSL)
            ImportVcpkgLibrary(ssl         "${prebuilt_dir}/include" "${prebuilt_dir}/libs/x32d/ssleay32.lib" "${prebuilt_dir}/libs/x32/ssleay32.lib")
            ImportVcpkgLibrary(crypto      "${prebuilt_dir}/include" "${prebuilt_dir}/libs/x32d/libeay32.lib" "${prebuilt_dir}/libs/x32/libeay32.lib")
        ENDIF(USE_OPENSSL)
        
        IF(USE_MEDIAINFO)
            ImportVcpkgLibrary(mediainfo    "${prebuilt_dir}/include" "${prebuilt_dir}/libs/x32d/MediaInfo.lib" "${prebuilt_dir}/libs/x32/MediaInfo.lib")
            ImportVcpkgLibrary(zen      	"${prebuilt_dir}/include" "${prebuilt_dir}/libs/x32d/ZenLib.lib" "${prebuilt_dir}/libs/x32/ZenLib.lib")
        ENDIF(USE_MEDIAINFO)
        
        IF(HAVE_FFMPEG)
            ImportVcpkgLibrary(ffmpeg_avformat "${prebuilt_dir}/include" "${prebuilt_dir}/libs/x32d/avformat.lib" "${prebuilt_dir}/libs/x32/avformat.lib")
            ImportVcpkgLibrary(ffmpeg_avutil "${prebuilt_dir}/include" "${prebuilt_dir}/libs/x32d/avutil.lib" "${prebuilt_dir}/libs/x32/avutil.lib")
            ImportVcpkgLibrary(ffmpeg_avcodec "${prebuilt_dir}/include" "${prebuilt_dir}/libs/x32d/avcodec.lib" "${prebuilt_dir}/libs/x32/avcodec.lib")
            ImportVcpkgLibrary(ffmpeg_avfilter "${prebuilt_dir}/include" "${prebuilt_dir}/libs/x32d/avfilter.lib" "${prebuilt_dir}/libs/x32/avfilter.lib")
            ImportVcpkgLibrary(ffmpeg_avdevice "${prebuilt_dir}/include" "${prebuilt_dir}/libs/x32d/avdevice.lib" "${prebuilt_dir}/libs/x32/avdevice.lib")
        ENDIF(HAVE_FFMPEG)
        
        IF(USE_LIBUV)
            ImportVcpkgLibrary(uv       "${prebuilt_dir}/include/libuv" "${prebuilt_dir}/libs/x32d/libuv.lib" "${prebuilt_dir}/libs/x32/libuv.lib")
            SET(HAVE_LIBUV 1)
        ENDIF(USE_LIBUV)
        
    else(USE_PREBUILT_3RDPARTY)

        IF(USE_CRYPTOPP)
            ImportVcpkgLibrary(cryptopp        "${vcpkg_dir}/include" "${vcpkg_dir}/debug/lib/cryptopp-static.lib"  "${vcpkg_dir}/lib/cryptopp-static.lib")
        ENDIF(USE_CRYPTOPP)

        IF(USE_SODIUM)
            ImportVcpkgLibrary(sodium          "${vcpkg_dir}/include" "${vcpkg_dir}/debug/lib/libsodium.lib"  "${vcpkg_dir}/lib/libsodium.lib")
        ENDIF(USE_SODIUM)

        IF(USE_CURL)
            IF(USE_WEBRTC)
                ImportVcpkgLibrary(curl         "${Mega3rdPartyDir}/curl/include" "${Mega3rdPartyDir}/curl/build32/lib/Debug/libcurl-d.lib" "${Mega3rdPartyDir}/curl/build32/lib/Release/libcurl.lib")
            ELSE()
                ImportVcpkgLibrary(curl        "${vcpkg_dir}/include" "${vcpkg_dir}/debug/lib/libcurl.lib"  "${vcpkg_dir}/lib/libcurl.lib")
            ENDIF()
        ENDIF()
        IF(USE_CURL)
            ImportVcpkgLibrary(cares       "${vcpkg_dir}/include" "${vcpkg_dir}/debug/lib/cares.lib" "${vcpkg_dir}/lib/cares.lib")
        ENDIF()

        IF(USE_OPENSSL)
            IF(USE_WEBRTC)
                include_directories( "${WebRtcDir}/webrtc/src/third_party/boringssl/src/include" )
            ELSE()
                ImportVcpkgLibrary(ssl         "${vcpkg_dir}/include"  "${vcpkg_dir}/debug/lib/ssleay32.lib" "${vcpkg_dir}/lib/ssleay32.lib")
                ImportVcpkgLibrary(crypto      "${vcpkg_dir}/include" "${vcpkg_dir}/debug/lib/libeay32.lib" "${vcpkg_dir}/lib/libeay32.lib")
            ENDIF()
        ENDIF()

        IF(USE_WEBRTC)
            ImportVcpkgLibrary(webrtc "${WebRtcDir}/include" "${WebRtcDir}/lib/webrtc.lib" "${WebRtcDir}/lib/webrtc.lib")
            add_definitions( -DWEBRTC_WIN )
        ENDIF()
    
        ImportVcpkgLibrary(z               "${vcpkg_dir}/include" "${vcpkg_dir}/debug/lib/zlibd.lib" "${vcpkg_dir}/lib/zlib.lib") 

        ImportVcpkgLibrary(gtest           "${vcpkg_dir}/include" "${vcpkg_dir}/debug/lib/gtestd.lib" "${vcpkg_dir}/lib/gtest.lib") 

        IF(USE_MEDIAINFO)
            ImportStaticLibrary(mediainfo   "${Mega3rdPartyDir}/MediaInfoLib-mw/Source"
                                            "${Mega3rdPartyDir}/MediaInfoLib-mw/Project/MSVC2017/Win32/Debug/MediaInfo-Static.lib" 
                                            "${Mega3rdPartyDir}/MediaInfoLib-mw/Project/MSVC2017/Win32/Release/MediaInfo-Static.lib"
                                            "${Mega3rdPartyDir}/MediaInfoLib-mw/Project/MSVC2017/x64/Debug/MediaInfo-Static.lib"
                                            "${Mega3rdPartyDir}/MediaInfoLib-mw/Project/MSVC2017/x64/Release/MediaInfo-Static.lib")

            ImportStaticLibrary(zen         "${Mega3rdPartyDir}/ZenLib/Source"
                                            "${Mega3rdPartyDir}/MediaInfoLib-mw/Project/MSVC2017/Win32/Debug/ZenLib.lib"
                                            "${Mega3rdPartyDir}/MediaInfoLib-mw/Project/MSVC2017/Win32/Release/ZenLib.lib"
                                            "${Mega3rdPartyDir}/MediaInfoLib-mw/Project/MSVC2017/x64/Debug/ZenLib.lib"
                                            "${Mega3rdPartyDir}/MediaInfoLib-mw/Project/MSVC2017/x64/Release/ZenLib.lib")
        ENDIF(USE_MEDIAINFO)

        IF(USE_FREEIMAGE)
            ImportVcpkgLibrary(freeimage    "${vcpkg_dir}/include" "${vcpkg_dir}/debug/lib/FreeImaged.lib"  "${vcpkg_dir}/lib/FreeImage.lib")
            ImportVcpkgLibrary(freeimage_Iex "${vcpkg_dir}/include" "${vcpkg_dir}/debug/lib/Iex-2_2.lib"  "${vcpkg_dir}/lib/Iex-2_2.lib")
            ImportVcpkgLibrary(freeimage_IexMath "${vcpkg_dir}/include" "${vcpkg_dir}/debug/lib/IexMath-2_2.lib"  "${vcpkg_dir}/lib/IexMath-2_2.lib")
            ImportVcpkgLibrary(freeimage_IlmImf "${vcpkg_dir}/include" "${vcpkg_dir}/debug/lib/IlmImf-2_2.lib"  "${vcpkg_dir}/lib/IlmImf-2_2.lib")
            ImportVcpkgLibrary(freeimage_IlmImfUtil "${vcpkg_dir}/include" "${vcpkg_dir}/debug/lib/IlmImfUtil-2_2.lib"  "${vcpkg_dir}/lib/IlmImfUtil-2_2.lib")
            ImportVcpkgLibrary(freeimage_IlmThread "${vcpkg_dir}/include" "${vcpkg_dir}/debug/lib/IlmThread-2_2.lib"  "${vcpkg_dir}/lib/IlmThread-2_2.lib")
            ImportVcpkgLibrary(freeimage_jpeg "${vcpkg_dir}/include" "${vcpkg_dir}/debug/lib/jpeg.lib"  "${vcpkg_dir}/lib/jpeg.lib")
            ImportVcpkgLibrary(freeimage_turbojpeg "${vcpkg_dir}/include" "${vcpkg_dir}/debug/lib/turbojpeg.lib"  "${vcpkg_dir}/lib/turbojpeg.lib")
            ImportVcpkgLibrary(freeimage_jpegxr "${vcpkg_dir}/include" "${vcpkg_dir}/debug/lib/jpegxrd.lib"  "${vcpkg_dir}/lib/jpegxr.lib")
            ImportVcpkgLibrary(freeimage_jxrglue "${vcpkg_dir}/include" "${vcpkg_dir}/debug/lib/jxrglued.lib"  "${vcpkg_dir}/lib/jxrglue.lib")
            ImportVcpkgLibrary(freeimage_openjp2 "${vcpkg_dir}/include" "${vcpkg_dir}/debug/lib/openjp2.lib"  "${vcpkg_dir}/lib/openjp2.lib")
            ImportVcpkgLibrary(freeimage_half "${vcpkg_dir}/include" "${vcpkg_dir}/debug/lib/half.lib"  "${vcpkg_dir}/lib/half.lib")
            ImportVcpkgLibrary(freeimage_jasper "${vcpkg_dir}/include" "${vcpkg_dir}/debug/lib/jasper.lib"  "${vcpkg_dir}/lib/jasper.lib")
            ImportVcpkgLibrary(freeimage_libpng "${vcpkg_dir}/include" "${vcpkg_dir}/debug/lib/libpng16d.lib"  "${vcpkg_dir}/lib/libpng16.lib")
            ImportVcpkgLibrary(freeimage_lzma    "${vcpkg_dir}/include" "${vcpkg_dir}/debug/lib/lzma.lib"  "${vcpkg_dir}/lib/lzma.lib")
            ImportVcpkgLibrary(freeimage_lcms2    "${vcpkg_dir}/include" "${vcpkg_dir}/debug/lib/lcms2d.lib"  "${vcpkg_dir}/lib/lcms2.lib")
            ImportVcpkgLibrary(freeimage_raw    "${vcpkg_dir}/include" "${vcpkg_dir}/debug/lib/rawd.lib"  "${vcpkg_dir}/lib/raw.lib")
            ImportVcpkgLibrary(freeimage_tiff    "${vcpkg_dir}/include" "${vcpkg_dir}/debug/lib/tiffd.lib"  "${vcpkg_dir}/lib/tiff.lib")
            ImportVcpkgLibrary(freeimage_tiffxx    "${vcpkg_dir}/include" "${vcpkg_dir}/debug/lib/tiffxxd.lib"  "${vcpkg_dir}/lib/tiffxx.lib")
            ImportVcpkgLibrary(freeimage_webp    "${vcpkg_dir}/include" "${vcpkg_dir}/debug/lib/webpd.lib"  "${vcpkg_dir}/lib/webp.lib")
            ImportVcpkgLibrary(freeimage_webpdecoder    "${vcpkg_dir}/include" "${vcpkg_dir}/debug/lib/webpdecoderd.lib"  "${vcpkg_dir}/lib/webpdecoder.lib")
            ImportVcpkgLibrary(freeimage_webpdemux    "${vcpkg_dir}/include" "${vcpkg_dir}/debug/lib/webpdemuxd.lib"  "${vcpkg_dir}/lib/webpdemux.lib")
            ImportVcpkgLibrary(freeimage_webpmux    "${vcpkg_dir}/include" "${vcpkg_dir}/debug/lib/webpmuxd.lib"  "${vcpkg_dir}/lib/webpmux.lib")
        ENDIF(USE_FREEIMAGE)

        IF(HAVE_FFMPEG)
            ImportVcpkgLibrary(ffmpeg_avformat "${vcpkg_dir}/include" "${vcpkg_dir}/debug/lib/avformat.lib" "${vcpkg_dir}/lib/avformat.lib")
            ImportVcpkgLibrary(ffmpeg_avutil "${vcpkg_dir}/include" "${vcpkg_dir}/debug/lib/avutil.lib" "${vcpkg_dir}/lib/avutil.lib")
            ImportVcpkgLibrary(ffmpeg_avcodec "${vcpkg_dir}/include" "${vcpkg_dir}/debug/lib/avcodec.lib" "${vcpkg_dir}/lib/avcodec.lib")
            ImportVcpkgLibrary(ffmpeg_avfilter "${vcpkg_dir}/include" "${vcpkg_dir}/debug/lib/avfilter.lib" "${vcpkg_dir}/lib/avfilter.lib")
            ImportVcpkgLibrary(ffmpeg_avdevice "${vcpkg_dir}/include" "${vcpkg_dir}/debug/lib/avdevice.lib" "${vcpkg_dir}/lib/avdevice.lib")
            ImportVcpkgLibrary(ffmpeg_swscale  "${vcpkg_dir}/include" "${vcpkg_dir}/debug/lib/swscale.lib"  "${vcpkg_dir}/lib/swscale.lib")
            ImportVcpkgLibrary(ffmpeg_swresample "${vcpkg_dir}/include" "${vcpkg_dir}/debug/lib/swresample.lib"  "${vcpkg_dir}/lib/swresample.lib")
        ENDIF(HAVE_FFMPEG)

        IF(USE_SQLITE)
            ImportVcpkgLibrary(sqlite3          "${vcpkg_dir}/include" "${vcpkg_dir}/debug/lib/sqlite3.lib" "${vcpkg_dir}/lib/sqlite3.lib")
        ENDIF(USE_SQLITE)

        IF(USE_LIBUV)
            ImportVcpkgLibrary(uv       "${vcpkg_dir}/include" "${vcpkg_dir}/debug/lib/libuv.lib" "${vcpkg_dir}/lib/libuv.lib")
            SET(HAVE_LIBUV 1)
        ENDIF(USE_LIBUV)

    endif(USE_PREBUILT_3RDPARTY)
    
    add_definitions(-D_CRT_SECURE_NO_WARNINGS -DCURL_STATICLIB -DCARES_STATICLIB -DWIN32_LEAN_AND_MEAN -DUNICODE -DSODIUM_STATIC -DPCRE_STATICWIN32 -D_CONSOLE )
    SET(Mega_PlatformSpecificIncludes ${MegaDir}/include/mega/$<IF:${USE_CURL},wincurl,win32>)
<<<<<<< HEAD
    SET(Mega_PlatformSpecificLibs ws2_32 winhttp Shlwapi Secur32.lib Wldap32.lib)
=======
    SET(Mega_PlatformSpecificLibs ws2_32 winhttp Shlwapi Secur32.lib  $<${USE_WEBRTC}:Wldap32.lib> )
>>>>>>> bbc5eec4

    SET(Mega_PlatformSpecificFiles ${MegaDir}/src/win32/console.cpp 
    ${MegaDir}/src/win32/consolewaiter.cpp 
    ${MegaDir}/src/win32/fs.cpp 
    $<IF:${USE_CURL},${MegaDir}/src/posix/net.cpp,${MegaDir}/src/win32/net.cpp>
    ${MegaDir}/src/win32/waiter.cpp 
    $<${USE_CPPTHREAD}:${MegaDir}/src/thread/cppthread.cpp>
    $<${USE_QT}:${MegaDir}/src/thread/qtthread.cpp >
    )


ELSE(WIN32)

    add_definitions(-DUSE_PTHREAD )

    check_include_file(glob.h HAVE_GLOB_H)
    if (HAVE_GLOB_H)
        set(GLOB_H_FOUND 1)
    else()
        set(GLOB_H_FOUND 0)   #some versions on some platforms leave it undefined if not found
    endif()

    SET(Mega_PlatformSpecificFiles $<$<NOT:${GLOB_H_FOUND}>:${MegaDir}/src/mega_glob.c> ${MegaDir}/src/posix/console.cpp ${MegaDir}/src/posix/consolewaiter.cpp ${MegaDir}/src/posix/fs.cpp ${MegaDir}/src/posix/net.cpp ${MegaDir}/src/posix/waiter.cpp ${MegaDir}/src/thread/posixthread.cpp )
    SET(Mega_PlatformSpecificIncludes ${MegaDir}/include/mega/posix)
    SET(Mega_PlatformSpecificLibs crypto pthread rt z dl termcap stdc++fs)
    IF(USE_WEBRTC)
        ImportVcpkgLibrary(webrtc "${WebRtcDir}/include" "${WebRtcDir}/lib/webrtc.lib" "${WebRtcDir}/lib/webrtc.lib")
        add_definitions( -DWEBRTC_POSIX )
    ENDIF()

ENDIF(WIN32)

configure_file ("${MegaDir}/contrib/cmake/config.h.in" "${MegaDir}/include/mega/config.h" )


SET(Mega_CryptoFiles ${MegaDir}/src/crypto/cryptopp.cpp ${MegaDir}/src/crypto/sodium.cpp)
SET(Mega_DbFiles ${MegaDir}/src/db/sqlite.cpp ${MegaDir}/src/db/sqlite.cpp )
SET(Mega_GfxFiles ${MegaDir}/src/gfx/external.cpp ${MegaDir}/src/gfx/freeimage.cpp ) 

add_library(Mega STATIC
            ${MegaDir}/src/attrmap.cpp 
            ${MegaDir}/src/autocomplete.cpp 
            ${MegaDir}/src/backofftimer.cpp 
            ${MegaDir}/src/base64.cpp 
            ${MegaDir}/src/command.cpp 
            ${MegaDir}/src/commands.cpp 
            ${MegaDir}/src/db.cpp 
            ${MegaDir}/src/file.cpp 
            ${MegaDir}/src/fileattributefetch.cpp 
            ${MegaDir}/src/filefingerprint.cpp 
            ${MegaDir}/src/filesystem.cpp 
            ${MegaDir}/src/gfx.cpp 
            ${MegaDir}/src/http.cpp 
            ${MegaDir}/src/json.cpp 
            ${MegaDir}/src/logging.cpp 
            ${MegaDir}/src/mediafileattribute.cpp 
            ${MegaDir}/src/mega_ccronexpr.cpp 
            ${MegaDir}/src/mega_http_parser.cpp 
            ${MegaDir}/src/mega_utf8proc.cpp 
            ${MegaDir}/src/mega_zxcvbn.cpp 
            ${MegaDir}/src/megaapi.cpp 
            ${MegaDir}/src/megaapi_impl.cpp 
            ${MegaDir}/src/megaclient.cpp 
            ${MegaDir}/src/node.cpp 
            ${MegaDir}/src/pendingcontactrequest.cpp 
            ${MegaDir}/src/proxy.cpp 
            ${MegaDir}/src/pubkeyaction.cpp 
            ${MegaDir}/src/raid.cpp 
            ${MegaDir}/src/request.cpp
            ${MegaDir}/src/serialize64.cpp 
            ${MegaDir}/src/share.cpp 
            ${MegaDir}/src/sharenodekeys.cpp 
            ${MegaDir}/src/sync.cpp 
            ${MegaDir}/src/testhooks.cpp 
            ${MegaDir}/src/transfer.cpp 
            ${MegaDir}/src/transferslot.cpp 
            ${MegaDir}/src/treeproc.cpp 
            ${MegaDir}/src/user.cpp 
            ${MegaDir}/src/useralerts.cpp 
            ${MegaDir}/src/utils.cpp 
            ${MegaDir}/src/waiterbase.cpp 
            ${Mega_PlatformSpecificFiles} ${Mega_CryptoFiles} ${Mega_DbFiles} ${Mega_GfxFiles}  
            $<${USE_PREBUILT_3RDPARTY}:${prebuilt_dir}/libs/sqlite3.c>  
            $<${USE_LIBUV}:${MegaDir}/src/mega_evt_tls.cpp> 
            $<${USE_QT}:${MegaDir}/src/gfx/qt.cpp>)

target_include_directories(Mega PRIVATE ${MegaDir}/include ${Mega_PlatformSpecificIncludes})
target_include_directories(Mega PUBLIC ${MegaDir}/include ${Mega_PlatformSpecificIncludes})
target_link_libraries(Mega PUBLIC z 
                $<${USE_CRYPTOPP}:cryptopp> 
                $<${USE_SODIUM}:sodium> 
                $<$<AND:${USE_OPENSSL},$<NOT:${USE_WEBRTC}>>:ssl> 
                $<$<AND:${USE_OPENSSL},$<NOT:${USE_WEBRTC}>>:crypto> 
                $<${USE_WEBRTC}:webrtc> 
                $<${USE_CURL}:curl>  
                $<${USE_CURL}:cares> 
                $<$<NOT:${USE_PREBUILT_3RDPARTY}>:$<${USE_SQLITE}:sqlite3>>
                $<${USE_MEDIAINFO}:mediainfo> $<${USE_MEDIAINFO}:zen> 
                $<${USE_LIBUV}:uv> 
                $<${USE_FREEIMAGE}:freeimage> $<${USE_FREEIMAGE}:freeimage_IlmImf> $<${USE_FREEIMAGE}:freeimage_IlmImfUtil> $<${USE_FREEIMAGE}:freeimage_IlmThread> $<${USE_FREEIMAGE}:freeimage_Iex> $<${USE_FREEIMAGE}:freeimage_IexMath>
                                              $<${USE_FREEIMAGE}:freeimage_jpeg> $<${USE_FREEIMAGE}:freeimage_turbojpeg> $<${USE_FREEIMAGE}:freeimage_jpegxr> $<${USE_FREEIMAGE}:freeimage_jxrglue> $<${USE_FREEIMAGE}:freeimage_openjp2>
                                              $<${USE_FREEIMAGE}:freeimage_lzma>  $<${USE_FREEIMAGE}:freeimage_lcms2>  $<${USE_FREEIMAGE}:freeimage_raw>  
                                              $<${USE_FREEIMAGE}:freeimage_tiff>  $<${USE_FREEIMAGE}:freeimage_tiffxx>  
                                              $<${USE_FREEIMAGE}:freeimage_jasper>  $<${USE_FREEIMAGE}:freeimage_libpng>  $<${USE_FREEIMAGE}:freeimage_half>  
                                              $<${USE_FREEIMAGE}:freeimage_webp> $<${USE_FREEIMAGE}:freeimage_webpdecoder>  $<${USE_FREEIMAGE}:freeimage_webpdemux>  $<${USE_FREEIMAGE}:freeimage_webpmux> 
                                              $<${USE_FREEIMAGE}:freeimage_swscale>  $<${USE_FREEIMAGE}:freeimage_swresample>  
                $<${HAVE_FFMPEG}:ffmpeg_avformat> $<${HAVE_FFMPEG}:ffmpeg_avcodec> $<${HAVE_FFMPEG}:ffmpeg_avutil> $<${HAVE_FFMPEG}:ffmpeg_avfilter> $<${HAVE_FFMPEG}:ffmpeg_avdevice> $<${HAVE_FFMPEG}:ffmpeg_avdevice > 
                $<${USE_QT}:ffmpeg_swscale>  $<${USE_QT}:ffmpeg_swresample>  
                ${Mega_PlatformSpecificLibs})
target_compile_definitions(Mega PUBLIC 
                $<${USE_MEDIAINFO}:USE_MEDIAINFO> 
                $<${USE_SQLITE}:USE_SQLITE> 
                $<${USE_CRYPTOPP}:USE_CRYPTOPP> 
                $<${USE_OPENSSL}:USE_OPENSSL> 
                $<${USE_CURL}:USE_CURL> 
                $<${USE_SODIUM}:USE_SODIUM>
                $<${ENABLE_SYNC}:ENABLE_SYNC> 
                $<${ENABLE_CHAT}:ENABLE_CHAT> 
                $<${NO_READLINE}:NO_READLINE>
                $<${USE_FREEIMAGE}:USE_FREEIMAGE> 
                $<${HAVE_FFMPEG}:HAVE_FFMPEG>
                $<${HAVE_LIBUV}:HAVE_LIBUV>
                $<${USE_CPPTHREAD}:USE_CPPTHREAD>
                $<${USE_QT}:USE_QT>)

if(WIN32)
target_link_libraries(Mega PUBLIC crypt32.lib)
endif(WIN32)

#test apps
add_executable(test_sdk             ${MegaDir}/tests/sdk_test.cpp 
                                    ${MegaDir}/tests/sdktests.cpp)
add_executable(test_misc            ${MegaDir}/tests/tests.cpp 
                                    ${MegaDir}/tests/paycrypt_test.cpp 
                                    ${MegaDir}/tests/crypto_test.cpp)
add_executable(test_purge_account   ${MegaDir}/tests/purge_account.cpp)
add_executable(test_sync            ${MegaDir}/tests/synctests.cpp)

target_compile_definitions(test_sdk PRIVATE _SILENCE_TR1_NAMESPACE_DEPRECATION_WARNING)
target_compile_definitions(test_misc PRIVATE _SILENCE_TR1_NAMESPACE_DEPRECATION_WARNING)
target_compile_definitions(test_purge_account PRIVATE _SILENCE_TR1_NAMESPACE_DEPRECATION_WARNING)
target_compile_definitions(test_sync PRIVATE _SILENCE_TR1_NAMESPACE_DEPRECATION_WARNING)
target_link_libraries(test_sdk gtest Mega )
target_link_libraries(test_misc gtest Mega )
target_link_libraries(test_purge_account gtest Mega )
target_link_libraries(test_sync gtest Mega )

#test apps need this file or tests fail
configure_file("${MegaDir}/logo.png" logo.png COPYONLY)

# actual apps

add_executable(megacli ${MegaDir}/examples/megacli.cpp)
target_link_libraries(megacli Mega)
if (NOT NO_READLINE)
    target_link_libraries(megacli readline)
endif (NOT NO_READLINE)

add_executable(megasimplesync ${MegaDir}/examples/megasimplesync.cpp)
target_link_libraries(megasimplesync Mega )

if(WIN32)
add_executable(testmega "${MegaDir}/examples/win32/testmega/main.cpp")
target_link_libraries(testmega Mega )
endif(WIN32)

if(WIN32)

add_executable(tcprelay "${MegaDir}/tests/tcprelay/main.cpp" "${MegaDir}/tests/tcprelay/tcprelay.cpp")
target_include_directories(tcprelay PUBLIC "${Mega3rdPartyDir}/../asio-1.10.6/include")
target_compile_definitions(tcprelay PUBLIC -DASIO_STANDALONE -D_WIN32_WINNT=0x0A00)
target_link_libraries(tcprelay Mega Dnsapi.lib)
endif(WIN32)

#enable_testing()
#add_test(NAME SdkTestStreaming COMMAND test_sdk "--gtest_filter=\"*Streaming*\"")
#add_test(NAME SdkTestAll COMMAND test_sdk )

if (WIN32)
    set(CMAKE_CXX_FLAGS "${CMAKE_CXX_FLAGS} /W4")
    set(CMAKE_CXX_FLAGS "${CMAKE_CXX_FLAGS} /wd4201")  # nameless struct/union (nonstandard)
    set(CMAKE_CXX_FLAGS "${CMAKE_CXX_FLAGS} /wd4100")  # unreferenced formal parameter
    set(CMAKE_CXX_FLAGS "${CMAKE_CXX_FLAGS} /wd4706")  # assignment within conditional
    set(CMAKE_CXX_FLAGS "${CMAKE_CXX_FLAGS} /wd4458")  # identifier hides class member
    set(CMAKE_CXX_FLAGS "${CMAKE_CXX_FLAGS} /wd4324")  # structure was padded due to alignment specifier (common in Sodium)
    set(CMAKE_CXX_FLAGS "${CMAKE_CXX_FLAGS} /wd4456")  # declaration hides previous local declaration
    #TODO: remove some of those gradually.  also consider: /wd4503 /wd4996 /wd4702
else()
    set(CMAKE_CXX_FLAGS "${CMAKE_CXX_FLAGS} -Wall -Wextra -Wconversion -Wno-unused-parameter")
endif()<|MERGE_RESOLUTION|>--- conflicted
+++ resolved
@@ -323,11 +323,7 @@
     
     add_definitions(-D_CRT_SECURE_NO_WARNINGS -DCURL_STATICLIB -DCARES_STATICLIB -DWIN32_LEAN_AND_MEAN -DUNICODE -DSODIUM_STATIC -DPCRE_STATICWIN32 -D_CONSOLE )
     SET(Mega_PlatformSpecificIncludes ${MegaDir}/include/mega/$<IF:${USE_CURL},wincurl,win32>)
-<<<<<<< HEAD
-    SET(Mega_PlatformSpecificLibs ws2_32 winhttp Shlwapi Secur32.lib Wldap32.lib)
-=======
     SET(Mega_PlatformSpecificLibs ws2_32 winhttp Shlwapi Secur32.lib  $<${USE_WEBRTC}:Wldap32.lib> )
->>>>>>> bbc5eec4
 
     SET(Mega_PlatformSpecificFiles ${MegaDir}/src/win32/console.cpp 
     ${MegaDir}/src/win32/consolewaiter.cpp 
@@ -433,8 +429,8 @@
                                               $<${USE_FREEIMAGE}:freeimage_tiff>  $<${USE_FREEIMAGE}:freeimage_tiffxx>  
                                               $<${USE_FREEIMAGE}:freeimage_jasper>  $<${USE_FREEIMAGE}:freeimage_libpng>  $<${USE_FREEIMAGE}:freeimage_half>  
                                               $<${USE_FREEIMAGE}:freeimage_webp> $<${USE_FREEIMAGE}:freeimage_webpdecoder>  $<${USE_FREEIMAGE}:freeimage_webpdemux>  $<${USE_FREEIMAGE}:freeimage_webpmux> 
-                                              $<${USE_FREEIMAGE}:freeimage_swscale>  $<${USE_FREEIMAGE}:freeimage_swresample>  
-                $<${HAVE_FFMPEG}:ffmpeg_avformat> $<${HAVE_FFMPEG}:ffmpeg_avcodec> $<${HAVE_FFMPEG}:ffmpeg_avutil> $<${HAVE_FFMPEG}:ffmpeg_avfilter> $<${HAVE_FFMPEG}:ffmpeg_avdevice> $<${HAVE_FFMPEG}:ffmpeg_avdevice > 
+                $<${HAVE_FFMPEG}:ffmpeg_avformat> $<${HAVE_FFMPEG}:ffmpeg_avcodec> $<${HAVE_FFMPEG}:ffmpeg_avutil> $<${HAVE_FFMPEG}:ffmpeg_avfilter> $<${HAVE_FFMPEG}:ffmpeg_avdevice> $<${HAVE_FFMPEG}:ffmpeg_avdevice> 
+                $<${HAVE_FFMPEG}:ffmpeg_swscale>  $<${HAVE_FFMPEG}:ffmpeg_swresample>  
                 $<${USE_QT}:ffmpeg_swscale>  $<${USE_QT}:ffmpeg_swresample>  
                 ${Mega_PlatformSpecificLibs})
 target_compile_definitions(Mega PUBLIC 

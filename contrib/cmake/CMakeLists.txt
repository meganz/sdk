--- conflicted
+++ resolved
@@ -429,16 +429,11 @@
             IF(USE_WEBRTC)
                 include_directories( "${WebRtcDir}/webrtc/src/third_party/boringssl/src/include" )
             ELSE()
-<<<<<<< HEAD
-                ImportStdVcpkgLibrary(ssl         libssl libssl libssl libssl)
-                ImportStdVcpkgLibrary(crypto      libcrypto libcrypto libcrypto libcrypto)
-=======
                 #ImportStdVcpkgLibrary(ssl         ssleay32 ssleay32 libssl libssl) # prior openssl 1.1.0
                 ImportStdVcpkgLibrary(ssl         libssl libssl libssl libssl)
                 #ImportStdVcpkgLibrary(crypto      libeay32 libeay32 libcrypto libcrypto) # prior openssl 1.1.0
                 ImportStdVcpkgLibrary(crypto      libcrypto libcrypto libcrypto libcrypto)
 
->>>>>>> f98d3e2a
             ENDIF()
         ENDIF()
 
@@ -558,14 +553,10 @@
     
     add_definitions(-D_CRT_SECURE_NO_WARNINGS -DCURL_STATICLIB -DCARES_STATICLIB -DWIN32_LEAN_AND_MEAN -DSODIUM_STATIC -DPCRE_STATICWIN32 -D_CONSOLE )
     SET(Mega_PlatformSpecificIncludes ${MegaDir}/include/mega/$<IF:${USE_CURL},wincurl,win32>)
-<<<<<<< HEAD
-    SET(Mega_PlatformSpecificLibs ws2_32 winhttp Shlwapi Secur32.lib  $<$<OR:${USE_CURL},${USE_WEBRTC}>:Wldap32.lib> $<${USE_LIBUV}:psapi.lib> $<${USE_LIBUV}:Iphlpapi.lib> $<${USE_LIBUV}:Userenv.lib>)
-=======
     SET(Mega_PlatformSpecificLibs ${Mega_PlatformSpecificLibs} ws2_32 winhttp Shlwapi Secur32.lib  $<$<OR:${USE_CURL},${USE_WEBRTC}>:Wldap32.lib> )
     IF(USE_LIBUV)
         SET(Mega_PlatformSpecificLibs ${Mega_PlatformSpecificLibs} Kernel32.lib Iphlpapi.lib Userenv.lib Psapi.lib )
     ENDIF(USE_LIBUV)
->>>>>>> f98d3e2a
 
     SET(Mega_PlatformSpecificFiles ${MegaDir}/src/win32/console.cpp
     ${MegaDir}/src/win32/consolewaiter.cpp 
